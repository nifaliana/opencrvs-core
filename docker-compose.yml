--- conflicted
+++ resolved
@@ -166,9 +166,5 @@
       - OPENHIM_MONGO_URL=mongodb://mongo1/openhim-dev
       - INFLUX_HOST=influxdb
       - INFLUX_PORT=8086
-<<<<<<< HEAD
       - INFLUX_DB=ocrvs
-=======
-      - INFLUX_DB=ocrvs
-      - WAIT_HOSTS=mongo1:27017,influxdb:8086
->>>>>>> 55d84ada
+      - WAIT_HOSTS=mongo1:27017,influxdb:8086