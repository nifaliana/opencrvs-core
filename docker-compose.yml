--- conflicted
+++ resolved
@@ -167,20 +167,6 @@
       - SEARCH_URL=http://search:9090/
       - METRICS_URL=http://metrics:1050
       - CHECK_INVALID_TOKEN=true
-<<<<<<< HEAD
-
-  documents:
-    image: opencrvs/ocrvs-documents:${VERSION:-latest}
-    build:
-      context: .
-      dockerfile: ./packages/documents/Dockerfile
-    restart: unless-stopped
-    environment:
-      - COUNTRY_CONFIG_URL=http://countryconfig:3040
-      - MINIO_HOST=minio
-      - MINIO_PORT=9090
-      - MINIO_BUCKET=ocrvs
-=======
   migration:
     image: opencrvs/ocrvs-migration:${VERSION:-latest}
     build:
@@ -194,4 +180,15 @@
       - INFLUX_PORT=8086
       - INFLUX_DB=ocrvs
       - WAIT_HOSTS=mongo1:27017,influxdb:8086
->>>>>>> 3cd67f59
+
+  documents:
+    image: opencrvs/ocrvs-documents:${VERSION:-latest}
+    build:
+      context: .
+      dockerfile: ./packages/documents/Dockerfile
+    restart: unless-stopped
+    environment:
+      - COUNTRY_CONFIG_URL=http://countryconfig:3040
+      - MINIO_HOST=minio
+      - MINIO_PORT=9090
+      - MINIO_BUCKET=ocrvs