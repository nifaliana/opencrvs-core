--- conflicted
+++ resolved
@@ -182,12 +182,8 @@
       - INFLUX_HOST=influxdb
       - INFLUX_PORT=8086
       - INFLUX_DB=ocrvs
-<<<<<<< HEAD
       - ES_HOST=elasticsearch:9200
       - WAIT_HOSTS=mongo1:27017,influxdb:8086,elasticsearch:9200
-=======
-      - WAIT_HOSTS=mongo1:27017,influxdb:8086
-
   documents:
     image: opencrvs/ocrvs-documents:${VERSION:-latest}
     build:
@@ -195,5 +191,4 @@
       dockerfile: ./packages/documents/Dockerfile
     restart: unless-stopped
     environment:
-      - COUNTRY_CONFIG_URL=http://countryconfig:3040
->>>>>>> 9c3033a0
+      - COUNTRY_CONFIG_URL=http://countryconfig:3040