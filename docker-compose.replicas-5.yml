--- conflicted
+++ resolved
@@ -34,10 +34,7 @@
     environment:
       - HEARTH_MONGO_URL=mongodb://hearth:${HEARTH_MONGODB_PASSWORD}@mongo1,mongo2,mongo3,mongo4,mongo5/hearth-dev?replicaSet=rs0
       - OPENHIM_MONGO_URL=mongodb://openhim:${OPENHIM_MONGODB_PASSWORD}@mongo1,mongo2,mongo3,mongo4,mongo5/openhim-dev?replicaSet=rs0
-<<<<<<< HEAD
-=======
       - WAIT_HOSTS=mongo1:27017,mongo2:27017,mongo3:27017,mongo4:27017,mongo5:27017,influxdb:8086
->>>>>>> 55d84ada
     depends_on:
       - mongo1
       - mongo2
