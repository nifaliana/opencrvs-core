{
  "name": "@opencrvs/performance",
  "version": "1.0.0-alpha.6",
  "private": true,
  "dependencies": {
<<<<<<< HEAD
    "@opencrvs/commons": "^1.0.0-alpha.5",
    "@opencrvs/components": "^1.0.0-alpha.5",
=======
    "@opencrvs/components": "^1.0.0-alpha.6",
>>>>>>> f93af986
    "@sentry/browser": "^4.6.3",
    "@types/redux-sentry-middleware": "^0.0.1",
    "apollo-cache-inmemory": "^1.3.11",
    "apollo-client": "^2.4.7",
    "apollo-link-context": "^1.0.12",
    "apollo-link-http": "^1.5.9",
    "formik": "^1.5.1",
    "graphql": "^14.0.2",
    "graphql-tag": "^2.4.2",
    "graphql-tools": "^4.0.3",
    "localforage": "^1.7.2",
    "logrocket": "^0.6.19",
    "react": "^16.3.2",
    "react-apollo": "^2.3.3",
    "react-dom": "^16.3.2",
    "react-intl": "^2.4.0",
    "react-redux": "^5.0.7",
    "react-scripts-ts": "2.16.0",
    "redux-loop": "^4.4.1",
    "redux-sentry-middleware": "^0.0.15",
    "serve": "^10.0.2",
    "styled-components": "^3.3.3"
  },
  "scripts": {
    "precommit": "lint-staged",
    "start": "BROWSER=none PORT=3001 react-scripts-ts start",
    "build": "react-scripts-ts build",
    "docker:build": "docker build ../../ -f ../../Dockerfile-register -t ocrvs-register",
    "docker:run": "docker run -it --rm -p 5000:80 --name ocrvs-register ocrvs-register",
    "test": "PORT=3001 react-scripts-ts test --env=jsdom --modulePaths=src/ --coverage && yarn test:compilation",
    "test:watch": "PORT=3001 yarn test -- --watch",
    "open:cov": "yarn test && opener coverage/index.html",
    "eject": "react-scripts-ts eject",
    "lint:css": "stylelint 'src/**/*.{ts,tsx}'",
    "start:prod": "yarn build && yarn serve -s -l 3001 build",
    "test:compilation": "tsc --noEmit"
  },
  "lint-staged": {
    "src/**/*.{ts,tsx}": [
      "prettier --write",
      "tslint",
      "stylelint",
      "git add"
    ]
  },
  "devDependencies": {
    "@types/enzyme": "^3.1.13",
    "@types/enzyme-adapter-react-16": "^1.0.3",
    "@types/history": "^4.6.2",
    "@types/jest": "^23.3.5",
    "@types/jwt-decode": "^2.2.1",
    "@types/node": "^10.12.5",
    "@types/react": "^16.3.14",
    "@types/react-dom": "^16.0.5",
    "@types/react-intl": "^2.3.8",
    "@types/react-redux": "^6.0.9",
    "@types/react-router-redux": "^5.0.14",
    "enzyme": "^3.4.4",
    "enzyme-adapter-react-16": "^1.2.0",
    "history": "^4.7.2",
    "jest": "23.6.0",
    "jwt-decode": "^2.2.0",
    "lint-staged": "^7.1.0",
    "prettier": "^1.15.2",
    "react-router": "^4.2.0",
    "react-router-redux": "next",
    "redux": "^4.0.1",
    "redux-loop": "^4.4.1",
    "stylelint": "^9.5.0",
    "stylelint-config-recommended": "^2.1.0",
    "stylelint-config-styled-components": "^0.1.1",
    "stylelint-processor-styled-components": "^1.3.2",
    "typescript": "^3.0.1"
  },
  "jest": {
    "collectCoverageFrom": [
      "src/**/*.{js,jsx,ts,tsx}",
      "!<rootDir>/node_modules/"
    ],
    "coverageReporters": [
      "json",
      "lcov",
      "text",
      "html"
    ],
    "moduleNameMapper": {
      "^src(.*)$": "<rootDir>/src$1"
    }
  }
}<|MERGE_RESOLUTION|>--- conflicted
+++ resolved
@@ -3,12 +3,8 @@
   "version": "1.0.0-alpha.6",
   "private": true,
   "dependencies": {
-<<<<<<< HEAD
-    "@opencrvs/commons": "^1.0.0-alpha.5",
-    "@opencrvs/components": "^1.0.0-alpha.5",
-=======
+    "@opencrvs/commons": "^1.0.0-alpha.6",
     "@opencrvs/components": "^1.0.0-alpha.6",
->>>>>>> f93af986
     "@sentry/browser": "^4.6.3",
     "@types/redux-sentry-middleware": "^0.0.1",
     "apollo-cache-inmemory": "^1.3.11",
