{
  "name": "@opencrvs/performance",
  "version": "0.1.0",
  "private": true,
  "dependencies": {
    "@opencrvs/components": "^0.1.0",
    "formik": "^1.0.3",
    "react": "^16.3.2",
    "react-dom": "^16.3.2",
    "react-intl": "^2.4.0",
    "react-scripts-ts": "2.16.0",
    "redux-loop": "^4.3.3",
    "serve": "^10.0.2",
    "styled-components": "^3.3.3"
  },
  "scripts": {
    "precommit": "lint-staged",
    "start": "BROWSER=none PORT=3001 react-scripts-ts start",
    "build": "react-scripts-ts build",
    "docker:build":
      "docker build ../../ -f ../../Dockerfile-register -t ocrvs-register",
    "docker:run":
      "docker run -it --rm -p 5000:5000 --name ocrvs-register ocrvs-register",
    "test":
      "react-scripts-ts test --env=jsdom --modulePaths=src/ --coverage && yarn test:compilation",
    "test:watch": "yarn test -- --watch",
    "open:cov": "yarn test && opener coverage/index.html",
    "eject": "react-scripts-ts eject",
    "lint:css": "stylelint 'src/**/*.{ts,tsx}'",
    "start:prod": "yarn build && yarn serve -s -l 3001 build",
    "test:compilation": "tsc --noEmit"
  },
  "lint-staged": {
    "src/**/*.{ts,tsx}": ["prettier --write", "tslint", "stylelint", "git add"]
  },
  "devDependencies": {
    "@types/enzyme": "^3.1.13",
    "@types/enzyme-adapter-react-16": "^1.0.3",
    "@types/history": "^4.6.2",
    "@types/jest": "^23.3.5",
<<<<<<< HEAD
    "@types/react": "^16.3.14",
    "@types/react-dom": "^16.0.5",
    "@types/node": "^10.12.0",
=======
    "@types/jwt-decode": "^2.2.1",
    "@types/node": "^10.12.0",
    "@types/query-string": "^6.1.1",
    "@types/react": "^16.4.18",
    "@types/react-dom": "^16.0.9",
>>>>>>> 00fdae46
    "@types/react-intl": "^2.3.8",
    "@types/react-redux": "^6.0.9",
    "@types/react-router-redux": "^5.0.14",
    "enzyme": "^3.4.4",
    "enzyme-adapter-react-16": "^1.2.0",
    "history": "^4.7.2",
    "jwt-decode": "^2.2.0",
    "lint-staged": "^7.1.0",
    "prettier": "^1.12.1",
    "query-string": "^6.2.0",
    "react-router": "^4.2.0",
    "react-router-redux": "next",
    "redux": "^4.0.1",
    "redux-loop": "^4.4.1",
    "stylelint": "^9.5.0",
    "stylelint-config-recommended": "^2.1.0",
    "stylelint-config-styled-components": "^0.1.1",
    "stylelint-processor-styled-components": "^1.3.2",
    "typescript": "^3.0.1"
  },
  "jest": {
    "collectCoverageFrom": [
      "src/**/*.{js,jsx,ts,tsx}",
      "!<rootDir>/node_modules/"
    ],
    "coverageReporters": ["json", "lcov", "text", "html"],
    "moduleNameMapper": {
      "^src(.*)$": "<rootDir>/src$1"
    }
  }
}<|MERGE_RESOLUTION|>--- conflicted
+++ resolved
@@ -38,17 +38,11 @@
     "@types/enzyme-adapter-react-16": "^1.0.3",
     "@types/history": "^4.6.2",
     "@types/jest": "^23.3.5",
-<<<<<<< HEAD
     "@types/react": "^16.3.14",
     "@types/react-dom": "^16.0.5",
-    "@types/node": "^10.12.0",
-=======
     "@types/jwt-decode": "^2.2.1",
     "@types/node": "^10.12.0",
     "@types/query-string": "^6.1.1",
-    "@types/react": "^16.4.18",
-    "@types/react-dom": "^16.0.9",
->>>>>>> 00fdae46
     "@types/react-intl": "^2.3.8",
     "@types/react-redux": "^6.0.9",
     "@types/react-router-redux": "^5.0.14",
