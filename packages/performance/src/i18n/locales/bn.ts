export const BENGALI_STATE = {
  lang: 'bn',
  messages: {
    'buttons.back': 'পিছনে',
    'buttons.menu': 'তালিকা',
    'buttons.homepage': 'হোমপেজে',
    'buttons.register': 'নিবন্ধন',
    'buttons.drafts': 'খসড়া',
    'buttons.settings': 'সেটিংস',
    'buttons.logout': 'প্রস্থান',
    'buttons.changeLanguage': 'ভাষা পরিবর্তন',
    'languages.english': 'ইংরেজি',
    'languages.bengali': 'বাংলা',
    'performance.hello': 'হ্যালো',
    'performance.graph.birthRegistrationBoxTitle':
      'জন্ম নিবন্ধন মূল পরিসংখ্যান',
    'performance.graph.birthRegistrationBoxFooter':
      'আদমশুমারী হতে আনুমানিক জনসংখ্যা',
    'performance.graph.liveBirthsWithin45DaysLabel':
      'জন্মের ৪৫ দিনের মধ্যে নিবন্ধন',
    'performance.graph.liveBirthsWithin45DaysDescription':
      '204000 এর মধ্যে 142500',
    'performance.graph.liveBirthsWithin1yearLabel':
      'জন্মের ১ বছরের মধ্যে নিবন্ধন',
    'performance.graph.liveBirthsWithin1yearDescription':
      '204000 এর মধ্যে 61500',
    'performance.graph.totalLiveBirthsLabel': 'মোট জীবিত জন্ম নিবন্ধন',
    'performance.graph.estimatedBirthsInTimeLabel':
      'আনুমানিক জন্মকাল [সময়কাল]',
    'performance.graph.estimatedBirthsInTimeDescription':
      '২০১৮ সালের আনুমানিক জনসংখ্যা হতে প্রাপ্ত',
    'performance.graph.birthRegistrationBarChartBoxWithin10YearsTitle':
      '০-১০ বছর শিশুদের মধ্যে বয়স নিবন্ধিত হয়',
    'performance.graph.birthRegistrationInAgesLabel': 'বয়স (বছর)',
    'performance.graph.birthRegistrationPercentageLabel':
      'মোট জন্ম নিবন্ধন (%)',
    'performance.graph.birthRegistrationRateWithin45DaysTitle':
      '৪৫ দিনের মধ্যে জন্ম নিবন্ধনের হার',
    'performance.graph.birthRegistrationRatePerMonthLabel': 'পঞ্জিকা মাস',
    'performance.graph.birthRegistrationPercentageOfEstimateLabel':
      'আনুমানিক জন্ম নিবন্ধন%',
    'performance.graph.category.gender.female': 'মহিলা',
    'performance.graph.category.gender.male': 'পুরুষ',
    'performance.header.hello': 'হ্যালো {fullName}',
    'performance.graph.queryError': 'অনুসন্ধান করার সময় ত্রুটি ঘটেছে',
<<<<<<< HEAD
    'home.header.FIELD_AGENT': 'মাঠকর্মী',
    'home.header.REGISTRATION_CLERK': 'নিবন্ধন ক্লার্ক',
    'home.header.LOCAL_REGISTRAR': 'নিবন্ধক',
    'home.header.DISTRICT_REGISTRAR': 'জেলা নিবন্ধক',
    'home.header.STATE_REGISTRAR': 'অঞ্চল নিবন্ধক',
    'home.header.NATIONAL_REGISTRAR': 'জাতীয় নিবন্ধক'
=======
    'register.home.header.FIELD_AGENT': 'মাঠকর্মী',
    'register.home.header.REGISTRATION_AGENT': 'নিবন্ধন এজেন্ট',
    'register.home.header.LOCAL_REGISTRAR': 'নিবন্ধক',
    'register.home.header.DISTRICT_REGISTRAR': 'জেলা নিবন্ধক',
    'register.home.header.STATE_REGISTRAR': 'অঞ্চল নিবন্ধক',
    'register.home.header.NATIONAL_REGISTRAR': 'জাতীয় নিবন্ধক'
>>>>>>> 7fe783a3
  }
}<|MERGE_RESOLUTION|>--- conflicted
+++ resolved
@@ -43,20 +43,11 @@
     'performance.graph.category.gender.male': 'পুরুষ',
     'performance.header.hello': 'হ্যালো {fullName}',
     'performance.graph.queryError': 'অনুসন্ধান করার সময় ত্রুটি ঘটেছে',
-<<<<<<< HEAD
     'home.header.FIELD_AGENT': 'মাঠকর্মী',
-    'home.header.REGISTRATION_CLERK': 'নিবন্ধন ক্লার্ক',
+    'home.header.REGISTRATION_AGENT': 'নিবন্ধন এজেন্ট',
     'home.header.LOCAL_REGISTRAR': 'নিবন্ধক',
     'home.header.DISTRICT_REGISTRAR': 'জেলা নিবন্ধক',
     'home.header.STATE_REGISTRAR': 'অঞ্চল নিবন্ধক',
     'home.header.NATIONAL_REGISTRAR': 'জাতীয় নিবন্ধক'
-=======
-    'register.home.header.FIELD_AGENT': 'মাঠকর্মী',
-    'register.home.header.REGISTRATION_AGENT': 'নিবন্ধন এজেন্ট',
-    'register.home.header.LOCAL_REGISTRAR': 'নিবন্ধক',
-    'register.home.header.DISTRICT_REGISTRAR': 'জেলা নিবন্ধক',
-    'register.home.header.STATE_REGISTRAR': 'অঞ্চল নিবন্ধক',
-    'register.home.header.NATIONAL_REGISTRAR': 'জাতীয় নিবন্ধক'
->>>>>>> 7fe783a3
   }
 }