import * as React from 'react'
import { connect } from 'react-redux'
import {
  InjectedIntlProps,
  injectIntl,
  InjectedIntl,
  FormattedHTMLMessage,
  defineMessages
} from 'react-intl'
import { Header, Box } from '@opencrvs/components/lib/interface'
import styled from 'src/styled-components'
import Logo from 'src/components/Logo'
import { Page } from 'src/components/Page'
<<<<<<< HEAD
import { Bar, Legend, VerticalBar } from '@opencrvs/components/lib/charts'
=======
import { Legend } from '@opencrvs/components/lib/charts'
>>>>>>> 9c60ea65

const messages = defineMessages({
  birthRegistrationBoxTitle: {
    id: 'performance.graph.birthRegistrationBoxTitle',
    defaultMessage: 'Birth Registration Key Figures',
    description: 'Title for the birth registration key figures box.'
  },
  birthRegistrationBoxFooter: {
    id: 'performance.graph.birthRegistrationBoxFooter',
    defaultMessage: 'Estimates provided using National Population Census data',
    description: 'Title for the birth registration key figures box footer.'
  },
  liveBirthsWithin45DaysLabel: {
    id: 'performance.graph.liveBirthsWithin45DaysLabel',
    defaultMessage: 'Registrations within<br />45 days of birth',
    description:
      'Live births registered within 45 days of actual birth label on graph'
  },
  liveBirthsWithin45DaysDescription: {
    id: 'performance.graph.liveBirthsWithin45DaysDescription',
    defaultMessage: '142500 out of 204000',
    description:
      'Live births registered within 45 days of actual birth description on graph'
  },
  liveBirthsWithin1yearLabel: {
    id: 'performance.graph.liveBirthsWithin1yearLabel',
    defaultMessage: 'Registrations within<br />1 year of birth',
    description:
      'Live births registered within 1 year of actual birth label on graph'
  },
  liveBirthsWithin1yearDescription: {
    id: 'performance.graph.liveBirthsWithin1yearDescription',
    defaultMessage: '61500 out of 204000',
    description:
      'Live births registered within 1 year of actual birth description on graph'
  },
  totalLiveBirthsLabel: {
    id: 'performance.graph.totalLiveBirthsLabel',
    defaultMessage: 'Total Live Births registered',
    description: 'Total live births label on graph'
  },
  estimatedBirthsInTimeLabel: {
    id: 'performance.graph.estimatedBirthsInTimeLabel',
    defaultMessage: 'Estimated Births in [time period]',
    description: 'Estimated births in time period label on graph'
  },
  estimatedBirthsInTimeDescription: {
    id: 'performance.graph.estimatedBirthsInTimeDescription',
    defaultMessage: 'Provided from 2018 population census',
    description: 'Estimated births in time period description on graph'
  }
})

interface IData {
  value: number
  label: React.ReactNode
  description?: string
  total?: boolean
  estimate?: boolean
}

const getData = (intl: InjectedIntl): IData[] => {
  return [
    {
      value: 142500,
      label: (
        <FormattedHTMLMessage
          id="graph.label1"
          defaultMessage={intl.formatHTMLMessage(
            messages.liveBirthsWithin45DaysLabel
          )}
        />
      ),
      description: intl.formatMessage(
        messages.liveBirthsWithin45DaysDescription
      )
    },
    {
      value: 61500,
      label: (
        <FormattedHTMLMessage
          id="graph.label2"
          defaultMessage={intl.formatHTMLMessage(
            messages.liveBirthsWithin1yearLabel
          )}
        />
      ),
      description: intl.formatMessage(messages.liveBirthsWithin1yearDescription)
    },
    {
      value: 204000,
      label: (
        <FormattedHTMLMessage
          id="graph.label3"
          defaultMessage={intl.formatHTMLMessage(messages.totalLiveBirthsLabel)}
        />
      ),
      total: true
    }
  ]
}

const birthRegistrationData = [
  { name: '45d', value: 2100 },
  { name: '46d - 1yr', value: 2400 },
  { name: '1', value: 1398 },
  { name: '2', value: 6800 },
  { name: '3', value: 3908 },
  { name: '4', value: 4800 },
  { name: '5', value: 3800 },
  { name: '6', value: 4300 },
  { name: '7', value: 2500 },
  { name: '8', value: 5680 },
  { name: '9', value: 4980 },
  { name: '10', value: 2570 }
]

const StyledHeader = styled(Header)`
  padding: 0 26px;
  box-shadow: none;
`

const BoxTitle = styled.div`
  height: 25px;
  line-height: 25px;
  text-transform: capitalize !important;
  ${({ theme }) => theme.fonts.h2FontStyle}
  color: ${({ theme }) => theme.colors.primary};
`

const FooterText = styled.div`
  height: 17px;
  line-height: 17px;
  margin-top: 25px;
  ${({ theme }) => theme.fonts.infoFontStyle}
  color: ${({ theme }) => theme.colors.copy};
`

const ChartContainer = styled(Box)`
  max-width: ${({ theme }) => theme.grid.breakpoints.lg}px;
  margin: auto;
  margin-bottom: 20px;
  &:last-child {
    margin-bottom: 0;
  }
`

const Container = styled.div`
  padding: 20px 10px;
`
class HomeView extends React.Component<InjectedIntlProps> {
  render() {
    const { intl } = this.props
    return (
      <Page>
        <StyledHeader>
          <Logo />
        </StyledHeader>
        <Container>
          <ChartContainer>
            <BoxTitle id="box_title">
              {intl.formatMessage(messages.birthRegistrationBoxTitle)}
            </BoxTitle>
            <Legend data={getData(intl)} smallestToLargest={false} />
            <FooterText id="footer_text">
              {intl.formatMessage(messages.birthRegistrationBoxFooter)}
            </FooterText>
          </ChartContainer>
          <ChartContainer>
            <VerticalBar
              data={birthRegistrationData}
              xAxisLabel="Age(years)"
              yAxisLabel="Total Births Registered (%)"
            />
          </ChartContainer>
        </Container>
      </Page>
    )
  }
}

export const Home = connect(null, null)(injectIntl(HomeView))<|MERGE_RESOLUTION|>--- conflicted
+++ resolved
@@ -11,11 +11,8 @@
 import styled from 'src/styled-components'
 import Logo from 'src/components/Logo'
 import { Page } from 'src/components/Page'
-<<<<<<< HEAD
-import { Bar, Legend, VerticalBar } from '@opencrvs/components/lib/charts'
-=======
-import { Legend } from '@opencrvs/components/lib/charts'
->>>>>>> 9c60ea65
+
+import { Legend, VerticalBar } from '@opencrvs/components/lib/charts'
 
 const messages = defineMessages({
   birthRegistrationBoxTitle: {
