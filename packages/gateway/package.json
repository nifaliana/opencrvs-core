{
  "name": "@opencrvs/gateway",
  "version": "1.0.0",
  "description": "OpenCRVS API Gateway with GraphQL",
  "scripts": {
    "start": "concurrently \"nodemon --exec ts-node -- src/index.ts\" \"yarn gen:types:watch\"",
    "start:prod": "ts-node src/index.ts",
    "test": "jest --coverage && yarn test:compilation",
    "test:watch": "jest --watch --coverage",
    "open:cov": "yarn test && opener coverage/index.html",
    "precommit": "lint-staged",
    "gen:full-schema": "node -e \"const importSchema = require('graphql-import').importSchema; console.log(importSchema('src/graphql/index.graphql'))\"",
    "gen:types": "yarn -s gen:full-schema > src/graphql/schema.graphql && graphql-schema-typescript generate-ts src/graphql/schema.graphql --output src/graphql/schema.d.ts && rm src/graphql/schema.graphql && yarn prettier --write src/graphql/schema.d.ts && echo Done",
    "gen:types:watch": "nodemon -e graphql -i src/graphql/schema.graphql -x 'yarn gen:types'",
    "test:compilation": "tsc --noEmit"
  },
  "dependencies": {
    "@types/glob": "^5.0.35",
    "@types/hapi": "^17.0.12",
    "@types/hapi-auth-jwt2": "^8.0.1",
    "@types/inert": "^5.1.0",
    "@types/lodash": "^4.14.108",
    "@types/node-fetch": "^2.1.2",
    "@types/uuid": "^3.4.3",
    "@types/winston": "^2.3.9",
    "apollo-server-hapi": "^1.3.6",
    "app-module-path": "^2.2.0",
    "bunyan": "^1.8.12",
    "glob": "^7.1.2",
    "good": "^8.1.1",
    "good-console": "^7.1.0",
    "good-squeeze": "^5.1.0",
    "graphql": "^0.13.2",
    "graphql-import": "^0.5.2",
    "graphql-tools": "^3.0.1",
    "hapi": "^17.4.0",
    "hapi-auth-jwt2": "^8.1.0",
    "hapi-boom-decorators": "^3.0.0",
    "hapi-swagger": "^9.1.1",
    "hapijs-status-monitor": "^0.6.0",
    "inert": "^5.1.0",
<<<<<<< HEAD
    "joi": "^10.6.0",
=======
    "joi": "^14.0.6",
>>>>>>> 366d557b
    "jsonwebtoken": "^8.3.0",
    "lint-staged": "^7.1.0",
    "lodash": "^4.17.10",
    "nedb": "^1.8.0",
    "node-fetch": "^2.1.2",
    "uuid": "^3.2.1",
    "vision": "^5.3.2",
    "winston": "^3.0.0"
  },
  "devDependencies": {
    "@types/bunyan": "^1.8.4",
    "@types/code": "^4.0.3",
    "@types/dotenv": "^6.1.0",
    "@types/fhir": "^0.0.30",
    "@types/graphql": "^0.13.1",
    "@types/jest": "^22.2.3",
    "@types/joi": "^10.4.0",
    "@types/nedb": "^1.8.3",
    "@types/node": "^10.12.5",
    "@types/vision": "^5.3.2",
    "concurrently": "^3.5.1",
    "dotenv": "^6.1.0",
    "eslint": "^4.19.1",
    "eslint-config-prettier": "^2.9.0",
    "graphql-schema-typescript": "^1.2.7",
    "jest": "^23.4.2",
    "jest-fetch-mock": "^1.6.6",
    "lab": "^15.1.2",
    "lab-transform-typescript": "^3.0.1",
    "nodemon": "^1.11.0",
    "nyc": "^11.3.0",
    "opener": "^1.5.1",
    "prettier": "1.15.2",
    "pretty-quick": "^1.4.1",
    "ts-jest": "^22.4.6",
    "ts-node": "^6.1.1",
    "tslint": "^5.4.3",
    "tslint-config-prettier": "^1.12.0",
    "typescript": "^3.0.1",
    "typestyle": "^1.3.7"
  },
  "lint-staged": {
    "src/**/*.{ts,graphql}": [
      "prettier --write",
      "git add"
    ]
  },
  "jest": {
    "transform": {
      "^.+\\.tsx?$": "ts-jest"
    },
    "testRegex": "(/__tests__/.*|(\\.|/)(test|spec))\\.(jsx?|tsx?)$",
    "moduleFileExtensions": [
      "ts",
      "tsx",
      "js",
      "jsx",
      "json",
      "node"
    ],
    "testEnvironment": "node",
    "setupFiles": [
      "./test/setupJest.ts"
    ],
    "modulePaths": [
      "<rootDir>"
    ],
    "coverageReporters": [
      "json",
      "lcov",
      "text",
      "html"
    ]
  },
  "keywords": [
    "api",
    "nodejs",
    "hapi",
    "typescript"
  ]
}<|MERGE_RESOLUTION|>--- conflicted
+++ resolved
@@ -39,11 +39,7 @@
     "hapi-swagger": "^9.1.1",
     "hapijs-status-monitor": "^0.6.0",
     "inert": "^5.1.0",
-<<<<<<< HEAD
-    "joi": "^10.6.0",
-=======
     "joi": "^14.0.6",
->>>>>>> 366d557b
     "jsonwebtoken": "^8.3.0",
     "lint-staged": "^7.1.0",
     "lodash": "^4.17.10",
