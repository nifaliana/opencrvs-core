--- conflicted
+++ resolved
@@ -1,10 +1,6 @@
 {
   "name": "@opencrvs/gateway",
-<<<<<<< HEAD
-  "version": "1.2.0",
-=======
   "version": "1.3.0-beta",
->>>>>>> f5eda2ca
   "description": "OpenCRVS API Gateway with GraphQL",
   "license": "MPL-2.0",
   "scripts": {
@@ -33,11 +29,7 @@
     "@hapi/hapi": "^20.0.1",
     "@hapi/inert": "^7.0.0",
     "@hapi/vision": "^7.0.0",
-<<<<<<< HEAD
-    "@opencrvs/commons": "^1.2.0",
-=======
     "@opencrvs/commons": "^1.3.0-beta",
->>>>>>> f5eda2ca
     "@sentry/node": "^5.10.2",
     "@types/archiver": "^3.0.0",
     "@types/flat": "^0.0.28",
