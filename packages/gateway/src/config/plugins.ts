/*
 * This Source Code Form is subject to the terms of the Mozilla Public
 * License, v. 2.0. If a copy of the MPL was not distributed with this
 * file, You can obtain one at https://mozilla.org/MPL/2.0/.
 *
 * OpenCRVS is also distributed under the terms of the Civil Registration
 * & Healthcare Disclaimer located at http://opencrvs.org/license.
 *
 * Copyright (C) The OpenCRVS Authors. OpenCRVS and the OpenCRVS
 * graphic logo are (registered/a) trademark(s) of Plan International.
 */
import { graphqlHapi } from 'apollo-server-hapi'

import * as JWT from 'hapi-auth-jwt2'
import * as Pino from 'hapi-pino'
import * as Sentry from '@sentry/node'
import { getExecutableSchema } from '@gateway/graphql/config'
import { SENTRY_DSN } from '@gateway/constants'
import { GraphQLError } from 'graphql'
import { logger } from '@gateway/logger'

export const getPlugins = () => {
  const plugins: any[] = []
<<<<<<< HEAD
  const executableSchema = getExecutableSchema()

=======
  const executableSchema = getExecutableSchema(schemaPath)
  Sentry.init({ dsn: SENTRY_DSN, environment: process.env.NODE_ENV })
>>>>>>> 3b926f11
  plugins.push(
    JWT,
    {
      plugin: Pino,
      options: {
        prettyPrint: false,
        logPayload: false,
        instance: logger
      }
    },
    {
      plugin: graphqlHapi,
      options: {
        path: '/graphql',
        graphqlOptions: (request: any) => ({
          pretty: true,
          schema: executableSchema,
          formatError: (error: GraphQLError) => {
            Sentry.captureException(error)
            return error
          },
          // this is where you add anything you want attached to context in resolvers
          context: {
            Authorization: request.headers['authorization']
          }
        })
      },
      name: 'graphqlHapi',
      version: '1.3.6'
    }
  )

  return plugins
}<|MERGE_RESOLUTION|>--- conflicted
+++ resolved
@@ -21,13 +21,10 @@
 
 export const getPlugins = () => {
   const plugins: any[] = []
-<<<<<<< HEAD
   const executableSchema = getExecutableSchema()
 
-=======
-  const executableSchema = getExecutableSchema(schemaPath)
   Sentry.init({ dsn: SENTRY_DSN, environment: process.env.NODE_ENV })
->>>>>>> 3b926f11
+
   plugins.push(
     JWT,
     {
