--- conflicted
+++ resolved
@@ -10,14 +10,10 @@
  */
 import * as glob from 'glob'
 import { join, resolve } from 'path'
-<<<<<<< HEAD
 import healthCheckHandler, {
   // serviceHealthSchema,
   querySchema
 } from '@gateway/features/healthCheck/handler'
-=======
-import healthCheckHandler from '@gateway/features/healthCheck/handler'
->>>>>>> 2eae2efd
 import {
   createLocationHandler,
   requestSchema,
@@ -54,16 +50,13 @@
       options: {
         auth: false,
         description: 'Checks the health of all services.',
-<<<<<<< HEAD
         validate: {
           query: querySchema
-        }
+        },
         // response: {
         //   schema: serviceHealthSchema
         // }
-=======
         notes: 'Pass the service as a query param: service'
->>>>>>> 2eae2efd
       }
     },
 
