--- conflicted
+++ resolved
@@ -65,13 +65,10 @@
   roleTypeResolvers as IResolvers,
   certificateResolvers as IResolvers,
   correctionRootResolvers as IResolvers,
-<<<<<<< HEAD
   questionResolvers as IResolvers,
-  formDraftResolvers as IResolvers
-=======
+  formDraftResolvers as IResolvers,
   applicationRootResolvers as IResolvers,
   questionResolvers as IResolvers
->>>>>>> f41cc4a7
 )
 
 export const getExecutableSchema = (): GraphQLSchema => {
