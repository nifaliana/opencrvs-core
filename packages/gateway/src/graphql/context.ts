--- conflicted
+++ resolved
@@ -22,11 +22,8 @@
   dataSources: {
     locationsAPI: LocationsAPI
     practitionerRoleAPI: PractitionerRoleAPI
-<<<<<<< HEAD
     patientAPI: PatientAPI
-=======
     minioAPI: MinioAPI
->>>>>>> 107885cf
   }
   headers: IAuthHeader
 }