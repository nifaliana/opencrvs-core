type Query {
  listNotifications(
    locationIds: [String]
    status: String
    userId: String
    from: Date
    to: Date
  ): [Notification]
  fetchBirthRegistration(id: ID!): BirthRegistration
  searchBirthRegistrations(fromDate: Date, toDate: Date): [BirthRegistration]
  searchDeathRegistrations(fromDate: Date, toDate: Date): [DeathRegistration]
  queryRegistrationByIdentifier(identifier: ID!): BirthRegistration
  queryPersonByIdentifier(identifier: ID!): Person
  listBirthRegistrations(
    locationIds: [String]
    status: String
    userId: String
    from: Date
    to: Date
    count: Int
    skip: Int
  ): BirthRegResultSet
  fetchDeathRegistration(id: ID!): DeathRegistration
  fetchEventRegistration(id: ID!): EventRegistration
  fetchRegistration(id: ID!): EventRegistration
  fetchRegistrationForViewing(id: ID!): EventRegistration
  queryPersonByNidIdentifier(dob: String, nid: String, country: String): Person
  fetchRegistrationCountByStatus(
    status: [String]!
    locationId: String
    event: String
  ): RegistrationCountResult
  locationsByParent(parentId: String, type: String): [Location]
  locationById(locationId: String): Location
  hasChildLocation(parentId: String): Location
  getUser(userId: String): User
  getUserByMobile(mobile: String): User
  searchUsers(
    username: String
    mobile: String
    status: String
    role: String
    primaryOfficeId: String
    locationId: String
    count: Int
    skip: Int
    sort: String
  ): SearchUserResult
  searchFieldAgents(
    locationId: String
    primaryOfficeId: String
    status: String
    language: String
    timeStart: String!
    timeEnd: String!
    event: String
    count: Int
    skip: Int
    sort: String
  ): SearchFieldAgentResult
  verifyPasswordById(id: String!, password: String!): VerifyPasswordResult
  getTotalMetrics(
    timeStart: String!
    timeEnd: String!
    locationId: String
    event: String!
  ): TotalMetricsResult
  getRegistrationsListByFilter(
    timeStart: String!
    timeEnd: String!
    locationId: String
    event: String!
    filterBy: String!
    skip: Int!
    size: Int!
  ): MixedTotalMetricsResult
  getVSExports: TotalVSExport
  getTotalPayments(
    timeStart: String!
    timeEnd: String!
    locationId: String
    event: String!
  ): [PaymentMetric!]
  getTotalCertifications(
    timeStart: String!
    timeEnd: String!
    locationId: String
  ): [CertificationMetric!]
  getTotalCorrections(
    timeStart: String!
    timeEnd: String!
    locationId: String
    event: String!
  ): [CorrectionMetric!]
  getLocationStatistics(
    locationId: String
    populationYear: Int!
  ): LocationStatisticsResponse
  getDeclarationsStartedMetrics(
    timeStart: String!
    timeEnd: String!
    locationId: String!
  ): DeclarationsStartedMetrics
  fetchMonthWiseEventMetrics(
    timeStart: String!
    timeEnd: String!
    locationId: String
    event: String!
  ): [MonthWiseEstimationMetric!]
  fetchLocationWiseEventMetrics(
    timeStart: String!
    timeEnd: String!
    locationId: String
    event: String!
  ): [LocationWiseEstimationMetric!]
  getUserAuditLog(
    practitionerId: String!
    skip: Int
    count: Int!
    timeStart: String
    timeEnd: String
  ): UserAuditLogResultSet
  searchEvents(
    userId: String
    advancedSearchParameters: AdvancedSearchParametersInput!
    count: Int
    skip: Int
    sort: String
    sortColumn: String
  ): EventSearchResultSet
  getEventsWithProgress(
    declarationJurisdictionId: String
    registrationStatuses: [String]
    compositionType: [String]
    count: Int
    skip: Int
    sort: String
  ): EventProgressResultSet
  getRoles(
    title: String
    value: ComparisonInput
    type: String
    active: Boolean
    sortBy: String
    sortOrder: String
  ): [Role]
  getCertificateSVG(status: String, event: String): CertificateSVG
  getActiveCertificatesSVG: [CertificateSVG]
  getFormDraft: [FormDraft!]
}

type Mutation {
  createNotification(details: NotificationInput!): Notification!
  voidNotification(id: ID!): Notification
  createBirthRegistration(details: BirthRegistrationInput!): CreatedIds!
  updateBirthRegistration(id: ID!, details: BirthRegistrationInput!): ID!
  markBirthAsVerified(
    id: ID!
    details: BirthRegistrationInput
  ): BirthRegistration
  markBirthAsValidated(id: ID!, details: BirthRegistrationInput): ID
  markBirthAsRegistered(
    id: ID!
    details: BirthRegistrationInput!
  ): BirthRegistration!
  markBirthAsCertified(id: ID!, details: BirthRegistrationInput!): ID!
  requestBirthRegistrationCorrection(
    id: ID!
    details: BirthRegistrationInput!
  ): ID!
  markEventAsVoided(id: String!, reason: String!, comment: String): ID!
  markEventAsReinstated(id: String!): Reinstated
  markEventAsArchived(id: String!): ID!
  notADuplicate(id: String!, duplicateId: String!): ID!
  createDeathRegistration(details: DeathRegistrationInput!): CreatedIds!
  updateDeathRegistration(id: ID!, details: DeathRegistrationInput!): ID!
  markDeathAsVerified(
    id: ID!
    details: DeathRegistrationInput
  ): DeathRegistration
  markDeathAsValidated(id: ID!, details: DeathRegistrationInput): ID
  markDeathAsRegistered(
    id: ID!
    details: DeathRegistrationInput!
  ): DeathRegistration!
  markDeathAsCertified(id: ID!, details: DeathRegistrationInput!): ID!
  requestDeathRegistrationCorrection(
    id: ID!
    details: DeathRegistrationInput!
  ): ID!
  markEventAsUnassigned(id: String!): ID!
  createOrUpdateUser(user: UserInput!): User!
  activateUser(
    userId: String!
    password: String!
    securityQNAs: [SecurityQuestionAnswer]!
  ): String
  changePassword(
    userId: String!
    existingPassword: String!
    password: String!
  ): String
  changePhone(
    userId: String!
    phoneNumber: String!
    nonce: String!
    verifyCode: String!
  ): String
  changeAvatar(userId: String!, avatar: AvatarInput!): Avatar
  auditUser(
    userId: String!
    action: String!
    reason: String!
    comment: String
  ): String
  resendSMSInvite(userId: String!): String
  usernameSMSReminder(userId: String!): String
  resetPasswordSMS(userId: String!, applicationName: String!): String
  createOrUpdateCertificateSVG(
    certificateSVG: CertificateSVGInput!
  ): CertificateSVG
  updateApplicationConfig(
    applicationConfig: ApplicationConfigurationInput
  ): ApplicationConfiguration
  createFormDraft(formDraft: FormDraftInput!): FormDraft
  modifyDraftStatus(formDraft: FormDraftStatusModifyInput!): FormDraft
  deleteFormDraft(formDraft: DeleteFormDraftInput!): String
  bookmarkAdvancedSearch(
    bookmarkSearchInput: BookmarkSearchInput!
  ): BookMarkedSearches
  removeBookmarkedAdvancedSearch(
    removeBookmarkedSearchInput: RemoveBookmarkedSeachInput!
  ): BookMarkedSearches
}

type Dummy {
  dummy: String!
}

type Notification {
  id: ID!
  child: Person
  mother: Person
  father: Person
  informant: Person
  location: Location
  createdAt: Date
  updatedAt: Date
}

scalar Date

type BirthRegistration implements EventRegistration {
  id: ID!
  _fhirIDMap: Map
  registration: Registration
  child: Person
  mother: Person
  father: Person
  informant: RelatedPerson
  eventLocation: Location
  birthType: BirthType
  questionnaire: [QuestionnaireQuestion]
  weightAtBirth: Float
  attendantAtBirth: AttendantType
  otherAttendantAtBirth: String
  birthRegistrationType: BirthRegType
  childrenBornAliveToMother: Int
  foetalDeathsToMother: Int
  lastPreviousLiveBirth: Date
  createdAt: Date
  updatedAt: Date
  history: [History]
}

type DeathRegistration implements EventRegistration {
  id: ID!
  _fhirIDMap: Map
  registration: Registration
  deceased: Person
  informant: RelatedPerson
  mother: Person
  father: Person
  spouse: Person
  eventLocation: Location
  questionnaire: [QuestionnaireQuestion]
  mannerOfDeath: MannerOfDeath
  deathDescription: String
  causeOfDeathMethod: CauseOfDeathMethodType
  causeOfDeathEstablished: String
  causeOfDeath: String
  maleDependentsOfDeceased: Float
  femaleDependentsOfDeceased: Float
  medicalPractitioner: MedicalPractitioner
  createdAt: Date
  updatedAt: Date
  history: [History]
}

type Person {
  id: ID
  _fhirID: ID
  identifier: [IdentityType]
  name: [HumanName]
  telecom: [ContactPoint]
  gender: String
  birthDate: String
  age: Float
  maritalStatus: MaritalStatusType
  occupation: String
  detailsExist: Boolean
  reasonNotApplying: String
  dateOfMarriage: Date
  multipleBirth: Int
  address: [Address]
  photo: [Attachment]
  deceased: Deceased
  nationality: [String]
  educationalAttainment: EducationType
}

type BirthRegResultSet {
  results: [BirthRegistration]
  totalItems: Int
}

interface EventRegistration {
  id: ID!
  registration: Registration
  history: [History]
  createdAt: Date
}

type RegistrationCountResult {
  results: [StatusWiseRegistrationCount]!
  total: Int!
}

type Location {
  id: ID!
  _fhirID: ID
  identifier: [Identifier]
  status: String
  name: String
  alias: [String]
  description: String
  partOf: String
  type: LocationType
  telecom: [ContactPoint]
  address: Address
  longitude: Float
  latitude: Float
  altitude: Float
  geoData: String
}

type User {
  id: ID
  userMgntUserID: ID
  practitionerId: String
  name: [HumanName]
  username: String
  mobile: String
  role: String
  type: String
  email: String
  status: String
  underInvestigation: Boolean
  primaryOffice: Location
  catchmentArea: [Location]
  localRegistrar: LocalRegistrar
  identifier: Identifier
  signature: Signature
  creationDate: String
  avatar: Avatar
  device: String
  searches: [BookmarkedSeachItem]
}

type SearchUserResult {
  results: [User]
  totalItems: Int
}

type SearchFieldAgentResult {
  results: [SearchFieldAgentResponse]
  totalItems: Int
}

type VerifyPasswordResult {
  mobile: String
  scrope: [String]
  status: String
  username: String
  id: String
}

type TotalMetricsResult {
  estimated: Estimation!
  results: [EventMetrics!]!
}

union MixedTotalMetricsResult =
    TotalMetricsByRegistrar
  | TotalMetricsByLocation
  | TotalMetricsByTime

type TotalVSExport {
  results: [VSExport!]
}

type PaymentMetric {
  total: Float!
  paymentType: String!
}

type CertificationMetric {
  total: Float!
  eventType: String!
}

type CorrectionMetric {
  total: Float!
  reason: String!
}

type LocationStatisticsResponse {
  population: Int
  registrars: Int!
  offices: Int!
}

type DeclarationsStartedMetrics {
  fieldAgentDeclarations: Int!
  hospitalDeclarations: Int!
  officeDeclarations: Int!
}

type MonthWiseEstimationMetric {
  total: Int!
  withinTarget: Int!
  within1Year: Int!
  within5Years: Int!
  estimated: Int!
  month: Int!
  year: Int!
}

type LocationWiseEstimationMetric {
  total: Int!
  withinTarget: Int!
  within1Year: Int!
  within5Years: Int!
  estimated: Int!
  locationId: String!
  locationName: String!
}

type UserAuditLogResultSet {
  total: Int!
  results: [UserAuditLogResultItem!]!
}

type EventSearchResultSet {
  results: [EventSearchSet]
  totalItems: Int
}

input AdvancedSearchParametersInput {
  event: Event
  name: String
  registrationStatuses: [String]
  dateOfEvent: String
  dateOfEventStart: String
  dateOfEventEnd: String
  contactNumber: String
  nationalId: String
  registrationNumber: String
  trackingId: String
  dateOfRegistration: String
  dateOfRegistrationStart: String
  dateOfRegistrationEnd: String
  declarationLocationId: String
  declarationJurisdictionId: String
  eventLocationId: String
  eventCountry: String
  eventLocationLevel1: String
  eventLocationLevel2: String
  eventLocationLevel3: String
  eventLocationLevel4: String
  eventLocationLevel5: String
  childFirstNames: String
  childLastName: String
  childDoB: String
  childDoBStart: String
  childDoBEnd: String
  childGender: String
  deceasedFirstNames: String
  deceasedFamilyName: String
  deceasedGender: String
  deceasedDoB: String
  deceasedDoBStart: String
  deceasedDoBEnd: String
  deceasedIdentifier: String
  motherFirstNames: String
  motherFamilyName: String
  motherDoB: String
  motherDoBStart: String
  motherDoBEnd: String
  motherIdentifier: String
  fatherFirstNames: String
  fatherFamilyName: String
  fatherDoB: String
  fatherDoBStart: String
  fatherDoBEnd: String
  fatherIdentifier: String
  informantFirstNames: String
  informantFamilyName: String
  informantDoB: String
  informantDoBStart: String
  informantDoBEnd: String
  informantIdentifier: String
  compositionType: [String]
}

type EventProgressResultSet {
  results: [EventProgressSet]
  totalItems: Int
}

type Role {
  id: ID!
  title: String
  value: String
  types: [String]
  active: Boolean
}

input ComparisonInput {
  eq: String
  gt: String
  lt: String
  gte: String
  lte: String
  in: [String!]
  ne: String
  nin: [String!]
}

type CertificateSVG {
  id: ID!
  svgCode: String!
  svgFilename: String!
  svgDateUpdated: String!
  svgDateCreated: String!
  user: String!
  event: String!
  status: String!
}

type FormDraft {
  _id: ID!
  event: Event!
  status: DraftStatus!
  comment: String!
  version: Int!
  history: [DraftHistory!]!
  updatedAt: Date!
  createdAt: Date!
}

input NotificationInput {
  child: PersonInput
  mother: PersonInput
  father: PersonInput
  informant: PersonInput
  location: LocationInput
  createdAt: Date
  updatedAt: Date
}

type CreatedIds {
  compositionId: String
  trackingId: String
  registrationNumber: String
}

input BirthRegistrationInput {
  _fhirIDMap: Map
  registration: RegistrationInput
  child: PersonInput
  mother: PersonInput
  father: PersonInput
  informant: RelatedPersonInput
  eventLocation: LocationInput
  birthType: BirthType
  questionnaire: [QuestionnaireQuestionInput]
  weightAtBirth: Float
  attendantAtBirth: AttendantType
  otherAttendantAtBirth: String
  birthRegistrationType: BirthRegType
  childrenBornAliveToMother: Int
  foetalDeathsToMother: Int
  lastPreviousLiveBirth: Date
  createdAt: Date
  updatedAt: Date
}

type Reinstated {
  taskEntryResourceID: ID!
  registrationStatus: RegStatus
}

input DeathRegistrationInput {
  _fhirIDMap: Map
  registration: RegistrationInput
  deceased: PersonInput
  informant: RelatedPersonInput
  mother: PersonInput
  father: PersonInput
  spouse: PersonInput
  eventLocation: LocationInput
  questionnaire: [QuestionnaireQuestionInput]
  mannerOfDeath: MannerOfDeath
  deathDescription: String
  causeOfDeathMethod: CauseOfDeathMethodType
  causeOfDeathEstablished: String
  causeOfDeath: String
  maleDependentsOfDeceased: Float
  femaleDependentsOfDeceased: Float
  medicalPractitioner: MedicalPractitionerInput
  createdAt: Date
  updatedAt: Date
}

input UserInput {
  id: ID
  name: [HumanNameInput]
  identifier: [UserIdentifierInput]
  username: String
  mobile: String
  role: String
  type: String
  email: String
  primaryOffice: String
  catchmentArea: [String]
  device: String
  signature: SignatureInput
}

input SecurityQuestionAnswer {
  questionKey: String
  answer: String
}

type Avatar {
  type: String!
  data: String!
}

input AvatarInput {
  type: String!
  data: String!
}

input CertificateSVGInput {
  id: ID!
  svgCode: String!
  svgFilename: String!
  svgDateUpdated: Int
  svgDateCreated: Int
  user: String!
  event: String!
  status: String!
}

type ApplicationConfiguration {
  APPLICATION_NAME: String
  BIRTH: Birth
  COUNTRY_LOGO: CountryLogo
  CURRENCY: Currency
  DEATH: Death
  FIELD_AGENT_AUDIT_LOCATIONS: String
  HIDE_EVENT_REGISTER_INFORMATION: Boolean
  EXTERNAL_VALIDATION_WORKQUEUE: Boolean
  PHONE_NUMBER_PATTERN: String
  NID_NUMBER_PATTERN: String
  ADDRESSES: Int
  INTEGRATIONS: [Integration]
}

input ApplicationConfigurationInput {
  APPLICATION_NAME: String
  BIRTH: BirthInput
  COUNTRY_LOGO: CountryLogoInput
  CURRENCY: CurrencyInput
  DEATH: DeathInput
  FIELD_AGENT_AUDIT_LOCATIONS: String
  HIDE_EVENT_REGISTER_INFORMATION: Boolean
  EXTERNAL_VALIDATION_WORKQUEUE: Boolean
  PHONE_NUMBER_PATTERN: String
  NID_NUMBER_PATTERN: String
  ADDRESSES: Int
  INTEGRATIONS: [IntegrationInput]
}

input FormDraftInput {
  questions: [QuestionInput!]!
  event: Event!
  comment: String!
}

input FormDraftStatusModifyInput {
  event: Event!
  status: DraftStatus!
}

input DeleteFormDraftInput {
  event: Event!
}

type BookMarkedSearches {
  searchList: [BookmarkedSeachItem!]
}

input BookmarkSearchInput {
  userId: String!
  name: String!
  parameters: AdvancedSearchParametersInput!
}

input RemoveBookmarkedSeachInput {
  userId: String!
  searchId: String!
}

scalar Map

type Registration {
  id: ID
  _fhirID: ID
  draftId: String
  trackingId: String
  mosipAid: String
  registrationNumber: String
  paperFormID: String
  page: String
  book: String
  informantType: InformantType
  otherInformantType: String
  assignment: AssignmentData
  contact: String
  contactRelationship: String
  contactPhoneNumber: String
  status: [RegWorkflow]
  type: RegistrationType
  inCompleteFields: String
  attachments: [Attachment]
  certificates: [Certificate]
  duplicates: [ID]
}

type RelatedPerson {
  id: ID
  _fhirID: ID
  relationship: String
  otherRelationship: String
  affidavit: [Attachment]
  individual: Person
}

enum BirthType {
  SINGLE
  TWIN
  TRIPLET
  QUADRUPLET
  HIGHER_MULTIPLE_DELIVERY
}

type QuestionnaireQuestion {
  fieldId: String
  value: String
}

enum AttendantType {
  PHYSICIAN
  NURSE
  NURSE_MIDWIFE
  MIDWIFE
  TRADITIONAL_BIRTH_ATTENDANT
  OTHER_PARAMEDICAL_PERSONNEL
  LAYPERSON
  NONE
  OTHER
}

enum BirthRegType {
  BOTH_PARENTS
  SELF
  INFORMANT_ONLY
  MOTHER_ONLY
  FATHER_ONLY
}

type History {
  user: User
  date: Date
  regStatus: RegStatus
  action: RegAction
  statusReason: StatusReason
  reason: String
  requester: String
  hasShowedVerifiedDocument: Boolean
  otherReason: String
  location: Location
  office: Location
  dhis2Notification: Boolean
  comments: [Comment]
  input: [InputOutput]
  output: [InputOutput]
  certificates: [Certificate]
  signature: Signature
}

enum MannerOfDeath {
  NATURAL_CAUSES
  ACCIDENT
  SUICIDE
  HOMICIDE
  MANNER_UNDETERMINED
}

enum CauseOfDeathMethodType {
  PHYSICIAN
  LAY_REPORTED
  VERBAL_AUTOPSY
  MEDICALLY_CERTIFIED
}

type MedicalPractitioner {
  name: String
  qualification: String
  lastVisitDate: Date
}

type IdentityType {
  id: ID
  type: IdentityIDType
  otherType: String
}

type HumanName {
  use: String
  firstNames: String
  familyName: String
}

type ContactPoint {
  system: String
  value: String
  use: String
}

enum MaritalStatusType {
  SINGLE
  MARRIED
  WIDOWED
  DIVORCED
  NOT_STATED
  SEPARATED
}

type Address {
  use: String
  type: AddressType
  text: String
  line: [String]
  lineName: [String]
  city: String
  district: String
  districtName: String
  state: String
  stateName: String
  postalCode: String
  country: String
  from: Date
  to: Date
}

type Attachment {
  id: ID!
  _fhirID: ID
  contentType: String
  data: String
  status: String
  originalFileName: String
  systemFileName: String
  type: AttachmentType
  description: String
  subject: AttachmentSubject
  createdAt: Date
}

type Deceased {
  deceased: Boolean
  deathDate: String
}

enum EducationType {
  NO_SCHOOLING
  PRIMARY_ISCED_1
  LOWER_SECONDARY_ISCED_2
  UPPER_SECONDARY_ISCED_3
  POST_SECONDARY_ISCED_4
  FIRST_STAGE_TERTIARY_ISCED_5
  SECOND_STAGE_TERTIARY_ISCED_6
  NOT_STATED
}

type StatusWiseRegistrationCount {
  status: String!
  count: Int!
}

type Identifier {
  system: String
  value: String
}

enum LocationType {
  HEALTH_FACILITY
  HOSPITAL
  OTHER_HEALTH_INSTITUTION
  ADMIN_STRUCTURE
  CRVS_OFFICE
  PRIVATE_HOME
  DECEASED_USUAL_RESIDENCE
  SECONDARY_ADDRESS
  PRIMARY_ADDRESS
  MILITARY_BASE_OR_CANTONMENT
  IDP_CAMP
  UNHCR_CAMP
  OTHER
}

type LocalRegistrar {
  name: [HumanName]!
  role: String!
  signature: Signature
}

type Signature {
  data: String
  type: String
}

type BookmarkedSeachItem {
  searchId: String!
  name: String!
  parameters: AdvancedSeachParameters!
}

type SearchFieldAgentResponse {
  practitionerId: String
  fullName: String
  type: String
  status: String
  avatar: Avatar
  primaryOfficeId: String
  creationDate: String
  totalNumberOfDeclarationStarted: Int
  totalNumberOfInProgressAppStarted: Int
  totalNumberOfRejectedDeclarations: Int
  averageTimeForDeclaredDeclarations: Int
}

type Estimation {
  totalEstimation: Int!
  maleEstimation: Int!
  femaleEstimation: Int!
  locationId: String!
  estimationYear: Int!
  locationLevel: String!
}

type EventMetrics {
  total: Int!
  gender: String!
  eventLocationType: String!
  timeLabel: String!
  practitionerRole: String!
}

type TotalMetricsByRegistrar {
  results: [EventMetricsByRegistrar!]!
  total: Int
}

type TotalMetricsByLocation {
  results: [EventMetricsByLocation!]!
  total: Int
}

type TotalMetricsByTime {
  results: [EventMetricsByTime!]!
  total: Int
}

type VSExport {
  event: String!
  year: Int!
  fileSize: String!
  url: String!
  createdOn: String!
}

union UserAuditLogResultItem =
    UserAuditLogItemWithComposition
  | UserAuditLogItem

interface EventSearchSet {
  id: ID!
  type: String
  registration: RegistrationSearchSet
  operationHistories: [OperationHistorySearchSet]
}

enum Event {
  birth
  death
}

type EventProgressSet {
  id: ID!
  type: String
  name: [HumanName]
  dateOfEvent: Date
  registration: RegistrationSearchSet
  startedBy: User
  startedByFacility: String
  startedAt: Date
  progressReport: EventProgressData
}

enum DraftStatus {
  DRAFT
  IN_PREVIEW
  PUBLISHED
}

type DraftHistory {
  _id: ID!
  version: Int!
  status: DraftStatus!
  comment: String!
  updatedAt: Date!
}

input PersonInput {
  _fhirID: ID
  identifier: [IdentityInput]
  name: [HumanNameInput]
  telecom: [ContactPointInput]
  gender: String
  birthDate: String
  age: Float
  maritalStatus: MaritalStatusType
  occupation: String
  detailsExist: Boolean
  reasonNotApplying: String
  dateOfMarriage: Date
  multipleBirth: Int
  address: [AddressInput]
  photo: [AttachmentInput!]
  deceased: DeceasedInput
  nationality: [String]
  educationalAttainment: EducationType
}

input LocationInput {
  _fhirID: ID
  identifier: [ID]
  status: String
  name: String
  alias: [String]
  description: String
  partOf: String
  type: LocationType
  telecom: [ContactPointInput]
  address: AddressInput
  longitude: Float
  latitude: Float
  altitude: Float
  geoData: String
}

input RegistrationInput {
  _fhirID: ID
  draftId: String
  trackingId: String
  mosipAid: String
  registrationNumber: String
  paperFormID: String
  page: String
  book: String
  informantType: InformantType
  otherInformantType: String
  contact: String
  contactRelationship: String
  contactPhoneNumber: String
  status: [RegWorkflowInput]
  type: RegistrationType
  inCompleteFields: String
  attachments: [AttachmentInput!]
  certificates: [CertificateInput]
  location: LocationInput
  correction: CorrectionInput
}

input RelatedPersonInput {
  id: ID
  _fhirID: ID
  relationship: String
  otherRelationship: String
  affidavit: [AttachmentInput!]
  individual: PersonInput
}

input QuestionnaireQuestionInput {
  fieldId: String
  value: String
}

enum RegStatus {
  IN_PROGRESS
  ARCHIVED
  DECLARED
  DECLARATION_UPDATED
  WAITING_VALIDATION
  VALIDATED
  REGISTERED
  CERTIFIED
  REJECTED
}

input MedicalPractitionerInput {
  name: String
  qualification: String
  lastVisitDate: Date
}

input HumanNameInput {
  use: String
  firstNames: String
  familyName: String
}

input UserIdentifierInput {
  use: String
  system: String
  value: String
}

input SignatureInput {
  data: String!
  type: String
}

type Birth {
  REGISTRATION_TARGET: Int
  LATE_REGISTRATION_TARGET: Int
  FEE: BirthFee
}

type CountryLogo {
  fileName: String
  file: String
}

type Currency {
  isoCode: String
  languagesAndCountry: [String]
}

type Death {
  REGISTRATION_TARGET: Int
  FEE: DeathFee
}

type Integration {
  name: String
  status: String
}

input BirthInput {
  REGISTRATION_TARGET: Int
  LATE_REGISTRATION_TARGET: Int
  FEE: BirthFeeInput
}

input CountryLogoInput {
  fileName: String
  file: String
}

input CurrencyInput {
  isoCode: String
  languagesAndCountry: [String]
}

input DeathInput {
  REGISTRATION_TARGET: Int
  FEE: DeathFeeInput
}

input IntegrationInput {
  name: String
  status: String
}

input QuestionInput {
  fieldId: String!
  label: [MesssageInput!]
  placeholder: [MesssageInput!]
  description: [MesssageInput!]
  tooltip: [MesssageInput!]
  errorMessage: [MesssageInput!]
  maxLength: Int
  fieldName: String
  fieldType: CustomFieldType
  precedingFieldId: String!
  required: Boolean
  enabled: String
  custom: Boolean
  conditionals: [ConditionalInput!]
}

enum InformantType {
  INFORMANT
  MOTHER
  FATHER
  GRANDFATHER
  GRANDMOTHER
  BROTHER
  SISTER
  OTHER_FAMILY_MEMBER
  LEGAL_GUARDIAN
  SPOUSE
  SON
  DAUGHTER
  SON_IN_LAW
  DAUGHTER_IN_LAW
  GRANDSON
  GRANDDAUGHTER
  OTHER
}

type AssignmentData {
  userId: String
  firstName: String
  lastName: String
  officeName: String
}

type RegWorkflow {
  id: ID!
  type: RegStatus
  user: User
  timestamp: Date
  comments: [Comment]
  reason: String
  location: Location
  office: Location
  timeLogged: Int
}

enum RegistrationType {
  BIRTH
  DEATH
}

type Certificate {
  collector: RelatedPerson
  hasShowedVerifiedDocument: Boolean
  payments: [Payment]
  data: String
}

enum RegAction {
  ASSIGNED
  UNASSIGNED
  REINSTATED
  REQUESTED_CORRECTION
  DOWNLOADED
  VIEWED
}

type StatusReason {
  text: String
}

type Comment {
  id: ID!
  user: User
  comment: String
  createdAt: Date
}

type InputOutput {
  valueCode: String
  valueId: String
  valueString: String
}

enum IdentityIDType {
  PASSPORT
  NATIONAL_ID
  MOSIP_UINTOKEN
  DECEASED_PATIENT_ENTRY
  BIRTH_PATIENT_ENTRY
  DRIVING_LICENSE
  BIRTH_REGISTRATION_NUMBER
  DEATH_REGISTRATION_NUMBER
  REFUGEE_NUMBER
  ALIEN_NUMBER
  OTHER
  NO_ID
  SOCIAL_SECURITY_NO
}

enum AddressType {
  HEALTH_FACILITY
  ADMIN_STRUCTURE
  CRVS_OFFICE
  PRIVATE_HOME
  DECEASED_USUAL_RESIDENCE
  SECONDARY_ADDRESS
  PRIMARY_ADDRESS
  MILITARY_BASE_OR_CANTONMENT
  IDP_CAMP
  UNHCR_CAMP
  OTHER
}

enum AttachmentType {
  BIRTH_CERTIFICATE
  NATIONAL_ID
  PASSPORT
  NOTIFICATION_OF_BIRTH
  PROOF_OF_LEGAL_GUARDIANSHIP
  PROOF_OF_ASSIGNED_RESPONSIBILITY
  HOSPITAL_CERTIFICATE_OF_DEATH
  ATTESTED_LETTER_OF_DEATH
  BURIAL_RECEIPT
  POLICE_CERTIFICATE_OF_DEATH
  MEDICALLY_CERTIFIED_CAUSE_OF_DEATH
  VERBAL_AUTOPSY_REPORT
  CORONERS_REPORT
  OTHER
}

enum AttachmentSubject {
  MOTHER
  FATHER
  CHILD
  OTHER
  PARENT
  CHILD_AGE
  DECEASED_ID_PROOF
  DECEASED_DEATH_PROOF
  DECEASED_DEATH_CAUSE_PROOF
  INFORMANT_ID_PROOF
  LEGAL_GUARDIAN_PROOF
}

<<<<<<< HEAD
type AdvancedSeachParameters {
  event: Event
  name: String
  registrationStatuses: [String]
  dateOfEvent: String
  dateOfEventStart: String
  dateOfEventEnd: String
  contactNumber: String
  nationalId: String
  registrationNumber: String
  trackingId: String
  dateOfRegistration: String
  dateOfRegistrationStart: String
  dateOfRegistrationEnd: String
  declarationLocationId: String
  declarationJurisdictionId: String
  eventLocationId: String
  eventCountry: String
  eventLocationLevel1: String
  eventLocationLevel2: String
  eventLocationLevel3: String
  eventLocationLevel4: String
  eventLocationLevel5: String
  childFirstNames: String
  childLastName: String
  childDoB: String
  childDoBStart: String
  childDoBEnd: String
  childGender: String
  deceasedFirstNames: String
  deceasedFamilyName: String
  deceasedGender: String
  deceasedDoB: String
  deceasedDoBStart: String
  deceasedDoBEnd: String
  deceasedIdentifier: String
  motherFirstNames: String
  motherFamilyName: String
  motherDoB: String
  motherDoBStart: String
  motherDoBEnd: String
  motherIdentifier: String
  fatherFirstNames: String
  fatherFamilyName: String
  fatherDoB: String
  fatherDoBStart: String
  fatherDoBEnd: String
  fatherIdentifier: String
  informantFirstNames: String
  informantFamilyName: String
  informantDoB: String
  informantDoBStart: String
  informantDoBEnd: String
  informantIdentifier: String
  compositionType: [String]
=======
type EventMetricsByRegistrar {
  registrarPractitioner: User
  total: Int!
  late: Int!
  delayed: Int!
}

type EventMetricsByLocation {
  location: Location!
  total: Int!
  late: Int!
  delayed: Int!
  home: Int!
  healthFacility: Int!
}

type EventMetricsByTime {
  total: Int!
  late: Int!
  delayed: Int!
  home: Int!
  healthFacility: Int!
  month: String!
  time: String!
>>>>>>> 9c3033a0
}

type UserAuditLogItemWithComposition implements AuditLogItemBase {
  time: String!
  ipAddress: String!
  userAgent: String!
  action: String!
  practitionerId: String!
  data: AdditionalIdWithCompositionId!
}

type UserAuditLogItem implements AuditLogItemBase {
  time: String!
  ipAddress: String!
  userAgent: String!
  action: String!
  practitionerId: String!
}

type RegistrationSearchSet {
  status: String
  contactNumber: String
  contactRelationship: String
  dateOfDeclaration: Date
  trackingId: String
  registrationNumber: String
  eventLocationId: String
  registeredLocationId: String
  reason: String
  comment: String
  duplicates: [ID]
  createdAt: String
  modifiedAt: String
  assignment: AssignmentData
}

type OperationHistorySearchSet {
  operationType: String
  operatedOn: Date
  operatorRole: String
  operatorName: [HumanName]
  operatorOfficeName: String
  operatorOfficeAlias: [String]
  notificationFacilityName: String
  notificationFacilityAlias: [String]
  rejectReason: String
  rejectComment: String
}

type BirthEventSearchSet implements EventSearchSet {
  id: ID!
  type: String
  childName: [HumanName]
  dateOfBirth: Date
  registration: RegistrationSearchSet
  operationHistories: [OperationHistorySearchSet]
}

type DeathEventSearchSet implements EventSearchSet {
  id: ID!
  type: String
  deceasedName: [HumanName]
  dateOfDeath: Date
  registration: RegistrationSearchSet
  operationHistories: [OperationHistorySearchSet]
}

type EventProgressData {
  timeInProgress: Int
  timeInReadyForReview: Int
  timeInRequiresUpdates: Int
  timeInWaitingForApproval: Int
  timeInWaitingForBRIS: Int
  timeInReadyToPrint: Int
}

input IdentityInput {
  id: ID
  type: IdentityIDType
  otherType: String
}

input ContactPointInput {
  system: String
  value: String
  use: String
}

input AddressInput {
  use: String
  type: AddressType
  text: String
  line: [String]
  city: String
  district: String
  state: String
  postalCode: String
  country: String
  from: Date
  to: Date
}

input AttachmentInput {
  _fhirID: ID
  contentType: String
  data: String!
  status: String
  originalFileName: String
  systemFileName: String
  type: AttachmentType
  description: String
  subject: AttachmentSubject
  createdAt: Date
}

input DeceasedInput {
  deceased: Boolean
  deathDate: String
}

input RegWorkflowInput {
  type: RegStatus
  user: UserInput
  timestamp: Date
  reason: String
  comments: [CommentInput]
  location: LocationInput
  timeLoggedMS: Int
}

input CertificateInput {
  collector: RelatedPersonInput
  hasShowedVerifiedDocument: Boolean
  payments: [PaymentInput]
  data: String
}

input CorrectionInput {
  requester: ID
  hasShowedVerifiedDocument: Boolean
  attestedAndCopied: Boolean
  noSupportingDocumentationRequired: Boolean
  payments: [PaymentInput]
  values: [CorrectionValueInput]
  location: LocationInput
  data: String
  reason: String
  otherReason: String
  note: String
}

type BirthFee {
  ON_TIME: Float
  LATE: Float
  DELAYED: Float
}

type DeathFee {
  ON_TIME: Float
  DELAYED: Float
}

input BirthFeeInput {
  ON_TIME: Float
  LATE: Float
  DELAYED: Float
}

input DeathFeeInput {
  ON_TIME: Float
  DELAYED: Float
}

input MesssageInput {
  lang: String!
  descriptor: MesssageDescriptorInput!
}

enum CustomFieldType {
  TEXT
  TEL
  TEXTAREA
  NUMBER
  SUBSECTION
  PARAGRAPH
}

input ConditionalInput {
  fieldId: String!
  regexp: String!
}

type Payment {
  paymentId: ID
  type: PaymentType
  total: Float
  amount: Float
  outcome: PaymentOutcomeType
  date: Date
}

interface AuditLogItemBase {
  time: String!
  ipAddress: String!
  userAgent: String!
  action: String!
  practitionerId: String!
}

type AdditionalIdWithCompositionId {
  compositionId: String!
  trackingId: String!
}

input CommentInput {
  user: UserInput
  comment: String
  createdAt: Date
}

input PaymentInput {
  paymentId: ID
  type: PaymentType
  total: Float
  amount: Float
  outcome: PaymentOutcomeType
  date: Date
  data: String
}

input CorrectionValueInput {
  section: String
  fieldName: String
  oldValue: String
  newValue: String
}

input MesssageDescriptorInput {
  id: String!
  description: String
  defaultMessage: String!
}

enum PaymentType {
  MANUAL
}

enum PaymentOutcomeType {
  COMPLETED
  ERROR
  PARTIAL
}<|MERGE_RESOLUTION|>--- conflicted
+++ resolved
@@ -1373,7 +1373,6 @@
   LEGAL_GUARDIAN_PROOF
 }
 
-<<<<<<< HEAD
 type AdvancedSeachParameters {
   event: Event
   name: String
@@ -1429,7 +1428,8 @@
   informantDoBEnd: String
   informantIdentifier: String
   compositionType: [String]
-=======
+}
+
 type EventMetricsByRegistrar {
   registrarPractitioner: User
   total: Int!
@@ -1454,7 +1454,6 @@
   healthFacility: Int!
   month: String!
   time: String!
->>>>>>> 9c3033a0
 }
 
 type UserAuditLogItemWithComposition implements AuditLogItemBase {
