--- conflicted
+++ resolved
@@ -925,7 +925,6 @@
   practitionerRole: String!
 }
 
-<<<<<<< HEAD
 type VSExport {
   event: String!
   year: Int!
@@ -934,17 +933,9 @@
   createdOn: String!
 }
 
-type TimeLoggedMetrics {
-  status: String!
-  trackingId: String
-  eventType: String!
-  time: String!
-}
-=======
 union UserAuditLogResultItem =
     UserAuditLogItemWithComposition
   | UserAuditLogItem
->>>>>>> 64ac4f1b
 
 interface EventSearchSet {
   id: ID!
