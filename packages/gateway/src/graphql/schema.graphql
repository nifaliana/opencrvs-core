type Query {
  listNotifications(
    locationIds: [String]
    status: String
    userId: String
    from: Date
    to: Date
  ): [Notification]
  fetchBirthRegistration(id: ID!): BirthRegistration
  searchBirthRegistrations(fromDate: Date, toDate: Date): [BirthRegistration]
  searchDeathRegistrations(fromDate: Date, toDate: Date): [DeathRegistration]
  queryRegistrationByIdentifier(identifier: ID!): BirthRegistration
  queryPersonByIdentifier(identifier: ID!): Person
  listBirthRegistrations(
    locationIds: [String]
    status: String
    userId: String
    from: Date
    to: Date
    count: Int
    skip: Int
  ): BirthRegResultSet
  fetchDeathRegistration(id: ID!): DeathRegistration
  fetchEventRegistration(id: ID!): EventRegistration
  fetchRegistration(id: ID!): EventRegistration
  queryPersonByNidIdentifier(dob: String, nid: String, country: String): Person
  fetchRegistrationCountByStatus(
    locationId: String!
    status: [String]!
  ): RegistrationCountResult
  locationsByParent(parentId: String, type: String): [Location]
  locationById(locationId: String): Location
  hasChildLocation(parentId: String): Location
  getUser(userId: String): User
  searchUsers(
    username: String
    mobile: String
    status: String
    role: String
    primaryOfficeId: String
    locationId: String
    count: Int
    skip: Int
    sort: String
  ): SearchUserResult
  searchFieldAgents(
    locationId: String
    primaryOfficeId: String
    status: String
    language: String
    timeStart: String!
    timeEnd: String!
    event: String
    count: Int
    skip: Int
    sort: String
  ): SearchFieldAgentResult
  verifyPasswordById(id: String!, password: String!): VerifyPasswordResult
  fetchRegistrationMetrics(
    timeStart: String!
    timeEnd: String!
    locationId: String!
    event: String!
  ): RegistrationMetrics
  getEventEstimationMetrics(
    timeStart: String!
    timeEnd: String!
    locationId: String!
  ): EventEstimationMetrics
  getApplicationsStartedMetrics(
    timeStart: String!
    timeEnd: String!
    locationId: String!
  ): ApplicationsStartedMetrics
  fetchMonthWiseEventMetrics(
    timeStart: String!
    timeEnd: String!
    locationId: String!
    event: String!
  ): MonthWiseEstimationMetrics
  fetchLocationWiseEventMetrics(
    timeStart: String!
    timeEnd: String!
    locationId: String!
    event: String!
  ): LocationWiseEstimationMetrics
  fetchTimeLoggedMetricsByPractitioner(
    timeStart: String!
    timeEnd: String!
    practitionerId: String!
    locationId: String!
    count: Int!
  ): TimeLoggedMetricsResultSet
  searchEvents(
    userId: String
    locationIds: [String]
    status: [String]
    type: [String]
    trackingId: String
    registrationNumber: String
    contactNumber: String
    name: String
    count: Int
    skip: Int
    sort: String
    sortColumn: String
  ): EventSearchResultSet
  getEventsWithProgress(
    locationId: String
    count: Int
    skip: Int
    sort: String
    status: [String]
    type: [String]
  ): EventProgressResultSet
  getRoles(
    title: String
    value: String
    type: String
    active: Boolean
    sortBy: String
    sortOrder: String
  ): [Role]
  getCertificateSVG(status: String, event: String): CertificateSVG
  getActiveCertificatesSVG: [CertificateSVG]
}

type Mutation {
  createNotification(details: NotificationInput!): Notification!
  voidNotification(id: ID!): Notification
  createBirthRegistration(details: BirthRegistrationInput!): CreatedIds!
  updateBirthRegistration(id: ID!, details: BirthRegistrationInput!): ID!
  markBirthAsVerified(
    id: ID!
    details: BirthRegistrationInput
  ): BirthRegistration
  markBirthAsValidated(id: ID!, details: BirthRegistrationInput): ID
  markBirthAsRegistered(
    id: ID!
    details: BirthRegistrationInput
  ): BirthRegistration!
  markBirthAsCertified(id: ID!, details: BirthRegistrationInput!): ID!
  requestBirthRegistrationCorrection(
    id: ID!
    details: BirthRegistrationInput!
  ): ID!
  markEventAsVoided(id: String!, reason: String!, comment: String): ID!
  notADuplicate(id: String!, duplicateId: String!): ID!
  createDeathRegistration(details: DeathRegistrationInput!): CreatedIds!
  updateDeathRegistration(id: ID!, details: DeathRegistrationInput!): ID!
  markDeathAsVerified(
    id: ID!
    details: DeathRegistrationInput
  ): DeathRegistration
  markDeathAsValidated(id: ID!, details: DeathRegistrationInput): ID
  markDeathAsRegistered(
    id: ID!
    details: DeathRegistrationInput
  ): DeathRegistration!
  markDeathAsCertified(id: ID!, details: DeathRegistrationInput!): ID!
  requestDeathRegistrationCorrection(
    id: ID!
    details: DeathRegistrationInput!
  ): ID!
  createOrUpdateUser(user: UserInput!): User!
  activateUser(
    userId: String!
    password: String!
    securityQNAs: [SecurityQuestionAnswer]!
  ): String
  changePassword(
    userId: String!
    existingPassword: String!
    password: String!
  ): String
  changePhone(
    userId: String!
    phoneNumber: String!
    nonce: String!
    verifyCode: String!
  ): String
  changeAvatar(userId: String!, avatar: AvatarInput!): String
  auditUser(
    userId: String!
    action: String!
    reason: String!
    comment: String
  ): String
  resendSMSInvite(userId: String!): String
  createOrUpdateCertificateSVG(
    certificateSVG: CertificateSVGInput!
  ): CertificateSVG
}

type Dummy {
  dummy: String!
}

type Notification {
  id: ID!
  child: Person
  mother: Person
  father: Person
  informant: Person
  location: Location
  createdAt: Date
  updatedAt: Date
}

scalar Date

type BirthRegistration implements EventRegistration {
  id: ID!
  _fhirIDMap: Map
  registration: Registration
  child: Person
  mother: Person
  father: Person
  informant: RelatedPerson
  eventLocation: Location
  birthType: BirthType
  weightAtBirth: Float
  attendantAtBirth: AttendantType
  otherAttendantAtBirth: String
  birthRegistrationType: BirthRegType
  presentAtBirthRegistration: String
  otherPresentAtBirthRegistration: String
  childrenBornAliveToMother: Int
  foetalDeathsToMother: Int
  lastPreviousLiveBirth: Date
  primaryCaregiver: PrimaryCaregiver
  createdAt: Date
  updatedAt: Date
  history: [History]
}

type DeathRegistration implements EventRegistration {
  id: ID!
  _fhirIDMap: Map
  registration: Registration
  deceased: Person
  informant: RelatedPerson
  mother: Person
  father: Person
  spouse: Person
  eventLocation: Location
  mannerOfDeath: MannerOfDeath
  causeOfDeathMethod: CauseOfDeathMethodType
  causeOfDeath: String
  maleDependentsOfDeceased: Float
  femaleDependentsOfDeceased: Float
  medicalPractitioner: MedicalPractitioner
  createdAt: Date
  updatedAt: Date
  history: [History]
}

type Person {
  id: ID
  _fhirID: ID
  identifier: [IdentityType]
  name: [HumanName]
  telecom: [ContactPoint]
  gender: String
  birthDate: String
  age: Float
  maritalStatus: MaritalStatusType
  occupation: String
  dateOfMarriage: Date
  multipleBirth: Int
  address: [Address]
  photo: [Attachment]
  deceased: Deceased
  nationality: [String]
  educationalAttainment: EducationType
}

type BirthRegResultSet {
  results: [BirthRegistration]
  totalItems: Int
}

interface EventRegistration {
  id: ID!
  registration: Registration
  history: [History]
  createdAt: Date
}

type RegistrationCountResult {
  results: [StatusWiseRegistrationCount]!
  total: Int!
}

type Location {
  id: ID!
  _fhirID: ID
  identifier: [Identifier]
  status: String
  name: String
  alias: [String]
  description: String
  partOf: String
  type: LocationType
  telecom: [ContactPoint]
  address: Address
  longitude: Float
  latitude: Float
  altitude: Float
  geoData: String
}

type User {
  id: ID
  userMgntUserID: ID
  practitionerId: String
  name: [HumanName]
  username: String
  mobile: String
  role: String
  type: String
  email: String
  status: String
  underInvestigation: Boolean
  primaryOffice: Location
  catchmentArea: [Location]
  localRegistrar: LocalRegistrar!
  identifier: Identifier
  signature: Signature
  creationDate: String
  avatar: Avatar
  device: String
}

type SearchUserResult {
  results: [User]
  totalItems: Int
}

type SearchFieldAgentResult {
  results: [SearchFieldAgentResponse]
  totalItems: Int
}

type VerifyPasswordResult {
  mobile: String
  scrope: [String]
  status: String
  username: String
  id: String
}

type RegistrationMetrics {
  genderBasisMetrics: RegistrationGenderBasisMetrics
  timeFrames: RegistrationTimeFrameMetrics
  estimatedTargetDayMetrics: RegistrationTargetDayEstimatedMetrics
  payments: CertificationPaymentMetrics
}

type EventEstimationMetrics {
  birthTargetDayMetrics: EstimationMetrics
  deathTargetDayMetrics: EstimationMetrics
}

type ApplicationsStartedMetrics {
  fieldAgentApplications: Int!
  hospitalApplications: Int!
  officeApplications: Int!
}

type MonthWiseEstimationMetrics {
  details: [MonthWiseTargetDayEstimation]
  total: EventInTargetDayEstimationCount
}

type LocationWiseEstimationMetrics {
  details: [LocationWiseTargetDayEstimation]
  total: EventInTargetDayEstimationCount
}

type TimeLoggedMetricsResultSet {
  results: [TimeLoggedMetrics]
  totalItems: Int
}

type EventSearchResultSet {
  results: [EventSearchSet]
  totalItems: Int
}

type EventProgressResultSet {
  results: [EventProgressSet]
  totalItems: Int
}

type Role {
  id: ID!
  title: String
  value: String
  types: [String]
  active: Boolean
}

type CertificateSVG {
  _id: ID
  svgCode: String
  svgFilename: String
  svgDateUpdated: String
  svgDateCreated: String
  user: String
  event: String
  status: String
}

input NotificationInput {
  child: PersonInput
  mother: PersonInput
  father: PersonInput
  informant: PersonInput
  location: LocationInput
  createdAt: Date
  updatedAt: Date
}

type CreatedIds {
  compositionId: String
  trackingId: String
  registrationNumber: String
}

input BirthRegistrationInput {
  _fhirIDMap: Map
  registration: RegistrationInput
  child: PersonInput
  mother: PersonInput
  father: PersonInput
  informant: RelatedPersonInput
  eventLocation: LocationInput
  birthType: BirthType
  weightAtBirth: Float
  attendantAtBirth: AttendantType
  otherAttendantAtBirth: String
  birthRegistrationType: BirthRegType
  presentAtBirthRegistration: String
  otherPresentAtBirthRegistration: String
  childrenBornAliveToMother: Int
  foetalDeathsToMother: Int
  lastPreviousLiveBirth: Date
  primaryCaregiver: PrimaryCaregiverInput
  createdAt: Date
  updatedAt: Date
}

input DeathRegistrationInput {
  _fhirIDMap: Map
  registration: RegistrationInput
  deceased: PersonInput
  informant: RelatedPersonInput
  mother: PersonInput
  father: PersonInput
  spouse: PersonInput
  eventLocation: LocationInput
  mannerOfDeath: MannerOfDeath
  causeOfDeathMethod: CauseOfDeathMethodType
  causeOfDeath: String
  maleDependentsOfDeceased: Float
  femaleDependentsOfDeceased: Float
  medicalPractitioner: MedicalPractitionerInput
  createdAt: Date
  updatedAt: Date
}

input UserInput {
  id: ID
  name: [HumanNameInput]
  identifier: [UserIdentifierInput]
  username: String
  mobile: String
  role: String
  type: String
  email: String
  primaryOffice: String
  catchmentArea: [String]
  device: String
  signature: SignatureInput
}

input SecurityQuestionAnswer {
  questionKey: String
  answer: String
}

input AvatarInput {
  type: String!
  data: String!
}

input CertificateSVGInput {
  id: ID!
  svgCode: String!
  svgFilename: String!
  svgDateUpdated: Int
  svgDateCreated: Int
  user: String!
  event: String!
  status: String!
}

scalar Map

type Registration {
  id: ID
  _fhirID: ID
  draftId: String
  trackingId: String
  registrationNumber: String
  paperFormID: String
  page: String
  book: String
  contact: String
  contactRelationship: String
  contactPhoneNumber: String
  status: [RegWorkflow]
  type: RegistrationType
  inCompleteFields: String
  attachments: [Attachment]
  certificates: [Certificate]
  duplicates: [ID]
}

type RelatedPerson {
  id: ID
  _fhirID: ID
  relationship: String
  otherRelationship: String
  affidavit: [Attachment]
  individual: Person
}

enum BirthType {
  SINGLE
  TWIN
  TRIPLET
  QUADRUPLET
  HIGHER_MULTIPLE_DELIVERY
}

enum AttendantType {
  PHYSICIAN
  NURSE
  NURSE_MIDWIFE
  MIDWIFE
  OTHER_PARAMEDICAL_PERSONNEL
  LAYPERSON
  NONE
  OTHER
}

enum BirthRegType {
  BOTH_PARENTS
  SELF
  INFORMANT_ONLY
  MOTHER_ONLY
  FATHER_ONLY
}

type PrimaryCaregiver {
  primaryCaregiver: Person
  reasonsNotApplying: [ReasonsNotApplying]
  parentDetailsType: ParentDetailsType
}

type History {
  user: User
  date: Date
  action: RegStatus
  location: Location
  office: Location
}

enum MannerOfDeath {
  NATURAL_CAUSES
  ACCIDENT
  SUICIDE
  HOMICIDE
  UNDETERMINED
}

enum CauseOfDeathMethodType {
  VERBAL_AUTOPSY
  MEDICALLY_CERTIFIED
}

type MedicalPractitioner {
  name: String
  qualification: String
  lastVisitDate: Date
}

type IdentityType {
  id: ID
  type: IdentityIDType
  otherType: String
}

type HumanName {
  use: String
  firstNames: String
  familyName: String
}

type ContactPoint {
  system: String
  value: String
  use: String
}

enum MaritalStatusType {
  SINGLE
  MARRIED
  WIDOWED
  DIVORCED
  NOT_STATED
  SEPARATED
}

type Address {
  use: String
  type: AddressType
  text: String
  line: [String]
  lineName: [String]
  city: String
  district: String
  districtName: String
  state: String
  stateName: String
  postalCode: String
  country: String
  from: Date
  to: Date
}

type Attachment {
  id: ID!
  _fhirID: ID
  contentType: String
  data: String
  status: String
  originalFileName: String
  systemFileName: String
  type: AttachmentType
  description: String
  subject: AttachmentSubject
  createdAt: Date
}

type Deceased {
  deceased: Boolean
  deathDate: String
}

enum EducationType {
  NO_SCHOOLING
  PRIMARY_ISCED_1
  LOWER_SECONDARY_ISCED_2
  UPPER_SECONDARY_ISCED_3
  POST_SECONDARY_ISCED_4
  FIRST_STAGE_TERTIARY_ISCED_5
  SECOND_STAGE_TERTIARY_ISCED_6
  NOT_STATED
}

type StatusWiseRegistrationCount {
  status: String!
  count: Int!
}

type Identifier {
  system: String
  value: String
}

enum LocationType {
  HEALTH_FACILITY
  HOSPITAL
  OTHER_HEALTH_INSTITUTION
  ADMIN_STRUCTURE
  CRVS_OFFICE
  PRIVATE_HOME
  CURRENT
  PERMANENT
  MILITARY_BASE_OR_CANTONMENT
  IDP_CAMP
  UNHCR_CAMP
  OTHER
}

type LocalRegistrar {
  name: [HumanName]!
  role: String!
  signature: Signature
}

type Signature {
  data: String
  type: String
}

type Avatar {
  type: String!
  data: String!
}

type SearchFieldAgentResponse {
  practitionerId: String
  fullName: String
  type: String
  status: String
  primaryOfficeId: String
  creationDate: String
  totalNumberOfApplicationStarted: Int
  totalNumberOfInProgressAppStarted: Int
  totalNumberOfRejectedApplications: Int
  averageTimeForDeclaredApplications: Int
}

type RegistrationGenderBasisMetrics {
  details: [GenderBasisDetailsMetrics!]
  total: GenderBasisTotalCount
}

type RegistrationTimeFrameMetrics {
  details: [TimeFrameDetailMetrics!]
  total: TimeFrameTotalCount
}

type RegistrationTargetDayEstimatedMetrics {
  details: [EstimatedTargetDayMetrics!]
  total: EstimateTargetDayTotalCount
}

type CertificationPaymentMetrics {
  details: [CertificationPaymentDetailsMetrics!]
  total: CertificationPaymentTotalCount
}

type EstimationMetrics {
  actualRegistration: Int!
  estimatedRegistration: Float!
  estimatedPercentage: Float!
  malePercentage: Float!
  femalePercentage: Float!
}

type MonthWiseTargetDayEstimation {
  actualTotalRegistration: Int!
  actualTargetDayRegistration: Int!
  estimatedRegistration: Float!
  estimatedTargetDayPercentage: Float!
  month: String!
  year: String!
  startOfMonth: String!
  endOfMonth: String!
}

type EventInTargetDayEstimationCount {
  actualTotalRegistration: Int!
  actualTargetDayRegistration: Int!
  estimatedRegistration: Float!
  estimatedTargetDayPercentage: Float!
}

type LocationWiseTargetDayEstimation {
  actualTotalRegistration: Int!
  actualTargetDayRegistration: Int!
  estimatedRegistration: Float!
  estimatedTargetDayPercentage: Float!
  locationId: String!
  locationName: String!
}

type TimeLoggedMetrics {
  status: String!
  trackingId: String
  eventType: String!
  time: String!
}

interface EventSearchSet {
  id: ID!
  type: String
  registration: RegistrationSearchSet
  operationHistories: [OperationHistorySearchSet]
}

type EventProgressSet {
  id: ID!
  type: String
  name: [HumanName]
  dateOfEvent: Date
  registration: RegistrationSearchSet
  startedBy: User
  startedByFacility: String
  startedAt: Date
  progressReport: EventProgressData
}

input PersonInput {
  _fhirID: ID
  identifier: [IdentityInput]
  name: [HumanNameInput]
  telecom: [ContactPointInput]
  gender: String
  birthDate: String
  age: Float
  maritalStatus: MaritalStatusType
  occupation: String
  dateOfMarriage: Date
  multipleBirth: Int
  address: [AddressInput]
  photo: [AttachmentInput]
  deceased: DeceasedInput
  nationality: [String]
  educationalAttainment: EducationType
}

input LocationInput {
  _fhirID: ID
  identifier: [ID]
  status: String
  name: String
  alias: [String]
  description: String
  partOf: String
  type: LocationType
  telecom: [ContactPointInput]
  address: AddressInput
  longitude: Float
  latitude: Float
  altitude: Float
  geoData: String
}

input RegistrationInput {
  _fhirID: ID
  draftId: String
  trackingId: String
  registrationNumber: String
  paperFormID: String
  page: String
  book: String
  contact: String
  contactRelationship: String
  contactPhoneNumber: String
  status: [RegWorkflowInput]
  type: RegistrationType
  inCompleteFields: String
  attachments: [AttachmentInput]
  certificates: [CertificateInput]
  location: LocationInput
  correction: CorrectionInput
}

input RelatedPersonInput {
  id: ID
  _fhirID: ID
  relationship: String
  otherRelationship: String
  affidavit: [AttachmentInput]
  individual: PersonInput
}

input PrimaryCaregiverInput {
  primaryCaregiver: PersonInput
  reasonsNotApplying: [ReasonsNotApplyingInput]
  parentDetailsType: ParentDetailsType
}

input MedicalPractitionerInput {
  name: String
  qualification: String
  lastVisitDate: Date
}

input HumanNameInput {
  use: String
  firstNames: String
  familyName: String
}

input UserIdentifierInput {
  use: String
  system: String
  value: String
}

input SignatureInput {
  data: String
  type: String
}

type RegWorkflow {
  id: ID!
  type: RegStatus
  user: User
  timestamp: Date
  comments: [Comment]
  reason: String
  location: Location
  office: Location
  timeLogged: Int
}

enum RegistrationType {
  BIRTH
  DEATH
}

type Certificate {
  collector: RelatedPerson
  hasShowedVerifiedDocument: Boolean
  payments: [Payment]
  data: String
}

type ReasonsNotApplying {
  primaryCaregiverType: PrimaryCaregiverType
  reasonNotApplying: String
  isDeceased: Boolean
}

enum ParentDetailsType {
  MOTHER_AND_FATHER
  MOTHER_ONLY
  FATHER_ONLY
  NONE
}

enum RegStatus {
  IN_PROGRESS
  DECLARED
  WAITING_VALIDATION
  VALIDATED
  REGISTERED
  CERTIFIED
  REJECTED
  DOWNLOADED
}

enum IdentityIDType {
  PASSPORT
  NATIONAL_ID
  DRIVING_LICENSE
  BIRTH_REGISTRATION_NUMBER
  DEATH_REGISTRATION_NUMBER
  REFUGEE_NUMBER
  ALIEN_NUMBER
  OTHER
  NO_ID
  SOCIAL_SECURITY_NO
}

enum AddressType {
  HEALTH_FACILITY
  ADMIN_STRUCTURE
  CRVS_OFFICE
  PRIVATE_HOME
  PLACE_OF_HERITAGE
  CURRENT
  PERMANENT
  MILITARY_BASE_OR_CANTONMENT
  IDP_CAMP
  UNHCR_CAMP
  OTHER
}

enum AttachmentType {
  PASSPORT
  NATIONAL_ID_FRONT
  NATIONAL_ID_BACK
  NOTIFICATION_OF_BIRTH
  IMMUNISATION_CERTIFICATE
  PAPER_FORM
  PASSPORT_PHOTO
  BIRTH_REGISTRATION
  SCHOOL_CERTIFICATE
  PROOF_OF_DEATH
  OTHER
  POST_MORTEM_CERTIFICATE
  HOSPITAL_DISCHARGE_CERTIFICATE
  ATTESTED_DEATH_LETTER
  ATTESTED_DEATH_CERTIFICATE
  BURIAL_RECEIPT
  FUNERAL_RECEIPT
  DOCTOR_CERTIFICATE
  EPI_CARD
  EPI_STAFF_CERTIFICATE
  BIRTH_PLACE_DATE_PROOF
  DISCHARGE_CERTIFICATE
  MEDICAL_INSTITUTION
  BIRTH_ATTENDANT
  TAX_RECEIPT
  BROUGHT_IN_DEAD_CERTIFICATE
  CORONERS_REPORT
  SIGNED_AFFIDAVIT
  DECEASED_BIRTH_PROOF_PAPER
  ORIGINAL_BIRTH_RECORD
  UNDER_FIVE_CARD
  PROOF_OF_LEGAL_GUARDIANSHIP
  PROOF_OF_ASSIGNED_RESPONSIBILITY
  LETTER_FROM_COUNCILLOR
  CAUSE_OF_DEATH
  DECEASED_DEATH_PROOF
}

enum AttachmentSubject {
  MOTHER
  FATHER
  CHILD
  OTHER
  PARENT
  CHILD_AGE
  DECEASED_ID_PROOF
  DECEASED_PARMANENT_ADDRESS_PROOF
  DECEASED_DEATH_PROOF
  DECEASED_BIRTH_PROOF
  APPLICANT_ID_PROOF
  APPLICANT_ATHORITY_TO_APPLY_PROOF
  LEGAL_GUARDIAN_PROOF
  ASSIGNED_RESPONSIBILITY_PROOF
  WARD_COUNCILLOR_PROOF
  CAUSE_OF_DEATH
  CORONERS_REPORT
}

type GenderBasisDetailsMetrics {
  location: ID!
  maleUnder18: Int!
  femaleUnder18: Int!
  maleOver18: Int!
  femaleOver18: Int!
  total: Int!
}

type GenderBasisTotalCount {
  maleUnder18: Int!
  femaleUnder18: Int!
  maleOver18: Int!
  femaleOver18: Int!
  total: Int!
}

type TimeFrameDetailMetrics {
  locationId: String!
  regWithinTargetd: Int!
  regWithinTargetdTo1yr: Int!
  regWithin1yrTo5yr: Int!
  regOver5yr: Int!
  total: Int!
}

type TimeFrameTotalCount {
  regWithinTargetd: Int!
  regWithinTargetdTo1yr: Int!
  regWithin1yrTo5yr: Int!
  regOver5yr: Int!
  total: Int!
}

type EstimatedTargetDayMetrics {
  locationId: String!
  estimatedRegistration: Float!
  registrationInTargetDay: Int!
  estimationYear: Int!
  estimationLocationLevel: String!
  estimationPercentage: Float!
}

type EstimateTargetDayTotalCount {
  estimatedRegistration: Float!
  registrationInTargetDay: Int!
  estimationPercentage: Float!
}

type CertificationPaymentDetailsMetrics {
  total: Int!
  locationId: String!
}

type CertificationPaymentTotalCount {
  total: Int!
}

type RegistrationSearchSet {
  status: String
  contactNumber: String
  contactRelationship: String
  dateOfApplication: Date
  trackingId: String
  registrationNumber: String
  eventLocationId: String
  registeredLocationId: String
  reason: String
  comment: String
  duplicates: [ID]
  createdAt: String
  modifiedAt: String
}

type OperationHistorySearchSet {
  operationType: String
  operatedOn: Date
  operatorRole: String
  operatorName: [HumanName]
  operatorOfficeName: String
  operatorOfficeAlias: [String]
  notificationFacilityName: String
  notificationFacilityAlias: [String]
  rejectReason: String
  rejectComment: String
}

type BirthEventSearchSet implements EventSearchSet {
  id: ID!
  type: String
  childName: [HumanName]
  dateOfBirth: Date
  registration: RegistrationSearchSet
  operationHistories: [OperationHistorySearchSet]
}

type DeathEventSearchSet implements EventSearchSet {
  id: ID!
  type: String
  deceasedName: [HumanName]
  dateOfDeath: Date
  registration: RegistrationSearchSet
  operationHistories: [OperationHistorySearchSet]
}

type EventProgressData {
  timeInProgress: Int
  timeInReadyForReview: Int
  timeInRequiresUpdates: Int
  timeInWaitingForApproval: Int
  timeInWaitingForBRIS: Int
  timeInReadyToPrint: Int
}

input IdentityInput {
  id: ID
  type: IdentityIDType
  otherType: String
}

input ContactPointInput {
  system: String
  value: String
  use: String
}

input AddressInput {
  use: String
  type: AddressType
  text: String
  line: [String]
  city: String
  district: String
  state: String
  postalCode: String
  country: String
  from: Date
  to: Date
}

input AttachmentInput {
  _fhirID: ID
  contentType: String
  data: String
  status: String
  originalFileName: String
  systemFileName: String
  type: AttachmentType
  description: String
  subject: AttachmentSubject
  createdAt: Date
}

input DeceasedInput {
  deceased: Boolean
  deathDate: String
}

input RegWorkflowInput {
  type: RegStatus
  user: UserInput
  timestamp: Date
  reason: String
  comments: [CommentInput]
  location: LocationInput
  timeLoggedMS: Int
}

input CertificateInput {
  collector: RelatedPersonInput
  hasShowedVerifiedDocument: Boolean
  payments: [PaymentInput]
  data: String
}

input CorrectionInput {
  requester: ID
  hasShowedVerifiedDocument: Boolean
  attestedAndCopied: Boolean
  noSupportingDocumentationRequired: Boolean
  payments: [PaymentInput]
  values: [CorrectionValueInput]
  location: LocationInput
  data: String
  reason: String
  note: String
}

input ReasonsNotApplyingInput {
  primaryCaregiverType: PrimaryCaregiverType
  reasonNotApplying: String
  isDeceased: Boolean
}

<<<<<<< HEAD
=======
enum RegStatus {
  IN_PROGRESS
  DECLARED
  DECLARATION_UPDATED
  WAITING_VALIDATION
  VALIDATED
  REGISTERED
  CERTIFIED
  REJECTED
}

>>>>>>> 1ad59f4a
type Comment {
  id: ID!
  user: User
  comment: String
  createdAt: Date
}

type Payment {
  paymentId: ID
  type: PaymentType
  total: Float
  amount: Float
  outcome: PaymentOutcomeType
  date: Date
}

enum PrimaryCaregiverType {
  MOTHER_AND_FATHER
  MOTHER
  FATHER
  INFORMANT
  LEGAL_GUARDIAN
  OTHER
}

input CommentInput {
  user: UserInput
  comment: String
  createdAt: Date
}

input PaymentInput {
  paymentId: ID
  type: PaymentType
  total: Float
  amount: Float
  outcome: PaymentOutcomeType
  date: Date
  data: String
}

input CorrectionValueInput {
  section: String
  fieldName: String
  oldValue: String
  newValue: String
}

enum PaymentType {
  MANUAL
}

enum PaymentOutcomeType {
  COMPLETED
  ERROR
  PARTIAL
}<|MERGE_RESOLUTION|>--- conflicted
+++ resolved
@@ -940,6 +940,7 @@
 enum RegStatus {
   IN_PROGRESS
   DECLARED
+  DECLARATION_UPDATED
   WAITING_VALIDATION
   VALIDATED
   REGISTERED
@@ -1228,20 +1229,6 @@
   isDeceased: Boolean
 }
 
-<<<<<<< HEAD
-=======
-enum RegStatus {
-  IN_PROGRESS
-  DECLARED
-  DECLARATION_UPDATED
-  WAITING_VALIDATION
-  VALIDATED
-  REGISTERED
-  CERTIFIED
-  REJECTED
-}
-
->>>>>>> 1ad59f4a
 type Comment {
   id: ID!
   user: User
