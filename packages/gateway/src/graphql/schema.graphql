--- conflicted
+++ resolved
@@ -30,12 +30,9 @@
     locationId: String
     event: String
   ): RegistrationCountResult
-<<<<<<< HEAD
   fetchMarriageRegistration(id: ID!): MarriageRegistration
-=======
   fetchRecordDetailsForVerification(id: String!): RecordDetails
     @auth(requires: ANONYMOUS)
->>>>>>> 836d5f8c
   locationsByParent(parentId: String, type: String): [Location]
   locationById(locationId: String): Location
   hasChildLocation(parentId: String): Location
@@ -372,7 +369,6 @@
   total: Int!
 }
 
-<<<<<<< HEAD
 type MarriageRegistration implements EventRegistration {
   id: ID!
   _fhirIDMap: Map
@@ -389,7 +385,6 @@
   history: [History]
 }
 
-=======
 union RecordDetails = BirthRegistration | DeathRegistration
 
 enum AuthorizationStatus {
@@ -398,7 +393,6 @@
 
 directive @auth(requires: AuthorizationStatus!) on FIELD_DEFINITION
 
->>>>>>> 836d5f8c
 type Location {
   id: ID!
   _fhirID: ID
