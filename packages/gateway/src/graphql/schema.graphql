<<<<<<< HEAD
=======
type Query {
  listNotifications(
    locationIds: [String]
    status: String
    userId: String
    from: Date
    to: Date
  ): [Notification]
  fetchBirthRegistration(id: ID!): BirthRegistration
  searchBirthRegistrations(fromDate: Date, toDate: Date): [BirthRegistration]
  searchDeathRegistrations(fromDate: Date, toDate: Date): [DeathRegistration]
  queryRegistrationByIdentifier(identifier: ID!): BirthRegistration
  queryPersonByIdentifier(identifier: ID!): Person
  listBirthRegistrations(
    locationIds: [String]
    status: String
    userId: String
    from: Date
    to: Date
    count: Int
    skip: Int
  ): BirthRegResultSet
  fetchDeathRegistration(id: ID!): DeathRegistration
  fetchEventRegistration(id: ID!): EventRegistration
  fetchRegistration(id: ID!): EventRegistration
  queryPersonByNidIdentifier(dob: String, nid: String, country: String): Person
  fetchRegistrationCountByStatus(
    status: [String]!
    locationId: String
    event: String
  ): RegistrationCountResult
  locationsByParent(parentId: String, type: String): [Location]
  locationById(locationId: String): Location
  hasChildLocation(parentId: String): Location
  getUser(userId: String): User
  getUserByMobile(mobile: String): User
  searchUsers(
    username: String
    mobile: String
    status: String
    role: String
    primaryOfficeId: String
    locationId: String
    count: Int
    skip: Int
    sort: String
  ): SearchUserResult
  searchFieldAgents(
    locationId: String
    primaryOfficeId: String
    status: String
    language: String
    timeStart: String!
    timeEnd: String!
    event: String
    count: Int
    skip: Int
    sort: String
  ): SearchFieldAgentResult
  verifyPasswordById(id: String!, password: String!): VerifyPasswordResult
  getTotalMetrics(
    timeStart: String!
    timeEnd: String!
    locationId: String
    event: String!
  ): TotalMetricsResult
  getTotalPayments(
    timeStart: String!
    timeEnd: String!
    locationId: String
    event: String!
  ): [PaymentMetric!]
  getTotalCertifications(
    timeStart: String!
    timeEnd: String!
    locationId: String
  ): [CertificationMetric!]
  getTotalCorrections(
    timeStart: String!
    timeEnd: String!
    locationId: String
    event: String!
  ): [CorrectionMetric!]
  getLocationStatistics(
    locationId: String
    populationYear: Int!
  ): LocationStatisticsResponse
  getDeclarationsStartedMetrics(
    timeStart: String!
    timeEnd: String!
    locationId: String!
  ): DeclarationsStartedMetrics
  fetchMonthWiseEventMetrics(
    timeStart: String!
    timeEnd: String!
    locationId: String
    event: String!
  ): [MonthWiseEstimationMetric!]
  fetchLocationWiseEventMetrics(
    timeStart: String!
    timeEnd: String!
    locationId: String
    event: String!
  ): [LocationWiseEstimationMetric!]
  fetchTimeLoggedMetricsByPractitioner(
    timeStart: String!
    timeEnd: String!
    practitionerId: String!
    locationId: String!
    count: Int!
  ): TimeLoggedMetricsResultSet
  getUserAuditLog(
    practitionerId: String!
    skip: Int
    count: Int!
  ): UserAuditLogResultSet
  searchEvents(
    userId: String
    locationIds: [String!]
    status: [String]
    type: [String]
    trackingId: String
    registrationNumber: String
    contactNumber: String
    name: String
    count: Int
    skip: Int
    sort: String
    sortColumn: String
  ): EventSearchResultSet
  getEventsWithProgress(
    locationId: String
    count: Int
    skip: Int
    sort: String
    status: [String]
    type: [String]
  ): EventProgressResultSet
  getRoles(
    title: String
    value: ComparisonInput
    type: String
    active: Boolean
    sortBy: String
    sortOrder: String
  ): [Role]
  getCertificateSVG(status: String, event: String): CertificateSVG
  getActiveCertificatesSVG: [CertificateSVG]
  getFormDraft: [FormDraft!]
}

type Mutation {
  createNotification(details: NotificationInput!): Notification!
  voidNotification(id: ID!): Notification
  createBirthRegistration(details: BirthRegistrationInput!): CreatedIds!
  updateBirthRegistration(id: ID!, details: BirthRegistrationInput!): ID!
  markBirthAsVerified(
    id: ID!
    details: BirthRegistrationInput
  ): BirthRegistration
  markBirthAsValidated(id: ID!, details: BirthRegistrationInput): ID
  markBirthAsRegistered(
    id: ID!
    details: BirthRegistrationInput!
  ): BirthRegistration!
  markBirthAsCertified(id: ID!, details: BirthRegistrationInput!): ID!
  requestBirthRegistrationCorrection(
    id: ID!
    details: BirthRegistrationInput!
  ): ID!
  markEventAsVoided(id: String!, reason: String!, comment: String): ID!
  markEventAsReinstated(id: String!): Reinstated
  markEventAsArchived(id: String!): ID!
  notADuplicate(id: String!, duplicateId: String!): ID!
  createDeathRegistration(details: DeathRegistrationInput!): CreatedIds!
  updateDeathRegistration(id: ID!, details: DeathRegistrationInput!): ID!
  markDeathAsVerified(
    id: ID!
    details: DeathRegistrationInput
  ): DeathRegistration
  markDeathAsValidated(id: ID!, details: DeathRegistrationInput): ID
  markDeathAsRegistered(
    id: ID!
    details: DeathRegistrationInput!
  ): DeathRegistration!
  markDeathAsCertified(id: ID!, details: DeathRegistrationInput!): ID!
  requestDeathRegistrationCorrection(
    id: ID!
    details: DeathRegistrationInput!
  ): ID!
  markEventAsUnassigned(id: String!): ID!
  createOrUpdateUser(user: UserInput!): User!
  activateUser(
    userId: String!
    password: String!
    securityQNAs: [SecurityQuestionAnswer]!
  ): String
  changePassword(
    userId: String!
    existingPassword: String!
    password: String!
  ): String
  changePhone(
    userId: String!
    phoneNumber: String!
    nonce: String!
    verifyCode: String!
  ): String
  changeAvatar(userId: String!, avatar: AvatarInput!): Avatar
  auditUser(
    userId: String!
    action: String!
    reason: String!
    comment: String
  ): String
  resendSMSInvite(userId: String!): String
  createOrUpdateCertificateSVG(
    certificateSVG: CertificateSVGInput!
  ): CertificateSVG
  updateApplicationConfig(
    applicationConfig: ApplicationConfigurationInput
  ): ApplicationConfiguration
  createFormDraft(formDraft: FormDraftInput!): FormDraft
  modifyDraftStatus(formDraft: FormDraftStatusModifyInput!): FormDraft
  deleteFormDraft(formDraft: DeleteFormDraftInput!): String
}

type Dummy {
  dummy: String!
}

type Notification {
  id: ID!
  child: Person
  mother: Person
  father: Person
  informant: Person
  location: Location
  createdAt: Date
  updatedAt: Date
}

scalar Date

type BirthRegistration implements EventRegistration {
  id: ID!
  _fhirIDMap: Map
  registration: Registration
  child: Person
  mother: Person
  father: Person
  informant: RelatedPerson
  eventLocation: Location
  birthType: BirthType
  questionnaire: [QuestionnaireQuestion]
  weightAtBirth: Float
  attendantAtBirth: AttendantType
  otherAttendantAtBirth: String
  birthRegistrationType: BirthRegType
  childrenBornAliveToMother: Int
  foetalDeathsToMother: Int
  lastPreviousLiveBirth: Date
  createdAt: Date
  updatedAt: Date
  history: [History]
}

type DeathRegistration implements EventRegistration {
  id: ID!
  _fhirIDMap: Map
  registration: Registration
  deceased: Person
  informant: RelatedPerson
  mother: Person
  father: Person
  spouse: Person
  eventLocation: Location
  questionnaire: [QuestionnaireQuestion]
  mannerOfDeath: MannerOfDeath
  deathDescription: String
  causeOfDeathMethod: CauseOfDeathMethodType
  causeOfDeathEstablished: String
  causeOfDeath: String
  maleDependentsOfDeceased: Float
  femaleDependentsOfDeceased: Float
  medicalPractitioner: MedicalPractitioner
  createdAt: Date
  updatedAt: Date
  history: [History]
}

type Person {
  id: ID
  _fhirID: ID
  identifier: [IdentityType]
  name: [HumanName]
  telecom: [ContactPoint]
  gender: String
  birthDate: String
  age: Float
  maritalStatus: MaritalStatusType
  occupation: String
  detailsExist: Boolean
  reasonNotApplying: String
  dateOfMarriage: Date
  multipleBirth: Int
  address: [Address]
  photo: [Attachment]
  deceased: Deceased
  nationality: [String]
  educationalAttainment: EducationType
}

type BirthRegResultSet {
  results: [BirthRegistration]
  totalItems: Int
}

interface EventRegistration {
  id: ID!
  registration: Registration
  history: [History]
  createdAt: Date
}

type RegistrationCountResult {
  results: [StatusWiseRegistrationCount]!
  total: Int!
}

type Location {
  id: ID!
  _fhirID: ID
  identifier: [Identifier]
  status: String
  name: String
  alias: [String]
  description: String
  partOf: String
  type: LocationType
  telecom: [ContactPoint]
  address: Address
  longitude: Float
  latitude: Float
  altitude: Float
  geoData: String
}

type User {
  id: ID
  userMgntUserID: ID
  practitionerId: String
  name: [HumanName]
  username: String
  mobile: String
  role: String
  type: String
  email: String
  status: String
  underInvestigation: Boolean
  primaryOffice: Location
  catchmentArea: [Location]
  localRegistrar: LocalRegistrar
  identifier: Identifier
  signature: Signature
  creationDate: String
  avatar: Avatar
  device: String
}

type SearchUserResult {
  results: [User]
  totalItems: Int
}

type SearchFieldAgentResult {
  results: [SearchFieldAgentResponse]
  totalItems: Int
}

type VerifyPasswordResult {
  mobile: String
  scrope: [String]
  status: String
  username: String
  id: String
}

type TotalMetricsResult {
  estimated: Estimation!
  results: [EventMetrics!]!
}

type PaymentMetric {
  total: Float!
  paymentType: String!
}

type CertificationMetric {
  total: Float!
  eventType: String!
}

type CorrectionMetric {
  total: Float!
  reason: String!
}

type LocationStatisticsResponse {
  population: Int
  registrars: Int!
  offices: Int!
}

type DeclarationsStartedMetrics {
  fieldAgentDeclarations: Int!
  hospitalDeclarations: Int!
  officeDeclarations: Int!
}

type MonthWiseEstimationMetric {
  total: Int!
  withinTarget: Int!
  within1Year: Int!
  within5Years: Int!
  estimated: Int!
  month: Int!
  year: Int!
}

type LocationWiseEstimationMetric {
  total: Int!
  withinTarget: Int!
  within1Year: Int!
  within5Years: Int!
  estimated: Int!
  locationId: String!
  locationName: String!
}

type TimeLoggedMetricsResultSet {
  results: [TimeLoggedMetrics]
  totalItems: Int
}

type UserAuditLogResultSet {
  total: Int!
  results: [UserAuditLogResultItem!]!
}

type EventSearchResultSet {
  results: [EventSearchSet]
  totalItems: Int
}

type EventProgressResultSet {
  results: [EventProgressSet]
  totalItems: Int
}

type Role {
  id: ID!
  title: String
  value: String
  types: [String]
  active: Boolean
}

input ComparisonInput {
  eq: String
  gt: String
  lt: String
  gte: String
  lte: String
  in: [String!]
  ne: String
  nin: [String!]
}

type CertificateSVG {
  id: ID!
  svgCode: String!
  svgFilename: String!
  svgDateUpdated: String!
  svgDateCreated: String!
  user: String!
  event: String!
  status: String!
}

type FormDraft {
  _id: ID!
  event: Event!
  status: DraftStatus!
  comment: String!
  version: Int!
  history: [DraftHistory!]!
  updatedAt: Date!
  createdAt: Date!
}

input NotificationInput {
  child: PersonInput
  mother: PersonInput
  father: PersonInput
  informant: PersonInput
  location: LocationInput
  createdAt: Date
  updatedAt: Date
}

type CreatedIds {
  compositionId: String
  trackingId: String
  registrationNumber: String
}

input BirthRegistrationInput {
  _fhirIDMap: Map
  registration: RegistrationInput
  child: PersonInput
  mother: PersonInput
  father: PersonInput
  informant: RelatedPersonInput
  eventLocation: LocationInput
  birthType: BirthType
  questionnaire: [QuestionnaireQuestionInput]
  weightAtBirth: Float
  attendantAtBirth: AttendantType
  otherAttendantAtBirth: String
  birthRegistrationType: BirthRegType
  childrenBornAliveToMother: Int
  foetalDeathsToMother: Int
  lastPreviousLiveBirth: Date
  createdAt: Date
  updatedAt: Date
}

type Reinstated {
  taskEntryResourceID: ID!
  registrationStatus: RegStatus
}

input DeathRegistrationInput {
  _fhirIDMap: Map
  registration: RegistrationInput
  deceased: PersonInput
  informant: RelatedPersonInput
  mother: PersonInput
  father: PersonInput
  spouse: PersonInput
  eventLocation: LocationInput
  questionnaire: [QuestionnaireQuestionInput]
  mannerOfDeath: MannerOfDeath
  deathDescription: String
  causeOfDeathMethod: CauseOfDeathMethodType
  causeOfDeathEstablished: String
  causeOfDeath: String
  maleDependentsOfDeceased: Float
  femaleDependentsOfDeceased: Float
  medicalPractitioner: MedicalPractitionerInput
  createdAt: Date
  updatedAt: Date
}

input UserInput {
  id: ID
  name: [HumanNameInput]
  identifier: [UserIdentifierInput]
  username: String
  mobile: String
  role: String
  type: String
  email: String
  primaryOffice: String
  catchmentArea: [String]
  device: String
  signature: SignatureInput
}

input SecurityQuestionAnswer {
  questionKey: String
  answer: String
}

type Avatar {
  type: String!
  data: String!
}

input AvatarInput {
  type: String!
  data: String!
}

input CertificateSVGInput {
  id: ID!
  svgCode: String!
  svgFilename: String!
  svgDateUpdated: Int
  svgDateCreated: Int
  user: String!
  event: String!
  status: String!
}

type ApplicationConfiguration {
  APPLICATION_NAME: String
  BIRTH: Birth
  COUNTRY_LOGO: CountryLogo
  CURRENCY: Currency
  DEATH: Death
  FIELD_AGENT_AUDIT_LOCATIONS: String
  HIDE_EVENT_REGISTER_INFORMATION: Boolean
  EXTERNAL_VALIDATION_WORKQUEUE: Boolean
  PHONE_NUMBER_PATTERN: String
  NID_NUMBER_PATTERN: String
  ADDRESSES: Int
}

input ApplicationConfigurationInput {
  APPLICATION_NAME: String
  BIRTH: BirthInput
  COUNTRY_LOGO: CountryLogoInput
  CURRENCY: CurrencyInput
  DEATH: DeathInput
  FIELD_AGENT_AUDIT_LOCATIONS: String
  HIDE_EVENT_REGISTER_INFORMATION: Boolean
  EXTERNAL_VALIDATION_WORKQUEUE: Boolean
  PHONE_NUMBER_PATTERN: String
  NID_NUMBER_PATTERN: String
  ADDRESSES: Int
}

input FormDraftInput {
  questions: [QuestionInput!]!
  event: Event!
  comment: String!
}

input FormDraftStatusModifyInput {
  event: Event!
  status: DraftStatus!
}

input DeleteFormDraftInput {
  event: Event!
}

scalar Map

type Registration {
  id: ID
  _fhirID: ID
  draftId: String
  trackingId: String
  registrationNumber: String
  paperFormID: String
  page: String
  book: String
  informantType: InformantType
  otherInformantType: String
  assignment: AssignmentData
  contact: String
  contactRelationship: String
  contactPhoneNumber: String
  status: [RegWorkflow]
  type: RegistrationType
  inCompleteFields: String
  attachments: [Attachment]
  certificates: [Certificate]
  duplicates: [ID]
}

type RelatedPerson {
  id: ID
  _fhirID: ID
  relationship: String
  otherRelationship: String
  affidavit: [Attachment]
  individual: Person
}

enum BirthType {
  SINGLE
  TWIN
  TRIPLET
  QUADRUPLET
  HIGHER_MULTIPLE_DELIVERY
}

type QuestionnaireQuestion {
  fieldId: String
  value: String
}

enum AttendantType {
  PHYSICIAN
  NURSE
  NURSE_MIDWIFE
  MIDWIFE
  TRADITIONAL_BIRTH_ATTENDANT
  OTHER_PARAMEDICAL_PERSONNEL
  LAYPERSON
  NONE
  OTHER
}

enum BirthRegType {
  BOTH_PARENTS
  SELF
  INFORMANT_ONLY
  MOTHER_ONLY
  FATHER_ONLY
}

type History {
  user: User
  date: Date
  action: RegStatus
  statusReason: StatusReason
  reason: String
  reinstated: Boolean
  location: Location
  office: Location
  dhis2Notification: Boolean
  comments: [Comment]
  input: [InputOutput]
  output: [InputOutput]
  certificates: [Certificate]
  signature: Signature
}

enum MannerOfDeath {
  NATURAL_CAUSES
  ACCIDENT
  SUICIDE
  HOMICIDE
  MANNER_UNDETERMINED
}

enum CauseOfDeathMethodType {
  PHYSICIAN
  LAY_REPORTED
  VERBAL_AUTOPSY
  MEDICALLY_CERTIFIED
}

type MedicalPractitioner {
  name: String
  qualification: String
  lastVisitDate: Date
}

type IdentityType {
  id: ID
  type: IdentityIDType
  otherType: String
}

type HumanName {
  use: String
  firstNames: String
  familyName: String
}

type ContactPoint {
  system: String
  value: String
  use: String
}

enum MaritalStatusType {
  SINGLE
  MARRIED
  WIDOWED
  DIVORCED
  NOT_STATED
  SEPARATED
}

type Address {
  use: String
  type: AddressType
  text: String
  line: [String]
  lineName: [String]
  city: String
  district: String
  districtName: String
  state: String
  stateName: String
  postalCode: String
  country: String
  from: Date
  to: Date
}

type Attachment {
  id: ID!
  _fhirID: ID
  contentType: String
  data: String
  status: String
  originalFileName: String
  systemFileName: String
  type: AttachmentType
  description: String
  subject: AttachmentSubject
  createdAt: Date
}

type Deceased {
  deceased: Boolean
  deathDate: String
}

enum EducationType {
  NO_SCHOOLING
  PRIMARY_ISCED_1
  LOWER_SECONDARY_ISCED_2
  UPPER_SECONDARY_ISCED_3
  POST_SECONDARY_ISCED_4
  FIRST_STAGE_TERTIARY_ISCED_5
  SECOND_STAGE_TERTIARY_ISCED_6
  NOT_STATED
}

type StatusWiseRegistrationCount {
  status: String!
  count: Int!
}

type Identifier {
  system: String
  value: String
}

enum LocationType {
  HEALTH_FACILITY
  HOSPITAL
  OTHER_HEALTH_INSTITUTION
  ADMIN_STRUCTURE
  CRVS_OFFICE
  PRIVATE_HOME
  DECEASED_USUAL_RESIDENCE
  SECONDARY_ADDRESS
  PRIMARY_ADDRESS
  MILITARY_BASE_OR_CANTONMENT
  IDP_CAMP
  UNHCR_CAMP
  OTHER
}

type LocalRegistrar {
  name: [HumanName]!
  role: String!
  signature: Signature
}

type Signature {
  data: String
  type: String
}

type SearchFieldAgentResponse {
  practitionerId: String
  fullName: String
  type: String
  status: String
  avatar: Avatar
  primaryOfficeId: String
  creationDate: String
  totalNumberOfDeclarationStarted: Int
  totalNumberOfInProgressAppStarted: Int
  totalNumberOfRejectedDeclarations: Int
  averageTimeForDeclaredDeclarations: Int
}

type Estimation {
  totalEstimation: Int!
  maleEstimation: Int!
  femaleEstimation: Int!
  locationId: String!
  estimationYear: Int!
  locationLevel: String!
}

type EventMetrics {
  total: Int!
  gender: String!
  eventLocationType: String!
  timeLabel: String!
  practitionerRole: String!
}

type TimeLoggedMetrics {
  status: String!
  trackingId: String
  eventType: String!
  time: String!
}

union UserAuditLogResultItem =
    UserAuditLogItemWithComposition
  | UserAuditLogItem

interface EventSearchSet {
  id: ID!
  type: String
  registration: RegistrationSearchSet
  operationHistories: [OperationHistorySearchSet]
}

type EventProgressSet {
  id: ID!
  type: String
  name: [HumanName]
  dateOfEvent: Date
  registration: RegistrationSearchSet
  startedBy: User
  startedByFacility: String
  startedAt: Date
  progressReport: EventProgressData
}

enum Event {
  birth
  death
}

enum DraftStatus {
  DRAFT
  IN_PREVIEW
  PUBLISHED
}

type DraftHistory {
  _id: ID!
  version: Int!
  status: DraftStatus!
  comment: String!
  updatedAt: Date!
}

input PersonInput {
  _fhirID: ID
  identifier: [IdentityInput]
  name: [HumanNameInput]
  telecom: [ContactPointInput]
  gender: String
  birthDate: String
  age: Float
  maritalStatus: MaritalStatusType
  occupation: String
  detailsExist: Boolean
  reasonNotApplying: String
  dateOfMarriage: Date
  multipleBirth: Int
  address: [AddressInput]
  photo: [AttachmentInput!]
  deceased: DeceasedInput
  nationality: [String]
  educationalAttainment: EducationType
}

input LocationInput {
  _fhirID: ID
  identifier: [ID]
  status: String
  name: String
  alias: [String]
  description: String
  partOf: String
  type: LocationType
  telecom: [ContactPointInput]
  address: AddressInput
  longitude: Float
  latitude: Float
  altitude: Float
  geoData: String
}

input RegistrationInput {
  _fhirID: ID
  draftId: String
  trackingId: String
  registrationNumber: String
  paperFormID: String
  page: String
  book: String
  informantType: InformantType
  otherInformantType: String
  contact: String
  contactRelationship: String
  contactPhoneNumber: String
  status: [RegWorkflowInput]
  type: RegistrationType
  inCompleteFields: String
  attachments: [AttachmentInput!]
  certificates: [CertificateInput]
  location: LocationInput
  correction: CorrectionInput
}

input RelatedPersonInput {
  id: ID
  _fhirID: ID
  relationship: String
  otherRelationship: String
  affidavit: [AttachmentInput!]
  individual: PersonInput
}

input QuestionnaireQuestionInput {
  fieldId: String
  value: String
}

enum RegStatus {
  IN_PROGRESS
  ARCHIVED
  DECLARED
  DECLARATION_UPDATED
  WAITING_VALIDATION
  VALIDATED
  REGISTERED
  CERTIFIED
  REJECTED
  REQUESTED_CORRECTION
  DOWNLOADED
}

input MedicalPractitionerInput {
  name: String
  qualification: String
  lastVisitDate: Date
}

input HumanNameInput {
  use: String
  firstNames: String
  familyName: String
}

input UserIdentifierInput {
  use: String
  system: String
  value: String
}

input SignatureInput {
  data: String!
  type: String
}

type Birth {
  REGISTRATION_TARGET: Int
  LATE_REGISTRATION_TARGET: Int
  FEE: BirthFee
}

type CountryLogo {
  fileName: String
  file: String
}

type Currency {
  isoCode: String
  languagesAndCountry: [String]
}

type Death {
  REGISTRATION_TARGET: Int
  FEE: DeathFee
}

input BirthInput {
  REGISTRATION_TARGET: Int
  LATE_REGISTRATION_TARGET: Int
  FEE: BirthFeeInput
}

input CountryLogoInput {
  fileName: String
  file: String
}

input CurrencyInput {
  isoCode: String
  languagesAndCountry: [String]
}

input DeathInput {
  REGISTRATION_TARGET: Int
  FEE: DeathFeeInput
}

input QuestionInput {
  fieldId: String!
  label: [MesssageInput!]
  placeholder: [MesssageInput!]
  description: [MesssageInput!]
  tooltip: [MesssageInput!]
  errorMessage: [MesssageInput!]
  maxLength: Int
  fieldName: String
  fieldType: CustomFieldType
  precedingFieldId: String!
  required: Boolean
  enabled: String
  custom: Boolean
}

enum InformantType {
  INFORMANT
  MOTHER
  FATHER
  GRANDFATHER
  GRANDMOTHER
  BROTHER
  SISTER
  OTHER_FAMILY_MEMBER
  LEGAL_GUARDIAN
  SPOUSE
  SON
  DAUGHTER
  SON_IN_LAW
  DAUGHTER_IN_LAW
  GRANDSON
  GRANDDAUGHTER
  OTHER
}

type AssignmentData {
  userId: String
  firstName: String
  lastName: String
  officeName: String
}

type RegWorkflow {
  id: ID!
  type: RegStatus
  user: User
  timestamp: Date
  comments: [Comment]
  reason: String
  location: Location
  office: Location
  timeLogged: Int
}

enum RegistrationType {
  BIRTH
  DEATH
}

type Certificate {
  collector: RelatedPerson
  hasShowedVerifiedDocument: Boolean
  payments: [Payment]
  data: String
}

type StatusReason {
  text: String
}

type Comment {
  id: ID!
  user: User
  comment: String
  createdAt: Date
}

type InputOutput {
  valueCode: String
  valueId: String
  valueString: String
}

enum IdentityIDType {
  PASSPORT
  NATIONAL_ID
  DRIVING_LICENSE
  BIRTH_REGISTRATION_NUMBER
  DEATH_REGISTRATION_NUMBER
  REFUGEE_NUMBER
  ALIEN_NUMBER
  OTHER
  NO_ID
  SOCIAL_SECURITY_NO
}

enum AddressType {
  HEALTH_FACILITY
  ADMIN_STRUCTURE
  CRVS_OFFICE
  PRIVATE_HOME
  DECEASED_USUAL_RESIDENCE
  SECONDARY_ADDRESS
  PRIMARY_ADDRESS
  MILITARY_BASE_OR_CANTONMENT
  IDP_CAMP
  UNHCR_CAMP
  OTHER
}

enum AttachmentType {
  BIRTH_CERTIFICATE
  NATIONAL_ID
  PASSPORT
  NOTIFICATION_OF_BIRTH
  PROOF_OF_LEGAL_GUARDIANSHIP
  PROOF_OF_ASSIGNED_RESPONSIBILITY
  HOSPITAL_CERTIFICATE_OF_DEATH
  ATTESTED_LETTER_OF_DEATH
  BURIAL_RECEIPT
  POLICE_CERTIFICATE_OF_DEATH
  MEDICALLY_CERTIFIED_CAUSE_OF_DEATH
  VERBAL_AUTOPSY_REPORT
  CORONERS_REPORT
  OTHER
}

enum AttachmentSubject {
  MOTHER
  FATHER
  CHILD
  OTHER
  PARENT
  CHILD_AGE
  DECEASED_ID_PROOF
  DECEASED_DEATH_PROOF
  DECEASED_DEATH_CAUSE_PROOF
  INFORMANT_ID_PROOF
  LEGAL_GUARDIAN_PROOF
}

type UserAuditLogItemWithComposition implements AuditLogItemBase {
  time: String!
  ipAddress: String!
  userAgent: String!
  action: String!
  practitionerId: String!
  data: AdditionalIdWithCompositionId!
}

type UserAuditLogItem implements AuditLogItemBase {
  time: String!
  ipAddress: String!
  userAgent: String!
  action: String!
  practitionerId: String!
}

type RegistrationSearchSet {
  status: String
  contactNumber: String
  contactRelationship: String
  dateOfDeclaration: Date
  trackingId: String
  registrationNumber: String
  eventLocationId: String
  registeredLocationId: String
  reason: String
  comment: String
  duplicates: [ID]
  createdAt: String
  modifiedAt: String
  assignment: AssignmentData
}

type OperationHistorySearchSet {
  operationType: String
  operatedOn: Date
  operatorRole: String
  operatorName: [HumanName]
  operatorOfficeName: String
  operatorOfficeAlias: [String]
  notificationFacilityName: String
  notificationFacilityAlias: [String]
  rejectReason: String
  rejectComment: String
}

type BirthEventSearchSet implements EventSearchSet {
  id: ID!
  type: String
  childName: [HumanName]
  dateOfBirth: Date
  registration: RegistrationSearchSet
  operationHistories: [OperationHistorySearchSet]
}

type DeathEventSearchSet implements EventSearchSet {
  id: ID!
  type: String
  deceasedName: [HumanName]
  dateOfDeath: Date
  registration: RegistrationSearchSet
  operationHistories: [OperationHistorySearchSet]
}

type EventProgressData {
  timeInProgress: Int
  timeInReadyForReview: Int
  timeInRequiresUpdates: Int
  timeInWaitingForApproval: Int
  timeInWaitingForBRIS: Int
  timeInReadyToPrint: Int
}

input IdentityInput {
  id: ID
  type: IdentityIDType
  otherType: String
}

input ContactPointInput {
  system: String
  value: String
  use: String
}

input AddressInput {
  use: String
  type: AddressType
  text: String
  line: [String]
  city: String
  district: String
  state: String
  postalCode: String
  country: String
  from: Date
  to: Date
}

input AttachmentInput {
  _fhirID: ID
  contentType: String
  data: String!
  status: String
  originalFileName: String
  systemFileName: String
  type: AttachmentType
  description: String
  subject: AttachmentSubject
  createdAt: Date
}

input DeceasedInput {
  deceased: Boolean
  deathDate: String
}

input RegWorkflowInput {
  type: RegStatus
  user: UserInput
  timestamp: Date
  reason: String
  comments: [CommentInput]
  location: LocationInput
  timeLoggedMS: Int
}

input CertificateInput {
  collector: RelatedPersonInput
  hasShowedVerifiedDocument: Boolean
  payments: [PaymentInput]
  data: String
}

input CorrectionInput {
  requester: ID
  hasShowedVerifiedDocument: Boolean
  attestedAndCopied: Boolean
  noSupportingDocumentationRequired: Boolean
  payments: [PaymentInput]
  values: [CorrectionValueInput]
  location: LocationInput
  data: String
  reason: String
  note: String
}

type BirthFee {
  ON_TIME: Float
  LATE: Float
  DELAYED: Float
}

type DeathFee {
  ON_TIME: Float
  DELAYED: Float
}

input BirthFeeInput {
  ON_TIME: Float
  LATE: Float
  DELAYED: Float
}

input DeathFeeInput {
  ON_TIME: Float
  DELAYED: Float
}

input MesssageInput {
  lang: String!
  descriptor: MesssageDescriptorInput!
}

enum CustomFieldType {
  TEXT
  TEL
  TEXTAREA
  NUMBER
  SUBSECTION
  PARAGRAPH
}

type Payment {
  paymentId: ID
  type: PaymentType
  total: Float
  amount: Float
  outcome: PaymentOutcomeType
  date: Date
}

interface AuditLogItemBase {
  time: String!
  ipAddress: String!
  userAgent: String!
  action: String!
  practitionerId: String!
}

type AdditionalIdWithCompositionId {
  compositionId: String!
}

input CommentInput {
  user: UserInput
  comment: String
  createdAt: Date
}

input PaymentInput {
  paymentId: ID
  type: PaymentType
  total: Float
  amount: Float
  outcome: PaymentOutcomeType
  date: Date
  data: String
}

input CorrectionValueInput {
  section: String
  fieldName: String
  oldValue: String
  newValue: String
}

input MesssageDescriptorInput {
  id: String!
  description: String
  defaultMessage: String!
}

enum PaymentType {
  MANUAL
}

enum PaymentOutcomeType {
  COMPLETED
  ERROR
  PARTIAL
}
>>>>>>> 8d00c48f
<|MERGE_RESOLUTION|>--- conflicted
+++ resolved
@@ -1,5 +1,3 @@
-<<<<<<< HEAD
-=======
 type Query {
   listNotifications(
     locationIds: [String]
@@ -110,6 +108,7 @@
     practitionerId: String!
     locationId: String!
     count: Int!
+    skip: Int!
   ): TimeLoggedMetricsResultSet
   getUserAuditLog(
     practitionerId: String!
@@ -1482,5 +1481,4 @@
   COMPLETED
   ERROR
   PARTIAL
-}
->>>>>>> 8d00c48f
+}