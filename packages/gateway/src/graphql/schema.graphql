--- conflicted
+++ resolved
@@ -989,28 +989,6 @@
   potentialDuplicates: [String!]
 }
 
-<<<<<<< HEAD
-enum MannerOfDeath {
-  NATURAL_CAUSES
-  ACCIDENT
-  SUICIDE
-  HOMICIDE
-  MANNER_UNDETERMINED
-  ILLNESS
-  ASSAULT
-  WAR
-  NATURAL_DISASTER
-}
-
-enum CauseOfDeathMethodType {
-  PHYSICIAN
-  LAY_REPORTED
-  VERBAL_AUTOPSY
-  MEDICALLY_CERTIFIED
-}
-
-=======
->>>>>>> db130711
 type MedicalPractitioner {
   name: String
   qualification: String
@@ -1302,12 +1280,8 @@
   brideSignature: String
   witnessOneSignature: String
   witnessTwoSignature: String
-<<<<<<< HEAD
-  informantType: InformantType
+  informantType: String
   registrationOffice: String
-=======
-  informantType: String
->>>>>>> db130711
   otherInformantType: String
   contact: String
   contactRelationship: String
@@ -1467,43 +1441,6 @@
   imageFit: ImageFit
 }
 
-<<<<<<< HEAD
-input QuestionInput {
-  fieldId: String!
-  label: [MesssageInput!]
-  placeholder: [MesssageInput!]
-  description: [MesssageInput!]
-  helperText: [MesssageInput!]
-  tooltip: [MesssageInput!]
-  unit: [MesssageInput!]
-  errorMessage: [MesssageInput!]
-  initialValue: String
-  maxLength: Int
-  inputWidth: Int
-  fieldName: String
-  fieldType: CustomFieldType
-  precedingFieldId: String!
-  validateEmpty: Boolean
-  required: Boolean
-  enabled: String
-  custom: Boolean
-  ignoreBottomMargin: Boolean
-  conditionals: [ConditionalInput!]
-  datasetId: String
-  options: [CustomSelectOption!]
-  validator: [ValidatorInput!]
-  mapping: MappingInput
-  extraValue: String
-  dynamicOptions: DynamicOptionInput
-  hideInPreview: Boolean
-  optionCondition: String
-  hideHeader: Boolean
-  previewGroup: String
-  disabled: Boolean
-}
-
-=======
->>>>>>> db130711
 input SystemSettingsInput {
   dailyQuota: Int
   webhook: [WebhookInput]
@@ -1582,92 +1519,6 @@
   valueString: String
 }
 
-<<<<<<< HEAD
-enum IdentityIDType {
-  PASSPORT
-  NATIONAL_ID
-  MOSIP_PSUT_TOKEN_ID
-  DECEASED_PATIENT_ENTRY
-  BIRTH_PATIENT_ENTRY
-  DRIVING_LICENSE
-  BIRTH_REGISTRATION_NUMBER
-  DEATH_REGISTRATION_NUMBER
-  MARRIAGE_REGISTRATION_NUMBER
-  REFUGEE_NUMBER
-  ALIEN_NUMBER
-  OTHER
-  NO_ID
-  SOCIAL_SECURITY_NO
-}
-
-enum AddressType {
-  HEALTH_FACILITY
-  ADMIN_STRUCTURE
-  CRVS_OFFICE
-  PRIVATE_HOME
-  DECEASED_USUAL_RESIDENCE
-  SECONDARY_ADDRESS
-  PRIMARY_ADDRESS
-  MILITARY_BASE_OR_CANTONMENT
-  IDP_CAMP
-  UNHCR_CAMP
-  OTHER
-}
-
-enum AttachmentType {
-  BIRTH_CERTIFICATE
-  NATIONAL_ID
-  PASSPORT
-  NOTIFICATION_OF_BIRTH
-  PROOF_OF_LEGAL_GUARDIANSHIP
-  PROOF_OF_ASSIGNED_RESPONSIBILITY
-  HOSPITAL_CERTIFICATE_OF_DEATH
-  ATTESTED_LETTER_OF_DEATH
-  BURIAL_RECEIPT
-  POLICE_CERTIFICATE_OF_DEATH
-  MEDICALLY_CERTIFIED_CAUSE_OF_DEATH
-  VERBAL_AUTOPSY_REPORT
-  CORONERS_REPORT
-  MARRIAGE_NOTICE
-  OTHER
-  RESIDENT_CARD
-  REFUGEE_CARD
-  NATIONAL_POLICE_ID
-  RETIRED_POLICE_ID
-  REQUISITION
-  COURT_ORDER
-  MARRIAGE_CERTIFICATE
-  RECOGNITION_PROOF
-  ADOPTION_PROOF
-  PASSPORT_PHOTO
-}
-
-enum AttachmentSubject {
-  MOTHER
-  FATHER
-  CHILD
-  OTHER
-  PARENT
-  GROOM
-  BRIDE
-  HUSBAND_WITNESS
-  WIFE_WITNESS
-  HUSBAND_FAMILY_HEADS
-  WIFE_FAMILY_HEADS
-  CHILD_AGE
-  DECEASED_ID_PROOF
-  DECEASED_DEATH_PROOF
-  DECEASED_DEATH_CAUSE_PROOF
-  INFORMANT_ID_PROOF
-  LEGAL_GUARDIAN_PROOF
-  MARRIAGE_NOTICE_PROOF
-  WITNESS_ONE
-  WITNESS_TWO
-  MARRIAGE_DETAILS
-}
-
-=======
->>>>>>> db130711
 type RoleLabel {
   lang: String!
   label: String!
