--- conflicted
+++ resolved
@@ -60,13 +60,9 @@
   MILITARY_BASE_OR_CANTONMENT # Move the next three out to catchment areas
   IDP_CAMP # -> Disaster Camp
   UNHCR_CAMP # -> UNHCR Camp
-<<<<<<< HEAD
   OTHER_HEALTH_INSTITUTION
   HOSPITAL
-=======
-  HOSPITAL
   HEALTH_INSTITUTION
->>>>>>> 263dbf95
   PRIVATE_HOME
   OTHER
 }
