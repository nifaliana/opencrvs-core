--- conflicted
+++ resolved
@@ -97,8 +97,5 @@
   extraValue: String
   dynamicOptions: DynamicOptionInput
   hideInPreview: Boolean
-<<<<<<< HEAD
-=======
   optionCondition: String
->>>>>>> 6e41256f
 }