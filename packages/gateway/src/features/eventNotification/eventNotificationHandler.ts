--- conflicted
+++ resolved
@@ -11,12 +11,7 @@
 import * as Hapi from '@hapi/hapi'
 import * as Joi from 'joi'
 import { badRequest, badImplementation } from '@hapi/boom'
-<<<<<<< HEAD
-import { fetchFHIR, fetchFromHearth } from '@gateway/features/fhir/service'
-=======
 import { fetchFromHearth } from '@gateway/features/fhir/service'
-import { Code } from '@gateway/features/restLocation/locationHandler'
->>>>>>> 3278fed4
 import * as lookup from 'country-code-lookup'
 import { DEFAULT_COUNTRY } from '@gateway/constants'
 
@@ -31,7 +26,8 @@
   findExtension,
   isPatient
 } from '@opencrvs/commons/types'
-<<<<<<< HEAD
+import { createHospitalNotification } from '@gateway/workflow/index'
+import { getAuthHeader } from '@opencrvs/commons/http'
 
 export enum Code {
   CRVS_OFFICE = 'CRVS_OFFICE',
@@ -39,10 +35,6 @@
   HEALTH_FACILITY = 'HEALTH_FACILITY'
 }
 
-=======
-import { createHospitalNotification } from '@gateway/workflow/index'
-import { getAuthHeader } from '@opencrvs/commons/http'
->>>>>>> 3278fed4
 const RESOURCE_TYPES = ['Patient', 'RelatedPerson', 'Encounter', 'Observation']
 
 const resourceSchema = Joi.object({
