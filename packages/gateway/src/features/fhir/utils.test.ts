/*
 * This Source Code Form is subject to the terms of the Mozilla Public
 * License, v. 2.0. If a copy of the MPL was not distributed with this
 * file, You can obtain one at https://mozilla.org/MPL/2.0/.
 *
 * OpenCRVS is also distributed under the terms of the Civil Registration
 * & Healthcare Disclaimer located at http://opencrvs.org/license.
 *
 * Copyright (C) The OpenCRVS Authors located at https://github.com/opencrvs/opencrvs-core/blob/master/AUTHORS.
 */
import {
  selectOrCreateDocRefResource,
  selectOrCreateCollectorPersonResource,
  removeDuplicatesFromComposition,
  selectOrCreateInformantSection,
  setInformantReference,
  getDownloadedExtensionStatus
} from '@gateway/features/fhir/utils'
import { FATHER_TITLE, INFORMANT_TITLE } from '@gateway/features/fhir/templates'
import {
  mockFhirBundle,
  mockComposition,
  mockTask
} from '@gateway/utils/testUtils'

import { clone, cloneDeep } from 'lodash'
import { DOWNLOADED_EXTENSION_URL } from '@gateway/features/fhir/constants'
import {
  FATHER_CODE,
  INFORMANT_CODE,
  Bundle,
  Task
} from '@opencrvs/commons/types'

describe('Fhir util function testing', () => {
  describe('selectOrCreateDocRefResource()', () => {
    it('successfully creates a document entry even if section reference is wrong', () => {
      const mockFhirBundleCloned = clone(mockFhirBundle)
      // @ts-ignore
      mockFhirBundleCloned.entry[0].resource.section.push({
        title: 'Certificates',
        code: {
          coding: [
            {
              system: 'http://opencrvs.org/doc-sections',
              code: 'certificates'
            }
          ],
          text: 'Certificates'
        },
        entry: [
          {
            reference: 'urn:uuid:ab392b88-1861-44e8-b5b0-f6e0525b266ssw4'
          }
        ]
      })
      const documentRef = selectOrCreateDocRefResource(
        'certificates',
        'Certificates',
        mockFhirBundleCloned as Bundle,
        { _index: { certificates: 0 } },
        'certificates'
      )
      expect(documentRef).toBeDefined()
    })
  })
  describe('selectOrCreateCollectorPersonResource()', () => {
    const mockFhirBundleCloned = clone(mockFhirBundle)
    it('returns a patientEntry', () => {
      const patientEntry = selectOrCreateCollectorPersonResource(
        mockFhirBundleCloned as Bundle,
        { _index: { certificates: 0 } },
        'BIRTH'
      )
      expect(patientEntry).toBeDefined()
    })
  })
  describe('removeDuplicatesFromComposition()', () => {
    it('should remove only specific duplicate entry', async () => {
      const mockCompositionCloned = clone(mockComposition)
      const composition = await removeDuplicatesFromComposition(
        // @ts-ignore
        mockCompositionCloned,
        '123',
        'abc'
      )
<<<<<<< HEAD
      expect(composition.relatesTo!.length).toEqual(1)
=======
      expect(composition.relatesTo?.length).toEqual(1)
>>>>>>> 2e73d4ce
    })

    it('should remove all duplicates', async () => {
      const mockCompositionCloned = clone(mockComposition)
      const composition = await removeDuplicatesFromComposition(
        // @ts-ignore
        mockCompositionCloned,
        '123'
      )
<<<<<<< HEAD
      expect(composition.relatesTo!.length).toEqual(0)
=======
      expect(composition.relatesTo?.length).toEqual(0)
>>>>>>> 2e73d4ce
    })
  })
  describe('setInformantReference()', () => {
    it('throws error if person entry is missing from the bundle', async () => {
      const mockFhirBundleCloned = cloneDeep(mockFhirBundle)
      mockFhirBundleCloned.entry[4].fullUrl = 'Invalid'

      expect(() => {
        setInformantReference(
          FATHER_CODE,
          FATHER_TITLE,
          selectOrCreateInformantSection(
            INFORMANT_CODE,
            INFORMANT_TITLE,
            mockFhirBundleCloned as Bundle
          ),
          mockFhirBundleCloned as Bundle,
          { authHeader: 'token' }
        )
      }).toThrow(Error)
    })
  })

  describe('getDownloadedExtensionStatus()', () => {
    const task = {
      ...mockTask,
      extension: [
        {
          url: DOWNLOADED_EXTENSION_URL,
          valueString: 'test-value'
        }
      ]
    } as Task

    it('should return the status if the extension was found', () => {
      expect(getDownloadedExtensionStatus(task)).toBe('test-value')
    })

    it('should return undefined if the extension was not found', () => {
      expect(
        getDownloadedExtensionStatus({ ...task, extension: [] })
      ).toBeUndefined()
    })
  })
})<|MERGE_RESOLUTION|>--- conflicted
+++ resolved
@@ -84,11 +84,7 @@
         '123',
         'abc'
       )
-<<<<<<< HEAD
-      expect(composition.relatesTo!.length).toEqual(1)
-=======
       expect(composition.relatesTo?.length).toEqual(1)
->>>>>>> 2e73d4ce
     })
 
     it('should remove all duplicates', async () => {
@@ -98,11 +94,7 @@
         mockCompositionCloned,
         '123'
       )
-<<<<<<< HEAD
-      expect(composition.relatesTo!.length).toEqual(0)
-=======
       expect(composition.relatesTo?.length).toEqual(0)
->>>>>>> 2e73d4ce
     })
   })
   describe('setInformantReference()', () => {
