--- conflicted
+++ resolved
@@ -1414,61 +1414,6 @@
     findExtension(REQUEST_CORRECTION_EXTENSION_URL, task.extension)
   return extension
 }
-
-<<<<<<< HEAD
-export function getClientIdFromToken(token: string) {
-  const payload = getTokenPayload(token)
-  return payload.sub
-}
-
-export function getComposition(bundle: fhir.Bundle) {
-  return getResourceByType<Composition>(bundle, FHIR_RESOURCE_TYPE.COMPOSITION)
-}
-
-export function getCompositionIdFromCompositionOrTask(bundle: fhir.Bundle) {
-  const composition = getComposition(bundle)
-
-  if (composition) {
-    return composition.id
-  }
-
-  const task = getTask(bundle)
-  return task?.focus?.reference?.split('/')[1]
-}
-
-export function getTask(bundle: fhir.Bundle) {
-  return getResourceByType<Task>(bundle, FHIR_RESOURCE_TYPE.TASK)
-}
-
-export function getResourceByType<T = fhir.Resource>(
-  bundle: fhir.Bundle,
-  type: string
-): T | undefined {
-  const bundleEntry =
-    bundle &&
-    bundle.entry &&
-    bundle.entry.find((entry) => {
-      if (!entry.resource) {
-        return false
-      } else {
-        return entry.resource.resourceType === type
-      }
-    })
-  return bundleEntry && (bundleEntry.resource as T)
-}
-
-export function getTrackingId(task: Task) {
-  const trackingIdentifier = task?.identifier?.find((identifier) => {
-    return (
-      identifier.system === `http://opencrvs.org/specs/id/birth-tracking-id` ||
-      identifier.system === `http://opencrvs.org/specs/id/death-tracking-id`
-    )
-  })
-  if (!trackingIdentifier || !trackingIdentifier.value) {
-    throw new Error("Didn't find any identifier for tracking id")
-  }
-  return trackingIdentifier.value
-=======
 export const fetchDocuments = async <T = any>(
   suffix: string,
   authHeader: IAuthHeader,
@@ -1507,5 +1452,4 @@
   }
   const strSplit = str.split(':')
   return strSplit.length > 0 && strSplit[0] === 'data'
->>>>>>> cf86aaa8
 }