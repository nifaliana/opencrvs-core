/*
 * This Source Code Form is subject to the terms of the Mozilla Public
 * License, v. 2.0. If a copy of the MPL was not distributed with this
 * file, You can obtain one at https://mozilla.org/MPL/2.0/.
 *
 * OpenCRVS is also distributed under the terms of the Civil Registration
 * & Healthcare Disclaimer located at http://opencrvs.org/license.
 *
 * Copyright (C) The OpenCRVS Authors. OpenCRVS and the OpenCRVS
 * graphic logo are (registered/a) trademark(s) of Plan International.
 */
import { v4 as uuid } from 'uuid'
import {
  createPersonSection,
  createPersonEntryTemplate,
  createEncounterSection,
  createEncounter,
  createLocationResource,
  createObservationEntryTemplate,
  createSupportingDocumentsSection,
  createDocRefTemplate,
  createTaskRefTemplate,
  createRelatedPersonTemplate,
  createPaymentReconciliationTemplate,
  createQuestionnaireResponseTemplate,
  CERTIFICATE_DOCS_CODE,
  CERTIFICATE_DOCS_TITLE,
  CERTIFICATE_CONTEXT_KEY,
  BIRTH_ENCOUNTER_CODE,
  DEATH_ENCOUNTER_CODE,
  INFORMANT_CODE,
  INFORMANT_TITLE,
  createPractitionerEntryTemplate,
  BIRTH_CORRECTION_ENCOUNTER_CODE,
  DEATH_CORRECTION_ENCOUNTER_CODE,
  CORRECTION_CERTIFICATE_DOCS_CODE,
  CORRECTION_CERTIFICATE_DOCS_TITLE,
  CORRECTION_CERTIFICATE_DOCS_CONTEXT_KEY,
  MARRIAGE_CORRECTION_ENCOUNTER_CODE,
  MARRIAGE_ENCOUNTER_CODE
} from '@gateway/features/fhir/templates'
import {
  ITemplatedBundle,
  ITemplatedComposition
} from '@gateway/features/registration/fhir-builders'
import fetch from 'node-fetch'
import {
  FHIR_URL,
  SEARCH_URL,
  METRICS_URL,
  HEARTH_URL,
  DOCUMENTS_URL
} from '@gateway/constants'
import { IAuthHeader } from '@gateway/common-types'
import {
  FHIR_OBSERVATION_CATEGORY_URL,
  OPENCRVS_SPECIFICATION_URL,
  EVENT_TYPE,
  BIRTH_REG_NO,
  DEATH_REG_NO,
  DOWNLOADED_EXTENSION_URL,
  REQUEST_CORRECTION_EXTENSION_URL,
  ASSIGNED_EXTENSION_URL,
  UNASSIGNED_EXTENSION_URL,
  REINSTATED_EXTENSION_URL,
  VIEWED_EXTENSION_URL,
<<<<<<< HEAD
  MARRIAGE_REG_NO,
=======
  MARKED_AS_DUPLICATE,
  MARKED_AS_NOT_DUPLICATE,
>>>>>>> 34bbcd50
  VERIFIED_EXTENSION_URL
} from '@gateway/features/fhir/constants'
import { ISearchCriteria } from '@gateway/features/search/type-resolvers'
import { IMetricsParam } from '@gateway/features/metrics/root-resolvers'
import { URLSearchParams } from 'url'
import { logger } from '@gateway/logger'
import {
  GQLBirthRegistrationInput,
  GQLDeathRegistrationInput,
  GQLMarriageRegistrationInput,
  GQLRegAction,
  GQLRegStatus
} from '@gateway/graphql/schema'
import { getTokenPayload, getUser } from '@gateway/features/user/utils'
export interface ITimeLoggedResponse {
  status?: string
  timeSpentEditing: number
}
export interface IEventDurationResponse {
  status: string
  durationInSeconds: number
}
export function findCompositionSectionInBundle(
  code: string,
  fhirBundle: ITemplatedBundle
) {
  return findCompositionSection(code, fhirBundle.entry[0].resource)
}

export function findCompositionSection(
  code: string,
  composition: ITemplatedComposition
) {
  return (
    composition.section &&
    composition.section.find((section: fhir.CompositionSection) => {
      if (!section.code || !section.code.coding || !section.code.coding.some) {
        return false
      }
      return section.code.coding.some((coding) => coding.code === code)
    })
  )
}

export function selectOrCreatePersonResource(
  sectionCode: string,
  sectionTitle: string,
  fhirBundle: ITemplatedBundle
): fhir.Patient {
  const section = findCompositionSectionInBundle(sectionCode, fhirBundle)

  let personEntry
  if (!section) {
    // create person
    const ref = uuid()
    const personSection = createPersonSection(ref, sectionCode, sectionTitle)
    const composition = fhirBundle.entry[0].resource
    composition.section.push(personSection)
    personEntry = createPersonEntryTemplate(ref)
    fhirBundle.entry.push(personEntry)
  } else {
    if (!section.entry || !section.entry[0]) {
      throw new Error('Expected person section ot have an entry')
    }
    const personSectionEntry = section.entry[0]
    personEntry = fhirBundle.entry.find(
      (entry) => entry.fullUrl === personSectionEntry.reference
    )
  }

  if (!personEntry) {
    throw new Error(
      'Patient referenced from composition section not found in FHIR bundle'
    )
  }

  return personEntry.resource as fhir.Patient
}

export function selectOrCreateEncounterResource(
  fhirBundle: ITemplatedBundle,
  context: any,
  isCorrection?: boolean
): fhir.Encounter {
  let sectionCode
  if (context.event === EVENT_TYPE.BIRTH) {
    sectionCode = isCorrection
      ? BIRTH_CORRECTION_ENCOUNTER_CODE
      : BIRTH_ENCOUNTER_CODE
  } else if (context.event === EVENT_TYPE.DEATH) {
    sectionCode = isCorrection
      ? DEATH_CORRECTION_ENCOUNTER_CODE
      : DEATH_ENCOUNTER_CODE
  } else if (context.event === EVENT_TYPE.MARRIAGE) {
    sectionCode = isCorrection
      ? MARRIAGE_CORRECTION_ENCOUNTER_CODE
      : MARRIAGE_ENCOUNTER_CODE
  } else {
    throw new Error(`Unknown event ${context}`)
  }
  const section = findCompositionSectionInBundle(sectionCode, fhirBundle)
  let encounterEntry

  if (!section) {
    const ref = uuid()
    const encounterSection = createEncounterSection(ref, sectionCode)
    fhirBundle.entry[0].resource.section.push(encounterSection)
    encounterEntry = createEncounter(ref)
    fhirBundle.entry.push(encounterEntry)
  } else {
    if (!section.entry || !section.entry[0]) {
      throw new Error('Expected encounter section to have an entry')
    }
    const encounterSectionEntry = section.entry[0]
    encounterEntry = fhirBundle.entry.find(
      (entry) => entry.fullUrl === encounterSectionEntry.reference
    )
  }

  if (!encounterEntry) {
    throw new Error(
      'Encounter referenced from composition section not found in FHIR bundle'
    )
  }

  return encounterEntry.resource as fhir.Encounter
}

export function selectOrCreateObservationResource(
  sectionCode: string,
  categoryCode: string,
  categoryDescription: string,
  observationCode: string,
  observationDescription: string,
  fhirBundle: ITemplatedBundle,
  context: any
): fhir.Observation {
  let observation = fhirBundle.entry.find((entry) => {
    if (
      !entry ||
      !entry.resource ||
      entry.resource.resourceType !== 'Observation'
    ) {
      return false
    }
    const observationEntry = entry.resource as fhir.Observation
    const obCoding =
      observationEntry.code &&
      observationEntry.code.coding &&
      observationEntry.code.coding.find(
        (obCode) => obCode.code === observationCode
      )
    if (obCoding) {
      return true
    }
    return false
  })

  if (observation) {
    return observation.resource as fhir.Observation
  }
  /* Existing obseration not found for given type */
  observation = createObservationResource(sectionCode, fhirBundle, context)
  return updateObservationInfo(
    observation as fhir.Observation,
    categoryCode,
    categoryDescription,
    observationCode,
    observationDescription
  )
}

export function updateObservationInfo(
  observation: fhir.Observation,
  categoryCode: string,
  categoryDescription: string,
  observationCode: string,
  observationDescription: string
): fhir.Observation {
  const categoryCoding = {
    coding: [
      {
        system: FHIR_OBSERVATION_CATEGORY_URL,
        code: categoryCode,
        display: categoryDescription
      }
    ]
  }

  if (!observation.category) {
    observation.category = []
  }
  observation.category.push(categoryCoding)

  const coding = [
    {
      system: 'http://loinc.org',
      code: observationCode,
      display: observationDescription
    }
  ]
  setArrayPropInResourceObject(observation, 'code', coding, 'coding')
  return observation
}

export function selectObservationResource(
  observationCode: string,
  fhirBundle: ITemplatedBundle
): fhir.Observation | undefined {
  let observation
  fhirBundle.entry.forEach((entry) => {
    if (
      !entry ||
      !entry.resource ||
      entry.resource.resourceType === 'Observation'
    ) {
      const observationEntry = entry.resource as fhir.Observation
      const obCoding =
        observationEntry.code &&
        observationEntry.code.coding &&
        observationEntry.code.coding.find(
          (obCode) => obCode.code === observationCode
        )
      if (obCoding) {
        observation = observationEntry
      }
    }
  })

  return observation
}

export async function removeObservationResource(
  observationCode: string,
  fhirBundle: ITemplatedBundle
) {
  fhirBundle.entry.forEach((entry, index) => {
    if (
      !entry ||
      !entry.resource ||
      entry.resource.resourceType === 'Observation'
    ) {
      const observationEntry = entry.resource as fhir.Observation
      const obCoding =
        observationEntry.code &&
        observationEntry.code.coding &&
        observationEntry.code.coding.find(
          (obCode) => obCode.code === observationCode
        )
      if (obCoding) {
        fhirBundle.entry.splice(index, 1)
      }
    }
  })
}

export function createObservationResource(
  sectionCode: string,
  fhirBundle: ITemplatedBundle,
  context: any
): fhir.Observation {
  const encounter = selectOrCreateEncounterResource(fhirBundle, context)
  const section = findCompositionSectionInBundle(sectionCode, fhirBundle)

  const ref = uuid()
  const observationEntry = createObservationEntryTemplate(ref)
  if (!section || !section.entry || !section.entry[0]) {
    throw new Error('Expected encounter section to exist and have an entry')
  }
  const encounterSectionEntry = section.entry[0]
  const encounterEntry = fhirBundle.entry.find(
    (entry) => entry.fullUrl === encounterSectionEntry.reference
  )
  if (encounterEntry && encounter) {
    observationEntry.resource.context = {
      reference: `${encounterEntry.fullUrl}`
    }
  }
  fhirBundle.entry.push(observationEntry)

  return observationEntry.resource
}

export function selectOrCreateLocationRefResource(
  sectionCode: string,
  fhirBundle: ITemplatedBundle,
  context: any
): fhir.Location {
  let locationEntry
  const isCorrection = [
    BIRTH_CORRECTION_ENCOUNTER_CODE,
    DEATH_CORRECTION_ENCOUNTER_CODE
  ].includes(sectionCode)
  const encounter = selectOrCreateEncounterResource(
    fhirBundle,
    context,
    isCorrection
  )

  if (!encounter.location) {
    // create location
    const locationRef = uuid()
    locationEntry = createLocationResource(locationRef)
    fhirBundle.entry.push(locationEntry)
    encounter.location = []
    encounter.location.push({
      location: { reference: `urn:uuid:${locationRef}` }
    })
  } else {
    if (!encounter.location || !encounter.location[0]) {
      throw new Error('Encounter is expected to have a location property')
    }
    const locationElement = encounter.location[0]
    locationEntry = fhirBundle.entry.find(
      (entry) => entry.fullUrl === locationElement.location.reference
    )
  }

  if (!locationEntry) {
    throw new Error(
      'Location referenced from encounter section not found in FHIR bundle'
    )
  }

  return locationEntry.resource as fhir.Location
}

export function selectOrCreateEncounterParticipant(
  fhirBundle: ITemplatedBundle,
  context: any
): fhir.Reference {
  const encounter = selectOrCreateEncounterResource(fhirBundle, context)
  if (!encounter.participant || !encounter.participant[0]) {
    encounter.participant = [{}]
  }
  return encounter.participant[0]
}

export function selectOrCreateEncounterPartitioner(
  fhirBundle: ITemplatedBundle,
  context: any
): fhir.Practitioner {
  const encounterParticipant = selectOrCreateEncounterParticipant(
    fhirBundle,
    context
  ) as fhir.EncounterParticipant
  let practitioner
  if (
    !encounterParticipant.individual ||
    !encounterParticipant.individual.reference
  ) {
    const ref = uuid()
    encounterParticipant.individual = {
      reference: `urn:uuid:${ref}`
    }
    practitioner = createPractitionerEntryTemplate(ref)
    fhirBundle.entry.push(practitioner)
  } else {
    practitioner = fhirBundle.entry.find(
      (entry) => entry.fullUrl === encounterParticipant.individual?.reference
    )
    if (!practitioner) {
      throw new Error(
        'fhirBundle is expected to have an encounter practitioner entry'
      )
    }
  }
  return practitioner.resource as fhir.Practitioner
}

export function selectOrCreateEncounterLocationRef(
  fhirBundle: ITemplatedBundle,
  context: any,
  correction?: boolean
): fhir.Reference {
  const encounter = selectOrCreateEncounterResource(
    fhirBundle,
    context,
    correction
  )
  if (!encounter.location) {
    encounter.location = []
    encounter.location.push({
      location: { reference: '' }
    })
  } else {
    if (!encounter.location || !encounter.location[0]) {
      throw new Error('Encounter is expected to have a location property')
    }
  }
  return encounter.location[0].location
}

export function selectOrCreateDocRefResource(
  sectionCode: string,
  sectionTitle: string,
  fhirBundle: ITemplatedBundle,
  context: any,
  indexKey: string
): fhir.DocumentReference {
  const section = findCompositionSectionInBundle(sectionCode, fhirBundle)

  let docRef
  if (!section) {
    const ref = uuid()
    const docSection = createSupportingDocumentsSection(
      sectionCode,
      sectionTitle
    )
    docSection.entry[context._index[indexKey]] = {
      reference: `urn:uuid:${ref}`
    }
    fhirBundle.entry[0].resource.section.push(docSection)
    docRef = createDocRefTemplate(ref)
    fhirBundle.entry.push(docRef)
  } else {
    if (!section.entry) {
      throw new Error(
        'Expected supporting documents section to have an entry property'
      )
    }
    const docSectionEntry = section.entry[context._index[indexKey]]
    if (!docSectionEntry) {
      const ref = uuid()
      section.entry[context._index[indexKey]] = {
        reference: `urn:uuid:${ref}`
      }
      docRef = createDocRefTemplate(ref)
      fhirBundle.entry.push(docRef)
    } else {
      docRef = fhirBundle.entry.find(
        (entry) => entry.fullUrl === docSectionEntry.reference
      )
      if (!docRef) {
        const ref = uuid()
        docRef = createDocRefTemplate(ref)
        fhirBundle.entry.push(docRef)
        section.entry[context._index[indexKey]] = {
          reference: `urn:uuid:${ref}`
        }
      }
    }
  }

  return docRef.resource as fhir.DocumentReference
}

export function selectOrCreateCertificateDocRefResource(
  fhirBundle: ITemplatedBundle,
  context: any,
  eventType: string,
  isCorrection?: boolean
): fhir.DocumentReference {
  const certificate = isCorrection
    ? {
        code: CORRECTION_CERTIFICATE_DOCS_CODE,
        title: CORRECTION_CERTIFICATE_DOCS_TITLE,
        indexKey: CORRECTION_CERTIFICATE_DOCS_CONTEXT_KEY
      }
    : {
        code: CERTIFICATE_DOCS_CODE,
        title: CERTIFICATE_DOCS_TITLE,
        indexKey: CERTIFICATE_CONTEXT_KEY
      }
  const docRef = selectOrCreateDocRefResource(
    certificate.code,
    certificate.title,
    fhirBundle,
    context,
    certificate.indexKey
  )
  if (!docRef.type) {
    docRef.type = {
      coding: [
        {
          system: `${OPENCRVS_SPECIFICATION_URL}certificate-type`,
          code: eventType
        }
      ]
    }
  }
  return docRef
}

export function selectOrCreateInformantSection(
  sectionCode: string,
  sectionTitle: string,
  fhirBundle: ITemplatedBundle
): fhir.RelatedPerson {
  const section = findCompositionSectionInBundle(sectionCode, fhirBundle)

  let informantEntry
  if (!section) {
    // create person
    const ref = uuid()
    const informantSection = createPersonSection(ref, sectionCode, sectionTitle)
    const composition = fhirBundle.entry[0].resource
    composition.section.push(informantSection)
    informantEntry = createRelatedPersonTemplate(ref)
    fhirBundle.entry.push(informantEntry)
  } else {
    if (!section.entry || !section.entry[0]) {
      throw new Error('Expected person section ot have an entry')
    }
    const personSectionEntry = section.entry[0]
    informantEntry = fhirBundle.entry.find(
      (entry) => entry.fullUrl === personSectionEntry.reference
    )
  }

  if (!informantEntry) {
    throw new Error(
      'Informant referenced from composition section not found in FHIR bundle'
    )
  }

  return informantEntry.resource as fhir.RelatedPerson
}

export function selectOrCreateInformantResource(
  fhirBundle: ITemplatedBundle
): fhir.Patient {
  const relatedPersonResource = selectOrCreateInformantSection(
    INFORMANT_CODE,
    INFORMANT_TITLE,
    fhirBundle
  )
  const patientRef =
    relatedPersonResource.patient && relatedPersonResource.patient.reference
  if (!patientRef) {
    const personEntry = createPersonEntryTemplate(uuid())
    fhirBundle.entry.push(personEntry)
    relatedPersonResource.patient = {
      reference: personEntry.fullUrl
    }
    return personEntry.resource as fhir.Patient
  } else {
    const personEntry = fhirBundle.entry.find(
      (entry) => entry.fullUrl === patientRef
    )
    if (!personEntry) {
      throw new Error(
        'No related informant person entry not found on fhir bundle'
      )
    }
    return personEntry.resource as fhir.Patient
  }
}

export function selectOrCreateWitnessResource(
  fhirBundle: ITemplatedBundle,
  code: string,
  title: string
): fhir.Patient {
  const relatedPersonResource = selectOrCreateInformantSection(
    code,
    title,
    fhirBundle
  )
  const patientRef =
    relatedPersonResource.patient && relatedPersonResource.patient.reference
  if (!patientRef) {
    const personEntry = createPersonEntryTemplate(uuid())
    fhirBundle.entry.push(personEntry)
    relatedPersonResource.patient = {
      reference: personEntry.fullUrl
    }
    return personEntry.resource as fhir.Patient
  } else {
    const personEntry = fhirBundle.entry.find(
      (entry) => entry.fullUrl === patientRef
    )
    if (!personEntry) {
      throw new Error(
        'No related informant person entry not found on fhir bundle'
      )
    }
    return personEntry.resource as fhir.Patient
  }
}

export function selectOrCreateRelatedPersonResource(
  fhirBundle: ITemplatedBundle,
  context: any,
  eventType: string
): fhir.RelatedPerson {
  const docRef = selectOrCreateCertificateDocRefResource(
    fhirBundle,
    context,
    eventType
  )
  if (!docRef.extension) {
    docRef.extension = []
  }
  const relatedPersonExt = docRef.extension.find(
    (extention) =>
      extention.url === `${OPENCRVS_SPECIFICATION_URL}extension/collector`
  )
  if (!relatedPersonExt) {
    const relatedPersonEntry = createRelatedPersonTemplate(uuid())
    fhirBundle.entry.push(relatedPersonEntry)
    docRef.extension.push({
      url: `${OPENCRVS_SPECIFICATION_URL}extension/collector`,
      valueReference: {
        reference: relatedPersonEntry.fullUrl
      }
    })
    return relatedPersonEntry.resource
  } else {
    const relatedPersonEntry = fhirBundle.entry.find((entry) => {
      if (!relatedPersonExt.valueReference) {
        return false
      }
      return entry.fullUrl === relatedPersonExt.valueReference.reference
    })
    if (!relatedPersonEntry) {
      throw new Error('No related person entry found on bundle')
    }
    return relatedPersonEntry.resource as fhir.RelatedPerson
  }
}

export function selectOrCreateCollectorPersonResource(
  fhirBundle: ITemplatedBundle,
  context: any,
  eventType: string
): fhir.Patient {
  const relatedPersonResource = selectOrCreateRelatedPersonResource(
    fhirBundle,
    context,
    eventType
  )
  const patientRef =
    relatedPersonResource.patient && relatedPersonResource.patient.reference
  if (!patientRef) {
    const personEntry = createPersonEntryTemplate(uuid())
    fhirBundle.entry.push(personEntry)
    relatedPersonResource.patient = {
      reference: personEntry.fullUrl
    }
    return personEntry.resource as fhir.Patient
  } else {
    const personEntry = fhirBundle.entry.find(
      (entry) => entry.fullUrl === patientRef
    )
    if (!personEntry) {
      throw new Error(
        'No related collector person entry not found on fhir bundle'
      )
    }
    return personEntry.resource as fhir.Patient
  }
}

export async function setCertificateCollectorReference(
  sectionCode: string,
  relatedPerson: fhir.RelatedPerson,
  fhirBundle: ITemplatedBundle,
  context: any
) {
  const section = findCompositionSectionInBundle(sectionCode, fhirBundle)
  if (section && section.entry) {
    const personSectionEntry = section.entry[0]
    const personEntry = fhirBundle.entry.find(
      (entry) => entry.fullUrl === personSectionEntry.reference
    )
    if (!personEntry) {
      throw new Error('Expected person entry not found on the bundle')
    }
    relatedPerson.patient = {
      reference: personEntry.fullUrl
    }
  } else {
    const composition = await fetchFHIR(
      `/Composition/${fhirBundle.entry[0].resource.id}`,
      context.authHeader
    )

    const sec = findCompositionSection(sectionCode, composition)
    if (sec && sec.entry) {
      relatedPerson.patient = {
        reference: sec.entry[0].reference
      }
    }
  }
}

export function selectOrCreatePaymentReconciliationResource(
  fhirBundle: ITemplatedBundle,
  context: any,
  eventType: string,
  isCorrection?: boolean
): fhir.PaymentReconciliation {
  const docRef = selectOrCreateCertificateDocRefResource(
    fhirBundle,
    context,
    eventType,
    isCorrection
  )
  if (!docRef.extension) {
    docRef.extension = []
  }
  const paymentExt = docRef.extension.find(
    (extention) =>
      extention.url === `${OPENCRVS_SPECIFICATION_URL}extension/payment`
  )
  if (!paymentExt) {
    const paymentEntry = createPaymentReconciliationTemplate(uuid())
    fhirBundle.entry.push(paymentEntry)
    docRef.extension.push({
      url: `${OPENCRVS_SPECIFICATION_URL}extension/payment`,
      valueReference: {
        reference: paymentEntry.fullUrl
      }
    })
    return paymentEntry.resource
  } else {
    const paymentEntry = fhirBundle.entry.find((entry) => {
      if (!paymentExt.valueReference) {
        return false
      }
      return entry.fullUrl === paymentExt.valueReference.reference
    })
    if (!paymentEntry) {
      throw new Error('No related payment entry found on bundle')
    }
    return paymentEntry.resource as fhir.PaymentReconciliation
  }
}

export function selectOrCreateQuestionnaireResource(
  sectionCode: string,
  fhirBundle: ITemplatedBundle,
  context: any
): fhir.QuestionnaireResponse {
  const questionnaire = fhirBundle.entry.find((entry) => {
    if (
      !entry ||
      !entry.resource ||
      entry.resource.resourceType !== 'QuestionnaireResponse'
    ) {
      return false
    } else {
      return true
    }
  })

  if (questionnaire) {
    return questionnaire.resource as fhir.QuestionnaireResponse
  }

  const encounter = selectOrCreateEncounterResource(fhirBundle, context)
  const section = findCompositionSectionInBundle(sectionCode, fhirBundle)

  const ref = uuid()
  const questionnaireResponseEntry = createQuestionnaireResponseTemplate(ref)
  if (!section || !section.entry || !section.entry[0]) {
    throw new Error('Expected encounter section to exist and have an entry')
  }
  const encounterSectionEntry = section.entry[0]
  const encounterEntry = fhirBundle.entry.find(
    (entry) => entry.fullUrl === encounterSectionEntry.reference
  )
  if (encounterEntry && encounter) {
    questionnaireResponseEntry.resource.subject = {
      reference: `${encounterEntry.fullUrl}`
    }
  }
  fhirBundle.entry.push(questionnaireResponseEntry)

  return questionnaireResponseEntry.resource
}

export function selectOrCreateTaskRefResource(
  fhirBundle: ITemplatedBundle,
  context: any
): fhir.Task {
  let taskEntry =
    fhirBundle.entry &&
    fhirBundle.entry.find((entry) => {
      if (entry.resource && entry.resource.resourceType === 'Task') {
        return true
      }
      return false
    })
  if (!taskEntry) {
    taskEntry = createTaskRefTemplate(uuid(), context.event)
    const taskResource = taskEntry.resource as fhir.Task
    if (!taskResource.focus) {
      taskResource.focus = { reference: '' }
    }
    taskResource.focus.reference = fhirBundle.entry[0].fullUrl
    fhirBundle.entry.push(taskEntry)
  }
  return taskEntry.resource as fhir.Task
}
export function setObjectPropInResourceArray(
  resource: fhir.Resource,
  label: string,
  value: string | string[] | Record<string, unknown>,
  propName: string,
  context: any,
  contextProperty?: string
) {
  if (!resource[label]) {
    resource[label] = []
  }

  if (contextProperty) {
    if (!resource[label][context._index[contextProperty]]) {
      resource[label][context._index[contextProperty]] = {}
    }
    resource[label][context._index[contextProperty]][propName] = value
  } else {
    if (!resource[label][context._index[label]]) {
      resource[label][context._index[label]] = {}
    }
    resource[label][context._index[label]][propName] = value
  }
}

export function setQuestionnaireItem(
  questionnaire: fhir.QuestionnaireResponse,
  context: any,
  label: string | null,
  value: string | null
) {
  if (!questionnaire.item) {
    questionnaire.item = []
  }

  if (label && !questionnaire.item[context._index.questionnaire]) {
    questionnaire.item[context._index.questionnaire] = {
      text: label,
      linkId: ''
    }
  }

  if (value && questionnaire.item[context._index.questionnaire]) {
    questionnaire.item[context._index.questionnaire].answer = [
      { valueString: value }
    ]
  }
}

export function setArrayPropInResourceObject(
  resource: fhir.Resource,
  label: string,
  value: Array<{}>,
  propName: string
) {
  if (!resource[label]) {
    resource[label] = {}
  }
  resource[label][propName] = value
}

export function findExtension(
  url: string,
  extensions: fhir.Extension[]
): fhir.Extension | undefined {
  const extension =
    extensions &&
    extensions.find((obj: fhir.Extension) => {
      return obj.url === url
    })
  return extension
}

export function getDownloadedExtensionStatus(task: fhir.Task) {
  const extension =
    task.extension && findExtension(DOWNLOADED_EXTENSION_URL, task.extension)
  return extension?.valueString
}
export async function setCertificateCollector(
  details:
    | GQLBirthRegistrationInput
    | GQLDeathRegistrationInput
    | GQLMarriageRegistrationInput,
  authHeader: IAuthHeader
) {
  const tokenPayload = getTokenPayload(authHeader.Authorization.split(' ')[1])
  const userId = tokenPayload.sub
  const userDetails = await getUser({ userId }, authHeader)
  const name = userDetails.name.map((nameItem) => ({
    use: nameItem.use,
    familyName: nameItem.family,
    firstNames: nameItem.given.join(' ')
  }))

  ;(details?.registration?.certificates || []).map((certificate: any) => {
    if (!certificate?.collector) {
      certificate.collector = {
        individual: { name },
        relationship: 'PRINT_IN_ADVANCE',
        otherRelationship: userDetails.role
      }
    }
    return certificate
  })

  return details
}
export async function getCertificatesFromTask(
  task: fhir.Task,
  _: any,
  authHeader: IAuthHeader
) {
  if (!task.focus) {
    throw new Error(
      'Task resource does not have a focus property necessary to lookup the composition'
    )
  }

  const compositionBundle = await fetchFHIR(
    `/${task.focus.reference}/_history`,
    authHeader
  )

  if (!compositionBundle || !compositionBundle.entry) {
    return null
  }

  return compositionBundle.entry.map(
    async (compositionEntry: fhir.BundleEntry) => {
      const certSection = findCompositionSection(
        CERTIFICATE_DOCS_CODE,
        compositionEntry.resource as ITemplatedComposition
      )
      if (
        !certSection ||
        !certSection.entry ||
        !(certSection.entry.length > 0)
      ) {
        return null
      }
      return await fetchFHIR(`/${certSection.entry[0].reference}`, authHeader)
    }
  )
}
export function getActionFromTask(task: fhir.Task) {
  const extensions = task.extension || []
  if (findExtension(DOWNLOADED_EXTENSION_URL, extensions)) {
    return GQLRegAction.DOWNLOADED
  } else if (findExtension(ASSIGNED_EXTENSION_URL, extensions)) {
    return GQLRegAction.ASSIGNED
  } else if (findExtension(UNASSIGNED_EXTENSION_URL, extensions)) {
    return GQLRegAction.UNASSIGNED
  } else if (findExtension(VERIFIED_EXTENSION_URL, extensions)) {
    return GQLRegAction.VERIFIED
  } else if (findExtension(REQUEST_CORRECTION_EXTENSION_URL, extensions)) {
    return GQLRegAction.REQUESTED_CORRECTION
  } else if (findExtension(REINSTATED_EXTENSION_URL, extensions)) {
    return GQLRegAction.REINSTATED
  } else if (findExtension(VIEWED_EXTENSION_URL, extensions)) {
    return GQLRegAction.VIEWED
  } else if (findExtension(MARKED_AS_DUPLICATE, extensions)) {
    return GQLRegAction.MARKED_AS_DUPLICATE
  } else if (findExtension(MARKED_AS_NOT_DUPLICATE, extensions)) {
    return GQLRegAction.MARKED_AS_NOT_DUPLICATE
  }
  return null
}
export function getStatusFromTask(task: fhir.Task) {
  const statusType = task.businessStatus?.coding?.find(
    (coding: fhir.Coding) =>
      coding.system === `${OPENCRVS_SPECIFICATION_URL}reg-status`
  )
  return statusType && (statusType.code as GQLRegStatus)
}
export function getMaritalStatusCode(fieldValue: string) {
  switch (fieldValue) {
    case 'SINGLE':
      return 'S'
    case 'WIDOWED':
      return 'W'
    case 'DIVORCED':
      return 'D'
    case 'NOT_STATED':
      return 'UNK'
    case 'MARRIED':
      return 'M'
    case 'SEPARATED':
      return 'L'
    default:
      return 'UNK'
  }
}

export async function removeDuplicatesFromComposition(
  composition: fhir.Composition,
  compositionId: string,
  duplicateId?: string
) {
  if (duplicateId) {
    const removeAllDuplicates = compositionId === duplicateId
    const updatedRelatesTo =
      composition.relatesTo &&
      composition.relatesTo.filter((relatesTo: fhir.CompositionRelatesTo) => {
        return (
          relatesTo.code !== 'duplicate' ||
          (!removeAllDuplicates &&
            relatesTo.targetReference &&
            relatesTo.targetReference.reference !==
              `Composition/${duplicateId}`)
        )
      })
    composition.relatesTo = updatedRelatesTo
    return composition
  } else {
    composition.relatesTo = []
    return composition
  }
}

export const fetchFHIR = <T = any>(
  suffix: string,
  authHeader: IAuthHeader,
  method = 'GET',
  body: string | undefined = undefined
): Promise<T> => {
  return fetch(`${FHIR_URL}${suffix}`, {
    method,
    headers: {
      'Content-Type': 'application/fhir+json',
      ...authHeader
    },
    body
  })
    .then((response) => {
      return response.json()
    })
    .catch((error) => {
      return Promise.reject(new Error(`FHIR request failed: ${error.message}`))
    })
}

export const fetchFromHearth = <T = any>(
  suffix: string,
  method = 'GET',
  body: string | undefined = undefined
): Promise<T> => {
  return fetch(`${HEARTH_URL}${suffix}`, {
    method,
    headers: {
      'Content-Type': 'application/fhir+json'
    },
    body
  })
    .then((response) => {
      return response.json()
    })
    .catch((error) => {
      return Promise.reject(
        new Error(`FHIR with Hearth request failed: ${error.message}`)
      )
    })
}

export const sendToFhir = async (
  body: string,
  suffix: string,
  method: string,
  token: string
) => {
  return fetch(`${FHIR_URL}${suffix}`, {
    method,
    body,
    headers: {
      'Content-Type': 'application/fhir+json',
      Authorization: `${token}`
    }
  })
    .then((response) => {
      return response
    })
    .catch((error) => {
      return Promise.reject(
        new Error(`FHIR ${method} failed: ${error.message}`)
      )
    })
}

export async function postAssignmentSearch(
  authHeader: IAuthHeader,
  compositionId: string
) {
  return fetch(`${SEARCH_URL}search/assignment`, {
    method: 'POST',
    headers: {
      'Content-Type': 'application/json',
      ...authHeader
    },
    body: JSON.stringify({ compositionId })
  })
    .then((response) => {
      return response.json()
    })
    .catch((error) => {
      return Promise.reject(
        new Error(`Search assignment failed: ${error.message}`)
      )
    })
}

export const postAdvancedSearch = (
  authHeader: IAuthHeader,
  criteria: ISearchCriteria
) => {
  return fetch(`${SEARCH_URL}advancedRecordSearch`, {
    method: 'POST',
    headers: {
      'Content-Type': 'application/json',
      ...authHeader
    },
    body: JSON.stringify(criteria)
  })
    .then((response) => {
      return response.json()
    })
    .catch((error) => {
      return Promise.reject(
        new Error(`Search request failed: ${error.message}`)
      )
    })
}

type BirthDuplicateSearchBody = {
  childFirstNames?: string
  childFamilyName?: string
  childDoB?: string
  motherFirstNames?: string
  motherFamilyName?: string
  motherDoB?: string
}

export const findBirthDuplicates = (
  authHeader: IAuthHeader,
  criteria: BirthDuplicateSearchBody
) => {
  return fetch(`${SEARCH_URL}search/duplicates/birth`, {
    method: 'POST',
    headers: {
      'Content-Type': 'application/json',
      ...authHeader
    },
    body: JSON.stringify(criteria)
  })
    .then((response) => {
      return response.json()
    })
    .catch((error) => {
      return Promise.reject(
        new Error(`Search request failed: ${error.message}`)
      )
    })
}

type DeathDuplicateSearchBody = {
  deceasedFirstNames?: string
  deceasedFamilyName?: string
  deceasedIdentifier?: string
  deceasedDoB?: string
  deathDate?: string
}
export const findDeathDuplicates = (
  authHeader: IAuthHeader,
  criteria: DeathDuplicateSearchBody
) => {
  return fetch(`${SEARCH_URL}search/duplicates/death`, {
    method: 'POST',
    headers: {
      'Content-Type': 'application/json',
      ...authHeader
    },
    body: JSON.stringify(criteria)
  })
    .then((response) => {
      return response.json()
    })
    .catch((error) => {
      return Promise.reject(
        new Error(`Search request failed: ${error.message}`)
      )
    })
}

export const getMetrics = (
  prefix: string,
  params: IMetricsParam,
  authHeader: IAuthHeader
) => {
  const paramsWithUndefined = Object.fromEntries(
    Object.entries(params).filter(([, value]) => value !== undefined)
  )
  return fetch(
    `${METRICS_URL}${prefix}?` +
      new URLSearchParams({ ...paramsWithUndefined }),
    {
      method: 'GET',
      headers: {
        ...authHeader
      }
    }
  )
    .then((response) => {
      return response.json()
    })
    .catch((error) => {
      return Promise.reject(
        new Error(`Metrics request failed: ${error.message}`)
      )
    })
}

export const postMetrics = (
  prefix: string,
  payload: IMetricsParam,
  authHeader: IAuthHeader
) => {
  return fetch(`${METRICS_URL}${prefix}`, {
    method: 'POST',
    body: JSON.stringify(payload),
    headers: {
      'Content-Type': 'application/json',
      ...authHeader
    }
  })
    .then((response) => {
      return response.json()
    })
    .catch((error) => {
      return Promise.reject(
        new Error(`Metrics request failed: ${error.message}`)
      )
    })
}

export const getTimeLoggedFromMetrics = async (
  authHeader: IAuthHeader,
  compositionId: string,
  status?: string
): Promise<ITimeLoggedResponse | ITimeLoggedResponse[]> => {
  const params = new URLSearchParams({ compositionId })
  return fetch(`${METRICS_URL}/timeLogged?` + params, {
    method: 'GET',
    headers: {
      ...authHeader
    }
  })
    .then((response) => {
      return response.json()
    })
    .catch((error) => {
      return Promise.reject(
        new Error(`Time logged from metrics request failed: ${error.message}`)
      )
    })
}

export const getEventDurationsFromMetrics = async (
  authHeader: IAuthHeader,
  compositionId: string
): Promise<IEventDurationResponse | IEventDurationResponse[]> => {
  const params = new URLSearchParams({ compositionId })
  return fetch(`${METRICS_URL}/eventDuration?` + params, {
    method: 'GET',
    headers: {
      ...authHeader
    }
  })
    .then((response) => {
      return response.json()
    })
    .catch((error) => {
      return Promise.reject(
        new Error(
          `Event Durations from metrics request failed: ${error.message}`
        )
      )
    })
}

export async function getDeclarationIdsFromResponse(
  resBody: fhir.Bundle,
  authHeader: IAuthHeader,
  compId?: string
) {
  const compositionId = compId || getIDFromResponse(resBody)
  return getDeclarationIds(compositionId, authHeader)
}

export async function getDeclarationIds(
  compositionId: string,
  authHeader: IAuthHeader
) {
  const compositionBundle = await fetchFHIR(
    `/Composition/${compositionId}`,
    authHeader
  )
  if (!compositionBundle || !compositionBundle.identifier) {
    throw new Error(
      'getTrackingId: Invalid composition or composition has no identifier'
    )
  }
  return { trackingId: compositionBundle.identifier.value, compositionId }
}

export async function getRegistrationIdsFromResponse(
  resBody: fhir.Bundle,
  eventType: EVENT_TYPE,
  authHeader: IAuthHeader
) {
  const compositionId = getIDFromResponse(resBody)
  return getRegistrationIds(
    compositionId,
    eventType,
    isTaskResponse(resBody),
    authHeader
  )
}

export async function getRegistrationIds(
  compositionId: string,
  eventType: EVENT_TYPE,
  isTask: boolean,
  authHeader: IAuthHeader
) {
  let registrationNumber: string
  if (eventType === EVENT_TYPE.BIRTH) {
    registrationNumber = BIRTH_REG_NO
  } else if (eventType === EVENT_TYPE.DEATH) {
    registrationNumber = DEATH_REG_NO
  } else if (eventType === EVENT_TYPE.MARRIAGE) {
    registrationNumber = MARRIAGE_REG_NO
  }

  let path
  if (isTask) {
    path = `/Task/${compositionId}`
  } else {
    path = `/Task?focus=Composition/${compositionId}`
  }
  const taskBundle = await fetchFHIR(path, authHeader)
  let taskResource
  if (taskBundle && taskBundle.entry && taskBundle.entry[0].resource) {
    taskResource = taskBundle.entry[0].resource
  } else if (taskBundle.resourceType === 'Task') {
    taskResource = taskBundle
  } else {
    throw new Error('getRegistrationIds: Invalid task found')
  }
  const regIdentifier =
    taskResource.identifier &&
    taskResource.identifier.find(
      (identifier: fhir.Identifier) =>
        identifier.system ===
        `${OPENCRVS_SPECIFICATION_URL}id/${registrationNumber}`
    )
  if (!regIdentifier || !regIdentifier.value) {
    throw new Error(
      'getRegistrationIds: Task does not have any registration identifier'
    )
  }
  return { registrationNumber: regIdentifier.value, compositionId }
}

export function getIDFromResponse(resBody: fhir.Bundle): string {
  if (
    !resBody ||
    !resBody.entry ||
    !resBody.entry[0] ||
    !resBody.entry[0].response ||
    !resBody.entry[0].response.location
  ) {
    throw new Error(`FHIR did not send a valid response`)
  }
  // return the Composition's id
  return resBody.entry[0].response.location.split('/')[3]
}

export function isTaskResponse(resBody: fhir.Bundle): boolean {
  if (
    !resBody ||
    !resBody.entry ||
    !resBody.entry[0] ||
    !resBody.entry[0].response ||
    !resBody.entry[0].response.location
  ) {
    throw new Error(`FHIR did not send a valid response`)
  }
  return resBody.entry[0].response.location.indexOf('Task') > -1
}

export async function setInformantReference(
  sectionCode: string,
  relatedPerson: fhir.RelatedPerson,
  fhirBundle: ITemplatedBundle,
  context: any
) {
  const section = findCompositionSectionInBundle(sectionCode, fhirBundle)
  if (section && section.entry) {
    const personSectionEntry = section.entry[0]
    const personEntry = fhirBundle.entry.find(
      (entry) => entry.fullUrl === personSectionEntry.reference
    )
    if (!personEntry) {
      logger.error('Expected person entry not found on the bundle')
      return
    }
    relatedPerson.patient = {
      reference: personEntry.fullUrl
    }
  } else {
    const composition = await fetchFHIR(
      `/Composition/${fhirBundle.entry[0].resource.id}`,
      context.authHeader
    )

    const sec = findCompositionSection(sectionCode, composition)
    if (sec && sec.entry) {
      relatedPerson.patient = {
        reference: sec.entry[0].reference
      }
    }
  }
}

export function hasRequestCorrectionExtension(task: fhir.Task) {
  const extension =
    task.extension &&
    findExtension(REQUEST_CORRECTION_EXTENSION_URL, task.extension)
  return extension
}
export const fetchDocuments = async <T = any>(
  suffix: string,
  authHeader: IAuthHeader,
  method = 'GET',
  body: string | undefined = undefined
): Promise<T> => {
  const result = await fetch(`${DOCUMENTS_URL}${suffix}`, {
    method,
    headers: {
      ...authHeader,
      'Content-Type': 'application/json'
    },
    body
  })
  const res = await result.json()
  return await res
}

export async function uploadBase64ToMinio(
  fileData: string,
  authHeader: IAuthHeader
): Promise<string> {
  const docUploadResponse = await fetchDocuments(
    '/upload',
    authHeader,
    'POST',
    JSON.stringify({ fileData: fileData })
  )

  return docUploadResponse.refUrl
}

export function isBase64FileString(str: string) {
  if (str === '' || str.trim() === '') {
    return false
  }
  const strSplit = str.split(':')
  return strSplit.length > 0 && strSplit[0] === 'data'
}

export async function fetchTaskByCompositionIdFromHearth(id: string) {
  const task = await fetchFromHearth(`/Task?focus=Composition/${id}`)
  return task
}<|MERGE_RESOLUTION|>--- conflicted
+++ resolved
@@ -64,12 +64,9 @@
   UNASSIGNED_EXTENSION_URL,
   REINSTATED_EXTENSION_URL,
   VIEWED_EXTENSION_URL,
-<<<<<<< HEAD
   MARRIAGE_REG_NO,
-=======
   MARKED_AS_DUPLICATE,
   MARKED_AS_NOT_DUPLICATE,
->>>>>>> 34bbcd50
   VERIFIED_EXTENSION_URL
 } from '@gateway/features/fhir/constants'
 import { ISearchCriteria } from '@gateway/features/search/type-resolvers'
