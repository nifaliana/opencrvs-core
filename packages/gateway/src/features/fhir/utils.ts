import { v4 as uuid } from 'uuid'
import {
  createMotherSection,
  createFatherSection,
  createChildSection,
  createPersonEntryTemplate,
  createEncounterSection,
  createEncounter,
  createLocationResource,
  createObservationEntryTemplate,
  createSupportingDocumentsSection,
  createDocRefTemplate,
  createTaskRefTemplate
} from 'src/features/fhir/templates'
import {
  ITemplatedBundle,
  ITemplatedComposition
} from '../registration/fhir-builders'
<<<<<<< HEAD
import fetch from 'node-fetch'
import { FHIR_URL } from 'src/constants'
import { IAuthHeader } from 'src/common-types'
=======
import fetch, { Response } from 'node-fetch'
import { fhirUrl } from 'src/constants'
import { FHIR_OBSERVATION_CATEGORY_URL } from './constants'
>>>>>>> 2c834b50

export function findCompositionSectionInBundle(
  code: string,
  fhirBundle: ITemplatedBundle
) {
  return findCompositionSection(code, fhirBundle.entry[0].resource)
}

export function findCompositionSection(
  code: string,
  composition: ITemplatedComposition
) {
  return composition.section.find((section: fhir.CompositionSection) => {
    if (!section.code || !section.code.coding || !section.code.coding.some) {
      return false
    }
    return section.code.coding.some(coding => coding.code === code)
  })
}

export function selectOrCreatePersonResource(
  sectionCode: string,
  fhirBundle: ITemplatedBundle
): fhir.Patient {
  const section = findCompositionSectionInBundle(sectionCode, fhirBundle)

  let personEntry
  if (!section) {
    // create person
    const ref = uuid()
    let personSection
    switch (sectionCode) {
      case 'mother-details':
        personSection = createMotherSection(ref)
        break
      case 'father-details':
        personSection = createFatherSection(ref)
        break
      case 'child-details':
        personSection = createChildSection(ref)
        break
      default:
        throw new Error(`Unknown section code ${sectionCode}`)
    }
    const composition = fhirBundle.entry[0].resource
    composition.section.push(personSection)
    personEntry = createPersonEntryTemplate(ref)
    fhirBundle.entry.push(personEntry)
  } else {
    if (!section.entry || !section.entry[0]) {
      throw new Error('Expected person section ot have an entry')
    }
    const personSectionEntry = section.entry[0]
    personEntry = fhirBundle.entry.find(
      entry => entry.fullUrl === personSectionEntry.reference
    )
  }

  if (!personEntry) {
    throw new Error(
      'Patient referenced from composition section not found in FHIR bundle'
    )
  }

  return personEntry.resource as fhir.Patient
}

export function selectOrCreateEncounterResource(
  sectionCode: string,
  fhirBundle: ITemplatedBundle
): fhir.Encounter {
  const section = findCompositionSectionInBundle(sectionCode, fhirBundle)
  let encounterEntry

  if (!section) {
    const ref = uuid()
    let encounterSection
    if (sectionCode === 'birth-encounter') {
      encounterSection = createEncounterSection(ref)
    } else {
      throw new Error(`Unknown section code ${sectionCode}`)
    }
    fhirBundle.entry[0].resource.section.push(encounterSection)
    encounterEntry = createEncounter(ref)
    fhirBundle.entry.push(encounterEntry)
  } else {
    if (!section.entry || !section.entry[0]) {
      throw new Error('Expected encounter section to have an entry')
    }
    const encounterSectionEntry = section.entry[0]
    encounterEntry = fhirBundle.entry.find(
      entry => entry.fullUrl === encounterSectionEntry.reference
    )
  }

  if (!encounterEntry) {
    throw new Error(
      'Encounter referenced from composition section not found in FHIR bundle'
    )
  }

  return encounterEntry.resource as fhir.Encounter
}

export function selectOrCreateObservationResource(
  sectionCode: string,
  categoryCode: string,
  categoryDescription: string,
  observationCode: string,
  observationDescription: string,
  fhirBundle: ITemplatedBundle,
  context: any
): fhir.Observation {
  let observation = fhirBundle.entry.find(entry => {
    if (
      !entry ||
      !entry.resource ||
      entry.resource.resourceType !== 'Observation'
    ) {
      return false
    }
    const observationEntry = entry.resource as fhir.Observation
    const obCoding =
      observationEntry.code &&
      observationEntry.code.coding &&
      observationEntry.code.coding.find(
        obCode => obCode.code === observationCode
      )
    if (obCoding) {
      return true
    }
    return false
  })

  if (observation) {
    return observation.resource as fhir.Observation
  }
  /* Existing obseration not found for given type */
  observation = createObservationResource(sectionCode, fhirBundle, context)
  return updateObservationInfo(
    observation as fhir.Observation,
    categoryCode,
    categoryDescription,
    observationCode,
    observationDescription
  )
}

export function updateObservationInfo(
  observation: fhir.Observation,
  categoryCode: string,
  categoryDescription: string,
  observationCode: string,
  observationDescription: string
): fhir.Observation {
  const categoryCoding = {
    coding: [
      {
        system: FHIR_OBSERVATION_CATEGORY_URL,
        code: categoryCode,
        display: categoryDescription
      }
    ]
  }

  if (!observation.category) {
    observation.category = []
  }
  observation.category.push(categoryCoding)

  const coding = [
    {
      system: 'http://loinc.org',
      code: observationCode,
      display: observationDescription
    }
  ]
  setArrayPropInResourceObject(observation, 'code', coding, 'coding')
  return observation
}

export function createObservationResource(
  sectionCode: string,
  fhirBundle: ITemplatedBundle,
  context: any
): fhir.Observation {
  const encounter = selectOrCreateEncounterResource(sectionCode, fhirBundle)
  const section = findCompositionSectionInBundle(sectionCode, fhirBundle)

  const ref = uuid()
  const observationEntry = createObservationEntryTemplate(ref)

  if (!section || !section.entry || !section.entry[0]) {
    throw new Error('Expected encounter section to exist and have an entry')
  }
  const encounterSectionEntry = section.entry[0]
  const encounterEntry = fhirBundle.entry.find(
    entry => entry.fullUrl === encounterSectionEntry.reference
  )
  if (encounterEntry && encounter) {
    observationEntry.resource.context = {
      reference: `${encounterEntry.fullUrl}`
    }
  }
  fhirBundle.entry.push(observationEntry)

  return observationEntry.resource
}

export function selectOrCreateLocationRefResource(
  sectionCode: string,
  fhirBundle: ITemplatedBundle,
  context: any
): fhir.Location {
  let locationEntry

  const encounter = selectOrCreateEncounterResource(sectionCode, fhirBundle)

  if (!encounter.location) {
    // create location
    const locationRef = uuid()
    locationEntry = createLocationResource(locationRef)
    fhirBundle.entry.push(locationEntry)
    encounter.location = []
    encounter.location.push({
      location: { reference: `urn:uuid:${locationRef}` }
    })
  } else {
    if (!encounter.location || !encounter.location[0]) {
      throw new Error('Encounter is expected to have a location property')
    }
    const locationElement = encounter.location[0]
    locationEntry = fhirBundle.entry.find(
      entry => entry.fullUrl === locationElement.location.reference
    )
  }

  if (!locationEntry) {
    throw new Error(
      'Location referenced from encounter section not found in FHIR bundle'
    )
  }

  return locationEntry.resource as fhir.Location
}

export function selectOrCreateDocRefResource(
  sectionCode: string,
  fhirBundle: ITemplatedBundle,
  context: any
): fhir.DocumentReference {
  const section = findCompositionSectionInBundle(sectionCode, fhirBundle)

  let docRef
  if (!section) {
    const ref = uuid()
    const docSection = createSupportingDocumentsSection()
    docSection.entry[context._index.attachments] = {
      reference: `urn:uuid:${ref}`
    }
    fhirBundle.entry[0].resource.section.push(docSection)
    docRef = createDocRefTemplate(ref)
    fhirBundle.entry.push(docRef)
  } else {
    if (!section.entry) {
      throw new Error(
        'Expected supporting documents section to have an entry property'
      )
    }
    const docSectionEntry = section.entry[context._index.attachments]
    if (!docSectionEntry) {
      const ref = uuid()
      section.entry[context._index.attachments] = {
        reference: `urn:uuid:${ref}`
      }
      docRef = createDocRefTemplate(ref)
      fhirBundle.entry.push(docRef)
    } else {
      docRef = fhirBundle.entry.find(
        entry => entry.fullUrl === docSectionEntry.reference
      )
      if (!docRef) {
        const ref = uuid()
        docRef = createDocRefTemplate(ref)
        fhirBundle.entry.push(docRef)
        section.entry[context._index.attachments] = {
          reference: `urn:uuid:${ref}`
        }
      }
    }
  }

  return docRef.resource as fhir.DocumentReference
}

export function selectOrCreateTaskRefResource(
  fhirBundle: ITemplatedBundle,
  context: any
): fhir.Task {
  let taskEntry =
    fhirBundle.entry &&
    fhirBundle.entry.find(entry => {
      if (entry.resource && entry.resource.resourceType === 'Task') {
        return true
      }
      return false
    })
  if (!taskEntry) {
    taskEntry = createTaskRefTemplate(uuid())
    const taskResource = taskEntry.resource as fhir.Task
    if (!taskResource.focus) {
      taskResource.focus = { reference: '' }
    }
    taskResource.focus.reference = fhirBundle.entry[0].fullUrl
    fhirBundle.entry.push(taskEntry)
  }
  return taskEntry.resource as fhir.Task
}
export function setObjectPropInResourceArray(
  resource: fhir.Resource,
  label: string,
  value: string | string[],
  propName: string,
  context: any
) {
  if (!resource[label]) {
    resource[label] = []
  }
  if (!resource[label][context._index[label]]) {
    resource[label][context._index[label]] = {}
  }
  resource[label][context._index[label]][propName] = value
}

export function setArrayPropInResourceObject(
  resource: fhir.Resource,
  label: string,
  value: Array<{}>,
  propName: string
) {
  if (!resource[label]) {
    resource[label] = {}
  }
  resource[label][propName] = value
}

export function findExtension(
  url: string,
  extensions: fhir.Extension[]
): fhir.Extension | undefined {
  const extension = extensions.find((obj: fhir.Extension) => {
    return obj.url === url
  })
  return extension
}

export function getMaritalStatusCode(fieldValue: string) {
  switch (fieldValue) {
    case 'SINGLE':
      return 'S'
    case 'WIDOWED':
      return 'W'
    case 'DIVORCED':
      return 'D'
    case 'NOT_STATED':
      return 'UNK'
    case 'MARRIED':
      return 'M'
    default:
      return 'UNK'
  }
}

export const fetchFHIR = (
  suffix: string,
  authHeader: IAuthHeader,
  method: string = 'GET',
  body: string | undefined = undefined
) => {
  return fetch(`${FHIR_URL}${suffix}`, {
    method,
    headers: {
      'Content-Type': 'application/fhir+json',
      ...authHeader
    },
    body
  })
    .then(response => {
      return response.json()
    })
    .catch(error => {
      return Promise.reject(new Error(`FHIR request failed: ${error.message}`))
    })
}

<<<<<<< HEAD
export function getTrackingId(composition: fhir.Composition) {
  if (!composition || !composition.identifier) {
    throw new Error(
      'getTrackingId: Invalid composition or composition has no identifier'
    )
  }
  return composition.identifier.value
=======
export async function getCompositionIDFromFhirResponse(
  response: Response
): Promise<string> {
  const resBody = await response.json()
  if (
    !resBody ||
    !resBody.entry ||
    !resBody.entry[0] ||
    !resBody.entry[0].response ||
    !resBody.entry[0].response.location
  ) {
    throw new Error(`FHIR response did not send a valid response`)
  }
  // return the Composition's id
  return resBody.entry[0].response.location.split('/')[3]
>>>>>>> 2c834b50
}<|MERGE_RESOLUTION|>--- conflicted
+++ resolved
@@ -16,15 +16,13 @@
   ITemplatedBundle,
   ITemplatedComposition
 } from '../registration/fhir-builders'
-<<<<<<< HEAD
 import fetch from 'node-fetch'
 import { FHIR_URL } from 'src/constants'
 import { IAuthHeader } from 'src/common-types'
-=======
-import fetch, { Response } from 'node-fetch'
-import { fhirUrl } from 'src/constants'
-import { FHIR_OBSERVATION_CATEGORY_URL } from './constants'
->>>>>>> 2c834b50
+import {
+  FHIR_OBSERVATION_CATEGORY_URL,
+  OPENCRVS_SPECIFICATION_URL
+} from './constants'
 
 export function findCompositionSectionInBundle(
   code: string,
@@ -413,6 +411,15 @@
     body
   })
     .then(response => {
+      if (!response.ok) {
+        return Promise.reject(
+          new Error(
+            `FHIR post to /fhir failed with [${
+              response.status
+            }] body: ${response.text()}`
+          )
+        )
+      }
       return response.json()
     })
     .catch(error => {
@@ -420,19 +427,53 @@
     })
 }
 
-<<<<<<< HEAD
-export function getTrackingId(composition: fhir.Composition) {
-  if (!composition || !composition.identifier) {
+export async function getTrackingIdFromResponse(
+  resBody: fhir.Bundle,
+  authHeader: IAuthHeader
+) {
+  const compositionBundle = await fetchFHIR(
+    `/Composition/${getCompositionIDFromResponse(resBody)}`,
+    authHeader
+  )
+  if (
+    !compositionBundle ||
+    !compositionBundle.entry ||
+    !compositionBundle.entry[0].identifier
+  ) {
     throw new Error(
-      'getTrackingId: Invalid composition or composition has no identifier'
-    )
-  }
-  return composition.identifier.value
-=======
-export async function getCompositionIDFromFhirResponse(
-  response: Response
-): Promise<string> {
-  const resBody = await response.json()
+      'getTrackingIdFromResponse: Invalid composition or composition has no identifier'
+    )
+  }
+  return compositionBundle.entry[0].identifier.value
+}
+
+export async function getBRNFromResponse(
+  resBody: fhir.Bundle,
+  authHeader: IAuthHeader
+) {
+  const taskBundle = await fetchFHIR(
+    `/Task?focus=Composition/${getCompositionIDFromResponse(resBody)}`,
+    authHeader
+  )
+  if (!taskBundle || !taskBundle.entry || !taskBundle.entry[0].identifier) {
+    throw new Error(
+      'getBRNFromResponse: Invalid task or task has no identifier'
+    )
+  }
+  const brnIdentifier =
+    taskBundle.entry[0].identifier &&
+    taskBundle.entry[0].identifier.find(
+      (identifier: fhir.Identifier) =>
+        identifier.system ===
+        `${OPENCRVS_SPECIFICATION_URL}id/birth-tracking-id`
+    )
+  if (!brnIdentifier || !brnIdentifier.value) {
+    throw new Error('getBRNFromResponse: Task does not have any brn identifier')
+  }
+  return brnIdentifier.value
+}
+
+export function getCompositionIDFromResponse(resBody: fhir.Bundle): string {
   if (
     !resBody ||
     !resBody.entry ||
@@ -444,5 +485,4 @@
   }
   // return the Composition's id
   return resBody.entry[0].response.location.split('/')[3]
->>>>>>> 2c834b50
 }