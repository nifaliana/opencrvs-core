/*
 * This Source Code Form is subject to the terms of the Mozilla Public
 * License, v. 2.0. If a copy of the MPL was not distributed with this
 * file, You can obtain one at https://mozilla.org/MPL/2.0/.
 *
 * OpenCRVS is also distributed under the terms of the Civil Registration
 * & Healthcare Disclaimer located at http://opencrvs.org/license.
 *
 * Copyright (C) The OpenCRVS Authors. OpenCRVS and the OpenCRVS
 * graphic logo are (registered/a) trademark(s) of Plan International.
 */
import { v4 as uuid } from 'uuid'
import {
  createPersonSection,
  createPersonEntryTemplate,
  createEncounterSection,
  createEncounter,
  createLocationResource,
  createObservationEntryTemplate,
  createSupportingDocumentsSection,
  createDocRefTemplate,
  createTaskRefTemplate,
  createRelatedPersonTemplate,
  createPaymentReconciliationTemplate,
  createQuestionnaireResponseTemplate,
  CERTIFICATE_DOCS_CODE,
  CERTIFICATE_DOCS_TITLE,
  CERTIFICATE_CONTEXT_KEY,
  BIRTH_ENCOUNTER_CODE,
  DEATH_ENCOUNTER_CODE,
  INFORMANT_CODE,
  INFORMANT_TITLE,
  createPractitionerEntryTemplate,
  BIRTH_CORRECTION_ENCOUNTER_CODE,
  DEATH_CORRECTION_ENCOUNTER_CODE,
  CORRECTION_CERTIFICATE_DOCS_CODE,
  CORRECTION_CERTIFICATE_DOCS_TITLE,
  CORRECTION_CERTIFICATE_DOCS_CONTEXT_KEY,
  MARRIAGE_CORRECTION_ENCOUNTER_CODE,
  MARRIAGE_ENCOUNTER_CODE
} from '@gateway/features/fhir/templates'
import {
  ITemplatedBundle,
  ITemplatedComposition
} from '@gateway/features/registration/fhir-builders'
import fetch from 'node-fetch'
import {
  FHIR_URL,
  SEARCH_URL,
  METRICS_URL,
  HEARTH_URL,
  DOCUMENTS_URL
} from '@gateway/constants'
import { IAuthHeader } from '@gateway/common-types'
import {
  FHIR_OBSERVATION_CATEGORY_URL,
  OPENCRVS_SPECIFICATION_URL,
  EVENT_TYPE,
  BIRTH_REG_NO,
  DEATH_REG_NO,
  DOWNLOADED_EXTENSION_URL,
  REQUEST_CORRECTION_EXTENSION_URL,
  ASSIGNED_EXTENSION_URL,
  UNASSIGNED_EXTENSION_URL,
  REINSTATED_EXTENSION_URL,
  VIEWED_EXTENSION_URL,
<<<<<<< HEAD
  MARRIAGE_REG_NO
=======
  VERIFIED_EXTENSION_URL
>>>>>>> 836d5f8c
} from '@gateway/features/fhir/constants'
import { ISearchCriteria } from '@gateway/features/search/type-resolvers'
import { IMetricsParam } from '@gateway/features/metrics/root-resolvers'
import { URLSearchParams } from 'url'
import { logger } from '@gateway/logger'
import {
  GQLBirthRegistrationInput,
  GQLDeathRegistrationInput,
  GQLMarriageRegistrationInput,
  GQLRegAction,
  GQLRegStatus
} from '@gateway/graphql/schema'
import { getTokenPayload, getUser } from '@gateway/features/user/utils'
export interface ITimeLoggedResponse {
  status?: string
  timeSpentEditing: number
}
export interface IEventDurationResponse {
  status: string
  durationInSeconds: number
}
export function findCompositionSectionInBundle(
  code: string,
  fhirBundle: ITemplatedBundle
) {
  return findCompositionSection(code, fhirBundle.entry[0].resource)
}

export function findCompositionSection(
  code: string,
  composition: ITemplatedComposition
) {
  return (
    composition.section &&
    composition.section.find((section: fhir.CompositionSection) => {
      if (!section.code || !section.code.coding || !section.code.coding.some) {
        return false
      }
      return section.code.coding.some((coding) => coding.code === code)
    })
  )
}

export function selectOrCreatePersonResource(
  sectionCode: string,
  sectionTitle: string,
  fhirBundle: ITemplatedBundle
): fhir.Patient {
  const section = findCompositionSectionInBundle(sectionCode, fhirBundle)

  let personEntry
  if (!section) {
    // create person
    const ref = uuid()
    const personSection = createPersonSection(ref, sectionCode, sectionTitle)
    const composition = fhirBundle.entry[0].resource
    composition.section.push(personSection)
    personEntry = createPersonEntryTemplate(ref)
    fhirBundle.entry.push(personEntry)
  } else {
    if (!section.entry || !section.entry[0]) {
      throw new Error('Expected person section ot have an entry')
    }
    const personSectionEntry = section.entry[0]
    personEntry = fhirBundle.entry.find(
      (entry) => entry.fullUrl === personSectionEntry.reference
    )
  }

  if (!personEntry) {
    throw new Error(
      'Patient referenced from composition section not found in FHIR bundle'
    )
  }

  return personEntry.resource as fhir.Patient
}

export function selectOrCreateEncounterResource(
  fhirBundle: ITemplatedBundle,
  context: any,
  isCorrection?: boolean
): fhir.Encounter {
  let sectionCode
  if (context.event === EVENT_TYPE.BIRTH) {
    sectionCode = isCorrection
      ? BIRTH_CORRECTION_ENCOUNTER_CODE
      : BIRTH_ENCOUNTER_CODE
  } else if (context.event === EVENT_TYPE.DEATH) {
    sectionCode = isCorrection
      ? DEATH_CORRECTION_ENCOUNTER_CODE
      : DEATH_ENCOUNTER_CODE
  } else if (context.event === EVENT_TYPE.MARRIAGE) {
    sectionCode = isCorrection
      ? MARRIAGE_CORRECTION_ENCOUNTER_CODE
      : MARRIAGE_ENCOUNTER_CODE
  } else {
    throw new Error(`Unknown event ${context}`)
  }
  const section = findCompositionSectionInBundle(sectionCode, fhirBundle)
  let encounterEntry

  if (!section) {
    const ref = uuid()
    const encounterSection = createEncounterSection(ref, sectionCode)
    fhirBundle.entry[0].resource.section.push(encounterSection)
    encounterEntry = createEncounter(ref)
    fhirBundle.entry.push(encounterEntry)
  } else {
    if (!section.entry || !section.entry[0]) {
      throw new Error('Expected encounter section to have an entry')
    }
    const encounterSectionEntry = section.entry[0]
    encounterEntry = fhirBundle.entry.find(
      (entry) => entry.fullUrl === encounterSectionEntry.reference
    )
  }

  if (!encounterEntry) {
    throw new Error(
      'Encounter referenced from composition section not found in FHIR bundle'
    )
  }

  return encounterEntry.resource as fhir.Encounter
}

export function selectOrCreateObservationResource(
  sectionCode: string,
  categoryCode: string,
  categoryDescription: string,
  observationCode: string,
  observationDescription: string,
  fhirBundle: ITemplatedBundle,
  context: any
): fhir.Observation {
  let observation = fhirBundle.entry.find((entry) => {
    if (
      !entry ||
      !entry.resource ||
      entry.resource.resourceType !== 'Observation'
    ) {
      return false
    }
    const observationEntry = entry.resource as fhir.Observation
    const obCoding =
      observationEntry.code &&
      observationEntry.code.coding &&
      observationEntry.code.coding.find(
        (obCode) => obCode.code === observationCode
      )
    if (obCoding) {
      return true
    }
    return false
  })

  if (observation) {
    return observation.resource as fhir.Observation
  }
  /* Existing obseration not found for given type */
  observation = createObservationResource(sectionCode, fhirBundle, context)
  return updateObservationInfo(
    observation as fhir.Observation,
    categoryCode,
    categoryDescription,
    observationCode,
    observationDescription
  )
}

export function updateObservationInfo(
  observation: fhir.Observation,
  categoryCode: string,
  categoryDescription: string,
  observationCode: string,
  observationDescription: string
): fhir.Observation {
  const categoryCoding = {
    coding: [
      {
        system: FHIR_OBSERVATION_CATEGORY_URL,
        code: categoryCode,
        display: categoryDescription
      }
    ]
  }

  if (!observation.category) {
    observation.category = []
  }
  observation.category.push(categoryCoding)

  const coding = [
    {
      system: 'http://loinc.org',
      code: observationCode,
      display: observationDescription
    }
  ]
  setArrayPropInResourceObject(observation, 'code', coding, 'coding')
  return observation
}

export function selectObservationResource(
  observationCode: string,
  fhirBundle: ITemplatedBundle
): fhir.Observation | undefined {
  let observation
  fhirBundle.entry.forEach((entry) => {
    if (
      !entry ||
      !entry.resource ||
      entry.resource.resourceType === 'Observation'
    ) {
      const observationEntry = entry.resource as fhir.Observation
      const obCoding =
        observationEntry.code &&
        observationEntry.code.coding &&
        observationEntry.code.coding.find(
          (obCode) => obCode.code === observationCode
        )
      if (obCoding) {
        observation = observationEntry
      }
    }
  })

  return observation
}

export async function removeObservationResource(
  observationCode: string,
  fhirBundle: ITemplatedBundle
) {
  fhirBundle.entry.forEach((entry, index) => {
    if (
      !entry ||
      !entry.resource ||
      entry.resource.resourceType === 'Observation'
    ) {
      const observationEntry = entry.resource as fhir.Observation
      const obCoding =
        observationEntry.code &&
        observationEntry.code.coding &&
        observationEntry.code.coding.find(
          (obCode) => obCode.code === observationCode
        )
      if (obCoding) {
        fhirBundle.entry.splice(index, 1)
      }
    }
  })
}

export function createObservationResource(
  sectionCode: string,
  fhirBundle: ITemplatedBundle,
  context: any
): fhir.Observation {
  const encounter = selectOrCreateEncounterResource(fhirBundle, context)
  const section = findCompositionSectionInBundle(sectionCode, fhirBundle)

  const ref = uuid()
  const observationEntry = createObservationEntryTemplate(ref)
  if (!section || !section.entry || !section.entry[0]) {
    throw new Error('Expected encounter section to exist and have an entry')
  }
  const encounterSectionEntry = section.entry[0]
  const encounterEntry = fhirBundle.entry.find(
    (entry) => entry.fullUrl === encounterSectionEntry.reference
  )
  if (encounterEntry && encounter) {
    observationEntry.resource.context = {
      reference: `${encounterEntry.fullUrl}`
    }
  }
  fhirBundle.entry.push(observationEntry)

  return observationEntry.resource
}

export function selectOrCreateLocationRefResource(
  sectionCode: string,
  fhirBundle: ITemplatedBundle,
  context: any
): fhir.Location {
  let locationEntry
  const isCorrection = [
    BIRTH_CORRECTION_ENCOUNTER_CODE,
    DEATH_CORRECTION_ENCOUNTER_CODE
  ].includes(sectionCode)
  const encounter = selectOrCreateEncounterResource(
    fhirBundle,
    context,
    isCorrection
  )

  if (!encounter.location) {
    // create location
    const locationRef = uuid()
    locationEntry = createLocationResource(locationRef)
    fhirBundle.entry.push(locationEntry)
    encounter.location = []
    encounter.location.push({
      location: { reference: `urn:uuid:${locationRef}` }
    })
  } else {
    if (!encounter.location || !encounter.location[0]) {
      throw new Error('Encounter is expected to have a location property')
    }
    const locationElement = encounter.location[0]
    locationEntry = fhirBundle.entry.find(
      (entry) => entry.fullUrl === locationElement.location.reference
    )
  }

  if (!locationEntry) {
    throw new Error(
      'Location referenced from encounter section not found in FHIR bundle'
    )
  }

  return locationEntry.resource as fhir.Location
}

export function selectOrCreateEncounterParticipant(
  fhirBundle: ITemplatedBundle,
  context: any
): fhir.Reference {
  const encounter = selectOrCreateEncounterResource(fhirBundle, context)
  if (!encounter.participant || !encounter.participant[0]) {
    encounter.participant = [{}]
  }
  return encounter.participant[0]
}

export function selectOrCreateEncounterPartitioner(
  fhirBundle: ITemplatedBundle,
  context: any
): fhir.Practitioner {
  const encounterParticipant = selectOrCreateEncounterParticipant(
    fhirBundle,
    context
  ) as fhir.EncounterParticipant
  let practitioner
  if (
    !encounterParticipant.individual ||
    !encounterParticipant.individual.reference
  ) {
    const ref = uuid()
    encounterParticipant.individual = {
      reference: `urn:uuid:${ref}`
    }
    practitioner = createPractitionerEntryTemplate(ref)
    fhirBundle.entry.push(practitioner)
  } else {
    practitioner = fhirBundle.entry.find(
      (entry) => entry.fullUrl === encounterParticipant.individual?.reference
    )
    if (!practitioner) {
      throw new Error(
        'fhirBundle is expected to have an encounter practitioner entry'
      )
    }
  }
  return practitioner.resource as fhir.Practitioner
}

export function selectOrCreateEncounterLocationRef(
  fhirBundle: ITemplatedBundle,
  context: any,
  correction?: boolean
): fhir.Reference {
  const encounter = selectOrCreateEncounterResource(
    fhirBundle,
    context,
    correction
  )
  if (!encounter.location) {
    encounter.location = []
    encounter.location.push({
      location: { reference: '' }
    })
  } else {
    if (!encounter.location || !encounter.location[0]) {
      throw new Error('Encounter is expected to have a location property')
    }
  }
  return encounter.location[0].location
}

export function selectOrCreateDocRefResource(
  sectionCode: string,
  sectionTitle: string,
  fhirBundle: ITemplatedBundle,
  context: any,
  indexKey: string
): fhir.DocumentReference {
  const section = findCompositionSectionInBundle(sectionCode, fhirBundle)

  let docRef
  if (!section) {
    const ref = uuid()
    const docSection = createSupportingDocumentsSection(
      sectionCode,
      sectionTitle
    )
    docSection.entry[context._index[indexKey]] = {
      reference: `urn:uuid:${ref}`
    }
    fhirBundle.entry[0].resource.section.push(docSection)
    docRef = createDocRefTemplate(ref)
    fhirBundle.entry.push(docRef)
  } else {
    if (!section.entry) {
      throw new Error(
        'Expected supporting documents section to have an entry property'
      )
    }
    const docSectionEntry = section.entry[context._index[indexKey]]
    if (!docSectionEntry) {
      const ref = uuid()
      section.entry[context._index[indexKey]] = {
        reference: `urn:uuid:${ref}`
      }
      docRef = createDocRefTemplate(ref)
      fhirBundle.entry.push(docRef)
    } else {
      docRef = fhirBundle.entry.find(
        (entry) => entry.fullUrl === docSectionEntry.reference
      )
      if (!docRef) {
        const ref = uuid()
        docRef = createDocRefTemplate(ref)
        fhirBundle.entry.push(docRef)
        section.entry[context._index[indexKey]] = {
          reference: `urn:uuid:${ref}`
        }
      }
    }
  }

  return docRef.resource as fhir.DocumentReference
}

export function selectOrCreateCertificateDocRefResource(
  fhirBundle: ITemplatedBundle,
  context: any,
  eventType: string,
  isCorrection?: boolean
): fhir.DocumentReference {
  const certificate = isCorrection
    ? {
        code: CORRECTION_CERTIFICATE_DOCS_CODE,
        title: CORRECTION_CERTIFICATE_DOCS_TITLE,
        indexKey: CORRECTION_CERTIFICATE_DOCS_CONTEXT_KEY
      }
    : {
        code: CERTIFICATE_DOCS_CODE,
        title: CERTIFICATE_DOCS_TITLE,
        indexKey: CERTIFICATE_CONTEXT_KEY
      }
  const docRef = selectOrCreateDocRefResource(
    certificate.code,
    certificate.title,
    fhirBundle,
    context,
    certificate.indexKey
  )
  if (!docRef.type) {
    docRef.type = {
      coding: [
        {
          system: `${OPENCRVS_SPECIFICATION_URL}certificate-type`,
          code: eventType
        }
      ]
    }
  }
  return docRef
}

export function selectOrCreateInformantSection(
  sectionCode: string,
  sectionTitle: string,
  fhirBundle: ITemplatedBundle
): fhir.RelatedPerson {
  const section = findCompositionSectionInBundle(sectionCode, fhirBundle)

  let informantEntry
  if (!section) {
    // create person
    const ref = uuid()
    const informantSection = createPersonSection(ref, sectionCode, sectionTitle)
    const composition = fhirBundle.entry[0].resource
    composition.section.push(informantSection)
    informantEntry = createRelatedPersonTemplate(ref)
    fhirBundle.entry.push(informantEntry)
  } else {
    if (!section.entry || !section.entry[0]) {
      throw new Error('Expected person section ot have an entry')
    }
    const personSectionEntry = section.entry[0]
    informantEntry = fhirBundle.entry.find(
      (entry) => entry.fullUrl === personSectionEntry.reference
    )
  }

  if (!informantEntry) {
    throw new Error(
      'Informant referenced from composition section not found in FHIR bundle'
    )
  }

  return informantEntry.resource as fhir.RelatedPerson
}

export function selectOrCreateInformantResource(
  fhirBundle: ITemplatedBundle
): fhir.Patient {
  const relatedPersonResource = selectOrCreateInformantSection(
    INFORMANT_CODE,
    INFORMANT_TITLE,
    fhirBundle
  )
  const patientRef =
    relatedPersonResource.patient && relatedPersonResource.patient.reference
  if (!patientRef) {
    const personEntry = createPersonEntryTemplate(uuid())
    fhirBundle.entry.push(personEntry)
    relatedPersonResource.patient = {
      reference: personEntry.fullUrl
    }
    return personEntry.resource as fhir.Patient
  } else {
    const personEntry = fhirBundle.entry.find(
      (entry) => entry.fullUrl === patientRef
    )
    if (!personEntry) {
      throw new Error(
        'No related informant person entry not found on fhir bundle'
      )
    }
    return personEntry.resource as fhir.Patient
  }
}

export function selectOrCreateWitnessResource(
  fhirBundle: ITemplatedBundle,
  code: string,
  title: string
): fhir.Patient {
  const relatedPersonResource = selectOrCreateInformantSection(
    code,
    title,
    fhirBundle
  )
  const patientRef =
    relatedPersonResource.patient && relatedPersonResource.patient.reference
  if (!patientRef) {
    const personEntry = createPersonEntryTemplate(uuid())
    fhirBundle.entry.push(personEntry)
    relatedPersonResource.patient = {
      reference: personEntry.fullUrl
    }
    return personEntry.resource as fhir.Patient
  } else {
    const personEntry = fhirBundle.entry.find(
      (entry) => entry.fullUrl === patientRef
    )
    if (!personEntry) {
      throw new Error(
        'No related informant person entry not found on fhir bundle'
      )
    }
    return personEntry.resource as fhir.Patient
  }
}

export function selectOrCreateRelatedPersonResource(
  fhirBundle: ITemplatedBundle,
  context: any,
  eventType: string
): fhir.RelatedPerson {
  const docRef = selectOrCreateCertificateDocRefResource(
    fhirBundle,
    context,
    eventType
  )
  if (!docRef.extension) {
    docRef.extension = []
  }
  const relatedPersonExt = docRef.extension.find(
    (extention) =>
      extention.url === `${OPENCRVS_SPECIFICATION_URL}extension/collector`
  )
  if (!relatedPersonExt) {
    const relatedPersonEntry = createRelatedPersonTemplate(uuid())
    fhirBundle.entry.push(relatedPersonEntry)
    docRef.extension.push({
      url: `${OPENCRVS_SPECIFICATION_URL}extension/collector`,
      valueReference: {
        reference: relatedPersonEntry.fullUrl
      }
    })
    return relatedPersonEntry.resource
  } else {
    const relatedPersonEntry = fhirBundle.entry.find((entry) => {
      if (!relatedPersonExt.valueReference) {
        return false
      }
      return entry.fullUrl === relatedPersonExt.valueReference.reference
    })
    if (!relatedPersonEntry) {
      throw new Error('No related person entry found on bundle')
    }
    return relatedPersonEntry.resource as fhir.RelatedPerson
  }
}

export function selectOrCreateCollectorPersonResource(
  fhirBundle: ITemplatedBundle,
  context: any,
  eventType: string
): fhir.Patient {
  const relatedPersonResource = selectOrCreateRelatedPersonResource(
    fhirBundle,
    context,
    eventType
  )
  const patientRef =
    relatedPersonResource.patient && relatedPersonResource.patient.reference
  if (!patientRef) {
    const personEntry = createPersonEntryTemplate(uuid())
    fhirBundle.entry.push(personEntry)
    relatedPersonResource.patient = {
      reference: personEntry.fullUrl
    }
    return personEntry.resource as fhir.Patient
  } else {
    const personEntry = fhirBundle.entry.find(
      (entry) => entry.fullUrl === patientRef
    )
    if (!personEntry) {
      throw new Error(
        'No related collector person entry not found on fhir bundle'
      )
    }
    return personEntry.resource as fhir.Patient
  }
}

export async function setCertificateCollectorReference(
  sectionCode: string,
  relatedPerson: fhir.RelatedPerson,
  fhirBundle: ITemplatedBundle,
  context: any
) {
  const section = findCompositionSectionInBundle(sectionCode, fhirBundle)
  if (section && section.entry) {
    const personSectionEntry = section.entry[0]
    const personEntry = fhirBundle.entry.find(
      (entry) => entry.fullUrl === personSectionEntry.reference
    )
    if (!personEntry) {
      throw new Error('Expected person entry not found on the bundle')
    }
    relatedPerson.patient = {
      reference: personEntry.fullUrl
    }
  } else {
    const composition = await fetchFHIR(
      `/Composition/${fhirBundle.entry[0].resource.id}`,
      context.authHeader
    )

    const sec = findCompositionSection(sectionCode, composition)
    if (sec && sec.entry) {
      relatedPerson.patient = {
        reference: sec.entry[0].reference
      }
    }
  }
}

export function selectOrCreatePaymentReconciliationResource(
  fhirBundle: ITemplatedBundle,
  context: any,
  eventType: string,
  isCorrection?: boolean
): fhir.PaymentReconciliation {
  const docRef = selectOrCreateCertificateDocRefResource(
    fhirBundle,
    context,
    eventType,
    isCorrection
  )
  if (!docRef.extension) {
    docRef.extension = []
  }
  const paymentExt = docRef.extension.find(
    (extention) =>
      extention.url === `${OPENCRVS_SPECIFICATION_URL}extension/payment`
  )
  if (!paymentExt) {
    const paymentEntry = createPaymentReconciliationTemplate(uuid())
    fhirBundle.entry.push(paymentEntry)
    docRef.extension.push({
      url: `${OPENCRVS_SPECIFICATION_URL}extension/payment`,
      valueReference: {
        reference: paymentEntry.fullUrl
      }
    })
    return paymentEntry.resource
  } else {
    const paymentEntry = fhirBundle.entry.find((entry) => {
      if (!paymentExt.valueReference) {
        return false
      }
      return entry.fullUrl === paymentExt.valueReference.reference
    })
    if (!paymentEntry) {
      throw new Error('No related payment entry found on bundle')
    }
    return paymentEntry.resource as fhir.PaymentReconciliation
  }
}

export function selectOrCreateQuestionnaireResource(
  sectionCode: string,
  fhirBundle: ITemplatedBundle,
  context: any
): fhir.QuestionnaireResponse {
  const questionnaire = fhirBundle.entry.find((entry) => {
    if (
      !entry ||
      !entry.resource ||
      entry.resource.resourceType !== 'QuestionnaireResponse'
    ) {
      return false
    } else {
      return true
    }
  })

  if (questionnaire) {
    return questionnaire.resource as fhir.QuestionnaireResponse
  }

  const encounter = selectOrCreateEncounterResource(fhirBundle, context)
  const section = findCompositionSectionInBundle(sectionCode, fhirBundle)

  const ref = uuid()
  const questionnaireResponseEntry = createQuestionnaireResponseTemplate(ref)
  if (!section || !section.entry || !section.entry[0]) {
    throw new Error('Expected encounter section to exist and have an entry')
  }
  const encounterSectionEntry = section.entry[0]
  const encounterEntry = fhirBundle.entry.find(
    (entry) => entry.fullUrl === encounterSectionEntry.reference
  )
  if (encounterEntry && encounter) {
    questionnaireResponseEntry.resource.subject = {
      reference: `${encounterEntry.fullUrl}`
    }
  }
  fhirBundle.entry.push(questionnaireResponseEntry)

  return questionnaireResponseEntry.resource
}

export function selectOrCreateTaskRefResource(
  fhirBundle: ITemplatedBundle,
  context: any
): fhir.Task {
  let taskEntry =
    fhirBundle.entry &&
    fhirBundle.entry.find((entry) => {
      if (entry.resource && entry.resource.resourceType === 'Task') {
        return true
      }
      return false
    })
  if (!taskEntry) {
    taskEntry = createTaskRefTemplate(uuid(), context.event)
    const taskResource = taskEntry.resource as fhir.Task
    if (!taskResource.focus) {
      taskResource.focus = { reference: '' }
    }
    taskResource.focus.reference = fhirBundle.entry[0].fullUrl
    fhirBundle.entry.push(taskEntry)
  }
  return taskEntry.resource as fhir.Task
}
export function setObjectPropInResourceArray(
  resource: fhir.Resource,
  label: string,
  value: string | string[] | Record<string, unknown>,
  propName: string,
  context: any,
  contextProperty?: string
) {
  if (!resource[label]) {
    resource[label] = []
  }

  if (contextProperty) {
    if (!resource[label][context._index[contextProperty]]) {
      resource[label][context._index[contextProperty]] = {}
    }
    resource[label][context._index[contextProperty]][propName] = value
  } else {
    if (!resource[label][context._index[label]]) {
      resource[label][context._index[label]] = {}
    }
    resource[label][context._index[label]][propName] = value
  }
}

export function setQuestionnaireItem(
  questionnaire: fhir.QuestionnaireResponse,
  context: any,
  label: string | null,
  value: string | null
) {
  if (!questionnaire.item) {
    questionnaire.item = []
  }

  if (label && !questionnaire.item[context._index.questionnaire]) {
    questionnaire.item[context._index.questionnaire] = {
      text: label,
      linkId: ''
    }
  }

  if (value && questionnaire.item[context._index.questionnaire]) {
    questionnaire.item[context._index.questionnaire].answer = [
      { valueString: value }
    ]
  }
}

export function setArrayPropInResourceObject(
  resource: fhir.Resource,
  label: string,
  value: Array<{}>,
  propName: string
) {
  if (!resource[label]) {
    resource[label] = {}
  }
  resource[label][propName] = value
}

export function findExtension(
  url: string,
  extensions: fhir.Extension[]
): fhir.Extension | undefined {
  const extension =
    extensions &&
    extensions.find((obj: fhir.Extension) => {
      return obj.url === url
    })
  return extension
}

export function getDownloadedExtensionStatus(task: fhir.Task) {
  const extension =
    task.extension && findExtension(DOWNLOADED_EXTENSION_URL, task.extension)
  return extension?.valueString
}
export async function setCertificateCollector(
  details:
    | GQLBirthRegistrationInput
    | GQLDeathRegistrationInput
    | GQLMarriageRegistrationInput,
  authHeader: IAuthHeader
) {
  const tokenPayload = getTokenPayload(authHeader.Authorization.split(' ')[1])
  const userId = tokenPayload.sub
  const userDetails = await getUser({ userId }, authHeader)
  const name = userDetails.name.map((nameItem) => ({
    use: nameItem.use,
    familyName: nameItem.family,
    firstNames: nameItem.given.join(' ')
  }))

  ;(details?.registration?.certificates || []).map((certificate: any) => {
    if (!certificate?.collector) {
      certificate.collector = {
        individual: { name },
        relationship: 'PRINT_IN_ADVANCE',
        otherRelationship: userDetails.role
      }
    }
    return certificate
  })

  return details
}
export async function getCertificatesFromTask(
  task: fhir.Task,
  _: any,
  authHeader: IAuthHeader
) {
  if (!task.focus) {
    throw new Error(
      'Task resource does not have a focus property necessary to lookup the composition'
    )
  }

  const compositionBundle = await fetchFHIR(
    `/${task.focus.reference}/_history`,
    authHeader
  )

  if (!compositionBundle || !compositionBundle.entry) {
    return null
  }

  return compositionBundle.entry.map(
    async (compositionEntry: fhir.BundleEntry) => {
      const certSection = findCompositionSection(
        CERTIFICATE_DOCS_CODE,
        compositionEntry.resource as ITemplatedComposition
      )
      if (
        !certSection ||
        !certSection.entry ||
        !(certSection.entry.length > 0)
      ) {
        return null
      }
      return await fetchFHIR(`/${certSection.entry[0].reference}`, authHeader)
    }
  )
}
export function getActionFromTask(task: fhir.Task) {
  const extensions = task.extension || []
  if (findExtension(DOWNLOADED_EXTENSION_URL, extensions)) {
    return GQLRegAction.DOWNLOADED
  } else if (findExtension(ASSIGNED_EXTENSION_URL, extensions)) {
    return GQLRegAction.ASSIGNED
  } else if (findExtension(UNASSIGNED_EXTENSION_URL, extensions)) {
    return GQLRegAction.UNASSIGNED
  } else if (findExtension(VERIFIED_EXTENSION_URL, extensions)) {
    return GQLRegAction.VERIFIED
  } else if (findExtension(REQUEST_CORRECTION_EXTENSION_URL, extensions)) {
    return GQLRegAction.REQUESTED_CORRECTION
  } else if (findExtension(REINSTATED_EXTENSION_URL, extensions)) {
    return GQLRegAction.REINSTATED
  } else if (findExtension(VIEWED_EXTENSION_URL, extensions)) {
    return GQLRegAction.VIEWED
  }
  return null
}
export function getStatusFromTask(task: fhir.Task) {
  const statusType = task.businessStatus?.coding?.find(
    (coding: fhir.Coding) =>
      coding.system === `${OPENCRVS_SPECIFICATION_URL}reg-status`
  )
  return statusType && (statusType.code as GQLRegStatus)
}
export function getMaritalStatusCode(fieldValue: string) {
  switch (fieldValue) {
    case 'SINGLE':
      return 'S'
    case 'WIDOWED':
      return 'W'
    case 'DIVORCED':
      return 'D'
    case 'NOT_STATED':
      return 'UNK'
    case 'MARRIED':
      return 'M'
    case 'SEPARATED':
      return 'L'
    default:
      return 'UNK'
  }
}

export function removeDuplicatesFromComposition(
  composition: fhir.Composition,
  compositionId: string,
  duplicateId: string
) {
  const removeAllDuplicates = compositionId === duplicateId
  const updatedRelatesTo =
    composition.relatesTo &&
    composition.relatesTo.filter((relatesTo: fhir.CompositionRelatesTo) => {
      return (
        relatesTo.code !== 'duplicate' ||
        (!removeAllDuplicates &&
          relatesTo.targetReference &&
          relatesTo.targetReference.reference !== `Composition/${duplicateId}`)
      )
    })
  composition.relatesTo = updatedRelatesTo
  return composition
}

export const fetchFHIR = <T = any>(
  suffix: string,
  authHeader: IAuthHeader,
  method = 'GET',
  body: string | undefined = undefined
): Promise<T> => {
  return fetch(`${FHIR_URL}${suffix}`, {
    method,
    headers: {
      'Content-Type': 'application/fhir+json',
      ...authHeader
    },
    body
  })
    .then((response) => {
      return response.json()
    })
    .catch((error) => {
      return Promise.reject(new Error(`FHIR request failed: ${error.message}`))
    })
}

export const fetchFromHearth = <T = any>(
  suffix: string,
  method = 'GET',
  body: string | undefined = undefined
): Promise<T> => {
  return fetch(`${HEARTH_URL}${suffix}`, {
    method,
    headers: {
      'Content-Type': 'application/fhir+json'
    },
    body
  })
    .then((response) => {
      return response.json()
    })
    .catch((error) => {
      return Promise.reject(
        new Error(`FHIR with Hearth request failed: ${error.message}`)
      )
    })
}

export const sendToFhir = async (
  body: string,
  suffix: string,
  method: string,
  token: string
) => {
  return fetch(`${FHIR_URL}${suffix}`, {
    method,
    body,
    headers: {
      'Content-Type': 'application/fhir+json',
      Authorization: `${token}`
    }
  })
    .then((response) => {
      return response
    })
    .catch((error) => {
      return Promise.reject(
        new Error(`FHIR ${method} failed: ${error.message}`)
      )
    })
}

export async function postAssignmentSearch(
  authHeader: IAuthHeader,
  compositionId: string
) {
  return fetch(`${SEARCH_URL}search/assignment`, {
    method: 'POST',
    headers: {
      'Content-Type': 'application/json',
      ...authHeader
    },
    body: JSON.stringify({ compositionId })
  })
    .then((response) => {
      return response.json()
    })
    .catch((error) => {
      return Promise.reject(
        new Error(`Search assignment failed: ${error.message}`)
      )
    })
}

export const postAdvancedSearch = (
  authHeader: IAuthHeader,
  criteria: ISearchCriteria
) => {
  return fetch(`${SEARCH_URL}advancedRecordSearch`, {
    method: 'POST',
    headers: {
      'Content-Type': 'application/json',
      ...authHeader
    },
    body: JSON.stringify(criteria)
  })
    .then((response) => {
      return response.json()
    })
    .catch((error) => {
      return Promise.reject(
        new Error(`Search request failed: ${error.message}`)
      )
    })
}

export const getMetrics = (
  prefix: string,
  params: IMetricsParam,
  authHeader: IAuthHeader
) => {
  const paramsWithUndefined = Object.fromEntries(
    Object.entries(params).filter(([, value]) => value !== undefined)
  )
  return fetch(
    `${METRICS_URL}${prefix}?` +
      new URLSearchParams({ ...paramsWithUndefined }),
    {
      method: 'GET',
      headers: {
        ...authHeader
      }
    }
  )
    .then((response) => {
      return response.json()
    })
    .catch((error) => {
      return Promise.reject(
        new Error(`Metrics request failed: ${error.message}`)
      )
    })
}

export const postMetrics = (
  prefix: string,
  payload: IMetricsParam,
  authHeader: IAuthHeader
) => {
  return fetch(`${METRICS_URL}${prefix}`, {
    method: 'POST',
    body: JSON.stringify(payload),
    headers: {
      'Content-Type': 'application/json',
      ...authHeader
    }
  })
    .then((response) => {
      return response.json()
    })
    .catch((error) => {
      return Promise.reject(
        new Error(`Metrics request failed: ${error.message}`)
      )
    })
}

export const getTimeLoggedFromMetrics = async (
  authHeader: IAuthHeader,
  compositionId: string,
  status?: string
): Promise<ITimeLoggedResponse | ITimeLoggedResponse[]> => {
  const params = new URLSearchParams({ compositionId })
  return fetch(`${METRICS_URL}/timeLogged?` + params, {
    method: 'GET',
    headers: {
      ...authHeader
    }
  })
    .then((response) => {
      return response.json()
    })
    .catch((error) => {
      return Promise.reject(
        new Error(`Time logged from metrics request failed: ${error.message}`)
      )
    })
}

export const getEventDurationsFromMetrics = async (
  authHeader: IAuthHeader,
  compositionId: string
): Promise<IEventDurationResponse | IEventDurationResponse[]> => {
  const params = new URLSearchParams({ compositionId })
  return fetch(`${METRICS_URL}/eventDuration?` + params, {
    method: 'GET',
    headers: {
      ...authHeader
    }
  })
    .then((response) => {
      return response.json()
    })
    .catch((error) => {
      return Promise.reject(
        new Error(
          `Event Durations from metrics request failed: ${error.message}`
        )
      )
    })
}

export async function getDeclarationIdsFromResponse(
  resBody: fhir.Bundle,
  authHeader: IAuthHeader,
  compId?: string
) {
  const compositionId = compId || getIDFromResponse(resBody)
  return getDeclarationIds(compositionId, authHeader)
}

export async function getDeclarationIds(
  compositionId: string,
  authHeader: IAuthHeader
) {
  const compositionBundle = await fetchFHIR(
    `/Composition/${compositionId}`,
    authHeader
  )
  if (!compositionBundle || !compositionBundle.identifier) {
    throw new Error(
      'getTrackingId: Invalid composition or composition has no identifier'
    )
  }
  return { trackingId: compositionBundle.identifier.value, compositionId }
}

export async function getRegistrationIdsFromResponse(
  resBody: fhir.Bundle,
  eventType: EVENT_TYPE,
  authHeader: IAuthHeader
) {
  const compositionId = getIDFromResponse(resBody)
  return getRegistrationIds(
    compositionId,
    eventType,
    isTaskResponse(resBody),
    authHeader
  )
}

export async function getRegistrationIds(
  compositionId: string,
  eventType: EVENT_TYPE,
  isTask: boolean,
  authHeader: IAuthHeader
) {
  let registrationNumber: string
  if (eventType === EVENT_TYPE.BIRTH) {
    registrationNumber = BIRTH_REG_NO
  } else if (eventType === EVENT_TYPE.DEATH) {
    registrationNumber = DEATH_REG_NO
  } else if (eventType === EVENT_TYPE.MARRIAGE) {
    registrationNumber = MARRIAGE_REG_NO
  }

  let path
  if (isTask) {
    path = `/Task/${compositionId}`
  } else {
    path = `/Task?focus=Composition/${compositionId}`
  }
  const taskBundle = await fetchFHIR(path, authHeader)
  let taskResource
  if (taskBundle && taskBundle.entry && taskBundle.entry[0].resource) {
    taskResource = taskBundle.entry[0].resource
  } else if (taskBundle.resourceType === 'Task') {
    taskResource = taskBundle
  } else {
    throw new Error('getRegistrationIds: Invalid task found')
  }
  const regIdentifier =
    taskResource.identifier &&
    taskResource.identifier.find(
      (identifier: fhir.Identifier) =>
        identifier.system ===
        `${OPENCRVS_SPECIFICATION_URL}id/${registrationNumber}`
    )
  if (!regIdentifier || !regIdentifier.value) {
    throw new Error(
      'getRegistrationIds: Task does not have any registration identifier'
    )
  }
  return { registrationNumber: regIdentifier.value, compositionId }
}

export function getIDFromResponse(resBody: fhir.Bundle): string {
  if (
    !resBody ||
    !resBody.entry ||
    !resBody.entry[0] ||
    !resBody.entry[0].response ||
    !resBody.entry[0].response.location
  ) {
    throw new Error(`FHIR did not send a valid response`)
  }
  // return the Composition's id
  return resBody.entry[0].response.location.split('/')[3]
}

export function isTaskResponse(resBody: fhir.Bundle): boolean {
  if (
    !resBody ||
    !resBody.entry ||
    !resBody.entry[0] ||
    !resBody.entry[0].response ||
    !resBody.entry[0].response.location
  ) {
    throw new Error(`FHIR did not send a valid response`)
  }
  return resBody.entry[0].response.location.indexOf('Task') > -1
}

export async function setInformantReference(
  sectionCode: string,
  relatedPerson: fhir.RelatedPerson,
  fhirBundle: ITemplatedBundle,
  context: any
) {
  const section = findCompositionSectionInBundle(sectionCode, fhirBundle)
  if (section && section.entry) {
    const personSectionEntry = section.entry[0]
    const personEntry = fhirBundle.entry.find(
      (entry) => entry.fullUrl === personSectionEntry.reference
    )
    if (!personEntry) {
      logger.error('Expected person entry not found on the bundle')
      return
    }
    relatedPerson.patient = {
      reference: personEntry.fullUrl
    }
  } else {
    const composition = await fetchFHIR(
      `/Composition/${fhirBundle.entry[0].resource.id}`,
      context.authHeader
    )

    const sec = findCompositionSection(sectionCode, composition)
    if (sec && sec.entry) {
      relatedPerson.patient = {
        reference: sec.entry[0].reference
      }
    }
  }
}

export function hasRequestCorrectionExtension(task: fhir.Task) {
  const extension =
    task.extension &&
    findExtension(REQUEST_CORRECTION_EXTENSION_URL, task.extension)
  return extension
}
export const fetchDocuments = async <T = any>(
  suffix: string,
  authHeader: IAuthHeader,
  method = 'GET',
  body: string | undefined = undefined
): Promise<T> => {
  const result = await fetch(`${DOCUMENTS_URL}${suffix}`, {
    method,
    headers: {
      ...authHeader,
      'Content-Type': 'application/json'
    },
    body
  })
  const res = await result.json()
  return await res
}

export async function uploadBase64ToMinio(
  fileData: string,
  authHeader: IAuthHeader
): Promise<string> {
  const docUploadResponse = await fetchDocuments(
    '/upload',
    authHeader,
    'POST',
    JSON.stringify({ fileData: fileData })
  )

  return docUploadResponse.refUrl
}

export function isBase64FileString(str: string) {
  if (str === '' || str.trim() === '') {
    return false
  }
  const strSplit = str.split(':')
  return strSplit.length > 0 && strSplit[0] === 'data'
}<|MERGE_RESOLUTION|>--- conflicted
+++ resolved
@@ -64,11 +64,8 @@
   UNASSIGNED_EXTENSION_URL,
   REINSTATED_EXTENSION_URL,
   VIEWED_EXTENSION_URL,
-<<<<<<< HEAD
-  MARRIAGE_REG_NO
-=======
+  MARRIAGE_REG_NO,
   VERIFIED_EXTENSION_URL
->>>>>>> 836d5f8c
 } from '@gateway/features/fhir/constants'
 import { ISearchCriteria } from '@gateway/features/search/type-resolvers'
 import { IMetricsParam } from '@gateway/features/metrics/root-resolvers'
