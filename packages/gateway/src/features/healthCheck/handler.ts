/*
 * This Source Code Form is subject to the terms of the Mozilla Public
 * License, v. 2.0. If a copy of the MPL was not distributed with this
 * file, You can obtain one at https://mozilla.org/MPL/2.0/.
 *
 * OpenCRVS is also distributed under the terms of the Civil Registration
 * & Healthcare Disclaimer located at http://opencrvs.org/license.
 *
 * Copyright (C) The OpenCRVS Authors located at https://github.com/opencrvs/opencrvs-core/blob/master/AUTHORS.
 */
import * as Hapi from '@hapi/hapi'
import * as Joi from 'joi'
import {
  AUTH_URL,
  SEARCH_URL,
  USER_MANAGEMENT_URL,
  METRICS_URL,
  NOTIFICATION_URL,
  COUNTRY_CONFIG_URL,
  WORKFLOW_URL,
  DOCUMENTS_URL,
  WEBHOOK_URL,
  APPLICATION_CONFIG_URL
} from '@gateway/constants'
<<<<<<< HEAD
import {
  getDependencyHealth,
  getServiceHealth,
  PingService,
  PingDependency
} from './api'
import { performance } from 'perf_hooks'
import { logger } from '@gateway/logger'
=======
import fetch from '@gateway/fetch'

export async function checkServiceHealth(url: string) {
  const res = await fetch(url, {
    method: 'GET'
  })

  const body = await res.json()

  if (body.success === true) {
    return true
  }

  return false
}
>>>>>>> 2eae2efd

enum Services {
  AUTH = 'auth',
  USER_MGNT = 'user-mgnt',
  METRICS = 'metrics',
  NOTIFICATION = 'notification',
  COUNTRY_CONFIG = 'countryconfig',
  SEARCH = 'search',
  WORKFLOW = 'workflow',
  GATEWAY = 'gateway',
  DOCUMENTS = 'documents',
  WEBHOOKS = 'webhooks',
  APPLICATION_CONFIG = 'applicationconfig'
}

enum Dependencies {
  REDIS = 'redis',
  ELASTICSEARCH = 'elasticsearch',
  MONGODB = 'mongodb',
  INFLUXDB = 'influxdb',
  MINIO = 'minio',
  KIBANA = 'kibana',
  OPENHIM = 'openhim',
  HEARTH = 'hearth'
}

const SERVICES_TO_CHECK: readonly PingService[] = [
  { name: 'auth', url: new URL('ping', AUTH_URL) },
  { name: 'user-mgnt', url: new URL('ping', USER_MANAGEMENT_URL) },
  { name: 'metrics', url: new URL('ping', METRICS_URL) },
  { name: 'notification', url: new URL('ping', NOTIFICATION_URL) },
  { name: 'countryconfig', url: new URL('ping', COUNTRY_CONFIG_URL) },
  { name: 'search', url: new URL('ping', SEARCH_URL) },
  { name: 'workflow', url: new URL('ping', WORKFLOW_URL) },
  { name: 'documents', url: new URL('ping', DOCUMENTS_URL) },
  { name: 'webhooks', url: new URL('ping', WEBHOOK_URL) },
  { name: 'applicationconfig', url: new URL('ping', APPLICATION_CONFIG_URL) }
]
const DEPENDENCIES_TO_CHECK: readonly PingDependency[] = [
  { name: 'elasticSearch', url: 'http://localhost:9200/_cluster/health' },
  { name: 'minio', url: 'http://localhost:3535/minio/health/live' },
  { name: 'mongodb', url: 'http://localhost:3535/minio/health/live' },
  { name: 'influxdb', url: 'http://localhost:3535/minio/health/live' },
  { name: 'redis', url: 'http://localhost:3535/minio/health/live' },
  { name: 'kibana', url: 'http://localhost:3535/minio/health/live' },
  { name: 'openhim', url: 'http://localhost:3535/minio/health/live' },
  { name: 'hearth', url: 'http://localhost:3535/minio/health/live' }
]
export async function checkServiceHealth(service: PingService) {
  try {
    const timeStart = performance.now()
    const serviceHealth = await getServiceHealth(service)
    const timeEnd = performance.now()
    return {
      ...service,
      ...serviceHealth,
      ping: timeEnd - timeStart,
      url: service.url.href
    }
  } catch (e) {
    logger.error(e)
    return { ...service, status: 'error' }
  }
}

const SERVICES = {
  [Services.AUTH]: `${AUTH_URL}/ping`,
  [Services.SEARCH]: `${SEARCH_URL}ping`,
  [Services.USER_MGNT]: `${USER_MANAGEMENT_URL}ping`,
  [Services.METRICS]: `${METRICS_URL}/ping`,
  [Services.NOTIFICATION]: `${NOTIFICATION_URL}ping`,
  [Services.COUNTRY_CONFIG]: `${COUNTRY_CONFIG_URL}/ping`,
  [Services.WORKFLOW]: `${WORKFLOW_URL}ping`
}

export default async function healthCheckHandler(
  request: Hapi.Request,
  h: Hapi.ResponseToolkit
) {
<<<<<<< HEAD
  const { service } = request.query
  const { dependency } = request.query

  if (service) {
    let response

    switch (service[0]) {
      case Services.GATEWAY:
        response = await checkServiceHealth(SERVICES_TO_CHECK[0])
        break
      case Services.AUTH:
        response = await checkServiceHealth(SERVICES_TO_CHECK[0])
        break
      case Services.SEARCH:
        response = await checkServiceHealth(SERVICES_TO_CHECK[5])
        break
      case Services.USER_MGNT:
        response = await checkServiceHealth(SERVICES_TO_CHECK[1])
        break
      case Services.METRICS:
        response = await checkServiceHealth(SERVICES_TO_CHECK[2])
        break
      case Services.NOTIFICATION:
        response = await checkServiceHealth(SERVICES_TO_CHECK[3])
        break
      case Services.COUNTRY_CONFIG:
        response = await checkServiceHealth(SERVICES_TO_CHECK[4])
        break
      case Services.WORKFLOW:
        response = await checkServiceHealth(SERVICES_TO_CHECK[6])
        break
      case Services.DOCUMENTS:
        response = await checkServiceHealth(SERVICES_TO_CHECK[7])
        break
      case Services.WEBHOOKS:
        response = await checkServiceHealth(SERVICES_TO_CHECK[8])
        break
      case Services.APPLICATION_CONFIG:
        response = await checkServiceHealth(SERVICES_TO_CHECK[9])
        break
      default:
        response = await checkServiceHealth(SERVICES_TO_CHECK[0])
    }
    return response
  } else if (dependency) {
    let response

    switch (dependency[0]) {
      case Dependencies.ELASTICSEARCH:
        response = await getDependencyHealth(DEPENDENCIES_TO_CHECK[0])
        break
      case Dependencies.MINIO:
        response = await getDependencyHealth(DEPENDENCIES_TO_CHECK[1])
        break
      case Dependencies.MONGODB:
        response = await getDependencyHealth(DEPENDENCIES_TO_CHECK[2])
        break
      case Dependencies.INFLUXDB:
        response = await getDependencyHealth(DEPENDENCIES_TO_CHECK[3])
        break
      case Dependencies.REDIS:
        response = await getDependencyHealth(DEPENDENCIES_TO_CHECK[4])
        break
      case Dependencies.KIBANA:
        response = await getDependencyHealth(DEPENDENCIES_TO_CHECK[5])
        break
      case Dependencies.OPENHIM:
        response = await getDependencyHealth(DEPENDENCIES_TO_CHECK[6])
        break
      case Dependencies.HEARTH:
        response = await getDependencyHealth(DEPENDENCIES_TO_CHECK[7])
        break
      default:
        response = await getDependencyHealth(DEPENDENCIES_TO_CHECK[0])
=======
  const responses = {} as Record<keyof typeof SERVICES, boolean>

  for (const [key, value] of Object.entries(SERVICES)) {
    try {
      const res = await checkServiceHealth(value)
      responses[key as keyof typeof SERVICES] = res
    } catch (err) {
      responses[key as keyof typeof SERVICES] = false
>>>>>>> 2eae2efd
    }
    return response
  } else {
    const servicesResponse = await Promise.all(
      SERVICES_TO_CHECK.map(checkServiceHealth)
    )
    const dependenciesResponse = await Promise.all(
      DEPENDENCIES_TO_CHECK.map(getDependencyHealth)
    )
    return { dependencies: dependenciesResponse, services: servicesResponse }
  }
  return responses
}

export const serviceHealthSchema = Joi.array().items(
  Joi.object({
    name: Joi.string(),
    url: Joi.string(),
    status: Joi.string().valid('error', 'ok')
  }).unknown()
)

export const querySchema = Joi.object({
  service: Joi.array()
    .items(
      Joi.string().valid(
        Services.AUTH,
        Services.USER_MGNT,
        Services.METRICS,
        Services.NOTIFICATION,
        Services.COUNTRY_CONFIG,
        Services.SEARCH,
        Services.WORKFLOW,
        Services.GATEWAY,
        Services.DOCUMENTS,
        Services.WEBHOOKS,
        Services.APPLICATION_CONFIG
      )
    )
    .single(),
  dependency: Joi.array()
    .items(
      Joi.string().valid(
        Dependencies.REDIS,
        Dependencies.ELASTICSEARCH,
        Dependencies.INFLUXDB,
        Dependencies.MONGODB,
        Dependencies.MINIO,
        Dependencies.KIBANA,
        Dependencies.OPENHIM,
        Dependencies.HEARTH
      )
    )
    .single()
})<|MERGE_RESOLUTION|>--- conflicted
+++ resolved
@@ -22,7 +22,6 @@
   WEBHOOK_URL,
   APPLICATION_CONFIG_URL
 } from '@gateway/constants'
-<<<<<<< HEAD
 import {
   getDependencyHealth,
   getServiceHealth,
@@ -31,23 +30,6 @@
 } from './api'
 import { performance } from 'perf_hooks'
 import { logger } from '@gateway/logger'
-=======
-import fetch from '@gateway/fetch'
-
-export async function checkServiceHealth(url: string) {
-  const res = await fetch(url, {
-    method: 'GET'
-  })
-
-  const body = await res.json()
-
-  if (body.success === true) {
-    return true
-  }
-
-  return false
-}
->>>>>>> 2eae2efd
 
 enum Services {
   AUTH = 'auth',
@@ -127,7 +109,6 @@
   request: Hapi.Request,
   h: Hapi.ResponseToolkit
 ) {
-<<<<<<< HEAD
   const { service } = request.query
   const { dependency } = request.query
 
@@ -202,16 +183,6 @@
         break
       default:
         response = await getDependencyHealth(DEPENDENCIES_TO_CHECK[0])
-=======
-  const responses = {} as Record<keyof typeof SERVICES, boolean>
-
-  for (const [key, value] of Object.entries(SERVICES)) {
-    try {
-      const res = await checkServiceHealth(value)
-      responses[key as keyof typeof SERVICES] = res
-    } catch (err) {
-      responses[key as keyof typeof SERVICES] = false
->>>>>>> 2eae2efd
     }
     return response
   } else {
@@ -223,7 +194,6 @@
     )
     return { dependencies: dependenciesResponse, services: servicesResponse }
   }
-  return responses
 }
 
 export const serviceHealthSchema = Joi.array().items(
