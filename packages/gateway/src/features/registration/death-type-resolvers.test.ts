/*
 * This Source Code Form is subject to the terms of the Mozilla Public
 * License, v. 2.0. If a copy of the MPL was not distributed with this
 * file, You can obtain one at https://mozilla.org/MPL/2.0/.
 *
 * OpenCRVS is also distributed under the terms of the Civil Registration
 * & Healthcare Disclaimer located at http://opencrvs.org/license.
 *
 * Copyright (C) The OpenCRVS Authors located at https://github.com/opencrvs/opencrvs-core/blob/master/AUTHORS.
 */
import { typeResolvers as resolvers } from '@gateway/features/registration/type-resolvers'

import {
  causeOfDeathObservation,
  mannerOfDeathObservation,
  mockDeathComposition,
  mockDeathEncounter,
  mockDeathEncounterLocation,
  mockObservations
} from '@gateway/utils/testUtils'
import * as fetchAny from 'jest-fetch-mock'
const typeResolvers = resolvers as any

const fetch = fetchAny as any

beforeEach(() => {
  fetch.resetMocks()
})

const mockRecord = {
  entry: [
    { resource: mockDeathComposition },
    mockDeathEncounter,
    causeOfDeathObservation,
    mannerOfDeathObservation,
    mockDeathEncounterLocation
  ]
}

describe('Registration type resolvers', () => {
  it('returns createdAt date', () => {
<<<<<<< HEAD
    // @ts-ignore
    const createdAt = typeResolvers.DeathRegistration!.createdAt({
      date: '2018-10-05'
    })
    expect(createdAt).toBe('2018-10-05')
  })
  it('fetches and returns a deceased patient resource from a composition section', async () => {
    fetch.mockResponseOnce(JSON.stringify({ resourceType: 'Patient' }))

    // @ts-ignore
    const patient = await typeResolvers.DeathRegistration!.deceased(
      {
        section: [
          {
            code: {
              coding: [
                {
                  system: 'http://opencrvs.org/specs/sections',
                  code: DECEASED_CODE
                }
              ]
            },
            entry: [{ reference: 'Patient/123' }]
          }
        ]
      },
      undefined,
      { headers: undefined }
    )

    expect(patient).toEqual({ resourceType: 'Patient' })
  })

  describe('Death Registration type', () => {
    it('returns a registration object as a task', async () => {
      const mock = fetch.mockResponseOnce(
        JSON.stringify({
          resourceType: 'Bundle',
          entry: [
            {
              resource: { resourceType: 'Task' }
            }
          ]
        })
      )

      // @ts-ignore
      const registration = await typeResolvers.DeathRegistration!.registration(
        {
          id: 123
        },
        undefined,
        { headers: undefined }
      )
      expect(registration).toBeDefined()
      expect(registration.resourceType).toBe('Task')
      expect(mock).toBeCalledWith(
        'http://localhost:5001/fhir/Task?focus=Composition/123',
        {
          body: undefined,
          headers: { 'Content-Type': 'application/fhir+json' },
          method: 'GET'
        }
      )
    })

    it('returns a registration null object task not found', async () => {
      const mock = fetch.mockResponseOnce(
        JSON.stringify({
          resourceType: 'Bundle',
          entry: []
        })
      )

      // @ts-ignore
      const registration = await typeResolvers.DeathRegistration!.registration(
        {
          id: 123
        },
        undefined,
        { headers: undefined }
      )
      expect(registration).toBeNull()
      expect(mock).toBeCalledWith(
        'http://localhost:5001/fhir/Task?focus=Composition/123',
        {
          body: undefined,
          headers: { 'Content-Type': 'application/fhir+json' },
          method: 'GET'
        }
      )
    })

    it('returns eventLocation', async () => {
      fetch.mockResponses(
        [
          JSON.stringify({
            resourceType: 'Encounter',
            status: 'finished',
            id: 'a1202918-d8fe-4dca-acf1-beb00c5d0cf8',
            location: [
              {
                location: {
                  reference: 'Location/420fa384-4d61-40db-96cf-6b3c7ca54943'
                }
              }
            ],
            meta: {
              lastUpdated: '2019-02-11T08:45:42.960+00:00',
              versionId: 'd9d41892-c5db-41b8-a0e1-6bf540dbf7e8'
            }
          }),
          { status: 200 }
        ],
        [JSON.stringify(mockLocation), { status: 200 }]
      )
      // @ts-ignore
      const eventLocation =
        await typeResolvers.DeathRegistration!.eventLocation(
          mockDeathComposition,
          undefined,
          { headers: undefined }
        )
=======
    const createdAt = typeResolvers.DeathRegistration.createdAt(mockRecord)
    expect(createdAt).toBe('2018-10-05')
  })

  describe('Death Registration type', () => {
    it('returns eventLocation', async () => {
      const eventLocation = await typeResolvers.DeathRegistration.eventLocation(
        mockRecord,
        undefined,
        { headers: undefined }
      )
>>>>>>> 2e73d4ce
      expect(eventLocation).toBeDefined()
      expect(eventLocation).toEqual(mockDeathEncounterLocation.resource)
    })
    it('returns mannerOfDeath', async () => {
      fetch.mockResponseOnce(JSON.stringify(mockObservations.mannerOfDeath))
<<<<<<< HEAD
      // @ts-ignore
      const mannerOfDeath =
        await typeResolvers.DeathRegistration!.mannerOfDeath(
          mockDeathComposition,
          undefined,
          { headers: undefined }
        )
=======

      const mannerOfDeath = await typeResolvers.DeathRegistration.mannerOfDeath(
        mockRecord,
        undefined,
        { headers: undefined }
      )
>>>>>>> 2e73d4ce
      expect(mannerOfDeath).toBeDefined()
      expect(mannerOfDeath).toEqual('NATURAL_CAUSES')
    })
    it('returns causeOfDeathMethod', async () => {
      fetch.mockResponseOnce(
        JSON.stringify(mockObservations.causeOfDeathMethod)
      )
<<<<<<< HEAD
      // @ts-ignore
      const causeOfDeathMethod =
        await typeResolvers.DeathRegistration!.causeOfDeathMethod(
          mockDeathComposition,
          undefined,
          { headers: undefined }
        )
      expect(causeOfDeathMethod).toBeDefined()
      expect(causeOfDeathMethod).toEqual('VERBAL_AUTOPSY')
    })
    it('returns causeOfDeath', async () => {
      fetch.mockResponseOnce(JSON.stringify(mockObservations.causeOfDeath))
      // @ts-ignore
      const causeOfDeath = await typeResolvers.DeathRegistration!.causeOfDeath(
        mockDeathComposition,
        undefined,
        { headers: undefined }
      )
      expect(causeOfDeath).toBeDefined()
      expect(causeOfDeath).toEqual('OTHER')
    })
    it('returns informant', async () => {
      fetch.mockResponseOnce(JSON.stringify(mockRelatedPerson))

      // @ts-ignore
      const informant = await typeResolvers.DeathRegistration!.informant(
        mockDeathComposition,
        undefined,
        { headers: undefined }
      )
      expect(informant).toBeDefined()
      expect(informant.resource.resourceType).toEqual('RelatedPerson')
      expect(informant.resource.relationship.coding[0].code).toEqual('OTHER')
      expect(informant.resource.relationship.text).toEqual('Nephew')
    })
    it('returns mother', async () => {
      fetch.mockResponseOnce(JSON.stringify({ resourceType: 'Patient' }))

      const mother = await typeResolvers.DeathRegistration!.mother(
        mockDeathComposition,
        undefined,
        { headers: undefined }
      )
      expect(mother).toBeDefined()
      expect(mother.resourceType).toEqual('Patient')
    })
    it('returns null as mother if mother section is not available', async () => {
      fetch.mockResponseOnce(JSON.stringify({ resourceType: 'Patient' }))

      const mother = await typeResolvers.DeathRegistration!.mother(
        {
          section: []
        },
        undefined,
        { headers: undefined }
      )
      expect(mother).toEqual(null)
    })
    it('returns father', async () => {
      fetch.mockResponseOnce(JSON.stringify({ resourceType: 'Patient' }))

      const father = await typeResolvers.DeathRegistration!.father(
        mockDeathComposition,
        undefined,
        { headers: undefined }
      )
      expect(father).toBeDefined()
      expect(father.resourceType).toEqual('Patient')
    })
    it('returns null as father if father section is not available', async () => {
      fetch.mockResponseOnce(JSON.stringify({ resourceType: 'Patient' }))

      const father = await typeResolvers.DeathRegistration!.father(
        {
          section: []
        },
        undefined,
        { headers: undefined }
      )
      expect(father).toEqual(null)
    })
    it('returns spouse', async () => {
      fetch.mockResponseOnce(JSON.stringify({ resourceType: 'Patient' }))

      const spouse = await typeResolvers.DeathRegistration!.spouse(
        mockDeathComposition,
        undefined,
        { headers: undefined }
      )
      expect(spouse).toBeDefined()
      expect(spouse.resourceType).toEqual('Patient')
    })
    it('returns null as spouse if spouse section is not available', async () => {
      fetch.mockResponseOnce(JSON.stringify({ resourceType: 'Patient' }))

      const spouse = await typeResolvers.DeathRegistration!.spouse(
        {
          section: []
        },
        undefined,
        { headers: undefined }
      )
      expect(spouse).toEqual(null)
    })
    it('returns RelatedPerson id', async () => {
      const resourceID = await typeResolvers.RelatedPerson!.id(
        {
          id: '1',
          relationship: {
            coding: [
              {
                system:
                  'http://hl7.org/fhir/ValueSet/relatedperson-relationshiptype',
                code: 'OTHER' // or string for unsupported other
              }
            ],
            text: 'Nephew'
          }
        },
        undefined,
        { headers: undefined }
      )
      expect(resourceID).toEqual('1')
    })

    it('returns RelatedPerson relationship', async () => {
      fetch.mockResponseOnce(
        JSON.stringify({
          coding: [
            {
              system:
                'http://hl7.org/fhir/ValueSet/relatedperson-relationshiptype',
              code: 'OTHER' // or string for unsupported other
            }
          ],
          text: 'Nephew'
        })
      )
      // @ts-ignore
      const relationship = await typeResolvers.RelatedPerson!.relationship(
        {
          relationship: {
            coding: [
              {
                system:
                  'http://hl7.org/fhir/ValueSet/relatedperson-relationshiptype',
                code: 'OTHER' // or string for unsupported other
              }
            ],
            text: 'Nephew'
          }
        },
        undefined,
        { headers: undefined }
      )
      expect(relationship).toEqual('OTHER')
    })

    it('returns RelatedPerson otherRelationship', async () => {
      fetch.mockResponseOnce(
        JSON.stringify({
          coding: [{ text: 'Nephew' }]
        })
      )
      // @ts-ignore
      const relationship = await typeResolvers.RelatedPerson!.otherRelationship(
        {
          relationship: {
            text: 'Nephew'
          }
        },
        undefined,
        { headers: undefined }
      )

      expect(relationship).toEqual('Nephew')
    })

    it('returns RelatedPerson name', async () => {
      const mock = jest.fn().mockImplementation(() => {
        return mockPatient
      })
      console.log('mock', mock)
      // @ts-ignore
      const person = await typeResolvers.RelatedPerson!.name(
        {
          patient: {
            reference: 'Patient/123' // reference to deceased
          }
        },
        undefined,
        {
          dataSources: {
            patientAPI: {
              getPatient: mock
            }
          }
        }
      )
      expect(person[0].family[0]).toEqual('Matinyana')
      expect(mock).toHaveBeenCalledTimes(1)
    })

    it('returns deathDate', () => {
      // @ts-ignore
      const deathDate = typeResolvers.Deceased!.deathDate(mockPatient)
      expect(deathDate).toBe('2010-01-01')
    })

    it('eventLocation is null when section does not exist', async () => {
      fetch.mockResponseOnce(JSON.stringify(mockObservations.eventLocation))
      // @ts-ignore
      const eventLocation =
        await typeResolvers.DeathRegistration!.eventLocation(
          {
            section: []
          },
          undefined,
          { headers: undefined }
        )
      expect(eventLocation).toBeNull()
    })
    it('mannerOfDeath is null when section does not exist', async () => {
      fetch.mockResponseOnce(JSON.stringify(mockObservations.mannerOfDeath))
      // @ts-ignore
      const mannerOfDeath =
        await typeResolvers.DeathRegistration!.mannerOfDeath(
          {
            section: []
          },
          undefined,
          { headers: undefined }
        )
      expect(mannerOfDeath).toBeNull()
    })
    it('causeOfDeathMethod is null when section does not exist', async () => {
      fetch.mockResponseOnce(
        JSON.stringify(mockObservations.causeOfDeathMethod)
      )
      // @ts-ignore
=======

>>>>>>> 2e73d4ce
      const causeOfDeathMethod =
        await typeResolvers.DeathRegistration!.causeOfDeathMethod(
          {
            entry: [
              { resource: mockDeathComposition },
              mockDeathEncounter,
              causeOfDeathObservation
            ]
          },
          undefined,
          { headers: undefined }
        )
<<<<<<< HEAD
      expect(causeOfDeathMethod).toBeNull()
    })
    it('causeOfDeath is null when section does not exist', async () => {
      fetch.mockResponseOnce(JSON.stringify(mockObservations.causeOfDeath))
      // @ts-ignore
      const causeOfDeath = await typeResolvers.DeathRegistration!.causeOfDeath(
        {
          section: []
        },
        undefined,
        { headers: undefined }
      )
      expect(causeOfDeath).toBeNull()
    })

    it('informant is null when section does not exist', async () => {
      fetch.mockResponseOnce(JSON.stringify(mockObservations.informant))
      // @ts-ignore
      const informant = await typeResolvers.DeathRegistration!.informant(
        {
          section: []
        },
        undefined,
        { headers: undefined }
      )
      expect(informant).toBeNull()
=======
      expect(causeOfDeathMethod).toBeDefined()
      expect(causeOfDeathMethod).toEqual('PHYSICIAN')
>>>>>>> 2e73d4ce
    })
  })
})<|MERGE_RESOLUTION|>--- conflicted
+++ resolved
@@ -39,131 +39,6 @@
 
 describe('Registration type resolvers', () => {
   it('returns createdAt date', () => {
-<<<<<<< HEAD
-    // @ts-ignore
-    const createdAt = typeResolvers.DeathRegistration!.createdAt({
-      date: '2018-10-05'
-    })
-    expect(createdAt).toBe('2018-10-05')
-  })
-  it('fetches and returns a deceased patient resource from a composition section', async () => {
-    fetch.mockResponseOnce(JSON.stringify({ resourceType: 'Patient' }))
-
-    // @ts-ignore
-    const patient = await typeResolvers.DeathRegistration!.deceased(
-      {
-        section: [
-          {
-            code: {
-              coding: [
-                {
-                  system: 'http://opencrvs.org/specs/sections',
-                  code: DECEASED_CODE
-                }
-              ]
-            },
-            entry: [{ reference: 'Patient/123' }]
-          }
-        ]
-      },
-      undefined,
-      { headers: undefined }
-    )
-
-    expect(patient).toEqual({ resourceType: 'Patient' })
-  })
-
-  describe('Death Registration type', () => {
-    it('returns a registration object as a task', async () => {
-      const mock = fetch.mockResponseOnce(
-        JSON.stringify({
-          resourceType: 'Bundle',
-          entry: [
-            {
-              resource: { resourceType: 'Task' }
-            }
-          ]
-        })
-      )
-
-      // @ts-ignore
-      const registration = await typeResolvers.DeathRegistration!.registration(
-        {
-          id: 123
-        },
-        undefined,
-        { headers: undefined }
-      )
-      expect(registration).toBeDefined()
-      expect(registration.resourceType).toBe('Task')
-      expect(mock).toBeCalledWith(
-        'http://localhost:5001/fhir/Task?focus=Composition/123',
-        {
-          body: undefined,
-          headers: { 'Content-Type': 'application/fhir+json' },
-          method: 'GET'
-        }
-      )
-    })
-
-    it('returns a registration null object task not found', async () => {
-      const mock = fetch.mockResponseOnce(
-        JSON.stringify({
-          resourceType: 'Bundle',
-          entry: []
-        })
-      )
-
-      // @ts-ignore
-      const registration = await typeResolvers.DeathRegistration!.registration(
-        {
-          id: 123
-        },
-        undefined,
-        { headers: undefined }
-      )
-      expect(registration).toBeNull()
-      expect(mock).toBeCalledWith(
-        'http://localhost:5001/fhir/Task?focus=Composition/123',
-        {
-          body: undefined,
-          headers: { 'Content-Type': 'application/fhir+json' },
-          method: 'GET'
-        }
-      )
-    })
-
-    it('returns eventLocation', async () => {
-      fetch.mockResponses(
-        [
-          JSON.stringify({
-            resourceType: 'Encounter',
-            status: 'finished',
-            id: 'a1202918-d8fe-4dca-acf1-beb00c5d0cf8',
-            location: [
-              {
-                location: {
-                  reference: 'Location/420fa384-4d61-40db-96cf-6b3c7ca54943'
-                }
-              }
-            ],
-            meta: {
-              lastUpdated: '2019-02-11T08:45:42.960+00:00',
-              versionId: 'd9d41892-c5db-41b8-a0e1-6bf540dbf7e8'
-            }
-          }),
-          { status: 200 }
-        ],
-        [JSON.stringify(mockLocation), { status: 200 }]
-      )
-      // @ts-ignore
-      const eventLocation =
-        await typeResolvers.DeathRegistration!.eventLocation(
-          mockDeathComposition,
-          undefined,
-          { headers: undefined }
-        )
-=======
     const createdAt = typeResolvers.DeathRegistration.createdAt(mockRecord)
     expect(createdAt).toBe('2018-10-05')
   })
@@ -175,28 +50,17 @@
         undefined,
         { headers: undefined }
       )
->>>>>>> 2e73d4ce
       expect(eventLocation).toBeDefined()
       expect(eventLocation).toEqual(mockDeathEncounterLocation.resource)
     })
     it('returns mannerOfDeath', async () => {
       fetch.mockResponseOnce(JSON.stringify(mockObservations.mannerOfDeath))
-<<<<<<< HEAD
-      // @ts-ignore
-      const mannerOfDeath =
-        await typeResolvers.DeathRegistration!.mannerOfDeath(
-          mockDeathComposition,
-          undefined,
-          { headers: undefined }
-        )
-=======
 
       const mannerOfDeath = await typeResolvers.DeathRegistration.mannerOfDeath(
         mockRecord,
         undefined,
         { headers: undefined }
       )
->>>>>>> 2e73d4ce
       expect(mannerOfDeath).toBeDefined()
       expect(mannerOfDeath).toEqual('NATURAL_CAUSES')
     })
@@ -204,250 +68,6 @@
       fetch.mockResponseOnce(
         JSON.stringify(mockObservations.causeOfDeathMethod)
       )
-<<<<<<< HEAD
-      // @ts-ignore
-      const causeOfDeathMethod =
-        await typeResolvers.DeathRegistration!.causeOfDeathMethod(
-          mockDeathComposition,
-          undefined,
-          { headers: undefined }
-        )
-      expect(causeOfDeathMethod).toBeDefined()
-      expect(causeOfDeathMethod).toEqual('VERBAL_AUTOPSY')
-    })
-    it('returns causeOfDeath', async () => {
-      fetch.mockResponseOnce(JSON.stringify(mockObservations.causeOfDeath))
-      // @ts-ignore
-      const causeOfDeath = await typeResolvers.DeathRegistration!.causeOfDeath(
-        mockDeathComposition,
-        undefined,
-        { headers: undefined }
-      )
-      expect(causeOfDeath).toBeDefined()
-      expect(causeOfDeath).toEqual('OTHER')
-    })
-    it('returns informant', async () => {
-      fetch.mockResponseOnce(JSON.stringify(mockRelatedPerson))
-
-      // @ts-ignore
-      const informant = await typeResolvers.DeathRegistration!.informant(
-        mockDeathComposition,
-        undefined,
-        { headers: undefined }
-      )
-      expect(informant).toBeDefined()
-      expect(informant.resource.resourceType).toEqual('RelatedPerson')
-      expect(informant.resource.relationship.coding[0].code).toEqual('OTHER')
-      expect(informant.resource.relationship.text).toEqual('Nephew')
-    })
-    it('returns mother', async () => {
-      fetch.mockResponseOnce(JSON.stringify({ resourceType: 'Patient' }))
-
-      const mother = await typeResolvers.DeathRegistration!.mother(
-        mockDeathComposition,
-        undefined,
-        { headers: undefined }
-      )
-      expect(mother).toBeDefined()
-      expect(mother.resourceType).toEqual('Patient')
-    })
-    it('returns null as mother if mother section is not available', async () => {
-      fetch.mockResponseOnce(JSON.stringify({ resourceType: 'Patient' }))
-
-      const mother = await typeResolvers.DeathRegistration!.mother(
-        {
-          section: []
-        },
-        undefined,
-        { headers: undefined }
-      )
-      expect(mother).toEqual(null)
-    })
-    it('returns father', async () => {
-      fetch.mockResponseOnce(JSON.stringify({ resourceType: 'Patient' }))
-
-      const father = await typeResolvers.DeathRegistration!.father(
-        mockDeathComposition,
-        undefined,
-        { headers: undefined }
-      )
-      expect(father).toBeDefined()
-      expect(father.resourceType).toEqual('Patient')
-    })
-    it('returns null as father if father section is not available', async () => {
-      fetch.mockResponseOnce(JSON.stringify({ resourceType: 'Patient' }))
-
-      const father = await typeResolvers.DeathRegistration!.father(
-        {
-          section: []
-        },
-        undefined,
-        { headers: undefined }
-      )
-      expect(father).toEqual(null)
-    })
-    it('returns spouse', async () => {
-      fetch.mockResponseOnce(JSON.stringify({ resourceType: 'Patient' }))
-
-      const spouse = await typeResolvers.DeathRegistration!.spouse(
-        mockDeathComposition,
-        undefined,
-        { headers: undefined }
-      )
-      expect(spouse).toBeDefined()
-      expect(spouse.resourceType).toEqual('Patient')
-    })
-    it('returns null as spouse if spouse section is not available', async () => {
-      fetch.mockResponseOnce(JSON.stringify({ resourceType: 'Patient' }))
-
-      const spouse = await typeResolvers.DeathRegistration!.spouse(
-        {
-          section: []
-        },
-        undefined,
-        { headers: undefined }
-      )
-      expect(spouse).toEqual(null)
-    })
-    it('returns RelatedPerson id', async () => {
-      const resourceID = await typeResolvers.RelatedPerson!.id(
-        {
-          id: '1',
-          relationship: {
-            coding: [
-              {
-                system:
-                  'http://hl7.org/fhir/ValueSet/relatedperson-relationshiptype',
-                code: 'OTHER' // or string for unsupported other
-              }
-            ],
-            text: 'Nephew'
-          }
-        },
-        undefined,
-        { headers: undefined }
-      )
-      expect(resourceID).toEqual('1')
-    })
-
-    it('returns RelatedPerson relationship', async () => {
-      fetch.mockResponseOnce(
-        JSON.stringify({
-          coding: [
-            {
-              system:
-                'http://hl7.org/fhir/ValueSet/relatedperson-relationshiptype',
-              code: 'OTHER' // or string for unsupported other
-            }
-          ],
-          text: 'Nephew'
-        })
-      )
-      // @ts-ignore
-      const relationship = await typeResolvers.RelatedPerson!.relationship(
-        {
-          relationship: {
-            coding: [
-              {
-                system:
-                  'http://hl7.org/fhir/ValueSet/relatedperson-relationshiptype',
-                code: 'OTHER' // or string for unsupported other
-              }
-            ],
-            text: 'Nephew'
-          }
-        },
-        undefined,
-        { headers: undefined }
-      )
-      expect(relationship).toEqual('OTHER')
-    })
-
-    it('returns RelatedPerson otherRelationship', async () => {
-      fetch.mockResponseOnce(
-        JSON.stringify({
-          coding: [{ text: 'Nephew' }]
-        })
-      )
-      // @ts-ignore
-      const relationship = await typeResolvers.RelatedPerson!.otherRelationship(
-        {
-          relationship: {
-            text: 'Nephew'
-          }
-        },
-        undefined,
-        { headers: undefined }
-      )
-
-      expect(relationship).toEqual('Nephew')
-    })
-
-    it('returns RelatedPerson name', async () => {
-      const mock = jest.fn().mockImplementation(() => {
-        return mockPatient
-      })
-      console.log('mock', mock)
-      // @ts-ignore
-      const person = await typeResolvers.RelatedPerson!.name(
-        {
-          patient: {
-            reference: 'Patient/123' // reference to deceased
-          }
-        },
-        undefined,
-        {
-          dataSources: {
-            patientAPI: {
-              getPatient: mock
-            }
-          }
-        }
-      )
-      expect(person[0].family[0]).toEqual('Matinyana')
-      expect(mock).toHaveBeenCalledTimes(1)
-    })
-
-    it('returns deathDate', () => {
-      // @ts-ignore
-      const deathDate = typeResolvers.Deceased!.deathDate(mockPatient)
-      expect(deathDate).toBe('2010-01-01')
-    })
-
-    it('eventLocation is null when section does not exist', async () => {
-      fetch.mockResponseOnce(JSON.stringify(mockObservations.eventLocation))
-      // @ts-ignore
-      const eventLocation =
-        await typeResolvers.DeathRegistration!.eventLocation(
-          {
-            section: []
-          },
-          undefined,
-          { headers: undefined }
-        )
-      expect(eventLocation).toBeNull()
-    })
-    it('mannerOfDeath is null when section does not exist', async () => {
-      fetch.mockResponseOnce(JSON.stringify(mockObservations.mannerOfDeath))
-      // @ts-ignore
-      const mannerOfDeath =
-        await typeResolvers.DeathRegistration!.mannerOfDeath(
-          {
-            section: []
-          },
-          undefined,
-          { headers: undefined }
-        )
-      expect(mannerOfDeath).toBeNull()
-    })
-    it('causeOfDeathMethod is null when section does not exist', async () => {
-      fetch.mockResponseOnce(
-        JSON.stringify(mockObservations.causeOfDeathMethod)
-      )
-      // @ts-ignore
-=======
-
->>>>>>> 2e73d4ce
       const causeOfDeathMethod =
         await typeResolvers.DeathRegistration!.causeOfDeathMethod(
           {
@@ -460,37 +80,8 @@
           undefined,
           { headers: undefined }
         )
-<<<<<<< HEAD
-      expect(causeOfDeathMethod).toBeNull()
-    })
-    it('causeOfDeath is null when section does not exist', async () => {
-      fetch.mockResponseOnce(JSON.stringify(mockObservations.causeOfDeath))
-      // @ts-ignore
-      const causeOfDeath = await typeResolvers.DeathRegistration!.causeOfDeath(
-        {
-          section: []
-        },
-        undefined,
-        { headers: undefined }
-      )
-      expect(causeOfDeath).toBeNull()
-    })
-
-    it('informant is null when section does not exist', async () => {
-      fetch.mockResponseOnce(JSON.stringify(mockObservations.informant))
-      // @ts-ignore
-      const informant = await typeResolvers.DeathRegistration!.informant(
-        {
-          section: []
-        },
-        undefined,
-        { headers: undefined }
-      )
-      expect(informant).toBeNull()
-=======
       expect(causeOfDeathMethod).toBeDefined()
       expect(causeOfDeathMethod).toEqual('PHYSICIAN')
->>>>>>> 2e73d4ce
     })
   })
 })