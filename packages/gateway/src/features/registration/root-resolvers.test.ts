--- conflicted
+++ resolved
@@ -421,17 +421,12 @@
       const mockPost = JSON.stringify({
         id: '0411ff3d-78a4-4348-8eb7-b023a0ee6dce'
       })
-<<<<<<< HEAD
-      fetch.mockResponses([mockTaskOfComposition], [mockPost], [mockPost])
-      const composition = await resolvers.Query!.fetchBirthRegistration(
-=======
       fetch.mockResponses(
         [mockTaskOfComposition, { status: 200 }],
         [mockPost, { status: 200 }],
         [mockPost, { status: 200 }]
       )
       const record = await resolvers.Query.fetchBirthRegistration(
->>>>>>> 2e73d4ce
         {},
         { id: '0411ff3d-78a4-4348-8eb7-b023a0ee6dce' },
         mockContext
@@ -536,11 +531,6 @@
       const mockPost = JSON.stringify({
         id: '0411ff3d-78a4-4348-8eb7-b023a0ee6dce'
       })
-<<<<<<< HEAD
-      fetch.mockResponses([mockTaskOfComposition], [mockPost], [mockPost])
-      // @ts-ignore
-      const composition = await resolvers.Query!.fetchDeathRegistration(
-=======
       fetch.mockResponses(
         [mockTaskOfComposition, { status: 200 }],
         [mockPost, { status: 200 }],
@@ -548,7 +538,6 @@
       )
 
       const composition = await resolvers.Query.fetchDeathRegistration(
->>>>>>> 2e73d4ce
         {},
         { id: '0411ff3d-78a4-4348-8eb7-b023a0ee6dce' },
         mockContext
@@ -653,11 +642,6 @@
       const mockPost = JSON.stringify({
         id: '0411ff3d-78a4-4348-8eb7-b023a0ee6dce'
       })
-<<<<<<< HEAD
-      fetch.mockResponses([mockTaskOfComposition], [mockPost], [mockPost])
-      // @ts-ignore
-      const composition = await resolvers.Query!.fetchMarriageRegistration(
-=======
       fetch.mockResponses(
         [mockTaskOfComposition, { status: 200 }],
         [mockPost, { status: 200 }],
@@ -665,7 +649,6 @@
       )
 
       const composition = await resolvers.Query.fetchMarriageRegistration(
->>>>>>> 2e73d4ce
         {},
         { id: '0411ff3d-78a4-4348-8eb7-b023a0ee6dce' },
         mockContext
