import { resolvers } from './root-resolvers'
import * as fetch from 'jest-fetch-mock'

beforeEach(() => {
  fetch.resetMocks()
})

describe('Registration root resolvers', () => {
  describe('fetchBirthRegistration()', () => {
    it('returns object of composition result', async () => {
      fetch.mockResponseOnce(
        JSON.stringify({
          id: '0411ff3d-78a4-4348-8eb7-b023a0ee6dce'
        })
      )
      // @ts-ignore
      const composition = await resolvers.Query.fetchBirthRegistration(
        {},
        { id: '0411ff3d-78a4-4348-8eb7-b023a0ee6dce' }
      )
      expect(composition).toBeDefined()
      expect(composition.id).toBe('0411ff3d-78a4-4348-8eb7-b023a0ee6dce')
    })
  })
  describe('listBirthRegistrations()', () => {
    it('returns an array of composition results', async () => {
      fetch.mockResponseOnce(JSON.stringify({ entry: [{}, {}] }))
      // @ts-ignore
      const compositions = await resolvers.Query.listBirthRegistrations(
        {},
        { status: 'preliminary' }
      )

      expect(compositions).toBeDefined()
      expect(compositions).toBeInstanceOf(Array)
      expect(compositions).toHaveLength(2)
    })

    it('returns an array of composition results when location ids provided', async () => {
      fetch.mockResponse(
        JSON.stringify({
          entry: [{ resource: { focus: {} } }, { resource: { focus: {} } }]
        })
      )

      // @ts-ignore
      const compositions = await resolvers.Query.listBirthRegistrations(
        {},
        { locationIds: ['9483afb0-dcda-4756-bae3-ee5dc09361ff'] }
      )

      expect(compositions).toBeDefined()
      expect(compositions).toBeInstanceOf(Array)
      expect(compositions).toHaveLength(2)
    })
  })
  describe('createBirthRegistration()', () => {
    const details = {
      child: {
        name: [{ use: 'en', firstNames: 'অনিক', familyName: 'হক' }]
      },
      mother: {
        name: [{ use: 'en', firstNames: 'তাহসিনা', familyName: 'হক' }],
        telecom: [{ system: 'phone', value: '+8801622688231' }]
      },
      registration: { contact: 'MOTHER' }
    }
    it('posts a fhir bundle', async () => {
      fetch.mockResponses(
        [
          JSON.stringify({
            resourceType: 'Bundle',
            entry: [
              {
                response: {
                  status: '201',
                  location:
                    '/fhir/Composition/9633042c-ca34-4b9f-959b-9d16909fd85c/_history/ad390bed-c88f-4a3b-b861-31798c88b405'
                }
              }
            ],
            type: 'transaction-response'
          })
        ],
        [
          JSON.stringify({
            id: '1648b1fb-bad4-4b98-b8a3-bd7ceee496b6',
            resourceType: 'Composition',
            identifier: {
              system: 'urn:ietf:rfc:3986',
              value: 'BewpkiM'
            }
          })
        ]
      )
      // @ts-ignore
      const result = await resolvers.Mutation.createBirthRegistration(
        {},
        { details }
      )

      expect(result).toBeDefined()
      expect(result.length).toBe(7)
      expect(result).toMatch(/^B/)
      expect(fetch).toHaveBeenCalledWith(
        expect.any(String),
        expect.objectContaining({ method: 'POST' })
      )
    })

    it('throws an error when invalid composition is returned', async () => {
      fetch.mockResponses(
        [
          JSON.stringify({
            resourceType: 'Bundle',
            entry: [
              {
                response: {
                  status: '201',
                  location:
                    '/fhir/Composition/9633042c-ca34-4b9f-959b-9d16909fd85c/_history/ad390bed-c88f-4a3b-b861-31798c88b405'
                }
              }
            ],
            type: 'transaction-response'
          })
        ],
        [
          JSON.stringify({
            id: '1648b1fb-bad4-4b98-b8a3-bd7ceee496b6',
            resourceType: 'Composition'
          })
        ]
      )
      // @ts-ignore
      await expect(
        resolvers.Mutation.createBirthRegistration({}, { details })
      ).rejects.toThrowError(
        'getTrackingIdFromResponse: Invalid composition or composition has no identifier'
      )
    })

    it("throws an error when the response isn't what we expect", async () => {
      fetch.mockResponseOnce(JSON.stringify({ unexpected: true }))
      await expect(
        // @ts-ignore
        resolvers.Mutation.createBirthRegistration({}, { details })
      ).rejects.toThrowError('FHIR did not send a valid response')
    })
  })
  describe('markBirthAsVoided()', () => {
    it('updates a task with rejected status, reason and comment', async () => {
      fetch.mockResponses(
        [
          JSON.stringify({
            resourceType: 'Bundle',
            id: 'dc4e9b8b-82fa-4868-a6d2-2fb49f795ec1',
            meta: { lastUpdated: '2018-11-29T10:43:30.286+00:00' },
            type: 'searchset',
            total: 1,
            link: [
              {
                relation: 'self',
                url:
                  'http://localhost:3447/fhir/Task?focus=Composition/df3fb104-4c2c-486f-97b3-edbeabcd4422'
              }
            ],
            entry: [
              {
                fullUrl:
                  'http://localhost:3447/fhir/Task/ba0412c6-5125-4447-bd32-fb5cf336ddbc',
                resource: {
                  resourceType: 'Task',
                  status: 'requested',
                  code: {
                    coding: [
                      {
                        system: 'http://opencrvs.org/specs/types',
                        code: 'BIRTH'
                      }
                    ]
                  },
                  extension: [
                    {
                      url: 'http://opencrvs.org/specs/extension/contact-person',
                      valueString: 'MOTHER'
                    },
                    {
                      url: 'http://opencrvs.org/specs/extension/regLastUser',
                      valueReference: 'DUMMY'
                    }
                  ],
                  lastModified: '2018-11-28T15:13:57.492Z',
                  note: [
                    {
                      text: '',
                      time: '2018-11-28T15:13:57.492Z',
                      authorString: 'DUMMY'
                    }
                  ],
                  focus: {
                    reference:
                      'Composition/df3fb104-4c2c-486f-97b3-edbeabcd4422'
                  },
                  identifier: [
                    {
                      system: 'http://opencrvs.org/specs/id/birth-tracking-id',
                      value: 'B1mW7jA'
                    }
                  ],
                  businessStatus: {
                    coding: [
                      {
                        system: 'http://opencrvs.org/specs/reg-status',
                        code: 'REJECTED'
                      }
                    ]
                  },
                  meta: {
                    lastUpdated: '2018-11-29T10:40:08.913+00:00',
                    versionId: 'aa8c1c4a-4680-497f-81f7-fde357fdb77d'
                  },
                  id: 'ba0412c6-5125-4447-bd32-fb5cf336ddbc'
                }
              }
            ]
          })
        ],
        [
          JSON.stringify({
            resourceType: 'Bundle',
            entry: [
              {
                response: {
                  location:
                    'Task/ba0412c6-5125-4447-bd32-fb5cf336ddbc/_history/ba0412c6-5125-4447-bd32-fb5cf336ddbc'
                }
              }
            ]
          })
        ]
      )
      const id = 'df3fb104-4c2c-486f-97b3-edbeabcd4422'
      const reason = 'Misspelling'
      const comment = 'Family name misspelled'
      // @ts-ignore
      const result = await resolvers.Mutation.markBirthAsVoided(
        {},
        { id, reason, comment }
      )
      const postData = JSON.parse(fetch.mock.calls[1][1].body)
      expect(postData.entry[0].resource.note[1].text).toBe(
        'reason=Misspelling&comment=Family name misspelled'
      )
      expect(result).toBe('ba0412c6-5125-4447-bd32-fb5cf336ddbc')
    })
<<<<<<< HEAD
    it('throws an error if fhir responds without a task', async () => {
      fetch.mockResponses(
        [
          JSON.stringify({
            resourceType: 'Bundle',
            id: 'dc4e9b8b-82fa-4868-a6d2-2fb49f795ec1',
            meta: { lastUpdated: '2018-11-29T10:43:30.286+00:00' },
            type: 'searchset',
            total: 1,
            link: [
              {
                relation: 'self',
                url:
                  'http://localhost:3447/fhir/Task?focus=Composition/df3fb104-4c2c-486f-97b3-edbeabcd4422'
              }
            ],
            entry: [
              {
                fullUrl:
                  'http://localhost:3447/fhir/Task/ba0412c6-5125-4447-bd32-fb5cf336ddbc',
                resource: {
                  resourceType: 'Task',
                  status: 'requested',
                  code: {
                    coding: [
=======
    describe('markBirthAsVoided()', () => {
      it('throws an error if fhir responds without a task', async () => {
        fetch.mockResponses(
          [
            JSON.stringify({
              resourceType: 'Bundle',
              id: 'dc4e9b8b-82fa-4868-a6d2-2fb49f795ec1',
              meta: { lastUpdated: '2018-11-29T10:43:30.286+00:00' },
              type: 'searchset',
              total: 1,
              link: [
                {
                  relation: 'self',
                  url:
                    'http://localhost:3447/fhir/Task?focus=Composition/df3fb104-4c2c-486f-97b3-edbeabcd4422'
                }
              ],
              entry: [
                {
                  fullUrl:
                    'http://localhost:3447/fhir/Task/ba0412c6-5125-4447-bd32-fb5cf336ddbc',
                  resource: {
                    resourceType: 'Task',
                    status: 'requested',
                    code: {
                      coding: [
                        {
                          system: 'http://opencrvs.org/specs/types',
                          code: 'BIRTH'
                        }
                      ]
                    },
                    extension: [
                      {
                        url:
                          'http://opencrvs.org/specs/extension/contact-person',
                        valueString: 'MOTHER'
                      },
                      {
                        url: 'http://opencrvs.org/specs/extension/regLastUser',
                        valueReference: 'DUMMY'
                      }
                    ],
                    lastModified: '2018-11-28T15:13:57.492Z',
                    note: [
                      {
                        text: '',
                        time: '2018-11-28T15:13:57.492Z',
                        authorString: 'DUMMY'
                      },
>>>>>>> c39f3dda
                      {
                        system: 'http://opencrvs.org/specs/types',
                        code: 'BIRTH'
                      }
                    ]
                  },
                  extension: [
                    {
                      url: 'http://opencrvs.org/specs/extension/contact-person',
                      valueString: 'MOTHER'
                    },
                    {
                      url: 'http://opencrvs.org/specs/extension/regLastUser',
                      valueString: 'DUMMY'
                    }
                  ],
                  lastModified: '2018-11-28T15:13:57.492Z',
                  note: [
                    {
                      text: '',
                      time: '2018-11-28T15:13:57.492Z',
                      authorString: 'DUMMY'
                    },
                    {
                      text:
                        'reason=Misspelling&comment=CHild name was misspelled',
                      time: 'Thu, 29 Nov 2018 10:37:17 GMT',
                      authorString: 'DUMMY'
                    }
                  ],
                  focus: {
                    reference:
                      'Composition/df3fb104-4c2c-486f-97b3-edbeabcd4422'
                  },
                  identifier: [
                    {
                      system: 'http://opencrvs.org/specs/id/birth-tracking-id',
                      value: 'B1mW7jA'
                    }
                  ],
                  businessStatus: {
                    coding: [
                      {
                        system: 'http://opencrvs.org/specs/reg-status',
                        code: 'REJECTED'
                      }
                    ]
                  },
                  meta: {
                    lastUpdated: '2018-11-29T10:40:08.913+00:00',
                    versionId: 'aa8c1c4a-4680-497f-81f7-fde357fdb77d'
                  },
                  id: 'ba0412c6-5125-4447-bd32-fb5cf336ddbc'
                }
              }
            ]
          })
        ],

        [JSON.stringify({ unexpected: true })]
      )
      const id = 'df3fb104-4c2c-486f-97b3-edbeabcd4422'
      const reason = 'Misspelling'
      const comment = 'Family name misspelled'

      await expect(
        // @ts-ignore
        resolvers.Mutation.markBirthAsVoided({}, { id, reason, comment })
      ).rejects.toThrowError('FHIR did not send a valid response')
    })
  })
  describe('markBirthAsRegistered()', () => {
    it('updates status successfully when only composition id is sent', async () => {
      const compositionID = 'cd168e0b-0817-4880-a67f-35de777460a5'
      fetch.mockResponses(
        [
          JSON.stringify({
            resourceType: 'Bundle',
            id: '0a84365d-1925-40cf-a48b-17fcf3425040',
            meta: {
              lastUpdated: '2018-12-13T03:55:12.629+00:00'
            },
            type: 'searchset',
            total: 1,
            link: [
              {
                relation: 'self',
                url:
                  'http://localhost:3447/fhir/Task?focus=Composition/cd168e0b-0817-4880-a67f-35de777460a5'
              }
            ],
            entry: [
              {
                fullUrl:
                  'http://localhost:3447/fhir/Task/86f72aee-eb58-45c6-b9b2-93f6a344315e',
                resource: {
                  resourceType: 'Task',
                  status: 'requested',
                  code: {
                    coding: [
                      {
                        system: 'http://opencrvs.org/specs/types',
                        code: 'BIRTH'
                      }
                    ]
                  },
                  identifier: [
                    {
                      system: 'http://opencrvs.org/specs/id/paper-form-id',
                      value: '23423'
                    },
                    {
                      system: 'http://opencrvs.org/specs/id/birth-tracking-id',
                      value: 'BlAqHa7'
                    }
                  ],
                  extension: [
                    {
                      url: 'http://opencrvs.org/specs/extension/contact-person',
                      valueString: 'MOTHER'
                    },
                    {
                      url: 'http://opencrvs.org/specs/extension/regLastUser',
                      valueReference:
                        'Practitioner/34562b20-718f-4272-9596-66cb89f2fe7b'
                    },
                    {
                      url:
                        'http://opencrvs.org/specs/extension/regLastLocation',
                      valueReference:
                        'Location/71a2f856-3e6a-4bf7-97bd-145d4ab187fa'
                    }
                  ],
                  lastModified: '2018-12-11T11:55:46.775Z',
                  note: [
                    {
                      text: '',
                      time: '2018-12-11T11:55:46.775Z',
                      authorString:
                        'Practitioner/34562b20-718f-4272-9596-66cb89f2fe7b'
                    }
                  ],
                  focus: {
                    reference:
                      'Composition/cd168e0b-0817-4880-a67f-35de777460a5'
                  },
                  businessStatus: {
                    coding: [
                      {
                        system: 'http://opencrvs.org/specs/reg-status',
                        code: 'DECLARED'
                      }
                    ]
                  },
                  meta: {
                    lastUpdated: '2018-12-11T12:29:48.862+00:00',
                    versionId: '6086dbf7-3772-463a-a920-4694ccb70152'
                  },
                  id: '86f72aee-eb58-45c6-b9b2-93f6a344315e'
                }
              }
            ]
          })
        ],
        [
          JSON.stringify({
            resourceType: 'Bundle',
            entry: [
              {
                response: { location: 'Task/12423/_history/1' }
              }
            ]
          })
        ],
        [
          JSON.stringify({
            resourceType: 'Task',
            status: 'requested',
            code: {
              coding: [
                {
                  system: 'http://opencrvs.org/specs/types',
                  code: 'BIRTH'
                }
              ]
            },
            identifier: [
              {
                system: 'http://opencrvs.org/specs/id/paper-form-id',
                value: '23423'
              },
              {
                system: 'http://opencrvs.org/specs/id/birth-tracking-id',
                value: 'BlAqHa7'
              },
              {
                system:
                  'http://opencrvs.org/specs/id/birth-registration-number',
                value: '2018333417123456786'
              }
            ],
            extension: [
              {
                url: 'http://opencrvs.org/specs/extension/contact-person',
                valueString: 'MOTHER'
              },
              {
                url: 'http://opencrvs.org/specs/extension/regLastUser',
                valueString: 'Practitioner/34562b20-718f-4272-9596-66cb89f2fe7b'
              },
              {
                url: 'http://opencrvs.org/specs/extension/regLastLocation',
                valueString: 'Location/71a2f856-3e6a-4bf7-97bd-145d4ab187fa'
              }
            ],
            lastModified: '2018-12-11T11:55:46.775Z',
            note: [
              {
                text: '',
                time: '2018-12-11T11:55:46.775Z',
                authorString:
                  'Practitioner/34562b20-718f-4272-9596-66cb89f2fe7b'
              }
            ],
            focus: {
              reference: 'Composition/cd168e0b-0817-4880-a67f-35de777460a5'
            },
            businessStatus: {
              coding: [
                {
                  system: 'http://opencrvs.org/specs/reg-status',
                  code: 'DECLARED'
                }
              ]
            },
            meta: {
              lastUpdated: '2018-12-11T12:29:48.862+00:00',
              versionId: '6086dbf7-3772-463a-a920-4694ccb70152'
            },
            id: '86f72aee-eb58-45c6-b9b2-93f6a344315e'
          })
        ]
      )
      const result = await resolvers.Mutation.markBirthAsRegistered(
        {},
        { id: compositionID }
      )

      expect(result).toBeDefined()
      expect(result).toBe('2018333417123456786')
      expect(fetch).toHaveBeenCalledWith(
        expect.any(String),
        expect.objectContaining({ method: 'POST' })
      )
    })
    it('throws error if no task entry found given id', async () => {
      const compositionID = 'cd168e0b-0817-4880-a67f-35de777460a5'
      fetch.mockResponseOnce(
        JSON.stringify({
          resourceType: 'Bundle',
          id: 'd2ca298f-662f-4086-a8c5-697517a2b5a3',
          meta: {
            lastUpdated: '2018-12-13T04:02:42.003+00:00'
          },
          type: 'searchset',
          total: 0,
          link: [
            {
              relation: 'self',
              url:
                'http://localhost:3447/fhir/Task?focus=Composition/cd168e0b-0817-4880-a67f-35de777460a5s'
            }
          ],
          entry: []
        })
      )
      expect(
        resolvers.Mutation.markBirthAsRegistered({}, { id: compositionID })
      ).rejects.toThrowError('Task does not exist')
    })
<<<<<<< HEAD
=======
    it('throws an error when the workflow request returns an error code', async () => {
      const compositionID = 'cd168e0b-0817-4880-a67f-35de777460a5'
      fetch.mockResponseOnce(
        JSON.stringify({
          resourceType: 'Bundle',
          id: '0a84365d-1925-40cf-a48b-17fcf3425040',
          meta: {
            lastUpdated: '2018-12-13T03:55:12.629+00:00'
          },
          type: 'searchset',
          total: 1,
          link: [
            {
              relation: 'self',
              url:
                'http://localhost:3447/fhir/Task?focus=Composition/cd168e0b-0817-4880-a67f-35de777460a5'
            }
          ],
          entry: [
            {
              fullUrl:
                'http://localhost:3447/fhir/Task/86f72aee-eb58-45c6-b9b2-93f6a344315e',
              resource: {
                resourceType: 'Task',
                status: 'requested',
                code: {
                  coding: [
                    {
                      system: 'http://opencrvs.org/specs/types',
                      code: 'BIRTH'
                    }
                  ]
                },
                identifier: [
                  {
                    system: 'http://opencrvs.org/specs/id/paper-form-id',
                    value: '23423'
                  },
                  {
                    system: 'http://opencrvs.org/specs/id/birth-tracking-id',
                    value: 'BlAqHa7'
                  }
                ],
                extension: [
                  {
                    url: 'http://opencrvs.org/specs/extension/contact-person',
                    valueString: 'MOTHER'
                  },
                  {
                    url: 'http://opencrvs.org/specs/extension/regLastUser',
                    valueReference:
                      'Practitioner/34562b20-718f-4272-9596-66cb89f2fe7b'
                  },
                  {
                    url: 'http://opencrvs.org/specs/extension/regLastLocation',
                    valueReference:
                      'Location/71a2f856-3e6a-4bf7-97bd-145d4ab187fa'
                  }
                ],
                lastModified: '2018-12-11T11:55:46.775Z',
                note: [
                  {
                    text: '',
                    time: '2018-12-11T11:55:46.775Z',
                    authorString:
                      'Practitioner/34562b20-718f-4272-9596-66cb89f2fe7b'
                  }
                ],
                focus: {
                  reference: 'Composition/cd168e0b-0817-4880-a67f-35de777460a5'
                },
                businessStatus: {
                  coding: [
                    {
                      system: 'http://opencrvs.org/specs/reg-status',
                      code: 'DECLARED'
                    }
                  ]
                },
                meta: {
                  lastUpdated: '2018-12-11T12:29:48.862+00:00',
                  versionId: '6086dbf7-3772-463a-a920-4694ccb70152'
                },
                id: '86f72aee-eb58-45c6-b9b2-93f6a344315e'
              }
            }
          ]
        })
      )
      fetch.mockResponseOnce('Boom!', { status: 401 })
      await expect(
        // @ts-ignore
        resolvers.Mutation.markBirthAsRegistered({}, { id: compositionID })
      ).rejects.toThrowError(
        'Workflow post to /markBirthAsRegistered failed with [401] body: Boom!'
      )
    })
>>>>>>> c39f3dda
    it('throws error if workflow doesnot send BirthRegistrationNumber as response', async () => {
      const compositionID = 'cd168e0b-0817-4880-a67f-35de777460a5'
      fetch.mockResponses(
        [
          JSON.stringify({
            resourceType: 'Bundle',
            id: 'd2ca298f-662f-4086-a8c5-697517a2b5a3',
            meta: {
              lastUpdated: '2018-12-13T04:02:42.003+00:00'
            },
            type: 'searchset',
            total: 0,
            link: [
              {
                relation: 'self',
                url:
                  'http://localhost:3447/fhir/Task?focus=Composition/cd168e0b-0817-4880-a67f-35de777460a5s'
              }
            ],
            entry: [
              {
                fullUrl:
                  'http://localhost:3447/fhir/Task/86f72aee-eb58-45c6-b9b2-93f6a344315e',
                resource: {
                  resourceType: 'Task',
                  status: 'requested',
                  code: {
                    coding: [
                      {
                        system: 'http://opencrvs.org/specs/types',
                        code: 'BIRTH'
                      }
                    ]
                  },
                  identifier: [
                    {
                      system: 'http://opencrvs.org/specs/id/paper-form-id',
                      value: '23423'
                    },
                    {
                      system: 'http://opencrvs.org/specs/id/birth-tracking-id',
                      value: 'BlAqHa7'
                    }
                  ],
                  extension: [
                    {
                      url: 'http://opencrvs.org/specs/extension/contact-person',
                      valueString: 'MOTHER'
                    },
                    {
                      url: 'http://opencrvs.org/specs/extension/regLastUser',
                      valueReference:
                        'Practitioner/34562b20-718f-4272-9596-66cb89f2fe7b'
                    },
                    {
                      url:
                        'http://opencrvs.org/specs/extension/regLastLocation',
                      valueReference:
                        'Location/71a2f856-3e6a-4bf7-97bd-145d4ab187fa'
                    }
                  ],
                  lastModified: '2018-12-11T11:55:46.775Z',
                  note: [
                    {
                      text: '',
                      time: '2018-12-11T11:55:46.775Z',
                      authorString:
                        'Practitioner/34562b20-718f-4272-9596-66cb89f2fe7b'
                    }
                  ],
                  focus: {
                    reference:
                      'Composition/cd168e0b-0817-4880-a67f-35de777460a5'
                  },
                  businessStatus: {
                    coding: [
                      {
                        system: 'http://opencrvs.org/specs/reg-status',
                        code: 'DECLARED'
                      }
                    ]
                  },
                  meta: {
                    lastUpdated: '2018-12-11T12:29:48.862+00:00',
                    versionId: '6086dbf7-3772-463a-a920-4694ccb70152'
                  },
                  id: '86f72aee-eb58-45c6-b9b2-93f6a344315e'
                }
              }
            ]
          })
        ],
        [JSON.stringify({ SomethingDifferent: '2018333417123456786' })]
      )
      expect(
        resolvers.Mutation.markBirthAsRegistered({}, { id: compositionID })
      ).rejects.toThrowError('Workflow response did not send a valid response')
    })
  })
  describe('updateBirthRegistration()', () => {
    const details = {
      child: {
        name: [{ use: 'en', firstNames: 'অনিক', familyName: 'হক' }]
      },
      mother: {
        name: [{ use: 'en', firstNames: 'তাহসিনা', familyName: 'হক' }],
        telecom: [{ system: 'phone', value: '+8801622688231' }]
      },
      registration: { contact: 'MOTHER' }
    }
    it('posts a fhir bundle', async () => {
      fetch.mockResponseOnce(
        JSON.stringify({
          resourceType: 'Bundle',
          entry: [
            {
              response: { location: 'Patient/12423/_history/1' }
            }
          ]
        })
      )
      // @ts-ignore
      const result = await resolvers.Mutation.updateBirthRegistration(
        {},
        { details }
      )

      expect(result).toBeDefined()
      expect(result).toBe('1')
      expect(fetch).toHaveBeenCalledWith(
        expect.any(String),
        expect.objectContaining({ method: 'POST' })
      )
    })

    it("throws an error when the response isn't what we expect", async () => {
      fetch.mockResponseOnce(JSON.stringify({ unexpected: true }))
      await expect(
        // @ts-ignore
        resolvers.Mutation.updateBirthRegistration({}, { details })
      ).rejects.toThrowError('FHIR did not send a valid response')
    })
  })
})<|MERGE_RESOLUTION|>--- conflicted
+++ resolved
@@ -254,7 +254,7 @@
       )
       expect(result).toBe('ba0412c6-5125-4447-bd32-fb5cf336ddbc')
     })
-<<<<<<< HEAD
+
     it('throws an error if fhir responds without a task', async () => {
       fetch.mockResponses(
         [
@@ -280,58 +280,6 @@
                   status: 'requested',
                   code: {
                     coding: [
-=======
-    describe('markBirthAsVoided()', () => {
-      it('throws an error if fhir responds without a task', async () => {
-        fetch.mockResponses(
-          [
-            JSON.stringify({
-              resourceType: 'Bundle',
-              id: 'dc4e9b8b-82fa-4868-a6d2-2fb49f795ec1',
-              meta: { lastUpdated: '2018-11-29T10:43:30.286+00:00' },
-              type: 'searchset',
-              total: 1,
-              link: [
-                {
-                  relation: 'self',
-                  url:
-                    'http://localhost:3447/fhir/Task?focus=Composition/df3fb104-4c2c-486f-97b3-edbeabcd4422'
-                }
-              ],
-              entry: [
-                {
-                  fullUrl:
-                    'http://localhost:3447/fhir/Task/ba0412c6-5125-4447-bd32-fb5cf336ddbc',
-                  resource: {
-                    resourceType: 'Task',
-                    status: 'requested',
-                    code: {
-                      coding: [
-                        {
-                          system: 'http://opencrvs.org/specs/types',
-                          code: 'BIRTH'
-                        }
-                      ]
-                    },
-                    extension: [
-                      {
-                        url:
-                          'http://opencrvs.org/specs/extension/contact-person',
-                        valueString: 'MOTHER'
-                      },
-                      {
-                        url: 'http://opencrvs.org/specs/extension/regLastUser',
-                        valueReference: 'DUMMY'
-                      }
-                    ],
-                    lastModified: '2018-11-28T15:13:57.492Z',
-                    note: [
-                      {
-                        text: '',
-                        time: '2018-11-28T15:13:57.492Z',
-                        authorString: 'DUMMY'
-                      },
->>>>>>> c39f3dda
                       {
                         system: 'http://opencrvs.org/specs/types',
                         code: 'BIRTH'
@@ -345,7 +293,7 @@
                     },
                     {
                       url: 'http://opencrvs.org/specs/extension/regLastUser',
-                      valueString: 'DUMMY'
+                      valueReference: 'DUMMY'
                     }
                   ],
                   lastModified: '2018-11-28T15:13:57.492Z',
@@ -612,106 +560,6 @@
         resolvers.Mutation.markBirthAsRegistered({}, { id: compositionID })
       ).rejects.toThrowError('Task does not exist')
     })
-<<<<<<< HEAD
-=======
-    it('throws an error when the workflow request returns an error code', async () => {
-      const compositionID = 'cd168e0b-0817-4880-a67f-35de777460a5'
-      fetch.mockResponseOnce(
-        JSON.stringify({
-          resourceType: 'Bundle',
-          id: '0a84365d-1925-40cf-a48b-17fcf3425040',
-          meta: {
-            lastUpdated: '2018-12-13T03:55:12.629+00:00'
-          },
-          type: 'searchset',
-          total: 1,
-          link: [
-            {
-              relation: 'self',
-              url:
-                'http://localhost:3447/fhir/Task?focus=Composition/cd168e0b-0817-4880-a67f-35de777460a5'
-            }
-          ],
-          entry: [
-            {
-              fullUrl:
-                'http://localhost:3447/fhir/Task/86f72aee-eb58-45c6-b9b2-93f6a344315e',
-              resource: {
-                resourceType: 'Task',
-                status: 'requested',
-                code: {
-                  coding: [
-                    {
-                      system: 'http://opencrvs.org/specs/types',
-                      code: 'BIRTH'
-                    }
-                  ]
-                },
-                identifier: [
-                  {
-                    system: 'http://opencrvs.org/specs/id/paper-form-id',
-                    value: '23423'
-                  },
-                  {
-                    system: 'http://opencrvs.org/specs/id/birth-tracking-id',
-                    value: 'BlAqHa7'
-                  }
-                ],
-                extension: [
-                  {
-                    url: 'http://opencrvs.org/specs/extension/contact-person',
-                    valueString: 'MOTHER'
-                  },
-                  {
-                    url: 'http://opencrvs.org/specs/extension/regLastUser',
-                    valueReference:
-                      'Practitioner/34562b20-718f-4272-9596-66cb89f2fe7b'
-                  },
-                  {
-                    url: 'http://opencrvs.org/specs/extension/regLastLocation',
-                    valueReference:
-                      'Location/71a2f856-3e6a-4bf7-97bd-145d4ab187fa'
-                  }
-                ],
-                lastModified: '2018-12-11T11:55:46.775Z',
-                note: [
-                  {
-                    text: '',
-                    time: '2018-12-11T11:55:46.775Z',
-                    authorString:
-                      'Practitioner/34562b20-718f-4272-9596-66cb89f2fe7b'
-                  }
-                ],
-                focus: {
-                  reference: 'Composition/cd168e0b-0817-4880-a67f-35de777460a5'
-                },
-                businessStatus: {
-                  coding: [
-                    {
-                      system: 'http://opencrvs.org/specs/reg-status',
-                      code: 'DECLARED'
-                    }
-                  ]
-                },
-                meta: {
-                  lastUpdated: '2018-12-11T12:29:48.862+00:00',
-                  versionId: '6086dbf7-3772-463a-a920-4694ccb70152'
-                },
-                id: '86f72aee-eb58-45c6-b9b2-93f6a344315e'
-              }
-            }
-          ]
-        })
-      )
-      fetch.mockResponseOnce('Boom!', { status: 401 })
-      await expect(
-        // @ts-ignore
-        resolvers.Mutation.markBirthAsRegistered({}, { id: compositionID })
-      ).rejects.toThrowError(
-        'Workflow post to /markBirthAsRegistered failed with [401] body: Boom!'
-      )
-    })
->>>>>>> c39f3dda
     it('throws error if workflow doesnot send BirthRegistrationNumber as response', async () => {
       const compositionID = 'cd168e0b-0817-4880-a67f-35de777460a5'
       fetch.mockResponses(
@@ -808,7 +656,7 @@
       )
       expect(
         resolvers.Mutation.markBirthAsRegistered({}, { id: compositionID })
-      ).rejects.toThrowError('Workflow response did not send a valid response')
+      ).rejects.toThrowError('FHIR did not send a valid response')
     })
   })
   describe('updateBirthRegistration()', () => {
