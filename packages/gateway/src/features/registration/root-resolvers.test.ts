/*
 * This Source Code Form is subject to the terms of the Mozilla Public
 * License, v. 2.0. If a copy of the MPL was not distributed with this
 * file, You can obtain one at https://mozilla.org/MPL/2.0/.
 *
 * OpenCRVS is also distributed under the terms of the Civil Registration
 * & Healthcare Disclaimer located at http://opencrvs.org/license.
 *
 * Copyright (C) The OpenCRVS Authors. OpenCRVS and the OpenCRVS
 * graphic logo are (registered/a) trademark(s) of Plan International.
 */
import {
  resolvers,
  lookForDuplicate
} from '@gateway/features/registration/root-resolvers'
import {
  DOWNLOADED_EXTENSION_URL,
  REINSTATED_EXTENSION_URL
} from '@gateway/features/fhir/constants'
import * as jwt from 'jsonwebtoken'
import { readFileSync } from 'fs'
import * as fetchAny from 'jest-fetch-mock'
import { cloneDeep } from 'lodash'
import { getStatusFromTask, findExtension } from '@gateway/features/fhir/utils'
import { UserInputError } from 'apollo-server-hapi'
const fetch = fetchAny as any

const registerCertifyToken = jwt.sign(
  { scope: ['register', 'certify'] },
  readFileSync('../auth/test/cert.key'),
  {
    algorithm: 'RS256',
    issuer: 'opencrvs:auth-service',
    audience: 'opencrvs:gateway-user'
  }
)

const validateToken = jwt.sign(
  { scope: ['validate'] },
  readFileSync('../auth/test/cert.key'),
  {
    algorithm: 'RS256',
    issuer: 'opencrvs:auth-service',
    audience: 'opencrvs:gateway-user'
  }
)

const declareToken = jwt.sign(
  { scope: ['declare'] },
  readFileSync('../auth/test/cert.key'),
  {
    algorithm: 'RS256',
    issuer: 'opencrvs:auth-service',
    audience: 'opencrvs:gateway-user'
  }
)

const certifyToken = jwt.sign(
  { scope: ['certify'] },
  readFileSync('../auth/test/cert.key'),
  {
    algorithm: 'RS256',
    issuer: 'opencrvs:auth-service',
    audience: 'opencrvs:gateway-user'
  }
)

const sysAdminToken = jwt.sign(
  { scope: ['sysadmin'] },
  readFileSync('../auth/test/cert.key'),
  {
    algorithm: 'RS256',
    issuer: 'opencrvs:auth-service',
    audience: 'opencrvs:gateway-user'
  }
)

const authHeaderRegCert = {
  Authorization: `Bearer ${registerCertifyToken}`
}

const authHeaderValidate = {
  Authorization: `Bearer ${validateToken}`
}

const authHeaderCertify = {
  Authorization: `Bearer ${certifyToken}`
}

const authHeaderNotRegCert = {
  Authorization: `Bearer ${declareToken}`
}

const authHeaderSysAdmin = {
  Authorization: `Bearer ${sysAdminToken}`
}

const authHeaderNotSysAdmin = {
  Authorization: `Bearer ${declareToken}`
}

const mockTaskBundle = {
  resourceType: 'Bundle',
  id: 'dc4e9b8b-82fa-4868-a6d2-2fb49f795ec1',
  meta: { lastUpdated: '2018-11-29T10:43:30.286+00:00' },
  type: 'searchset',
  total: 1,
  link: [
    {
      relation: 'self',
      url: 'http://localhost:3447/fhir/Task?focus=Composition/df3fb104-4c2c-486f-97b3-edbeabcd4422'
    }
  ],
  entry: [
    {
      fullUrl:
        'http://localhost:3447/fhir/Task/ba0412c6-5125-4447-bd32-fb5cf336ddbc',
      resource: {
        resourceType: 'Task',
        status: 'requested',
        code: {
          coding: [
            {
              system: 'http://opencrvs.org/specs/types',
              code: 'BIRTH'
            }
          ]
        },
        extension: [
          {
            url: 'http://opencrvs.org/specs/extension/contact-person',
            valueString: 'MOTHER'
          },
          {
            url: 'http://opencrvs.org/specs/extension/regLastUser',
            valueReference: { reference: 'DUMMY' }
          }
        ],
        lastModified: '2018-11-28T15:13:57.492Z',
        note: [
          {
            text: '',
            time: '2018-11-28T15:13:57.492Z',
            authorString: 'DUMMY'
          }
        ],
        focus: {
          reference: 'Composition/df3fb104-4c2c-486f-97b3-edbeabcd4422'
        },
        identifier: [
          {
            system: 'http://opencrvs.org/specs/id/birth-tracking-id',
            value: 'B1mW7jA'
          }
        ],
        businessStatus: {
          coding: [
            {
              system: 'http://opencrvs.org/specs/reg-status',
              code: 'DECLARED'
            }
          ]
        },
        meta: {
          lastUpdated: '2018-11-29T10:40:08.913+00:00',
          versionId: 'aa8c1c4a-4680-497f-81f7-fde357fdb77d'
        },
        id: 'ba0412c6-5125-4447-bd32-fb5cf336ddbc'
      }
    }
  ]
}

beforeEach(() => {
  fetch.resetMocks()
})

describe('Registration root resolvers', () => {
  describe('searchBirthRegistrations()', () => {
    it('throws an error if the user does not have sysadmin scope', async () => {
      return expect(
        resolvers.Query.searchBirthRegistrations(
          {},
          {
            fromDate: new Date('05 October 2011 14:48 UTC'),
            toDate: new Date('05 October 2012 14:48 UTC')
          },
          authHeaderNotSysAdmin
        )
      ).rejects.toThrowError('User does not have a sysadmin scope')
    })

    it('returns an array of compositions', async () => {
      fetch.mockResponseOnce(
        JSON.stringify({
          entry: [
            {
              resource: {
                id: '0411ff3d-78a4-4348-8eb7-b023a0ee6dce',
                type: {
                  coding: [
                    {
                      code: 'birth-declaration'
                    }
                  ]
                }
              }
            }
          ]
        })
      )

      const compositions = await resolvers.Query.searchBirthRegistrations(
        {},
        {
          fromDate: new Date('05 October 2011 14:48 UTC'),
          toDate: new Date('05 October 2012 14:48 UTC')
        },
        authHeaderSysAdmin
      )

      expect(compositions[0].id).toBe('0411ff3d-78a4-4348-8eb7-b023a0ee6dce')
    })
  })

  describe('searchDeathRegistrations()', () => {
    it('throws an error if the user does not have sysadmin scope', async () => {
      return expect(
        resolvers.Query.searchDeathRegistrations(
          {},
          {
            fromDate: new Date('05 October 2011 14:48 UTC'),
            toDate: new Date('05 October 2012 14:48 UTC')
          },
          authHeaderNotSysAdmin
        )
      ).rejects.toThrowError('User does not have a sysadmin scope')
    })

    it('returns an array of compositions', async () => {
      fetch.mockResponseOnce(
        JSON.stringify({
          entry: [
            {
              resource: {
                id: '0411ff3d-78a4-4348-8eb7-b023a0ee6dce',
                type: {
                  coding: [
                    {
                      code: 'death-declaration'
                    }
                  ]
                }
              }
            }
          ]
        })
      )

      const compositions = await resolvers.Query.searchDeathRegistrations(
        {},
        {
          fromDate: new Date('05 October 2011 14:48 UTC'),
          toDate: new Date('05 October 2012 14:48 UTC')
        },
        authHeaderSysAdmin
      )

      expect(compositions[0].id).toBe('0411ff3d-78a4-4348-8eb7-b023a0ee6dce')
    })
  })

  describe('fetchBirthRegistration()', () => {
    it('returns object of composition result', async () => {
      const mockTaskOfComposition = JSON.stringify({
        id: '0411ff3d-78a4-4348-8eb7-b023a0ee6dce',
        entry: [
          {
            fullUrl:
              'http://localhost:3447/fhir/Task/10b082d6-e152-4391-b1ef-d88586b049b8/_history/80c56eba-9dc1-4d03-aebe-118a7390c8c0',
            resource: {
              resourceType: 'Task',
              status: 'requested',
              code: {
                coding: [
                  {
                    system: 'http://opencrvs.org/specs/types',
                    code: 'BIRTH'
                  }
                ]
              },
              focus: {
                reference: 'Composition/0411ff3d-78a4-4348-8eb7-b023a0ee6dce'
              },
              identifier: [
                {
                  system: 'http://opencrvs.org/specs/id/draft-id',
                  value: '0b760582-9f9b-4793-a8e3-1022c91c4052'
                },
                {
                  system: 'http://opencrvs.org/specs/id/birth-tracking-id',
                  value: 'BIU2VLU'
                }
              ],
              extension: [
                {
                  url: 'http://opencrvs.org/specs/extension/contact-person',
                  valueString: 'MOTHER'
                },
                {
                  url: 'http://opencrvs.org/specs/extension/contact-person-phone-number',
                  valueString: '+260725632525'
                },
                {
                  url: 'http://opencrvs.org/specs/extension/regLastUser',
                  valueReference: {
                    reference:
                      'Practitioner/aa5fe4e2-9a89-4ab8-b4f1-2cd4471a7e2c'
                  }
                },
                {
                  url: 'http://opencrvs.org/specs/extension/regLastLocation',
                  valueReference: {
                    reference: 'Location/0fc529b4-4099-4b71-a26d-e367652b6921'
                  }
                },
                {
                  url: 'http://opencrvs.org/specs/extension/regLastOffice',
                  valueReference: {
                    reference: 'Location/497449a0-4f38-426f-b183-93bebfae9b8b'
                  }
                },
                {
                  url: DOWNLOADED_EXTENSION_URL,
                  valueString: 'DECLARED'
                }
              ],
              lastModified: '2022-02-16T13:07:22.445Z',
              businessStatus: {
                coding: [
                  {
                    system: 'http://opencrvs.org/specs/reg-status',
                    code: 'DECLARED'
                  }
                ]
              },
              meta: {
                lastUpdated: '2022-02-22T06:55:13.928+00:00',
                versionId: '80c56eba-9dc1-4d03-aebe-118a7390c8c0'
              },
              id: '10b082d6-e152-4391-b1ef-d88586b049b8'
            }
          }
        ]
      })
      const mockPost = JSON.stringify({
        id: '0411ff3d-78a4-4348-8eb7-b023a0ee6dce'
      })
      fetch.mockResponses([mockTaskOfComposition], [mockPost], [mockPost])
      const composition = await resolvers.Query.fetchBirthRegistration(
        {},
        { id: '0411ff3d-78a4-4348-8eb7-b023a0ee6dce' },
        authHeaderRegCert
      )
      expect(composition).toBeDefined()
      expect(composition.id).toBe('0411ff3d-78a4-4348-8eb7-b023a0ee6dce')
    })

    it('throws error if user does not have register or validate scope', async () => {
      await expect(
        resolvers.Query.fetchBirthRegistration(
          {},
          { id: '0411ff3d-78a4-4348-8eb7-b023a0ee6dce' },
          authHeaderCertify
        )
      ).rejects.toThrowError('User does not have a register or validate scope')
    })
  })
  describe('fetchDeathRegistration()', () => {
    it('returns object of composition result', async () => {
      const mockTaskOfComposition = JSON.stringify({
        id: '0411ff3d-78a4-4348-8eb7-b023a0ee6dce',
        entry: [
          {
            fullUrl:
              'http://localhost:3447/fhir/Task/10b082d6-e152-4391-b1ef-d88586b049b8/_history/80c56eba-9dc1-4d03-aebe-118a7390c8c0',
            resource: {
              resourceType: 'Task',
              status: 'requested',
              code: {
                coding: [
                  {
                    system: 'http://opencrvs.org/specs/types',
                    code: 'BIRTH'
                  }
                ]
              },
              focus: {
                reference: 'Composition/0411ff3d-78a4-4348-8eb7-b023a0ee6dce'
              },
              identifier: [
                {
                  system: 'http://opencrvs.org/specs/id/draft-id',
                  value: '0b760582-9f9b-4793-a8e3-1022c91c4052'
                },
                {
                  system: 'http://opencrvs.org/specs/id/birth-tracking-id',
                  value: 'BIU2VLU'
                }
              ],
              extension: [
                {
                  url: 'http://opencrvs.org/specs/extension/contact-person',
                  valueString: 'MOTHER'
                },
                {
                  url: 'http://opencrvs.org/specs/extension/contact-person-phone-number',
                  valueString: '+260725632525'
                },
                {
                  url: 'http://opencrvs.org/specs/extension/regLastUser',
                  valueReference: {
                    reference:
                      'Practitioner/aa5fe4e2-9a89-4ab8-b4f1-2cd4471a7e2c'
                  }
                },
                {
                  url: 'http://opencrvs.org/specs/extension/regLastLocation',
                  valueReference: {
                    reference: 'Location/0fc529b4-4099-4b71-a26d-e367652b6921'
                  }
                },
                {
                  url: 'http://opencrvs.org/specs/extension/regLastOffice',
                  valueReference: {
                    reference: 'Location/497449a0-4f38-426f-b183-93bebfae9b8b'
                  }
                },
                {
                  url: DOWNLOADED_EXTENSION_URL,
                  valueString: 'DECLARED'
                }
              ],
              lastModified: '2022-02-16T13:07:22.445Z',
              businessStatus: {
                coding: [
                  {
                    system: 'http://opencrvs.org/specs/reg-status',
                    code: 'DECLARED'
                  }
                ]
              },
              meta: {
                lastUpdated: '2022-02-22T06:55:13.928+00:00',
                versionId: '80c56eba-9dc1-4d03-aebe-118a7390c8c0'
              },
              id: '10b082d6-e152-4391-b1ef-d88586b049b8'
            }
          }
        ]
      })
      const mockPost = JSON.stringify({
        id: '0411ff3d-78a4-4348-8eb7-b023a0ee6dce'
      })
      fetch.mockResponses([mockTaskOfComposition], [mockPost], [mockPost])
      // @ts-ignore
      const composition = await resolvers.Query.fetchDeathRegistration(
        {},
        { id: '0411ff3d-78a4-4348-8eb7-b023a0ee6dce' },
        authHeaderRegCert
      )
      expect(composition).toBeDefined()
      expect(composition.id).toBe('0411ff3d-78a4-4348-8eb7-b023a0ee6dce')
    })

    it('throws error if user does not have register or validate scope', async () => {
      await expect(
        resolvers.Query.fetchDeathRegistration(
          {},
          { id: '0411ff3d-78a4-4348-8eb7-b023a0ee6dce' },
          authHeaderCertify
        )
      ).rejects.toThrowError('User does not have a register or validate scope')
    })
  })
  describe('fetchRegistration()', () => {
    it('returns object of composition result', async () => {
      fetch.mockResponseOnce(
        JSON.stringify({
          id: '0411ff3d-78a4-4348-8eb7-b023a0ee6dce'
        })
      )
      const composition = await resolvers.Query.fetchRegistration(
        {},
        { id: '0411ff3d-78a4-4348-8eb7-b023a0ee6dce' }
      )
      expect(composition).toBeDefined()
      expect(composition.id).toBe('0411ff3d-78a4-4348-8eb7-b023a0ee6dce')
    })
  })
  describe('ducplicate entry', () => {
    const details = {
      child: {
        name: [{ use: 'en', firstNames: 'অনিক', familyName: 'হক' }]
      },
      mother: {
        name: [{ use: 'en', firstNames: 'তাহসিনা', familyName: 'হক' }],
        telecom: [{ system: 'phone', value: '+8801622688231' }]
      },
      father: {
        name: [{ use: 'en', firstNames: 'তাহসিনা', familyName: 'হক' }]
      },
      informant: {
        relationship: 'FATHER'
      },
      registration: {
        contact: 'MOTHER',
        draftId: '9633042c-ca34-4b9f-959b-9d16909fd85c'
      }
    }
    it('checks duplicate draftId', async () => {
      fetch.mockResponses(
        [
          JSON.stringify({
            resourceType: 'Bundle',
            entry: [
              {
                resource: {
                  resourceType: 'Task',

                  focus: {
                    reference:
                      'Composition/80b90ac3-1032-4f98-af64-627d2b7443f3'
                  },
                  id: 'e2324ee0-6e6f-46df-be93-12d4d8df600f'
                }
              }
            ]
          })
        ],
        [
          JSON.stringify({
            id: '1648b1fb-bad4-4b98-b8a3-bd7ceee496b6',
            resourceType: 'Composition',
            identifier: {
              system: 'urn:ietf:rfc:3986',
              value: 'BewpkiM'
            }
          })
        ]
      )

      const result = await resolvers.Mutation.createBirthRegistration(
        {},
        { details }
      )

      expect(result).toBeDefined()
      expect(result).toEqual({
        compositionId: '80b90ac3-1032-4f98-af64-627d2b7443f3',
        trackingId: 'BewpkiM'
      })
    })
    it('checks no task entry with draftId', async () => {
      fetch.mockResponses([JSON.stringify({})])

      const result = await lookForDuplicate(
        '9633042c-ca34-4b9f-959b-9d16909fd85c'
      )

      expect(result).toBeUndefined()
    })
  })
  describe('createDeathRegistration()', () => {
    const details = {
      deceased: {
        name: [{ use: 'bn', firstNames: 'অনিক', familyName: 'হক' }]
      },
      registration: {
        draftId: '9633042c-ca34-4b9f-959b-9d16909fd85c'
      }
    }
    it('posts a fhir bundle', async () => {
      fetch.mockResponses(
        [JSON.stringify({})],
        [
          JSON.stringify({
            resourceType: 'Bundle',
            entry: [
              {
                response: {
                  status: '201',
                  location:
                    '/fhir/Composition/9633042c-ca34-4b9f-959b-9d16909fd85c/_history/ad390bed-c88f-4a3b-b861-31798c88b405'
                }
              }
            ],
            type: 'transaction-response'
          })
        ],
        [
          JSON.stringify({
            id: '1648b1fb-bad4-4b98-b8a3-bd7ceee496b6',
            resourceType: 'Composition',
            identifier: {
              system: 'urn:ietf:rfc:3986',
              value: 'DewpkiM'
            }
          })
        ]
      )
      const result = await resolvers.Mutation.createDeathRegistration(
        {},
        { details }
      )

      expect(result).toBeDefined()
      expect(result).toEqual({
        compositionId: '9633042c-ca34-4b9f-959b-9d16909fd85c',
        trackingId: 'DewpkiM'
      })
      expect(result.trackingId.length).toBe(7)
      expect(result.trackingId).toMatch(/^D/)
      expect(fetch).toHaveBeenCalledWith(
        expect.any(String),
        expect.objectContaining({ method: 'POST' })
      )
    })
    it('posts a fhir bundle as registrar', async () => {
      const token = jwt.sign(
        { scope: ['register'] },
        readFileSync('../auth/test/cert.key'),
        {
          algorithm: 'RS256',
          issuer: 'opencrvs:auth-service',
          audience: 'opencrvs:gateway-user'
        }
      )
      fetch.mockResponses(
        [
          JSON.stringify({
            resourceType: 'Bundle',
            entry: [
              {
                resource: {
                  resourceType: 'Task',

                  focus: {
                    reference:
                      'Composition/9633042c-ca34-4b9f-959b-9d16909fd85c'
                  },
                  id: 'e2324ee0-6e6f-46df-be93-12d4d8df600f'
                }
              }
            ]
          })
        ],
        [
          JSON.stringify({
            resourceType: 'Bundle',
            entry: [
              {
                fullUrl:
                  'http://localhost:3447/fhir/Task/ba0412c6-5125-4447-bd32-fb5cf336ddbc',
                resource: {
                  resourceType: 'Task',
                  status: 'requested',
                  code: {
                    coding: [
                      {
                        system: 'http://opencrvs.org/specs/types',
                        code: 'DEATH'
                      }
                    ]
                  },
                  extension: [
                    {
                      url: 'http://opencrvs.org/specs/extension/regLastUser',
                      valueReference: { reference: 'DUMMY' }
                    }
                  ],
                  lastModified: '2018-11-28T15:13:57.492Z',
                  note: [
                    {
                      text: '',
                      time: '2018-11-28T15:13:57.492Z',
                      authorString: 'DUMMY'
                    }
                  ],
                  focus: {
                    reference:
                      'Composition/df3fb104-4c2c-486f-97b3-edbeabcd4422'
                  },
                  identifier: [
                    {
                      system: 'http://opencrvs.org/specs/id/death-tracking-id',
                      value: 'D1mW7jA'
                    },
                    {
                      system:
                        'http://opencrvs.org/specs/id/death-registration-number',
                      value: '2019123265B1234569'
                    }
                  ],
                  businessStatus: {
                    coding: [
                      {
                        system: 'http://opencrvs.org/specs/reg-status',
                        code: 'REJECTED'
                      }
                    ]
                  },
                  meta: {
                    lastUpdated: '2018-11-29T10:40:08.913+00:00',
                    versionId: 'aa8c1c4a-4680-497f-81f7-fde357fdb77d'
                  },
                  id: 'ba0412c6-5125-4447-bd32-fb5cf336ddbc'
                }
              }
            ]
          })
        ]
      )
      const result = await resolvers.Mutation.createDeathRegistration(
        {},
        { details },
        {
          Authorization: `Bearer ${token}`
        }
      )

      expect(result).toBeDefined()
      expect(result).toEqual({
        compositionId: '9633042c-ca34-4b9f-959b-9d16909fd85c',
        registrationNumber: '2019123265B1234569'
      })
    })
  })
  describe('createBirthRegistration()', () => {
    const details = {
      child: {
        name: [{ use: 'en', firstNames: 'অনিক', familyName: 'হক' }]
      },
      mother: {
        name: [{ use: 'en', firstNames: 'তাহসিনা', familyName: 'হক' }],
        telecom: [{ system: 'phone', value: '+8801622688231' }]
      },
      father: {
        name: [{ use: 'en', firstNames: 'তাহসিনা', familyName: 'হক' }]
      },
      informant: {
        relationship: 'FATHER'
      },
      registration: { contact: 'MOTHER' }
    }
    it('posts a fhir bundle', async () => {
      fetch.mockResponses(
        [
          JSON.stringify({
            resourceType: 'Bundle',
            entry: [
              {
                response: {
                  status: '201',
                  location:
                    '/fhir/Composition/9633042c-ca34-4b9f-959b-9d16909fd85c/_history/ad390bed-c88f-4a3b-b861-31798c88b405'
                }
              }
            ],
            type: 'transaction-response'
          })
        ],
        [
          JSON.stringify({
            id: '1648b1fb-bad4-4b98-b8a3-bd7ceee496b6',
            resourceType: 'Composition',
            identifier: {
              system: 'urn:ietf:rfc:3986',
              value: 'BewpkiM'
            }
          })
        ]
      )
      const result = await resolvers.Mutation.createBirthRegistration(
        {},
        { details }
      )

      expect(result).toBeDefined()
      expect(result).toEqual({
        compositionId: '9633042c-ca34-4b9f-959b-9d16909fd85c',
        trackingId: 'BewpkiM'
      })
      expect(result.trackingId.length).toBe(7)
      expect(result.trackingId).toMatch(/^B/)
      expect(fetch).toHaveBeenCalledWith(
        expect.any(String),
        expect.objectContaining({ method: 'POST' })
      )
    })

    it('posts a fhir bundle as registrar', async () => {
      const token = jwt.sign(
        { scope: ['register'] },
        readFileSync('../auth/test/cert.key'),
        {
          algorithm: 'RS256',
          issuer: 'opencrvs:auth-service',
          audience: 'opencrvs:gateway-user'
        }
      )
      fetch.mockResponses(
        [
          JSON.stringify({
            resourceType: 'Bundle',
            entry: [
              {
                response: {
                  status: '201',
                  location:
                    '/fhir/Composition/9633042c-ca34-4b9f-959b-9d16909fd85c/_history/ad390bed-c88f-4a3b-b861-31798c88b405'
                }
              }
            ],
            type: 'transaction-response'
          })
        ],
        [
          JSON.stringify({
            resourceType: 'Bundle',
            entry: [
              {
                fullUrl:
                  'http://localhost:3447/fhir/Task/ba0412c6-5125-4447-bd32-fb5cf336ddbc',
                resource: {
                  resourceType: 'Task',
                  status: 'requested',
                  code: {
                    coding: [
                      {
                        system: 'http://opencrvs.org/specs/types',
                        code: 'BIRTH'
                      }
                    ]
                  },
                  extension: [
                    {
                      url: 'http://opencrvs.org/specs/extension/contact-person',
                      valueString: 'MOTHER'
                    },
                    {
                      url: 'http://opencrvs.org/specs/extension/regLastUser',
                      valueReference: { reference: 'DUMMY' }
                    }
                  ],
                  lastModified: '2018-11-28T15:13:57.492Z',
                  note: [
                    {
                      text: '',
                      time: '2018-11-28T15:13:57.492Z',
                      authorString: 'DUMMY'
                    }
                  ],
                  focus: {
                    reference:
                      'Composition/df3fb104-4c2c-486f-97b3-edbeabcd4422'
                  },
                  identifier: [
                    {
                      system: 'http://opencrvs.org/specs/id/birth-tracking-id',
                      value: 'B1mW7jA'
                    },
                    {
                      system:
                        'http://opencrvs.org/specs/id/birth-registration-number',
                      value: '2019123265B1234569'
                    }
                  ],
                  businessStatus: {
                    coding: [
                      {
                        system: 'http://opencrvs.org/specs/reg-status',
                        code: 'REJECTED'
                      }
                    ]
                  },
                  meta: {
                    lastUpdated: '2018-11-29T10:40:08.913+00:00',
                    versionId: 'aa8c1c4a-4680-497f-81f7-fde357fdb77d'
                  },
                  id: 'ba0412c6-5125-4447-bd32-fb5cf336ddbc'
                }
              }
            ]
          })
        ]
      )
      const result = await resolvers.Mutation.createBirthRegistration(
        {},
        { details },
        {
          Authorization: `Bearer ${token}`
        }
      )

      expect(result).toBeDefined()
      expect(result).toEqual({
        compositionId: '9633042c-ca34-4b9f-959b-9d16909fd85c',
        registrationNumber: '2019123265B1234569'
      })
    })

    it('throws an error when invalid composition is returned', async () => {
      fetch.mockResponses(
        [
          JSON.stringify({
            resourceType: 'Bundle',
            entry: [
              {
                response: {
                  status: '201',
                  location:
                    '/fhir/Composition/9633042c-ca34-4b9f-959b-9d16909fd85c/_history/ad390bed-c88f-4a3b-b861-31798c88b405'
                }
              }
            ],
            type: 'transaction-response'
          })
        ],
        [
          JSON.stringify({
            id: '1648b1fb-bad4-4b98-b8a3-bd7ceee496b6',
            resourceType: 'Composition'
          })
        ]
      )
      await expect(
        resolvers.Mutation.createBirthRegistration({}, { details })
      ).rejects.toThrowError(
        'getTrackingId: Invalid composition or composition has no identifier'
      )
    })

    it("throws an error when the response isn't what we expect", async () => {
      fetch.mockResponse(
        [JSON.stringify({})],
        [JSON.stringify({ unexpected: true })]
      )
      await expect(
        resolvers.Mutation.createBirthRegistration({}, { details })
      ).rejects.toThrowError('FHIR did not send a valid response')
    })
  })
  describe('markEventAsVoided()', () => {
    it('updates a task with rejected status, reason and comment', async () => {
      fetch.mockResponses(
        [JSON.stringify(mockTaskBundle)],
        [
          JSON.stringify({
            resourceType: 'Bundle',
            entry: [
              {
                response: {
                  location:
                    'Task/ba0412c6-5125-4447-bd32-fb5cf336ddbc/_history/ba0412c6-5125-4447-bd32-fb5cf336ddbc'
                }
              }
            ]
          })
        ]
      )
      const id = 'df3fb104-4c2c-486f-97b3-edbeabcd4422'
      const reason = 'Misspelling'
      const comment = 'Family name misspelled'
      const result = await resolvers.Mutation.markEventAsVoided(
        {},
        { id, reason, comment },
        authHeaderRegCert
      )
      const postData = JSON.parse(fetch.mock.calls[1][1].body)
      expect(postData.entry[0].resource.reason.text).toBe('Misspelling')
      expect(postData.entry[0].resource.statusReason.text).toBe(
        'Family name misspelled'
      )
      expect(result).toBe('ba0412c6-5125-4447-bd32-fb5cf336ddbc')
    })

    it('throws error if user does not have register or validate scope', async () => {
      const id = 'df3fb104-4c2c-486f-97b3-edbeabcd4422'
      const reason = 'Misspelling'
      const comment = 'Family name misspelled'
      await expect(
        resolvers.Mutation.markEventAsVoided(
          {},
          { id, reason, comment },
          authHeaderNotRegCert
        )
      ).rejects.toThrowError('User does not have a register or validate scope')
    })
  })

  describe('markEventAsArchived()', () => {
    it('updates a task with archived status', async () => {
      fetch.mockResponses(
        [JSON.stringify(mockTaskBundle)],
        [JSON.stringify('ok'), { status: 200 }]
      )
      const id = 'df3fb104-4c2c-486f-97b3-edbeabcd4422'
      const result = await resolvers.Mutation.markEventAsArchived(
        {},
        { id },
        authHeaderRegCert
      )
      const postData = JSON.parse(fetch.mock.calls[1][1].body)
      expect(postData.entry[0].resource.businessStatus.coding[0].code).toBe(
        'ARCHIVED'
      )
      expect(result).toBe('ba0412c6-5125-4447-bd32-fb5cf336ddbc')
    })

    it('throws error if user does not have register or validate scope', async () => {
      const id = 'df3fb104-4c2c-486f-97b3-edbeabcd4422'
      await expect(
        resolvers.Mutation.markEventAsArchived({}, { id }, authHeaderNotRegCert)
      ).rejects.toThrowError('User does not have a register or validate scope')
    })
  })

  describe('markEventAsReinstated()', () => {
    it('updates a task with WAITING_VALIDATION status', async () => {
      const archivedTaskBundle = cloneDeep(mockTaskBundle)
      archivedTaskBundle.entry[0].resource.businessStatus.coding[0].code =
        'ARCHIVED'
      const taskHistoryBundle = cloneDeep(mockTaskBundle)
      taskHistoryBundle.entry.push(mockTaskBundle.entry[0])
      fetch.mockResponses(
        [JSON.stringify(archivedTaskBundle)],
        [JSON.stringify(taskHistoryBundle)],
        [JSON.stringify({})]
      )
      await resolvers.Mutation.markEventAsReinstated(
        {},
        { id: archivedTaskBundle.id },
        authHeaderRegCert
      )
      expect(fetch.mock.calls[0][0]).toContain(archivedTaskBundle.id)
      const task = JSON.parse(fetch.mock.calls[2][1].body).entry[0].resource
      expect(
        findExtension(REINSTATED_EXTENSION_URL, task.extension)
      ).not.toBeUndefined()
      expect(getStatusFromTask(task)).toBe('DECLARED')
    })

    it('throws error if user does not have register or validate scope', async () => {
      const id = 'df3fb104-4c2c-486f-97b3-edbeabcd4422'
      await expect(
        resolvers.Mutation.markEventAsReinstated(
          {},
          { id },
          authHeaderNotRegCert
        )
      ).rejects.toThrowError('User does not have a register or validate scope')
    })
  })

  describe('markBirthAsValidated()', () => {
    it('updates status successfully when composition id and details both are sent', async () => {
      const compositionID = 'cd168e0b-0817-4880-a67f-35de777460a5'
      const compositionDetails = {
        createdAt: '2019-07-23T07:51:31.883Z',
        child: {
          name: [
            { use: 'bn', familyName: 'স্যাম' },
            { use: 'en', familyName: 'Sam' }
          ],
          gender: 'male',
          birthDate: '2010-01-01',
          _fhirID: '672b825e-7a32-423c-9da3-070d704e8e23'
        },
        mother: {
          multipleBirth: 1,
          identifier: [{ type: 'NATIONAL_ID', id: '1212121212121' }],
          nationality: ['BGD'],
          name: [
            { use: 'bn', familyName: 'জুল' },
            { use: 'en', familyName: 'Jul' }
          ],
          maritalStatus: 'MARRIED',
          address: [
            {
              type: 'PRIMARY_ADDRESS',
              line: [
                '',
                '',
                '',
                '',
                '',
                'f8816522-0a1a-49ca-aa4e-a886a9b056ec'
              ],
              country: 'BGD',
              state: 'd2898740-42e4-4680-b5a7-2f0a12a15199',
              district: '68ba789b-0e6c-4528-a400-4422e142e3dd'
            },
            {
              type: 'SECONDARY_ADDRESS',
              line: [
                '',
                '',
                '',
                '',
                '',
                'f8816522-0a1a-49ca-aa4e-a886a9b056ec'
              ],
              country: 'BGD',
              state: 'd2898740-42e4-4680-b5a7-2f0a12a15199',
              district: '68ba789b-0e6c-4528-a400-4422e142e3dd'
            }
          ],
          _fhirID: '276cbe01-c95a-4c07-9e97-cad2ecc07a25'
        },
        registration: {
          contact: 'MOTHER',
          informantType: 'MOTHER',
          contactPhoneNumber: '01712121212',
          _fhirID: '75e734d8-47cf-47b4-9416-fa4c747e1b71',
          trackingId: 'BZ1D4FY',
          status: [{ timestamp: '2019-07-23T07:51:31.906Z' }]
        },
        _fhirIDMap: {
          composition: '20703e32-0e2f-4685-8371-e7448d18de82',
          encounter: '04cd7da2-89b6-4d68-b3c6-b158ce83b0e8',
          observation: {
            birthType: 'c7879d8e-d094-42ed-804a-aeea8aaa7ef8'
          }
        }
      }
      fetch.mockResponses(
        [
          JSON.stringify({
            resourceType: 'Bundle',
            entry: []
          })
        ],
        [
          JSON.stringify({
            resourceType: 'Bundle',
            entry: [
              {
                response: { location: 'Task/12423/_history/1' }
              }
            ]
          })
        ]
      )
      const result = await resolvers.Mutation.markBirthAsValidated(
        {},
        { id: compositionID, details: compositionDetails },
        authHeaderValidate
      )

      expect(result).toBeUndefined()
      expect(fetch).toHaveBeenCalledWith(
        expect.any(String),
        expect.objectContaining({ method: 'POST' })
      )
    })

    it('updates status successfully when only composition id is sent', async () => {
      const compositionID = 'cd168e0b-0817-4880-a67f-35de777460a5'
      fetch.mockResponses(
        [
          JSON.stringify({
            resourceType: 'Bundle',
            id: '0a84365d-1925-40cf-a48b-17fcf3425040',
            meta: {
              lastUpdated: '2018-12-13T03:55:12.629+00:00'
            },
            type: 'searchset',
            total: 1,
            link: [
              {
                relation: 'self',
                url: 'http://localhost:3447/fhir/Task?focus=Composition/cd168e0b-0817-4880-a67f-35de777460a5'
              }
            ],
            entry: [
              {
                fullUrl:
                  'http://localhost:3447/fhir/Task/86f72aee-eb58-45c6-b9b2-93f6a344315e',
                resource: {
                  resourceType: 'Task',
                  status: 'requested',
                  code: {
                    coding: [
                      {
                        system: 'http://opencrvs.org/specs/types',
                        code: 'BIRTH'
                      }
                    ]
                  },
                  identifier: [
                    {
                      system: 'http://opencrvs.org/specs/id/paper-form-id',
                      value: '23423'
                    },
                    {
                      system: 'http://opencrvs.org/specs/id/birth-tracking-id',
                      value: 'BlAqHa7'
                    }
                  ],
                  extension: [
                    {
                      url: 'http://opencrvs.org/specs/extension/contact-person',
                      valueString: 'MOTHER'
                    },
                    {
                      url: 'http://opencrvs.org/specs/extension/regLastUser',
                      valueReference: {
                        reference:
                          'Practitioner/34562b20-718f-4272-9596-66cb89f2fe7b'
                      }
                    },
                    {
                      url: 'http://opencrvs.org/specs/extension/regLastLocation',
                      valueReference: {
                        reference:
                          'Location/71a2f856-3e6a-4bf7-97bd-145d4ab187fa'
                      }
                    },
                    {
                      url: 'http://opencrvs.org/specs/extension/regLastOffice',
                      valueReference: {
                        reference:
                          'Location/71a2f856-3e6a-4bf7-97bd-145d4ab187fa'
                      }
                    }
                  ],
                  lastModified: '2018-12-11T11:55:46.775Z',
                  note: [
                    {
                      text: '',
                      time: '2018-12-11T11:55:46.775Z',
                      authorString:
                        'Practitioner/34562b20-718f-4272-9596-66cb89f2fe7b'
                    }
                  ],
                  focus: {
                    reference:
                      'Composition/cd168e0b-0817-4880-a67f-35de777460a5'
                  },
                  businessStatus: {
                    coding: [
                      {
                        system: 'http://opencrvs.org/specs/reg-status',
                        code: 'DECLARED'
                      }
                    ]
                  },
                  meta: {
                    lastUpdated: '2018-12-11T12:29:48.862+00:00',
                    versionId: '6086dbf7-3772-463a-a920-4694ccb70152'
                  },
                  id: '86f72aee-eb58-45c6-b9b2-93f6a344315e'
                }
              }
            ]
          })
        ],
        [
          JSON.stringify({
            resourceType: 'Bundle',
            entry: [
              {
                response: { location: 'Task/12423/_history/1' }
              }
            ]
          })
        ]
      )
      const result = await resolvers.Mutation.markBirthAsValidated(
        {},
        { id: compositionID },
        authHeaderValidate
      )

      expect(result).toBeUndefined()
      expect(fetch).toHaveBeenCalledWith(
        expect.any(String),
        expect.objectContaining({ method: 'POST' })
      )
    })

    it('throws error if no task entry found by given id', () => {
      const compositionID = 'cd168e0b-0817-4880-a67f-35de777460a5'
      fetch.mockResponseOnce(
        JSON.stringify({
          resourceType: 'Bundle',
          id: 'd2ca298f-662f-4086-a8c5-697517a2b5a3',
          meta: {
            lastUpdated: '2018-12-13T04:02:42.003+00:00'
          },
          type: 'searchset',
          total: 0,
          link: [
            {
              relation: 'self',
              url: 'http://localhost:3447/fhir/Task?focus=Composition/cd168e0b-0817-4880-a67f-35de777460a5s'
            }
          ],
          entry: []
        })
      )
      return expect(
        resolvers.Mutation.markBirthAsValidated(
          {},
          { id: compositionID },
          authHeaderValidate
        )
      ).rejects.toThrowError('Task does not exist')
    })

    it("throws an error when the user doesn't have validate scope", async () => {
      const compositionID = 'cd168e0b-0817-4880-a67f-35de777460a5'
      await expect(
        resolvers.Mutation.markBirthAsValidated(
          {},
          { id: compositionID },
          authHeaderRegCert
        )
      ).rejects.toThrowError('User does not have a validate scope')
    })
  })

  describe('markDeathAsValidated()', () => {
    it('updates status successfully when only composition id and details both are sent', async () => {
      const compositionID = 'cd168e0b-0817-4880-a67f-35de777460a5'
      const compositionDetails = {
        createdAt: '2019-07-23T08:51:50.626Z',
        deceased: {
          identifier: [{ type: 'PASSPORT', id: '111111111' }],
          name: [
            { use: 'bn', familyName: 'টম' },
            { use: 'en', familyName: 'Tom' }
          ],
          nationality: ['BGD'],
          gender: 'male',
          maritalStatus: 'MARRIED',
          birthDate: '1940-01-01',
          address: [
            {
              type: 'PRIMARY_ADDRESS',
              line: [
                '',
                '',
                '',
                '',
                '',
                'f8816522-0a1a-49ca-aa4e-a886a9b056ec'
              ],
              country: 'BGD',
              state: 'd2898740-42e4-4680-b5a7-2f0a12a15199',
              district: '68ba789b-0e6c-4528-a400-4422e142e3dd'
            },
            {
              type: 'SECONDARY_ADDRESS',
              line: [
                '',
                '',
                '',
                '',
                '',
                'f8816522-0a1a-49ca-aa4e-a886a9b056ec'
              ],
              country: 'BGD',
              state: 'd2898740-42e4-4680-b5a7-2f0a12a15199',
              district: '68ba789b-0e6c-4528-a400-4422e142e3dd'
            }
          ],
          _fhirID: 'f4dd0315-9b89-46aa-a52e-68e1cd1f352f',
          deceased: { deceased: true, deathDate: '2010-01-01' }
        },
        informant: {
          individual: {
            identifier: [{ type: 'PASSPORT', id: '222222222' }],
            name: [
              { use: 'bn', familyName: 'জুল' },
              { use: 'en', familyName: 'Jul' }
            ],
            nationality: ['BGD'],
            telecom: [{ system: 'phone', value: '01711111111' }],
            address: [
              {
                type: 'SECONDARY_ADDRESS',
                line: [
                  '',
                  '',
                  '',
                  '',
                  '',
                  'f8816522-0a1a-49ca-aa4e-a886a9b056ec'
                ],
                country: 'BGD',
                state: 'd2898740-42e4-4680-b5a7-2f0a12a15199',
                district: '68ba789b-0e6c-4528-a400-4422e142e3dd'
              },
              {
                type: 'PRIMARY_ADDRESS',
                line: [
                  '',
                  '',
                  '',
                  '',
                  '',
                  'f8816522-0a1a-49ca-aa4e-a886a9b056ec'
                ],
                country: 'BGD',
                state: 'd2898740-42e4-4680-b5a7-2f0a12a15199',
                district: '68ba789b-0e6c-4528-a400-4422e142e3dd'
              }
            ],
            _fhirID: '33960f24-7be1-4db3-beb1-dae5d30a9e53'
          },
          relationship: 'DAUGHTER',
          _fhirID: 'd51db81b-85b8-4670-9004-d7768177b65b'
        },
        mannerOfDeath: 'NATURAL_CAUSES',
        eventLocation: {
          address: {
            type: 'PRIMARY_ADDRESS',
            line: ['', '', '', '', '', 'f8816522-0a1a-49ca-aa4e-a886a9b056ec'],
            country: 'BGD',
            state: 'd2898740-42e4-4680-b5a7-2f0a12a15199',
            district: '68ba789b-0e6c-4528-a400-4422e142e3dd'
          },
          type: 'PRIMARY_ADDRESS',
          partOf: 'Location/f8816522-0a1a-49ca-aa4e-a886a9b056ec'
        },
        registration: {
          _fhirID: 'a8c62d2c-9d04-4b0c-b239-5950aa3839ec',
          trackingId: 'DIH14HS'
        },
        _fhirIDMap: { composition: 'd7e273e7-e4d3-4342-905e-f3514fa2c10a' }
      }
      fetch.mockResponses(
        [
          JSON.stringify({
            resourceType: 'Bundle',
            entry: [
              {
                resource: {
                  identifier: [{ type: 'PASSPORT', id: '111111111' }],
                  name: [
                    { use: 'bn', familyName: 'টম' },
                    { use: 'en', familyName: 'Tom' }
                  ],
                  nationality: ['BGD'],
                  gender: 'male',
                  maritalStatus: 'MARRIED',
                  birthDate: '1940-01-01',
                  address: [
                    {
                      type: 'PRIMARY_ADDRESS',
                      line: [
                        '',
                        '',
                        '',
                        '',
                        '',
                        'f8816522-0a1a-49ca-aa4e-a886a9b056ec'
                      ],
                      country: 'BGD',
                      state: 'd2898740-42e4-4680-b5a7-2f0a12a15199',
                      district: '68ba789b-0e6c-4528-a400-4422e142e3dd'
                    },
                    {
                      type: 'SECONDARY_ADDRESS',
                      line: [
                        '',
                        '',
                        '',
                        '',
                        '',
                        'f8816522-0a1a-49ca-aa4e-a886a9b056ec'
                      ],
                      country: 'BGD',
                      state: 'd2898740-42e4-4680-b5a7-2f0a12a15199',
                      district: '68ba789b-0e6c-4528-a400-4422e142e3dd'
                    }
                  ],
                  id: 'f4dd0315-9b89-46aa-a52e-68e1cd1f352f',
                  deceased: { deceased: true, deathDate: '2010-01-01' }
                }
              }
            ]
          })
        ],
        [
          JSON.stringify({
            resourceType: 'Bundle',
            entry: [
              {
                response: { location: 'Task/12423/_history/1' }
              }
            ]
          })
        ]
      )
      const result = await resolvers.Mutation.markDeathAsValidated(
        {},
        { id: compositionID, details: compositionDetails },
        authHeaderValidate
      )

      expect(result).toBeUndefined()
      expect(fetch).toHaveBeenCalledWith(
        expect.any(String),
        expect.objectContaining({ method: 'POST' })
      )
    })

    it('updates status successfully when only composition id is sent', async () => {
      const compositionID = 'cd168e0b-0817-4880-a67f-35de777460a5'
      fetch.mockResponses(
        [
          JSON.stringify({
            resourceType: 'Bundle',
            id: '0a84365d-1925-40cf-a48b-17fcf3425040',
            meta: {
              lastUpdated: '2018-12-13T03:55:12.629+00:00'
            },
            type: 'searchset',
            total: 1,
            link: [
              {
                relation: 'self',
                url: 'http://localhost:3447/fhir/Task?focus=Composition/cd168e0b-0817-4880-a67f-35de777460a5'
              }
            ],
            entry: [
              {
                fullUrl:
                  'http://localhost:3447/fhir/Task/86f72aee-eb58-45c6-b9b2-93f6a344315e',
                resource: {
                  resourceType: 'Task',
                  status: 'requested',
                  code: {
                    coding: [
                      {
                        system: 'http://opencrvs.org/specs/types',
                        code: 'DEATH'
                      }
                    ]
                  },
                  identifier: [
                    {
                      system: 'http://opencrvs.org/specs/id/death-tracking-id',
                      value: 'DlAqHa7'
                    }
                  ],
                  extension: [
                    {
                      url: 'http://opencrvs.org/specs/extension/regLastUser',
                      valueReference: {
                        reference:
                          'Practitioner/34562b20-718f-4272-9596-66cb89f2fe7b'
                      }
                    },
                    {
                      url: 'http://opencrvs.org/specs/extension/regLastLocation',
                      valueReference: {
                        reference:
                          'Location/71a2f856-3e6a-4bf7-97bd-145d4ab187fa'
                      }
                    },
                    {
                      url: 'http://opencrvs.org/specs/extension/regLastOffice',
                      valueReference: {
                        reference:
                          'Location/71a2f856-3e6a-4bf7-97bd-145d4ab187fa'
                      }
                    }
                  ],
                  lastModified: '2018-12-11T11:55:46.775Z',
                  note: [
                    {
                      text: '',
                      time: '2018-12-11T11:55:46.775Z',
                      authorString:
                        'Practitioner/34562b20-718f-4272-9596-66cb89f2fe7b'
                    }
                  ],
                  focus: {
                    reference:
                      'Composition/cd168e0b-0817-4880-a67f-35de777460a5'
                  },
                  businessStatus: {
                    coding: [
                      {
                        system: 'http://opencrvs.org/specs/reg-status',
                        code: 'DECLARED'
                      }
                    ]
                  },
                  meta: {
                    lastUpdated: '2018-12-11T12:29:48.862+00:00',
                    versionId: '6086dbf7-3772-463a-a920-4694ccb70152'
                  },
                  id: '86f72aee-eb58-45c6-b9b2-93f6a344315e'
                }
              }
            ]
          })
        ],
        [
          JSON.stringify({
            resourceType: 'Bundle',
            entry: [
              {
                response: { location: 'Task/12423/_history/1' }
              }
            ]
          })
        ]
      )
      const result = await resolvers.Mutation.markDeathAsValidated(
        {},
        { id: compositionID },
        authHeaderValidate
      )

      expect(result).toBeUndefined()
      expect(fetch).toHaveBeenCalledWith(
        expect.any(String),
        expect.objectContaining({ method: 'POST' })
      )
    })

    it('throws error if no task entry found by given id', async () => {
      const compositionID = 'cd168e0b-0817-4880-a67f-35de777460a5'
      fetch.mockResponseOnce(
        JSON.stringify({
          resourceType: 'Bundle',
          id: 'd2ca298f-662f-4086-a8c5-697517a2b5a3',
          meta: {
            lastUpdated: '2018-12-13T04:02:42.003+00:00'
          },
          type: 'searchset',
          total: 0,
          link: [
            {
              relation: 'self',
              url: 'http://localhost:3447/fhir/Task?focus=Composition/cd168e0b-0817-4880-a67f-35de777460a5s'
            }
          ],
          entry: []
        })
      )
      return expect(
        resolvers.Mutation.markDeathAsValidated(
          {},
          { id: compositionID },
          authHeaderValidate
        )
      ).rejects.toThrowError('Task does not exist')
    })

    it("throws an error when the user doesn't have validate scope", async () => {
      const compositionID = 'cd168e0b-0817-4880-a67f-35de777460a5'
      await expect(
        resolvers.Mutation.markDeathAsValidated(
          {},
          { id: compositionID },
          authHeaderRegCert
        )
      ).rejects.toThrowError('User does not have a validate scope')
    })
  })

  describe('markBirthAsRegistered()', () => {
    it('updates status successfully when only composition id is sent', async () => {
      const compositionID = 'cd168e0b-0817-4880-a67f-35de777460a5'
      const resultingComposition = {
        identifier: {
          system: 'urn:ietf:rfc:3986',
          value: '097e0133-520c-4645-97d6-acda7d010e05'
        },
        resourceType: 'Composition',
        status: 'preliminary',
        type: {
          coding: [
            {
              system: 'http://opencrvs.org/doc-types',
              code: 'birth-declaration'
            }
          ],
          text: 'Birth Declaration'
        },
        class: {
          coding: [
            {
              system: 'http://opencrvs.org/doc-classes',
              code: 'crvs-document'
            }
          ],
          text: 'CRVS Document'
        },
        title: 'Birth Declaration',
        section: [
          {
            title: 'Birth encounter',
            code: {
              coding: [
                {
                  system: 'http://opencrvs.org/specs/sections',
                  code: 'birth-encounter'
                }
              ],
              text: 'Birth encounter'
            },
            entry: [
              {
                reference: 'Encounter/f81a64c1-bbf4-4ffc-b992-8c6d28804de8'
              }
            ]
          },
          {
            title: 'Child details',
            code: {
              coding: [
                {
                  system: 'http://opencrvs.org/doc-sections',
                  code: 'child-details'
                }
              ],
              text: 'Child details'
            },
            entry: [
              {
                reference: 'Patient/9ee30e57-98c5-46ef-93f9-f3cfe775fb1a'
              }
            ]
          },
          {
            title: "Mother's details",
            code: {
              coding: [
                {
                  system: 'http://opencrvs.org/doc-sections',
                  code: 'mother-details'
                }
              ],
              text: "Mother's details"
            },
            entry: [
              {
                reference: 'Patient/2f2b7f28-a420-41f5-916c-92c4669caba5'
              }
            ]
          }
        ],
        subject: {},
        date: '2019-11-06T07:02:01.382Z',
        author: [],
        id: '3a68141b-0382-4362-89b0-2fa2610b48f6',
        meta: {
          lastUpdated: '2019-11-06T07:02:01.901+00:00',
          versionId: '17d09268-d82c-44a6-8325-f0391c7453ee'
        }
      }
      fetch.mockResponses(
        [
          // Response for when the status is updated
          JSON.stringify({
            resourceType: 'Bundle',
            entry: [
              {
                response: { location: 'Task/12423/_history/1' }
              }
            ]
          })
        ],
        // Response for refetching the composition
        [JSON.stringify(resultingComposition)]
      )
      const result = await resolvers.Mutation.markBirthAsRegistered(
        {},
        { id: compositionID },
        authHeaderRegCert
      )

      expect(result).toBeDefined()
      expect(result).toEqual(resultingComposition)
      expect(fetch).toHaveBeenCalledWith(
        expect.any(String),
        expect.objectContaining({ method: 'POST' })
      )
    })
<<<<<<< HEAD
    it('throws error if no task entry found given id', async () => {
      const compositionID = 'cd168e0b-0817-4880-a67f-35de777460a5'
      fetch.mockResponseOnce(
        JSON.stringify({
          resourceType: 'Bundle',
          id: 'd2ca298f-662f-4086-a8c5-697517a2b5a3',
          meta: {
            lastUpdated: '2018-12-13T04:02:42.003+00:00'
          },
          type: 'searchset',
          total: 0,
          link: [
            {
              relation: 'self',
              url: 'http://localhost:3447/fhir/Task?focus=Composition/cd168e0b-0817-4880-a67f-35de777460a5s'
            }
          ],
          entry: []
        })
      )
      expect(
        resolvers.Mutation.markBirthAsRegistered(
          {},
          { id: compositionID },
          authHeaderRegCert
        )
      ).rejects.toThrow()
    })
=======
>>>>>>> c907d550

    it("throws an error when the user doesn't have register scope", async () => {
      const compositionID = 'cd168e0b-0817-4880-a67f-35de777460a5'
      await expect(
        resolvers.Mutation.markBirthAsRegistered(
          {},
          { id: compositionID },
          authHeaderNotRegCert
        )
      ).rejects.toThrowError('User does not have a register scope')
    })
  })
  describe('markDeathAsRegistered', () => {
    it('updates status successfully when only composition id is sent', async () => {
      const compositionID = 'cd168e0b-0817-4880-a67f-35de777460a5'
      const resultingComposition = {
        identifier: {
          system: 'urn:ietf:rfc:3986',
          value: 'DAUJP9D'
        },
        resourceType: 'Composition',
        status: 'preliminary',
        type: {
          coding: [
            {
              system: 'http://opencrvs.org/doc-types',
              code: 'death-declaration'
            }
          ],
          text: 'Death Declaration'
        },
        class: {
          coding: [
            {
              system: 'http://opencrvs.org/doc-classes',
              code: 'crvs-document'
            }
          ],
          text: 'CRVS Document'
        },
        title: 'Death Declaration',
        section: [
          {
            title: 'Deceased details',
            code: {
              coding: [
                {
                  system: 'http://opencrvs.org/doc-sections',
                  code: 'deceased-details'
                }
              ],
              text: 'Deceased details'
            },
            entry: [
              {
                reference: 'Patient/398372dd-9cb8-47ef-a46b-89b3f8c5b027'
              }
            ]
          },
          {
            title: "Informant's details",
            code: {
              coding: [
                {
                  system: 'http://opencrvs.org/doc-sections',
                  code: 'informant-details'
                }
              ],
              text: "Informant's details"
            },
            entry: [
              {
                reference: 'RelatedPerson/53737437-423f-4a0f-898c-23b36ffcf885'
              }
            ]
          },
          {
            title: 'Death encounter',
            code: {
              coding: [
                {
                  system: 'http://opencrvs.org/specs/sections',
                  code: 'death-encounter'
                }
              ],
              text: 'Death encounter'
            },
            entry: [
              {
                reference: 'Encounter/6e3481b1-4783-4e75-b50b-dc2ff56bdb1d'
              }
            ]
          }
        ],
        subject: {},
        date: '2019-11-06T09:04:20.268Z',
        author: [],
        meta: {
          lastUpdated: '2019-11-06T09:04:21.700+00:00',
          versionId: 'adaefdf1-10d5-4ffb-a4ce-4684c796d28d'
        },
        id: '02ffb3a5-303f-4828-b63f-5847d4a4eff7'
      }
      fetch.mockResponses(
        [
          JSON.stringify({
            resourceType: 'Bundle',
            entry: [
              {
                response: { location: 'Task/12423/_history/1' }
              }
            ]
          })
        ],
        [JSON.stringify(resultingComposition)]
      )
      const result = await resolvers.Mutation.markDeathAsRegistered(
        {},
        { id: compositionID },
        authHeaderRegCert
      )

      expect(result).toBeDefined()
      expect(result).toEqual(resultingComposition)
      expect(fetch).toHaveBeenCalledWith(
        expect.any(String),
        expect.objectContaining({ method: 'POST' })
      )
    })

    it("throws an error when the user doesn't have register scope", async () => {
      const compositionID = 'cd168e0b-0817-4880-a67f-35de777460a5'
      await expect(
        resolvers.Mutation.markDeathAsRegistered(
          {},
          { id: compositionID },
          authHeaderNotRegCert
        )
      ).rejects.toThrowError('User does not have a register scope')
    })
  })
  describe('updateBirthRegistration()', () => {
    const details = {
      child: {
        name: [{ use: 'en', firstNames: 'অনিক', familyName: 'হক' }]
      },
      mother: {
        name: [{ use: 'en', firstNames: 'তাহসিনা', familyName: 'হক' }],
        telecom: [{ system: 'phone', value: '+8801622688231' }]
      },
      registration: {
        contact: 'MOTHER',
        draftId: 'cd168e0b-0817-4880-a67f-35de777460a5'
      }
    }
    it('posts a fhir bundle', async () => {
      fetch.mockResponseOnce(
        JSON.stringify({
          resourceType: 'Bundle',
          entry: [
            {
              response: { location: 'Patient/12423/_history/1' }
            }
          ]
        })
      )
      const result = await resolvers.Mutation.updateBirthRegistration(
        {},
        { details },
        authHeaderRegCert
      )

      expect(result).toBeDefined()
      expect(result).toBe('1')
      expect(fetch).toHaveBeenCalledWith(
        expect.any(String),
        expect.objectContaining({ method: 'POST' })
      )
    })

    it("throws error when user doesn't have a register scope", async () => {
      fetch.mockResponseOnce(JSON.stringify({ unexpected: true }))
      await expect(
        resolvers.Mutation.updateBirthRegistration(
          {},
          { details },
          authHeaderNotRegCert
        )
      ).rejects.toThrowError('User does not have a register or validate scope')
    })

    it("throws an error when the response isn't what we expect", async () => {
      fetch.mockResponseOnce(JSON.stringify({ unexpected: true }))
      await expect(
        resolvers.Mutation.updateBirthRegistration(
          {},
          { details },
          authHeaderRegCert
        )
      ).rejects.toThrowError('FHIR did not send a valid response')
    })
  })
  describe('markBirthAsCertified()', () => {
    const details = {
      child: {
        name: [{ use: 'en', firstNames: 'অনিক', familyName: 'হক' }]
      },
      mother: {
        name: [{ use: 'en', firstNames: 'তাহসিনা', familyName: 'হক' }],
        telecom: [{ system: 'phone', value: '+8801622688231' }]
      },
      registration: {
        contact: 'MOTHER',
        certificates: [
          {
            collector: {
              relationship: 'MOTHER'
            },
            hasShowedVerifiedDocument: true,
            data: 'DUMMY'
          }
        ]
      }
    }
    it('posts a fhir bundle', async () => {
      fetch.mockResponseOnce(
        JSON.stringify({
          resourceType: 'Bundle',
          entry: [
            {
              response: { location: 'Patient/12423/_history/1' }
            }
          ]
        })
      )
      const result = await resolvers.Mutation.markBirthAsCertified(
        {},
        { details },
        authHeaderRegCert
      )

      expect(result).toBeDefined()
      expect(result).toBe('1')
      expect(fetch).toHaveBeenCalledWith(
        expect.any(String),
        expect.objectContaining({ method: 'POST' })
      )
    })

    it("throws an error when the response isn't what we expect", async () => {
      fetch.mockResponseOnce(JSON.stringify({ unexpected: true }))
      await expect(
        resolvers.Mutation.markBirthAsCertified(
          {},
          { details },
          authHeaderRegCert
        )
      ).rejects.toThrowError('FHIR did not send a valid response')
    })

    it("throws an error when the user doesn't have a certify scope", async () => {
      await expect(
        resolvers.Mutation.markBirthAsCertified(
          {},
          { details },
          authHeaderNotRegCert
        )
      ).rejects.toThrowError('User does not have a certify scope')
    })
  })
  describe('markDeathAsCertified()', () => {
    const details = {
      deceased: {
        name: [{ use: 'en', firstNames: 'অনিক', familyName: 'হক' }]
      },
      informant: {
        relationship: 'FATHER',
        individual: {
          name: [{ use: 'en', firstNames: 'তাহসিনা', familyName: 'হক' }],
          telecom: [{ system: 'phone', value: '+8801622688231' }]
        }
      },
      registration: {
        certificates: [
          {
            collector: {
              relationship: 'INFORMANT'
            },
            hasShowedVerifiedDocument: true,
            data: 'DUMMY'
          }
        ]
      }
    }
    it('posts a fhir bundle', async () => {
      fetch.mockResponseOnce(
        JSON.stringify({
          resourceType: 'Bundle',
          entry: [
            {
              response: { location: 'Task/12423/_history/1' }
            }
          ]
        })
      )
      const result = await resolvers.Mutation.markDeathAsCertified(
        {},
        { details },
        authHeaderRegCert
      )

      expect(result).toBeDefined()
      expect(result).toBe('1')
      expect(fetch).toHaveBeenCalledWith(
        expect.any(String),
        expect.objectContaining({ method: 'POST' })
      )
    })

    it("throws an error when the user doesn't have a certify scope", async () => {
      await expect(
        resolvers.Mutation.markDeathAsCertified(
          {},
          { details },
          authHeaderNotRegCert
        )
      ).rejects.toThrowError('User does not have a certify scope')
    })
  })
  describe('notADuplicate()', () => {
    it('returns composition id after removing duplicate id from it', async () => {
      fetch.mockResponses(
        [
          JSON.stringify({
            id: '1648b1fb-bad4-4b98-b8a3-bd7ceee496b6',
            resourceType: 'Composition',
            identifier: {
              system: 'urn:ietf:rfc:3986',
              value: 'DewpkiM'
            },
            relatesTo: [
              {
                code: 'duplicate',
                targetReference: {
                  reference: 'Composition/5e3815d1-d039-4399-b47d-af9a9f51993b'
                }
              }
            ]
          })
        ],
        [
          JSON.stringify({
            id: '1648b1fb-bad4-4b98-b8a3-bd7ceee496b6',
            resourceType: 'Composition',
            identifier: {
              system: 'urn:ietf:rfc:3986',
              value: 'DewpkiM'
            },
            relatesTo: [
              {
                code: 'duplicate',
                targetReference: {
                  reference: 'Composition/5e3815d1-d039-4399-b47d-af9a9f51993b'
                }
              }
            ]
          })
        ],
        [
          JSON.stringify({
            resourceType: 'Bundle',
            entry: [
              {
                response: {
                  status: '201',
                  location:
                    '/fhir/Composition/9633042c-ca34-4b9f-959b-9d16909fd85c/_history/ad390bed-c88f-4a3b-b861-31798c88b405'
                }
              }
            ],
            type: 'transaction-response'
          })
        ]
      )
      // @ts-ignore
      const result = await resolvers.Mutation.notADuplicate(
        {},
        {
          id: '1648b1fb-bad4-4b98-b8a3-bd7ceee496b6',
          duplicateId: '5e3815d1-d039-4399-b47d-af9a9f51993b'
        },
        authHeaderRegCert
      )

      expect(result).toBeDefined()
      expect(result).toBe('1648b1fb-bad4-4b98-b8a3-bd7ceee496b6')
    })

    it('throws error from fhir', async () => {
      fetch.mockResponses([
        () => Promise.reject(new Error('Some error in fhir'))
      ])

      await expect(
        resolvers.Mutation.notADuplicate(
          {},
          {
            id: '1648b1fb-bad4-4b98-b8a3-bd7ceee496b6',
            duplicateId: '5e3815d1-d039-4399-b47d-af9a9f51993b'
          },
          authHeaderRegCert
        )
      ).rejects.toThrowError('FHIR request failed: Some error')
    })

    it('throws error from search', async () => {
      fetch.mockResponses(
        [
          JSON.stringify({
            id: '1648b1fb-bad4-4b98-b8a3-bd7ceee496b6',
            resourceType: 'Composition',
            identifier: {
              system: 'urn:ietf:rfc:3986',
              value: 'DewpkiM'
            },
            relatesTo: [
              {
                code: 'duplicate',
                targetReference: {
                  reference: 'Composition/5e3815d1-d039-4399-b47d-af9a9f51993b'
                }
              }
            ]
          })
        ],
        [() => Promise.reject(new Error('Some error from search'))]
      )

      await expect(
        resolvers.Mutation.notADuplicate(
          {},
          {
            id: '1648b1fb-bad4-4b98-b8a3-bd7ceee496b6',
            duplicateId: '5e3815d1-d039-4399-b47d-af9a9f51993b'
          },
          authHeaderRegCert
        )
      ).rejects.toThrowError('Search request failed: Some error from search')
    })

    it("throws an error when the user doesn't have register scope", async () => {
      fetch.mockResponseOnce(JSON.stringify({ unexpected: true }))
      await expect(
        resolvers.Mutation.notADuplicate(
          {},
          {
            id: '1648b1fb-bad4-4b98-b8a3-bd7ceee496b6',
            duplicateId: '5e3815d1-d039-4399-b47d-af9a9f51993b'
          },
          authHeaderNotRegCert
        )
      ).rejects.toThrowError('User does not have a register scope')
    })
  })
  describe('queryRegistrationByIdentifier()', () => {
    it('returns registration', async () => {
      fetch.mockResponses(
        [
          JSON.stringify({
            resourceType: 'Bundle',
            entry: [
              {
                resource: {
                  resourceType: 'Task',

                  focus: {
                    reference:
                      'Composition/80b90ac3-1032-4f98-af64-627d2b7443f3'
                  },
                  id: 'e2324ee0-6e6f-46df-be93-12d4d8df600f'
                }
              }
            ]
          })
        ],
        [
          JSON.stringify({
            id: '80b90ac3-1032-4f98-af64-627d2b7443f3'
          })
        ]
      )
      const composition = await resolvers.Query.queryRegistrationByIdentifier(
        {},
        { identifier: '2019333494BAQFYEG6' },
        authHeaderRegCert
      )
      expect(composition).toBeDefined()
      expect(composition.id).toBe('80b90ac3-1032-4f98-af64-627d2b7443f3')
    })
    it("throws an error when the response isn't what we expect", async () => {
      fetch.mockResponseOnce(JSON.stringify({ unexpected: true }))
      await expect(
        resolvers.Query.queryRegistrationByIdentifier(
          {},
          { identifier: '2019333494BAQFYEG6' },
          authHeaderRegCert
        )
      ).rejects.toThrowError(
        'Task does not exist for identifer 2019333494BAQFYEG6'
      )
    })

    it('throws an error when task doesnt have composition reference', async () => {
      fetch.mockResponseOnce(
        JSON.stringify({
          resourceType: 'Bundle',
          entry: [
            {
              resource: {
                id: 'e2324ee0-6e6f-46df-be93-12d4d8df600f'
              }
            }
          ]
        })
      )
      await expect(
        resolvers.Query.queryRegistrationByIdentifier(
          {},
          { identifier: '2019333494BAQFYEG6' },
          authHeaderRegCert
        )
      ).rejects.toThrowError('Composition reference not found')
    })

    it("throws an error when the user doesn't have register or validate scope", async () => {
      await expect(
        resolvers.Query.queryRegistrationByIdentifier(
          {},
          { identifier: '2019333494BAQFYEG6' },
          authHeaderNotRegCert
        )
      ).rejects.toThrowError('User does not have a register or validate scope')
    })
  })

  describe('queryPersonByIdentifier()', () => {
    it('returns person', async () => {
      fetch.mockResponseOnce(
        JSON.stringify({
          resourceType: 'Bundle',
          id: '7ea15b04-961d-4a33-a50c-16f6464aab0e',
          link: [
            {
              relation: 'self',
              url: 'http://localhost:3447/fhir/Patient?identifier=1234567898765'
            }
          ],
          entry: [
            {
              resource: {
                resourceType: 'Patient',

                name: [
                  {
                    use: 'bn',
                    given: ['গায়ত্রী'],
                    family: ['স্পিভক']
                  },
                  {
                    use: 'en',
                    given: ['Gayatri'],
                    family: ['Spivak']
                  }
                ],

                id: '96d2f69a-2572-46b1-a390-9b722265d037'
              }
            }
          ]
        })
      )
      const composition = await resolvers.Query.queryPersonByIdentifier(
        {},
        { identifier: '1234567898765' },
        authHeaderRegCert
      )
      expect(composition).toBeDefined()
      expect(composition.id).toBe('96d2f69a-2572-46b1-a390-9b722265d037')
    })
    it("throws an error when the response isn't what we expect", async () => {
      fetch.mockResponseOnce(JSON.stringify({ unexpected: true }))
      await expect(
        resolvers.Query.queryPersonByIdentifier(
          {},
          { identifier: '1234567898765' },
          authHeaderRegCert
        )
      ).rejects.toThrowError(
        'Person does not exist for identifer 1234567898765'
      )
    })

    it("throws an error when the user doesn't have required scope", async () => {
      return expect(
        resolvers.Query.queryPersonByIdentifier(
          {},
          { identifier: '1234567898765' },
          authHeaderCertify
        )
      ).rejects.toThrowError('User does not have enough scope')
    })
  })

  describe('queryPersonByNidIdentifier()', () => {
    const response = {
      data: {
        name: [
          {
            use: 'en',
            family: 'Hasib'
          },
          {
            use: 'bn',
            family: 'হাসিব'
          }
        ],
        gender: 'male'
      },
      operationResult: {
        success: true
      }
    }

    it('returns person with name and gender', async () => {
      fetch.mockResponseOnce(JSON.stringify(response))
      const data = await resolvers.Query.queryPersonByNidIdentifier(
        {},
        {
          dob: '1992-12-30',
          nid: '1234567898000'
        },
        authHeaderRegCert
      )
      expect(data).toBeDefined()
      expect(data).toEqual(response.data)
    })
    it("throws an error when the nid and dob  don't match", async () => {
      fetch.mockResponseOnce(
        JSON.stringify({
          operationResult: {
            success: false,
            error: {
              errorMessage:
                'Invalid value for:  No voter matched with given DoB',
              errorCode: 11
            }
          }
        })
      )
      await expect(
        resolvers.Query.queryPersonByNidIdentifier(
          {},
          {
            dob: '1992-12-30',
            nid: '1234567898000'
          },
          authHeaderRegCert
        )
      ).rejects.toThrowError(
        'Invalid value for:  No voter matched with given DoB'
      )
    })

    it("throws an error when the user doesn't have required scope", async () => {
      return expect(
        resolvers.Query.queryPersonByNidIdentifier(
          {},
          {
            dob: '1992-12-30',
            nid: '1234567898000'
          },
          authHeaderCertify
        )
      ).rejects.toThrowError('User does not have enough scope')
    })
  })

  describe('fetchRegistrationCounts()', () => {
    const response = [
      {
        status: 'IN_PROGRESS',
        count: 5
      },
      {
        status: 'DECLARED',
        count: 3
      },
      {
        status: 'VALIDATED',
        count: 2
      },
      {
        status: 'REGISTERED',
        count: 5
      }
    ]

    it('returns status wise registration counts', async () => {
      fetch.mockResponseOnce(JSON.stringify(response))
      const data = await resolvers.Query.fetchRegistrationCountByStatus(
        {},
        {
          locationId: '123',
          status: ['IN_PROGRESS', 'DECLARED', 'VALIDATED', 'REGISTERED']
        },
        authHeaderRegCert
      )
      expect(data).toBeDefined()
      expect(data.results).toEqual(response)
      expect(data.total).toBe(15)
    })

    it("throws an error when the user doesn't have required scope", async () => {
      return expect(
        resolvers.Query.fetchRegistrationCountByStatus(
          {},
          {
            locationId: '123',
            status: ['IN_PROGRESS', 'DECLARED', 'VALIDATED', 'REGISTERED']
          },
          authHeaderCertify
        )
      ).rejects.toThrowError('User does not have enough scope')
    })
  })

  describe('AttachmentInput type only accepts image/* mime type', () => {
    it('throws an error if a non-supported file is uploaded', async () => {
      return expect(
        resolvers.Mutation.createBirthRegistration(
          {},
          {
            details: {
              registration: {
                attachments: [
                  {
                    data: 'data:text/csv;base64,VHlwZSxEYXRldGltZSxBY2NvdW50LEFtb3VudCxWYWx1ZSxSYXRlLEZlZSxTdWIgVHlwZQ0K',
                    subject: 'CHILD',
                    type: 'NOTIFICATION_OF_BIRTH',
                    contentType: 'text/csv'
                  }
                ]
              }
            }
          }
        )
      ).rejects.toThrow(UserInputError)
    })

    it('throws an error if file base64 headers are manipulated', async () => {
      return expect(
        resolvers.Mutation.createDeathRegistration(
          {},
          {
            details: {
              registration: {
                attachments: [
                  {
                    data: 'data:image/png;base64,VHlwZSxEYXRldGltZSxBY2NvdW50LEFtb3VudCxWYWx1ZSxSYXRlLEZlZSxTdWIgVHlwZQ0K',
                    contentType: 'text/csv'
                  }
                ]
              }
            }
          }
        )
      ).rejects.toThrow(UserInputError)
    })
  })
})<|MERGE_RESOLUTION|>--- conflicted
+++ resolved
@@ -1795,8 +1795,8 @@
         expect.objectContaining({ method: 'POST' })
       )
     })
-<<<<<<< HEAD
-    it('throws error if no task entry found given id', async () => {
+
+    it('throws error if no task entry found given id', () => {
       const compositionID = 'cd168e0b-0817-4880-a67f-35de777460a5'
       fetch.mockResponseOnce(
         JSON.stringify({
@@ -1824,8 +1824,6 @@
         )
       ).rejects.toThrow()
     })
-=======
->>>>>>> c907d550
 
     it("throws an error when the user doesn't have register scope", async () => {
       const compositionID = 'cd168e0b-0817-4880-a67f-35de777460a5'
