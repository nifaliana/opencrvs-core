--- conflicted
+++ resolved
@@ -85,8 +85,6 @@
   Authorization: `Bearer ${declareToken}`
 }
 
-<<<<<<< HEAD
-=======
 const authHeaderSysAdmin = {
   Authorization: `Bearer ${sysAdminToken}`
 }
@@ -95,7 +93,6 @@
   Authorization: `Bearer ${declareToken}`
 }
 
->>>>>>> 26233fc6
 const mockTaskBundle = {
   resourceType: 'Bundle',
   id: 'dc4e9b8b-82fa-4868-a6d2-2fb49f795ec1',
@@ -955,7 +952,6 @@
     it('updates a task with rejected status, reason and comment', async () => {
       fetch.mockResponses(
         [JSON.stringify(mockTaskBundle)],
-<<<<<<< HEAD
         [
           JSON.stringify({
             resourceType: 'Bundle',
@@ -1027,7 +1023,7 @@
     })
   })
 
-  describe('markApplicationAsReinstated()', () => {
+  describe('markEventAsReinstated()', () => {
     it('updates a task with WAITING_VALIDATION status', async () => {
       fetch.mockResponses(
         [
@@ -1232,8 +1228,6 @@
             ]
           })
         ],
-=======
->>>>>>> 26233fc6
         [
           JSON.stringify({
             resourceType: 'Bundle',
@@ -1249,18 +1243,18 @@
         ]
       )
       const id = 'df3fb104-4c2c-486f-97b3-edbeabcd4422'
-      const result = await resolvers.Mutation.markApplicationAsReinstated(
+      const result = await resolvers.Mutation.markEventAsReinstated(
         {},
-        { id },
+        { taskEntryResourceID: id, registrationStatus: 'DECLARED' },
         authHeaderRegCert
       )
-      expect(result).toBe('ba0412c6-5125-4447-bd32-fb5cf336ddbc')
+      expect(result.registrationStatus).toBe('WAITING_VALIDATION')
     })
 
     it('throws error if user does not have register or validate scope', async () => {
       const id = 'df3fb104-4c2c-486f-97b3-edbeabcd4422'
       await expect(
-        resolvers.Mutation.markApplicationAsReinstated(
+        resolvers.Mutation.markEventAsReinstated(
           {},
           { id },
           authHeaderNotRegCert
