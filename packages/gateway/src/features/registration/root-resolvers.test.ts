/*
 * This Source Code Form is subject to the terms of the Mozilla Public
 * License, v. 2.0. If a copy of the MPL was not distributed with this
 * file, You can obtain one at https://mozilla.org/MPL/2.0/.
 *
 * OpenCRVS is also distributed under the terms of the Civil Registration
 * & Healthcare Disclaimer located at http://opencrvs.org/license.
 *
 * Copyright (C) The OpenCRVS Authors. OpenCRVS and the OpenCRVS
 * graphic logo are (registered/a) trademark(s) of Plan International.
 */
import {
  resolvers,
  lookForDuplicate
} from '@gateway/features/registration/root-resolvers'
import * as jwt from 'jsonwebtoken'
import { readFileSync } from 'fs'
import * as fetchAny from 'jest-fetch-mock'

const fetch = fetchAny as any

const registerCertifyToken = jwt.sign(
  { scope: ['register', 'certify'] },
  readFileSync('../auth/test/cert.key'),
  {
    algorithm: 'RS256',
    issuer: 'opencrvs:auth-service',
    audience: 'opencrvs:gateway-user'
  }
)

const validateToken = jwt.sign(
  { scope: ['validate'] },
  readFileSync('../auth/test/cert.key'),
  {
    algorithm: 'RS256',
    issuer: 'opencrvs:auth-service',
    audience: 'opencrvs:gateway-user'
  }
)

const declareToken = jwt.sign(
  { scope: ['declare'] },
  readFileSync('../auth/test/cert.key'),
  {
    algorithm: 'RS256',
    issuer: 'opencrvs:auth-service',
    audience: 'opencrvs:gateway-user'
  }
)

const certifyToken = jwt.sign(
  { scope: ['certify'] },
  readFileSync('../auth/test/cert.key'),
  {
    algorithm: 'RS256',
    issuer: 'opencrvs:auth-service',
    audience: 'opencrvs:gateway-user'
  }
)

const sysAdminToken = jwt.sign(
  { scope: ['sysadmin'] },
  readFileSync('../auth/test/cert.key'),
  {
    algorithm: 'RS256',
    issuer: 'opencrvs:auth-service',
    audience: 'opencrvs:gateway-user'
  }
)

const authHeaderRegCert = {
  Authorization: `Bearer ${registerCertifyToken}`
}

const authHeaderValidate = {
  Authorization: `Bearer ${validateToken}`
}

const authHeaderCertify = {
  Authorization: `Bearer ${certifyToken}`
}

const authHeaderNotRegCert = {
  Authorization: `Bearer ${declareToken}`
}

const authHeaderSysAdmin = {
  Authorization: `Bearer ${sysAdminToken}`
}

const authHeaderNotSysAdmin = {
  Authorization: `Bearer ${declareToken}`
}

const mockTaskBundle = {
  resourceType: 'Bundle',
  id: 'dc4e9b8b-82fa-4868-a6d2-2fb49f795ec1',
  meta: { lastUpdated: '2018-11-29T10:43:30.286+00:00' },
  type: 'searchset',
  total: 1,
  link: [
    {
      relation: 'self',
      url: 'http://localhost:3447/fhir/Task?focus=Composition/df3fb104-4c2c-486f-97b3-edbeabcd4422'
    }
  ],
  entry: [
    {
      fullUrl:
        'http://localhost:3447/fhir/Task/ba0412c6-5125-4447-bd32-fb5cf336ddbc',
      resource: {
        resourceType: 'Task',
        status: 'requested',
        code: {
          coding: [
            {
              system: 'http://opencrvs.org/specs/types',
              code: 'BIRTH'
            }
          ]
        },
        extension: [
          {
            url: 'http://opencrvs.org/specs/extension/contact-person',
            valueString: 'MOTHER'
          },
          {
            url: 'http://opencrvs.org/specs/extension/regLastUser',
            valueReference: { reference: 'DUMMY' }
          }
        ],
        lastModified: '2018-11-28T15:13:57.492Z',
        note: [
          {
            text: '',
            time: '2018-11-28T15:13:57.492Z',
            authorString: 'DUMMY'
          }
        ],
        focus: {
          reference: 'Composition/df3fb104-4c2c-486f-97b3-edbeabcd4422'
        },
        identifier: [
          {
            system: 'http://opencrvs.org/specs/id/birth-tracking-id',
            value: 'B1mW7jA'
          }
        ],
        businessStatus: {
          coding: [
            {
              system: 'http://opencrvs.org/specs/reg-status',
              code: 'DECLARED'
            }
          ]
        },
        meta: {
          lastUpdated: '2018-11-29T10:40:08.913+00:00',
          versionId: 'aa8c1c4a-4680-497f-81f7-fde357fdb77d'
        },
        id: 'ba0412c6-5125-4447-bd32-fb5cf336ddbc'
      }
    }
  ]
}

beforeEach(() => {
  fetch.resetMocks()
})

describe('Registration root resolvers', () => {
  describe('searchBirthRegistrations()', () => {
    it('throws an error if the user does not have sysadmin scope', async () => {
      expect(
        resolvers.Query.searchBirthRegistrations(
          {},
          {
            fromDate: new Date('05 October 2011 14:48 UTC'),
            toDate: new Date('05 October 2012 14:48 UTC')
          },
          authHeaderNotSysAdmin
        )
      ).rejects.toThrowError('User does not have a sysadmin scope')
    })

    it('returns an array of compositions', async () => {
      fetch.mockResponseOnce(
        JSON.stringify({
          entry: [
            {
              resource: {
                id: '0411ff3d-78a4-4348-8eb7-b023a0ee6dce',
                type: {
                  coding: [
                    {
                      code: 'birth-application'
                    }
                  ]
                }
              }
            }
          ]
        })
      )

      const compositions = await resolvers.Query.searchBirthRegistrations(
        {},
        {
          fromDate: new Date('05 October 2011 14:48 UTC'),
          toDate: new Date('05 October 2012 14:48 UTC')
        },
        authHeaderSysAdmin
      )

      expect(compositions[0].id).toBe('0411ff3d-78a4-4348-8eb7-b023a0ee6dce')
    })
  })

  describe('searchDeathRegistrations()', () => {
    it('throws an error if the user does not have sysadmin scope', async () => {
      expect(
        resolvers.Query.searchDeathRegistrations(
          {},
          {
            fromDate: new Date('05 October 2011 14:48 UTC'),
            toDate: new Date('05 October 2012 14:48 UTC')
          },
          authHeaderNotSysAdmin
        )
      ).rejects.toThrowError('User does not have a sysadmin scope')
    })

    it('returns an array of compositions', async () => {
      fetch.mockResponseOnce(
        JSON.stringify({
          entry: [
            {
              resource: {
                id: '0411ff3d-78a4-4348-8eb7-b023a0ee6dce',
                type: {
                  coding: [
                    {
                      code: 'death-application'
                    }
                  ]
                }
              }
            }
          ]
        })
      )

      const compositions = await resolvers.Query.searchDeathRegistrations(
        {},
        {
          fromDate: new Date('05 October 2011 14:48 UTC'),
          toDate: new Date('05 October 2012 14:48 UTC')
        },
        authHeaderSysAdmin
      )

      expect(compositions[0].id).toBe('0411ff3d-78a4-4348-8eb7-b023a0ee6dce')
    })
  })

  describe('fetchBirthRegistration()', () => {
    it('returns object of composition result', async () => {
      const mockTaskOfComposition = JSON.stringify({
        id: '0411ff3d-78a4-4348-8eb7-b023a0ee6dce',
        entry: [
          {
            fullUrl:
              'http://localhost:3447/fhir/Task/10b082d6-e152-4391-b1ef-d88586b049b8/_history/80c56eba-9dc1-4d03-aebe-118a7390c8c0',
            resource: {
              resourceType: 'Task',
              status: 'requested',
              code: {
                coding: [
                  {
                    system: 'http://opencrvs.org/specs/types',
                    code: 'BIRTH'
                  }
                ]
              },
              focus: {
                reference: 'Composition/0411ff3d-78a4-4348-8eb7-b023a0ee6dce'
              },
              identifier: [
                {
                  system: 'http://opencrvs.org/specs/id/draft-id',
                  value: '0b760582-9f9b-4793-a8e3-1022c91c4052'
                },
                {
                  system: 'http://opencrvs.org/specs/id/birth-tracking-id',
                  value: 'BIU2VLU'
                }
              ],
              extension: [
                {
                  url: 'http://opencrvs.org/specs/extension/contact-person',
                  valueString: 'MOTHER'
                },
                {
                  url: 'http://opencrvs.org/specs/extension/contact-person-phone-number',
                  valueString: '+260725632525'
                },
                {
                  url: 'http://opencrvs.org/specs/extension/regLastUser',
                  valueReference: {
                    reference:
                      'Practitioner/aa5fe4e2-9a89-4ab8-b4f1-2cd4471a7e2c'
                  }
                },
                {
                  url: 'http://opencrvs.org/specs/extension/regLastLocation',
                  valueReference: {
                    reference: 'Location/0fc529b4-4099-4b71-a26d-e367652b6921'
                  }
                },
                {
                  url: 'http://opencrvs.org/specs/extension/regLastOffice',
                  valueReference: {
                    reference: 'Location/497449a0-4f38-426f-b183-93bebfae9b8b'
                  }
                },
                {
                  url: 'http://opencrvs.org/specs/extension/regDownloaded',
                  valueString: 'DECLARED'
                }
              ],
              lastModified: '2022-02-16T13:07:22.445Z',
              businessStatus: {
                coding: [
                  {
                    system: 'http://opencrvs.org/specs/reg-status',
                    code: 'DECLARED'
                  }
                ]
              },
              meta: {
                lastUpdated: '2022-02-22T06:55:13.928+00:00',
                versionId: '80c56eba-9dc1-4d03-aebe-118a7390c8c0'
              },
              id: '10b082d6-e152-4391-b1ef-d88586b049b8'
            }
          }
        ]
      })
      const mockPost = JSON.stringify({
        id: '0411ff3d-78a4-4348-8eb7-b023a0ee6dce'
      })
      fetch.mockResponses([mockTaskOfComposition], [mockPost], [mockPost])
      const composition = await resolvers.Query.fetchBirthRegistration(
        {},
        { id: '0411ff3d-78a4-4348-8eb7-b023a0ee6dce' },
        authHeaderRegCert
      )
      expect(composition).toBeDefined()
      expect(composition.id).toBe('0411ff3d-78a4-4348-8eb7-b023a0ee6dce')
    })

    it('throws error if user does not have register or validate scope', async () => {
      await expect(
        resolvers.Query.fetchBirthRegistration(
          {},
          { id: '0411ff3d-78a4-4348-8eb7-b023a0ee6dce' },
          authHeaderCertify
        )
      ).rejects.toThrowError('User does not have a register or validate scope')
    })
  })
  describe('fetchDeathRegistration()', () => {
    it('returns object of composition result', async () => {
      const mockTaskOfComposition = JSON.stringify({
        id: '0411ff3d-78a4-4348-8eb7-b023a0ee6dce',
        entry: [
          {
            fullUrl:
              'http://localhost:3447/fhir/Task/10b082d6-e152-4391-b1ef-d88586b049b8/_history/80c56eba-9dc1-4d03-aebe-118a7390c8c0',
            resource: {
              resourceType: 'Task',
              status: 'requested',
              code: {
                coding: [
                  {
                    system: 'http://opencrvs.org/specs/types',
                    code: 'BIRTH'
                  }
                ]
              },
              focus: {
                reference: 'Composition/0411ff3d-78a4-4348-8eb7-b023a0ee6dce'
              },
              identifier: [
                {
                  system: 'http://opencrvs.org/specs/id/draft-id',
                  value: '0b760582-9f9b-4793-a8e3-1022c91c4052'
                },
                {
                  system: 'http://opencrvs.org/specs/id/birth-tracking-id',
                  value: 'BIU2VLU'
                }
              ],
              extension: [
                {
                  url: 'http://opencrvs.org/specs/extension/contact-person',
                  valueString: 'MOTHER'
                },
                {
                  url: 'http://opencrvs.org/specs/extension/contact-person-phone-number',
                  valueString: '+260725632525'
                },
                {
                  url: 'http://opencrvs.org/specs/extension/regLastUser',
                  valueReference: {
                    reference:
                      'Practitioner/aa5fe4e2-9a89-4ab8-b4f1-2cd4471a7e2c'
                  }
                },
                {
                  url: 'http://opencrvs.org/specs/extension/regLastLocation',
                  valueReference: {
                    reference: 'Location/0fc529b4-4099-4b71-a26d-e367652b6921'
                  }
                },
                {
                  url: 'http://opencrvs.org/specs/extension/regLastOffice',
                  valueReference: {
                    reference: 'Location/497449a0-4f38-426f-b183-93bebfae9b8b'
                  }
                },
                {
                  url: 'http://opencrvs.org/specs/extension/regDownloaded',
                  valueString: 'DECLARED'
                }
              ],
              lastModified: '2022-02-16T13:07:22.445Z',
              businessStatus: {
                coding: [
                  {
                    system: 'http://opencrvs.org/specs/reg-status',
                    code: 'DECLARED'
                  }
                ]
              },
              meta: {
                lastUpdated: '2022-02-22T06:55:13.928+00:00',
                versionId: '80c56eba-9dc1-4d03-aebe-118a7390c8c0'
              },
              id: '10b082d6-e152-4391-b1ef-d88586b049b8'
            }
          }
        ]
      })
      const mockPost = JSON.stringify({
        id: '0411ff3d-78a4-4348-8eb7-b023a0ee6dce'
      })
      fetch.mockResponses([mockTaskOfComposition], [mockPost], [mockPost])
      // @ts-ignore
      const composition = await resolvers.Query.fetchDeathRegistration(
        {},
        { id: '0411ff3d-78a4-4348-8eb7-b023a0ee6dce' },
        authHeaderRegCert
      )
      expect(composition).toBeDefined()
      expect(composition.id).toBe('0411ff3d-78a4-4348-8eb7-b023a0ee6dce')
    })

    it('throws error if user does not have register or validate scope', async () => {
      await expect(
        resolvers.Query.fetchDeathRegistration(
          {},
          { id: '0411ff3d-78a4-4348-8eb7-b023a0ee6dce' },
          authHeaderCertify
        )
      ).rejects.toThrowError('User does not have a register or validate scope')
    })
  })
  describe('fetchRegistration()', () => {
    it('returns object of composition result', async () => {
      fetch.mockResponseOnce(
        JSON.stringify({
          id: '0411ff3d-78a4-4348-8eb7-b023a0ee6dce'
        })
      )
      const composition = await resolvers.Query.fetchRegistration(
        {},
        { id: '0411ff3d-78a4-4348-8eb7-b023a0ee6dce' }
      )
      expect(composition).toBeDefined()
      expect(composition.id).toBe('0411ff3d-78a4-4348-8eb7-b023a0ee6dce')
    })
  })
  describe('ducplicate entry', () => {
    const details = {
      child: {
        name: [{ use: 'en', firstNames: 'অনিক', familyName: 'হক' }]
      },
      mother: {
        name: [{ use: 'en', firstNames: 'তাহসিনা', familyName: 'হক' }],
        telecom: [{ system: 'phone', value: '+8801622688231' }]
      },
      father: {
        name: [{ use: 'en', firstNames: 'তাহসিনা', familyName: 'হক' }]
      },
      informant: {
        relationship: 'FATHER'
      },
      registration: {
        contact: 'MOTHER',
        draftId: '9633042c-ca34-4b9f-959b-9d16909fd85c'
      }
    }
    it('checks duplicate draftId', async () => {
      fetch.mockResponses(
        [
          JSON.stringify({
            resourceType: 'Bundle',
            entry: [
              {
                resource: {
                  resourceType: 'Task',

                  focus: {
                    reference:
                      'Composition/80b90ac3-1032-4f98-af64-627d2b7443f3'
                  },
                  id: 'e2324ee0-6e6f-46df-be93-12d4d8df600f'
                }
              }
            ]
          })
        ],
        [
          JSON.stringify({
            id: '1648b1fb-bad4-4b98-b8a3-bd7ceee496b6',
            resourceType: 'Composition',
            identifier: {
              system: 'urn:ietf:rfc:3986',
              value: 'BewpkiM'
            }
          })
        ]
      )

      const result = await resolvers.Mutation.createBirthRegistration(
        {},
        { details }
      )

      expect(result).toBeDefined()
      expect(result).toEqual({
        compositionId: '80b90ac3-1032-4f98-af64-627d2b7443f3',
        trackingId: 'BewpkiM'
      })
    })
    it('checks no task entry with draftId', async () => {
      fetch.mockResponses([JSON.stringify({})])

      const result = await lookForDuplicate(
        '9633042c-ca34-4b9f-959b-9d16909fd85c'
      )

      expect(result).toBeUndefined()
    })
  })
  describe('createDeathRegistration()', () => {
    const details = {
      deceased: {
        name: [{ use: 'bn', firstNames: 'অনিক', familyName: 'হক' }]
      },
      registration: {
        draftId: '9633042c-ca34-4b9f-959b-9d16909fd85c'
      }
    }
    it('posts a fhir bundle', async () => {
      fetch.mockResponses(
        [JSON.stringify({})],
        [
          JSON.stringify({
            resourceType: 'Bundle',
            entry: [
              {
                response: {
                  status: '201',
                  location:
                    '/fhir/Composition/9633042c-ca34-4b9f-959b-9d16909fd85c/_history/ad390bed-c88f-4a3b-b861-31798c88b405'
                }
              }
            ],
            type: 'transaction-response'
          })
        ],
        [
          JSON.stringify({
            id: '1648b1fb-bad4-4b98-b8a3-bd7ceee496b6',
            resourceType: 'Composition',
            identifier: {
              system: 'urn:ietf:rfc:3986',
              value: 'DewpkiM'
            }
          })
        ]
      )
      const result = await resolvers.Mutation.createDeathRegistration(
        {},
        { details }
      )

      expect(result).toBeDefined()
      expect(result).toEqual({
        compositionId: '9633042c-ca34-4b9f-959b-9d16909fd85c',
        trackingId: 'DewpkiM'
      })
      expect(result.trackingId.length).toBe(7)
      expect(result.trackingId).toMatch(/^D/)
      expect(fetch).toHaveBeenCalledWith(
        expect.any(String),
        expect.objectContaining({ method: 'POST' })
      )
    })
    it('posts a fhir bundle as registrar', async () => {
      const token = jwt.sign(
        { scope: ['register'] },
        readFileSync('../auth/test/cert.key'),
        {
          algorithm: 'RS256',
          issuer: 'opencrvs:auth-service',
          audience: 'opencrvs:gateway-user'
        }
      )
      fetch.mockResponses(
        [
          JSON.stringify({
            resourceType: 'Bundle',
            entry: [
              {
                resource: {
                  resourceType: 'Task',

                  focus: {
                    reference:
                      'Composition/9633042c-ca34-4b9f-959b-9d16909fd85c'
                  },
                  id: 'e2324ee0-6e6f-46df-be93-12d4d8df600f'
                }
              }
            ]
          })
        ],
        [
          JSON.stringify({
            resourceType: 'Bundle',
            entry: [
              {
                fullUrl:
                  'http://localhost:3447/fhir/Task/ba0412c6-5125-4447-bd32-fb5cf336ddbc',
                resource: {
                  resourceType: 'Task',
                  status: 'requested',
                  code: {
                    coding: [
                      {
                        system: 'http://opencrvs.org/specs/types',
                        code: 'DEATH'
                      }
                    ]
                  },
                  extension: [
                    {
                      url: 'http://opencrvs.org/specs/extension/regLastUser',
                      valueReference: { reference: 'DUMMY' }
                    }
                  ],
                  lastModified: '2018-11-28T15:13:57.492Z',
                  note: [
                    {
                      text: '',
                      time: '2018-11-28T15:13:57.492Z',
                      authorString: 'DUMMY'
                    }
                  ],
                  focus: {
                    reference:
                      'Composition/df3fb104-4c2c-486f-97b3-edbeabcd4422'
                  },
                  identifier: [
                    {
                      system: 'http://opencrvs.org/specs/id/death-tracking-id',
                      value: 'D1mW7jA'
                    },
                    {
                      system:
                        'http://opencrvs.org/specs/id/death-registration-number',
                      value: '2019123265B1234569'
                    }
                  ],
                  businessStatus: {
                    coding: [
                      {
                        system: 'http://opencrvs.org/specs/reg-status',
                        code: 'REJECTED'
                      }
                    ]
                  },
                  meta: {
                    lastUpdated: '2018-11-29T10:40:08.913+00:00',
                    versionId: 'aa8c1c4a-4680-497f-81f7-fde357fdb77d'
                  },
                  id: 'ba0412c6-5125-4447-bd32-fb5cf336ddbc'
                }
              }
            ]
          })
        ]
      )
      const result = await resolvers.Mutation.createDeathRegistration(
        {},
        { details },
        {
          Authorization: `Bearer ${token}`
        }
      )

      expect(result).toBeDefined()
      expect(result).toEqual({
        compositionId: '9633042c-ca34-4b9f-959b-9d16909fd85c',
        registrationNumber: '2019123265B1234569'
      })
    })
  })
  describe('createBirthRegistration()', () => {
    const details = {
      child: {
        name: [{ use: 'en', firstNames: 'অনিক', familyName: 'হক' }]
      },
      mother: {
        name: [{ use: 'en', firstNames: 'তাহসিনা', familyName: 'হক' }],
        telecom: [{ system: 'phone', value: '+8801622688231' }]
      },
      father: {
        name: [{ use: 'en', firstNames: 'তাহসিনা', familyName: 'হক' }]
      },
      informant: {
        relationship: 'FATHER'
      },
      registration: { contact: 'MOTHER' }
    }
    it('posts a fhir bundle', async () => {
      fetch.mockResponses(
        [JSON.stringify({})],
        [
          JSON.stringify({
            resourceType: 'Bundle',
            entry: [
              {
                response: {
                  status: '201',
                  location:
                    '/fhir/Composition/9633042c-ca34-4b9f-959b-9d16909fd85c/_history/ad390bed-c88f-4a3b-b861-31798c88b405'
                }
              }
            ],
            type: 'transaction-response'
          })
        ],
        [
          JSON.stringify({
            id: '1648b1fb-bad4-4b98-b8a3-bd7ceee496b6',
            resourceType: 'Composition',
            identifier: {
              system: 'urn:ietf:rfc:3986',
              value: 'BewpkiM'
            }
          })
        ]
      )
      const result = await resolvers.Mutation.createBirthRegistration(
        {},
        { details }
      )

      expect(result).toBeDefined()
      expect(result).toEqual({
        compositionId: '9633042c-ca34-4b9f-959b-9d16909fd85c',
        trackingId: 'BewpkiM'
      })
      expect(result.trackingId.length).toBe(7)
      expect(result.trackingId).toMatch(/^B/)
      expect(fetch).toHaveBeenCalledWith(
        expect.any(String),
        expect.objectContaining({ method: 'POST' })
      )
    })

    it('posts a fhir bundle as registrar', async () => {
      const token = jwt.sign(
        { scope: ['register'] },
        readFileSync('../auth/test/cert.key'),
        {
          algorithm: 'RS256',
          issuer: 'opencrvs:auth-service',
          audience: 'opencrvs:gateway-user'
        }
      )
      fetch.mockResponses(
        [JSON.stringify({})],
        [
          JSON.stringify({
            resourceType: 'Bundle',
            entry: [
              {
                response: {
                  status: '201',
                  location:
                    '/fhir/Composition/9633042c-ca34-4b9f-959b-9d16909fd85c/_history/ad390bed-c88f-4a3b-b861-31798c88b405'
                }
              }
            ],
            type: 'transaction-response'
          })
        ],
        [
          JSON.stringify({
            resourceType: 'Bundle',
            entry: [
              {
                fullUrl:
                  'http://localhost:3447/fhir/Task/ba0412c6-5125-4447-bd32-fb5cf336ddbc',
                resource: {
                  resourceType: 'Task',
                  status: 'requested',
                  code: {
                    coding: [
                      {
                        system: 'http://opencrvs.org/specs/types',
                        code: 'BIRTH'
                      }
                    ]
                  },
                  extension: [
                    {
                      url: 'http://opencrvs.org/specs/extension/contact-person',
                      valueString: 'MOTHER'
                    },
                    {
                      url: 'http://opencrvs.org/specs/extension/regLastUser',
                      valueReference: { reference: 'DUMMY' }
                    }
                  ],
                  lastModified: '2018-11-28T15:13:57.492Z',
                  note: [
                    {
                      text: '',
                      time: '2018-11-28T15:13:57.492Z',
                      authorString: 'DUMMY'
                    }
                  ],
                  focus: {
                    reference:
                      'Composition/df3fb104-4c2c-486f-97b3-edbeabcd4422'
                  },
                  identifier: [
                    {
                      system: 'http://opencrvs.org/specs/id/birth-tracking-id',
                      value: 'B1mW7jA'
                    },
                    {
                      system:
                        'http://opencrvs.org/specs/id/birth-registration-number',
                      value: '2019123265B1234569'
                    }
                  ],
                  businessStatus: {
                    coding: [
                      {
                        system: 'http://opencrvs.org/specs/reg-status',
                        code: 'REJECTED'
                      }
                    ]
                  },
                  meta: {
                    lastUpdated: '2018-11-29T10:40:08.913+00:00',
                    versionId: 'aa8c1c4a-4680-497f-81f7-fde357fdb77d'
                  },
                  id: 'ba0412c6-5125-4447-bd32-fb5cf336ddbc'
                }
              }
            ]
          })
        ]
      )
      const result = await resolvers.Mutation.createBirthRegistration(
        {},
        { details },
        {
          Authorization: `Bearer ${token}`
        }
      )

      expect(result).toBeDefined()
      expect(result).toEqual({
        compositionId: '9633042c-ca34-4b9f-959b-9d16909fd85c',
        registrationNumber: '2019123265B1234569'
      })
    })

    it('throws an error when invalid composition is returned', async () => {
      fetch.mockResponses(
        [JSON.stringify({})],
        [
          JSON.stringify({
            resourceType: 'Bundle',
            entry: [
              {
                response: {
                  status: '201',
                  location:
                    '/fhir/Composition/9633042c-ca34-4b9f-959b-9d16909fd85c/_history/ad390bed-c88f-4a3b-b861-31798c88b405'
                }
              }
            ],
            type: 'transaction-response'
          })
        ],
        [
          JSON.stringify({
            id: '1648b1fb-bad4-4b98-b8a3-bd7ceee496b6',
            resourceType: 'Composition'
          })
        ]
      )
      await expect(
        resolvers.Mutation.createBirthRegistration({}, { details })
      ).rejects.toThrowError(
        'getTrackingId: Invalid composition or composition has no identifier'
      )
    })

    it("throws an error when the response isn't what we expect", async () => {
      fetch.mockResponse(
        [JSON.stringify({})],
        [JSON.stringify({ unexpected: true })]
      )
      await expect(
        resolvers.Mutation.createBirthRegistration({}, { details })
      ).rejects.toThrowError('FHIR did not send a valid response')
    })
  })
  describe('markEventAsVoided()', () => {
    it('updates a task with rejected status, reason and comment', async () => {
      fetch.mockResponses(
<<<<<<< HEAD
        [JSON.stringify(mockTaskBundle)],
=======
        [
          JSON.stringify({
            resourceType: 'Bundle',
            id: 'dc4e9b8b-82fa-4868-a6d2-2fb49f795ec1',
            meta: { lastUpdated: '2018-11-29T10:43:30.286+00:00' },
            type: 'searchset',
            total: 1,
            link: [
              {
                relation: 'self',
                url: 'http://localhost:3447/fhir/Task?focus=Composition/df3fb104-4c2c-486f-97b3-edbeabcd4422'
              }
            ],
            entry: [
              {
                fullUrl:
                  'http://localhost:3447/fhir/Task/ba0412c6-5125-4447-bd32-fb5cf336ddbc',
                resource: {
                  resourceType: 'Task',
                  status: 'requested',
                  code: {
                    coding: [
                      {
                        system: 'http://opencrvs.org/specs/types',
                        code: 'BIRTH'
                      }
                    ]
                  },
                  extension: [
                    {
                      url: 'http://opencrvs.org/specs/extension/contact-person',
                      valueString: 'MOTHER'
                    },
                    {
                      url: 'http://opencrvs.org/specs/extension/regLastUser',
                      valueReference: { reference: 'DUMMY' }
                    }
                  ],
                  lastModified: '2018-11-28T15:13:57.492Z',
                  note: [
                    {
                      text: '',
                      time: '2018-11-28T15:13:57.492Z',
                      authorString: 'DUMMY'
                    }
                  ],
                  focus: {
                    reference:
                      'Composition/df3fb104-4c2c-486f-97b3-edbeabcd4422'
                  },
                  identifier: [
                    {
                      system: 'http://opencrvs.org/specs/id/birth-tracking-id',
                      value: 'B1mW7jA'
                    }
                  ],
                  businessStatus: {
                    coding: [
                      {
                        system: 'http://opencrvs.org/specs/reg-status',
                        code: 'REJECTED'
                      }
                    ]
                  },
                  meta: {
                    lastUpdated: '2018-11-29T10:40:08.913+00:00',
                    versionId: 'aa8c1c4a-4680-497f-81f7-fde357fdb77d'
                  },
                  id: 'ba0412c6-5125-4447-bd32-fb5cf336ddbc'
                }
              }
            ]
          })
        ],
>>>>>>> 1457f18f
        [
          JSON.stringify({
            resourceType: 'Bundle',
            entry: [
              {
                response: {
                  location:
                    'Task/ba0412c6-5125-4447-bd32-fb5cf336ddbc/_history/ba0412c6-5125-4447-bd32-fb5cf336ddbc'
                }
              }
            ]
          })
        ]
      )
      const id = 'df3fb104-4c2c-486f-97b3-edbeabcd4422'
      const reason = 'Misspelling'
      const comment = 'Family name misspelled'
      const result = await resolvers.Mutation.markEventAsVoided(
        {},
        { id, reason, comment },
        authHeaderRegCert
      )
      const postData = JSON.parse(fetch.mock.calls[1][1].body)
      expect(postData.entry[0].resource.reason.text).toBe('Misspelling')
      expect(postData.entry[0].resource.note[1].text).toBe(
        'Family name misspelled'
      )
      expect(result).toBe('ba0412c6-5125-4447-bd32-fb5cf336ddbc')
    })

    it('throws error if user does not have register or validate scope', async () => {
      const id = 'df3fb104-4c2c-486f-97b3-edbeabcd4422'
      const reason = 'Misspelling'
      const comment = 'Family name misspelled'
      await expect(
        resolvers.Mutation.markEventAsVoided(
          {},
          { id, reason, comment },
          authHeaderNotRegCert
        )
      ).rejects.toThrowError('User does not have a register or validate scope')
    })
  })

  describe('markEventAsArchived()', () => {
    it('updates a task with archived status', async () => {
      fetch.mockResponses(
        [JSON.stringify(mockTaskBundle)],
        [JSON.stringify('ok'), { status: 200 }]
      )
      const id = 'df3fb104-4c2c-486f-97b3-edbeabcd4422'
      const result = await resolvers.Mutation.markEventAsArchived(
        {},
        { id },
        authHeaderRegCert
      )
      const postData = JSON.parse(fetch.mock.calls[1][1].body)
      expect(postData.entry[0].resource.businessStatus.coding[0].code).toBe(
        'ARCHIVED'
      )
      expect(result).toBe('ba0412c6-5125-4447-bd32-fb5cf336ddbc')
    })

    it('throws error if user does not have register or validate scope', async () => {
      const id = 'df3fb104-4c2c-486f-97b3-edbeabcd4422'
      await expect(
        resolvers.Mutation.markEventAsArchived({}, { id }, authHeaderNotRegCert)
      ).rejects.toThrowError('User does not have a register or validate scope')
    })
  })

  describe('markBirthAsValidated()', () => {
    it('updates status successfully when composition id and details both are sent', async () => {
      const compositionID = 'cd168e0b-0817-4880-a67f-35de777460a5'
      const compositionDetails = {
        createdAt: '2019-07-23T07:51:31.883Z',
        child: {
          name: [
            { use: 'bn', familyName: 'স্যাম' },
            { use: 'en', familyName: 'Sam' }
          ],
          gender: 'male',
          birthDate: '2010-01-01',
          _fhirID: '672b825e-7a32-423c-9da3-070d704e8e23'
        },
        mother: {
          multipleBirth: 1,
          identifier: [{ type: 'NATIONAL_ID', id: '1212121212121' }],
          nationality: ['BGD'],
          name: [
            { use: 'bn', familyName: 'জুল' },
            { use: 'en', familyName: 'Jul' }
          ],
          maritalStatus: 'MARRIED',
          address: [
            {
              type: 'PERMANENT',
              line: [
                '',
                '',
                '',
                '',
                '',
                'f8816522-0a1a-49ca-aa4e-a886a9b056ec'
              ],
              country: 'BGD',
              state: 'd2898740-42e4-4680-b5a7-2f0a12a15199',
              district: '68ba789b-0e6c-4528-a400-4422e142e3dd'
            },
            {
              type: 'CURRENT',
              line: [
                '',
                '',
                '',
                '',
                '',
                'f8816522-0a1a-49ca-aa4e-a886a9b056ec'
              ],
              country: 'BGD',
              state: 'd2898740-42e4-4680-b5a7-2f0a12a15199',
              district: '68ba789b-0e6c-4528-a400-4422e142e3dd'
            }
          ],
          _fhirID: '276cbe01-c95a-4c07-9e97-cad2ecc07a25'
        },
        registration: {
          contact: 'MOTHER',
          contactPhoneNumber: '01712121212',
          _fhirID: '75e734d8-47cf-47b4-9416-fa4c747e1b71',
          trackingId: 'BZ1D4FY',
          status: [{ timestamp: '2019-07-23T07:51:31.906Z' }]
        },
        presentAtBirthRegistration: 'MOTHER',
        _fhirIDMap: {
          composition: '20703e32-0e2f-4685-8371-e7448d18de82',
          encounter: '04cd7da2-89b6-4d68-b3c6-b158ce83b0e8',
          observation: {
            presentAtBirthRegistration: 'c7879d8e-d094-42ed-804a-aeea8aaa7ef8'
          }
        }
      }
      fetch.mockResponses(
        [
          JSON.stringify({
            resourceType: 'Bundle',
            entry: []
          })
        ],
        [
          JSON.stringify({
            resourceType: 'Bundle',
            entry: [
              {
                response: { location: 'Task/12423/_history/1' }
              }
            ]
          })
        ]
      )
      const result = await resolvers.Mutation.markBirthAsValidated(
        {},
        { id: compositionID, details: compositionDetails },
        authHeaderValidate
      )

      expect(result).toBeUndefined()
      expect(fetch).toHaveBeenCalledWith(
        expect.any(String),
        expect.objectContaining({ method: 'POST' })
      )
    })

    it('updates status successfully when only composition id is sent', async () => {
      const compositionID = 'cd168e0b-0817-4880-a67f-35de777460a5'
      fetch.mockResponses(
        [
          JSON.stringify({
            resourceType: 'Bundle',
            id: '0a84365d-1925-40cf-a48b-17fcf3425040',
            meta: {
              lastUpdated: '2018-12-13T03:55:12.629+00:00'
            },
            type: 'searchset',
            total: 1,
            link: [
              {
                relation: 'self',
                url: 'http://localhost:3447/fhir/Task?focus=Composition/cd168e0b-0817-4880-a67f-35de777460a5'
              }
            ],
            entry: [
              {
                fullUrl:
                  'http://localhost:3447/fhir/Task/86f72aee-eb58-45c6-b9b2-93f6a344315e',
                resource: {
                  resourceType: 'Task',
                  status: 'requested',
                  code: {
                    coding: [
                      {
                        system: 'http://opencrvs.org/specs/types',
                        code: 'BIRTH'
                      }
                    ]
                  },
                  identifier: [
                    {
                      system: 'http://opencrvs.org/specs/id/paper-form-id',
                      value: '23423'
                    },
                    {
                      system: 'http://opencrvs.org/specs/id/birth-tracking-id',
                      value: 'BlAqHa7'
                    }
                  ],
                  extension: [
                    {
                      url: 'http://opencrvs.org/specs/extension/contact-person',
                      valueString: 'MOTHER'
                    },
                    {
                      url: 'http://opencrvs.org/specs/extension/regLastUser',
                      valueReference: {
                        reference:
                          'Practitioner/34562b20-718f-4272-9596-66cb89f2fe7b'
                      }
                    },
                    {
                      url: 'http://opencrvs.org/specs/extension/regLastLocation',
                      valueReference: {
                        reference:
                          'Location/71a2f856-3e6a-4bf7-97bd-145d4ab187fa'
                      }
                    },
                    {
                      url: 'http://opencrvs.org/specs/extension/regLastOffice',
                      valueReference: {
                        reference:
                          'Location/71a2f856-3e6a-4bf7-97bd-145d4ab187fa'
                      }
                    }
                  ],
                  lastModified: '2018-12-11T11:55:46.775Z',
                  note: [
                    {
                      text: '',
                      time: '2018-12-11T11:55:46.775Z',
                      authorString:
                        'Practitioner/34562b20-718f-4272-9596-66cb89f2fe7b'
                    }
                  ],
                  focus: {
                    reference:
                      'Composition/cd168e0b-0817-4880-a67f-35de777460a5'
                  },
                  businessStatus: {
                    coding: [
                      {
                        system: 'http://opencrvs.org/specs/reg-status',
                        code: 'DECLARED'
                      }
                    ]
                  },
                  meta: {
                    lastUpdated: '2018-12-11T12:29:48.862+00:00',
                    versionId: '6086dbf7-3772-463a-a920-4694ccb70152'
                  },
                  id: '86f72aee-eb58-45c6-b9b2-93f6a344315e'
                }
              }
            ]
          })
        ],
        [
          JSON.stringify({
            resourceType: 'Bundle',
            entry: [
              {
                response: { location: 'Task/12423/_history/1' }
              }
            ]
          })
        ]
      )
      const result = await resolvers.Mutation.markBirthAsValidated(
        {},
        { id: compositionID },
        authHeaderValidate
      )

      expect(result).toBeUndefined()
      expect(fetch).toHaveBeenCalledWith(
        expect.any(String),
        expect.objectContaining({ method: 'POST' })
      )
    })

    it('throws error if no task entry found by given id', async () => {
      const compositionID = 'cd168e0b-0817-4880-a67f-35de777460a5'
      fetch.mockResponseOnce(
        JSON.stringify({
          resourceType: 'Bundle',
          id: 'd2ca298f-662f-4086-a8c5-697517a2b5a3',
          meta: {
            lastUpdated: '2018-12-13T04:02:42.003+00:00'
          },
          type: 'searchset',
          total: 0,
          link: [
            {
              relation: 'self',
              url: 'http://localhost:3447/fhir/Task?focus=Composition/cd168e0b-0817-4880-a67f-35de777460a5s'
            }
          ],
          entry: []
        })
      )
      expect(
        resolvers.Mutation.markBirthAsValidated(
          {},
          { id: compositionID },
          authHeaderValidate
        )
      ).rejects.toThrowError('Task does not exist')
    })

    it("throws an error when the user doesn't have validate scope", async () => {
      const compositionID = 'cd168e0b-0817-4880-a67f-35de777460a5'
      await expect(
        resolvers.Mutation.markBirthAsValidated(
          {},
          { id: compositionID },
          authHeaderRegCert
        )
      ).rejects.toThrowError('User does not have a validate scope')
    })
  })

  describe('markDeathAsValidated()', () => {
    it('updates status successfully when only composition id and details both are sent', async () => {
      const compositionID = 'cd168e0b-0817-4880-a67f-35de777460a5'
      const compositionDetails = {
        createdAt: '2019-07-23T08:51:50.626Z',
        deceased: {
          identifier: [{ type: 'PASSPORT', id: '111111111' }],
          name: [
            { use: 'bn', familyName: 'টম' },
            { use: 'en', familyName: 'Tom' }
          ],
          nationality: ['BGD'],
          gender: 'male',
          maritalStatus: 'MARRIED',
          birthDate: '1940-01-01',
          address: [
            {
              type: 'PERMANENT',
              line: [
                '',
                '',
                '',
                '',
                '',
                'f8816522-0a1a-49ca-aa4e-a886a9b056ec'
              ],
              country: 'BGD',
              state: 'd2898740-42e4-4680-b5a7-2f0a12a15199',
              district: '68ba789b-0e6c-4528-a400-4422e142e3dd'
            },
            {
              type: 'CURRENT',
              line: [
                '',
                '',
                '',
                '',
                '',
                'f8816522-0a1a-49ca-aa4e-a886a9b056ec'
              ],
              country: 'BGD',
              state: 'd2898740-42e4-4680-b5a7-2f0a12a15199',
              district: '68ba789b-0e6c-4528-a400-4422e142e3dd'
            }
          ],
          _fhirID: 'f4dd0315-9b89-46aa-a52e-68e1cd1f352f',
          deceased: { deceased: true, deathDate: '2010-01-01' }
        },
        informant: {
          individual: {
            identifier: [{ type: 'PASSPORT', id: '222222222' }],
            name: [
              { use: 'bn', familyName: 'জুল' },
              { use: 'en', familyName: 'Jul' }
            ],
            nationality: ['BGD'],
            telecom: [{ system: 'phone', value: '01711111111' }],
            address: [
              {
                type: 'CURRENT',
                line: [
                  '',
                  '',
                  '',
                  '',
                  '',
                  'f8816522-0a1a-49ca-aa4e-a886a9b056ec'
                ],
                country: 'BGD',
                state: 'd2898740-42e4-4680-b5a7-2f0a12a15199',
                district: '68ba789b-0e6c-4528-a400-4422e142e3dd'
              },
              {
                type: 'PERMANENT',
                line: [
                  '',
                  '',
                  '',
                  '',
                  '',
                  'f8816522-0a1a-49ca-aa4e-a886a9b056ec'
                ],
                country: 'BGD',
                state: 'd2898740-42e4-4680-b5a7-2f0a12a15199',
                district: '68ba789b-0e6c-4528-a400-4422e142e3dd'
              }
            ],
            _fhirID: '33960f24-7be1-4db3-beb1-dae5d30a9e53'
          },
          relationship: 'DAUGHTER',
          _fhirID: 'd51db81b-85b8-4670-9004-d7768177b65b'
        },
        mannerOfDeath: 'NATURAL_CAUSES',
        eventLocation: {
          address: {
            type: 'PERMANENT',
            line: ['', '', '', '', '', 'f8816522-0a1a-49ca-aa4e-a886a9b056ec'],
            country: 'BGD',
            state: 'd2898740-42e4-4680-b5a7-2f0a12a15199',
            district: '68ba789b-0e6c-4528-a400-4422e142e3dd'
          },
          type: 'PERMANENT',
          partOf: 'Location/f8816522-0a1a-49ca-aa4e-a886a9b056ec'
        },
        registration: {
          _fhirID: 'a8c62d2c-9d04-4b0c-b239-5950aa3839ec',
          trackingId: 'DIH14HS'
        },
        _fhirIDMap: { composition: 'd7e273e7-e4d3-4342-905e-f3514fa2c10a' }
      }
      fetch.mockResponses(
        [
          JSON.stringify({
            resourceType: 'Bundle',
            entry: [
              {
                resource: {
                  identifier: [{ type: 'PASSPORT', id: '111111111' }],
                  name: [
                    { use: 'bn', familyName: 'টম' },
                    { use: 'en', familyName: 'Tom' }
                  ],
                  nationality: ['BGD'],
                  gender: 'male',
                  maritalStatus: 'MARRIED',
                  birthDate: '1940-01-01',
                  address: [
                    {
                      type: 'PERMANENT',
                      line: [
                        '',
                        '',
                        '',
                        '',
                        '',
                        'f8816522-0a1a-49ca-aa4e-a886a9b056ec'
                      ],
                      country: 'BGD',
                      state: 'd2898740-42e4-4680-b5a7-2f0a12a15199',
                      district: '68ba789b-0e6c-4528-a400-4422e142e3dd'
                    },
                    {
                      type: 'CURRENT',
                      line: [
                        '',
                        '',
                        '',
                        '',
                        '',
                        'f8816522-0a1a-49ca-aa4e-a886a9b056ec'
                      ],
                      country: 'BGD',
                      state: 'd2898740-42e4-4680-b5a7-2f0a12a15199',
                      district: '68ba789b-0e6c-4528-a400-4422e142e3dd'
                    }
                  ],
                  id: 'f4dd0315-9b89-46aa-a52e-68e1cd1f352f',
                  deceased: { deceased: true, deathDate: '2010-01-01' }
                }
              }
            ]
          })
        ],
        [
          JSON.stringify({
            resourceType: 'Bundle',
            entry: [
              {
                response: { location: 'Task/12423/_history/1' }
              }
            ]
          })
        ]
      )
      const result = await resolvers.Mutation.markDeathAsValidated(
        {},
        { id: compositionID, details: compositionDetails },
        authHeaderValidate
      )

      expect(result).toBeUndefined()
      expect(fetch).toHaveBeenCalledWith(
        expect.any(String),
        expect.objectContaining({ method: 'POST' })
      )
    })

    it('updates status successfully when only composition id is sent', async () => {
      const compositionID = 'cd168e0b-0817-4880-a67f-35de777460a5'
      fetch.mockResponses(
        [
          JSON.stringify({
            resourceType: 'Bundle',
            id: '0a84365d-1925-40cf-a48b-17fcf3425040',
            meta: {
              lastUpdated: '2018-12-13T03:55:12.629+00:00'
            },
            type: 'searchset',
            total: 1,
            link: [
              {
                relation: 'self',
                url: 'http://localhost:3447/fhir/Task?focus=Composition/cd168e0b-0817-4880-a67f-35de777460a5'
              }
            ],
            entry: [
              {
                fullUrl:
                  'http://localhost:3447/fhir/Task/86f72aee-eb58-45c6-b9b2-93f6a344315e',
                resource: {
                  resourceType: 'Task',
                  status: 'requested',
                  code: {
                    coding: [
                      {
                        system: 'http://opencrvs.org/specs/types',
                        code: 'DEATH'
                      }
                    ]
                  },
                  identifier: [
                    {
                      system: 'http://opencrvs.org/specs/id/death-tracking-id',
                      value: 'DlAqHa7'
                    }
                  ],
                  extension: [
                    {
                      url: 'http://opencrvs.org/specs/extension/regLastUser',
                      valueReference: {
                        reference:
                          'Practitioner/34562b20-718f-4272-9596-66cb89f2fe7b'
                      }
                    },
                    {
                      url: 'http://opencrvs.org/specs/extension/regLastLocation',
                      valueReference: {
                        reference:
                          'Location/71a2f856-3e6a-4bf7-97bd-145d4ab187fa'
                      }
                    },
                    {
                      url: 'http://opencrvs.org/specs/extension/regLastOffice',
                      valueReference: {
                        reference:
                          'Location/71a2f856-3e6a-4bf7-97bd-145d4ab187fa'
                      }
                    }
                  ],
                  lastModified: '2018-12-11T11:55:46.775Z',
                  note: [
                    {
                      text: '',
                      time: '2018-12-11T11:55:46.775Z',
                      authorString:
                        'Practitioner/34562b20-718f-4272-9596-66cb89f2fe7b'
                    }
                  ],
                  focus: {
                    reference:
                      'Composition/cd168e0b-0817-4880-a67f-35de777460a5'
                  },
                  businessStatus: {
                    coding: [
                      {
                        system: 'http://opencrvs.org/specs/reg-status',
                        code: 'DECLARED'
                      }
                    ]
                  },
                  meta: {
                    lastUpdated: '2018-12-11T12:29:48.862+00:00',
                    versionId: '6086dbf7-3772-463a-a920-4694ccb70152'
                  },
                  id: '86f72aee-eb58-45c6-b9b2-93f6a344315e'
                }
              }
            ]
          })
        ],
        [
          JSON.stringify({
            resourceType: 'Bundle',
            entry: [
              {
                response: { location: 'Task/12423/_history/1' }
              }
            ]
          })
        ]
      )
      const result = await resolvers.Mutation.markDeathAsValidated(
        {},
        { id: compositionID },
        authHeaderValidate
      )

      expect(result).toBeUndefined()
      expect(fetch).toHaveBeenCalledWith(
        expect.any(String),
        expect.objectContaining({ method: 'POST' })
      )
    })

    it('throws error if no task entry found by given id', async () => {
      const compositionID = 'cd168e0b-0817-4880-a67f-35de777460a5'
      fetch.mockResponseOnce(
        JSON.stringify({
          resourceType: 'Bundle',
          id: 'd2ca298f-662f-4086-a8c5-697517a2b5a3',
          meta: {
            lastUpdated: '2018-12-13T04:02:42.003+00:00'
          },
          type: 'searchset',
          total: 0,
          link: [
            {
              relation: 'self',
              url: 'http://localhost:3447/fhir/Task?focus=Composition/cd168e0b-0817-4880-a67f-35de777460a5s'
            }
          ],
          entry: []
        })
      )
      expect(
        resolvers.Mutation.markDeathAsValidated(
          {},
          { id: compositionID },
          authHeaderValidate
        )
      ).rejects.toThrowError('Task does not exist')
    })

    it("throws an error when the user doesn't have validate scope", async () => {
      const compositionID = 'cd168e0b-0817-4880-a67f-35de777460a5'
      await expect(
        resolvers.Mutation.markDeathAsValidated(
          {},
          { id: compositionID },
          authHeaderRegCert
        )
      ).rejects.toThrowError('User does not have a validate scope')
    })
  })

  describe('markBirthAsRegistered()', () => {
    it('updates status successfully when only composition id is sent', async () => {
      const compositionID = 'cd168e0b-0817-4880-a67f-35de777460a5'
      const resultingComposition = {
        identifier: {
          system: 'urn:ietf:rfc:3986',
          value: '097e0133-520c-4645-97d6-acda7d010e05'
        },
        resourceType: 'Composition',
        status: 'preliminary',
        type: {
          coding: [
            {
              system: 'http://opencrvs.org/doc-types',
              code: 'birth-declaration'
            }
          ],
          text: 'Birth Declaration'
        },
        class: {
          coding: [
            {
              system: 'http://opencrvs.org/doc-classes',
              code: 'crvs-document'
            }
          ],
          text: 'CRVS Document'
        },
        title: 'Birth Declaration',
        section: [
          {
            title: 'Birth encounter',
            code: {
              coding: [
                {
                  system: 'http://opencrvs.org/specs/sections',
                  code: 'birth-encounter'
                }
              ],
              text: 'Birth encounter'
            },
            entry: [
              {
                reference: 'Encounter/f81a64c1-bbf4-4ffc-b992-8c6d28804de8'
              }
            ]
          },
          {
            title: 'Child details',
            code: {
              coding: [
                {
                  system: 'http://opencrvs.org/doc-sections',
                  code: 'child-details'
                }
              ],
              text: 'Child details'
            },
            entry: [
              {
                reference: 'Patient/9ee30e57-98c5-46ef-93f9-f3cfe775fb1a'
              }
            ]
          },
          {
            title: "Mother's details",
            code: {
              coding: [
                {
                  system: 'http://opencrvs.org/doc-sections',
                  code: 'mother-details'
                }
              ],
              text: "Mother's details"
            },
            entry: [
              {
                reference: 'Patient/2f2b7f28-a420-41f5-916c-92c4669caba5'
              }
            ]
          }
        ],
        subject: {},
        date: '2019-11-06T07:02:01.382Z',
        author: [],
        id: '3a68141b-0382-4362-89b0-2fa2610b48f6',
        meta: {
          lastUpdated: '2019-11-06T07:02:01.901+00:00',
          versionId: '17d09268-d82c-44a6-8325-f0391c7453ee'
        }
      }
      fetch.mockResponses(
        [
          JSON.stringify({
            resourceType: 'Bundle',
            id: '0a84365d-1925-40cf-a48b-17fcf3425040',
            meta: {
              lastUpdated: '2018-12-13T03:55:12.629+00:00'
            },
            type: 'searchset',
            total: 1,
            link: [
              {
                relation: 'self',
                url: 'http://localhost:3447/fhir/Task?focus=Composition/cd168e0b-0817-4880-a67f-35de777460a5'
              }
            ],
            entry: [
              {
                fullUrl:
                  'http://localhost:3447/fhir/Task/86f72aee-eb58-45c6-b9b2-93f6a344315e',
                resource: {
                  resourceType: 'Task',
                  status: 'requested',
                  code: {
                    coding: [
                      {
                        system: 'http://opencrvs.org/specs/types',
                        code: 'BIRTH'
                      }
                    ]
                  },
                  identifier: [
                    {
                      system: 'http://opencrvs.org/specs/id/paper-form-id',
                      value: '23423'
                    },
                    {
                      system: 'http://opencrvs.org/specs/id/birth-tracking-id',
                      value: 'BlAqHa7'
                    }
                  ],
                  extension: [
                    {
                      url: 'http://opencrvs.org/specs/extension/contact-person',
                      valueString: 'MOTHER'
                    },
                    {
                      url: 'http://opencrvs.org/specs/extension/regLastUser',
                      valueReference: {
                        reference:
                          'Practitioner/34562b20-718f-4272-9596-66cb89f2fe7b'
                      }
                    },
                    {
                      url: 'http://opencrvs.org/specs/extension/regLastLocation',
                      valueReference: {
                        reference:
                          'Location/71a2f856-3e6a-4bf7-97bd-145d4ab187fa'
                      }
                    },
                    {
                      url: 'http://opencrvs.org/specs/extension/regLastOffice',
                      valueReference: {
                        reference:
                          'Location/71a2f856-3e6a-4bf7-97bd-145d4ab187fa'
                      }
                    }
                  ],
                  lastModified: '2018-12-11T11:55:46.775Z',
                  note: [
                    {
                      text: '',
                      time: '2018-12-11T11:55:46.775Z',
                      authorString:
                        'Practitioner/34562b20-718f-4272-9596-66cb89f2fe7b'
                    }
                  ],
                  focus: {
                    reference:
                      'Composition/cd168e0b-0817-4880-a67f-35de777460a5'
                  },
                  businessStatus: {
                    coding: [
                      {
                        system: 'http://opencrvs.org/specs/reg-status',
                        code: 'DECLARED'
                      }
                    ]
                  },
                  meta: {
                    lastUpdated: '2018-12-11T12:29:48.862+00:00',
                    versionId: '6086dbf7-3772-463a-a920-4694ccb70152'
                  },
                  id: '86f72aee-eb58-45c6-b9b2-93f6a344315e'
                }
              }
            ]
          })
        ],
        [
          // Response for when the status is updated
          JSON.stringify({
            resourceType: 'Bundle',
            entry: [
              {
                response: { location: 'Task/12423/_history/1' }
              }
            ]
          })
        ],
        // Response for refetching the composition
        [JSON.stringify(resultingComposition)]
      )
      const result = await resolvers.Mutation.markBirthAsRegistered(
        {},
        { id: compositionID },
        authHeaderRegCert
      )

      expect(result).toBeDefined()
      expect(result).toEqual(resultingComposition)
      expect(fetch).toHaveBeenCalledWith(
        expect.any(String),
        expect.objectContaining({ method: 'POST' })
      )
    })
    it('throws error if no task entry found given id', async () => {
      const compositionID = 'cd168e0b-0817-4880-a67f-35de777460a5'
      fetch.mockResponseOnce(
        JSON.stringify({
          resourceType: 'Bundle',
          id: 'd2ca298f-662f-4086-a8c5-697517a2b5a3',
          meta: {
            lastUpdated: '2018-12-13T04:02:42.003+00:00'
          },
          type: 'searchset',
          total: 0,
          link: [
            {
              relation: 'self',
              url: 'http://localhost:3447/fhir/Task?focus=Composition/cd168e0b-0817-4880-a67f-35de777460a5s'
            }
          ],
          entry: []
        })
      )
      expect(
        resolvers.Mutation.markBirthAsRegistered(
          {},
          { id: compositionID },
          authHeaderRegCert
        )
      ).rejects.toThrowError('Task does not exist')
    })

    it("throws an error when the user doesn't have register scope", async () => {
      const compositionID = 'cd168e0b-0817-4880-a67f-35de777460a5'
      await expect(
        resolvers.Mutation.markBirthAsRegistered(
          {},
          { id: compositionID },
          authHeaderNotRegCert
        )
      ).rejects.toThrowError('User does not have a register scope')
    })
  })
  describe('markDeathAsRegistered', () => {
    it('updates status successfully when only composition id is sent', async () => {
      const compositionID = 'cd168e0b-0817-4880-a67f-35de777460a5'
      const resultingComposition = {
        identifier: {
          system: 'urn:ietf:rfc:3986',
          value: 'DAUJP9D'
        },
        resourceType: 'Composition',
        status: 'preliminary',
        type: {
          coding: [
            {
              system: 'http://opencrvs.org/doc-types',
              code: 'death-declaration'
            }
          ],
          text: 'Death Declaration'
        },
        class: {
          coding: [
            {
              system: 'http://opencrvs.org/doc-classes',
              code: 'crvs-document'
            }
          ],
          text: 'CRVS Document'
        },
        title: 'Death Declaration',
        section: [
          {
            title: 'Deceased details',
            code: {
              coding: [
                {
                  system: 'http://opencrvs.org/doc-sections',
                  code: 'deceased-details'
                }
              ],
              text: 'Deceased details'
            },
            entry: [
              {
                reference: 'Patient/398372dd-9cb8-47ef-a46b-89b3f8c5b027'
              }
            ]
          },
          {
            title: "Informant's details",
            code: {
              coding: [
                {
                  system: 'http://opencrvs.org/doc-sections',
                  code: 'informant-details'
                }
              ],
              text: "Informant's details"
            },
            entry: [
              {
                reference: 'RelatedPerson/53737437-423f-4a0f-898c-23b36ffcf885'
              }
            ]
          },
          {
            title: 'Death encounter',
            code: {
              coding: [
                {
                  system: 'http://opencrvs.org/specs/sections',
                  code: 'death-encounter'
                }
              ],
              text: 'Death encounter'
            },
            entry: [
              {
                reference: 'Encounter/6e3481b1-4783-4e75-b50b-dc2ff56bdb1d'
              }
            ]
          }
        ],
        subject: {},
        date: '2019-11-06T09:04:20.268Z',
        author: [],
        meta: {
          lastUpdated: '2019-11-06T09:04:21.700+00:00',
          versionId: 'adaefdf1-10d5-4ffb-a4ce-4684c796d28d'
        },
        id: '02ffb3a5-303f-4828-b63f-5847d4a4eff7'
      }
      fetch.mockResponses(
        [
          JSON.stringify({
            resourceType: 'Bundle',
            id: '0a84365d-1925-40cf-a48b-17fcf3425040',
            meta: {
              lastUpdated: '2018-12-13T03:55:12.629+00:00'
            },
            type: 'searchset',
            total: 1,
            link: [
              {
                relation: 'self',
                url: 'http://localhost:3447/fhir/Task?focus=Composition/cd168e0b-0817-4880-a67f-35de777460a5'
              }
            ],
            entry: [
              {
                fullUrl:
                  'http://localhost:3447/fhir/Task/86f72aee-eb58-45c6-b9b2-93f6a344315e',
                resource: {
                  resourceType: 'Task',
                  status: 'requested',
                  code: {
                    coding: [
                      {
                        system: 'http://opencrvs.org/specs/types',
                        code: 'DEATH'
                      }
                    ]
                  },
                  identifier: [
                    {
                      system: 'http://opencrvs.org/specs/id/death-tracking-id',
                      value: 'DlAqHa7'
                    }
                  ],
                  extension: [
                    {
                      url: 'http://opencrvs.org/specs/extension/regLastUser',
                      valueReference: {
                        reference:
                          'Practitioner/34562b20-718f-4272-9596-66cb89f2fe7b'
                      }
                    },
                    {
                      url: 'http://opencrvs.org/specs/extension/regLastLocation',
                      valueReference: {
                        reference:
                          'Location/71a2f856-3e6a-4bf7-97bd-145d4ab187fa'
                      }
                    },
                    {
                      url: 'http://opencrvs.org/specs/extension/regLastOffice',
                      valueReference: {
                        reference:
                          'Location/71a2f856-3e6a-4bf7-97bd-145d4ab187fa'
                      }
                    }
                  ],
                  lastModified: '2018-12-11T11:55:46.775Z',
                  note: [
                    {
                      text: '',
                      time: '2018-12-11T11:55:46.775Z',
                      authorString:
                        'Practitioner/34562b20-718f-4272-9596-66cb89f2fe7b'
                    }
                  ],
                  focus: {
                    reference:
                      'Composition/cd168e0b-0817-4880-a67f-35de777460a5'
                  },
                  businessStatus: {
                    coding: [
                      {
                        system: 'http://opencrvs.org/specs/reg-status',
                        code: 'DECLARED'
                      }
                    ]
                  },
                  meta: {
                    lastUpdated: '2018-12-11T12:29:48.862+00:00',
                    versionId: '6086dbf7-3772-463a-a920-4694ccb70152'
                  },
                  id: '86f72aee-eb58-45c6-b9b2-93f6a344315e'
                }
              }
            ]
          })
        ],
        [
          JSON.stringify({
            resourceType: 'Bundle',
            entry: [
              {
                response: { location: 'Task/12423/_history/1' }
              }
            ]
          })
        ],
        [JSON.stringify(resultingComposition)]
      )
      const result = await resolvers.Mutation.markDeathAsRegistered(
        {},
        { id: compositionID },
        authHeaderRegCert
      )

      expect(result).toBeDefined()
      expect(result).toEqual(resultingComposition)
      expect(fetch).toHaveBeenCalledWith(
        expect.any(String),
        expect.objectContaining({ method: 'POST' })
      )
    })

    it("throws an error when the user doesn't have register scope", async () => {
      const compositionID = 'cd168e0b-0817-4880-a67f-35de777460a5'
      await expect(
        resolvers.Mutation.markDeathAsRegistered(
          {},
          { id: compositionID },
          authHeaderNotRegCert
        )
      ).rejects.toThrowError('User does not have a register scope')
    })
  })
  describe('updateBirthRegistration()', () => {
    const details = {
      child: {
        name: [{ use: 'en', firstNames: 'অনিক', familyName: 'হক' }]
      },
      mother: {
        name: [{ use: 'en', firstNames: 'তাহসিনা', familyName: 'হক' }],
        telecom: [{ system: 'phone', value: '+8801622688231' }]
      },
      registration: {
        contact: 'MOTHER',
        draftId: 'cd168e0b-0817-4880-a67f-35de777460a5'
      }
    }
    it('posts a fhir bundle', async () => {
      fetch.mockResponseOnce(
        JSON.stringify({
          resourceType: 'Bundle',
          entry: [
            {
              response: { location: 'Patient/12423/_history/1' }
            }
          ]
        })
      )
      const result = await resolvers.Mutation.updateBirthRegistration(
        {},
        { details },
        authHeaderRegCert
      )

      expect(result).toBeDefined()
      expect(result).toBe('1')
      expect(fetch).toHaveBeenCalledWith(
        expect.any(String),
        expect.objectContaining({ method: 'POST' })
      )
    })

    it("throws error when user doesn't have a register scope", async () => {
      fetch.mockResponseOnce(JSON.stringify({ unexpected: true }))
      await expect(
        resolvers.Mutation.updateBirthRegistration(
          {},
          { details },
          authHeaderNotRegCert
        )
      ).rejects.toThrowError('User does not have a register or validate scope')
    })

    it("throws an error when the response isn't what we expect", async () => {
      fetch.mockResponseOnce(JSON.stringify({ unexpected: true }))
      await expect(
        resolvers.Mutation.updateBirthRegistration(
          {},
          { details },
          authHeaderRegCert
        )
      ).rejects.toThrowError('FHIR did not send a valid response')
    })
  })
  describe('markBirthAsCertified()', () => {
    const details = {
      child: {
        name: [{ use: 'en', firstNames: 'অনিক', familyName: 'হক' }]
      },
      mother: {
        name: [{ use: 'en', firstNames: 'তাহসিনা', familyName: 'হক' }],
        telecom: [{ system: 'phone', value: '+8801622688231' }]
      },
      registration: {
        contact: 'MOTHER',
        certificates: [
          {
            collector: {
              relationship: 'MOTHER'
            },
            hasShowedVerifiedDocument: true,
            data: 'DUMMY'
          }
        ]
      }
    }
    it('posts a fhir bundle', async () => {
      fetch.mockResponseOnce(
        JSON.stringify({
          resourceType: 'Bundle',
          entry: [
            {
              response: { location: 'Patient/12423/_history/1' }
            }
          ]
        })
      )
      const result = await resolvers.Mutation.markBirthAsCertified(
        {},
        { details },
        authHeaderRegCert
      )

      expect(result).toBeDefined()
      expect(result).toBe('1')
      expect(fetch).toHaveBeenCalledWith(
        expect.any(String),
        expect.objectContaining({ method: 'POST' })
      )
    })

    it("throws an error when the response isn't what we expect", async () => {
      fetch.mockResponseOnce(JSON.stringify({ unexpected: true }))
      await expect(
        resolvers.Mutation.markBirthAsCertified(
          {},
          { details },
          authHeaderRegCert
        )
      ).rejects.toThrowError('FHIR did not send a valid response')
    })

    it("throws an error when the user doesn't have a certify scope", async () => {
      await expect(
        resolvers.Mutation.markBirthAsCertified(
          {},
          { details },
          authHeaderNotRegCert
        )
      ).rejects.toThrowError('User does not have a certify scope')
    })
  })
  describe('markDeathAsCertified()', () => {
    const details = {
      deceased: {
        name: [{ use: 'en', firstNames: 'অনিক', familyName: 'হক' }]
      },
      informant: {
        relationship: 'FATHER',
        individual: {
          name: [{ use: 'en', firstNames: 'তাহসিনা', familyName: 'হক' }],
          telecom: [{ system: 'phone', value: '+8801622688231' }]
        }
      },
      registration: {
        certificates: [
          {
            collector: {
              relationship: 'INFORMANT'
            },
            hasShowedVerifiedDocument: true,
            data: 'DUMMY'
          }
        ]
      }
    }
    it('posts a fhir bundle', async () => {
      fetch.mockResponseOnce(
        JSON.stringify({
          resourceType: 'Bundle',
          entry: [
            {
              response: { location: 'Task/12423/_history/1' }
            }
          ]
        })
      )
      const result = await resolvers.Mutation.markDeathAsCertified(
        {},
        { details },
        authHeaderRegCert
      )

      expect(result).toBeDefined()
      expect(result).toBe('1')
      expect(fetch).toHaveBeenCalledWith(
        expect.any(String),
        expect.objectContaining({ method: 'POST' })
      )
    })

    it("throws an error when the user doesn't have a certify scope", async () => {
      await expect(
        resolvers.Mutation.markDeathAsCertified(
          {},
          { details },
          authHeaderNotRegCert
        )
      ).rejects.toThrowError('User does not have a certify scope')
    })
  })
  describe('notADuplicate()', () => {
    it('returns composition id after removing duplicate id from it', async () => {
      fetch.mockResponses(
        [
          JSON.stringify({
            id: '1648b1fb-bad4-4b98-b8a3-bd7ceee496b6',
            resourceType: 'Composition',
            identifier: {
              system: 'urn:ietf:rfc:3986',
              value: 'DewpkiM'
            },
            relatesTo: [
              {
                code: 'duplicate',
                targetReference: {
                  reference: 'Composition/5e3815d1-d039-4399-b47d-af9a9f51993b'
                }
              }
            ]
          })
        ],
        [
          JSON.stringify({
            id: '1648b1fb-bad4-4b98-b8a3-bd7ceee496b6',
            resourceType: 'Composition',
            identifier: {
              system: 'urn:ietf:rfc:3986',
              value: 'DewpkiM'
            },
            relatesTo: [
              {
                code: 'duplicate',
                targetReference: {
                  reference: 'Composition/5e3815d1-d039-4399-b47d-af9a9f51993b'
                }
              }
            ]
          })
        ],
        [
          JSON.stringify({
            resourceType: 'Bundle',
            entry: [
              {
                response: {
                  status: '201',
                  location:
                    '/fhir/Composition/9633042c-ca34-4b9f-959b-9d16909fd85c/_history/ad390bed-c88f-4a3b-b861-31798c88b405'
                }
              }
            ],
            type: 'transaction-response'
          })
        ]
      )
      // @ts-ignore
      const result = await resolvers.Mutation.notADuplicate(
        {},
        {
          id: '1648b1fb-bad4-4b98-b8a3-bd7ceee496b6',
          duplicateId: '5e3815d1-d039-4399-b47d-af9a9f51993b'
        },
        authHeaderRegCert
      )

      expect(result).toBeDefined()
      expect(result).toBe('1648b1fb-bad4-4b98-b8a3-bd7ceee496b6')
    })

    it('throws error from fhir', async () => {
      fetch.mockResponses([
        () => Promise.reject(new Error('Some error in fhir'))
      ])

      await expect(
        resolvers.Mutation.notADuplicate(
          {},
          {
            id: '1648b1fb-bad4-4b98-b8a3-bd7ceee496b6',
            duplicateId: '5e3815d1-d039-4399-b47d-af9a9f51993b'
          },
          authHeaderRegCert
        )
      ).rejects.toThrowError('FHIR request failed: Some error')
    })

    it('throws error from search', async () => {
      fetch.mockResponses(
        [
          JSON.stringify({
            id: '1648b1fb-bad4-4b98-b8a3-bd7ceee496b6',
            resourceType: 'Composition',
            identifier: {
              system: 'urn:ietf:rfc:3986',
              value: 'DewpkiM'
            },
            relatesTo: [
              {
                code: 'duplicate',
                targetReference: {
                  reference: 'Composition/5e3815d1-d039-4399-b47d-af9a9f51993b'
                }
              }
            ]
          })
        ],
        [() => Promise.reject(new Error('Some error from search'))]
      )

      await expect(
        resolvers.Mutation.notADuplicate(
          {},
          {
            id: '1648b1fb-bad4-4b98-b8a3-bd7ceee496b6',
            duplicateId: '5e3815d1-d039-4399-b47d-af9a9f51993b'
          },
          authHeaderRegCert
        )
      ).rejects.toThrowError('Search request failed: Some error from search')
    })

    it("throws an error when the user doesn't have register scope", async () => {
      fetch.mockResponseOnce(JSON.stringify({ unexpected: true }))
      await expect(
        resolvers.Mutation.notADuplicate(
          {},
          {
            id: '1648b1fb-bad4-4b98-b8a3-bd7ceee496b6',
            duplicateId: '5e3815d1-d039-4399-b47d-af9a9f51993b'
          },
          authHeaderNotRegCert
        )
      ).rejects.toThrowError('User does not have a register scope')
    })
  })
  describe('queryRegistrationByIdentifier()', () => {
    it('returns registration', async () => {
      fetch.mockResponses(
        [
          JSON.stringify({
            resourceType: 'Bundle',
            entry: [
              {
                resource: {
                  resourceType: 'Task',

                  focus: {
                    reference:
                      'Composition/80b90ac3-1032-4f98-af64-627d2b7443f3'
                  },
                  id: 'e2324ee0-6e6f-46df-be93-12d4d8df600f'
                }
              }
            ]
          })
        ],
        [
          JSON.stringify({
            id: '80b90ac3-1032-4f98-af64-627d2b7443f3'
          })
        ]
      )
      const composition = await resolvers.Query.queryRegistrationByIdentifier(
        {},
        { identifier: '2019333494BAQFYEG6' },
        authHeaderRegCert
      )
      expect(composition).toBeDefined()
      expect(composition.id).toBe('80b90ac3-1032-4f98-af64-627d2b7443f3')
    })
    it("throws an error when the response isn't what we expect", async () => {
      fetch.mockResponseOnce(JSON.stringify({ unexpected: true }))
      await expect(
        resolvers.Query.queryRegistrationByIdentifier(
          {},
          { identifier: '2019333494BAQFYEG6' },
          authHeaderRegCert
        )
      ).rejects.toThrowError(
        'Task does not exist for identifer 2019333494BAQFYEG6'
      )
    })

    it('throws an error when task doesnt have composition reference', async () => {
      fetch.mockResponseOnce(
        JSON.stringify({
          resourceType: 'Bundle',
          entry: [
            {
              resource: {
                id: 'e2324ee0-6e6f-46df-be93-12d4d8df600f'
              }
            }
          ]
        })
      )
      await expect(
        resolvers.Query.queryRegistrationByIdentifier(
          {},
          { identifier: '2019333494BAQFYEG6' },
          authHeaderRegCert
        )
      ).rejects.toThrowError('Composition reference not found')
    })

    it("throws an error when the user doesn't have register or validate scope", async () => {
      await expect(
        resolvers.Query.queryRegistrationByIdentifier(
          {},
          { identifier: '2019333494BAQFYEG6' },
          authHeaderNotRegCert
        )
      ).rejects.toThrowError('User does not have a register or validate scope')
    })
  })

  describe('queryPersonByIdentifier()', () => {
    it('returns person', async () => {
      fetch.mockResponseOnce(
        JSON.stringify({
          resourceType: 'Bundle',
          id: '7ea15b04-961d-4a33-a50c-16f6464aab0e',
          link: [
            {
              relation: 'self',
              url: 'http://localhost:3447/fhir/Patient?identifier=1234567898765'
            }
          ],
          entry: [
            {
              resource: {
                resourceType: 'Patient',

                name: [
                  {
                    use: 'bn',
                    given: ['গায়ত্রী'],
                    family: ['স্পিভক']
                  },
                  {
                    use: 'en',
                    given: ['Gayatri'],
                    family: ['Spivak']
                  }
                ],

                id: '96d2f69a-2572-46b1-a390-9b722265d037'
              }
            }
          ]
        })
      )
      const composition = await resolvers.Query.queryPersonByIdentifier(
        {},
        { identifier: '1234567898765' },
        authHeaderRegCert
      )
      expect(composition).toBeDefined()
      expect(composition.id).toBe('96d2f69a-2572-46b1-a390-9b722265d037')
    })
    it("throws an error when the response isn't what we expect", async () => {
      fetch.mockResponseOnce(JSON.stringify({ unexpected: true }))
      await expect(
        resolvers.Query.queryPersonByIdentifier(
          {},
          { identifier: '1234567898765' },
          authHeaderRegCert
        )
      ).rejects.toThrowError(
        'Person does not exist for identifer 1234567898765'
      )
    })

    it("throws an error when the user doesn't have required scope", async () => {
      expect(
        resolvers.Query.queryPersonByIdentifier(
          {},
          { identifier: '1234567898765' },
          authHeaderCertify
        )
      ).rejects.toThrowError('User does not have enough scope')
    })
  })

  describe('queryPersonByNidIdentifier()', () => {
    const response = {
      data: {
        name: [
          {
            use: 'en',
            family: 'Hasib'
          },
          {
            use: 'bn',
            family: 'হাসিব'
          }
        ],
        gender: 'male'
      },
      operationResult: {
        success: true
      }
    }

    it('returns person with name and gender', async () => {
      fetch.mockResponseOnce(JSON.stringify(response))
      const data = await resolvers.Query.queryPersonByNidIdentifier(
        {},
        {
          dob: '1992-12-30',
          nid: '1234567898000'
        },
        authHeaderRegCert
      )
      expect(data).toBeDefined()
      expect(data).toEqual(response.data)
    })
    it("throws an error when the nid and dob  don't match", async () => {
      fetch.mockResponseOnce(
        JSON.stringify({
          operationResult: {
            success: false,
            error: {
              errorMessage:
                'Invalid value for:  No voter matched with given DoB',
              errorCode: 11
            }
          }
        })
      )
      await expect(
        resolvers.Query.queryPersonByNidIdentifier(
          {},
          {
            dob: '1992-12-30',
            nid: '1234567898000'
          },
          authHeaderRegCert
        )
      ).rejects.toThrowError(
        'Invalid value for:  No voter matched with given DoB'
      )
    })

    it("throws an error when the user doesn't have required scope", async () => {
      expect(
        resolvers.Query.queryPersonByNidIdentifier(
          {},
          {
            dob: '1992-12-30',
            nid: '1234567898000'
          },
          authHeaderCertify
        )
      ).rejects.toThrowError('User does not have enough scope')
    })
  })

  describe('fetchRegistrationCounts()', () => {
    const response = [
      {
        status: 'IN_PROGRESS',
        count: 5
      },
      {
        status: 'DECLARED',
        count: 3
      },
      {
        status: 'VALIDATED',
        count: 2
      },
      {
        status: 'REGISTERED',
        count: 5
      }
    ]

    it('returns status wise registration counts', async () => {
      fetch.mockResponseOnce(JSON.stringify(response))
      const data = await resolvers.Query.fetchRegistrationCountByStatus(
        {},
        {
          locationId: '123',
          status: ['IN_PROGRESS', 'DECLARED', 'VALIDATED', 'REGISTERED']
        },
        authHeaderRegCert
      )
      expect(data).toBeDefined()
      expect(data.results).toEqual(response)
      expect(data.total).toBe(15)
    })

    it("throws an error when the user doesn't have required scope", async () => {
      expect(
        resolvers.Query.fetchRegistrationCountByStatus(
          {},
          {
            locationId: '123',
            status: ['IN_PROGRESS', 'DECLARED', 'VALIDATED', 'REGISTERED']
          },
          authHeaderCertify
        )
      ).rejects.toThrowError('User does not have enough scope')
    })
  })
})<|MERGE_RESOLUTION|>--- conflicted
+++ resolved
@@ -951,84 +951,7 @@
   describe('markEventAsVoided()', () => {
     it('updates a task with rejected status, reason and comment', async () => {
       fetch.mockResponses(
-<<<<<<< HEAD
         [JSON.stringify(mockTaskBundle)],
-=======
-        [
-          JSON.stringify({
-            resourceType: 'Bundle',
-            id: 'dc4e9b8b-82fa-4868-a6d2-2fb49f795ec1',
-            meta: { lastUpdated: '2018-11-29T10:43:30.286+00:00' },
-            type: 'searchset',
-            total: 1,
-            link: [
-              {
-                relation: 'self',
-                url: 'http://localhost:3447/fhir/Task?focus=Composition/df3fb104-4c2c-486f-97b3-edbeabcd4422'
-              }
-            ],
-            entry: [
-              {
-                fullUrl:
-                  'http://localhost:3447/fhir/Task/ba0412c6-5125-4447-bd32-fb5cf336ddbc',
-                resource: {
-                  resourceType: 'Task',
-                  status: 'requested',
-                  code: {
-                    coding: [
-                      {
-                        system: 'http://opencrvs.org/specs/types',
-                        code: 'BIRTH'
-                      }
-                    ]
-                  },
-                  extension: [
-                    {
-                      url: 'http://opencrvs.org/specs/extension/contact-person',
-                      valueString: 'MOTHER'
-                    },
-                    {
-                      url: 'http://opencrvs.org/specs/extension/regLastUser',
-                      valueReference: { reference: 'DUMMY' }
-                    }
-                  ],
-                  lastModified: '2018-11-28T15:13:57.492Z',
-                  note: [
-                    {
-                      text: '',
-                      time: '2018-11-28T15:13:57.492Z',
-                      authorString: 'DUMMY'
-                    }
-                  ],
-                  focus: {
-                    reference:
-                      'Composition/df3fb104-4c2c-486f-97b3-edbeabcd4422'
-                  },
-                  identifier: [
-                    {
-                      system: 'http://opencrvs.org/specs/id/birth-tracking-id',
-                      value: 'B1mW7jA'
-                    }
-                  ],
-                  businessStatus: {
-                    coding: [
-                      {
-                        system: 'http://opencrvs.org/specs/reg-status',
-                        code: 'REJECTED'
-                      }
-                    ]
-                  },
-                  meta: {
-                    lastUpdated: '2018-11-29T10:40:08.913+00:00',
-                    versionId: 'aa8c1c4a-4680-497f-81f7-fde357fdb77d'
-                  },
-                  id: 'ba0412c6-5125-4447-bd32-fb5cf336ddbc'
-                }
-              }
-            ]
-          })
-        ],
->>>>>>> 1457f18f
         [
           JSON.stringify({
             resourceType: 'Bundle',
