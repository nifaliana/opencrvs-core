--- conflicted
+++ resolved
@@ -1,9 +1,3 @@
-<<<<<<< HEAD
-import {
-  resolvers,
-  isDuplicateEntry
-} from '@gateway/features/registration/root-resolvers'
-=======
 /*
  * This Source Code Form is subject to the terms of the Mozilla Public
  * License, v. 2.0. If a copy of the MPL was not distributed with this
@@ -15,8 +9,10 @@
  * Copyright (C) The OpenCRVS Authors. OpenCRVS and the OpenCRVS
  * graphic logo are (registered/a) trademark(s) of Plan International.
  */
-import { resolvers } from '@gateway/features/registration/root-resolvers'
->>>>>>> ef5b68d8
+import {
+  resolvers,
+  isDuplicateEntry
+} from '@gateway/features/registration/root-resolvers'
 import * as jwt from 'jsonwebtoken'
 import { readFileSync } from 'fs'
 import * as fetchAny from 'jest-fetch-mock'
