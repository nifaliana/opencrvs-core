import { buildFHIRBundle } from 'src/features/registration/fhir-builders'
import {
  FHIR_SPECIFICATION_URL,
  OPENCRVS_SPECIFICATION_URL,
  FHIR_OBSERVATION_CATEGORY_URL
} from 'src/features/fhir/constants'

import {
  BIRTH_TYPE_CODE,
  BODY_WEIGHT_CODE,
  BIRTH_ATTENDANT_CODE,
  BIRTH_REG_TYPE_CODE,
  BIRTH_REG_PRESENT_CODE,
  NUMBER_BORN_ALIVE_CODE,
  NUMBER_FOEATAL_DEATH_CODE,
  LAST_LIVE_BIRTH_CODE
} from 'src/features/fhir/templates'
import * as ShortUIDGen from 'short-uid'

test('should build a minimal FHIR registration document without error', async () => {
  const birthTrackingId = new ShortUIDGen().randomUUID()
  const fhir = await buildFHIRBundle(
    {
      mother: {
        identifier: [{ id: '123456', type: 'PASSPORT' }],
        gender: 'female',
        birthDate: '2000-01-28',
        maritalStatus: 'MARRIED',
        name: [{ firstNames: 'Jane', familyName: 'Doe', use: 'english' }],
        deceased: false,
        multipleBirth: 1,
        dateOfMarriage: '2014-01-28',
        nationality: ['BGD'],
        educationalAttainment: 'UPPER_SECONDARY_ISCED_3'
      },
      father: {
        gender: 'male',
        name: [],
        telecom: [{ use: 'mobile', system: 'phone', value: '0171111111' }],
        maritalStatus: 'MARRIED',
        birthDate: '2000-09-28',
        deceased: false,
        multipleBirth: 2,
        address: [
          {
            use: 'home',
            type: 'both',
            line: ['2760 Mlosi Street', 'Wallacedene'],
            district: 'Kraaifontein',
            state: 'Western Cape',
            city: 'Cape Town',
            postalCode: '7570',
            country: 'BGD'
          },
          {
            use: 'home',
            type: 'both',
            line: ['40 Orbis Wharf', 'Wallacedene'],
            text: 'Optional address text',
            district: 'Kraaifontein',
            state: 'Western Cape',
            city: 'Cape Town',
            postalCode: '7570',
            country: 'BGD'
          }
        ],
        photo: [
          {
            contentType: 'image/jpeg',
            data: '123456',
            title: 'father-national-id'
          }
        ],
        dateOfMarriage: '2014-01-28',
        nationality: ['BGD'],
        educationalAttainment: 'UPPER_SECONDARY_ISCED_3'
      },
      child: {
        gender: 'male',
        name: [],
        birthDate: '2018-01-28',
        maritalStatus: 'NOT_STATED',
        deceased: false,
        multipleBirth: 3,
        dateOfMarriage: '',
        nationality: ['BGD'],
        educationalAttainment: 'NO_SCHOOLING'
      },
      registration: {
        trackingId: birthTrackingId,
        attachments: [
          {
            contentType: 'image/jpeg',
            data: 'SampleData',
            status: 'final',
            originalFileName: 'original.jpg',
            systemFileName: 'system.jpg',
            type: 'NATIONAL_ID',
            createdAt: '2018-10-21'
          },
          {
            contentType: 'image/png',
            data: 'ExampleData',
            status: 'deleted',
            originalFileName: 'original.png',
            systemFileName: 'system.png',
            type: 'PASSPORT',
            createdAt: '2018-10-22'
          }
        ]
      },
      birthLocation: {
        name: 'HOSPITAL',
        status: 'active',
        latitude: 23.777176,
        longitude: 90.399452
      },
      birthType: 2,
      weightAtBirth: 3,
      attendantAtBirth: 'NURSE',
      birthRegistrationType: 'INFORMANT_ONLY',
      presentAtBirthRegistration: 'INFORMANT_ONLY',
      childrenBornAliveToMother: 2,
      foetalDeathsToMother: 0,
      lastPreviousLiveBirth: '2014-01-28',
      createdAt: new Date()
    },
    birthTrackingId
  )

  expect(fhir).toBeDefined()
  expect(fhir.entry[0].resource.identifier.value).toEqual(birthTrackingId)
  expect(fhir.entry[0].resource.section.length).toBe(5)
  expect(fhir.entry[0].resource.date).toBeDefined()
  expect(fhir.entry[1].resource.gender).toBe('female')
  expect(fhir.entry[2].resource.gender).toBe('male')
  expect(fhir.entry[3].resource.gender).toBe('male')
  expect(fhir.entry[1].resource.name[0].given[0]).toBe('Jane')
  expect(fhir.entry[1].resource.name[0].family[0]).toBe('Doe')
  expect(fhir.entry[1].resource.name[0].use).toBe('english')
  expect(fhir.entry[1].resource.identifier[0].id).toBe('123456')
  expect(fhir.entry[1].resource.identifier[0].type).toBe('PASSPORT')
  expect(fhir.entry[2].resource.telecom[0].value).toBe('0171111111')
  expect(fhir.entry[2].resource.telecom[0].system).toBe('phone')
  expect(fhir.entry[2].resource.telecom[0].use).toBe('mobile')
  expect(fhir.entry[1].resource.birthDate).toBe('2000-01-28')
  expect(fhir.entry[2].resource.birthDate).toBe('2000-09-28')
  expect(fhir.entry[3].resource.birthDate).toBe('2018-01-28')
  expect(fhir.entry[2].resource.maritalStatus.text).toBe('MARRIED')
  expect(fhir.entry[1].resource.maritalStatus.text).toBe('MARRIED')
  expect(fhir.entry[3].resource.maritalStatus.text).toBe('NOT_STATED')
  expect(fhir.entry[2].resource.maritalStatus.coding[0].code).toBe('M')
  expect(fhir.entry[1].resource.maritalStatus.coding[0].code).toBe('M')
  expect(fhir.entry[3].resource.maritalStatus.coding[0].code).toBe('UNK')
  expect(fhir.entry[1].resource.multipleBirthInteger).toBe(1)
  expect(fhir.entry[2].resource.multipleBirthInteger).toBe(2)
  expect(fhir.entry[3].resource.multipleBirthInteger).toBe(3)
  expect(fhir.entry[1].resource.deceasedBoolean).toBe(false)
  expect(fhir.entry[2].resource.deceasedBoolean).toBe(false)
  expect(fhir.entry[3].resource.deceasedBoolean).toBe(false)
  expect(fhir.entry[2].resource.photo[0].title).toBe('father-national-id')
  expect(fhir.entry[2].resource.address[0].use).toBe('home')
  expect(fhir.entry[2].resource.address[0].line[0]).toBe('2760 Mlosi Street')
  expect(fhir.entry[2].resource.address[1].line[0]).toBe('40 Orbis Wharf')
  expect(fhir.entry[2].resource.address[1].text).toBe('Optional address text')
  expect(fhir.entry[1].resource.extension[0].valueDateTime).toBe('2014-01-28')
  expect(fhir.entry[1].resource.extension[1]).toEqual({
    url: `${FHIR_SPECIFICATION_URL}patient-nationality`,
    extension: [
      {
        url: 'code',
        valueCodeableConcept: {
          coding: [{ system: 'urn:iso:std:iso:3166', code: 'BGD' }]
        }
      },
      {
        url: 'period',
        valuePeriod: {
          start: '',
          end: ''
        }
      }
    ]
  })
  expect(fhir.entry[1].resource.extension[2].valueString).toBe(
    'UPPER_SECONDARY_ISCED_3'
  )
  expect(fhir.entry[1].resource.extension[2].url).toBe(
    `${OPENCRVS_SPECIFICATION_URL}extension/educational-attainment`
  )
  expect(fhir.entry[1].resource.extension[0].valueDateTime).toBe('2014-01-28')
  expect(fhir.entry[2].resource.extension[1]).toEqual({
    url: `${FHIR_SPECIFICATION_URL}patient-nationality`,
    extension: [
      {
        url: 'code',
        valueCodeableConcept: {
          coding: [{ system: 'urn:iso:std:iso:3166', code: 'BGD' }]
        }
      },
      {
        url: 'period',
        valuePeriod: {
          start: '',
          end: ''
        }
      }
    ]
  })
  expect(fhir.entry[2].resource.extension[2].valueString).toBe(
    'UPPER_SECONDARY_ISCED_3'
  )
  expect(fhir.entry[2].resource.extension[2].url).toBe(
    `${OPENCRVS_SPECIFICATION_URL}extension/educational-attainment`
  )
  expect(fhir.entry[3].resource.extension[0].valueDateTime).toBe('')
  expect(fhir.entry[3].resource.extension[1]).toEqual({
    url: `${FHIR_SPECIFICATION_URL}patient-nationality`,
    extension: [
      {
        url: 'code',
        valueCodeableConcept: {
          coding: [{ system: 'urn:iso:std:iso:3166', code: 'BGD' }]
        }
      },
      {
        url: 'period',
        valuePeriod: {
          start: '',
          end: ''
        }
      }
    ]
  })
  expect(fhir.entry[3].resource.extension[2].valueString).toBe('NO_SCHOOLING')
  expect(fhir.entry[3].resource.extension[2].url).toBe(
    `${OPENCRVS_SPECIFICATION_URL}extension/educational-attainment`
  )

  /* Task Test cases */
  expect(fhir.entry[4].resource.resourceType).toBe('Task')
  expect(fhir.entry[4].resource.code).toEqual({
    coding: [
      {
        system: `${OPENCRVS_SPECIFICATION_URL}types`,
        code: 'birth-registration'
      }
    ]
  })
  expect(fhir.entry[4].resource.focus.reference).toEqual(
    `urn:trackingid:${fhir.entry[0].resource.identifier.value}`
  )
  expect(fhir.entry[4].resource.identifier[0]).toEqual({
    system: `${OPENCRVS_SPECIFICATION_URL}id/birth-tracking-id`,
    value: fhir.entry[0].resource.identifier.value
  })

  // Attachment Test cases
  expect(fhir.entry[5].resource.docStatus).toBe('final')
  expect(fhir.entry[5].resource.created).toBe('2018-10-21')
  expect(fhir.entry[5].resource.type).toEqual({
    coding: [
      {
        system: 'http://opencrvs.org/specs/supporting-doc-type',
        code: 'NATIONAL_ID'
      }
    ]
  })
<<<<<<< HEAD
  expect(fhir.entry[4].resource.content).toEqual([
    {
      attachment: {
        contentType: 'image/jpeg',
        data: 'SampleData'
      }
    }
  ])
  expect(fhir.entry[4].resource.identifier).toEqual([
=======
  expect(fhir.entry[5].resource.content).toEqual({
    attachment: {
      contentType: 'image/jpeg',
      data: 'SampleData'
    }
  })
  expect(fhir.entry[5].resource.identifier).toEqual([
>>>>>>> c9b34245
    {
      system: 'http://opencrvs.org/specs/id/original-file-name',
      value: 'original.jpg'
    },
    {
      system: 'http://opencrvs.org/specs/id/system-file-name',
      value: 'system.jpg'
    }
  ])
  expect(fhir.entry[6].resource.docStatus).toBe('deleted')
  expect(fhir.entry[6].resource.created).toBe('2018-10-22')
  expect(fhir.entry[6].resource.type).toEqual({
    coding: [
      {
        system: 'http://opencrvs.org/specs/supporting-doc-type',
        code: 'PASSPORT'
      }
    ]
  })
  expect(fhir.entry[6].resource.identifier).toEqual([
    {
      system: 'http://opencrvs.org/specs/id/original-file-name',
      value: 'original.png'
    },
    {
      system: 'http://opencrvs.org/specs/id/system-file-name',
      value: 'system.png'
    }
  ])
<<<<<<< HEAD
  expect(fhir.entry[5].resource.content).toEqual([
    {
      attachment: {
        contentType: 'image/png',
        data: 'ExampleData'
      }
=======
  expect(fhir.entry[6].resource.content).toEqual({
    attachment: {
      contentType: 'image/png',
      data: 'ExampleData'
>>>>>>> c9b34245
    }
  ])
  // Encounter
  expect(fhir.entry[7].resource.resourceType).toBe('Encounter')
  expect(fhir.entry[7].resource.location[0].location.reference).toEqual(
    fhir.entry[8].fullUrl
  )
  // Location
  expect(fhir.entry[8].resource.name).toBe('HOSPITAL')
  expect(fhir.entry[8].resource.status).toBe('active')
  expect(fhir.entry[8].resource.position.latitude).toBe(23.777176)
  expect(fhir.entry[8].resource.position.longitude).toBe(90.399452)

  // Observation
<<<<<<< HEAD
  expect(fhir.entry[8].resource.valueQuantity.value).toBe(2)
  expect(fhir.entry[8].resource.context.reference).toEqual(
    fhir.entry[6].fullUrl
=======
  expect(fhir.entry[9].resource.valueInteger).toBe(2)
  expect(fhir.entry[9].resource.context.reference).toEqual(
    fhir.entry[7].fullUrl
>>>>>>> c9b34245
  )
  expect(fhir.entry[9].resource.category).toEqual([
    {
      coding: [
        {
          system: FHIR_OBSERVATION_CATEGORY_URL,
          code: 'procedure',
          display: 'Procedure'
        }
      ]
    }
  ])
  expect(fhir.entry[9].resource.code.coding).toEqual([
    {
      system: 'http://loinc.org',
      code: BIRTH_TYPE_CODE,
      display: 'Birth plurality of Pregnancy'
    }
  ])
  expect(fhir.entry[10].resource.valueQuantity.value).toBe(3)
  expect(fhir.entry[10].resource.context.reference).toEqual(
    fhir.entry[7].fullUrl
  )
  expect(fhir.entry[10].resource.category).toEqual([
    {
      coding: [
        {
          system: FHIR_OBSERVATION_CATEGORY_URL,
          code: 'vital-signs',
          display: 'Vital Signs'
        }
      ]
    }
  ])
  expect(fhir.entry[10].resource.code.coding).toEqual([
    {
      system: 'http://loinc.org',
      code: BODY_WEIGHT_CODE,
      display: 'Body weight Measured'
    }
  ])
  expect(fhir.entry[11].resource.valueString).toBe('NURSE')
  expect(fhir.entry[11].resource.context.reference).toEqual(
    fhir.entry[7].fullUrl
  )
  expect(fhir.entry[11].resource.category).toEqual([
    {
      coding: [
        {
          system: FHIR_OBSERVATION_CATEGORY_URL,
          code: 'procedure',
          display: 'Procedure'
        }
      ]
    }
  ])
  expect(fhir.entry[11].resource.code.coding).toEqual([
    {
      system: 'http://loinc.org',
      code: BIRTH_ATTENDANT_CODE,
      display: 'Birth attendant title'
    }
  ])
  expect(fhir.entry[12].resource.valueString).toBe('INFORMANT_ONLY')
  expect(fhir.entry[12].resource.context.reference).toEqual(
    fhir.entry[7].fullUrl
  )
  expect(fhir.entry[12].resource.code.coding).toEqual([
    {
      system: 'http://opencrvs.org/specs/obs-type',
      code: BIRTH_REG_TYPE_CODE,
      display: 'Birth registration type'
    }
  ])
  expect(fhir.entry[13].resource.valueString).toBe('INFORMANT_ONLY')
  expect(fhir.entry[13].resource.context.reference).toEqual(
    fhir.entry[7].fullUrl
  )
  expect(fhir.entry[13].resource.code.coding).toEqual([
    {
      system: 'http://opencrvs.org/specs/obs-type',
      code: BIRTH_REG_PRESENT_CODE,
      display: 'Present at birth registration'
    }
  ])
<<<<<<< HEAD
  expect(fhir.entry[13].resource.valueQuantity.value).toBe(2)
  expect(fhir.entry[13].resource.context.reference).toEqual(
    fhir.entry[6].fullUrl
=======
  expect(fhir.entry[14].resource.valueInteger).toBe(2)
  expect(fhir.entry[14].resource.context.reference).toEqual(
    fhir.entry[7].fullUrl
>>>>>>> c9b34245
  )
  expect(fhir.entry[14].resource.code.coding).toEqual([
    {
      system: 'http://opencrvs.org/specs/obs-type',
      code: NUMBER_BORN_ALIVE_CODE,
      display: 'Number born alive to mother'
    }
  ])
<<<<<<< HEAD
  expect(fhir.entry[14].resource.valueQuantity.value).toBe(0)
  expect(fhir.entry[14].resource.context.reference).toEqual(
    fhir.entry[6].fullUrl
=======
  expect(fhir.entry[15].resource.valueInteger).toBe(0)
  expect(fhir.entry[15].resource.context.reference).toEqual(
    fhir.entry[7].fullUrl
>>>>>>> c9b34245
  )
  expect(fhir.entry[15].resource.code.coding).toEqual([
    {
      system: 'http://opencrvs.org/specs/obs-type',
      code: NUMBER_FOEATAL_DEATH_CODE,
      display: 'Number foetal deaths to mother'
    }
  ])
  expect(fhir.entry[16].resource.valueDateTime).toBe('2014-01-28')
  expect(fhir.entry[16].resource.context.reference).toEqual(
    fhir.entry[7].fullUrl
  )
  expect(fhir.entry[16].resource.code.coding).toEqual([
    {
      system: 'http://loinc.org',
      code: LAST_LIVE_BIRTH_CODE,
      display: 'Date last live birth'
    }
  ])
})<|MERGE_RESOLUTION|>--- conflicted
+++ resolved
@@ -266,8 +266,7 @@
       }
     ]
   })
-<<<<<<< HEAD
-  expect(fhir.entry[4].resource.content).toEqual([
+  expect(fhir.entry[5].resource.content).toEqual([
     {
       attachment: {
         contentType: 'image/jpeg',
@@ -275,16 +274,7 @@
       }
     }
   ])
-  expect(fhir.entry[4].resource.identifier).toEqual([
-=======
-  expect(fhir.entry[5].resource.content).toEqual({
-    attachment: {
-      contentType: 'image/jpeg',
-      data: 'SampleData'
-    }
-  })
   expect(fhir.entry[5].resource.identifier).toEqual([
->>>>>>> c9b34245
     {
       system: 'http://opencrvs.org/specs/id/original-file-name',
       value: 'original.jpg'
@@ -314,19 +304,12 @@
       value: 'system.png'
     }
   ])
-<<<<<<< HEAD
-  expect(fhir.entry[5].resource.content).toEqual([
+  expect(fhir.entry[6].resource.content).toEqual([
     {
       attachment: {
         contentType: 'image/png',
         data: 'ExampleData'
       }
-=======
-  expect(fhir.entry[6].resource.content).toEqual({
-    attachment: {
-      contentType: 'image/png',
-      data: 'ExampleData'
->>>>>>> c9b34245
     }
   ])
   // Encounter
@@ -341,15 +324,9 @@
   expect(fhir.entry[8].resource.position.longitude).toBe(90.399452)
 
   // Observation
-<<<<<<< HEAD
-  expect(fhir.entry[8].resource.valueQuantity.value).toBe(2)
-  expect(fhir.entry[8].resource.context.reference).toEqual(
-    fhir.entry[6].fullUrl
-=======
-  expect(fhir.entry[9].resource.valueInteger).toBe(2)
+  expect(fhir.entry[9].resource.valueQuantity.value).toBe(2)
   expect(fhir.entry[9].resource.context.reference).toEqual(
     fhir.entry[7].fullUrl
->>>>>>> c9b34245
   )
   expect(fhir.entry[9].resource.category).toEqual([
     {
@@ -435,15 +412,9 @@
       display: 'Present at birth registration'
     }
   ])
-<<<<<<< HEAD
-  expect(fhir.entry[13].resource.valueQuantity.value).toBe(2)
-  expect(fhir.entry[13].resource.context.reference).toEqual(
-    fhir.entry[6].fullUrl
-=======
-  expect(fhir.entry[14].resource.valueInteger).toBe(2)
+  expect(fhir.entry[14].resource.valueQuantity.value).toBe(2)
   expect(fhir.entry[14].resource.context.reference).toEqual(
     fhir.entry[7].fullUrl
->>>>>>> c9b34245
   )
   expect(fhir.entry[14].resource.code.coding).toEqual([
     {
@@ -452,15 +423,9 @@
       display: 'Number born alive to mother'
     }
   ])
-<<<<<<< HEAD
-  expect(fhir.entry[14].resource.valueQuantity.value).toBe(0)
-  expect(fhir.entry[14].resource.context.reference).toEqual(
-    fhir.entry[6].fullUrl
-=======
-  expect(fhir.entry[15].resource.valueInteger).toBe(0)
+  expect(fhir.entry[15].resource.valueQuantity.value).toBe(0)
   expect(fhir.entry[15].resource.context.reference).toEqual(
     fhir.entry[7].fullUrl
->>>>>>> c9b34245
   )
   expect(fhir.entry[15].resource.code.coding).toEqual([
     {
