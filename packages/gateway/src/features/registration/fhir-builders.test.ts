--- conflicted
+++ resolved
@@ -17,128 +17,18 @@
 } from 'src/features/fhir/templates'
 
 test('should build a minimal FHIR registration document without error', async () => {
-<<<<<<< HEAD
-  const birthTrackingId = new ShortUIDGen().randomUUID()
-  const fhir = await buildFHIRBundle(
-    {
-      mother: {
-        identifier: [{ id: '123456', type: 'PASSPORT' }],
-        gender: 'female',
-        birthDate: '2000-01-28',
-        maritalStatus: 'MARRIED',
-        name: [{ firstNames: 'Jane', familyName: 'Doe', use: 'en' }],
-        deceased: false,
-        multipleBirth: 1,
-        dateOfMarriage: '2014-01-28',
-        nationality: ['BGD'],
-        educationalAttainment: 'UPPER_SECONDARY_ISCED_3'
-      },
-      father: {
-        gender: 'male',
-        name: [],
-        telecom: [{ use: 'mobile', system: 'phone', value: '0171111111' }],
-        maritalStatus: 'MARRIED',
-        birthDate: '2000-09-28',
-        deceased: false,
-        multipleBirth: 2,
-        address: [
-          {
-            use: 'home',
-            type: 'both',
-            line: ['2760 Mlosi Street', 'Wallacedene'],
-            district: 'Kraaifontein',
-            state: 'Western Cape',
-            city: 'Cape Town',
-            postalCode: '7570',
-            country: 'BGD'
-          },
-          {
-            use: 'home',
-            type: 'both',
-            line: ['40 Orbis Wharf', 'Wallacedene'],
-            text: 'Optional address text',
-            district: 'Kraaifontein',
-            state: 'Western Cape',
-            city: 'Cape Town',
-            postalCode: '7570',
-            country: 'BGD'
-          }
-        ],
-        photo: [
-          {
-            contentType: 'image/jpeg',
-            data: '123456',
-            title: 'father-national-id'
-          }
-        ],
-        dateOfMarriage: '2014-01-28',
-        nationality: ['BGD'],
-        educationalAttainment: 'UPPER_SECONDARY_ISCED_3'
-      },
-      child: {
-        gender: 'male',
-        name: [],
-        birthDate: '2018-01-28',
-        maritalStatus: 'NOT_STATED',
-        deceased: false,
-        multipleBirth: 3,
-        dateOfMarriage: '',
-        nationality: ['BGD'],
-        educationalAttainment: 'NO_SCHOOLING'
-      },
-      registration: {
-        trackingId: birthTrackingId,
-        contact: 'MOTHER',
-        attachments: [
-          {
-            contentType: 'image/jpeg',
-            data: 'SampleData',
-            status: 'final',
-            originalFileName: 'original.jpg',
-            systemFileName: 'system.jpg',
-            type: 'NATIONAL_ID',
-            createdAt: '2018-10-21'
-          },
-          {
-            contentType: 'image/png',
-            data: 'ExampleData',
-            status: 'deleted',
-            originalFileName: 'original.png',
-            systemFileName: 'system.png',
-            type: 'PASSPORT',
-            createdAt: '2018-10-22'
-          }
-        ]
-      },
-      birthLocation: {
-        name: 'HOSPITAL',
-        status: 'active',
-        latitude: 23.777176,
-        longitude: 90.399452
-      },
-      birthType: 2,
-      weightAtBirth: 3,
-      attendantAtBirth: 'NURSE',
-      birthRegistrationType: 'INFORMANT_ONLY',
-      presentAtBirthRegistration: 'INFORMANT_ONLY',
-      childrenBornAliveToMother: 2,
-      foetalDeathsToMother: 0,
-      lastPreviousLiveBirth: '2014-01-28',
-      createdAt: new Date()
-=======
   const fhir = await buildFHIRBundle({
     mother: {
       identifier: [{ id: '123456', type: 'PASSPORT' }],
       gender: 'female',
       birthDate: '2000-01-28',
       maritalStatus: 'MARRIED',
-      name: [{ firstNames: 'Jane', familyName: 'Doe', use: 'english' }],
+      name: [{ firstNames: 'Jane', familyName: 'Doe', use: 'en' }],
       deceased: false,
       multipleBirth: 1,
       dateOfMarriage: '2014-01-28',
       nationality: ['BGD'],
       educationalAttainment: 'UPPER_SECONDARY_ISCED_3'
->>>>>>> f109e2ce
     },
     father: {
       gender: 'male',
