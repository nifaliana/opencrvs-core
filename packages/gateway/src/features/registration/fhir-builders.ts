--- conflicted
+++ resolved
@@ -24,23 +24,15 @@
   FATHER_TITLE,
   CHILD_TITLE,
   ATTACHMENT_DOCS_TITLE,
-<<<<<<< HEAD
-  ATTACHMENT_CONTEXT_KEY
-=======
   ATTACHMENT_CONTEXT_KEY,
-  HEALTH_FACILITY_BIRTH_CODE,
-  BIRTH_LOCATION_TYPE_CODE,
   DEATH_ENCOUNTER_CODE,
   CAUSE_OF_DEATH_CODE,
-  HEALTH_FACILITY_DEATH_CODE,
   DECEASED_CODE,
   DECEASED_TITLE,
-  DEATH_LOCATION_TYPE_CODE,
   INFORMANT_CODE,
   INFORMANT_TITLE,
   MANNER_OF_DEATH_CODE,
   CAUSE_OF_DEATH_METHOD_CODE
->>>>>>> 2c30ed06
 } from 'src/features/fhir/templates'
 import {
   selectOrCreateEncounterResource,
@@ -56,12 +48,9 @@
   setCertificateCollectorReference,
   selectOrCreatePaymentReconciliationResource,
   selectOrCreateLocationRefResource,
-<<<<<<< HEAD
-  selectOrCreateEncounterLocationRef
-=======
+  selectOrCreateEncounterLocationRef,
   selectOrCreateInformantSection,
   selectOrCreateInformantResource
->>>>>>> 2c30ed06
 } from 'src/features/fhir/utils'
 import {
   OPENCRVS_SPECIFICATION_URL,
@@ -2122,22 +2111,26 @@
       context: any
     ) => {
       const encounterLocationRef = selectOrCreateEncounterLocationRef(
-        BIRTH_ENCOUNTER_CODE,
-<<<<<<< HEAD
-        fhirBundle
-=======
         fhirBundle,
         context
->>>>>>> 2c30ed06
       )
       encounterLocationRef.reference = `Location/${fieldValue}`
     },
     type: (fhirBundle: ITemplatedBundle, fieldValue: string, context: any) => {
-      const location = selectOrCreateLocationRefResource(
-        BIRTH_ENCOUNTER_CODE,
-        fhirBundle,
-        context
-      )
+      let location
+      if (context.event === EVENT_TYPE.BIRTH) {
+        location = selectOrCreateLocationRefResource(
+          BIRTH_ENCOUNTER_CODE,
+          fhirBundle,
+          context
+        )
+      } else {
+        location = selectOrCreateLocationRefResource(
+          DEATH_ENCOUNTER_CODE,
+          fhirBundle,
+          context
+        )
+      }
       location.type = {
         coding: [
           {
@@ -2305,75 +2298,6 @@
     )
     observation.valueDateTime = fieldValue
   },
-  placeOfDeath: {
-    _fhirID: (
-      fhirBundle: ITemplatedBundle,
-      fieldValue: string,
-      context: any
-    ) => {
-      const location = selectOrCreateLocationRefResource(
-        DEATH_ENCOUNTER_CODE,
-        fhirBundle,
-        context
-      )
-      location.id = fieldValue as string
-    },
-    type: (fhirBundle: ITemplatedBundle, fieldValue: string, context: any) => {
-      const location = selectOrCreateLocationRefResource(
-        DEATH_ENCOUNTER_CODE,
-        fhirBundle,
-        context
-      )
-      location.status = fieldValue
-    },
-    partOf: (
-      fhirBundle: ITemplatedBundle,
-      fieldValue: string,
-      context: any
-    ) => {
-      const location = selectOrCreateLocationRefResource(
-        DEATH_ENCOUNTER_CODE,
-        fhirBundle,
-        context
-      )
-      location.partOf = {
-        reference: `Location/${fieldValue}`
-      }
-    },
-    address: createLocationAddressBuilder(DEATH_ENCOUNTER_CODE)
-  },
-  deathLocation: (
-    fhirBundle: ITemplatedBundle,
-    fieldValue: string,
-    context: any
-  ) => {
-    const observation = selectOrCreateObservationResource(
-      DEATH_ENCOUNTER_CODE,
-      OBSERVATION_CATEGORY_PROCEDURE_CODE,
-      OBSERVATION_CATEGORY_PROCEDURE_DESC,
-      HEALTH_FACILITY_DEATH_CODE,
-      'Health facility death location',
-      fhirBundle,
-      context
-    )
-    observation.valueString = `Location/${fieldValue}`
-  },
-  deathLocationType: (
-    fhirBundle: ITemplatedBundle,
-    fieldValue: string,
-    context: any
-  ) => {
-    const observation = selectOrCreateObservationResource(
-      DEATH_ENCOUNTER_CODE,
-      OBSERVATION_CATEGORY_PROCEDURE_CODE,
-      OBSERVATION_CATEGORY_PROCEDURE_DESC,
-      DEATH_LOCATION_TYPE_CODE,
-      'Type of death location',
-      fhirBundle,
-      context
-    )
-    observation.valueString = fieldValue
-  },
   mannerOfDeath: (
     fhirBundle: ITemplatedBundle,
     fieldValue: string,
