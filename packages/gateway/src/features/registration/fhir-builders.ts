--- conflicted
+++ resolved
@@ -50,11 +50,6 @@
   OBSERVATION_CATEGORY_VSIGN_DESC,
   SPOUSE_CODE,
   SPOUSE_TITLE,
-<<<<<<< HEAD
-  BIRTH_CORRECTION_ENCOUNTER_CODE,
-  DEATH_CORRECTION_ENCOUNTER_CODE,
-  DEATH_DESCRIPTION_CODE,
-  CAUSE_OF_DEATH_ESTABLISHED_CODE,
   MARRIAGE_ENCOUNTER_CODE,
   MARRIAGE_TYPE_CODE,
   BRIDE_CODE,
@@ -65,10 +60,8 @@
   WITNESS_ONE_TITLE,
   WITNESS_TWO_CODE,
   WITNESS_TWO_TITLE,
-  MARRIAGE_CORRECTION_ENCOUNTER_CODE
-=======
+  MARRIAGE_CORRECTION_ENCOUNTER_CODE,
   updateTaskTemplate
->>>>>>> 34bbcd50
 } from '@gateway/features/fhir/templates'
 import {
   findBirthDuplicates,
@@ -96,14 +89,8 @@
   setInformantReference,
   setObjectPropInResourceArray,
   setQuestionnaireItem,
-<<<<<<< HEAD
-  uploadBase64ToMinio,
-  isBase64FileString,
-  postAssignmentSearch,
-  selectOrCreateWitnessResource
-=======
+  selectOrCreateWitnessResource,
   uploadBase64ToMinio
->>>>>>> 34bbcd50
 } from '@gateway/features/fhir/utils'
 import {
   EVENT_TYPE,
