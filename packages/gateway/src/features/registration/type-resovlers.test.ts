import { typeResolvers } from '@gateway/features/registration/type-resovlers'
import {
  MOTHER_CODE,
  FATHER_CODE,
  CHILD_CODE
} from '@gateway/features/fhir/templates'
import {
  mockPatient,
  mockDocumentReference,
  mockTask,
  mockTaskForDeath,
  mockComposition,
  mockObservations,
  mockLocation,
  mockRelatedPerson,
  mockTaskForError,
  mockCertificateComposition,
  mockCertificate,
  mockErrorComposition
} from '@gateway/utils/testUtils'
import { clone } from 'lodash'
import * as fetchAny from 'jest-fetch-mock'

const fetch = fetchAny as any

beforeEach(() => {
  fetch.resetMocks()
})

describe('Registration type resolvers', () => {
  it('fetches and returns a mother patient resource from a composition section', async () => {
    fetch.mockResponseOnce(JSON.stringify({ resourceType: 'Patient' }))

    // @ts-ignore
    const patient = await typeResolvers.BirthRegistration.mother({
      section: [
        {
          code: {
            coding: [
              {
                system: 'http://opencrvs.org/specs/sections',
                code: MOTHER_CODE
              }
            ]
          },
          entry: [{ reference: 'Patient/123' }]
        }
      ]
    })

    expect(patient).toEqual({ resourceType: 'Patient' })
  })

  it('fetches and returns a father patient resource from a composition section', async () => {
    fetch.mockResponseOnce(JSON.stringify({ resourceType: 'Patient' }))

    // @ts-ignore
    const patient = await typeResolvers.BirthRegistration.father({
      section: [
        {
          code: {
            coding: [
              {
                system: 'http://opencrvs.org/specs/sections',
                code: FATHER_CODE
              }
            ]
          },
          entry: [{ reference: 'Patient/123' }]
        }
      ]
    })

    expect(patient).toEqual({ resourceType: 'Patient' })
  })

  it('fetches and returns a child patient resource from a composition section', async () => {
    fetch.mockResponseOnce(JSON.stringify({ resourceType: 'Patient' }))

    // @ts-ignore
    const patient = await typeResolvers.BirthRegistration.child({
      section: [
        {
          code: {
            coding: [
              {
                system: 'http://opencrvs.org/specs/sections',
                code: CHILD_CODE
              }
            ]
          },
          entry: [{ reference: 'Patient/123' }]
        }
      ]
    })

    expect(patient).toEqual({ resourceType: 'Patient' })
  })

  it('fetches and returns a null child patient resource from a composition section if not found', async () => {
    fetch.mockResponseOnce(JSON.stringify({}))

    // @ts-ignore
    const patient = await typeResolvers.BirthRegistration.child({
      section: []
    })

    expect(patient).toBeNull()
  })
  it('returns id from identifier', () => {
    const id = typeResolvers.IdentityType.id({
      value: '123456789',
      type: 'PASSPORT'
    })
    expect(id).toBe('123456789')
  })

  it('returns type from identifier', () => {
    const type = typeResolvers.IdentityType.type({
      value: '123456789',
      type: 'PASSPORT'
    })
    expect(type).toBe('PASSPORT')
  })

  it('returns otherType from identifier', () => {
    const type = typeResolvers.IdentityType.otherType({
      value: '123456789',
      type: 'OTHER',
      otherType: 'Office ID'
    })
    expect(type).toBe('Office ID')
  })

  it('returns id from identifier', () => {
    const id = typeResolvers.IdentityType.id({
      value: '123456789',
      type: 'PASSPORT'
    })
    expect(id).toBe('123456789')
  })

  it('returns first names part with one name', () => {
    // @ts-ignore
    const given = typeResolvers.HumanName.firstNames({
      use: 'test',
      given: ['John']
    })
    expect(given).toBe('John')
  })

  it('returns first names part with empty first name', () => {
    // @ts-ignore
    const given = typeResolvers.HumanName.firstNames({
      use: 'test',
      given: undefined
    })
    expect(given).toBe('')
  })

  it('returns first names part with multiple naems', () => {
    // @ts-ignore
    const given = typeResolvers.HumanName.firstNames({
      use: 'test',
      given: ['John', 'Dean']
    })
    expect(given).toBe('John Dean')
  })

  it('returns family part of name', () => {
    // @ts-ignore
    const family = typeResolvers.HumanName.familyName({
      use: 'test',
      family: ['Smith']
    })
    expect(family).toBe('Smith')
  })

  it('returns createdAt date', () => {
    // @ts-ignore
    const createdAt = typeResolvers.BirthRegistration.createdAt({
      date: '2018-10-05'
    })
    expect(createdAt).toBe('2018-10-05')
  })

  it('returns dateOfMarriage', () => {
    // @ts-ignore
    const dateOfMarriage = typeResolvers.Person.dateOfMarriage(mockPatient)
    expect(dateOfMarriage).toBe('2014-01-28')
  })

  it('returns marital status', () => {
    // @ts-ignore
    const maritalStatus = typeResolvers.Person.maritalStatus(mockPatient)
    expect(maritalStatus).toBe('Married')
  })

  it('returns multipleBirth', () => {
    // @ts-ignore
    const multipleBirth = typeResolvers.Person.multipleBirth(mockPatient)
    expect(multipleBirth).toBe(1)
  })

  it('returns deceased', () => {
    // @ts-ignore
    const deceased = typeResolvers.Deceased.deceased(mockPatient)
    expect(deceased).toBe('true')
  })

  it('returns nationality', () => {
    // @ts-ignore
    const nationality = typeResolvers.Person.nationality(mockPatient)
    expect(nationality).toEqual(['BN', 'EN'])
  })

  it('returns null if nationality not found', () => {
    // @ts-ignore
    const nationality = typeResolvers.Person.nationality({
      resourceType: 'Patient',
      extension: []
    })
    expect(nationality).toBeNull()
  })

  it('returns educationalAttainment', () => {
    // @ts-ignore
    const educationalAttainment = typeResolvers.Person.educationalAttainment(
      mockPatient
    )
    expect(educationalAttainment).toBe('SECOND_STAGE_TERTIARY_ISCED_6')
  })

  describe('Birth Registration type', () => {
    it('returns a registration object as a task', async () => {
      const mock = fetch.mockResponseOnce(
        JSON.stringify({
          resourceType: 'Bundle',
          entry: [
            {
              resource: { resourceType: 'Task' }
            }
          ]
        })
      )

      // @ts-ignore
      const registration = await typeResolvers.BirthRegistration.registration({
        id: 123
      })
      expect(registration).toBeDefined()
      expect(registration.resourceType).toBe('Task')
      expect(mock).toBeCalledWith(
        'http://localhost:5001/fhir/Task?focus=Composition/123',
        {
          body: undefined,
          headers: { 'Content-Type': 'application/fhir+json' },
          method: 'GET'
        }
      )
    })

    it('returns a registration null object task not found', async () => {
      const mock = fetch.mockResponseOnce(
        JSON.stringify({
          resourceType: 'Bundle',
          entry: []
        })
      )

      // @ts-ignore
      const registration = await typeResolvers.BirthRegistration.registration({
        id: 123
      })
      expect(registration).toBeNull()
      expect(mock).toBeCalledWith(
        'http://localhost:5001/fhir/Task?focus=Composition/123',
        {
          body: undefined,
          headers: { 'Content-Type': 'application/fhir+json' },
          method: 'GET'
        }
      )
    })

    it('returns a fhirIDMap object', async () => {
      fetch.mockResponses(
        [
          JSON.stringify({
            resourceType: 'Bundle',
            entry: [
              {
                resource: {
                  resourceType: 'Observation',
                  context: {
                    reference: 'Encounter/b1912018-ad50-4cdb-9954-5c7a512bc96e'
                  },
                  code: {
                    coding: [
                      {
                        system: 'http://loinc.org',
                        code: '57722-1',
                        display: 'Birth plurality of Pregnancy'
                      }
                    ]
                  },
                  valueQuantity: {
                    value: 'SINGLE'
                  },
                  id: 'aef33762-c5a3-4642-8d03-6e21c0ef6445'
                }
              },
              {
                resource: {
                  resourceType: 'Observation',
                  context: {
                    reference: 'Encounter/b1912018-ad50-4cdb-9954-5c7a512bc96e'
                  },
                  code: {
                    coding: [
                      {
                        system: 'http://loinc.org',
                        code: '3141-9',
                        display: 'Body weight Measured'
                      }
                    ]
                  },
                  valueQuantity: {
                    value: 5,
                    unit: 'kg',
                    system: 'http://unitsofmeasure.org',
                    code: 'kg'
                  },
                  id: '5f761077-9623-4626-8ce6-648724614485'
                }
              },
              {
                resource: {
                  resourceType: 'Observation',
                  context: {
                    reference: 'Encounter/b1912018-ad50-4cdb-9954-5c7a512bc96e'
                  },
                  code: {
                    coding: [
                      {
                        system: 'http://loinc.org',
                        code: '73764-3',
                        display: 'Birth attendant title'
                      }
                    ]
                  },
                  valueString: 'PHYSICIAN',
                  id: '305cf792-dd96-40b7-bdad-909861faa4b4'
                }
              },
              {
                resource: {
                  resourceType: 'Observation',
                  context: {
                    reference: 'Encounter/b1912018-ad50-4cdb-9954-5c7a512bc96e'
                  },
                  code: {
                    coding: [
                      {
                        system: 'http://loinc.org',
                        code: 'present-at-birth-reg',
                        display: 'Present at birth registration'
                      }
                    ]
                  },
                  valueString: 'MOTHER_ONLY',
                  id: '0280e498-5d70-4666-ae4e-12431dcea163'
                }
              }
            ]
          }),
          { status: 200 }
        ],
        [
          JSON.stringify({
            resourceType: 'Encounter',
            status: 'finished',
            id: 'a1202918-d8fe-4dca-acf1-beb00c5d0cf8',
            location: [
              {
                location: {
                  reference: 'Location/420fa384-4d61-40db-96cf-6b3c7ca54943'
                }
              }
            ],
            meta: {
              lastUpdated: '2019-02-11T08:45:42.960+00:00',
              versionId: 'd9d41892-c5db-41b8-a0e1-6bf540dbf7e8'
            }
          }),
          { status: 200 }
        ]
      )
      const mockCompositionCloned = clone(mockComposition)
      mockCompositionCloned.id = '123'
      mockCompositionCloned.section[4].entry[0].reference = 'Encounter/456'
      // @ts-ignore
      const idMap = await typeResolvers.BirthRegistration._fhirIDMap(
        mockCompositionCloned
      )
      expect(idMap).toEqual({
        composition: '123',
        encounter: '456',
        eventLocation: '420fa384-4d61-40db-96cf-6b3c7ca54943',
        observation: {
          birthType: 'aef33762-c5a3-4642-8d03-6e21c0ef6445',
          weightAtBirth: '5f761077-9623-4626-8ce6-648724614485',
          attendantAtBirth: '305cf792-dd96-40b7-bdad-909861faa4b4',
          presentAtBirthRegistration: '0280e498-5d70-4666-ae4e-12431dcea163'
        }
      })
    })

    it('returns weightAtBirth', async () => {
      fetch.mockResponseOnce(JSON.stringify(mockObservations.birthWeight))

      // @ts-ignore
      const weight = await typeResolvers.BirthRegistration.weightAtBirth(
        mockComposition
      )
      expect(weight).toEqual(1.25)
    })

    it('returns birthType', async () => {
      fetch.mockResponseOnce(JSON.stringify(mockObservations.birthType))

      // @ts-ignore
      const birthType = await typeResolvers.BirthRegistration.birthType(
        mockComposition
      )
      expect(birthType).toEqual(2)
    })

    it('returns attendantAtBirth', async () => {
      fetch.mockResponseOnce(JSON.stringify(mockObservations.birthAttendant))

      // @ts-ignore
      const attendantAtBirth = await typeResolvers.BirthRegistration.attendantAtBirth(
        mockComposition
      )
      expect(attendantAtBirth).toEqual('PHYSICIAN')
    })
    it('returns birthRegistrationType', async () => {
      fetch.mockResponseOnce(JSON.stringify(mockObservations.birthRegistration))

      // @ts-ignore
      const birthRegistrationType = await typeResolvers.BirthRegistration.birthRegistrationType(
        mockComposition
      )
      expect(birthRegistrationType).toEqual('BOTH_PARENTS')
    })
    it('returns presentAtBirthRegistration', async () => {
      fetch.mockResponseOnce(
        JSON.stringify(mockObservations.presentAtBirthRegistration)
      )

      // @ts-ignore
      const presentAtBirthRegistration = await typeResolvers.BirthRegistration.presentAtBirthRegistration(
        mockComposition
      )
      expect(presentAtBirthRegistration).toEqual('BOTH_PARENTS')
    })
    it('returns lastPreviousLiveBirth', async () => {
      fetch.mockResponseOnce(
        JSON.stringify(mockObservations.lastPreviousLiveBirth)
      )

      // @ts-ignore
      const lastPreviousLiveBirth = await typeResolvers.BirthRegistration.lastPreviousLiveBirth(
        mockComposition
      )
      expect(lastPreviousLiveBirth).toEqual('2014-01-28')
    })
    it('returns childrenBornAliveToMother', async () => {
      fetch.mockResponseOnce(
        JSON.stringify(mockObservations.childrenBornAliveToMother)
      )

      // @ts-ignore
      const childrenBornAliveToMother = await typeResolvers.BirthRegistration.childrenBornAliveToMother(
        mockComposition
      )
      expect(childrenBornAliveToMother).toEqual(2)
    })
    it('returns foetalDeathsToMother', async () => {
      fetch.mockResponseOnce(
        JSON.stringify(mockObservations.foetalDeathsToMother)
      )

      // @ts-ignore
      const foetalDeathsToMother = await typeResolvers.BirthRegistration.foetalDeathsToMother(
        mockComposition
      )
      expect(foetalDeathsToMother).toEqual(null)
    })
    it('returns eventLocation', async () => {
      fetch.mockResponses(
        [
          JSON.stringify({
            resourceType: 'Encounter',
            status: 'finished',
            id: 'a1202918-d8fe-4dca-acf1-beb00c5d0cf8',
            location: [
              {
                location: {
                  reference: 'Location/420fa384-4d61-40db-96cf-6b3c7ca54943'
                }
              }
            ],
            meta: {
              lastUpdated: '2019-02-11T08:45:42.960+00:00',
              versionId: 'd9d41892-c5db-41b8-a0e1-6bf540dbf7e8'
            }
          }),
          { status: 200 }
        ],
        [JSON.stringify(mockLocation), { status: 200 }]
      )
      // @ts-ignore
      const eventLocation = await typeResolvers.BirthRegistration.eventLocation(
        mockComposition
      )
      expect(eventLocation).toBeDefined()
      expect(eventLocation).toEqual(mockLocation)
    })
  })

  describe('Birth Registration branch', () => {
    it('returns mother null', async () => {
      // @ts-ignore
      const value = await typeResolvers.BirthRegistration.mother({
        section: []
      })
      expect(value).toEqual(null)
    })
    it('returns father null', async () => {
      // @ts-ignore
      const father = await typeResolvers.BirthRegistration.father({
        section: []
      })
      expect(father).toEqual(null)
    })
    it('returns child null', async () => {
      // @ts-ignore
      const child = await typeResolvers.BirthRegistration.father({
        section: []
      })
      expect(child).toEqual(null)
    })
    it('returns weight At birth null', async () => {
      // @ts-ignore
      const weight = await typeResolvers.BirthRegistration.weightAtBirth({
        section: []
      })
      expect(weight).toEqual(null)
    })
    it('returns birthType null', async () => {
      // @ts-ignore
      const birthType = await typeResolvers.BirthRegistration.birthType({
        section: []
      })
      expect(birthType).toEqual(null)
    })
    it('returns attendantAtBirth null', async () => {
      // @ts-ignore
      const attendantAtBirth = await typeResolvers.BirthRegistration.attendantAtBirth(
        {
          section: []
        }
      )
      expect(attendantAtBirth).toEqual(null)
    })
    it('returns birthRegistrationType null', async () => {
      // @ts-ignore
      const birthRegistrationType = await typeResolvers.BirthRegistration.birthRegistrationType(
        {
          section: []
        }
      )
      expect(birthRegistrationType).toEqual(null)
    })
    it('returns presentAtBirthRegistration null', async () => {
      // @ts-ignore
      const presentAtBirthRegistration = await typeResolvers.BirthRegistration.presentAtBirthRegistration(
        {
          section: []
        }
      )
      expect(presentAtBirthRegistration).toEqual(null)
    })
    it('returns presentAtBirthRegistration null', async () => {
      // @ts-ignore
      const presentAtBirthRegistration = await typeResolvers.BirthRegistration.presentAtBirthRegistration(
        {
          section: []
        }
      )
      expect(presentAtBirthRegistration).toEqual(null)
    })
    it('returns childrenBornAliveToMother null', async () => {
      // @ts-ignore
      const childrenBornAliveToMother = await typeResolvers.BirthRegistration.childrenBornAliveToMother(
        {
          section: []
        }
      )
      expect(childrenBornAliveToMother).toEqual(null)
    })
    it('returns foetalDeathsToMother null', async () => {
      // @ts-ignore
      const foetalDeathsToMother = await typeResolvers.BirthRegistration.foetalDeathsToMother(
        {
          section: []
        }
      )
      expect(foetalDeathsToMother).toEqual(null)
    })
    it('returns lastPreviousLiveBirth null', async () => {
      // @ts-ignore
      const lastPreviousLiveBirth = await typeResolvers.BirthRegistration.lastPreviousLiveBirth(
        {
          section: []
        }
      )
      expect(lastPreviousLiveBirth).toEqual(null)
    })
  })

  describe('Attachment type', () => {
    it('returns id', () => {
      // @ts-ignore
      const id = typeResolvers.Attachment.id(mockDocumentReference)
      expect(id).toBe('b9648bdf-fb4e-4216-905f-d7fc3930301d')
    })

    it('returns base64 data', () => {
      // @ts-ignore
      const data = typeResolvers.Attachment.data(mockDocumentReference)
      expect(data).toBe('PGJhc2U2NEJpbmFyeT4K')
    })

    it('returns originalFileName', () => {
      // @ts-ignore
      const originalFileName = typeResolvers.Attachment.originalFileName(
        mockDocumentReference
      )
      expect(originalFileName).toBe('scan.pdf')
    })

    it('returns null when originalFileName identifier can not be found', () => {
      // @ts-ignore
      const originalFileName = typeResolvers.Attachment.originalFileName({
        identifer: []
      })
      expect(originalFileName).toBeNull()
    })

    it('returns systemFileName', () => {
      // @ts-ignore
      const systemFileName = typeResolvers.Attachment.systemFileName(
        mockDocumentReference
      )
      expect(systemFileName).toBe('1234.pdf')
    })

    it('returns null when systemFileName identifier can not be found', () => {
      // @ts-ignore
      const systemFileName = typeResolvers.Attachment.systemFileName({
        identifer: []
      })
      expect(systemFileName).toBeNull()
    })

    it('returns type', () => {
      // @ts-ignore
      const type = typeResolvers.Attachment.type(mockDocumentReference)
      expect(type).toBe('PASSPORT')
    })

    it('returns subject', () => {
      // @ts-ignore
      const subject = typeResolvers.Attachment.subject(mockDocumentReference)
      expect(subject).toBe('MOTHER')
    })

    it('returns createdAt date', () => {
      // @ts-ignore
      const createdAt = typeResolvers.Attachment.createdAt(
        mockDocumentReference
      )
      expect(createdAt).toBe('2018-10-18T14:13:03+02:00')
    })
  })

  describe('Registration type', () => {
    it('returns an array of attachments', async () => {
      const mock = fetch
        .mockResponseOnce(JSON.stringify(mockComposition))
        .mockResponseOnce(JSON.stringify({ id: 'xxx' })) // Doc ref xxx
        .mockResponseOnce(JSON.stringify({ id: 'yyy' })) // Doc ref yyy
        .mockResponseOnce(JSON.stringify({ id: 'zzz' })) // Doc ref zzz

      // @ts-ignore
      const attachments = await typeResolvers.Registration.attachments(mockTask)
      expect(attachments).toBeDefined()
      expect(attachments).toHaveLength(3)

      const [a1, a2, a3] = await Promise.all(attachments)
      // @ts-ignore
      expect(a1.id).toBe('xxx')
      // @ts-ignore
      expect(a2.id).toBe('yyy')
      // @ts-ignore
      expect(a3.id).toBe('zzz')

      expect(mock).toHaveBeenCalledTimes(4)

      const expectedOpts = {
        body: undefined,
        headers: { 'Content-Type': 'application/fhir+json' },
        method: 'GET'
      }

      expect(mock).toBeCalledWith(
        'http://localhost:5001/fhir/Composition/123',
        expectedOpts
      )
      expect(mock).toBeCalledWith(
        'http://localhost:5001/fhir/DocumentReference/xxx',
        expectedOpts
      )
      expect(mock).toBeCalledWith(
        'http://localhost:5001/fhir/DocumentReference/yyy',
        expectedOpts
      )
      expect(mock).toBeCalledWith(
        'http://localhost:5001/fhir/DocumentReference/zzz',
        expectedOpts
      )
    })

    it('returns null when the resource has no document section', async () => {
      const mock = fetch.mockResponseOnce(
        JSON.stringify({ resourceType: 'Composition', section: [] })
      )
      const attachments = await typeResolvers.Registration.attachments(mockTask)
      expect(attachments).toBeNull()
      expect(mock).toBeCalledWith(
        'http://localhost:5001/fhir/Composition/123',
        {
          body: undefined,
          headers: { 'Content-Type': 'application/fhir+json' },
          method: 'GET'
        }
      )
    })

    it('returns a correct status from a task object', async () => {
      fetch.mockResponseOnce(
        JSON.stringify({
          resourceType: 'Bundle',
          entry: [{ resource: mockTask }, { resource: mockTask }]
        })
      )

      // @ts-ignore
      const status = await typeResolvers.Registration.status(mockTask)

      expect(status).toBeDefined()
      expect(status).toHaveLength(2)
      expect(status[0].resourceType).toBe('Task')
      expect(status[1].resourceType).toBe('Task')
    })

    it('returns birth tracking ID from the task object', async () => {
      const trackingID = await typeResolvers.Registration.trackingId(mockTask)

      expect(trackingID).toBe('123')
    })
    it('returns death tracking ID from the task object', async () => {
      const trackingID = await typeResolvers.Registration.trackingId(
        mockTaskForDeath
      )

      expect(trackingID).toBe('123')
    })
    it('returns birth registration number from the task object', async () => {
      const registrationNumber = await typeResolvers.Registration.registrationNumber(
        mockTask
      )

      expect(registrationNumber).toBe('123')
    })
    it('returns death registration number from the task object', async () => {
      const registrationNumber = await typeResolvers.Registration.registrationNumber(
        mockTaskForDeath
      )

      expect(registrationNumber).toBe('123')
    })

    it('returns paper form id from the task', async () => {
      // @ts-ignore
      const paperFormId = await typeResolvers.Registration.paperFormID(mockTask)

      expect(paperFormId).toBe('123')
    })

    it('returns form page number from the task', async () => {
      // @ts-ignore
      const formPage = await typeResolvers.Registration.page(mockTask)

      expect(formPage).toBe('123')
    })

    it('returns form book from the task', async () => {
      // @ts-ignore
      const formBook = await typeResolvers.Registration.book(mockTask)

      expect(formBook).toBe('123')
    })

    it('returns registration type from the task', async () => {
      // @ts-ignore
      const regType = await typeResolvers.Registration.type(mockTask)

      expect(regType).toBe('BIRTH')
    })
    it('returns registration type from the task', async () => {
      // @ts-ignore
      const regType = await typeResolvers.Registration.type(mockTaskForDeath)

      expect(regType).toBe('DEATH')
    })
    it('returns contact person from the task', async () => {
      // @ts-ignore
      const contact = await typeResolvers.Registration.contact(mockTask)

      expect(contact).toEqual('MOTHER')
    })
    it('returns contact person phone number from the task', async () => {
      // @ts-ignore
      const contactNumber = await typeResolvers.Registration.contactPhoneNumber(
        mockTask
      )

      expect(contactNumber).toEqual('01733333333')
    })

    it('returns business status of the task', async () => {
      // @ts-ignore
      const status = await typeResolvers.RegWorkflow.type(mockTask)

      expect(status).toBe('DECLARED | VERIFIED | REGISTERED | CERTIFIED')
    })

    it('returns office of the task', async () => {
      fetch.mockResponseOnce(JSON.stringify(mockLocation))

      const office = await typeResolvers.RegWorkflow.office(mockTask)
      expect(office).toBeDefined()
      expect(office.id).toBe('43ac3486-7df1-4bd9-9b5e-728054ccd6ba')
    })

    it('returns null as office of the task', async () => {
      const office = await typeResolvers.RegWorkflow.office(mockTaskForError)
      expect(office).toBeNull()
    })

    it('returns comments of the task', async () => {
      // @ts-ignore
      const comments = await typeResolvers.RegWorkflow.comments(mockTask)
      // @ts-ignore
      const comment = await typeResolvers.Comment.comment(mockTask.note[0])
      // @ts-ignore
      const user = await typeResolvers.Comment.user(mockTask.note[0])
      // @ts-ignore
      const time = await typeResolvers.Comment.createdAt(mockTask.note[0])

      expect(comments).toBeDefined()

      expect(comments).toHaveLength(1)
      expect(comment).toBe('Comment')
      expect(user).toBe('<username>')
      expect(time).toBe('2016-10-31T09:45:05+10:00')
    })

    it('returns timestamp of the task', async () => {
      // @ts-ignore
      const time = await typeResolvers.RegWorkflow.timestamp(mockTask)

      expect(time).toBe('2016-10-31T09:45:05+10:00')
    })

    it('returns user of the task', async () => {
      const mock = fetch.mockResponseOnce(
        JSON.stringify({ resourceType: 'Practitioner' })
      )
      // @ts-ignore
      const user = await typeResolvers.RegWorkflow.user(mockTask)

      expect(mock).toBeCalledWith(
        'http://localhost:5001/fhir/Practitioner/123',
        {
          body: undefined,
          headers: { 'Content-Type': 'application/fhir+json' },
          method: 'GET'
        }
      )
      expect(user.resourceType).toBe('Practitioner')
    })

<<<<<<< HEAD
    it('returns role of the user', async () => {
      const mock = fetch.mockResponseOnce(
        JSON.stringify({
          entry: [
            {
              resource: {
                resourceType: 'PractitionerRole',
                code: [
                  {
                    coding: [
                      {
                        system: 'http://opencrvs.org/specs/roles',
                        code: 'FIELD_REGISTRAR'
                      }
                    ]
                  }
                ]
              }
            }
          ]
        })
      )

      const mockUser = {
        id: 123
      }
      // @ts-ignore
      const role = await typeResolvers.User.role(mockUser)

      expect(mock).toBeCalledWith(
        'http://localhost:5001/fhir/PractitionerRole?practitioner=123',
        {
          body: undefined,
          headers: { 'Content-Type': 'application/fhir+json' },
          method: 'GET'
        }
      )
      expect(role).toBe('FIELD_REGISTRAR')
    })

    it('throws error when there is no role entry', async () => {
      const mock = fetch.mockResponseOnce(
        JSON.stringify({
          entry: [
            {
              resource: {
                resourceType: 'PractitionerRole',
                code: []
              }
            }
          ]
        })
      )

      const mockUser = {
        id: 123
      }
      let error
      // @ts-ignore
      try {
        await typeResolvers.User.role(mockUser)
      } catch (e) {
        error = e
      }

      expect(mock).toBeCalledWith(
        'http://localhost:5001/fhir/PractitionerRole?practitioner=123',
        {
          body: undefined,
          headers: { 'Content-Type': 'application/fhir+json' },
          method: 'GET'
        }
      )
      expect(error).toBeInstanceOf(Error)
    })

=======
>>>>>>> 83c2165e
    it('returns null when there is no user extension in task', async () => {
      fetch.mockResponseOnce(JSON.stringify({}))
      // @ts-ignore
      const user = await typeResolvers.RegWorkflow.user({
        resourceType: 'Task',
        extension: []
      })

      expect(user).toBeNull()
    })

    it('returns location of the task', async () => {
      const mock = fetch.mockResponseOnce(JSON.stringify(mockLocation))

      const taskLocation = await typeResolvers.RegWorkflow.location(mockTask)
      expect(mock).toBeCalledWith('http://localhost:5001/fhir/Location/123', {
        body: undefined,
        headers: { 'Content-Type': 'application/fhir+json' },
        method: 'GET'
      })

      expect(taskLocation.resource.resourceType).toBe('Location')
    })

    it('returns null when there is no location ref in task extension', async () => {
      const taskLocation = await typeResolvers.RegWorkflow.location({
        resourceType: 'Task',
        extension: []
      })

      expect(taskLocation).toBeNull()
    })

    it('throw when tasks has no focus', async () => {
      // @ts-ignore
      expect(typeResolvers.Registration.attachments({})).rejects.toThrowError(
        'Task resource does not have a focus property necessary to lookup the composition'
      )
    })

    it('returns an array of duplicates', async () => {
      fetch.mockResponseOnce(JSON.stringify(mockComposition))

      // @ts-ignore
      const duplicates = await typeResolvers.Registration.duplicates(mockTask)
      expect(duplicates).toBeDefined()
      expect(duplicates).toHaveLength(2)
      expect(duplicates[0]).toBe('xyz')
      expect(duplicates[1]).toBe('abc')
    })

    it('throws when task has no focus in duplicate resolver', async () => {
      // @ts-ignore
      expect(typeResolvers.Registration.duplicates({})).rejects.toThrowError(
        'Task resource does not have a focus property necessary to lookup the composition'
      )
    })
  })

  describe('Location type', () => {
    const location = {
      status: 'active',
      identifier: [
        {
          system: 'http://opencrvs.org/specs/id/jurisdiction-type',
          value: 'DIVISION'
        }
      ],
      name: 'village',
      position: {
        longitude: 18.4392,
        latitude: -34.08002
      }
    }
    it('returns name', () => {
      // @ts-ignore
      const name = typeResolvers.Location.name(location)
      expect(name).toBe('village')
    })
    it('returns identenfier having length 1', () => {
      const identifier = typeResolvers.Location.identifier(location)
      const identifierSystem = typeResolvers.Identifier.system(identifier[0])
      const identifierValue = typeResolvers.Identifier.value(identifier[0])
      expect(identifier).toHaveLength(1)
      expect(identifierSystem).toBe(
        'http://opencrvs.org/specs/id/jurisdiction-type'
      )
      expect(identifierValue).toBe('DIVISION')
    })
    it('returns status', () => {
      // @ts-ignore
      const status = typeResolvers.Location.status(location)
      expect(status).toBe('active')
    })
    it('returns longitude', () => {
      // @ts-ignore
      const longitude = typeResolvers.Location.longitude(location)
      expect(longitude).toBe(18.4392)
    })
    it('returns name', () => {
      // @ts-ignore
      const latitude = typeResolvers.Location.latitude(location)
      expect(latitude).toBe(-34.08002)
    })
  })

  it('return BirthRegistration type', () => {
    const mock = {
      type: {
        coding: [
          {
            code: 'birth-declaration'
          }
        ]
      }
    }
    const res = typeResolvers.EventRegistration.__resolveType(mock)
    expect(res).toEqual('BirthRegistration')
  })
  it('return DeathRegistration type', () => {
    const mock = {
      type: {
        coding: [
          {
            code: 'death-declaration'
          }
        ]
      }
    }
    const res = typeResolvers.EventRegistration.__resolveType(mock)
    expect(res).toEqual('DeathRegistration')
  })

  it('returns certificate of the task', async () => {
    fetch.mockResponses(
      [JSON.stringify(mockCertificateComposition)],
      [JSON.stringify(mockCertificate)]
    )

    const certificates = await typeResolvers.Registration.certificates(mockTask)

    expect(certificates).toBeDefined()
  })

  it('throws error as certificate of the task', async () => {
    expect(typeResolvers.Registration.certificates({})).rejects.toThrowError(
      'Task resource does not have a focus property necessary to lookup the composition'
    )
  })

  it('returns null as certificate of the task', async () => {
    fetch.mockResponses(
      [JSON.stringify(mockErrorComposition)],
      [JSON.stringify(mockCertificate)]
    )

    const certificates = await typeResolvers.Registration.certificates(mockTask)
    expect(certificates).toBeNull()
  })

  describe('Certificate type', () => {
    it('returns collector of the certificate', async () => {
      fetch.mockResponseOnce(JSON.stringify(mockRelatedPerson))

      const relatedPerson = await typeResolvers.Certificate.collector(
        mockCertificate
      )
      expect(relatedPerson).toBeDefined()
      expect(relatedPerson.id).toBe('9185c9f1-a491-41f0-b823-6cba987b550b')
    })
  })
})<|MERGE_RESOLUTION|>--- conflicted
+++ resolved
@@ -915,85 +915,6 @@
       expect(user.resourceType).toBe('Practitioner')
     })
 
-<<<<<<< HEAD
-    it('returns role of the user', async () => {
-      const mock = fetch.mockResponseOnce(
-        JSON.stringify({
-          entry: [
-            {
-              resource: {
-                resourceType: 'PractitionerRole',
-                code: [
-                  {
-                    coding: [
-                      {
-                        system: 'http://opencrvs.org/specs/roles',
-                        code: 'FIELD_REGISTRAR'
-                      }
-                    ]
-                  }
-                ]
-              }
-            }
-          ]
-        })
-      )
-
-      const mockUser = {
-        id: 123
-      }
-      // @ts-ignore
-      const role = await typeResolvers.User.role(mockUser)
-
-      expect(mock).toBeCalledWith(
-        'http://localhost:5001/fhir/PractitionerRole?practitioner=123',
-        {
-          body: undefined,
-          headers: { 'Content-Type': 'application/fhir+json' },
-          method: 'GET'
-        }
-      )
-      expect(role).toBe('FIELD_REGISTRAR')
-    })
-
-    it('throws error when there is no role entry', async () => {
-      const mock = fetch.mockResponseOnce(
-        JSON.stringify({
-          entry: [
-            {
-              resource: {
-                resourceType: 'PractitionerRole',
-                code: []
-              }
-            }
-          ]
-        })
-      )
-
-      const mockUser = {
-        id: 123
-      }
-      let error
-      // @ts-ignore
-      try {
-        await typeResolvers.User.role(mockUser)
-      } catch (e) {
-        error = e
-      }
-
-      expect(mock).toBeCalledWith(
-        'http://localhost:5001/fhir/PractitionerRole?practitioner=123',
-        {
-          body: undefined,
-          headers: { 'Content-Type': 'application/fhir+json' },
-          method: 'GET'
-        }
-      )
-      expect(error).toBeInstanceOf(Error)
-    })
-
-=======
->>>>>>> 83c2165e
     it('returns null when there is no user extension in task', async () => {
       fetch.mockResponseOnce(JSON.stringify({}))
       // @ts-ignore
