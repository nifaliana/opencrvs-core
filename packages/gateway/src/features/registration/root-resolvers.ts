/*
 * This Source Code Form is subject to the terms of the Mozilla Public
 * License, v. 2.0. If a copy of the MPL was not distributed with this
 * file, You can obtain one at https://mozilla.org/MPL/2.0/.
 *
 * OpenCRVS is also distributed under the terms of the Civil Registration
 * & Healthcare Disclaimer located at http://opencrvs.org/license.
 *
 * Copyright (C) The OpenCRVS Authors. OpenCRVS and the OpenCRVS
 * graphic logo are (registered/a) trademark(s) of Plan International.
 */
import { IAuthHeader } from '@gateway/common-types'
import {
  EVENT_TYPE,
  DOWNLOADED_EXTENSION_URL,
  REINSTATED_EXTENSION_URL,
  ASSIGNED_EXTENSION_URL,
  UNASSIGNED_EXTENSION_URL,
  REQUEST_CORRECTION_EXTENSION_URL,
<<<<<<< HEAD
  METRICS_URL
=======
  VIEWED_EXTENSION_URL
>>>>>>> de9df387
} from '@gateway/features/fhir/constants'
import {
  fetchFHIR,
  getDeclarationIdsFromResponse,
  getIDFromResponse,
  getRegistrationIdsFromResponse,
  removeDuplicatesFromComposition,
  getRegistrationIds,
  getDeclarationIds,
  getStatusFromTask,
  setCertificateCollector,
  getClientIdFromToken,
  getCompositionIdFromCompositionOrTask,
  getTask,
  getTrackingId
} from '@gateway/features/fhir/utils'
import {
  buildFHIRBundle,
  updateFHIRTaskBundle,
  ITaskBundle,
  checkUserAssignment,
  taskBundleWithExtension
} from '@gateway/features/registration/fhir-builders'
import { getUser, hasScope, inScope } from '@gateway/features/user/utils'
import {
  GQLBirthRegistrationInput,
  GQLDeathRegistrationInput,
  GQLRegStatus,
  GQLResolver,
  GQLStatusWiseRegistrationCount
} from '@gateway/graphql/schema'
import fetch from 'node-fetch'
import { COUNTRY_CONFIG_URL, FHIR_URL, SEARCH_URL } from '@gateway/constants'
import { UnassignError } from '@gateway/utils/unassignError'
import { UserInputError } from 'apollo-server-hapi'
import {
  validateBirthDeclarationAttachments,
  validateDeathDeclarationAttachments
} from '@gateway/utils/validators'
import { resolve } from 'url'

export const resolvers: GQLResolver = {
  Query: {
    async searchBirthRegistrations(_, { fromDate, toDate }, authHeader) {
      if (!hasScope(authHeader, 'sysadmin')) {
        return await Promise.reject(
          new Error('User does not have a sysadmin scope')
        )
      }
      const res = await fetchFHIR(
        `/Composition?date=gt${fromDate.toISOString()}&date=lte${toDate.toISOString()}&_count=0`,
        authHeader
      )

      const compositions: fhir.Composition[] = res.entry.map(
        ({ resource }: { resource: fhir.Composition }) => resource
      )

      return compositions.filter(({ type }) =>
        type.coding?.some(({ code }) => code === 'birth-declaration')
      )
    },
    async searchDeathRegistrations(_, { fromDate, toDate }, authHeader) {
      if (!hasScope(authHeader, 'sysadmin')) {
        return await Promise.reject(
          new Error('User does not have a sysadmin scope')
        )
      }
      const res = await fetchFHIR(
        `/Composition?date=gt${fromDate.toISOString()}&date=lte${toDate.toISOString()}&_count=0`,
        authHeader
      )

      const compositions: fhir.Composition[] = res.entry.map(
        ({ resource }: { resource: fhir.Composition }) => resource
      )

      return compositions.filter(({ type }) =>
        type.coding?.some(({ code }) => code === 'death-declaration')
      )
    },
    async fetchBirthRegistration(_, { id }, authHeader) {
      if (
        hasScope(authHeader, 'register') ||
        hasScope(authHeader, 'validate') ||
        hasScope(authHeader, 'declare')
      ) {
        return await markRecordAsDownloadedOrAssigned(id, authHeader)
      } else {
        return await Promise.reject(
          new Error('User does not have a register or validate scope')
        )
      }
    },
    async fetchDeathRegistration(_, { id }, authHeader) {
      if (
        hasScope(authHeader, 'register') ||
        hasScope(authHeader, 'validate') ||
        hasScope(authHeader, 'declare')
      ) {
        return await markRecordAsDownloadedOrAssigned(id, authHeader)
      } else {
        return await Promise.reject(
          new Error('User does not have a register or validate scope')
        )
      }
    },
    async queryRegistrationByIdentifier(_, { identifier }, authHeader) {
      if (
        hasScope(authHeader, 'register') ||
        hasScope(authHeader, 'validate')
      ) {
        const taskBundle = await fetchFHIR(
          `/Task?identifier=${identifier}`,
          authHeader
        )

        if (!taskBundle || !taskBundle.entry || !taskBundle.entry[0]) {
          throw new Error(`Task does not exist for identifer ${identifier}`)
        }
        const task = taskBundle.entry[0].resource as fhir.Task

        if (!task.focus || !task.focus.reference) {
          throw new Error(`Composition reference not found`)
        }

        return await fetchFHIR(`/${task.focus.reference}`, authHeader)
      } else {
        return await Promise.reject(
          new Error('User does not have a register or validate scope')
        )
      }
    },
    async fetchRegistration(_, { id }, authHeader) {
      return await fetchFHIR(`/Composition/${id}`, authHeader)
    },
    async fetchRegistrationForViewing(_, { id }, authHeader) {
      const taskEntry = await getTaskEntry(id, authHeader)
      const extension = { url: VIEWED_EXTENSION_URL }
      const taskBundle = taskBundleWithExtension(taskEntry, extension)

      await fetchFHIR('/Task', authHeader, 'PUT', JSON.stringify(taskBundle))
      return fetchFHIR(`/Composition/${id}`, authHeader)
    },
    async queryPersonByIdentifier(_, { identifier }, authHeader) {
      if (
        hasScope(authHeader, 'register') ||
        hasScope(authHeader, 'validate') ||
        hasScope(authHeader, 'declare')
      ) {
        const personBundle = await fetchFHIR(
          `/Patient?identifier=${identifier}`,
          authHeader
        )
        if (!personBundle || !personBundle.entry || !personBundle.entry[0]) {
          throw new Error(`Person does not exist for identifer ${identifier}`)
        }
        const person = personBundle.entry[0].resource as fhir.Person

        return person
      } else {
        return await Promise.reject(
          new Error('User does not have enough scope')
        )
      }
    },
    async queryPersonByNidIdentifier(_, { dob, nid, country }, authHeader) {
      if (
        hasScope(authHeader, 'register') ||
        hasScope(authHeader, 'validate') ||
        hasScope(authHeader, 'declare')
      ) {
        const response = await fetch(
          `${COUNTRY_CONFIG_URL}/verify/nid/${country}`,
          {
            method: 'POST',
            body: JSON.stringify({ dob, nid }),
            headers: {
              'Content-Type': 'application/json',
              ...authHeader
            }
          }
        ).then((data) => data.json())

        if (!response.operationResult.success) {
          throw new Error(response.operationResult.error.errorMessage)
        } else {
          return response.data
        }
      } else {
        return await Promise.reject(
          new Error('User does not have enough scope')
        )
      }
    },
    async fetchRegistrationCountByStatus(
      _,
      { locationId, status, event },
      authHeader
    ) {
      if (
        hasScope(authHeader, 'register') ||
        hasScope(authHeader, 'validate') ||
        hasScope(authHeader, 'declare') ||
        hasScope(authHeader, 'sysadmin') ||
        hasScope(authHeader, 'performance')
      ) {
        const payload: {
          declarationLocationHirarchyId?: string
          status: string[]
          event?: string
        } = {
          declarationLocationHirarchyId: locationId,
          status: status as string[],
          event
        }

        const results: GQLStatusWiseRegistrationCount[] = await fetch(
          `${SEARCH_URL}statusWiseRegistrationCount`,
          {
            method: 'POST',
            body: JSON.stringify(payload),
            headers: {
              'Content-Type': 'application/json',
              ...authHeader
            }
          }
        ).then((data) => data.json())

        let total = 0
        if (results && results.length > 0) {
          total = results.reduce(
            (totalCount, statusCount) => ({
              count: totalCount.count + statusCount.count
            }),
            {
              count: total
            }
          ).count
        }
        return {
          results,
          total
        }
      } else {
        return await Promise.reject(
          new Error('User does not have enough scope')
        )
      }
    }
  },

  Mutation: {
    async createBirthRegistration(_, { details }, authHeader) {
      try {
        await validateBirthDeclarationAttachments(details)
      } catch (error) {
        throw new UserInputError(error.message)
      }

      return createEventRegistration(details, authHeader, EVENT_TYPE.BIRTH)
    },
    async createDeathRegistration(_, { details }, authHeader) {
      try {
        await validateDeathDeclarationAttachments(details)
      } catch (error) {
        throw new UserInputError(error.message)
      }

      return createEventRegistration(details, authHeader, EVENT_TYPE.DEATH)
    },
    async updateBirthRegistration(_, { details }, authHeader) {
      if (
        hasScope(authHeader, 'register') ||
        hasScope(authHeader, 'validate')
      ) {
        const doc = await buildFHIRBundle(details, EVENT_TYPE.BIRTH, authHeader)

        const res = await fetchFHIR('', authHeader, 'POST', JSON.stringify(doc))
        // return composition-id
        return getIDFromResponse(res)
      } else {
        return await Promise.reject(
          new Error('User does not have a register or validate scope')
        )
      }
    },
    async markBirthAsValidated(_, { id, details }, authHeader) {
      const hasAssignedToThisUser = await checkUserAssignment(id, authHeader)
      if (!hasAssignedToThisUser) {
        throw new UnassignError('User has been unassigned')
      }
      if (!hasScope(authHeader, 'validate')) {
        return await Promise.reject(
          new Error('User does not have a validate scope')
        )
      } else {
        return await markEventAsValidated(
          id,
          authHeader,
          EVENT_TYPE.BIRTH,
          details
        )
      }
    },
    async markDeathAsValidated(_, { id, details }, authHeader) {
      const hasAssignedToThisUser = await checkUserAssignment(id, authHeader)
      if (!hasAssignedToThisUser) {
        throw new UnassignError('User has been unassigned')
      }
      if (!hasScope(authHeader, 'validate')) {
        return await Promise.reject(
          new Error('User does not have a validate scope')
        )
      }
      return await markEventAsValidated(
        id,
        authHeader,
        EVENT_TYPE.DEATH,
        details
      )
    },
    async markBirthAsRegistered(_, { id, details }, authHeader) {
      const hasAssignedToThisUser = await checkUserAssignment(id, authHeader)
      if (!hasAssignedToThisUser) {
        throw new UnassignError('User has been unassigned')
      }
      if (hasScope(authHeader, 'register')) {
        return markEventAsRegistered(id, authHeader, EVENT_TYPE.BIRTH, details)
      } else {
        return await Promise.reject(
          new Error('User does not have a register scope')
        )
      }
    },
    async markDeathAsRegistered(_, { id, details }, authHeader) {
      const hasAssignedToThisUser = await checkUserAssignment(id, authHeader)
      if (!hasAssignedToThisUser) {
        throw new UnassignError('User has been unassigned')
      }
      if (hasScope(authHeader, 'register')) {
        return await markEventAsRegistered(
          id,
          authHeader,
          EVENT_TYPE.DEATH,
          details
        )
      } else {
        return await Promise.reject(
          new Error('User does not have a register scope')
        )
      }
    },
    async markEventAsVoided(_, { id, reason, comment }, authHeader) {
      const hasAssignedToThisUser = await checkUserAssignment(id, authHeader)
      if (!hasAssignedToThisUser) {
        throw new UnassignError('User has been unassigned')
      }
      if (!inScope(authHeader, ['register', 'validate'])) {
        return await Promise.reject(
          new Error('User does not have a register or validate scope')
        )
      }
      const taskEntry = await getTaskEntry(id, authHeader)
      const newTaskBundle = await updateFHIRTaskBundle(
        taskEntry,
        GQLRegStatus.REJECTED,
        reason,
        comment
      )

      await fetchFHIR('/Task', authHeader, 'PUT', JSON.stringify(newTaskBundle))
      // return the taskId
      return taskEntry.resource.id
    },
    async markEventAsArchived(_, { id }, authHeader) {
      const hasAssignedToThisUser = await checkUserAssignment(id, authHeader)
      if (!hasAssignedToThisUser) {
        throw new UnassignError('User has been unassigned')
      }
      if (!inScope(authHeader, ['register', 'validate'])) {
        return await Promise.reject(
          new Error('User does not have a register or validate scope')
        )
      }
      const taskEntry = await getTaskEntry(id, authHeader)
      const newTaskBundle = await updateFHIRTaskBundle(
        taskEntry,
        GQLRegStatus.ARCHIVED
      )
      await fetchFHIR('/Task', authHeader, 'PUT', JSON.stringify(newTaskBundle))

      const userId = getClientIdFromToken(authHeader.Authorization)
      const user = await getUser({ userId }, authHeader)
      await postUserActionToMetrics(
        'ARCHIVED',
        user.practitionerId,
        authHeader['x-real-ip']!,
        authHeader['x-real-user-agent']!,
        newTaskBundle
      )
      // return the taskId
      return taskEntry.resource.id
    },
    async markEventAsReinstated(_, { id }, authHeader) {
      const hasAssignedToThisUser = await checkUserAssignment(id, authHeader)
      if (!hasAssignedToThisUser) {
        throw new UnassignError('User has been unassigned')
      }
      if (!inScope(authHeader, ['register', 'validate'])) {
        return await Promise.reject(
          new Error('User does not have a register or validate scope')
        )
      }
      const taskEntry = await getTaskEntry(id, authHeader)

      const taskId = taskEntry.resource.id

      const prevRegStatus =
        taskId && (await getPreviousRegStatus(taskId, authHeader))
      if (!prevRegStatus) {
        return await Promise.reject(new Error('Task has no reg-status code'))
      }

      taskEntry.resource.extension = [
        ...(taskEntry.resource.extension ?? []),
        { url: REINSTATED_EXTENSION_URL }
      ]

      const newTaskBundle = await updateFHIRTaskBundle(taskEntry, prevRegStatus)

      await fetchFHIR('/Task', authHeader, 'PUT', JSON.stringify(newTaskBundle))

      const userId = getClientIdFromToken(authHeader.Authorization)
      const user = await getUser({ userId }, authHeader)
      await postUserActionToMetrics(
        'REINSTATED_' + prevRegStatus.toUpperCase(),
        user.practitionerId,
        authHeader['x-real-ip']!,
        authHeader['x-real-user-agent']!,
        newTaskBundle
      )

      return {
        taskEntryResourceID: taskId,
        registrationStatus: prevRegStatus
      }
    },
    async markBirthAsCertified(_, { id, details }, authHeader) {
      if (hasScope(authHeader, 'certify')) {
        return await markEventAsCertified(details, authHeader, EVENT_TYPE.BIRTH)
      } else {
        return Promise.reject(new Error('User does not have a certify scope'))
      }
    },
    async markDeathAsCertified(_, { id, details }, authHeader) {
      if (hasScope(authHeader, 'certify')) {
        return await markEventAsCertified(details, authHeader, EVENT_TYPE.DEATH)
      } else {
        return await Promise.reject(
          new Error('User does not have a certify scope')
        )
      }
    },
    async notADuplicate(_, { id, duplicateId }, authHeader) {
      if (
        hasScope(authHeader, 'register') ||
        hasScope(authHeader, 'validate')
      ) {
        const composition = await fetchFHIR(
          `/Composition/${id}`,
          authHeader,
          'GET'
        )
        removeDuplicatesFromComposition(composition, id, duplicateId)

        await fetch(`${SEARCH_URL}/events/not-duplicate`, {
          method: 'POST',
          headers: {
            'Content-Type': 'application/fhir+json',
            ...authHeader
          },
          body: JSON.stringify(composition)
        }).catch((error) => {
          return Promise.reject(
            new Error(`Search request failed: ${error.message}`)
          )
        })

        await fetch(`${FHIR_URL}/Composition/${id}`, {
          method: 'PUT',
          headers: {
            'Content-Type': 'application/fhir+json',
            ...authHeader
          },
          body: JSON.stringify(composition)
        }).catch((error) => {
          return Promise.reject(
            new Error(`FHIR request failed: ${error.message}`)
          )
        })

        return composition.id
      } else {
        return await Promise.reject(
          new Error('User does not have a register scope')
        )
      }
    },
    async markEventAsUnassigned(_, { id }, authHeader) {
      if (!inScope(authHeader, ['register', 'validate'])) {
        return await Promise.reject(
          new Error('User does not have a register or validate scope')
        )
      }
      const taskEntry = await getTaskEntry(id, authHeader)
      const taskBundle = taskBundleWithExtension(taskEntry, {
        url: UNASSIGNED_EXTENSION_URL
      })
      await fetchFHIR('/Task', authHeader, 'PUT', JSON.stringify(taskBundle))
      // return the taskId
      return taskEntry.resource.id
    }
  }
}

async function createEventRegistration(
  details: GQLBirthRegistrationInput | GQLDeathRegistrationInput,
  authHeader: IAuthHeader,
  event: EVENT_TYPE
) {
  const doc = await buildFHIRBundle(details, event, authHeader)
  const draftId =
    details && details.registration && details.registration.draftId

  const duplicateCompostion =
    draftId && (await lookForDuplicate(draftId, authHeader))

  if (duplicateCompostion) {
    if (hasScope(authHeader, 'register')) {
      return await getRegistrationIds(
        duplicateCompostion,
        event,
        false,
        authHeader
      )
    } else {
      // return tracking-id
      return await getDeclarationIds(duplicateCompostion, authHeader)
    }
  }

  const userId = getClientIdFromToken(authHeader.Authorization)
  const res = await fetchFHIR('', authHeader, 'POST', JSON.stringify(doc))
  const user = await getUser({ userId }, authHeader)

  console.log(doc)
  await postUserActionToMetrics(
    'INCOMPLETE',
    user.practitionerId,
    authHeader['x-real-ip']!,
    authHeader['x-real-user-agent']!,
    doc
  )
  if (hasScope(authHeader, 'register')) {
    // return the registrationNumber
    return await getRegistrationIdsFromResponse(res, event, authHeader)
  } else {
    // return tracking-id
    return await getDeclarationIdsFromResponse(res, authHeader)
  }
}

export async function lookForDuplicate(
  identifier: string,
  authHeader: IAuthHeader
) {
  const taskBundle = await fetchFHIR<fhir.Bundle>(
    `/Task?identifier=${identifier}`,
    authHeader
  )

  const task =
    taskBundle &&
    taskBundle.entry &&
    taskBundle.entry[0] &&
    (taskBundle.entry[0].resource as fhir.Task)

  return (
    task &&
    task.focus &&
    task.focus.reference &&
    task.focus.reference.split('/')[1]
  )
}

async function markEventAsValidated(
  id: string,
  authHeader: IAuthHeader,
  event: EVENT_TYPE,
  details?: any
) {
  let doc
  if (!details) {
    const taskEntry = await getTaskEntry(id, authHeader)

    doc = {
      resourceType: 'Bundle',
      type: 'document',
      entry: taskEntry
    }
  } else {
    doc = await buildFHIRBundle(details, event, authHeader)
  }

  await fetchFHIR('', authHeader, 'POST', JSON.stringify(doc))
}

async function markEventAsRegistered(
  id: string,
  authHeader: IAuthHeader,
  event: EVENT_TYPE,
  details: GQLBirthRegistrationInput | GQLDeathRegistrationInput
) {
  const doc = await buildFHIRBundle(details, event, authHeader)

  await fetchFHIR('', authHeader, 'POST', JSON.stringify(doc))

  // return the full composition
  const res = await fetchFHIR(`/Composition/${id}`, authHeader)

  return res
}

async function markEventAsCertified(
  details: any,
  authHeader: IAuthHeader,
  event: EVENT_TYPE
) {
  await setCertificateCollector(details, authHeader)
  const doc = await buildFHIRBundle(details, event, authHeader)

  const res = await fetchFHIR('', authHeader, 'POST', JSON.stringify(doc))

  const userId = getClientIdFromToken(authHeader.Authorization)
  const user = await getUser({ userId }, authHeader)
  await postUserActionToMetrics(
    'CERTIFIED',
    user.practitionerId,
    authHeader['x-real-ip']!,
    authHeader['x-real-user-agent']!,
    doc
  )

  // return composition-id
  return getIDFromResponse(res)
}

const ACTION_EXTENSIONS = [
  ASSIGNED_EXTENSION_URL,
  UNASSIGNED_EXTENSION_URL,
  DOWNLOADED_EXTENSION_URL,
  REINSTATED_EXTENSION_URL,
  REQUEST_CORRECTION_EXTENSION_URL,
  VIEWED_EXTENSION_URL
]

async function getTaskEntry(compositionId: string, authHeader: IAuthHeader) {
  const taskBundle: ITaskBundle = await fetchFHIR(
    `/Task?focus=Composition/${compositionId}`,
    authHeader
  )
  const taskEntry = taskBundle.entry[0]
  if (!taskEntry) {
    throw new Error('Task does not exist')
  }
  taskEntry.resource.extension = taskEntry.resource.extension?.filter(
    ({ url }) => !ACTION_EXTENSIONS.includes(url)
  )
  return taskEntry
}

function getDownloadedOrAssignedExtension(
  authHeader: IAuthHeader,
  status: string
): fhir.Extension {
  if (
    inScope(authHeader, ['declare', 'recordsearch']) ||
    (hasScope(authHeader, 'validate') && status === GQLRegStatus.VALIDATED)
  ) {
    return {
      url: DOWNLOADED_EXTENSION_URL
    }
  }
  return {
    url: ASSIGNED_EXTENSION_URL
  }
}

async function getPreviousRegStatus(taskId: string, authHeader: IAuthHeader) {
  const taskHistoryBundle: fhir.Bundle = await fetchFHIR(
    `/Task/${taskId}/_history`,
    authHeader
  )

  const taskHistory = taskHistoryBundle.entry?.map((taskEntry) => {
    return taskEntry.resource as fhir.Task
  })

  if (!taskHistory) {
    throw new Error('Task has no history')
  }

  const filteredTaskHistory = taskHistory.filter((task) => {
    return (
      task.businessStatus?.coding &&
      task.businessStatus?.coding[0].code !== 'ARCHIVED'
    )
  })
  return filteredTaskHistory[0] && getStatusFromTask(filteredTaskHistory[0])
}

export async function markRecordAsDownloadedOrAssigned(
  id: string,
  authHeader: IAuthHeader
) {
  const taskEntry = await getTaskEntry(id, authHeader)

  const businessStatus = getStatusFromTask(taskEntry.resource) as GQLRegStatus

  const extension = getDownloadedOrAssignedExtension(authHeader, businessStatus)

  const taskBundle = taskBundleWithExtension(taskEntry, extension)

  await fetchFHIR('/Task', authHeader, 'PUT', JSON.stringify(taskBundle))

  const userId = getClientIdFromToken(authHeader.Authorization)
  const user = await getUser({ userId }, authHeader)
  await postUserActionToMetrics(
    'RETRIEVED',
    user.practitionerId,
    authHeader['x-real-ip']!,
    authHeader['x-real-user-agent']!,
    taskBundle
  )
  // return the full composition
  return fetchFHIR(`/Composition/${id}`, authHeader)
}

export async function postUserActionToMetrics(
  action: string,
  practitionerId: string,
  remoteAddress: string,
  userAgent: string,
  bundle?: fhir.Bundle
) {
  const url = resolve(METRICS_URL, '/audit/events')
  let body: {}
  if (bundle) {
    const compositionId = getCompositionIdFromCompositionOrTask(bundle)
    const trackingId = getTrackingId(getTask(bundle)!)
    body = {
      action: action,
      practitionerId: practitionerId,
      additionalData: { compositionId, trackingId }
    }
  } else {
    body = {
      action: action,
      practitionerId: practitionerId
    }
  }
  await fetch(url, {
    method: 'POST',
    body: JSON.stringify(body),
    headers: {
      'Content-Type': 'application/json',
      'x-real-ip': remoteAddress,
      'x-real-user-agent': userAgent
    }
  })
}<|MERGE_RESOLUTION|>--- conflicted
+++ resolved
@@ -17,11 +17,8 @@
   ASSIGNED_EXTENSION_URL,
   UNASSIGNED_EXTENSION_URL,
   REQUEST_CORRECTION_EXTENSION_URL,
-<<<<<<< HEAD
-  METRICS_URL
-=======
+  METRICS_URL,
   VIEWED_EXTENSION_URL
->>>>>>> de9df387
 } from '@gateway/features/fhir/constants'
 import {
   fetchFHIR,
