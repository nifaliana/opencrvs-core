--- conflicted
+++ resolved
@@ -166,11 +166,7 @@
               ...authHeader
             }
           }
-<<<<<<< HEAD
-        }).then((data) => data.json())
-=======
         ).then((data) => data.json())
->>>>>>> 5da6d3b4
 
         if (!response.operationResult.success) {
           throw new Error(response.operationResult.error.errorMessage)
