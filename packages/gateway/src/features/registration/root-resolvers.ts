/*
 * This Source Code Form is subject to the terms of the Mozilla Public
 * License, v. 2.0. If a copy of the MPL was not distributed with this
 * file, You can obtain one at https://mozilla.org/MPL/2.0/.
 *
 * OpenCRVS is also distributed under the terms of the Civil Registration
 * & Healthcare Disclaimer located at http://opencrvs.org/license.
 *
 * Copyright (C) The OpenCRVS Authors. OpenCRVS and the OpenCRVS
 * graphic logo are (registered/a) trademark(s) of Plan International.
 */
import { IAuthHeader } from '@gateway/common-types'
import {
  EVENT_TYPE,
  DOWNLOADED_EXTENSION_URL,
  REINSTATED_EXTENSION_URL,
  ASSIGNED_EXTENSION_URL,
  UNASSIGNED_EXTENSION_URL,
  REQUEST_CORRECTION_EXTENSION_URL,
  VIEWED_EXTENSION_URL,
  OPENCRVS_SPECIFICATION_URL,
  MARKED_AS_NOT_DUPLICATE,
  MARKED_AS_DUPLICATE,
  DUPLICATE_TRACKING_ID
} from '@gateway/features/fhir/constants'
import {
  fetchFHIR,
  getDeclarationIdsFromResponse,
  getIDFromResponse,
  getRegistrationIdsFromResponse,
  removeDuplicatesFromComposition,
  getRegistrationIds,
  getDeclarationIds,
  getStatusFromTask,
  setCertificateCollector
} from '@gateway/features/fhir/utils'
import {
  buildFHIRBundle,
  updateFHIRTaskBundle,
  ITaskBundle,
  checkUserAssignment,
  taskBundleWithExtension
} from '@gateway/features/registration/fhir-builders'
import { hasScope, inScope } from '@gateway/features/user/utils'
import {
  GQLBirthRegistrationInput,
  GQLDeathRegistrationInput,
  GQLRegStatus,
  GQLResolver,
  GQLStatusWiseRegistrationCount
} from '@gateway/graphql/schema'
import fetch from 'node-fetch'
import { COUNTRY_CONFIG_URL, SEARCH_URL } from '@gateway/constants'
import { UnassignError } from '@gateway/utils/unassignError'
import { UserInputError } from 'apollo-server-hapi'
import {
  validateBirthDeclarationAttachments,
  validateDeathDeclarationAttachments
} from '@gateway/utils/validators'

export const resolvers: GQLResolver = {
  Query: {
    async searchBirthRegistrations(_, { fromDate, toDate }, authHeader) {
      if (!hasScope(authHeader, 'sysadmin')) {
        return await Promise.reject(
          new Error('User does not have a sysadmin scope')
        )
      }
      const res = await fetchFHIR(
        `/Composition?date=gt${fromDate.toISOString()}&date=lte${toDate.toISOString()}&_count=0`,
        authHeader
      )

      const compositions: fhir.Composition[] = res.entry.map(
        ({ resource }: { resource: fhir.Composition }) => resource
      )

      return compositions.filter(({ type }) =>
        type.coding?.some(({ code }) => code === 'birth-declaration')
      )
    },
    async searchDeathRegistrations(_, { fromDate, toDate }, authHeader) {
      if (!hasScope(authHeader, 'sysadmin')) {
        return await Promise.reject(
          new Error('User does not have a sysadmin scope')
        )
      }
      const res = await fetchFHIR(
        `/Composition?date=gt${fromDate.toISOString()}&date=lte${toDate.toISOString()}&_count=0`,
        authHeader
      )

      const compositions: fhir.Composition[] = res.entry.map(
        ({ resource }: { resource: fhir.Composition }) => resource
      )

      return compositions.filter(({ type }) =>
        type.coding?.some(({ code }) => code === 'death-declaration')
      )
    },
    async fetchBirthRegistration(_, { id }, authHeader) {
      if (
        hasScope(authHeader, 'register') ||
        hasScope(authHeader, 'validate') ||
        hasScope(authHeader, 'declare')
      ) {
        return await markRecordAsDownloadedOrAssigned(id, authHeader)
      } else {
        return await Promise.reject(
          new Error('User does not have a register or validate scope')
        )
      }
    },
    async fetchDeathRegistration(_, { id }, authHeader) {
      if (
        hasScope(authHeader, 'register') ||
        hasScope(authHeader, 'validate') ||
        hasScope(authHeader, 'declare')
      ) {
        return await markRecordAsDownloadedOrAssigned(id, authHeader)
      } else {
        return await Promise.reject(
          new Error('User does not have a register or validate scope')
        )
      }
    },
    async queryRegistrationByIdentifier(_, { identifier }, authHeader) {
      if (
        hasScope(authHeader, 'register') ||
        hasScope(authHeader, 'validate')
      ) {
        const taskBundle = await fetchFHIR(
          `/Task?identifier=${identifier}`,
          authHeader
        )

        if (!taskBundle || !taskBundle.entry || !taskBundle.entry[0]) {
          throw new Error(`Task does not exist for identifer ${identifier}`)
        }
        const task = taskBundle.entry[0].resource as fhir.Task

        if (!task.focus || !task.focus.reference) {
          throw new Error(`Composition reference not found`)
        }

        return await fetchFHIR(`/${task.focus.reference}`, authHeader)
      } else {
        return await Promise.reject(
          new Error('User does not have a register or validate scope')
        )
      }
    },
    async fetchRegistration(_, { id }, authHeader) {
      return await fetchFHIR(`/Composition/${id}`, authHeader)
    },
    async fetchRegistrationForViewing(_, { id }, authHeader) {
      const taskEntry = await getTaskEntry(id, authHeader)
      const extension = { url: VIEWED_EXTENSION_URL }
      const taskBundle = taskBundleWithExtension(taskEntry, extension)

      await fetchFHIR('/Task', authHeader, 'PUT', JSON.stringify(taskBundle))
      return fetchFHIR(`/Composition/${id}`, authHeader)
    },
    async queryPersonByIdentifier(_, { identifier }, authHeader) {
      if (
        hasScope(authHeader, 'register') ||
        hasScope(authHeader, 'validate') ||
        hasScope(authHeader, 'declare')
      ) {
        const personBundle = await fetchFHIR(
          `/Patient?identifier=${identifier}`,
          authHeader
        )
        if (!personBundle || !personBundle.entry || !personBundle.entry[0]) {
          throw new Error(`Person does not exist for identifer ${identifier}`)
        }
        const person = personBundle.entry[0].resource as fhir.Person

        return person
      } else {
        return await Promise.reject(
          new Error('User does not have enough scope')
        )
      }
    },
    async queryPersonByNidIdentifier(_, { dob, nid, country }, authHeader) {
      if (
        hasScope(authHeader, 'register') ||
        hasScope(authHeader, 'validate') ||
        hasScope(authHeader, 'declare')
      ) {
        const response = await fetch(
          `${COUNTRY_CONFIG_URL}/verify/nid/${country}`,
          {
            method: 'POST',
            body: JSON.stringify({ dob, nid }),
            headers: {
              'Content-Type': 'application/json',
              ...authHeader
            }
          }
        ).then((data) => data.json())

        if (!response.operationResult.success) {
          throw new Error(response.operationResult.error.errorMessage)
        } else {
          return response.data
        }
      } else {
        return await Promise.reject(
          new Error('User does not have enough scope')
        )
      }
    },
    async fetchRegistrationCountByStatus(
      _,
      { locationId, status, event },
      authHeader
    ) {
      if (
        hasScope(authHeader, 'register') ||
        hasScope(authHeader, 'validate') ||
        hasScope(authHeader, 'declare') ||
        hasScope(authHeader, 'sysadmin') ||
        hasScope(authHeader, 'performance')
      ) {
        const payload: {
          declarationJurisdictionId?: string
          status: string[]
          event?: string
        } = {
          declarationJurisdictionId: locationId,
          status: status as string[],
          event
        }

        const results: GQLStatusWiseRegistrationCount[] = await fetch(
          `${SEARCH_URL}statusWiseRegistrationCount`,
          {
            method: 'POST',
            body: JSON.stringify(payload),
            headers: {
              'Content-Type': 'application/json',
              ...authHeader
            }
          }
        ).then((data) => data.json())

        let total = 0
        if (results && results.length > 0) {
          total = results.reduce(
            (totalCount, statusCount) => ({
              count: totalCount.count + statusCount.count
            }),
            {
              count: total
            }
          ).count
        }
        return {
          results,
          total
        }
      } else {
        return await Promise.reject(
          new Error('User does not have enough scope')
        )
      }
    }
  },

  Mutation: {
    async createBirthRegistration(_, { details }, authHeader) {
      try {
        await validateBirthDeclarationAttachments(details)
      } catch (error) {
        throw new UserInputError(error.message)
      }

      return createEventRegistration(details, authHeader, EVENT_TYPE.BIRTH)
    },
    async createDeathRegistration(_, { details }, authHeader) {
      try {
        await validateDeathDeclarationAttachments(details)
      } catch (error) {
        throw new UserInputError(error.message)
      }

      return createEventRegistration(details, authHeader, EVENT_TYPE.DEATH)
    },
    async updateBirthRegistration(_, { details }, authHeader) {
      if (
        hasScope(authHeader, 'register') ||
        hasScope(authHeader, 'validate')
      ) {
        const doc = await buildFHIRBundle(details, EVENT_TYPE.BIRTH, authHeader)

        const res = await fetchFHIR('', authHeader, 'POST', JSON.stringify(doc))
        // return composition-id
        return getIDFromResponse(res)
      } else {
        return await Promise.reject(
          new Error('User does not have a register or validate scope')
        )
      }
    },
    async markBirthAsValidated(_, { id, details }, authHeader) {
      const hasAssignedToThisUser = await checkUserAssignment(id, authHeader)
      if (!hasAssignedToThisUser) {
        throw new UnassignError('User has been unassigned')
      }
      if (!hasScope(authHeader, 'validate')) {
        return await Promise.reject(
          new Error('User does not have a validate scope')
        )
      } else {
        return await markEventAsValidated(
          id,
          authHeader,
          EVENT_TYPE.BIRTH,
          details
        )
      }
    },
    async markDeathAsValidated(_, { id, details }, authHeader) {
      const hasAssignedToThisUser = await checkUserAssignment(id, authHeader)
      if (!hasAssignedToThisUser) {
        throw new UnassignError('User has been unassigned')
      }
      if (!hasScope(authHeader, 'validate')) {
        return await Promise.reject(
          new Error('User does not have a validate scope')
        )
      }
      return await markEventAsValidated(
        id,
        authHeader,
        EVENT_TYPE.DEATH,
        details
      )
    },
    async markBirthAsRegistered(_, { id, details }, authHeader) {
      const hasAssignedToThisUser = await checkUserAssignment(id, authHeader)
      if (!hasAssignedToThisUser) {
        throw new UnassignError('User has been unassigned')
      }
      if (hasScope(authHeader, 'register')) {
        return markEventAsRegistered(id, authHeader, EVENT_TYPE.BIRTH, details)
      } else {
        return await Promise.reject(
          new Error('User does not have a register scope')
        )
      }
    },
    async markDeathAsRegistered(_, { id, details }, authHeader) {
      const hasAssignedToThisUser = await checkUserAssignment(id, authHeader)
      if (!hasAssignedToThisUser) {
        throw new UnassignError('User has been unassigned')
      }
      if (hasScope(authHeader, 'register')) {
        return await markEventAsRegistered(
          id,
          authHeader,
          EVENT_TYPE.DEATH,
          details
        )
      } else {
        return await Promise.reject(
          new Error('User does not have a register scope')
        )
      }
    },
    async markEventAsVoided(_, { id, reason, comment }, authHeader) {
      const hasAssignedToThisUser = await checkUserAssignment(id, authHeader)
      if (!hasAssignedToThisUser) {
        throw new UnassignError('User has been unassigned')
      }
      if (!inScope(authHeader, ['register', 'validate'])) {
        return await Promise.reject(
          new Error('User does not have a register or validate scope')
        )
      }
      const taskEntry = await getTaskEntry(id, authHeader)
      const newTaskBundle = await updateFHIRTaskBundle(
        taskEntry,
        GQLRegStatus.REJECTED,
        reason,
        comment
      )

      await fetchFHIR('/Task', authHeader, 'PUT', JSON.stringify(newTaskBundle))

      // return the taskId
      return taskEntry.resource.id
    },
    async markEventAsArchived(
      _,
      { id, reason, comment, duplicateTrackingId },
      authHeader
    ) {
      const hasAssignedToThisUser = await checkUserAssignment(id, authHeader)
      if (!hasAssignedToThisUser) {
        throw new UnassignError('User has been unassigned')
      }
      if (!inScope(authHeader, ['register', 'validate'])) {
        return await Promise.reject(
          new Error('User does not have a register or validate scope')
        )
      }
      const taskEntry = await getTaskEntry(id, authHeader)
      const newTaskBundle = await updateFHIRTaskBundle(
        taskEntry,
        GQLRegStatus.ARCHIVED,
        reason,
        comment,
        duplicateTrackingId
      )
      await fetchFHIR('/Task', authHeader, 'PUT', JSON.stringify(newTaskBundle))
      // return the taskId
      return taskEntry.resource.id
    },
    async markEventAsReinstated(_, { id }, authHeader) {
      const hasAssignedToThisUser = await checkUserAssignment(id, authHeader)
      if (!hasAssignedToThisUser) {
        throw new UnassignError('User has been unassigned')
      }
      if (!inScope(authHeader, ['register', 'validate'])) {
        return await Promise.reject(
          new Error('User does not have a register or validate scope')
        )
      }
      const taskEntry = await getTaskEntry(id, authHeader)

      const taskId = taskEntry.resource.id

      const prevRegStatus =
        taskId && (await getPreviousRegStatus(taskId, authHeader))
      if (!prevRegStatus) {
        return await Promise.reject(new Error('Task has no reg-status code'))
      }

      taskEntry.resource.extension = [
        ...(taskEntry.resource.extension ?? []),
        { url: REINSTATED_EXTENSION_URL }
      ]

      const newTaskBundle = await updateFHIRTaskBundle(taskEntry, prevRegStatus)

      await fetchFHIR('/Task', authHeader, 'PUT', JSON.stringify(newTaskBundle))

      return {
        taskEntryResourceID: taskId,
        registrationStatus: prevRegStatus
      }
    },
    async markBirthAsCertified(_, { id, details }, authHeader) {
      if (hasScope(authHeader, 'certify')) {
        return await markEventAsCertified(details, authHeader, EVENT_TYPE.BIRTH)
      } else {
        return Promise.reject(new Error('User does not have a certify scope'))
      }
    },
    async markBirthAsIssued(_, { id, details }, authHeader) {
      if (hasScope(authHeader, 'certify')) {
        return await markEventAsIssued(details, authHeader, EVENT_TYPE.BIRTH)
      } else {
        return Promise.reject(new Error('User does not have a certify scope'))
      }
    },
    async markDeathAsCertified(_, { id, details }, authHeader) {
      if (hasScope(authHeader, 'certify')) {
        return await markEventAsCertified(details, authHeader, EVENT_TYPE.DEATH)
      } else {
        return await Promise.reject(
          new Error('User does not have a certify scope')
        )
      }
    },
<<<<<<< HEAD
    async markEventAsNotDuplicate(_, { id }, authHeader) {
=======
    async markDeathAsIssued(_, { id, details }, authHeader) {
      if (hasScope(authHeader, 'certify')) {
        return await markEventAsIssued(details, authHeader, EVENT_TYPE.DEATH)
      } else {
        return await Promise.reject(
          new Error('User does not have a certify scope')
        )
      }
    },
    async notADuplicate(_, { id, duplicateId }, authHeader) {
>>>>>>> 619f0a33
      if (
        hasScope(authHeader, 'register') ||
        hasScope(authHeader, 'validate')
      ) {
        const composition: fhir.Composition = await fetchFHIR(
          `/Composition/${id}`,
          authHeader,
          'GET'
        )
        await removeDuplicatesFromComposition(composition, id)
        const compositionEntry: fhir.BundleEntry = {
          resource: composition
        }

        const taskEntry = await getTaskEntry(id, authHeader)

        const extension: fhir.Extension = { url: MARKED_AS_NOT_DUPLICATE }
        const taskBundle = taskBundleWithExtension(taskEntry, extension)
        const payloadBundle: fhir.Bundle = {
          ...taskBundle,
          entry: [compositionEntry, ...taskBundle.entry]
        }
        await fetchFHIR(
          '/Task',
          authHeader,
          'PUT',
          JSON.stringify(payloadBundle)
        )
        return composition.id
      } else {
        return await Promise.reject(
          new Error('User does not have a register scope')
        )
      }
    },
    async markEventAsUnassigned(_, { id }, authHeader) {
      if (!inScope(authHeader, ['register', 'validate'])) {
        return await Promise.reject(
          new Error('User does not have a register or validate scope')
        )
      }
      const taskEntry = await getTaskEntry(id, authHeader)
      const taskBundle = taskBundleWithExtension(taskEntry, {
        url: UNASSIGNED_EXTENSION_URL
      })
      await fetchFHIR('/Task', authHeader, 'PUT', JSON.stringify(taskBundle))
      // return the taskId
      return taskEntry.resource.id
    },
    async markEventAsDuplicate(
      _,
      { id, reason, comment, duplicateTrackingId },
      authHeader
    ) {
      const hasAssignedToThisUser = await checkUserAssignment(id, authHeader)
      if (!hasAssignedToThisUser) {
        throw new UnassignError('User has been unassigned')
      }
      if (!inScope(authHeader, ['register', 'validate'])) {
        return await Promise.reject(
          new Error('User does not have a register or validate scope')
        )
      }

      const taskEntry = await getTaskEntry(id, authHeader)
      const extension: fhir.Extension = { url: MARKED_AS_DUPLICATE }

      if (comment || reason) {
        if (!taskEntry.resource.reason) {
          taskEntry.resource.reason = {
            text: ''
          }
        }

        taskEntry.resource.reason.text = reason || ''
        const statusReason: fhir.CodeableConcept = {
          text: comment
        }
        taskEntry.resource.statusReason = statusReason
      }

      if (duplicateTrackingId) {
        extension.valueString = duplicateTrackingId
      }

      const taskBundle = taskBundleWithExtension(taskEntry, extension)
      await fetchFHIR('/Task', authHeader, 'PUT', JSON.stringify(taskBundle))
      return taskEntry.resource.id
    }
  }
}

async function createEventRegistration(
  details: GQLBirthRegistrationInput | GQLDeathRegistrationInput,
  authHeader: IAuthHeader,
  event: EVENT_TYPE
) {
  const doc = await buildFHIRBundle(details, event, authHeader)
  const draftId =
    details && details.registration && details.registration.draftId

  const existingComposition =
    draftId && (await lookForComposition(draftId, authHeader))

  if (existingComposition) {
    if (hasScope(authHeader, 'register')) {
      return await getRegistrationIds(
        existingComposition,
        event,
        false,
        authHeader
      )
    } else {
      // return tracking-id
      return await getDeclarationIds(existingComposition, authHeader)
    }
  }
  const res = await fetchFHIR('', authHeader, 'POST', JSON.stringify(doc))

  /*
   * Some custom logic added here. If you are a registar and
   * we flagged the declaration as a duplicate, we push the declaration into
   * "Ready for review" queue and not ready to print.
   */
  const hasDuplicates = Boolean(
    doc.entry
      .find((entry) => entry.resource.resourceType === 'Composition')
      ?.resource?.extension?.find(
        (ext) =>
          ext.url === `${OPENCRVS_SPECIFICATION_URL}duplicate` &&
          ext.valueBoolean
      )
  )

  if (hasScope(authHeader, 'register') && !hasDuplicates) {
    // return the registrationNumber
    return await getRegistrationIdsFromResponse(res, event, authHeader)
  } else {
    // return tracking-id and potential duplicates
    const ids = await getDeclarationIdsFromResponse(res, authHeader)
    return {
      ...ids,
      isPotentiallyDuplicate: hasDuplicates
    }
  }
}

export async function lookForComposition(
  identifier: string,
  authHeader: IAuthHeader
) {
  const taskBundle = await fetchFHIR<fhir.Bundle>(
    `/Task?identifier=${identifier}`,
    authHeader
  )

  const task =
    taskBundle &&
    taskBundle.entry &&
    taskBundle.entry[0] &&
    (taskBundle.entry[0].resource as fhir.Task)

  return (
    task &&
    task.focus &&
    task.focus.reference &&
    task.focus.reference.split('/')[1]
  )
}

async function markEventAsValidated(
  id: string,
  authHeader: IAuthHeader,
  event: EVENT_TYPE,
  details?: any
) {
  let doc
  if (!details) {
    const taskEntry = await getTaskEntry(id, authHeader)

    doc = {
      resourceType: 'Bundle',
      type: 'document',
      entry: taskEntry
    }
  } else {
    doc = await buildFHIRBundle(details, event, authHeader)
  }

  await fetchFHIR('', authHeader, 'POST', JSON.stringify(doc))
}

async function markEventAsRegistered(
  id: string,
  authHeader: IAuthHeader,
  event: EVENT_TYPE,
  details: GQLBirthRegistrationInput | GQLDeathRegistrationInput
) {
  const doc = await buildFHIRBundle(details, event, authHeader)
  await fetchFHIR('', authHeader, 'POST', JSON.stringify(doc))

  // return the full composition
  const composition = await fetchFHIR(`/Composition/${id}`, authHeader, 'GET')

  return composition
}

async function markEventAsCertified(
  details: any,
  authHeader: IAuthHeader,
  event: EVENT_TYPE
) {
  await setCertificateCollector(details, authHeader)
  const doc = await buildFHIRBundle(details, event, authHeader)

  const res = await fetchFHIR('', authHeader, 'POST', JSON.stringify(doc))
  // return composition-id
  return getIDFromResponse(res)
}

async function markEventAsIssued(
  details: GQLBirthRegistrationInput | GQLDeathRegistrationInput,
  authHeader: IAuthHeader,
  event: EVENT_TYPE
) {
  const doc = await buildFHIRBundle(details, event, authHeader)
  const res = await fetchFHIR('', authHeader, 'POST', JSON.stringify(doc))
  return getIDFromResponse(res)
}

const ACTION_EXTENSIONS = [
  ASSIGNED_EXTENSION_URL,
  UNASSIGNED_EXTENSION_URL,
  DOWNLOADED_EXTENSION_URL,
  REINSTATED_EXTENSION_URL,
  REQUEST_CORRECTION_EXTENSION_URL,
  VIEWED_EXTENSION_URL,
  MARKED_AS_NOT_DUPLICATE,
  MARKED_AS_DUPLICATE,
  DUPLICATE_TRACKING_ID
]

async function getTaskEntry(compositionId: string, authHeader: IAuthHeader) {
  const taskBundle: ITaskBundle = await fetchFHIR(
    `/Task?focus=Composition/${compositionId}`,
    authHeader
  )
  const taskEntry = taskBundle.entry[0]
  if (!taskEntry) {
    throw new Error('Task does not exist')
  }
  taskEntry.resource.extension = taskEntry.resource.extension?.filter(
    ({ url }) => !ACTION_EXTENSIONS.includes(url)
  )
  return taskEntry
}

function getDownloadedOrAssignedExtension(
  authHeader: IAuthHeader,
  status: string
): fhir.Extension {
  if (
    inScope(authHeader, ['declare', 'recordsearch']) ||
    (hasScope(authHeader, 'validate') && status === GQLRegStatus.VALIDATED)
  ) {
    return {
      url: DOWNLOADED_EXTENSION_URL
    }
  }
  return {
    url: ASSIGNED_EXTENSION_URL
  }
}

async function getPreviousRegStatus(taskId: string, authHeader: IAuthHeader) {
  const taskHistoryBundle: fhir.Bundle = await fetchFHIR(
    `/Task/${taskId}/_history`,
    authHeader
  )

  const taskHistory = taskHistoryBundle.entry?.map((taskEntry) => {
    return taskEntry.resource as fhir.Task
  })

  if (!taskHistory) {
    throw new Error('Task has no history')
  }

  const filteredTaskHistory = taskHistory.filter((task) => {
    return (
      task.businessStatus?.coding &&
      task.businessStatus?.coding[0].code !== 'ARCHIVED'
    )
  })
  return filteredTaskHistory[0] && getStatusFromTask(filteredTaskHistory[0])
}

export async function markRecordAsDownloadedOrAssigned(
  id: string,
  authHeader: IAuthHeader
) {
  const taskEntry = await getTaskEntry(id, authHeader)

  const businessStatus = getStatusFromTask(taskEntry.resource) as GQLRegStatus

  const extension = getDownloadedOrAssignedExtension(authHeader, businessStatus)

  const taskBundle = taskBundleWithExtension(taskEntry, extension)

  await fetchFHIR('/Task', authHeader, 'PUT', JSON.stringify(taskBundle))
  // return the full composition
  return fetchFHIR(`/Composition/${id}`, authHeader)
}<|MERGE_RESOLUTION|>--- conflicted
+++ resolved
@@ -476,9 +476,6 @@
         )
       }
     },
-<<<<<<< HEAD
-    async markEventAsNotDuplicate(_, { id }, authHeader) {
-=======
     async markDeathAsIssued(_, { id, details }, authHeader) {
       if (hasScope(authHeader, 'certify')) {
         return await markEventAsIssued(details, authHeader, EVENT_TYPE.DEATH)
@@ -488,8 +485,7 @@
         )
       }
     },
-    async notADuplicate(_, { id, duplicateId }, authHeader) {
->>>>>>> 619f0a33
+    async markEventAsNotDuplicate(_, { id }, authHeader) {
       if (
         hasScope(authHeader, 'register') ||
         hasScope(authHeader, 'validate')
