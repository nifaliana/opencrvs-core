/*
 * This Source Code Form is subject to the terms of the Mozilla Public
 * License, v. 2.0. If a copy of the MPL was not distributed with this
 * file, You can obtain one at https://mozilla.org/MPL/2.0/.
 *
 * OpenCRVS is also distributed under the terms of the Civil Registration
 * & Healthcare Disclaimer located at http://opencrvs.org/license.
 *
 * Copyright (C) The OpenCRVS Authors. OpenCRVS and the OpenCRVS
 * graphic logo are (registered/a) trademark(s) of Plan International.
 */
import { IAuthHeader } from '@gateway/common-types'
import {
  EVENT_TYPE,
  DOWNLOADED_EXTENSION_URL,
  REINSTATED_EXTENSION_URL,
  ASSIGNED_EXTENSION_URL,
  UNASSIGNED_EXTENSION_URL,
  REQUEST_CORRECTION_EXTENSION_URL,
  VIEWED_EXTENSION_URL
} from '@gateway/features/fhir/constants'
import {
  fetchFHIR,
  getDeclarationIdsFromResponse,
  getIDFromResponse,
  getRegistrationIdsFromResponse,
  removeDuplicatesFromComposition,
  getRegistrationIds,
  getDeclarationIds,
  getStatusFromTask,
  setCertificateCollector
} from '@gateway/features/fhir/utils'
import {
  buildFHIRBundle,
  updateFHIRTaskBundle,
  ITaskBundle,
  checkUserAssignment,
  taskBundleWithExtension
} from '@gateway/features/registration/fhir-builders'
import { hasScope, inScope } from '@gateway/features/user/utils'
import {
  GQLBirthRegistrationInput,
  GQLDeathRegistrationInput,
  GQLRegStatus,
  GQLResolver,
  GQLStatusWiseRegistrationCount
} from '@gateway/graphql/schema'
import fetch from 'node-fetch'
import { COUNTRY_CONFIG_URL, FHIR_URL, SEARCH_URL } from '@gateway/constants'
import { UnassignError } from '@gateway/utils/unassignError'
import { UserInputError } from 'apollo-server-hapi'
import {
  validateBirthDeclarationAttachments,
  validateDeathDeclarationAttachments
} from '@gateway/utils/validators'
<<<<<<< HEAD
// import { generateToken } from '@gateway/utils/generateToken'
=======
>>>>>>> 6c0d9a3b

export const resolvers: GQLResolver = {
  RecordDetails: {
    __resolveType(obj): any {
      if (!obj?.type?.text) return 'BirthRegistration'
      if (obj.type.text == 'Birth Declaration') return 'BirthRegistration'
      if (obj.type.text == 'Death Declaration') return 'DeathRegistration'
    }
  },
  Query: {
    async searchBirthRegistrations(_, { fromDate, toDate }, authHeader) {
      if (!hasScope(authHeader, 'sysadmin')) {
        return await Promise.reject(
          new Error('User does not have a sysadmin scope')
        )
      }
      const res = await fetchFHIR(
        `/Composition?date=gt${fromDate.toISOString()}&date=lte${toDate.toISOString()}&_count=0`,
        authHeader
      )

      const compositions: fhir.Composition[] = res.entry.map(
        ({ resource }: { resource: fhir.Composition }) => resource
      )

      return compositions.filter(({ type }) =>
        type.coding?.some(({ code }) => code === 'birth-declaration')
      )
    },
    async searchDeathRegistrations(_, { fromDate, toDate }, authHeader) {
      if (!hasScope(authHeader, 'sysadmin')) {
        return await Promise.reject(
          new Error('User does not have a sysadmin scope')
        )
      }
      const res = await fetchFHIR(
        `/Composition?date=gt${fromDate.toISOString()}&date=lte${toDate.toISOString()}&_count=0`,
        authHeader
      )

      const compositions: fhir.Composition[] = res.entry.map(
        ({ resource }: { resource: fhir.Composition }) => resource
      )

      return compositions.filter(({ type }) =>
        type.coding?.some(({ code }) => code === 'death-declaration')
      )
    },
    async fetchBirthRegistration(_, { id }, authHeader) {
      if (
        hasScope(authHeader, 'register') ||
        hasScope(authHeader, 'validate') ||
        hasScope(authHeader, 'declare')
      ) {
        return await markRecordAsDownloadedOrAssigned(id, authHeader)
      } else {
        return await Promise.reject(
          new Error('User does not have a register or validate scope')
        )
      }
    },
    async fetchDeathRegistration(_, { id }, authHeader) {
      if (
        hasScope(authHeader, 'register') ||
        hasScope(authHeader, 'validate') ||
        hasScope(authHeader, 'declare')
      ) {
        return await markRecordAsDownloadedOrAssigned(id, authHeader)
      } else {
        return await Promise.reject(
          new Error('User does not have a register or validate scope')
        )
      }
    },
    async queryRegistrationByIdentifier(_, { identifier }, authHeader) {
      if (
        hasScope(authHeader, 'register') ||
        hasScope(authHeader, 'validate')
      ) {
        const taskBundle = await fetchFHIR(
          `/Task?identifier=${identifier}`,
          authHeader
        )

        if (!taskBundle || !taskBundle.entry || !taskBundle.entry[0]) {
          throw new Error(`Task does not exist for identifer ${identifier}`)
        }
        const task = taskBundle.entry[0].resource as fhir.Task

        if (!task.focus || !task.focus.reference) {
          throw new Error(`Composition reference not found`)
        }

        return await fetchFHIR(`/${task.focus.reference}`, authHeader)
      } else {
        return await Promise.reject(
          new Error('User does not have a register or validate scope')
        )
      }
    },
    async fetchRegistration(_, { id }, authHeader) {
      return await fetchFHIR(`/Composition/${id}`, authHeader)
    },
    async fetchRegistrationForViewing(_, { id }, authHeader) {
      const taskEntry = await getTaskEntry(id, authHeader)
      const extension = { url: VIEWED_EXTENSION_URL }
      const taskBundle = taskBundleWithExtension(taskEntry, extension)

      await fetchFHIR('/Task', authHeader, 'PUT', JSON.stringify(taskBundle))
      return fetchFHIR(`/Composition/${id}`, authHeader)
    },
    async queryPersonByIdentifier(_, { identifier }, authHeader) {
      if (
        hasScope(authHeader, 'register') ||
        hasScope(authHeader, 'validate') ||
        hasScope(authHeader, 'declare')
      ) {
        const personBundle = await fetchFHIR(
          `/Patient?identifier=${identifier}`,
          authHeader
        )
        if (!personBundle || !personBundle.entry || !personBundle.entry[0]) {
          throw new Error(`Person does not exist for identifer ${identifier}`)
        }
        const person = personBundle.entry[0].resource as fhir.Person

        return person
      } else {
        return await Promise.reject(
          new Error('User does not have enough scope')
        )
      }
    },
    async queryPersonByNidIdentifier(_, { dob, nid, country }, authHeader) {
      if (
        hasScope(authHeader, 'register') ||
        hasScope(authHeader, 'validate') ||
        hasScope(authHeader, 'declare')
      ) {
        const response = await fetch(
          `${COUNTRY_CONFIG_URL}/verify/nid/${country}`,
          {
            method: 'POST',
            body: JSON.stringify({ dob, nid }),
            headers: {
              'Content-Type': 'application/json',
              ...authHeader
            }
          }
        ).then((data) => data.json())

        if (!response.operationResult.success) {
          throw new Error(response.operationResult.error.errorMessage)
        } else {
          return response.data
        }
      } else {
        return await Promise.reject(
          new Error('User does not have enough scope')
        )
      }
    },
    async fetchRegistrationCountByStatus(
      _,
      { locationId, status, event },
      authHeader
    ) {
      if (
        hasScope(authHeader, 'register') ||
        hasScope(authHeader, 'validate') ||
        hasScope(authHeader, 'declare') ||
        hasScope(authHeader, 'sysadmin') ||
        hasScope(authHeader, 'performance')
      ) {
        const payload: {
          declarationJurisdictionId?: string
          status: string[]
          event?: string
        } = {
          declarationJurisdictionId: locationId,
          status: status as string[],
          event
        }

        const results: GQLStatusWiseRegistrationCount[] = await fetch(
          `${SEARCH_URL}statusWiseRegistrationCount`,
          {
            method: 'POST',
            body: JSON.stringify(payload),
            headers: {
              'Content-Type': 'application/json',
              ...authHeader
            }
          }
        ).then((data) => data.json())

        let total = 0
        if (results && results.length > 0) {
          total = results.reduce(
            (totalCount, statusCount) => ({
              count: totalCount.count + statusCount.count
            }),
            {
              count: total
            }
          ).count
        }
        return {
          results,
          total
        }
      } else {
        return await Promise.reject(
          new Error('User does not have enough scope')
        )
      }
    },
    async fetchRecordDetailsForVerification(_, { id }, context) {
      try {
        const record = await fetchFHIR(`/Composition/${id}`, {
          Authorization: `Bearer ${context['Authorization']}`
        })
        if (!record) {
          await Promise.reject(new Error('Invalid QrCode'))
        }
        return record
      } catch (e) {
        await Promise.reject(new Error(e))
      }
    }
  },

  Mutation: {
    async createBirthRegistration(_, { details }, authHeader) {
      try {
        await validateBirthDeclarationAttachments(details)
      } catch (error) {
        throw new UserInputError(error.message)
      }

      return createEventRegistration(details, authHeader, EVENT_TYPE.BIRTH)
    },
    async createDeathRegistration(_, { details }, authHeader) {
      try {
        await validateDeathDeclarationAttachments(details)
      } catch (error) {
        throw new UserInputError(error.message)
      }

      return createEventRegistration(details, authHeader, EVENT_TYPE.DEATH)
    },
    async updateBirthRegistration(_, { details }, authHeader) {
      if (
        hasScope(authHeader, 'register') ||
        hasScope(authHeader, 'validate')
      ) {
        const doc = await buildFHIRBundle(details, EVENT_TYPE.BIRTH, authHeader)

        const res = await fetchFHIR('', authHeader, 'POST', JSON.stringify(doc))
        // return composition-id
        return getIDFromResponse(res)
      } else {
        return await Promise.reject(
          new Error('User does not have a register or validate scope')
        )
      }
    },
    async markBirthAsValidated(_, { id, details }, authHeader) {
      const hasAssignedToThisUser = await checkUserAssignment(id, authHeader)
      if (!hasAssignedToThisUser) {
        throw new UnassignError('User has been unassigned')
      }
      if (!hasScope(authHeader, 'validate')) {
        return await Promise.reject(
          new Error('User does not have a validate scope')
        )
      } else {
        return await markEventAsValidated(
          id,
          authHeader,
          EVENT_TYPE.BIRTH,
          details
        )
      }
    },
    async markDeathAsValidated(_, { id, details }, authHeader) {
      const hasAssignedToThisUser = await checkUserAssignment(id, authHeader)
      if (!hasAssignedToThisUser) {
        throw new UnassignError('User has been unassigned')
      }
      if (!hasScope(authHeader, 'validate')) {
        return await Promise.reject(
          new Error('User does not have a validate scope')
        )
      }
      return await markEventAsValidated(
        id,
        authHeader,
        EVENT_TYPE.DEATH,
        details
      )
    },
    async markBirthAsRegistered(_, { id, details }, authHeader) {
      const hasAssignedToThisUser = await checkUserAssignment(id, authHeader)
      if (!hasAssignedToThisUser) {
        throw new UnassignError('User has been unassigned')
      }
      if (hasScope(authHeader, 'register')) {
        return markEventAsRegistered(id, authHeader, EVENT_TYPE.BIRTH, details)
      } else {
        return await Promise.reject(
          new Error('User does not have a register scope')
        )
      }
    },
    async markDeathAsRegistered(_, { id, details }, authHeader) {
      const hasAssignedToThisUser = await checkUserAssignment(id, authHeader)
      if (!hasAssignedToThisUser) {
        throw new UnassignError('User has been unassigned')
      }
      if (hasScope(authHeader, 'register')) {
        return await markEventAsRegistered(
          id,
          authHeader,
          EVENT_TYPE.DEATH,
          details
        )
      } else {
        return await Promise.reject(
          new Error('User does not have a register scope')
        )
      }
    },
    async markEventAsVoided(_, { id, reason, comment }, authHeader) {
      const hasAssignedToThisUser = await checkUserAssignment(id, authHeader)
      if (!hasAssignedToThisUser) {
        throw new UnassignError('User has been unassigned')
      }
      if (!inScope(authHeader, ['register', 'validate'])) {
        return await Promise.reject(
          new Error('User does not have a register or validate scope')
        )
      }
      const taskEntry = await getTaskEntry(id, authHeader)
      const newTaskBundle = await updateFHIRTaskBundle(
        taskEntry,
        GQLRegStatus.REJECTED,
        reason,
        comment
      )

      await fetchFHIR('/Task', authHeader, 'PUT', JSON.stringify(newTaskBundle))
      // return the taskId
      return taskEntry.resource.id
    },
    async markEventAsArchived(_, { id }, authHeader) {
      const hasAssignedToThisUser = await checkUserAssignment(id, authHeader)
      if (!hasAssignedToThisUser) {
        throw new UnassignError('User has been unassigned')
      }
      if (!inScope(authHeader, ['register', 'validate'])) {
        return await Promise.reject(
          new Error('User does not have a register or validate scope')
        )
      }
      const taskEntry = await getTaskEntry(id, authHeader)
      const newTaskBundle = await updateFHIRTaskBundle(
        taskEntry,
        GQLRegStatus.ARCHIVED
      )
      await fetchFHIR('/Task', authHeader, 'PUT', JSON.stringify(newTaskBundle))
      // return the taskId
      return taskEntry.resource.id
    },
    async markEventAsReinstated(_, { id }, authHeader) {
      const hasAssignedToThisUser = await checkUserAssignment(id, authHeader)
      if (!hasAssignedToThisUser) {
        throw new UnassignError('User has been unassigned')
      }
      if (!inScope(authHeader, ['register', 'validate'])) {
        return await Promise.reject(
          new Error('User does not have a register or validate scope')
        )
      }
      const taskEntry = await getTaskEntry(id, authHeader)

      const taskId = taskEntry.resource.id

      const prevRegStatus =
        taskId && (await getPreviousRegStatus(taskId, authHeader))
      if (!prevRegStatus) {
        return await Promise.reject(new Error('Task has no reg-status code'))
      }

      taskEntry.resource.extension = [
        ...(taskEntry.resource.extension ?? []),
        { url: REINSTATED_EXTENSION_URL }
      ]

      const newTaskBundle = await updateFHIRTaskBundle(taskEntry, prevRegStatus)

      await fetchFHIR('/Task', authHeader, 'PUT', JSON.stringify(newTaskBundle))

      return {
        taskEntryResourceID: taskId,
        registrationStatus: prevRegStatus
      }
    },
    async markBirthAsCertified(_, { id, details }, authHeader) {
      if (hasScope(authHeader, 'certify')) {
        return await markEventAsCertified(details, authHeader, EVENT_TYPE.BIRTH)
      } else {
        return Promise.reject(new Error('User does not have a certify scope'))
      }
    },
    async markDeathAsCertified(_, { id, details }, authHeader) {
      if (hasScope(authHeader, 'certify')) {
        return await markEventAsCertified(details, authHeader, EVENT_TYPE.DEATH)
      } else {
        return await Promise.reject(
          new Error('User does not have a certify scope')
        )
      }
    },
    async notADuplicate(_, { id, duplicateId }, authHeader) {
      if (
        hasScope(authHeader, 'register') ||
        hasScope(authHeader, 'validate')
      ) {
        const composition = await fetchFHIR(
          `/Composition/${id}`,
          authHeader,
          'GET'
        )
        removeDuplicatesFromComposition(composition, id, duplicateId)

        await fetch(`${SEARCH_URL}/events/not-duplicate`, {
          method: 'POST',
          headers: {
            'Content-Type': 'application/fhir+json',
            ...authHeader
          },
          body: JSON.stringify(composition)
        }).catch((error) => {
          return Promise.reject(
            new Error(`Search request failed: ${error.message}`)
          )
        })

        await fetch(`${FHIR_URL}/Composition/${id}`, {
          method: 'PUT',
          headers: {
            'Content-Type': 'application/fhir+json',
            ...authHeader
          },
          body: JSON.stringify(composition)
        }).catch((error) => {
          return Promise.reject(
            new Error(`FHIR request failed: ${error.message}`)
          )
        })

        return composition.id
      } else {
        return await Promise.reject(
          new Error('User does not have a register scope')
        )
      }
    },
    async markEventAsUnassigned(_, { id }, authHeader) {
      if (!inScope(authHeader, ['register', 'validate'])) {
        return await Promise.reject(
          new Error('User does not have a register or validate scope')
        )
      }
      const taskEntry = await getTaskEntry(id, authHeader)
      const taskBundle = taskBundleWithExtension(taskEntry, {
        url: UNASSIGNED_EXTENSION_URL
      })
      await fetchFHIR('/Task', authHeader, 'PUT', JSON.stringify(taskBundle))
      // return the taskId
      return taskEntry.resource.id
    }
  }
}

async function createEventRegistration(
  details: GQLBirthRegistrationInput | GQLDeathRegistrationInput,
  authHeader: IAuthHeader,
  event: EVENT_TYPE
) {
  const doc = await buildFHIRBundle(details, event, authHeader)
  const draftId =
    details && details.registration && details.registration.draftId

  const duplicateCompostion =
    draftId && (await lookForDuplicate(draftId, authHeader))

  if (duplicateCompostion) {
    if (hasScope(authHeader, 'register')) {
      return await getRegistrationIds(
        duplicateCompostion,
        event,
        false,
        authHeader
      )
    } else {
      // return tracking-id
      return await getDeclarationIds(duplicateCompostion, authHeader)
    }
  }
  const res = await fetchFHIR('', authHeader, 'POST', JSON.stringify(doc))
  if (hasScope(authHeader, 'register')) {
    // return the registrationNumber
    return await getRegistrationIdsFromResponse(res, event, authHeader)
  } else {
    // return tracking-id
    return await getDeclarationIdsFromResponse(res, authHeader)
  }
}

export async function lookForDuplicate(
  identifier: string,
  authHeader: IAuthHeader
) {
  const taskBundle = await fetchFHIR<fhir.Bundle>(
    `/Task?identifier=${identifier}`,
    authHeader
  )

  const task =
    taskBundle &&
    taskBundle.entry &&
    taskBundle.entry[0] &&
    (taskBundle.entry[0].resource as fhir.Task)

  return (
    task &&
    task.focus &&
    task.focus.reference &&
    task.focus.reference.split('/')[1]
  )
}

async function markEventAsValidated(
  id: string,
  authHeader: IAuthHeader,
  event: EVENT_TYPE,
  details?: any
) {
  let doc
  if (!details) {
    const taskEntry = await getTaskEntry(id, authHeader)

    doc = {
      resourceType: 'Bundle',
      type: 'document',
      entry: taskEntry
    }
  } else {
    doc = await buildFHIRBundle(details, event, authHeader)
  }

  await fetchFHIR('', authHeader, 'POST', JSON.stringify(doc))
}

async function markEventAsRegistered(
  id: string,
  authHeader: IAuthHeader,
  event: EVENT_TYPE,
  details: GQLBirthRegistrationInput | GQLDeathRegistrationInput
) {
  const doc = await buildFHIRBundle(details, event, authHeader)

  await fetchFHIR('', authHeader, 'POST', JSON.stringify(doc))

  // return the full composition
  const res = await fetchFHIR(`/Composition/${id}`, authHeader)

  return res
}

async function markEventAsCertified(
  details: any,
  authHeader: IAuthHeader,
  event: EVENT_TYPE
) {
  await setCertificateCollector(details, authHeader)
  const doc = await buildFHIRBundle(details, event, authHeader)

  const res = await fetchFHIR('', authHeader, 'POST', JSON.stringify(doc))
  // return composition-id
  return getIDFromResponse(res)
}

const ACTION_EXTENSIONS = [
  ASSIGNED_EXTENSION_URL,
  UNASSIGNED_EXTENSION_URL,
  DOWNLOADED_EXTENSION_URL,
  REINSTATED_EXTENSION_URL,
  REQUEST_CORRECTION_EXTENSION_URL,
  VIEWED_EXTENSION_URL
]

async function getTaskEntry(compositionId: string, authHeader: IAuthHeader) {
  const taskBundle: ITaskBundle = await fetchFHIR(
    `/Task?focus=Composition/${compositionId}`,
    authHeader
  )
  const taskEntry = taskBundle.entry[0]
  if (!taskEntry) {
    throw new Error('Task does not exist')
  }
  taskEntry.resource.extension = taskEntry.resource.extension?.filter(
    ({ url }) => !ACTION_EXTENSIONS.includes(url)
  )
  return taskEntry
}

function getDownloadedOrAssignedExtension(
  authHeader: IAuthHeader,
  status: string
): fhir.Extension {
  if (
    inScope(authHeader, ['declare', 'recordsearch']) ||
    (hasScope(authHeader, 'validate') && status === GQLRegStatus.VALIDATED)
  ) {
    return {
      url: DOWNLOADED_EXTENSION_URL
    }
  }
  return {
    url: ASSIGNED_EXTENSION_URL
  }
}

async function getPreviousRegStatus(taskId: string, authHeader: IAuthHeader) {
  const taskHistoryBundle: fhir.Bundle = await fetchFHIR(
    `/Task/${taskId}/_history`,
    authHeader
  )

  const taskHistory = taskHistoryBundle.entry?.map((taskEntry) => {
    return taskEntry.resource as fhir.Task
  })

  if (!taskHistory) {
    throw new Error('Task has no history')
  }

  const filteredTaskHistory = taskHistory.filter((task) => {
    return (
      task.businessStatus?.coding &&
      task.businessStatus?.coding[0].code !== 'ARCHIVED'
    )
  })
  return filteredTaskHistory[0] && getStatusFromTask(filteredTaskHistory[0])
}

export async function markRecordAsDownloadedOrAssigned(
  id: string,
  authHeader: IAuthHeader
) {
  const taskEntry = await getTaskEntry(id, authHeader)

  const businessStatus = getStatusFromTask(taskEntry.resource) as GQLRegStatus

  const extension = getDownloadedOrAssignedExtension(authHeader, businessStatus)

  const taskBundle = taskBundleWithExtension(taskEntry, extension)

  await fetchFHIR('/Task', authHeader, 'PUT', JSON.stringify(taskBundle))
  // return the full composition
  return fetchFHIR(`/Composition/${id}`, authHeader)
}<|MERGE_RESOLUTION|>--- conflicted
+++ resolved
@@ -53,10 +53,7 @@
   validateBirthDeclarationAttachments,
   validateDeathDeclarationAttachments
 } from '@gateway/utils/validators'
-<<<<<<< HEAD
-// import { generateToken } from '@gateway/utils/generateToken'
-=======
->>>>>>> 6c0d9a3b
+
 
 export const resolvers: GQLResolver = {
   RecordDetails: {
