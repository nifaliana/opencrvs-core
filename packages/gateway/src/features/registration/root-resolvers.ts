--- conflicted
+++ resolved
@@ -11,12 +11,6 @@
 
 export const resolvers: GQLResolver = {
   Query: {
-<<<<<<< HEAD
-    async listBirthRegistrations(_, { status, locationIds }) {
-      if (locationIds) {
-        return getCompositionsByLocation(locationIds)
-      }
-=======
     async fetchBirthRegistration(_, { id }) {
       const res = await fetch(`${fhirUrl}/Composition/${id}`, {
         headers: {
@@ -26,8 +20,10 @@
       const composition = await res.json()
       return composition
     },
-    async listBirthRegistrations(_, { status }) {
->>>>>>> 4b6fce13
+    async listBirthRegistrations(_, { status, locationIds }) {
+      if (locationIds) {
+        return getCompositionsByLocation(locationIds)
+      }
       const res = await fetch(
         `${fhirUrl}/Composition${
           status ? `?status=${statusMap[status]}&` : '?'
