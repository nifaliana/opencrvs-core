/*
 * This Source Code Form is subject to the terms of the Mozilla Public
 * License, v. 2.0. If a copy of the MPL was not distributed with this
 * file, You can obtain one at https://mozilla.org/MPL/2.0/.
 *
 * OpenCRVS is also distributed under the terms of the Civil Registration
 * & Healthcare Disclaimer located at http://opencrvs.org/license.
 *
 * Copyright (C) The OpenCRVS Authors. OpenCRVS and the OpenCRVS
 * graphic logo are (registered/a) trademark(s) of Plan International.
 */
import { IAuthHeader } from '@gateway/common-types'
import { EVENT_TYPE } from '@gateway/features/fhir/constants'
import {
  fetchFHIR,
  getDeclarationIdsFromResponse,
  getIDFromResponse,
  getRegistrationIdsFromResponse,
  removeDuplicatesFromComposition,
  getRegistrationIds,
  getDeclarationIds
} from '@gateway/features/fhir/utils'
import {
  buildFHIRBundle,
  updateFHIRTaskBundle,
  addDownloadedTaskExtension
} from '@gateway/features/registration/fhir-builders'
import { hasScope } from '@gateway/features/user/utils'
import {
  GQLRegStatus,
  GQLResolver,
  GQLStatusWiseRegistrationCount
} from '@gateway/graphql/schema'
import fetch from 'node-fetch'
import { COUNTRY_CONFIG_URL, FHIR_URL, SEARCH_URL } from '@gateway/constants'

export const resolvers: GQLResolver = {
  Query: {
    async searchBirthRegistrations(_, { fromDate, toDate }, authHeader) {
      if (!hasScope(authHeader, 'sysadmin')) {
        return await Promise.reject(
          new Error('User does not have a sysadmin scope')
        )
      }
      const res = await fetchFHIR(
        `/Composition?date=gt${fromDate.toISOString()}&date=lte${toDate.toISOString()}&_count=0`,
        authHeader
      )

      const compositions: fhir.Composition[] = res.entry.map(
        ({ resource }: { resource: fhir.Composition }) => resource
      )

      return compositions.filter(({ type }) =>
        type.coding?.some(({ code }) => code === 'birth-application')
      )
    },
    async searchDeathRegistrations(_, { fromDate, toDate }, authHeader) {
      if (!hasScope(authHeader, 'sysadmin')) {
        return await Promise.reject(
          new Error('User does not have a sysadmin scope')
        )
      }
      const res = await fetchFHIR(
        `/Composition?date=gt${fromDate.toISOString()}&date=lte${toDate.toISOString()}&_count=0`,
        authHeader
      )

      const compositions: fhir.Composition[] = res.entry.map(
        ({ resource }: { resource: fhir.Composition }) => resource
      )

      return compositions.filter(({ type }) =>
        type.coding?.some(({ code }) => code === 'death-application')
      )
    },
    async fetchBirthRegistration(_, { id }, authHeader) {
      if (
        hasScope(authHeader, 'register') ||
        hasScope(authHeader, 'validate') ||
        hasScope(authHeader, 'declare')
      ) {
        return await markRecordAsDownloaded(id, authHeader)
      } else {
        return await Promise.reject(
          new Error('User does not have a register or validate scope')
        )
      }
    },
    async fetchDeathRegistration(_, { id }, authHeader) {
      if (
        hasScope(authHeader, 'register') ||
        hasScope(authHeader, 'validate') ||
        hasScope(authHeader, 'declare')
      ) {
        return await markRecordAsDownloaded(id, authHeader)
      } else {
        return await Promise.reject(
          new Error('User does not have a register or validate scope')
        )
      }
    },
    async queryRegistrationByIdentifier(_, { identifier }, authHeader) {
      if (
        hasScope(authHeader, 'register') ||
        hasScope(authHeader, 'validate')
      ) {
        const taskBundle = await fetchFHIR(
          `/Task?identifier=${identifier}`,
          authHeader
        )

        if (!taskBundle || !taskBundle.entry || !taskBundle.entry[0]) {
          throw new Error(`Task does not exist for identifer ${identifier}`)
        }
        const task = taskBundle.entry[0].resource as fhir.Task

        if (!task.focus || !task.focus.reference) {
          throw new Error(`Composition reference not found`)
        }

        return await fetchFHIR(`/${task.focus.reference}`, authHeader)
      } else {
        return await Promise.reject(
          new Error('User does not have a register or validate scope')
        )
      }
    },
    async fetchRegistration(_, { id }, authHeader) {
      return await fetchFHIR(`/Composition/${id}`, authHeader)
    },
    async queryPersonByIdentifier(_, { identifier }, authHeader) {
      if (
        hasScope(authHeader, 'register') ||
        hasScope(authHeader, 'validate') ||
        hasScope(authHeader, 'declare')
      ) {
        const personBundle = await fetchFHIR(
          `/Patient?identifier=${identifier}`,
          authHeader
        )
        if (!personBundle || !personBundle.entry || !personBundle.entry[0]) {
          throw new Error(`Person does not exist for identifer ${identifier}`)
        }
        const person = personBundle.entry[0].resource as fhir.Person

        return person
      } else {
        return await Promise.reject(
          new Error('User does not have enough scope')
        )
      }
    },
    async queryPersonByNidIdentifier(_, { dob, nid, country }, authHeader) {
      if (
        hasScope(authHeader, 'register') ||
        hasScope(authHeader, 'validate') ||
        hasScope(authHeader, 'declare')
      ) {
        const response = await fetch(
          `${COUNTRY_CONFIG_URL}/verify/nid/${country}`,
          {
            method: 'POST',
            body: JSON.stringify({ dob, nid }),
            headers: {
              'Content-Type': 'application/json',
              ...authHeader
            }
          }
        ).then((data) => data.json())

        if (!response.operationResult.success) {
          throw new Error(response.operationResult.error.errorMessage)
        } else {
          return response.data
        }
      } else {
        return await Promise.reject(
          new Error('User does not have enough scope')
        )
      }
    },
    async fetchRegistrationCountByStatus(
      _,
      { locationId, status },
      authHeader
    ) {
      if (
        hasScope(authHeader, 'register') ||
        hasScope(authHeader, 'validate') ||
        hasScope(authHeader, 'declare') ||
        hasScope(authHeader, 'sysadmin')
      ) {
        const payload: {
          applicationLocationHirarchyId: string
          status: string[]
        } = {
          applicationLocationHirarchyId: locationId,
          status: status as string[]
        }
        const results: GQLStatusWiseRegistrationCount[] = await fetch(
          `${SEARCH_URL}statusWiseRegistrationCount`,
          {
            method: 'POST',
            body: JSON.stringify(payload),
            headers: {
              'Content-Type': 'application/json',
              ...authHeader
            }
          }
        ).then((data) => data.json())
        let total = 0
        if (results && results.length > 0) {
          total = results.reduce(
            (totalCount, statusCount) => ({
              count: totalCount.count + statusCount.count
            }),
            {
              count: total
            }
          ).count
        }
        return {
          results,
          total
        }
      } else {
        return await Promise.reject(
          new Error('User does not have enough scope')
        )
      }
    }
  },

  Mutation: {
    async createBirthRegistration(_, { details }, authHeader) {
      return await createEventRegistration(
        details,
        authHeader,
        EVENT_TYPE.BIRTH
      )
    },
    async createDeathRegistration(_, { details }, authHeader) {
      return await createEventRegistration(
        details,
        authHeader,
        EVENT_TYPE.DEATH
      )
    },
    async updateBirthRegistration(_, { details }, authHeader) {
      if (
        hasScope(authHeader, 'register') ||
        hasScope(authHeader, 'validate')
      ) {
        const doc = await buildFHIRBundle(details, EVENT_TYPE.BIRTH, authHeader)

        const res = await fetchFHIR('', authHeader, 'POST', JSON.stringify(doc))
        // return composition-id
        return getIDFromResponse(res)
      } else {
        return await Promise.reject(
          new Error('User does not have a register or validate scope')
        )
      }
    },
    async markBirthAsValidated(_, { id, details }, authHeader) {
      if (hasScope(authHeader, 'validate')) {
        await markEventAsValidated(id, authHeader, EVENT_TYPE.BIRTH, details)
      } else {
        await Promise.reject(new Error('User does not have a validate scope'))
      }
    },
    async markDeathAsValidated(_, { id, details }, authHeader) {
      if (hasScope(authHeader, 'validate')) {
        await markEventAsValidated(id, authHeader, EVENT_TYPE.DEATH, details)
      } else {
        await Promise.reject(new Error('User does not have a validate scope'))
      }
    },
    async markBirthAsRegistered(_, { id, details }, authHeader) {
      if (hasScope(authHeader, 'register')) {
        return markEventAsRegistered(id, authHeader, EVENT_TYPE.BIRTH, details)
      } else {
        return await Promise.reject(
          new Error('User does not have a register scope')
        )
      }
    },
    async markDeathAsRegistered(_, { id, details }, authHeader) {
      if (hasScope(authHeader, 'register')) {
        return await markEventAsRegistered(
          id,
          authHeader,
          EVENT_TYPE.DEATH,
          details
        )
      } else {
        return await Promise.reject(
          new Error('User does not have a register scope')
        )
      }
    },
    async markEventAsVoided(_, { id, reason, comment }, authHeader) {
      if (
        hasScope(authHeader, 'register') ||
        hasScope(authHeader, 'validate')
      ) {
        const taskBundle = await fetchFHIR(
          `/Task?focus=Composition/${id}`,
          authHeader
        )
        const taskEntry = taskBundle.entry[0]
        if (!taskEntry) {
          throw new Error('Task does not exist')
        }
        const status = 'REJECTED'
        const newTaskBundle = await updateFHIRTaskBundle(
          taskEntry,
          status,
          reason,
          comment
        )
        await fetchFHIR(
          '/Task',
          authHeader,
          'PUT',
          JSON.stringify(newTaskBundle)
        )
        // return the taskId
        return taskEntry.resource.id
      } else {
        return await Promise.reject(
          new Error('User does not have a register or validate scope')
        )
      }
    },
    async markEventAsArchived(_, { id }, authHeader) {
      if (
        hasScope(authHeader, 'register') ||
        hasScope(authHeader, 'validate')
      ) {
        const taskBundle = await fetchFHIR(
          `/Task?focus=Composition/${id}`,
          authHeader
        )
        const taskEntry = taskBundle.entry[0]
        if (!taskEntry) {
          throw new Error('Task does not exist')
        }
        const status = 'ARCHIVED'
        const newTaskBundle = await updateFHIRTaskBundle(taskEntry, status)
        await fetchFHIR(
          '/Task',
          authHeader,
          'PUT',
          JSON.stringify(newTaskBundle)
        )
        // return the taskId
        return taskEntry.resource.id
      } else {
        return await Promise.reject(
          new Error('User does not have a register or validate scope')
        )
      }
    },
<<<<<<< HEAD
    async markApplicationAsReinstated(_, { id }, authHeader) {
      if (
        hasScope(authHeader, 'register') ||
        hasScope(authHeader, 'validate')
      ) {
        const taskBundle = await fetchFHIR(
          `/Task?focus=Composition/${id}`,
          authHeader
        )

        const taskEntryData = taskBundle.entry[0]
        if (!taskEntryData) {
          throw new Error('Task does not exist')
        }

        const taskEntryResourceID =
          taskBundle.entry && taskBundle.entry[0].resource.id

        const taskHistoryBundle: fhir.Bundle = await fetchFHIR(
          `/Task/${taskEntryResourceID}/_history`,
          authHeader
        )

        const taskHistory =
          taskHistoryBundle.entry &&
          taskHistoryBundle.entry.map((taskEntry: fhir.BundleEntry, i) => {
            const historicalTask = taskEntry.resource
            // all these tasks will have the same id, make it more specific to keep apollo-client's cache happy
            if (historicalTask && historicalTask.meta) {
              historicalTask.id = `${historicalTask.id}/_history/${historicalTask.meta.versionId}`
            }
            return historicalTask as fhir.Task
          })

        const taskHistoryEntry = taskHistory && taskHistory.length > 1
        if (!taskHistoryEntry) {
          throw new Error('Task has no history')
        }

        const regStatusCode =
          taskHistory &&
          taskHistory[1].businessStatus &&
          taskHistory[1].businessStatus.coding?.find((code) => {
            return code.system === 'http://opencrvs.org/specs/reg-status'
          })

        if (!regStatusCode) {
          return await Promise.reject(new Error('Task has no reg-status code'))
        }

        const status = regStatusCode.code as GQLRegStatus
        const newTaskBundle = await updateFHIRTaskBundle(taskEntryData, status)
        await fetchFHIR(
          '/Task',
          authHeader,
          'PUT',
          JSON.stringify(newTaskBundle)
        )
        return taskEntryData.resource.id
      } else {
        return await Promise.reject(
          new Error('User does not have a register or validate scope')
        )
      }
    },
=======
>>>>>>> 26233fc6
    async markBirthAsCertified(_, { details }, authHeader) {
      if (hasScope(authHeader, 'certify')) {
        return await markEventAsCertified(details, authHeader, EVENT_TYPE.BIRTH)
      } else {
        return Promise.reject(new Error('User does not have a certify scope'))
      }
    },
    async markDeathAsCertified(_, { details }, authHeader) {
      if (hasScope(authHeader, 'certify')) {
        return await markEventAsCertified(details, authHeader, EVENT_TYPE.DEATH)
      } else {
        return await Promise.reject(
          new Error('User does not have a certify scope')
        )
      }
    },
    async notADuplicate(_, { id, duplicateId }, authHeader) {
      if (
        hasScope(authHeader, 'register') ||
        hasScope(authHeader, 'validate')
      ) {
        const composition = await fetchFHIR(
          `/Composition/${id}`,
          authHeader,
          'GET'
        )
        removeDuplicatesFromComposition(composition, id, duplicateId)

        await fetch(`${SEARCH_URL}/events/not-duplicate`, {
          method: 'POST',
          headers: {
            'Content-Type': 'application/fhir+json',
            ...authHeader
          },
          body: JSON.stringify(composition)
        }).catch((error) => {
          return Promise.reject(
            new Error(`Search request failed: ${error.message}`)
          )
        })

        await fetch(`${FHIR_URL}/Composition/${id}`, {
          method: 'PUT',
          headers: {
            'Content-Type': 'application/fhir+json',
            ...authHeader
          },
          body: JSON.stringify(composition)
        }).catch((error) => {
          return Promise.reject(
            new Error(`FHIR request failed: ${error.message}`)
          )
        })

        return composition.id
      } else {
        return await Promise.reject(
          new Error('User does not have a register scope')
        )
      }
    }
  }
}

async function createEventRegistration(
  details: any,
  authHeader: IAuthHeader,
  event: EVENT_TYPE
) {
  const doc = await buildFHIRBundle(details, event, authHeader)
  const duplicateCompostion = await lookForDuplicate(
    details && details.registration && details.registration.draftId,
    authHeader
  )

  if (duplicateCompostion) {
    if (hasScope(authHeader, 'register')) {
      return await getRegistrationIds(
        duplicateCompostion,
        event,
        false,
        authHeader
      )
    } else {
      // return tracking-id
      return await getDeclarationIds(duplicateCompostion, authHeader)
    }
  }

  const res = await fetchFHIR('', authHeader, 'POST', JSON.stringify(doc))
  if (hasScope(authHeader, 'register')) {
    // return the registrationNumber
    return await getRegistrationIdsFromResponse(res, event, authHeader)
  } else {
    // return tracking-id
    return await getDeclarationIdsFromResponse(res, authHeader)
  }
}

export async function lookForDuplicate(
  identifier: string,
  authHeader: IAuthHeader
) {
  const taskBundle = await fetchFHIR(
    `/Task?identifier=${identifier}`,
    authHeader
  )

  const task =
    taskBundle &&
    taskBundle.entry &&
    taskBundle.entry[0] &&
    (taskBundle.entry[0].resource as fhir.Task)

  return (
    task &&
    task.focus &&
    task.focus.reference &&
    task.focus.reference.split('/')[1]
  )
}

async function markEventAsValidated(
  id: string,
  authHeader: IAuthHeader,
  event: EVENT_TYPE,
  details?: any
) {
  let doc
  if (!details) {
    const taskBundle = await fetchFHIR(
      `/Task?focus=Composition/${id}`,
      authHeader
    )
    if (!taskBundle || !taskBundle.entry || !taskBundle.entry[0]) {
      throw new Error('Task does not exist')
    }
    doc = {
      resourceType: 'Bundle',
      type: 'document',
      entry: taskBundle.entry
    }
  } else {
    doc = await buildFHIRBundle(details, event, authHeader)
  }

  await fetchFHIR('', authHeader, 'POST', JSON.stringify(doc))
}

async function markEventAsRegistered(
  id: string,
  authHeader: IAuthHeader,
  event: EVENT_TYPE,
  details?: any
) {
  let doc
  if (!details) {
    const taskBundle = await fetchFHIR(
      `/Task?focus=Composition/${id}`,
      authHeader
    )
    if (!taskBundle || !taskBundle.entry || !taskBundle.entry[0]) {
      throw new Error('Task does not exist')
    }
    doc = {
      resourceType: 'Bundle',
      type: 'document',
      entry: taskBundle.entry
    }
  } else {
    doc = await buildFHIRBundle(details, event, authHeader)
  }
  await fetchFHIR('', authHeader, 'POST', JSON.stringify(doc))

  // return the full composition
  const res = await fetchFHIR(`/Composition/${id}`, authHeader)

  return res
}

async function markEventAsCertified(
  details: any,
  authHeader: IAuthHeader,
  event: EVENT_TYPE
) {
  const doc = await buildFHIRBundle(details, event, authHeader)

  const res = await fetchFHIR('', authHeader, 'POST', JSON.stringify(doc))
  // return composition-id
  return getIDFromResponse(res)
}

async function markRecordAsDownloaded(id: string, authHeader: IAuthHeader) {
  let doc
  const taskBundle = await fetchFHIR(
    `/Task?focus=Composition/${id}`,
    authHeader
  )
  if (!taskBundle || !taskBundle.entry || !taskBundle.entry[0]) {
    throw new Error('Task does not exist')
  }
  doc = addDownloadedTaskExtension(taskBundle.entry[0])

  await fetchFHIR('', authHeader, 'POST', JSON.stringify(doc))

  // return the full composition
  return fetchFHIR(`/Composition/${id}`, authHeader)
}<|MERGE_RESOLUTION|>--- conflicted
+++ resolved
@@ -363,8 +363,7 @@
         )
       }
     },
-<<<<<<< HEAD
-    async markApplicationAsReinstated(_, { id }, authHeader) {
+    async markEventAsReinstated(_, { id }, authHeader) {
       if (
         hasScope(authHeader, 'register') ||
         hasScope(authHeader, 'validate')
@@ -403,18 +402,23 @@
           throw new Error('Task has no history')
         }
 
+        const filteredTaskHistory = taskHistory?.filter((task) => {
+          return (
+            task.businessStatus?.coding &&
+            task.businessStatus?.coding[0].code !== 'ARCHIVED'
+          )
+        })
         const regStatusCode =
-          taskHistory &&
-          taskHistory[1].businessStatus &&
-          taskHistory[1].businessStatus.coding?.find((code) => {
+          filteredTaskHistory &&
+          (filteredTaskHistory[0]?.businessStatus?.coding?.find((code) => {
             return code.system === 'http://opencrvs.org/specs/reg-status'
-          })
+          })?.code as GQLRegStatus)
 
         if (!regStatusCode) {
           return await Promise.reject(new Error('Task has no reg-status code'))
         }
 
-        const status = regStatusCode.code as GQLRegStatus
+        const status = regStatusCode as GQLRegStatus
         const newTaskBundle = await updateFHIRTaskBundle(taskEntryData, status)
         await fetchFHIR(
           '/Task',
@@ -422,15 +426,13 @@
           'PUT',
           JSON.stringify(newTaskBundle)
         )
-        return taskEntryData.resource.id
+        return { taskEntryResourceID, registrationStatus: regStatusCode }
       } else {
         return await Promise.reject(
           new Error('User does not have a register or validate scope')
         )
       }
     },
-=======
->>>>>>> 26233fc6
     async markBirthAsCertified(_, { details }, authHeader) {
       if (hasScope(authHeader, 'certify')) {
         return await markEventAsCertified(details, authHeader, EVENT_TYPE.BIRTH)
