--- conflicted
+++ resolved
@@ -10,27 +10,10 @@
  */
 import { checkUserAssignment } from '@gateway/authorisation'
 import { AUTH_URL, COUNTRY_CONFIG_URL, SEARCH_URL } from '@gateway/constants'
-<<<<<<< HEAD
-import { fetchFHIR, getIDFromResponse } from '@gateway/features/fhir/service'
 import { setCollectorForPrintInAdvance } from '@gateway/features/registration/utils'
-import { hasScope, inScope } from '@gateway/features/user/utils'
-import fetch from '@gateway/fetch'
-=======
 import { fetchFHIR } from '@gateway/features/fhir/service'
 import { hasScope, inScope } from '@gateway/features/user/utils'
 import fetch from '@gateway/fetch'
-import { IAuthHeader } from '@opencrvs/commons'
-import {
-  Bundle,
-  Composition,
-  EVENT_TYPE,
-  Patient,
-  Saved,
-  Task,
-  getComposition,
-  getTaskFromSavedBundle
-} from '@opencrvs/commons/types'
->>>>>>> a53c3c82
 import {
   GQLBirthRegistrationInput,
   GQLDeathRegistrationInput,
@@ -70,7 +53,6 @@
   Patient,
   Saved,
   Task,
-  buildFHIRBundle,
   getComposition,
   getTaskFromSavedBundle
 } from '@opencrvs/commons/types'
