--- conflicted
+++ resolved
@@ -18,14 +18,11 @@
   UNASSIGNED_EXTENSION_URL,
   REQUEST_CORRECTION_EXTENSION_URL,
   VIEWED_EXTENSION_URL,
-<<<<<<< HEAD
   OPENCRVS_SPECIFICATION_URL,
   MARKED_AS_NOT_DUPLICATE,
   MARKED_AS_DUPLICATE,
-  DUPLICATE_TRACKING_ID
-=======
+  DUPLICATE_TRACKING_ID,
   VERIFIED_EXTENSION_URL
->>>>>>> 572ee787
 } from '@gateway/features/fhir/constants'
 import {
   fetchFHIR,
@@ -54,16 +51,7 @@
   GQLStatusWiseRegistrationCount
 } from '@gateway/graphql/schema'
 import fetch from 'node-fetch'
-<<<<<<< HEAD
-import { COUNTRY_CONFIG_URL, SEARCH_URL } from '@gateway/constants'
-=======
-import {
-  AUTH_URL,
-  COUNTRY_CONFIG_URL,
-  FHIR_URL,
-  SEARCH_URL
-} from '@gateway/constants'
->>>>>>> 572ee787
+import { AUTH_URL, COUNTRY_CONFIG_URL, SEARCH_URL } from '@gateway/constants'
 import { UnassignError } from '@gateway/utils/unassignError'
 import { UserInputError } from 'apollo-server-hapi'
 import {
