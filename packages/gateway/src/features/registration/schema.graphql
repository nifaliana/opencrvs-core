# This Source Code Form is subject to the terms of the Mozilla Public
# License, v. 2.0. If a copy of the MPL was not distributed with this
# file, You can obtain one at https://mozilla.org/MPL/2.0/.
#
# OpenCRVS is also distributed under the terms of the Civil Registration
# & Healthcare Disclaimer located at http://opencrvs.org/license.
#
# Copyright (C) The OpenCRVS Authors. OpenCRVS and the OpenCRVS
# graphic logo are (registered/a) trademark(s) of Plan International.
enum RegStatus {
  IN_PROGRESS
  ARCHIVED
  DECLARED
  DECLARATION_UPDATED
  WAITING_VALIDATION
  VALIDATED
  REGISTERED
  CERTIFIED
  REJECTED
}

enum RegAction {
  VERIFIED
  ASSIGNED
  UNASSIGNED
  REINSTATED
  REQUESTED_CORRECTION
  DOWNLOADED
  VIEWED
}

enum BirthRegType {
  BOTH_PARENTS
  SELF
  INFORMANT_ONLY
  MOTHER_ONLY
  FATHER_ONLY
}

enum RegistrationContactType {
  BOTH
  MOTHER
  FATHER
  OTHER
  INFORMANT
}

enum InformantType {
  INFORMANT
  MOTHER
  FATHER
  GRANDFATHER
  GRANDMOTHER
  BROTHER
  SISTER
  OTHER_FAMILY_MEMBER
  LEGAL_GUARDIAN
  SPOUSE
  SON
  DAUGHTER
  SON_IN_LAW
  DAUGHTER_IN_LAW
  GRANDSON
  GRANDDAUGHTER
  OTHER
}

enum BirthType {
  SINGLE
  TWIN
  TRIPLET
  QUADRUPLET
  HIGHER_MULTIPLE_DELIVERY
}

enum AttendantType {
  PHYSICIAN
  NURSE
  NURSE_MIDWIFE
  MIDWIFE
  TRADITIONAL_BIRTH_ATTENDANT
  OTHER_PARAMEDICAL_PERSONNEL
  LAYPERSON
  NONE
  OTHER
}

enum AttachmentType {
  BIRTH_CERTIFICATE
  NATIONAL_ID
  PASSPORT
  NOTIFICATION_OF_BIRTH
  PROOF_OF_LEGAL_GUARDIANSHIP
  PROOF_OF_ASSIGNED_RESPONSIBILITY
  HOSPITAL_CERTIFICATE_OF_DEATH
  ATTESTED_LETTER_OF_DEATH
  BURIAL_RECEIPT
  POLICE_CERTIFICATE_OF_DEATH
  MEDICALLY_CERTIFIED_CAUSE_OF_DEATH
  VERBAL_AUTOPSY_REPORT
  CORONERS_REPORT
  OTHER
}

enum AttachmentSubject {
  MOTHER
  FATHER
  CHILD
  OTHER
  PARENT
  CHILD_AGE
  DECEASED_ID_PROOF
  DECEASED_DEATH_PROOF
  DECEASED_DEATH_CAUSE_PROOF
  INFORMANT_ID_PROOF
  LEGAL_GUARDIAN_PROOF
}

enum RegistrationType {
  BIRTH
  DEATH
}

enum MannerOfDeath {
  NATURAL_CAUSES
  ACCIDENT
  SUICIDE
  HOMICIDE
  MANNER_UNDETERMINED
}

enum PaymentType {
  MANUAL
}

enum PaymentOutcomeType {
  COMPLETED
  ERROR
  PARTIAL
}

enum CauseOfDeathMethodType {
  PHYSICIAN
  LAY_REPORTED
  VERBAL_AUTOPSY
  MEDICALLY_CERTIFIED
}

input PaymentInput {
  paymentId: ID
  type: PaymentType
  total: Float
  amount: Float
  outcome: PaymentOutcomeType
  date: Date
  data: String
}

type Payment { # -> PaymentReconciliation
  paymentId: ID # -> .identifier
  type: PaymentType # -> .detail.type
  total: Float # -> .total
  amount: Float # .detail.amount
  outcome: PaymentOutcomeType # -> .outcome
  date: Date # -> .detail.date
}

input MedicalPractitionerInput { # -> Encounter.participant
  name: String # -> Encounter.participant.individual(Practitioner).name
  qualification: String # -> Encounter.participant.individual(Practitioner).qualification
  lastVisitDate: Date # -> Encounter.participant.preriod.start
}

type MedicalPractitioner { # -> Encounter.participant
  name: String # -> Encounter.participant.individual(Practitioner).name
  qualification: String # -> Encounter.participant.individual(Practitioner).qualification
  lastVisitDate: Date # -> Encounter.participant.preriod.start
}

enum ParentDetailsType {
  MOTHER_AND_FATHER
  MOTHER_ONLY
  FATHER_ONLY
  NONE
}

input CommentInput {
  user: UserInput
  comment: String
  createdAt: Date
}

type Comment { # Annotation
  id: ID!
  user: User # -> .authorString
  comment: String # -> .text
  createdAt: Date # -> .time
}

type StatusReason {
  text: String
}

input RegWorkflowInput {
  type: RegStatus
  user: UserInput
  timestamp: Date
  reason: String
  comments: [CommentInput]
  location: LocationInput
  timeLoggedMS: Int
}

type RegWorkflow { # Task
  id: ID!
  type: RegStatus # -> .businessStatus
  user: User # -> extension(url='http://opencrvs.org/specs/extension/regLastUser').valueReference
  timestamp: Date # -> lastModified
  comments: [Comment] # -> .note
  reason: String # -> .reason.text
  location: Location # -> extension(url='http://opencrvs.org/specs/extension/regLastLocation').valueReference
  office: Location # -> extension(url='http://opencrvs.org/specs/extension/regLastOffice').valueReference
  timeLogged: Int # -> from metrics
}

type InputOutput {
  valueCode: String
  valueId: String
  valueString: String
}

type History {
  user: User
  date: Date
  regStatus: RegStatus
  ipAddress: String
  action: RegAction
  statusReason: StatusReason
  reason: String
  requester: String
  hasShowedVerifiedDocument: Boolean
  otherReason: String
  #This doesn't resolve to the System model properly rather
  #uses the getSystem endpoint in user-mgnt
  system: System # -> identitifier(system='http://opencrvs.org/specs/extension/system_identifier')
  location: Location # -> extension(url='http://opencrvs.org/specs/extension/regLastLocation').valueReference
  office: Location # -> extension(url='http://opencrvs.org/specs/extension/regLastOffice').valueReference
  dhis2Notification: Boolean # -> identitifier(system='http://opencrvs.org/specs/extension/dhis2_event_identifier')
  comments: [Comment]
  input: [InputOutput]
  output: [InputOutput]
  certificates: [Certificate]
  signature: Signature
}

interface EventRegistration {
  id: ID! # long uuid
  registration: Registration
  history: [History]
  createdAt: Date
}

input BirthRegistrationInput {
  _fhirIDMap: Map
  registration: RegistrationInput
  child: PersonInput
  mother: PersonInput
  father: PersonInput
  informant: RelatedPersonInput
  eventLocation: LocationInput
  birthType: BirthType # Not in BDRIS2
  questionnaire: [QuestionnaireQuestionInput]
  weightAtBirth: Float # Not in BDRIS2
  attendantAtBirth: AttendantType # Not in BDRIS2
  otherAttendantAtBirth: String
  birthRegistrationType: BirthRegType
  childrenBornAliveToMother: Int # Not in BDRIS2
  foetalDeathsToMother: Int # Not in BDRIS2
  lastPreviousLiveBirth: Date # Not in BDRIS2
  createdAt: Date
  updatedAt: Date
}

type BirthRegistration implements EventRegistration { # -> Composition
  id: ID! # long uuid
  _fhirIDMap: Map
  registration: Registration
  child: Person # -> .section(code='child-details').entry.reference
  mother: Person # -> .section(code='mother-details').entry.reference
  father: Person # -> .section(code='father-details').entry.reference
  informant: RelatedPerson # -> .section(code='informant-details').entry.reference
  eventLocation: Location
  birthType: BirthType # -> Observation.valueInteger
  questionnaire: [QuestionnaireQuestion]
  weightAtBirth: Float # -> Observation.valueQuantity (code=kg)
  attendantAtBirth: AttendantType # -> Observation.valueString
  otherAttendantAtBirth: String
  birthRegistrationType: BirthRegType # -> Observation.valueString
  childrenBornAliveToMother: Int # -> Observation.valueInteger
  foetalDeathsToMother: Int # -> Observation.valueInteger
  lastPreviousLiveBirth: Date # -> Observation.valueDateTime
  createdAt: Date # -> .date($first)
  updatedAt: Date # -> .date
  history: [History]
}

input DeathRegistrationInput {
  _fhirIDMap: Map
  registration: RegistrationInput
  # Remember to mark person as deceased
  deceased: PersonInput
  informant: RelatedPersonInput # -> Use for informant ->.section(code='informant-details').entry.reference
  mother: PersonInput # -> Use for informant ->.section(code='mother-details').entry.reference
  father: PersonInput # -> Use for informant ->.section(code='father-details').entry.reference
  spouse: PersonInput # -> Use for informant ->.section(code='spouse-details').entry.reference
  eventLocation: LocationInput
  questionnaire: [QuestionnaireQuestionInput]
  mannerOfDeath: MannerOfDeath # -> Observation.valueCodeableConcept
  deathDescription: String
  causeOfDeathMethod: CauseOfDeathMethodType # -> Observation.valueCodeableConcept
  causeOfDeathEstablished: String
  causeOfDeath: String # need to store ICD-10? More types of cause of death
  maleDependentsOfDeceased: Float # -> Observation.valueCodeableConcept
  femaleDependentsOfDeceased: Float # -> Observation.valueCodeableConcept
  medicalPractitioner: MedicalPractitionerInput # -> Encounter.participant
  createdAt: Date
  updatedAt: Date
}

# In BDRIS2 BRN is used to link to birth - Must have BRN to register death. Only deathLocation and current address is captures for death as the rest is the same as birth registration
type DeathRegistration implements EventRegistration { # -> Composition
  id: ID! # long uuid
  _fhirIDMap: Map
  registration: Registration
  # Remember to mark person as deceased
  deceased: Person # -> .section(code='deceased-details').entry.reference
  informant: RelatedPerson # -> Use for informant ->.section(code='informant-details').entry.reference
  mother: Person # -> Use for informant ->.section(code='mother-details').entry.reference
  father: Person # -> Use for informant ->.section(code='father-details').entry.reference
  spouse: Person # -> Use for informant ->.section(code='spouse-details').entry.reference
  eventLocation: Location
  questionnaire: [QuestionnaireQuestion]
  mannerOfDeath: MannerOfDeath # -> Observation.valueCodeableConcept
  deathDescription: String
  causeOfDeathMethod: CauseOfDeathMethodType # -> Observation.valueCodeableConcept
  causeOfDeathEstablished: String
  causeOfDeath: String # -> Observation.valueCodeableConcept
  maleDependentsOfDeceased: Float # -> Observation.valueCodeableConcept
  femaleDependentsOfDeceased: Float # -> Observation.valueCodeableConcept
  medicalPractitioner: MedicalPractitioner # -> Encounter.participant
  createdAt: Date # -> .date($first)
  updatedAt: Date # -> .date
  history: [History]
}

input CorrectionValueInput {
  section: String
  fieldName: String
  oldValue: String
  newValue: String
}

input CorrectionInput {
  requester: ID # -> Practitioner ID
  hasShowedVerifiedDocument: Boolean
  attestedAndCopied: Boolean
  noSupportingDocumentationRequired: Boolean
  payments: [PaymentInput]
  values: [CorrectionValueInput]
  location: LocationInput
  data: String
  reason: String
  otherReason: String
  note: String
}

input RegistrationInput {
  _fhirID: ID
  draftId: String # long uuid for preventing an event from duplicate submission
  # short uuid easy to remember
  trackingId: String
  # ID generated by MOSIP that customer can use to check up on a birth reg ID application
  mosipAid: String
  # BRN (Birth Registration Number) DRN (Death Registration Number) - Format to be decided
  registrationNumber: String
  paperFormID: String
  page: String
  book: String
  informantsSignature: String # -> extension(url='http://opencrvs.org/specs/extension/informants-signature').valueString
  informantType: InformantType # -> Observation.valueString
  otherInformantType: String
  contact: String # -> extension(url='http://opencrvs.org/specs/extension/contact-person').valueString
  contactRelationship: String # -> extension(url='http://opencrvs.org/specs/extension/contact-relationship').valueString
  contactPhoneNumber: String
  status: [RegWorkflowInput]
  type: RegistrationType
  inCompleteFields: String
  attachments: [AttachmentInput!]
  certificates: [CertificateInput]
  location: LocationInput
  correction: CorrectionInput
}

type Registration { # -> Task
  id: ID # -> .id
  _fhirID: ID # -> .id
  draftId: String
  # short uuid easy to remember
  trackingId: String # -> .identifier
  # ID generated by MOSIP that customer can use to check up on a birth reg ID application
  mosipAid: String
  # BRN (Birth Registration Number) DRN (Death Registration Number) - Format to be decided
  registrationNumber: String # -> .identifier
  paperFormID: String # -> .identifier
  page: String # -> .identifier
  book: String # -> .identifier
  informantType: InformantType # -> Observation.valueString
  otherInformantType: String
  assignment: AssignmentData # -> extension(url='http://opencrvs.org/specs/extension/regAssigned')
  contact: String # -> extension(url='http://opencrvs.org/specs/extension/contact-person').valueString
  contactRelationship: String # -> extension(url='http://opencrvs.org/specs/extension/contact-relationship').valueString
  informantsSignature: String # -> extension(url='http://opencrvs.org/specs/extension/informants-signature').valueString
  contactPhoneNumber: String # -> extension(url='http://opencrvs.org/specs/extension/contact-person-phone-number').valueString
  status: [RegWorkflow] # -> Task.*
  type: RegistrationType # -> .code
  inCompleteFields: String # -> .status ('draft' | 'requested') && extension(url='http://opencrvs.org/specs/extension/in-complete-fields').valueString
  attachments: [Attachment] # -> Composition.section(code='scanned-documents').entry.reference
  certificates: [Certificate] # -> Composition.section(code='certificates').entry.reference
  duplicates: [ID]
}

input CertificateInput {
  collector: RelatedPersonInput
  hasShowedVerifiedDocument: Boolean
  payments: [PaymentInput]
  data: String
}

type Certificate { # -> Document Reference
  collector: RelatedPerson # -> .extension
  hasShowedVerifiedDocument: Boolean # -> .extension
  payments: [Payment] # -> .extension
  data: String # -> .content.attachment.data base64
}

input QuestionnaireQuestionInput {
  fieldId: String
  value: String
}

input AttachmentInput {
  _fhirID: ID
  contentType: String
  # base64
  data: String!
  # approved/validated/deleted
  status: String
  originalFileName: String
  systemFileName: String
  type: AttachmentType
  description: String # -> use for other document type -> .description
  subject: AttachmentSubject
  createdAt: Date
}

type QuestionnaireQuestion {
  fieldId: String
  value: String
}

type Attachment { # -> DocumentReference
  id: ID! # uuid
  _fhirID: ID # -> .id
  contentType: String # -> .content.attachment.contentType
  # base64
  data: String # -> .content.attachment.data base64
  # approved/validated/deleted
  status: String # -> .status
  originalFileName: String # -> .identifier
  systemFileName: String # -> .identifier
  type: AttachmentType # -> .type
  description: String # -> use for other document type -> .description
  subject: AttachmentSubject # -> .subject (convert this to a reference to the person resoure in FHIR)
  createdAt: Date # -> .created
}

type BirthRegResultSet {
  results: [BirthRegistration]
  totalItems: Int
}

type DeathRegResultSet {
  results: [DeathRegistration]
  totalItems: Int
}

type EventRegResultSet {
  results: [EventRegistration]
  totalItems: Int
}

type EventRegCount {
  count: Int
}

type RegistrationCount {
  declared: Int
  rejected: Int
}

type StatusWiseRegistrationCount {
  status: String!
  count: Int!
}

type RegistrationCountResult {
  results: [StatusWiseRegistrationCount]!
  total: Int!
}

type CreatedIds {
  compositionId: String
  trackingId: String
  registrationNumber: String
}

type Reinstated {
  taskEntryResourceID: ID!
  registrationStatus: RegStatus
}

enum Role {
  ANONYMOUS
}

directive @auth(requires: Role!) on FIELD_DEFINITION

union RecordDetails = BirthRegistration | DeathRegistration

type Query {
  fetchBirthRegistration(id: ID!): BirthRegistration
  searchBirthRegistrations(fromDate: Date, toDate: Date): [BirthRegistration]
  searchDeathRegistrations(fromDate: Date, toDate: Date): [DeathRegistration]
  queryRegistrationByIdentifier(identifier: ID!): BirthRegistration
  queryPersonByIdentifier(identifier: ID!): Person
  listBirthRegistrations(
    locationIds: [String]
    status: String
    userId: String
    from: Date
    to: Date
    count: Int
    skip: Int
  ): BirthRegResultSet
  fetchDeathRegistration(id: ID!): DeathRegistration
  fetchEventRegistration(id: ID!): EventRegistration
  fetchRegistration(id: ID!): EventRegistration
  fetchRegistrationForViewing(id: ID!): EventRegistration
  queryPersonByNidIdentifier(dob: String, nid: String, country: String): Person
  fetchRegistrationCountByStatus(
    status: [String]!
    locationId: String
    event: String
  ): RegistrationCountResult
<<<<<<< HEAD
  fetchRecordsDetailsByCompositionId(id: String!): RecordDetails!
    @auth(requires: ANONYMOUS)
=======
  fetchRecordDetailsForVerification(id: String): RecordDetails @auth(requires: ANONYMOUS)
>>>>>>> 7d2c01ad
}

type Mutation {
  # BIRTH
  createBirthRegistration(details: BirthRegistrationInput!): CreatedIds!
  updateBirthRegistration(id: ID!, details: BirthRegistrationInput!): ID!
  # process transitions
  markBirthAsVerified(
    id: ID!
    details: BirthRegistrationInput
  ): BirthRegistration # updates status to 'verified' + audit? - attachments are valid and in order, ready for registration - internally call update if details exists
  markBirthAsValidated(id: ID!, details: BirthRegistrationInput): ID # updates status to 'validated' - registration agent has validated the declaration
  markBirthAsRegistered(
    id: ID!
    details: BirthRegistrationInput!
  ): BirthRegistration! # updates status to 'registered' - registration clerk has accepted the declaration, it is now official - internally call update if details exists
  markBirthAsCertified(id: ID!, details: BirthRegistrationInput!): ID! # updates status to 'certified' - a printed certificate has been produced - internally call update if details exists
  requestBirthRegistrationCorrection(
    id: ID!
    details: BirthRegistrationInput!
  ): ID!
  markEventAsVoided(id: String!, reason: String!, comment: String): ID! # updated status to 'voided' - the registration was captured in error
  markEventAsReinstated(id: String!): Reinstated # updates status to 'reinstated'
  markEventAsArchived(id: String!): ID! # updates status to 'archived'
  notADuplicate(id: String!, duplicateId: String!): ID! # removes duplicates from composition
  # DEATH
  createDeathRegistration(details: DeathRegistrationInput!): CreatedIds!
  updateDeathRegistration(id: ID!, details: DeathRegistrationInput!): ID!
  # process transitions
  markDeathAsVerified(
    id: ID!
    details: DeathRegistrationInput
  ): DeathRegistration # updates status to 'verified' + audit? - attachments are valid and in order, ready for registration
  markDeathAsValidated(id: ID!, details: DeathRegistrationInput): ID # updates status to 'validated' - registration agent has validated the declaration
  markDeathAsRegistered(
    id: ID!
    details: DeathRegistrationInput!
  ): DeathRegistration! # updates status to 'registered' - registration clerk has accepted the declaration, it is now official
  markDeathAsCertified(id: ID!, details: DeathRegistrationInput!): ID! # updates status to 'certified' - a printed certificate has been produced
  requestDeathRegistrationCorrection(
    id: ID!
    details: DeathRegistrationInput!
  ): ID!
  markEventAsUnassigned(id: String!): ID! # remove assigned extension from task'
}<|MERGE_RESOLUTION|>--- conflicted
+++ resolved
@@ -562,12 +562,8 @@
     locationId: String
     event: String
   ): RegistrationCountResult
-<<<<<<< HEAD
-  fetchRecordsDetailsByCompositionId(id: String!): RecordDetails!
+  fetchRecordDetailsForVerification(id: String!): RecordDetails
     @auth(requires: ANONYMOUS)
-=======
-  fetchRecordDetailsForVerification(id: String): RecordDetails @auth(requires: ANONYMOUS)
->>>>>>> 7d2c01ad
 }
 
 type Mutation {
