# This Source Code Form is subject to the terms of the Mozilla Public
# License, v. 2.0. If a copy of the MPL was not distributed with this
# file, You can obtain one at https://mozilla.org/MPL/2.0/.
#
# OpenCRVS is also distributed under the terms of the Civil Registration
# & Healthcare Disclaimer located at http://opencrvs.org/license.
#
# Copyright (C) The OpenCRVS Authors located at https://github.com/opencrvs/opencrvs-core/blob/master/AUTHORS.
enum RegStatus {
  IN_PROGRESS
  ARCHIVED
  DECLARED
  DECLARATION_UPDATED
  WAITING_VALIDATION
  CORRECTION_REQUESTED
  VALIDATED
  REGISTERED
  CERTIFIED
  REJECTED
  ISSUED
}

enum RegAction {
  VERIFIED
  ASSIGNED
  UNASSIGNED
  REINSTATED
  REQUESTED_CORRECTION
  APPROVED_CORRECTION
  REJECTED_CORRECTION
  CORRECTED
  DOWNLOADED
  VIEWED
  MARKED_AS_DUPLICATE
  MARKED_AS_NOT_DUPLICATE
  FLAGGED_AS_POTENTIAL_DUPLICATE
}

enum RegistrationType {
  BIRTH
  DEATH
  MARRIAGE
}

enum PaymentType {
  MANUAL
}

enum PaymentOutcomeType {
  COMPLETED
  ERROR
  PARTIAL
}

input PaymentInput {
  paymentId: ID
  type: PaymentType
  amount: Float
  outcome: PaymentOutcomeType
  date: Date
  data: String
}

input CorrectionPaymentInput {
  _fhirID: ID
  attachmentData: String
  type: PaymentType!
  amount: Float!
  outcome: PaymentOutcomeType!
  date: Date!
}

type Payment {
  id: ID!
  type: PaymentType!
  amount: Float!
  outcome: PaymentOutcomeType!
  date: Date!
  attachmentURL: String
}

input MedicalPractitionerInput { # -> Encounter.participant
  name: String # -> Encounter.participant.individual(Practitioner).name
  qualification: String # -> Encounter.participant.individual(Practitioner).qualification
  lastVisitDate: Date # -> Encounter.participant.preriod.start
}

type MedicalPractitioner { # -> Encounter.participant
  name: String # -> Encounter.participant.individual(Practitioner).name
  qualification: String # -> Encounter.participant.individual(Practitioner).qualification
  lastVisitDate: Date # -> Encounter.participant.preriod.start
}

input CommentInput {
  user: UserInput
  comment: String
  createdAt: Date
}

type Comment { # Annotation
  id: ID!
  user: User # -> .authorString
  comment: String # -> .text
  createdAt: Date # -> .time
}

type StatusReason {
  text: String
}

input RegWorkflowInput {
  type: RegStatus
  user: UserInput
  timestamp: Date
  reason: String
  comments: [CommentInput]
  location: LocationInput
  timeLoggedMS: Int
}

type RegWorkflow { # Task
  id: ID!
  type: RegStatus # -> .businessStatus
  user: User # -> extension(url='http://opencrvs.org/specs/extension/regLastUser').valueReference
  timestamp: Date # -> lastModified
  comments: [Comment] # -> .note
  reason: String # -> .reason.text
  location: Location # -> extension(url='http://opencrvs.org/specs/extension/regLastOffice').valueReference.partOf
  office: Location # -> extension(url='http://opencrvs.org/specs/extension/regLastOffice').valueReference
  timeLogged: Int # -> from metrics
}

type DuplicatesInfo {
  compositionId: ID
  trackingId: String
}

type InputOutput {
  valueCode: String!
  valueId: String!
  value: FieldValue!
}

type IntegratedSystem {
  name: String
  username: String
  type: String
}

type History {
  user: User
  date: Date
  regStatus: RegStatus
  ipAddress: String
  action: RegAction
  note: String
  statusReason: StatusReason
  reason: String
  requester: String
  requesterOther: String
  hasShowedVerifiedDocument: Boolean
  noSupportingDocumentationRequired: Boolean
  otherReason: String
  #This doesn't resolve to the System model properly rather
  #uses the getSystem endpoint in user-mgnt
  system: IntegratedSystem # -> identitifier(system='http://opencrvs.org/specs/extension/system_identifier')
  location: Location # -> extension(url='http://opencrvs.org/specs/extension/regLastOffice').valueReference.partOf
  office: Location # -> extension(url='http://opencrvs.org/specs/extension/regLastOffice').valueReference
  dhis2Notification: Boolean # -> identitifier(system='http://opencrvs.org/specs/extension/dhis2_event_identifier')
  comments: [Comment]
  input: [InputOutput]
  output: [InputOutput]
  certificates: [Certificate]
  signature: Signature
  payment: Payment
  documents: [Attachment!]!
  duplicateOf: String
  potentialDuplicates: [String!]
}

interface EventRegistration {
  id: ID! # long uuid
  registration: Registration
  history: [History]
  createdAt: Date
}

input ObservationFHIRIDS {
  maleDependentsOfDeceased: String
  femaleDependentsOfDeceased: String
  mannerOfDeath: String
  deathDescription: String
  causeOfDeathEstablished: String
  causeOfDeathMethod: String
  causeOfDeath: String
  birthType: String
  typeOfMarriage: String
  weightAtBirth: String
  attendantAtBirth: String
  childrenBornAliveToMother: String
  foetalDeathsToMother: String
  lastPreviousLiveBirth: String
}

input FHIRIDMap {
  composition: String
  encounter: String
  eventLocation: String
  questionnaireResponse: String
  observation: ObservationFHIRIDS
}

input BirthRegistrationInput {
  _fhirIDMap: FHIRIDMap
  registration: RegistrationInput
  child: PersonInput
  mother: PersonInput
  father: PersonInput
  informant: RelatedPersonInput
  eventLocation: LocationInput
  birthType: String
  questionnaire: [QuestionnaireQuestionInput]
  weightAtBirth: Float
  attendantAtBirth: String
  otherAttendantAtBirth: String
  childrenBornAliveToMother: Int
  foetalDeathsToMother: Int
  lastPreviousLiveBirth: Date
  createdAt: Date
  updatedAt: Date
}

type BirthRegistration implements EventRegistration { # -> Composition
  id: ID! # long uuid
  _fhirIDMap: Map
  registration: Registration
  child: Person # -> .section(code='child-details').entry.reference
  mother: Person # -> .section(code='mother-details').entry.reference
  father: Person # -> .section(code='father-details').entry.reference
  informant: RelatedPerson # -> .section(code='informant-details').entry.reference
  eventLocation: Location
  birthType: String # -> Observation.valueInteger
  questionnaire: [QuestionnaireQuestion]
  weightAtBirth: Float # -> Observation.valueQuantity (code=kg)
  attendantAtBirth: String # -> Observation.valueString
  otherAttendantAtBirth: String
  childrenBornAliveToMother: Int # -> Observation.valueInteger
  foetalDeathsToMother: Int # -> Observation.valueInteger
  lastPreviousLiveBirth: Date # -> Observation.valueDateTime
  createdAt: Date # -> .date($first)
  updatedAt: Date # -> .date
  history: [History]
}

input DeathRegistrationInput {
  _fhirIDMap: FHIRIDMap
  registration: RegistrationInput
  # Remember to mark person as deceased
  deceased: PersonInput
  informant: RelatedPersonInput # -> Use for informant ->.section(code='informant-details').entry.reference
  mother: PersonInput # -> Use for informant ->.section(code='mother-details').entry.reference
  father: PersonInput # -> Use for informant ->.section(code='father-details').entry.reference
  spouse: PersonInput # -> Use for informant ->.section(code='spouse-details').entry.reference
  eventLocation: LocationInput
  questionnaire: [QuestionnaireQuestionInput]
  mannerOfDeath: String # -> Observation.valueCodeableConcept
  deathDescription: String
  causeOfDeathMethod: String # -> Observation.valueCodeableConcept
  causeOfDeathEstablished: String
  causeOfDeath: String # need to store ICD-10? More types of cause of death
  maleDependentsOfDeceased: Float # -> Observation.valueCodeableConcept
  femaleDependentsOfDeceased: Float # -> Observation.valueCodeableConcept
  medicalPractitioner: MedicalPractitionerInput # -> Encounter.participant
  createdAt: Date
  updatedAt: Date
}

# In BDRIS2 BRN is used to link to birth - Must have BRN to register death. Only deathLocation and current address is captures for death as the rest is the same as birth registration
type DeathRegistration implements EventRegistration { # -> Composition
  id: ID! # long uuid
  _fhirIDMap: Map
  registration: Registration
  # Remember to mark person as deceased
  deceased: Person # -> .section(code='deceased-details').entry.reference
  informant: RelatedPerson # -> Use for informant ->.section(code='informant-details').entry.reference
  mother: Person # -> Use for informant ->.section(code='mother-details').entry.reference
  father: Person # -> Use for informant ->.section(code='father-details').entry.reference
  spouse: Person # -> Use for informant ->.section(code='spouse-details').entry.reference
  eventLocation: Location
  questionnaire: [QuestionnaireQuestion]
  mannerOfDeath: String # -> Observation.valueCodeableConcept
  deathDescription: String
  causeOfDeathMethod: String # -> Observation.valueCodeableConcept
  causeOfDeathEstablished: String
  causeOfDeath: String # -> Observation.valueCodeableConcept
  maleDependentsOfDeceased: Float # -> Observation.valueCodeableConcept
  femaleDependentsOfDeceased: Float # -> Observation.valueCodeableConcept
  medicalPractitioner: MedicalPractitioner # -> Encounter.participant
  createdAt: Date # -> .date($first)
  updatedAt: Date # -> .date
  history: [History]
}

input MarriageRegistrationInput {
  _fhirIDMap: FHIRIDMap
  registration: RegistrationInput
  informant: RelatedPersonInput
  bride: PersonInput
  groom: PersonInput
  witnessOne: RelatedPersonInput
  witnessTwo: RelatedPersonInput
  eventLocation: LocationInput
  typeOfMarriage: String
  questionnaire: [QuestionnaireQuestionInput]
  createdAt: Date
  updatedAt: Date
}

type MarriageRegistration implements EventRegistration { # -> Composition
  id: ID! # long uuid
  _fhirIDMap: Map
  registration: Registration
  informant: RelatedPerson # -> Use for informant ->.section(code='informant-details').entry.reference
  bride: Person # -> .section(code='bride-details').entry.reference
  groom: Person # -> .section(code='groom-details').entry.reference
  witnessOne: RelatedPerson # -> .section(code='witnessOne-details').entry.reference
  witnessTwo: RelatedPerson # -> .section(code='witnessTwo-details').entry.reference
  eventLocation: Location
  typeOfMarriage: String # -> Observation.valueInteger
  questionnaire: [QuestionnaireQuestion]
  createdAt: Date # -> .date($first)
  updatedAt: Date # -> .date
  history: [History]
}

input CorrectionValueInput {
  section: String!
  fieldName: String!
  oldValue: FieldValue
  newValue: FieldValue!
}

input CorrectionInput {
  requester: String! # MOTHER, OTHER...
  requesterOther: String # "The neighbour"
  hasShowedVerifiedDocument: Boolean!
  noSupportingDocumentationRequired: Boolean!
  attachments: [AttachmentInput!]!
  payment: CorrectionPaymentInput
  values: [CorrectionValueInput!]!
  location: LocationInput!
  reason: String!
  otherReason: String!
  note: String!
}

input RegistrationInput {
  _fhirID: ID
  draftId: String # long uuid for preventing an event from duplicate submission
  # short uuid easy to remember
  trackingId: String
  # ID generated by MOSIP that customer can use to check up on a birth reg ID application
  mosipAid: String
  # BRN (Birth Registration Number) DRN (Death Registration Number) - Format to be decided
  registrationNumber: String
  paperFormID: String
  page: String
  book: String
  informantsSignature: String # -> extension(url='http://opencrvs.org/specs/extension/informants-signature').valueString
  groomSignature: String # -> extension(url='http://opencrvs.org/specs/extension/groom-signature').valueString
  brideSignature: String # -> extension(url='http://opencrvs.org/specs/extension/bride-signature').valueString
  witnessOneSignature: String # -> extension(url='http://opencrvs.org/specs/extension/witness-one-signature').valueString
  witnessTwoSignature: String # -> extension(url='http://opencrvs.org/specs/extension/witness-two-signature').valueString
  informantType: String # -> Observation.valueString
  otherInformantType: String
  contactPhoneNumber: String
  contactEmail: String
  status: [RegWorkflowInput]
  type: RegistrationType
  inCompleteFields: String
  attachments: [AttachmentInput!]
  certificates: [CertificateInput]
  location: LocationInput
  correction: CorrectionInput
  changedValues: [CorrectionValueInput!]
}

type Registration { # -> Task
  id: ID # -> .id
  _fhirID: ID # -> .id
  draftId: String
  # short uuid easy to remember
  trackingId: String # -> .identifier
  # ID generated by MOSIP that customer can use to check up on a birth reg ID application
  mosipAid: String
  # BRN (Birth Registration Number) DRN (Death Registration Number) - Format to be decided
  registrationNumber: String # -> .identifier
  paperFormID: String # -> .identifier
  page: String # -> .identifier
  book: String # -> .identifier
  informantType: String # -> Observation.valueString
  otherInformantType: String
  assignment: AssignmentData # -> extension(url='http://opencrvs.org/specs/extension/regAssigned')
  contact: String # -> extension(url='http://opencrvs.org/specs/extension/contact-person').valueString
  contactRelationship: String # -> extension(url='http://opencrvs.org/specs/extension/contact-relationship').valueString
  informantsSignature: String # -> extension(url='http://opencrvs.org/specs/extension/informants-signature').valueString
  groomSignature: String # -> extension(url='http://opencrvs.org/specs/extension/groom-signature').valueString
  brideSignature: String # -> extension(url='http://opencrvs.org/specs/extension/bride-signature').valueString
  witnessOneSignature: String # -> extension(url='http://opencrvs.org/specs/extension/witness-one-signature').valueString
  witnessTwoSignature: String # -> extension(url='http://opencrvs.org/specs/extension/witness-two-signature').valueString
  contactPhoneNumber: String # -> extension(url='http://opencrvs.org/specs/extension/contact-person-phone-number').valueString
  contactEmail: String # -> extension(url='http://opencrvs.org/specs/extension/contact-person-email').valueString
  status: [RegWorkflow] # -> Task.*
  type: RegistrationType # -> .code
  inCompleteFields: String # -> .status ('draft' | 'ready') && extension(url='http://opencrvs.org/specs/extension/in-complete-fields').valueString
  attachments: [Attachment] # -> Composition.section(code='scanned-documents').entry.reference
  certificates: [Certificate] # -> Composition.section(code='certificates').entry.reference
  duplicates: [DuplicatesInfo]
}

input CertificateInput {
  collector: RelatedPersonInput
  hasShowedVerifiedDocument: Boolean
  payments: [PaymentInput]
  data: String
}

type Certificate { # -> Document Reference
  collector: RelatedPerson # -> .extension
  hasShowedVerifiedDocument: Boolean # -> .extension
  payments: [Payment] # -> .extension
  data: String # -> .content.attachment.data base64
}

input QuestionnaireQuestionInput {
  fieldId: String
  value: String
}

enum AttachmentInputStatus {
  approved
  validated
  deleted
}

input AttachmentInput {
  _fhirID: ID
  contentType: String
  # base64
  data: String
  uri: String
  status: AttachmentInputStatus
  originalFileName: String
  systemFileName: String
  type: String
  description: String # -> use for other document type -> .description
  subject: String
  createdAt: Date
}

enum AttachmentInputStatus {
  approved
  validated
  deleted
}

type QuestionnaireQuestion {
  fieldId: String
  value: String
}

type Attachment { # -> DocumentReference
  id: ID! # uuid
  _fhirID: ID # -> .id
  contentType: String # -> .content.attachment.contentType
  # base64
  data: String # -> .content.attachment.data base64
  uri: String
  # approved/validated/deleted
  status: String # -> .status
  originalFileName: String # -> .identifier
  systemFileName: String # -> .identifier
  type: String # -> .type
  description: String # -> use for other document type -> .description
  subject: String # -> .subject (convert this to a reference to the person resoure in FHIR)
  createdAt: Date # -> .created
}

type BirthRegResultSet {
  results: [BirthRegistration]
  totalItems: Int
}

type DeathRegResultSet {
  results: [DeathRegistration]
  totalItems: Int
}

type EventRegResultSet {
  results: [EventRegistration]
  totalItems: Int
}

type EventRegCount {
  count: Int
}

type RegistrationCount {
  declared: Int
  rejected: Int
}

type StatusWiseRegistrationCount {
  status: String!
  count: Int!
}

type RegistrationCountResult {
  results: [StatusWiseRegistrationCount]!
  total: Int!
}

scalar Void

type Reinstated {
  taskEntryResourceID: ID!
  registrationStatus: RegStatus
}

union RecordDetails = BirthRegistration | DeathRegistration

type Query {
  fetchBirthRegistration(id: ID!): BirthRegistration
  searchBirthRegistrations(fromDate: Date, toDate: Date): [BirthRegistration]
  searchDeathRegistrations(fromDate: Date, toDate: Date): [DeathRegistration]
  queryRegistrationByIdentifier(identifier: ID!): BirthRegistration
  queryPersonByIdentifier(identifier: ID!): Person
  listBirthRegistrations(
    locationIds: [String]
    status: String
    userId: String
    from: Date
    to: Date
    count: Int
    skip: Int
  ): BirthRegResultSet
  fetchDeathRegistration(id: ID!): DeathRegistration
  fetchEventRegistration(id: ID!): EventRegistration
  fetchRegistration(id: ID!): EventRegistration
  fetchRegistrationForViewing(id: ID!): EventRegistration
  queryPersonByNidIdentifier(dob: String, nid: String, country: String): Person
  fetchRegistrationCountByStatus(
    status: [String]!
    locationId: String
    event: String
  ): RegistrationCountResult
  fetchMarriageRegistration(id: ID!): MarriageRegistration
  fetchRecordDetailsForVerification(id: String!): RecordDetails
}

input CorrectionRejectionInput {
  reason: String!
  timeLoggedMS: Int!
}

type Mutation {
  # Generic correction handlers for all event types
  # Applying a correction request is made on a event level as payload is dependant on event type
  requestRegistrationCorrection(id: ID!, details: CorrectionInput!): ID!
  rejectRegistrationCorrection(id: ID!, details: CorrectionRejectionInput!): ID!

  approveBirthRegistrationCorrection(
    id: ID!
    details: BirthRegistrationInput!
  ): ID!
  approveDeathRegistrationCorrection(
    id: ID!
    details: DeathRegistrationInput!
  ): ID!
  approveMarriageRegistrationCorrection(
    id: ID!
    details: MarriageRegistrationInput!
  ): ID!
  createBirthRegistrationCorrection(
    id: ID!
    details: BirthRegistrationInput!
  ): ID!
  createDeathRegistrationCorrection(
    id: ID!
    details: DeathRegistrationInput!
  ): ID!
  createMarriageRegistrationCorrection(
    id: ID!
    details: MarriageRegistrationInput!
  ): ID!

  # BIRTH
<<<<<<< HEAD
  createBirthRegistration(details: BirthRegistrationInput!): Void!
  updateBirthRegistration(id: ID!, details: BirthRegistrationInput!): ID!
=======
  createBirthRegistration(details: BirthRegistrationInput!): CreatedIds!
>>>>>>> a53c3c82
  # process transitions
  markBirthAsVerified(
    id: ID!
    details: BirthRegistrationInput
  ): BirthRegistration # updates status to 'verified' + audit? - attachments are valid and in order, ready for registration - internally call update if details exists
  markBirthAsValidated(id: ID!, details: BirthRegistrationInput): ID # updates status to 'validated' - registration agent has validated the declaration
  markBirthAsRegistered(id: ID!, details: BirthRegistrationInput!): ID! # updates status to 'registered' - registration clerk has accepted the declaration, it is now official - internally call update if details exists
  markBirthAsCertified(id: ID!, details: BirthRegistrationInput!): ID! # updates status to 'certified' - a printed certificate has been produced - internally call update if details exists
  markBirthAsIssued(id: ID!, details: BirthRegistrationInput!): ID! # updates status to 'certified' - a printed certificate has been produced - internally call update if details exists
  markEventAsVoided(id: String!, reason: String!, comment: String!): ID! # updated status to 'voided' - the registration was captured in error
  markEventAsReinstated(id: String!): Reinstated # updates status to 'reinstated'
  markEventAsNotDuplicate(id: String!): ID! # removes duplicates from composition
  markEventAsArchived(
    id: String!
    reason: String
    comment: String
    duplicateTrackingId: String
  ): ID! # updates status to 'archived'
  # DEATH
  createDeathRegistration(details: DeathRegistrationInput!): Void!
  updateDeathRegistration(id: ID!, details: DeathRegistrationInput!): ID!
  # process transitions
  markDeathAsVerified(
    id: ID!
    details: DeathRegistrationInput
  ): DeathRegistration # updates status to 'verified' + audit? - attachments are valid and in order, ready for registration
  markDeathAsValidated(id: ID!, details: DeathRegistrationInput): ID # updates status to 'validated' - registration agent has validated the declaration
  markDeathAsRegistered(id: ID!, details: DeathRegistrationInput!): ID! # updates status to 'registered' - registration clerk has accepted the declaration, it is now official
  markDeathAsCertified(id: ID!, details: DeathRegistrationInput!): ID! # updates status to 'certified' - a printed certificate has been produced
  markDeathAsIssued(id: ID!, details: DeathRegistrationInput!): ID! # updates status to 'issued' - remove the certificate doc reference
  markEventAsUnassigned(id: String!): ID! # remove assigned extension from task'
  #MARRIAGE
  createMarriageRegistration(details: MarriageRegistrationInput!): Void!
  markMarriageAsValidated(id: ID!, details: MarriageRegistrationInput): ID # updates status to 'validated' - registration agent has validated the declaration
  markMarriageAsRegistered(id: ID!, details: MarriageRegistrationInput!): ID! # updates status to 'registered' - registration clerk has accepted the declaration, it is now official - internally call update if details exists
  markMarriageAsCertified(id: ID!, details: MarriageRegistrationInput!): ID! # updates status to 'certified' - a printed certificate has been produced - internally call update if details exists
  markMarriageAsIssued(id: ID!, details: MarriageRegistrationInput!): ID! # updates status to 'issued' - remove the certificate doc reference
  markEventAsDuplicate(
    id: String!
    reason: String!
    comment: String
    duplicateTrackingId: String
  ): ID!
}<|MERGE_RESOLUTION|>--- conflicted
+++ resolved
@@ -595,12 +595,7 @@
   ): ID!
 
   # BIRTH
-<<<<<<< HEAD
   createBirthRegistration(details: BirthRegistrationInput!): Void!
-  updateBirthRegistration(id: ID!, details: BirthRegistrationInput!): ID!
-=======
-  createBirthRegistration(details: BirthRegistrationInput!): CreatedIds!
->>>>>>> a53c3c82
   # process transitions
   markBirthAsVerified(
     id: ID!
