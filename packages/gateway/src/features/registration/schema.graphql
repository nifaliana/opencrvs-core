# This Source Code Form is subject to the terms of the Mozilla Public
# License, v. 2.0. If a copy of the MPL was not distributed with this
# file, You can obtain one at https://mozilla.org/MPL/2.0/.
#
# OpenCRVS is also distributed under the terms of the Civil Registration
# & Healthcare Disclaimer located at http://opencrvs.org/license.
#
# Copyright (C) The OpenCRVS Authors. OpenCRVS and the OpenCRVS
# graphic logo are (registered/a) trademark(s) of Plan International.
enum RegStatus {
  IN_PROGRESS
  ARCHIVED
  DECLARED
  DECLARATION_UPDATED
  WAITING_VALIDATION
  VALIDATED
  REGISTERED
  CERTIFIED
  REJECTED
}

enum RegAction {
  ASSIGNED
  UNASSIGNED
  REINSTATED
  REQUESTED_CORRECTION
  DOWNLOADED
}

enum BirthRegType {
  BOTH_PARENTS
  SELF
  INFORMANT_ONLY
  MOTHER_ONLY
  FATHER_ONLY
}

enum RegistrationContactType {
  BOTH
  MOTHER
  FATHER
  OTHER
  INFORMANT
}

enum InformantType {
  INFORMANT
  MOTHER
  FATHER
  GRANDFATHER
  GRANDMOTHER
  BROTHER
  SISTER
  OTHER_FAMILY_MEMBER
  LEGAL_GUARDIAN
  SPOUSE
  SON
  DAUGHTER
  SON_IN_LAW
  DAUGHTER_IN_LAW
  GRANDSON
  GRANDDAUGHTER
  OTHER
}

enum BirthType {
  SINGLE
  TWIN
  TRIPLET
  QUADRUPLET
  HIGHER_MULTIPLE_DELIVERY
}

enum AttendantType {
  PHYSICIAN
  NURSE
  NURSE_MIDWIFE
  MIDWIFE
  TRADITIONAL_BIRTH_ATTENDANT
  OTHER_PARAMEDICAL_PERSONNEL
  LAYPERSON
  NONE
  OTHER
}

enum AttachmentType {
  BIRTH_CERTIFICATE
  NATIONAL_ID
  PASSPORT
  NOTIFICATION_OF_BIRTH
  PROOF_OF_LEGAL_GUARDIANSHIP
  PROOF_OF_ASSIGNED_RESPONSIBILITY
  HOSPITAL_CERTIFICATE_OF_DEATH
  ATTESTED_LETTER_OF_DEATH
  BURIAL_RECEIPT
  POLICE_CERTIFICATE_OF_DEATH
  MEDICALLY_CERTIFIED_CAUSE_OF_DEATH
  VERBAL_AUTOPSY_REPORT
  CORONERS_REPORT
  OTHER
}

enum AttachmentSubject {
  MOTHER
  FATHER
  CHILD
  OTHER
  PARENT
  CHILD_AGE
  DECEASED_ID_PROOF
  DECEASED_DEATH_PROOF
  DECEASED_DEATH_CAUSE_PROOF
  INFORMANT_ID_PROOF
  LEGAL_GUARDIAN_PROOF
}

enum RegistrationType {
  BIRTH
  DEATH
}

enum MannerOfDeath {
  NATURAL_CAUSES
  ACCIDENT
  SUICIDE
  HOMICIDE
  MANNER_UNDETERMINED
}

enum PaymentType {
  MANUAL
}

enum PaymentOutcomeType {
  COMPLETED
  ERROR
  PARTIAL
}

enum CauseOfDeathMethodType {
  PHYSICIAN
  LAY_REPORTED
  VERBAL_AUTOPSY
  MEDICALLY_CERTIFIED
}

input PaymentInput {
  paymentId: ID
  type: PaymentType
  total: Float
  amount: Float
  outcome: PaymentOutcomeType
  date: Date
  data: String
}

type Payment { # -> PaymentReconciliation
  paymentId: ID # -> .identifier
  type: PaymentType # -> .detail.type
  total: Float # -> .total
  amount: Float # .detail.amount
  outcome: PaymentOutcomeType # -> .outcome
  date: Date # -> .detail.date
}

input MedicalPractitionerInput { # -> Encounter.participant
  name: String # -> Encounter.participant.individual(Practitioner).name
  qualification: String # -> Encounter.participant.individual(Practitioner).qualification
  lastVisitDate: Date # -> Encounter.participant.preriod.start
}

type MedicalPractitioner { # -> Encounter.participant
  name: String # -> Encounter.participant.individual(Practitioner).name
  qualification: String # -> Encounter.participant.individual(Practitioner).qualification
  lastVisitDate: Date # -> Encounter.participant.preriod.start
}

enum ParentDetailsType {
  MOTHER_AND_FATHER
  MOTHER_ONLY
  FATHER_ONLY
  NONE
}

input CommentInput {
  user: UserInput
  comment: String
  createdAt: Date
}

type Comment { # Annotation
  id: ID!
  user: User # -> .authorString
  comment: String # -> .text
  createdAt: Date # -> .time
}

type StatusReason {
  text: String
}

input RegWorkflowInput {
  type: RegStatus
  user: UserInput
  timestamp: Date
  reason: String
  comments: [CommentInput]
  location: LocationInput
  timeLoggedMS: Int
}

type RegWorkflow { # Task
  id: ID!
  type: RegStatus # -> .businessStatus
  user: User # -> extension(url='http://opencrvs.org/specs/extension/regLastUser').valueReference
  timestamp: Date # -> lastModified
  comments: [Comment] # -> .note
  reason: String # -> .reason.text
  location: Location # -> extension(url='http://opencrvs.org/specs/extension/regLastLocation').valueReference
  office: Location # -> extension(url='http://opencrvs.org/specs/extension/regLastOffice').valueReference
  timeLogged: Int # -> from metrics
}

type InputOutput {
  valueCode: String
  valueId: String
  valueString: String
}

type History {
  user: User
  date: Date
<<<<<<< HEAD
  action: RegStatus
  requester: String
  hasShowedVerifiedDocument: Boolean
  statusReason: StatusReason
  reason: String
  otherReason: String
  reinstated: Boolean # -> extension(url='http://opencrvs.org/specs/extension/regReinstated')
=======
  regStatus: RegStatus
  action: RegAction
  statusReason: StatusReason
  reason: String
>>>>>>> ac0c1c29
  location: Location # -> extension(url='http://opencrvs.org/specs/extension/regLastLocation').valueReference
  office: Location # -> extension(url='http://opencrvs.org/specs/extension/regLastOffice').valueReference
  dhis2Notification: Boolean # -> identitifier(system='http://opencrvs.org/specs/extension/dhis2_event_identifier')
  comments: [Comment]
  input: [InputOutput]
  output: [InputOutput]
  certificates: [Certificate]
  signature: Signature
}

interface EventRegistration {
  id: ID! # long uuid
  registration: Registration
  history: [History]
  createdAt: Date
}

input BirthRegistrationInput {
  _fhirIDMap: Map
  registration: RegistrationInput
  child: PersonInput
  mother: PersonInput
  father: PersonInput
  informant: RelatedPersonInput
  eventLocation: LocationInput
  birthType: BirthType # Not in BDRIS2
  questionnaire: [QuestionnaireQuestionInput]
  weightAtBirth: Float # Not in BDRIS2
  attendantAtBirth: AttendantType # Not in BDRIS2
  otherAttendantAtBirth: String
  birthRegistrationType: BirthRegType
  childrenBornAliveToMother: Int # Not in BDRIS2
  foetalDeathsToMother: Int # Not in BDRIS2
  lastPreviousLiveBirth: Date # Not in BDRIS2
  createdAt: Date
  updatedAt: Date
}

type BirthRegistration implements EventRegistration { # -> Composition
  id: ID! # long uuid
  _fhirIDMap: Map
  registration: Registration
  child: Person # -> .section(code='child-details').entry.reference
  mother: Person # -> .section(code='mother-details').entry.reference
  father: Person # -> .section(code='father-details').entry.reference
  informant: RelatedPerson # -> .section(code='informant-details').entry.reference
  eventLocation: Location
  birthType: BirthType # -> Observation.valueInteger
  questionnaire: [QuestionnaireQuestion]
  weightAtBirth: Float # -> Observation.valueQuantity (code=kg)
  attendantAtBirth: AttendantType # -> Observation.valueString
  otherAttendantAtBirth: String
  birthRegistrationType: BirthRegType # -> Observation.valueString
  childrenBornAliveToMother: Int # -> Observation.valueInteger
  foetalDeathsToMother: Int # -> Observation.valueInteger
  lastPreviousLiveBirth: Date # -> Observation.valueDateTime
  createdAt: Date # -> .date($first)
  updatedAt: Date # -> .date
  history: [History]
}

input DeathRegistrationInput {
  _fhirIDMap: Map
  registration: RegistrationInput
  # Remember to mark person as deceased
  deceased: PersonInput
  informant: RelatedPersonInput # -> Use for informant ->.section(code='informant-details').entry.reference
  mother: PersonInput # -> Use for informant ->.section(code='mother-details').entry.reference
  father: PersonInput # -> Use for informant ->.section(code='father-details').entry.reference
  spouse: PersonInput # -> Use for informant ->.section(code='spouse-details').entry.reference
  eventLocation: LocationInput
  questionnaire: [QuestionnaireQuestionInput]
  mannerOfDeath: MannerOfDeath # -> Observation.valueCodeableConcept
  deathDescription: String
  causeOfDeathMethod: CauseOfDeathMethodType # -> Observation.valueCodeableConcept
  causeOfDeathEstablished: String
  causeOfDeath: String # need to store ICD-10? More types of cause of death
  maleDependentsOfDeceased: Float # -> Observation.valueCodeableConcept
  femaleDependentsOfDeceased: Float # -> Observation.valueCodeableConcept
  medicalPractitioner: MedicalPractitionerInput # -> Encounter.participant
  createdAt: Date
  updatedAt: Date
}

# In BDRIS2 BRN is used to link to birth - Must have BRN to register death. Only deathLocation and current address is captures for death as the rest is the same as birth registration
type DeathRegistration implements EventRegistration { # -> Composition
  id: ID! # long uuid
  _fhirIDMap: Map
  registration: Registration
  # Remember to mark person as deceased
  deceased: Person # -> .section(code='deceased-details').entry.reference
  informant: RelatedPerson # -> Use for informant ->.section(code='informant-details').entry.reference
  mother: Person # -> Use for informant ->.section(code='mother-details').entry.reference
  father: Person # -> Use for informant ->.section(code='father-details').entry.reference
  spouse: Person # -> Use for informant ->.section(code='spouse-details').entry.reference
  eventLocation: Location
  questionnaire: [QuestionnaireQuestion]
  mannerOfDeath: MannerOfDeath # -> Observation.valueCodeableConcept
  deathDescription: String
  causeOfDeathMethod: CauseOfDeathMethodType # -> Observation.valueCodeableConcept
  causeOfDeathEstablished: String
  causeOfDeath: String # -> Observation.valueCodeableConcept
  maleDependentsOfDeceased: Float # -> Observation.valueCodeableConcept
  femaleDependentsOfDeceased: Float # -> Observation.valueCodeableConcept
  medicalPractitioner: MedicalPractitioner # -> Encounter.participant
  createdAt: Date # -> .date($first)
  updatedAt: Date # -> .date
  history: [History]
}

input CorrectionValueInput {
  section: String
  fieldName: String
  oldValue: String
  newValue: String
}

input CorrectionInput {
  requester: ID # -> Practitioner ID
  hasShowedVerifiedDocument: Boolean
  attestedAndCopied: Boolean
  noSupportingDocumentationRequired: Boolean
  payments: [PaymentInput]
  values: [CorrectionValueInput]
  location: LocationInput
  data: String
  reason: String
  otherReason: String
  note: String
}

input RegistrationInput {
  _fhirID: ID
  draftId: String # long uuid for preventing an event from duplicate submission
  # short uuid easy to remember
  trackingId: String
  # ID generated by MOSIP that customer can use to check up on a birth reg ID application
  mosipAid: String
  # BRN (Birth Registration Number) DRN (Death Registration Number) - Format to be decided
  registrationNumber: String
  paperFormID: String
  page: String
  book: String
  informantType: InformantType # -> Observation.valueString
  otherInformantType: String
  contact: String # -> extension(url='http://opencrvs.org/specs/extension/contact-person').valueString
  contactRelationship: String # -> extension(url='http://opencrvs.org/specs/extension/contact-relationship').valueString
  contactPhoneNumber: String
  status: [RegWorkflowInput]
  type: RegistrationType
  inCompleteFields: String
  attachments: [AttachmentInput!]
  certificates: [CertificateInput]
  location: LocationInput
  correction: CorrectionInput
}

type Registration { # -> Task
  id: ID # -> .id
  _fhirID: ID # -> .id
  draftId: String
  # short uuid easy to remember
  trackingId: String # -> .identifier
  # ID generated by MOSIP that customer can use to check up on a birth reg ID application
  mosipAid: String
  # BRN (Birth Registration Number) DRN (Death Registration Number) - Format to be decided
  registrationNumber: String # -> .identifier
  paperFormID: String # -> .identifier
  page: String # -> .identifier
  book: String # -> .identifier
  informantType: InformantType # -> Observation.valueString
  otherInformantType: String
  assignment: AssignmentData # -> extension(url='http://opencrvs.org/specs/extension/regAssigned')
  contact: String # -> extension(url='http://opencrvs.org/specs/extension/contact-person').valueString
  contactRelationship: String # -> extension(url='http://opencrvs.org/specs/extension/contact-relationship').valueString
  contactPhoneNumber: String # -> extension(url='http://opencrvs.org/specs/extension/contact-person-phone-number').valueString
  status: [RegWorkflow] # -> Task.*
  type: RegistrationType # -> .code
  inCompleteFields: String # -> .status ('draft' | 'requested') && extension(url='http://opencrvs.org/specs/extension/in-complete-fields').valueString
  attachments: [Attachment] # -> Composition.section(code='scanned-documents').entry.reference
  certificates: [Certificate] # -> Composition.section(code='certificates').entry.reference
  duplicates: [ID]
}

input CertificateInput {
  collector: RelatedPersonInput
  hasShowedVerifiedDocument: Boolean
  payments: [PaymentInput]
  data: String
}

type Certificate { # -> Document Reference
  collector: RelatedPerson # -> .extension
  hasShowedVerifiedDocument: Boolean # -> .extension
  payments: [Payment] # -> .extension
  data: String # -> .content.attachment.data base64
}

input QuestionnaireQuestionInput {
  fieldId: String
  value: String
}

input AttachmentInput {
  _fhirID: ID
  contentType: String
  # base64
  data: String!
  # approved/validated/deleted
  status: String
  originalFileName: String
  systemFileName: String
  type: AttachmentType
  description: String # -> use for other document type -> .description
  subject: AttachmentSubject
  createdAt: Date
}

type QuestionnaireQuestion {
  fieldId: String
  value: String
}

type Attachment { # -> DocumentReference
  id: ID! # uuid
  _fhirID: ID # -> .id
  contentType: String # -> .content.attachment.contentType
  # base64
  data: String # -> .content.attachment.data base64
  # approved/validated/deleted
  status: String # -> .status
  originalFileName: String # -> .identifier
  systemFileName: String # -> .identifier
  type: AttachmentType # -> .type
  description: String # -> use for other document type -> .description
  subject: AttachmentSubject # -> .subject (convert this to a reference to the person resoure in FHIR)
  createdAt: Date # -> .created
}

type BirthRegResultSet {
  results: [BirthRegistration]
  totalItems: Int
}

type DeathRegResultSet {
  results: [DeathRegistration]
  totalItems: Int
}

type EventRegResultSet {
  results: [EventRegistration]
  totalItems: Int
}

type EventRegCount {
  count: Int
}

type RegistrationCount {
  declared: Int
  rejected: Int
}

type StatusWiseRegistrationCount {
  status: String!
  count: Int!
}

type RegistrationCountResult {
  results: [StatusWiseRegistrationCount]!
  total: Int!
}

type CreatedIds {
  compositionId: String
  trackingId: String
  registrationNumber: String
}

type Reinstated {
  taskEntryResourceID: ID!
  registrationStatus: RegStatus
}

type Query {
  fetchBirthRegistration(id: ID!): BirthRegistration
  searchBirthRegistrations(fromDate: Date, toDate: Date): [BirthRegistration]
  searchDeathRegistrations(fromDate: Date, toDate: Date): [DeathRegistration]
  queryRegistrationByIdentifier(identifier: ID!): BirthRegistration
  queryPersonByIdentifier(identifier: ID!): Person
  listBirthRegistrations(
    locationIds: [String]
    status: String
    userId: String
    from: Date
    to: Date
    count: Int
    skip: Int
  ): BirthRegResultSet
  fetchDeathRegistration(id: ID!): DeathRegistration
  fetchEventRegistration(id: ID!): EventRegistration
  fetchRegistration(id: ID!): EventRegistration
  queryPersonByNidIdentifier(dob: String, nid: String, country: String): Person
  fetchRegistrationCountByStatus(
    status: [String]!
    locationId: String
    event: String
  ): RegistrationCountResult
}

type Mutation {
  # BIRTH
  createBirthRegistration(details: BirthRegistrationInput!): CreatedIds!
  updateBirthRegistration(id: ID!, details: BirthRegistrationInput!): ID!
  # process transitions
  markBirthAsVerified(
    id: ID!
    details: BirthRegistrationInput
  ): BirthRegistration # updates status to 'verified' + audit? - attachments are valid and in order, ready for registration - internally call update if details exists
  markBirthAsValidated(id: ID!, details: BirthRegistrationInput): ID # updates status to 'validated' - registration agent has validated the declaration
  markBirthAsRegistered(
    id: ID!
    details: BirthRegistrationInput!
  ): BirthRegistration! # updates status to 'registered' - registration clerk has accepted the declaration, it is now official - internally call update if details exists
  markBirthAsCertified(id: ID!, details: BirthRegistrationInput!): ID! # updates status to 'certified' - a printed certificate has been produced - internally call update if details exists
  requestBirthRegistrationCorrection(
    id: ID!
    details: BirthRegistrationInput!
  ): ID!
  markEventAsVoided(id: String!, reason: String!, comment: String): ID! # updated status to 'voided' - the registration was captured in error
  markEventAsReinstated(id: String!): Reinstated # updates status to 'reinstated'
  markEventAsArchived(id: String!): ID! # updates status to 'archived'
  notADuplicate(id: String!, duplicateId: String!): ID! # removes duplicates from composition
  # DEATH
  createDeathRegistration(details: DeathRegistrationInput!): CreatedIds!
  updateDeathRegistration(id: ID!, details: DeathRegistrationInput!): ID!
  # process transitions
  markDeathAsVerified(
    id: ID!
    details: DeathRegistrationInput
  ): DeathRegistration # updates status to 'verified' + audit? - attachments are valid and in order, ready for registration
  markDeathAsValidated(id: ID!, details: DeathRegistrationInput): ID # updates status to 'validated' - registration agent has validated the declaration
  markDeathAsRegistered(
    id: ID!
    details: DeathRegistrationInput!
  ): DeathRegistration! # updates status to 'registered' - registration clerk has accepted the declaration, it is now official
  markDeathAsCertified(id: ID!, details: DeathRegistrationInput!): ID! # updates status to 'certified' - a printed certificate has been produced
  requestDeathRegistrationCorrection(
    id: ID!
    details: DeathRegistrationInput!
  ): ID!
  markEventAsUnassigned(id: String!): ID! # remove assigned extension from task'
}<|MERGE_RESOLUTION|>--- conflicted
+++ resolved
@@ -230,20 +230,13 @@
 type History {
   user: User
   date: Date
-<<<<<<< HEAD
-  action: RegStatus
-  requester: String
-  hasShowedVerifiedDocument: Boolean
-  statusReason: StatusReason
-  reason: String
-  otherReason: String
-  reinstated: Boolean # -> extension(url='http://opencrvs.org/specs/extension/regReinstated')
-=======
   regStatus: RegStatus
   action: RegAction
   statusReason: StatusReason
   reason: String
->>>>>>> ac0c1c29
+  requester: String
+  hasShowedVerifiedDocument: Boolean
+  otherReason: String
   location: Location # -> extension(url='http://opencrvs.org/specs/extension/regLastLocation').valueReference
   office: Location # -> extension(url='http://opencrvs.org/specs/extension/regLastOffice').valueReference
   dhis2Notification: Boolean # -> identitifier(system='http://opencrvs.org/specs/extension/dhis2_event_identifier')
