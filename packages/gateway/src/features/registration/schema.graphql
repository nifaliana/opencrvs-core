# This Source Code Form is subject to the terms of the Mozilla Public
# License, v. 2.0. If a copy of the MPL was not distributed with this
# file, You can obtain one at https://mozilla.org/MPL/2.0/.
#
# OpenCRVS is also distributed under the terms of the Civil Registration
# & Healthcare Disclaimer located at http://opencrvs.org/license.
#
# Copyright (C) The OpenCRVS Authors. OpenCRVS and the OpenCRVS
# graphic logo are (registered/a) trademark(s) of Plan International.
enum RegStatus {
  IN_PROGRESS
  ARCHIVED
  DECLARED
  DECLARATION_UPDATED
  WAITING_VALIDATION
  VALIDATED
  REGISTERED
  CERTIFIED
  REJECTED
  ISSUED
}

enum RegAction {
  VERIFIED
  ASSIGNED
  UNASSIGNED
  REINSTATED
  REQUESTED_CORRECTION
  DOWNLOADED
  VIEWED
  MARKED_AS_DUPLICATE
  MARKED_AS_NOT_DUPLICATE
}

enum BirthRegType {
  BOTH_PARENTS
  SELF
  INFORMANT_ONLY
  MOTHER_ONLY
  FATHER_ONLY
}

enum RegistrationContactType {
  BOTH
  MOTHER
  FATHER
  OTHER
  INFORMANT
}

enum InformantType {
  INFORMANT
  MOTHER
  FATHER
  GRANDFATHER
  GRANDMOTHER
  BROTHER
  SISTER
  OTHER_FAMILY_MEMBER
  LEGAL_GUARDIAN
  SPOUSE
  SON
  DAUGHTER
  SON_IN_LAW
  DAUGHTER_IN_LAW
  GRANDSON
  GRANDDAUGHTER
  BRIDE
  GROOM
  OTHER
}

enum BirthType {
  SINGLE
  TWIN
  TRIPLET
  QUADRUPLET
  HIGHER_MULTIPLE_DELIVERY
}

enum AttendantType {
  PHYSICIAN
  NURSE
  NURSE_MIDWIFE
  MIDWIFE
  TRADITIONAL_BIRTH_ATTENDANT
  OTHER_PARAMEDICAL_PERSONNEL
  LAYPERSON
  NONE
  OTHER
}

enum AttachmentType {
  BIRTH_CERTIFICATE
  NATIONAL_ID
  PASSPORT
  NOTIFICATION_OF_BIRTH
  PROOF_OF_LEGAL_GUARDIANSHIP
  PROOF_OF_ASSIGNED_RESPONSIBILITY
  HOSPITAL_CERTIFICATE_OF_DEATH
  ATTESTED_LETTER_OF_DEATH
  BURIAL_RECEIPT
  POLICE_CERTIFICATE_OF_DEATH
  MEDICALLY_CERTIFIED_CAUSE_OF_DEATH
  VERBAL_AUTOPSY_REPORT
  CORONERS_REPORT
  MARRIAGE_NOTICE
  OTHER
}

enum AttachmentSubject {
  MOTHER
  FATHER
  CHILD
  OTHER
  PARENT
  CHILD_AGE
  DECEASED_ID_PROOF
  DECEASED_DEATH_PROOF
  DECEASED_DEATH_CAUSE_PROOF
  INFORMANT_ID_PROOF
  LEGAL_GUARDIAN_PROOF
  MARRIAGE_NOTICE_PROOF
}

enum RegistrationType {
  BIRTH
  DEATH
  MARRIAGE
}

enum MannerOfDeath {
  NATURAL_CAUSES
  ACCIDENT
  SUICIDE
  HOMICIDE
  MANNER_UNDETERMINED
}

enum PaymentType {
  MANUAL
}

enum PaymentOutcomeType {
  COMPLETED
  ERROR
  PARTIAL
}

enum CauseOfDeathMethodType {
  PHYSICIAN
  LAY_REPORTED
  VERBAL_AUTOPSY
  MEDICALLY_CERTIFIED
}

enum MarriageType {
  POLYGAMY
  MONOGAMY
}

input PaymentInput {
  paymentId: ID
  type: PaymentType
  total: Float
  amount: Float
  outcome: PaymentOutcomeType
  date: Date
  data: String
}

type Payment { # -> PaymentReconciliation
  paymentId: ID # -> .identifier
  type: PaymentType # -> .detail.type
  total: Float # -> .total
  amount: Float # .detail.amount
  outcome: PaymentOutcomeType # -> .outcome
  date: Date # -> .detail.date
}

input MedicalPractitionerInput { # -> Encounter.participant
  name: String # -> Encounter.participant.individual(Practitioner).name
  qualification: String # -> Encounter.participant.individual(Practitioner).qualification
  lastVisitDate: Date # -> Encounter.participant.preriod.start
}

type MedicalPractitioner { # -> Encounter.participant
  name: String # -> Encounter.participant.individual(Practitioner).name
  qualification: String # -> Encounter.participant.individual(Practitioner).qualification
  lastVisitDate: Date # -> Encounter.participant.preriod.start
}

enum ParentDetailsType {
  MOTHER_AND_FATHER
  MOTHER_ONLY
  FATHER_ONLY
  NONE
}

input CommentInput {
  user: UserInput
  comment: String
  createdAt: Date
}

type Comment { # Annotation
  id: ID!
  user: User # -> .authorString
  comment: String # -> .text
  createdAt: Date # -> .time
}

type StatusReason {
  text: String
}

input RegWorkflowInput {
  type: RegStatus
  user: UserInput
  timestamp: Date
  reason: String
  comments: [CommentInput]
  location: LocationInput
  timeLoggedMS: Int
}

type RegWorkflow { # Task
  id: ID!
  type: RegStatus # -> .businessStatus
  user: User # -> extension(url='http://opencrvs.org/specs/extension/regLastUser').valueReference
  timestamp: Date # -> lastModified
  comments: [Comment] # -> .note
  reason: String # -> .reason.text
  location: Location # -> extension(url='http://opencrvs.org/specs/extension/regLastLocation').valueReference
  office: Location # -> extension(url='http://opencrvs.org/specs/extension/regLastOffice').valueReference
  timeLogged: Int # -> from metrics
}

type DuplicatesInfo {
  compositionId: ID
  trackingId: String
}

type InputOutput {
  valueCode: String
  valueId: String
  valueString: String
}

type History {
  user: User
  date: Date
  regStatus: RegStatus
  ipAddress: String
  action: RegAction
  statusReason: StatusReason
  reason: String
  requester: String
  hasShowedVerifiedDocument: Boolean
  otherReason: String
  #This doesn't resolve to the System model properly rather
  #uses the getSystem endpoint in user-mgnt
  system: System # -> identitifier(system='http://opencrvs.org/specs/extension/system_identifier')
  location: Location # -> extension(url='http://opencrvs.org/specs/extension/regLastLocation').valueReference
  office: Location # -> extension(url='http://opencrvs.org/specs/extension/regLastOffice').valueReference
  dhis2Notification: Boolean # -> identitifier(system='http://opencrvs.org/specs/extension/dhis2_event_identifier')
  comments: [Comment]
  input: [InputOutput]
  output: [InputOutput]
  certificates: [Certificate]
  signature: Signature
  duplicateOf: String
}

interface EventRegistration {
  id: ID! # long uuid
  registration: Registration
  history: [History]
  createdAt: Date
}

input BirthRegistrationInput {
  _fhirIDMap: Map
  registration: RegistrationInput
  child: PersonInput
  mother: PersonInput
  father: PersonInput
  informant: RelatedPersonInput
  eventLocation: LocationInput
  birthType: BirthType # Not in BDRIS2
  questionnaire: [QuestionnaireQuestionInput]
  weightAtBirth: Float # Not in BDRIS2
  attendantAtBirth: AttendantType # Not in BDRIS2
  otherAttendantAtBirth: String
  birthRegistrationType: BirthRegType
  childrenBornAliveToMother: Int # Not in BDRIS2
  foetalDeathsToMother: Int # Not in BDRIS2
  lastPreviousLiveBirth: Date # Not in BDRIS2
  createdAt: Date
  updatedAt: Date
}

type BirthRegistration implements EventRegistration { # -> Composition
  id: ID! # long uuid
  _fhirIDMap: Map
  registration: Registration
  child: Person # -> .section(code='child-details').entry.reference
  mother: Person # -> .section(code='mother-details').entry.reference
  father: Person # -> .section(code='father-details').entry.reference
  informant: RelatedPerson # -> .section(code='informant-details').entry.reference
  eventLocation: Location
  birthType: BirthType # -> Observation.valueInteger
  questionnaire: [QuestionnaireQuestion]
  weightAtBirth: Float # -> Observation.valueQuantity (code=kg)
  attendantAtBirth: AttendantType # -> Observation.valueString
  otherAttendantAtBirth: String
  birthRegistrationType: BirthRegType # -> Observation.valueString
  childrenBornAliveToMother: Int # -> Observation.valueInteger
  foetalDeathsToMother: Int # -> Observation.valueInteger
  lastPreviousLiveBirth: Date # -> Observation.valueDateTime
  createdAt: Date # -> .date($first)
  updatedAt: Date # -> .date
  history: [History]
}

input DeathRegistrationInput {
  _fhirIDMap: Map
  registration: RegistrationInput
  # Remember to mark person as deceased
  deceased: PersonInput
  informant: RelatedPersonInput # -> Use for informant ->.section(code='informant-details').entry.reference
  mother: PersonInput # -> Use for informant ->.section(code='mother-details').entry.reference
  father: PersonInput # -> Use for informant ->.section(code='father-details').entry.reference
  spouse: PersonInput # -> Use for informant ->.section(code='spouse-details').entry.reference
  eventLocation: LocationInput
  questionnaire: [QuestionnaireQuestionInput]
  mannerOfDeath: MannerOfDeath # -> Observation.valueCodeableConcept
  deathDescription: String
  causeOfDeathMethod: CauseOfDeathMethodType # -> Observation.valueCodeableConcept
  causeOfDeathEstablished: String
  causeOfDeath: String # need to store ICD-10? More types of cause of death
  maleDependentsOfDeceased: Float # -> Observation.valueCodeableConcept
  femaleDependentsOfDeceased: Float # -> Observation.valueCodeableConcept
  medicalPractitioner: MedicalPractitionerInput # -> Encounter.participant
  createdAt: Date
  updatedAt: Date
}

# In BDRIS2 BRN is used to link to birth - Must have BRN to register death. Only deathLocation and current address is captures for death as the rest is the same as birth registration
type DeathRegistration implements EventRegistration { # -> Composition
  id: ID! # long uuid
  _fhirIDMap: Map
  registration: Registration
  # Remember to mark person as deceased
  deceased: Person # -> .section(code='deceased-details').entry.reference
  informant: RelatedPerson # -> Use for informant ->.section(code='informant-details').entry.reference
  mother: Person # -> Use for informant ->.section(code='mother-details').entry.reference
  father: Person # -> Use for informant ->.section(code='father-details').entry.reference
  spouse: Person # -> Use for informant ->.section(code='spouse-details').entry.reference
  eventLocation: Location
  questionnaire: [QuestionnaireQuestion]
  mannerOfDeath: MannerOfDeath # -> Observation.valueCodeableConcept
  deathDescription: String
  causeOfDeathMethod: CauseOfDeathMethodType # -> Observation.valueCodeableConcept
  causeOfDeathEstablished: String
  causeOfDeath: String # -> Observation.valueCodeableConcept
  maleDependentsOfDeceased: Float # -> Observation.valueCodeableConcept
  femaleDependentsOfDeceased: Float # -> Observation.valueCodeableConcept
  medicalPractitioner: MedicalPractitioner # -> Encounter.participant
  createdAt: Date # -> .date($first)
  updatedAt: Date # -> .date
  history: [History]
}

input MarriageRegistrationInput {
  _fhirIDMap: Map
  registration: RegistrationInput
  bride: PersonInput
  groom: PersonInput
  witnessOne: RelatedPersonInput
  witnessTwo: RelatedPersonInput
  eventLocation: LocationInput
  typeOfMarriage: MarriageType
  questionnaire: [QuestionnaireQuestionInput]
  createdAt: Date
  updatedAt: Date
}

type MarriageRegistration implements EventRegistration { # -> Composition
  id: ID! # long uuid
  _fhirIDMap: Map
  registration: Registration
  bride: Person # -> .section(code='bride-details').entry.reference
  groom: Person # -> .section(code='groom-details').entry.reference
  witnessOne: RelatedPerson # -> .section(code='witnessOne-details').entry.reference
  witnessTwo: RelatedPerson # -> .section(code='witnessTwo-details').entry.reference
  eventLocation: Location
  typeOfMarriage: MarriageType # -> Observation.valueInteger
  questionnaire: [QuestionnaireQuestion]
  createdAt: Date # -> .date($first)
  updatedAt: Date # -> .date
  history: [History]
}

input CorrectionValueInput {
  section: String
  fieldName: String
  oldValue: String
  newValue: String
}

input CorrectionInput {
  requester: ID # -> Practitioner ID
  hasShowedVerifiedDocument: Boolean
  attestedAndCopied: Boolean
  noSupportingDocumentationRequired: Boolean
  payments: [PaymentInput]
  values: [CorrectionValueInput]
  location: LocationInput
  data: String
  reason: String
  otherReason: String
  note: String
}

input RegistrationInput {
  _fhirID: ID
  draftId: String # long uuid for preventing an event from duplicate submission
  # short uuid easy to remember
  trackingId: String
  # ID generated by MOSIP that customer can use to check up on a birth reg ID application
  mosipAid: String
  # BRN (Birth Registration Number) DRN (Death Registration Number) - Format to be decided
  registrationNumber: String
  paperFormID: String
  page: String
  book: String
  informantsSignature: String # -> extension(url='http://opencrvs.org/specs/extension/informants-signature').valueString
  groomSignature: String # -> extension(url='http://opencrvs.org/specs/extension/groom-signature').valueString
  brideSignature: String # -> extension(url='http://opencrvs.org/specs/extension/bride-signature').valueString
  witnessOneSignature: String # -> extension(url='http://opencrvs.org/specs/extension/witness-one-signature').valueString
  witnessTwoSignature: String # -> extension(url='http://opencrvs.org/specs/extension/witness-two-signature').valueString
  informantType: InformantType # -> Observation.valueString
  otherInformantType: String
  contact: String # -> extension(url='http://opencrvs.org/specs/extension/contact-person').valueString
  contactRelationship: String # -> extension(url='http://opencrvs.org/specs/extension/contact-relationship').valueString
  contactPhoneNumber: String
  status: [RegWorkflowInput]
  type: RegistrationType
  inCompleteFields: String
  attachments: [AttachmentInput!]
  certificates: [CertificateInput]
  location: LocationInput
  correction: CorrectionInput
}

type Registration { # -> Task
  id: ID # -> .id
  _fhirID: ID # -> .id
  draftId: String
  # short uuid easy to remember
  trackingId: String # -> .identifier
  # ID generated by MOSIP that customer can use to check up on a birth reg ID application
  mosipAid: String
  # BRN (Birth Registration Number) DRN (Death Registration Number) - Format to be decided
  registrationNumber: String # -> .identifier
  paperFormID: String # -> .identifier
  page: String # -> .identifier
  book: String # -> .identifier
  informantType: InformantType # -> Observation.valueString
  otherInformantType: String
  assignment: AssignmentData # -> extension(url='http://opencrvs.org/specs/extension/regAssigned')
  contact: String # -> extension(url='http://opencrvs.org/specs/extension/contact-person').valueString
  contactRelationship: String # -> extension(url='http://opencrvs.org/specs/extension/contact-relationship').valueString
  informantsSignature: String # -> extension(url='http://opencrvs.org/specs/extension/informants-signature').valueString
  groomSignature: String # -> extension(url='http://opencrvs.org/specs/extension/groom-signature').valueString
  brideSignature: String # -> extension(url='http://opencrvs.org/specs/extension/bride-signature').valueString
  witnessOneSignature: String # -> extension(url='http://opencrvs.org/specs/extension/witness-one-signature').valueString
  witnessTwoSignature: String # -> extension(url='http://opencrvs.org/specs/extension/witness-two-signature').valueString
  contactPhoneNumber: String # -> extension(url='http://opencrvs.org/specs/extension/contact-person-phone-number').valueString
  status: [RegWorkflow] # -> Task.*
  type: RegistrationType # -> .code
  inCompleteFields: String # -> .status ('draft' | 'requested') && extension(url='http://opencrvs.org/specs/extension/in-complete-fields').valueString
  attachments: [Attachment] # -> Composition.section(code='scanned-documents').entry.reference
  certificates: [Certificate] # -> Composition.section(code='certificates').entry.reference
  duplicates: [DuplicatesInfo]
}

input CertificateInput {
  collector: RelatedPersonInput
  hasShowedVerifiedDocument: Boolean
  payments: [PaymentInput]
  data: String
}

type Certificate { # -> Document Reference
  collector: RelatedPerson # -> .extension
  hasShowedVerifiedDocument: Boolean # -> .extension
  payments: [Payment] # -> .extension
  data: String # -> .content.attachment.data base64
}

input QuestionnaireQuestionInput {
  fieldId: String
  value: String
}

input AttachmentInput {
  _fhirID: ID
  contentType: String
  # base64
  data: String!
  # approved/validated/deleted
  status: String
  originalFileName: String
  systemFileName: String
  type: AttachmentType
  description: String # -> use for other document type -> .description
  subject: AttachmentSubject
  createdAt: Date
}

type QuestionnaireQuestion {
  fieldId: String
  value: String
}

type Attachment { # -> DocumentReference
  id: ID! # uuid
  _fhirID: ID # -> .id
  contentType: String # -> .content.attachment.contentType
  # base64
  data: String # -> .content.attachment.data base64
  # approved/validated/deleted
  status: String # -> .status
  originalFileName: String # -> .identifier
  systemFileName: String # -> .identifier
  type: AttachmentType # -> .type
  description: String # -> use for other document type -> .description
  subject: AttachmentSubject # -> .subject (convert this to a reference to the person resoure in FHIR)
  createdAt: Date # -> .created
}

type BirthRegResultSet {
  results: [BirthRegistration]
  totalItems: Int
}

type DeathRegResultSet {
  results: [DeathRegistration]
  totalItems: Int
}

type EventRegResultSet {
  results: [EventRegistration]
  totalItems: Int
}

type EventRegCount {
  count: Int
}

type RegistrationCount {
  declared: Int
  rejected: Int
}

type StatusWiseRegistrationCount {
  status: String!
  count: Int!
}

type RegistrationCountResult {
  results: [StatusWiseRegistrationCount]!
  total: Int!
}

type CreatedIds {
  compositionId: String
  trackingId: String
  registrationNumber: String
  isPotentiallyDuplicate: Boolean
}

type Reinstated {
  taskEntryResourceID: ID!
  registrationStatus: RegStatus
}

union RecordDetails = BirthRegistration | DeathRegistration

type Query {
  fetchBirthRegistration(id: ID!): BirthRegistration
  searchBirthRegistrations(fromDate: Date, toDate: Date): [BirthRegistration]
  searchDeathRegistrations(fromDate: Date, toDate: Date): [DeathRegistration]
  queryRegistrationByIdentifier(identifier: ID!): BirthRegistration
  queryPersonByIdentifier(identifier: ID!): Person
  listBirthRegistrations(
    locationIds: [String]
    status: String
    userId: String
    from: Date
    to: Date
    count: Int
    skip: Int
  ): BirthRegResultSet
  fetchDeathRegistration(id: ID!): DeathRegistration
  fetchEventRegistration(id: ID!): EventRegistration
  fetchRegistration(id: ID!): EventRegistration
  fetchRegistrationForViewing(id: ID!): EventRegistration
  queryPersonByNidIdentifier(dob: String, nid: String, country: String): Person
  fetchRegistrationCountByStatus(
    status: [String]!
    locationId: String
    event: String
  ): RegistrationCountResult
  fetchMarriageRegistration(id: ID!): MarriageRegistration
  fetchRecordDetailsForVerification(id: String!): RecordDetails
    @auth(requires: ANONYMOUS)
}

type Mutation {
  # BIRTH
  createBirthRegistration(details: BirthRegistrationInput!): CreatedIds!
  updateBirthRegistration(id: ID!, details: BirthRegistrationInput!): ID!
  # process transitions
  markBirthAsVerified(
    id: ID!
    details: BirthRegistrationInput
  ): BirthRegistration # updates status to 'verified' + audit? - attachments are valid and in order, ready for registration - internally call update if details exists
  markBirthAsValidated(id: ID!, details: BirthRegistrationInput): ID # updates status to 'validated' - registration agent has validated the declaration
  markBirthAsRegistered(
    id: ID!
    details: BirthRegistrationInput!
  ): BirthRegistration! # updates status to 'registered' - registration clerk has accepted the declaration, it is now official - internally call update if details exists
  markBirthAsCertified(id: ID!, details: BirthRegistrationInput!): ID! # updates status to 'certified' - a printed certificate has been produced - internally call update if details exists
  markBirthAsIssued(id: ID!, details: BirthRegistrationInput!): ID! # updates status to 'certified' - a printed certificate has been produced - internally call update if details exists
  requestBirthRegistrationCorrection(
    id: ID!
    details: BirthRegistrationInput!
  ): ID!
  markEventAsVoided(id: String!, reason: String!, comment: String): ID! # updated status to 'voided' - the registration was captured in error
  markEventAsReinstated(id: String!): Reinstated # updates status to 'reinstated'
  markEventAsNotDuplicate(id: String!): ID! # removes duplicates from composition
  markEventAsArchived(
    id: String!
    reason: String
    comment: String
    duplicateTrackingId: String
  ): ID! # updates status to 'archived'
  # DEATH
  createDeathRegistration(details: DeathRegistrationInput!): CreatedIds!
  updateDeathRegistration(id: ID!, details: DeathRegistrationInput!): ID!
  # process transitions
  markDeathAsVerified(
    id: ID!
    details: DeathRegistrationInput
  ): DeathRegistration # updates status to 'verified' + audit? - attachments are valid and in order, ready for registration
  markDeathAsValidated(id: ID!, details: DeathRegistrationInput): ID # updates status to 'validated' - registration agent has validated the declaration
  markDeathAsRegistered(
    id: ID!
    details: DeathRegistrationInput!
  ): DeathRegistration! # updates status to 'registered' - registration clerk has accepted the declaration, it is now official
  markDeathAsCertified(id: ID!, details: DeathRegistrationInput!): ID! # updates status to 'certified' - a printed certificate has been produced
  markDeathAsIssued(id: ID!, details: DeathRegistrationInput!): ID! # updates status to 'issued' - remove the certificate doc reference
  requestDeathRegistrationCorrection(
    id: ID!
    details: DeathRegistrationInput!
  ): ID!
  markEventAsUnassigned(id: String!): ID! # remove assigned extension from task'
<<<<<<< HEAD
  #MARRIAGE
  createMarriageRegistration(details: MarriageRegistrationInput!): CreatedIds!
  markMarriageAsValidated(id: ID!, details: MarriageRegistrationInput): ID # updates status to 'validated' - registration agent has validated the declaration
  markMarriageAsRegistered(
    id: ID!
    details: MarriageRegistrationInput!
  ): MarriageRegistration! # updates status to 'registered' - registration clerk has accepted the declaration, it is now official - internally call update if details exists
  markMarriageAsCertified(id: ID!, details: MarriageRegistrationInput!): ID! # updates status to 'certified' - a printed certificate has been produced - internally call update if details exists
  markMarriageAsIssued(id: ID!, details: MarriageRegistrationInput!): ID! # updates status to 'issued' - remove the certificate doc reference
  requestMarriageRegistrationCorrection(
    id: ID!
    details: MarriageRegistrationInput!
=======
  markEventAsDuplicate(
    id: String!
    reason: String!
    comment: String
    duplicateTrackingId: String
>>>>>>> 34bbcd50
  ): ID!
}<|MERGE_RESOLUTION|>--- conflicted
+++ resolved
@@ -668,7 +668,6 @@
     details: DeathRegistrationInput!
   ): ID!
   markEventAsUnassigned(id: String!): ID! # remove assigned extension from task'
-<<<<<<< HEAD
   #MARRIAGE
   createMarriageRegistration(details: MarriageRegistrationInput!): CreatedIds!
   markMarriageAsValidated(id: ID!, details: MarriageRegistrationInput): ID # updates status to 'validated' - registration agent has validated the declaration
@@ -681,12 +680,11 @@
   requestMarriageRegistrationCorrection(
     id: ID!
     details: MarriageRegistrationInput!
-=======
+  ): ID!
   markEventAsDuplicate(
     id: String!
     reason: String!
     comment: String
     duplicateTrackingId: String
->>>>>>> 34bbcd50
   ): ID!
 }