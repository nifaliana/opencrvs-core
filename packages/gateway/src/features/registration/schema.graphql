# This Source Code Form is subject to the terms of the Mozilla Public
# License, v. 2.0. If a copy of the MPL was not distributed with this
# file, You can obtain one at https://mozilla.org/MPL/2.0/.
#
# OpenCRVS is also distributed under the terms of the Civil Registration
# & Healthcare Disclaimer located at http://opencrvs.org/license.
#
# Copyright (C) The OpenCRVS Authors. OpenCRVS and the OpenCRVS
# graphic logo are (registered/a) trademark(s) of Plan International.
enum RegStatus {
  IN_PROGRESS
  ARCHIVED
  DECLARED
  DECLARATION_UPDATED
  WAITING_VALIDATION
  VALIDATED
  REGISTERED
  CERTIFIED
  REJECTED
}

enum RegAction {
  ASSIGNED
  UNASSIGNED
  REINSTATED
  REQUESTED_CORRECTION
  DOWNLOADED
  VIEWED
}

enum BirthRegType {
  BOTH_PARENTS
  SELF
  INFORMANT_ONLY
  MOTHER_ONLY
  FATHER_ONLY
}

enum RegistrationContactType {
  BOTH
  MOTHER
  FATHER
  OTHER
  INFORMANT
}

enum InformantType {
  INFORMANT
  MOTHER
  FATHER
  GRANDFATHER
  GRANDMOTHER
  BROTHER
  SISTER
  OTHER_FAMILY_MEMBER
  LEGAL_GUARDIAN
  SPOUSE
  SON
  DAUGHTER
  SON_IN_LAW
  DAUGHTER_IN_LAW
  GRANDSON
  GRANDDAUGHTER
  OTHER
}

enum BirthType {
  SINGLE
  TWIN
  TRIPLET
  QUADRUPLET
  HIGHER_MULTIPLE_DELIVERY
}

enum AttendantType {
  PHYSICIAN
  NURSE
  NURSE_MIDWIFE
  MIDWIFE
  TRADITIONAL_BIRTH_ATTENDANT
  OTHER_PARAMEDICAL_PERSONNEL
  LAYPERSON
  NONE
  OTHER
}

enum AttachmentType {
  BIRTH_CERTIFICATE
  NATIONAL_ID
  PASSPORT
  NOTIFICATION_OF_BIRTH
  PROOF_OF_LEGAL_GUARDIANSHIP
  PROOF_OF_ASSIGNED_RESPONSIBILITY
  HOSPITAL_CERTIFICATE_OF_DEATH
  ATTESTED_LETTER_OF_DEATH
  BURIAL_RECEIPT
  POLICE_CERTIFICATE_OF_DEATH
  MEDICALLY_CERTIFIED_CAUSE_OF_DEATH
  VERBAL_AUTOPSY_REPORT
  CORONERS_REPORT
  OTHER
}

enum AttachmentSubject {
  MOTHER
  FATHER
  CHILD
  OTHER
  PARENT
  CHILD_AGE
  DECEASED_ID_PROOF
  DECEASED_DEATH_PROOF
  DECEASED_DEATH_CAUSE_PROOF
  INFORMANT_ID_PROOF
  LEGAL_GUARDIAN_PROOF
}

enum RegistrationType {
  BIRTH
  DEATH
}

enum MannerOfDeath {
  NATURAL_CAUSES
  ACCIDENT
  SUICIDE
  HOMICIDE
  MANNER_UNDETERMINED
}

enum PaymentType {
  MANUAL
}

enum PaymentOutcomeType {
  COMPLETED
  ERROR
  PARTIAL
}

enum CauseOfDeathMethodType {
  PHYSICIAN
  LAY_REPORTED
  VERBAL_AUTOPSY
  MEDICALLY_CERTIFIED
}

input PaymentInput {
  paymentId: ID
  type: PaymentType
  total: Float
  amount: Float
  outcome: PaymentOutcomeType
  date: Date
  data: String
}

type Payment { # -> PaymentReconciliation
  paymentId: ID # -> .identifier
  type: PaymentType # -> .detail.type
  total: Float # -> .total
  amount: Float # .detail.amount
  outcome: PaymentOutcomeType # -> .outcome
  date: Date # -> .detail.date
}

input MedicalPractitionerInput { # -> Encounter.participant
  name: String # -> Encounter.participant.individual(Practitioner).name
  qualification: String # -> Encounter.participant.individual(Practitioner).qualification
  lastVisitDate: Date # -> Encounter.participant.preriod.start
}

type MedicalPractitioner { # -> Encounter.participant
  name: String # -> Encounter.participant.individual(Practitioner).name
  qualification: String # -> Encounter.participant.individual(Practitioner).qualification
  lastVisitDate: Date # -> Encounter.participant.preriod.start
}

enum ParentDetailsType {
  MOTHER_AND_FATHER
  MOTHER_ONLY
  FATHER_ONLY
  NONE
}

input CommentInput {
  user: UserInput
  comment: String
  createdAt: Date
}

type Comment { # Annotation
  id: ID!
  user: User # -> .authorString
  comment: String # -> .text
  createdAt: Date # -> .time
}

type StatusReason {
  text: String
}

input RegWorkflowInput {
  type: RegStatus
  user: UserInput
  timestamp: Date
  reason: String
  comments: [CommentInput]
  location: LocationInput
  timeLoggedMS: Int
}

type RegWorkflow { # Task
  id: ID!
  type: RegStatus # -> .businessStatus
  user: User # -> extension(url='http://opencrvs.org/specs/extension/regLastUser').valueReference
  timestamp: Date # -> lastModified
  comments: [Comment] # -> .note
  reason: String # -> .reason.text
  location: Location # -> extension(url='http://opencrvs.org/specs/extension/regLastLocation').valueReference
  office: Location # -> extension(url='http://opencrvs.org/specs/extension/regLastOffice').valueReference
  timeLogged: Int # -> from metrics
}

type InputOutput {
  valueCode: String
  valueId: String
  valueString: String
}

type History {
  user: User
  date: Date
  regStatus: RegStatus
  action: RegAction
  statusReason: StatusReason
  reason: String
  requester: String
  hasShowedVerifiedDocument: Boolean
  otherReason: String
  #This doesn't resolve to the System model properly rather
  #uses the getSystem endpoint in user-mgnt
  system: System # -> identitifier(system='http://opencrvs.org/specs/extension/system_identifier')
  location: Location # -> extension(url='http://opencrvs.org/specs/extension/regLastLocation').valueReference
  office: Location # -> extension(url='http://opencrvs.org/specs/extension/regLastOffice').valueReference
  dhis2Notification: Boolean # -> identitifier(system='http://opencrvs.org/specs/extension/dhis2_event_identifier')
  comments: [Comment]
  input: [InputOutput]
  output: [InputOutput]
  certificates: [Certificate]
  signature: Signature
}

interface EventRegistration {
  id: ID! # long uuid
  registration: Registration
  history: [History]
  createdAt: Date
}

input BirthRegistrationInput {
  _fhirIDMap: Map
  registration: RegistrationInput
  child: PersonInput
  mother: PersonInput
  father: PersonInput
  informant: RelatedPersonInput
  eventLocation: LocationInput
  birthType: BirthType # Not in BDRIS2
  questionnaire: [QuestionnaireQuestionInput]
  weightAtBirth: Float # Not in BDRIS2
  attendantAtBirth: AttendantType # Not in BDRIS2
  otherAttendantAtBirth: String
  birthRegistrationType: BirthRegType
  childrenBornAliveToMother: Int # Not in BDRIS2
  foetalDeathsToMother: Int # Not in BDRIS2
  lastPreviousLiveBirth: Date # Not in BDRIS2
  createdAt: Date
  updatedAt: Date
}

type BirthRegistration implements EventRegistration { # -> Composition
  id: ID! # long uuid
  _fhirIDMap: Map
  registration: Registration
  child: Person # -> .section(code='child-details').entry.reference
  mother: Person # -> .section(code='mother-details').entry.reference
  father: Person # -> .section(code='father-details').entry.reference
  informant: RelatedPerson # -> .section(code='informant-details').entry.reference
  eventLocation: Location
  birthType: BirthType # -> Observation.valueInteger
  questionnaire: [QuestionnaireQuestion]
  weightAtBirth: Float # -> Observation.valueQuantity (code=kg)
  attendantAtBirth: AttendantType # -> Observation.valueString
  otherAttendantAtBirth: String
  birthRegistrationType: BirthRegType # -> Observation.valueString
  childrenBornAliveToMother: Int # -> Observation.valueInteger
  foetalDeathsToMother: Int # -> Observation.valueInteger
  lastPreviousLiveBirth: Date # -> Observation.valueDateTime
  createdAt: Date # -> .date($first)
  updatedAt: Date # -> .date
  history: [History]
}

input DeathRegistrationInput {
  _fhirIDMap: Map
  registration: RegistrationInput
  # Remember to mark person as deceased
  deceased: PersonInput
  informant: RelatedPersonInput # -> Use for informant ->.section(code='informant-details').entry.reference
  mother: PersonInput # -> Use for informant ->.section(code='mother-details').entry.reference
  father: PersonInput # -> Use for informant ->.section(code='father-details').entry.reference
  spouse: PersonInput # -> Use for informant ->.section(code='spouse-details').entry.reference
  eventLocation: LocationInput
  questionnaire: [QuestionnaireQuestionInput]
  mannerOfDeath: MannerOfDeath # -> Observation.valueCodeableConcept
  deathDescription: String
  causeOfDeathMethod: CauseOfDeathMethodType # -> Observation.valueCodeableConcept
  causeOfDeathEstablished: String
  causeOfDeath: String # need to store ICD-10? More types of cause of death
  maleDependentsOfDeceased: Float # -> Observation.valueCodeableConcept
  femaleDependentsOfDeceased: Float # -> Observation.valueCodeableConcept
  medicalPractitioner: MedicalPractitionerInput # -> Encounter.participant
  createdAt: Date
  updatedAt: Date
}

# In BDRIS2 BRN is used to link to birth - Must have BRN to register death. Only deathLocation and current address is captures for death as the rest is the same as birth registration
type DeathRegistration implements EventRegistration { # -> Composition
  id: ID! # long uuid
  _fhirIDMap: Map
  registration: Registration
  # Remember to mark person as deceased
  deceased: Person # -> .section(code='deceased-details').entry.reference
  informant: RelatedPerson # -> Use for informant ->.section(code='informant-details').entry.reference
  mother: Person # -> Use for informant ->.section(code='mother-details').entry.reference
  father: Person # -> Use for informant ->.section(code='father-details').entry.reference
  spouse: Person # -> Use for informant ->.section(code='spouse-details').entry.reference
  eventLocation: Location
  questionnaire: [QuestionnaireQuestion]
  mannerOfDeath: MannerOfDeath # -> Observation.valueCodeableConcept
  deathDescription: String
  causeOfDeathMethod: CauseOfDeathMethodType # -> Observation.valueCodeableConcept
  causeOfDeathEstablished: String
  causeOfDeath: String # -> Observation.valueCodeableConcept
  maleDependentsOfDeceased: Float # -> Observation.valueCodeableConcept
  femaleDependentsOfDeceased: Float # -> Observation.valueCodeableConcept
  medicalPractitioner: MedicalPractitioner # -> Encounter.participant
  createdAt: Date # -> .date($first)
  updatedAt: Date # -> .date
  history: [History]
}

input CorrectionValueInput {
  section: String
  fieldName: String
  oldValue: String
  newValue: String
}

input CorrectionInput {
  requester: ID # -> Practitioner ID
  hasShowedVerifiedDocument: Boolean
  attestedAndCopied: Boolean
  noSupportingDocumentationRequired: Boolean
  payments: [PaymentInput]
  values: [CorrectionValueInput]
  location: LocationInput
  data: String
  reason: String
  otherReason: String
  note: String
}

input RegistrationInput {
  _fhirID: ID
  draftId: String # long uuid for preventing an event from duplicate submission
  # short uuid easy to remember
  trackingId: String
  # ID generated by MOSIP that customer can use to check up on a birth reg ID application
  mosipAid: String
  # BRN (Birth Registration Number) DRN (Death Registration Number) - Format to be decided
  registrationNumber: String
  paperFormID: String
  page: String
  book: String
  informantsSignature: String # -> extension(url='http://opencrvs.org/specs/extension/informants-signature').valueString
  informantType: InformantType # -> Observation.valueString
  otherInformantType: String
  contact: String # -> extension(url='http://opencrvs.org/specs/extension/contact-person').valueString
  contactRelationship: String # -> extension(url='http://opencrvs.org/specs/extension/contact-relationship').valueString
  contactPhoneNumber: String
  status: [RegWorkflowInput]
  type: RegistrationType
  inCompleteFields: String
  attachments: [AttachmentInput!]
  certificates: [CertificateInput]
  location: LocationInput
  correction: CorrectionInput
}

type Registration { # -> Task
  id: ID # -> .id
  _fhirID: ID # -> .id
  draftId: String
  # short uuid easy to remember
  trackingId: String # -> .identifier
  # ID generated by MOSIP that customer can use to check up on a birth reg ID application
  mosipAid: String
  # BRN (Birth Registration Number) DRN (Death Registration Number) - Format to be decided
  registrationNumber: String # -> .identifier
  paperFormID: String # -> .identifier
  page: String # -> .identifier
  book: String # -> .identifier
  informantType: InformantType # -> Observation.valueString
  otherInformantType: String
  assignment: AssignmentData # -> extension(url='http://opencrvs.org/specs/extension/regAssigned')
  contact: String # -> extension(url='http://opencrvs.org/specs/extension/contact-person').valueString
  contactRelationship: String # -> extension(url='http://opencrvs.org/specs/extension/contact-relationship').valueString
  informantsSignature: String # -> extension(url='http://opencrvs.org/specs/extension/informants-signature').valueString
  contactPhoneNumber: String # -> extension(url='http://opencrvs.org/specs/extension/contact-person-phone-number').valueString
  status: [RegWorkflow] # -> Task.*
  type: RegistrationType # -> .code
  inCompleteFields: String # -> .status ('draft' | 'requested') && extension(url='http://opencrvs.org/specs/extension/in-complete-fields').valueString
  attachments: [Attachment] # -> Composition.section(code='scanned-documents').entry.reference
  certificates: [Certificate] # -> Composition.section(code='certificates').entry.reference
  duplicates: [ID]
}

input CertificateInput {
  collector: RelatedPersonInput
  hasShowedVerifiedDocument: Boolean
  payments: [PaymentInput]
  data: String
}

type Certificate { # -> Document Reference
  collector: RelatedPerson # -> .extension
  hasShowedVerifiedDocument: Boolean # -> .extension
  payments: [Payment] # -> .extension
  data: String # -> .content.attachment.data base64
}

input QuestionnaireQuestionInput {
  fieldId: String
  value: String
}

input AttachmentInput {
  _fhirID: ID
  contentType: String
  # base64
  data: String!
  # approved/validated/deleted
  status: String
  originalFileName: String
  systemFileName: String
  type: AttachmentType
  description: String # -> use for other document type -> .description
  subject: AttachmentSubject
  createdAt: Date
}

type QuestionnaireQuestion {
  fieldId: String
  value: String
}

type Attachment { # -> DocumentReference
  id: ID! # uuid
  _fhirID: ID # -> .id
  contentType: String # -> .content.attachment.contentType
  # base64
  data: String # -> .content.attachment.data base64
  # approved/validated/deleted
  status: String # -> .status
  originalFileName: String # -> .identifier
  systemFileName: String # -> .identifier
  type: AttachmentType # -> .type
  description: String # -> use for other document type -> .description
  subject: AttachmentSubject # -> .subject (convert this to a reference to the person resoure in FHIR)
  createdAt: Date # -> .created
}

type BirthRegResultSet {
  results: [BirthRegistration]
  totalItems: Int
}

type DeathRegResultSet {
  results: [DeathRegistration]
  totalItems: Int
}

type EventRegResultSet {
  results: [EventRegistration]
  totalItems: Int
}

type EventRegCount {
  count: Int
}

type RegistrationCount {
  declared: Int
  rejected: Int
}

type StatusWiseRegistrationCount {
  status: String!
  count: Int!
}

type RegistrationCountResult {
  results: [StatusWiseRegistrationCount]!
  total: Int!
}

type CreatedIds {
  compositionId: String
  trackingId: String
  registrationNumber: String
}

type Reinstated {
  taskEntryResourceID: ID!
  registrationStatus: RegStatus
}

enum Role {
  ANONYMOUS
}

directive @auth(
  requires: Role!
) on FIELD_DEFINITION

union RecordDetails = BirthRegistration | DeathRegistration

type Query {
  fetchBirthRegistration(id: ID!): BirthRegistration
  searchBirthRegistrations(fromDate: Date, toDate: Date): [BirthRegistration]
  searchDeathRegistrations(fromDate: Date, toDate: Date): [DeathRegistration]
  queryRegistrationByIdentifier(identifier: ID!): BirthRegistration
  queryPersonByIdentifier(identifier: ID!): Person
  listBirthRegistrations(
    locationIds: [String]
    status: String
    userId: String
    from: Date
    to: Date
    count: Int
    skip: Int
  ): BirthRegResultSet
  fetchDeathRegistration(id: ID!): DeathRegistration
  fetchEventRegistration(id: ID!): EventRegistration
  fetchRegistration(id: ID!): EventRegistration
  fetchRegistrationForViewing(id: ID!): EventRegistration
  queryPersonByNidIdentifier(dob: String, nid: String, country: String): Person
  fetchRegistrationCountByStatus(
    status: [String]!
    locationId: String
    event: String
  ): RegistrationCountResult
<<<<<<< HEAD
  fetchRecordDetailsForVerification(id: String): RecordDetails @auth(requires: ANONYMOUS)
=======
  fetchRecordDetailsForVerification(id: String!): RecordDetails
>>>>>>> 6c0d9a3b
}

type Mutation {
  # BIRTH
  createBirthRegistration(details: BirthRegistrationInput!): CreatedIds!
  updateBirthRegistration(id: ID!, details: BirthRegistrationInput!): ID!
  # process transitions
  markBirthAsVerified(
    id: ID!
    details: BirthRegistrationInput
  ): BirthRegistration # updates status to 'verified' + audit? - attachments are valid and in order, ready for registration - internally call update if details exists
  markBirthAsValidated(id: ID!, details: BirthRegistrationInput): ID # updates status to 'validated' - registration agent has validated the declaration
  markBirthAsRegistered(
    id: ID!
    details: BirthRegistrationInput!
  ): BirthRegistration! # updates status to 'registered' - registration clerk has accepted the declaration, it is now official - internally call update if details exists
  markBirthAsCertified(id: ID!, details: BirthRegistrationInput!): ID! # updates status to 'certified' - a printed certificate has been produced - internally call update if details exists
  requestBirthRegistrationCorrection(
    id: ID!
    details: BirthRegistrationInput!
  ): ID!
  markEventAsVoided(id: String!, reason: String!, comment: String): ID! # updated status to 'voided' - the registration was captured in error
  markEventAsReinstated(id: String!): Reinstated # updates status to 'reinstated'
  markEventAsArchived(id: String!): ID! # updates status to 'archived'
  notADuplicate(id: String!, duplicateId: String!): ID! # removes duplicates from composition
  # DEATH
  createDeathRegistration(details: DeathRegistrationInput!): CreatedIds!
  updateDeathRegistration(id: ID!, details: DeathRegistrationInput!): ID!
  # process transitions
  markDeathAsVerified(
    id: ID!
    details: DeathRegistrationInput
  ): DeathRegistration # updates status to 'verified' + audit? - attachments are valid and in order, ready for registration
  markDeathAsValidated(id: ID!, details: DeathRegistrationInput): ID # updates status to 'validated' - registration agent has validated the declaration
  markDeathAsRegistered(
    id: ID!
    details: DeathRegistrationInput!
  ): DeathRegistration! # updates status to 'registered' - registration clerk has accepted the declaration, it is now official
  markDeathAsCertified(id: ID!, details: DeathRegistrationInput!): ID! # updates status to 'certified' - a printed certificate has been produced
  requestDeathRegistrationCorrection(
    id: ID!
    details: DeathRegistrationInput!
  ): ID!
  markEventAsUnassigned(id: String!): ID! # remove assigned extension from task'
}<|MERGE_RESOLUTION|>--- conflicted
+++ resolved
@@ -562,11 +562,7 @@
     locationId: String
     event: String
   ): RegistrationCountResult
-<<<<<<< HEAD
   fetchRecordDetailsForVerification(id: String): RecordDetails @auth(requires: ANONYMOUS)
-=======
-  fetchRecordDetailsForVerification(id: String!): RecordDetails
->>>>>>> 6c0d9a3b
 }
 
 type Mutation {
