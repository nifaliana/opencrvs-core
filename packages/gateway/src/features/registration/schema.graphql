enum RegStatus {
  DECLARED
  REGISTERED
  CERTIFIED
  REJECTED
}

enum BirthRegType {
  BOTH_PARENTS
  SELF
  INFORMANT_ONLY
  MOTHER_ONLY
  FATHER_ONLY
}

enum RegistrationContactType {
  MOTHER
  FATHER
}

enum BirthRegPresence {
  BOTH_PARENTS
  INFORMANT_ONLY
  MOTHER_ONLY
  FATHER_ONLY
  OTHER
}

enum BirthType {
  SINGLE
  TWIN
  TRIPLET
  QUADRUPLET
  HIGHER_MULTIPLE_DELIVERY
}

enum AttendantType {
  PHYSICIAN
  NURSE
  NURSE_MIDWIFE
  MIDWIFE
  OTHER_PARAMEDICAL_PERSONNEL
  LAYPERSON
  NONE
  OTHER
}

enum AttachmentType {
  PASSPORT
  NATIONAL_ID
  IMMUNISATION_CERTIFICATE
  PAPER_FORM
  PASSPORT_PHOTO
  BIRTH_REGISTRATION
  SCHOOL_CERTIFICATE
  PROOF_OF_DEATH
  OTHER
}

enum AttachmentSubject {
  MOTHER
  FATHER
  CHILD
  OTHER
}

enum RegistrationType {
  BIRTH
  DEATH
}

enum MannerOfDeath {
  NATURAL_CAUSES
  ACCIDENT
  SUICIDE
  HOMICIDE
  UNDETERMINED
}

enum PaymentType {
  MANUAL
}

enum PaymentOutcomeType {
  COMPLETED
  ERROR
  PARTIAL
}

enum CauseOfDeathMethodType {
  VERBAL_AUTOPSY
  MEDICALLY_CERTIFIED
}

input PaymentInput {
  paymentId: ID
  type: PaymentType
  total: Float
  amount: Float
  outcome: PaymentOutcomeType
  date: Date
}

type Payment { # -> PaymentReconciliation
  paymentId: ID # -> .identifier
  type: PaymentType # -> .detail.type
  total: Float # -> .total
  amount: Float # .detail.amount
  outcome: PaymentOutcomeType # -> .outcome
  date: Date # -> .detail.date
}

input CommentInput {
  user: UserInput
  comment: String
  createdAt: Date
}

type Comment { # Annotation
  id: ID!
  user: User # -> .authorString
  comment: String # -> .text
  createdAt: Date # -> .time
}

input RegWorkflowInput {
  type: RegStatus
  user: UserInput
  timestamp: Date
  comments: [CommentInput]
  location: LocationInput
}

type RegWorkflow { # Task
  id: ID!
  type: RegStatus # -> .businessStatus
  user: User # -> extension(url='http://opencrvs.org/specs/extension/regLastUser').valueReference
  timestamp: Date # -> lastModified
  comments: [Comment] # -> .note
  location: Location # -> extension(url='http://opencrvs.org/specs/extension/regLastLocation').valueReference
  office: Location # -> extension(url='http://opencrvs.org/specs/extension/regLastOffice').valueReference
}

input BirthRegistrationInput {
  _fhirIDMap: Map
  registration: RegistrationInput
  child: PersonInput
  mother: PersonInput
  father: PersonInput
  informant: PersonInput
  placeOfBirth: LocationInput
  birthLocation: String
  birthLocationType: AddressType
  birthType: BirthType # Not in BDRIS2
  weightAtBirth: Float # Not in BDRIS2
  attendantAtBirth: AttendantType # Not in BDRIS2
  otherAttendantAtBirth: String
  birthRegistrationType: BirthRegType
  presentAtBirthRegistration: BirthRegPresence # Informant in BDRIS2
  otherPresentAtBirthRegistration: String
  childrenBornAliveToMother: Int # Not in BDRIS2
  foetalDeathsToMother: Int # Not in BDRIS2
  lastPreviousLiveBirth: Date # Not in BDRIS2
  createdAt: Date
  updatedAt: Date
}

type BirthRegistration { # -> Composition
  id: ID! # long uuid
  _fhirIDMap: Map
  registration: Registration
  child: Person # -> .section(code='child-details').entry.reference
  mother: Person # -> .section(code='mother-details').entry.reference
  father: Person # -> .section(code='father-details').entry.reference
  informant: Person # -> .section(code='informant-details').entry.reference
<<<<<<< HEAD
  placeOfBirth: Location
  birthLocation: String # -> .section(code='birth-encounter').entry.reference.location
  birthLocationType: AddressType
=======
  placeOfBirth: Address # -> Create birthLocation
  birthLocation: Location # -> .section(code='birth-encounter').entry.reference.location
>>>>>>> 263dbf95
  birthType: BirthType # -> Observation.valueInteger
  weightAtBirth: Float # -> Observation.valueQuantity (code=kg)
  attendantAtBirth: AttendantType # -> Observation.valueString
  otherAttendantAtBirth: String
  birthRegistrationType: BirthRegType # -> Observation.valueString
  presentAtBirthRegistration: BirthRegPresence # -> Observation.valueString
  otherPresentAtBirthRegistration: String
  childrenBornAliveToMother: Int # -> Observation.valueInteger
  foetalDeathsToMother: Int # -> Observation.valueInteger
  lastPreviousLiveBirth: Date # -> Observation.valueDateTime
  createdAt: Date # -> .date($first)
  updatedAt: Date # -> .date
}

input DeathRegistrationInput {
  registration: RegistrationInput
  # Remember to mark person as deceased
  deceased: PersonInput
<<<<<<< HEAD
  mother: PersonInput
  father: PersonInput
  informant: PersonInput
  # need to track multiple spouses for muslim countries
  spouse: [PersonInput]
  placeOfDeath: LocationInput
  deathLocation: String
  causeOfDeath: CauseOfDeath # need to store ICD-10? More types of cause of death
=======
  mother: PersonInput # -> Only use for foetal death -> .section(code='mother-details').entry.reference
  father: PersonInput # -> Only use for foetal death -> .section(code='father-details').entry.reference
  informant: RelatedPersonInput # -> Use for applicant ->.section(code='informant-details').entry.reference
  informantRelationship: RelationshipType # -> RelatedPerson.relationship
  otherInformantRelationship: String # -> RelatedPerson.relationship
  placeOfDeath: AddressInput # -> Create deathLocation
  deathLocation: LocationInput # -> .section(code='death-encounter').entry.reference.location
  mannerOfDeath: MannerOfDeath # -> Observation.valueCodeableConcept
  causeOfDeathMethod: CauseOfDeathMethodType # -> Observation.valueCodeableConcept
  causeOfDeath: String # need to store ICD-10? More types of cause of death
>>>>>>> 263dbf95
  createdAt: Date
  updatedAt: Date
}

# In BDRIS2 BRN is used to link to birth - Must have BRN to register death. Only deathLocation and current address is captures for death as the rest is the same as birth registration
type DeathRegistration { # -> Composition
  id: ID! # long uuid
  registration: Registration
  # Remember to mark person as deceased
  deceased: Person # -> .section(code='deceased-details').entry.reference
<<<<<<< HEAD
  mother: Person # -> .section(code='mother-details').entry.reference - create link to existing?
  father: Person # -> .section(code='fater-details').entry.reference - create link to existing?
  informant: Person # -> .section(code='informant-details').entry.reference
  # need to track multiple spouses for muslim countries
  spouse: [Person] # -> .section(code='spouse-details').entry.reference # Not in BDRIS2
  placeOfDeath: Location
  deathLocation: String # -> .section(code='death-encounter').entry.reference.location
  causeOfDeath: CauseOfDeath # -> Observation.valueCodeableConcept
=======
  mother: Person # -> Only use for foetal death -> .section(code='mother-details').entry.reference
  father: Person # -> Only use for foetal death -> .section(code='father-details').entry.reference
  informant: RelatedPerson # -> Use for applicant ->.section(code='informant-details').entry.reference
  informantRelationship: RelationshipType # -> RelatedPerson.relationship
  otherInformantRelationship: String # -> RelatedPerson.relationship
  placeOfDeath: Address # -> Create deathLocation
  deathLocation: Location # -> .section(code='death-encounter').entry.reference.location
  mannerOfDeath: MannerOfDeath # -> Observation.valueCodeableConcept
  causeOfDeathMethod: CauseOfDeathMethodType # -> Observation.valueCodeableConcept
  causeOfDeath: String # -> Observation.valueCodeableConcept
>>>>>>> 263dbf95
  createdAt: Date # -> .date($first)
  updatedAt: Date # -> .date
}

input RegistrationInput {
  _fhirID: ID
  # short uuid easy to remember
  trackingId: String
  # BRN (Birth Registration Number) DRN (Death Registration Number) - Format to be decided
  registrationNumber: String
  paperFormID: String
  page: String
  book: String
  contact: RegistrationContactType # -> extension(url='http://opencrvs.org/specs/extension/contact-person').valueString
  status: [RegWorkflowInput]
  type: RegistrationType
  attachments: [AttachmentInput]
  certificates: [CertificateInput]
  location: LocationInput
}

type Registration { # -> Task
  id: ID # -> .id
  _fhirID: ID # -> .id
  # short uuid easy to remember
  trackingId: String # -> .identifier
  # BRN (Birth Registration Number) DRN (Death Registration Number) - Format to be decided
  registrationNumber: String # -> .identifier
  paperFormID: String # -> .identifier
  page: String # -> .identifier
  book: String # -> .identifier
  contact: RegistrationContactType # -> extension(url='http://opencrvs.org/specs/extension/contact-person').valueString
  status: [RegWorkflow] # -> Task.*
  type: RegistrationType # -> .code
  attachments: [Attachment] # -> Composition.section(code='scanned-documents').entry.reference
  certificates: [Certificate] # -> Composition.section(code='certificates').entry.reference
  duplicates: [ID]
}

input CertificateInput {
  collector: RelatedPersonInput
  hasShowedVerifiedDocument: Boolean
  payments: [PaymentInput]
  data: String
}

type Certificate { # -> Document Reference
  collector: RelatedPerson # -> .extension
  hasShowedVerifiedDocument: Boolean # -> .extension
  payments: [Payment] # -> .extension
  data: String # -> .content.attachment.data base64
}

input AttachmentInput {
  _fhirID: ID
  contentType: String
  # base64
  data: String
  # approved/validated/deleted
  status: String
  originalFileName: String
  systemFileName: String
  type: AttachmentType
  description: String # -> use for other document type -> .description
  subject: AttachmentSubject
  createdAt: Date
}

type Attachment { # -> DocumentReference
  id: ID! # uuid
  _fhirID: ID # -> .id
  contentType: String # -> .content.attachment.contentType
  # base64
  data: String # -> .content.attachment.data base64
  # approved/validated/deleted
  status: String # -> .status
  originalFileName: String # -> .identifier
  systemFileName: String # -> .identifier
  type: AttachmentType # -> .type
  description: String # -> use for other document type -> .description
  subject: AttachmentSubject # -> .subject (convert this to a reference to the person resoure in FHIR)
  createdAt: Date # -> .created
}

type Query {
  fetchBirthRegistration(id: ID!): BirthRegistration
  listBirthRegistrations(
    locationIds: [String]
    status: String
    userId: String
    from: Date
    to: Date
  ): [BirthRegistration]
  listDeathRegistrations(
    locationIds: [String]
    status: String
    userId: String
    from: Date
    to: Date
  ): [BirthRegistration]
}

type Mutation {
  # BIRTH
  createBirthRegistration(details: BirthRegistrationInput!): ID!
  updateBirthRegistration(id: ID!, details: BirthRegistrationInput!): ID!
  # process transitions
  markBirthAsVerified(
    id: ID!
    details: BirthRegistrationInput
  ): BirthRegistration # updates status to 'verified' + audit? - attachments are valid and in order, ready for registration - internally call update if details exists
  markBirthAsRegistered(id: ID!, details: BirthRegistrationInput): ID! # updates status to 'registered' - registration clerk has accepted the declaration, it is now official - internally call update if details exists
  markBirthAsCertified(id: ID!, details: BirthRegistrationInput!): ID! # updates status to 'certified' - a printed certificate has been produced - internally call update if details exists
  markBirthAsVoided(id: String!, reason: String!, comment: String): ID! # updated status to 'voided' - the registration was captured in error
  # DEATH
  createDeathRegistration(details: DeathRegistrationInput!): ID!
  updateDeathRegistration(
    id: ID!
    details: DeathRegistrationInput!
  ): DeathRegistration!
  # process transitions
  markDeathAsVerified(id: ID!, location: LocationInput): DeathRegistration # updates status to 'verified' + audit? - attachments are valid and in order, ready for registration
  markDeathAsRegistered(id: ID!, location: LocationInput): DeathRegistration # updates status to 'registered' - registration clerk has accepted the declaration, it is now official
  markDeathAsCertified(id: ID!, location: LocationInput): DeathRegistration # updates status to 'certified' - a printed certificate has been produced
  markDeathAsVoided(
    id: ID!
    reason: String!
    location: LocationInput
  ): DeathRegistration # updated status to 'voided' - the registration was captured in error
}<|MERGE_RESOLUTION|>--- conflicted
+++ resolved
@@ -173,14 +173,9 @@
   mother: Person # -> .section(code='mother-details').entry.reference
   father: Person # -> .section(code='father-details').entry.reference
   informant: Person # -> .section(code='informant-details').entry.reference
-<<<<<<< HEAD
   placeOfBirth: Location
   birthLocation: String # -> .section(code='birth-encounter').entry.reference.location
   birthLocationType: AddressType
-=======
-  placeOfBirth: Address # -> Create birthLocation
-  birthLocation: Location # -> .section(code='birth-encounter').entry.reference.location
->>>>>>> 263dbf95
   birthType: BirthType # -> Observation.valueInteger
   weightAtBirth: Float # -> Observation.valueQuantity (code=kg)
   attendantAtBirth: AttendantType # -> Observation.valueString
@@ -199,27 +194,16 @@
   registration: RegistrationInput
   # Remember to mark person as deceased
   deceased: PersonInput
-<<<<<<< HEAD
-  mother: PersonInput
-  father: PersonInput
-  informant: PersonInput
-  # need to track multiple spouses for muslim countries
-  spouse: [PersonInput]
-  placeOfDeath: LocationInput
-  deathLocation: String
-  causeOfDeath: CauseOfDeath # need to store ICD-10? More types of cause of death
-=======
   mother: PersonInput # -> Only use for foetal death -> .section(code='mother-details').entry.reference
   father: PersonInput # -> Only use for foetal death -> .section(code='father-details').entry.reference
   informant: RelatedPersonInput # -> Use for applicant ->.section(code='informant-details').entry.reference
   informantRelationship: RelationshipType # -> RelatedPerson.relationship
   otherInformantRelationship: String # -> RelatedPerson.relationship
-  placeOfDeath: AddressInput # -> Create deathLocation
-  deathLocation: LocationInput # -> .section(code='death-encounter').entry.reference.location
+  placeOfDeath: LocationInput
+  deathLocation: String
   mannerOfDeath: MannerOfDeath # -> Observation.valueCodeableConcept
   causeOfDeathMethod: CauseOfDeathMethodType # -> Observation.valueCodeableConcept
   causeOfDeath: String # need to store ICD-10? More types of cause of death
->>>>>>> 263dbf95
   createdAt: Date
   updatedAt: Date
 }
@@ -230,27 +214,16 @@
   registration: Registration
   # Remember to mark person as deceased
   deceased: Person # -> .section(code='deceased-details').entry.reference
-<<<<<<< HEAD
-  mother: Person # -> .section(code='mother-details').entry.reference - create link to existing?
-  father: Person # -> .section(code='fater-details').entry.reference - create link to existing?
-  informant: Person # -> .section(code='informant-details').entry.reference
-  # need to track multiple spouses for muslim countries
-  spouse: [Person] # -> .section(code='spouse-details').entry.reference # Not in BDRIS2
-  placeOfDeath: Location
-  deathLocation: String # -> .section(code='death-encounter').entry.reference.location
-  causeOfDeath: CauseOfDeath # -> Observation.valueCodeableConcept
-=======
   mother: Person # -> Only use for foetal death -> .section(code='mother-details').entry.reference
   father: Person # -> Only use for foetal death -> .section(code='father-details').entry.reference
   informant: RelatedPerson # -> Use for applicant ->.section(code='informant-details').entry.reference
   informantRelationship: RelationshipType # -> RelatedPerson.relationship
   otherInformantRelationship: String # -> RelatedPerson.relationship
-  placeOfDeath: Address # -> Create deathLocation
-  deathLocation: Location # -> .section(code='death-encounter').entry.reference.location
+  placeOfDeath: Location
+  deathLocation: String
   mannerOfDeath: MannerOfDeath # -> Observation.valueCodeableConcept
   causeOfDeathMethod: CauseOfDeathMethodType # -> Observation.valueCodeableConcept
   causeOfDeath: String # -> Observation.valueCodeableConcept
->>>>>>> 263dbf95
   createdAt: Date # -> .date($first)
   updatedAt: Date # -> .date
 }
