--- conflicted
+++ resolved
@@ -5,9 +5,6 @@
   CERTIFIED
 }
 
-<<<<<<< HEAD
-type RegWorkflow {
-=======
 enum BirthRegType {
   SELF
   STATELESS
@@ -36,15 +33,12 @@
 
 type RegWorkflow {
   id: ID!
->>>>>>> 9d2c9e15
   type: RegStatus
   user: User
   timestamp: Date
   location: Location
 }
 
-<<<<<<< HEAD
-=======
 input CertificateInput {
   paperId: ID!
   reciever: PersonInput
@@ -53,7 +47,6 @@
   createdAt: Date
 }
 
->>>>>>> 9d2c9e15
 type Certificate {
   id: ID!
   paperId: ID!
@@ -63,49 +56,20 @@
   createdAt: Date
 }
 
-<<<<<<< HEAD
-input RegistrationInput {
-  trackingID: String # short uuid easy to remember
-  registrationNumber: String # BRN (Birth Registration Number) - Format to be decided
-  paperFormID: String # assumption based on "Number of the application (5 digit) ???"
-  bookId: ID
-  status: [RegWorkflow]
-=======
 input BirthRegistrationInput {
   registration: RegistrationInput
->>>>>>> 9d2c9e15
   child: PersonInput
   mother: PersonInput
   father: PersonInput
   informant: PersonInput
-<<<<<<< HEAD
-  attachments: [AttachmentInput]
-  location: LocationInput
-  certificates: [Certificate]
-=======
   birthLocation: LocationInput
   birthRegistrationType: BirthRegType
->>>>>>> 9d2c9e15
   createdAt: Date
   updatedAt: Date
 }
 
 type BirthRegistration {
   id: ID! # long uuid
-<<<<<<< HEAD
-  trackingID: String # short uuid easy to remember
-  registrationNumber: String # BRN (Birth Registration Number) - Format to be decided
-  paperFormID: String # assumption based on "Number of the application (5 digit) ???"
-  bookId: ID
-  status: [RegWorkflow]
-  child: Person
-  mother: Person
-  father: Person
-  informant: Person # TODO: CHange to related person so we can capture the relationship - https://www.hl7.org/fhir/relatedperson.html
-  registrationType: string # self | stateless | refugee
-  attachments: [Attachment]
-  location: Location
-=======
   registration: Registration
   child: Person
   mother: Person
@@ -140,7 +104,6 @@
   spouse: Person
   deathLocation: Location
   causeOfDeath: CauseOfDeath
->>>>>>> 9d2c9e15
   createdAt: Date
   updatedAt: Date
 }
@@ -227,12 +190,6 @@
     details: DeathRegistrationInput!
   ): DeathRegistration!
   # process transitions
-<<<<<<< HEAD
-  markAsVerified(id: ID!, location: Location): Registration # updates status to 'verified' + audit? - attachments are valid and in order, ready for registration
-  markAsRegistered(id: ID!, location: Location)): Registration # updates status to 'registered' - registration clerk has accepted the declaration, it is now official
-  markAsCertified(id: ID!, location: Location)): Registration # updates status to 'certified' - a printed certificate has been produced
-  markAsVoided(id: ID!, reason: String!, location: Location): Registration # updated status to 'voided' - the registration was captured in error
-=======
   markDeathAsVerified(id: ID!, location: Location): DeathRegistration # updates status to 'verified' + audit? - attachments are valid and in order, ready for registration
   markDeathAsRegistered(id: ID!, location: Location): DeathRegistration # updates status to 'registered' - registration clerk has accepted the declaration, it is now official
   markDeathAsCertified(id: ID!, location: Location): DeathRegistration # updates status to 'certified' - a printed certificate has been produced
@@ -241,5 +198,4 @@
     reason: String!
     location: Location
   ): DeathRegistration # updated status to 'voided' - the registration was captured in error
->>>>>>> 9d2c9e15
 }