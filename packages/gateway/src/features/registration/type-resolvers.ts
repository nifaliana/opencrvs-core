/*
 * This Source Code Form is subject to the terms of the Mozilla Public
 * License, v. 2.0. If a copy of the MPL was not distributed with this
 * file, You can obtain one at https://mozilla.org/MPL/2.0/.
 *
 * OpenCRVS is also distributed under the terms of the Civil Registration
 * & Healthcare Disclaimer located at http://opencrvs.org/license.
 *
 * Copyright (C) The OpenCRVS Authors. OpenCRVS and the OpenCRVS
 * graphic logo are (registered/a) trademark(s) of Plan International.
 */
import {
  findCompositionSection,
  findExtension,
  fetchFHIR,
  getTimeLoggedFromMetrics,
  getStatusFromTask,
  ITimeLoggedResponse,
  getCertificatesFromTask,
  getActionFromTask
} from '@gateway/features/fhir/utils'
import {
  MOTHER_CODE,
  FATHER_CODE,
  CHILD_CODE,
  ATTACHMENT_DOCS_CODE,
  BIRTH_ENCOUNTER_CODE,
  BODY_WEIGHT_CODE,
  BIRTH_TYPE_CODE,
  BIRTH_ATTENDANT_CODE,
  BIRTH_REG_TYPE_CODE,
  LAST_LIVE_BIRTH_CODE,
  NUMBER_BORN_ALIVE_CODE,
  NUMBER_FOEATAL_DEATH_CODE,
  DECEASED_CODE,
  INFORMANT_CODE,
  DEATH_ENCOUNTER_CODE,
  MANNER_OF_DEATH_CODE,
  CAUSE_OF_DEATH_CODE,
  CAUSE_OF_DEATH_METHOD_CODE,
  SPOUSE_CODE,
  MALE_DEPENDENTS_ON_DECEASED_CODE,
  FEMALE_DEPENDENTS_ON_DECEASED_CODE,
  DEATH_DESCRIPTION_CODE,
  CAUSE_OF_DEATH_ESTABLISHED_CODE
} from '@gateway/features/fhir/templates'
import {
  GQLQuestionnaireQuestion,
  GQLRegStatus,
  GQLResolver
} from '@gateway/graphql/schema'
import {
  ORIGINAL_FILE_NAME_SYSTEM,
  SYSTEM_FILE_NAME_SYSTEM,
  FHIR_SPECIFICATION_URL,
<<<<<<< HEAD
  OPENCRVS_SPECIFICATION_URL,
  REINSTATED_EXTENSION_URL,
  REQUESTING_INDIVIDUAL,
  HAS_SHOWED_VERIFIED_DOCUMENT
=======
  OPENCRVS_SPECIFICATION_URL
>>>>>>> ac0c1c29
} from '@gateway/features/fhir/constants'
import { ITemplatedComposition } from '@gateway/features/registration/fhir-builders'
import fetch from 'node-fetch'
import { USER_MANAGEMENT_URL } from '@gateway/constants'
import * as validateUUID from 'uuid-validate'
import { getSignatureExtension } from '@gateway/features/user/type-resolvers'
import { getUser } from '@gateway/features/user/utils'

export const typeResolvers: GQLResolver = {
  EventRegistration: {
    __resolveType(obj) {
      if (obj.type.coding[0].code === 'birth-declaration') {
        return 'BirthRegistration'
      } else {
        return 'DeathRegistration'
      }
    }
  },
  HumanName: {
    firstNames(name) {
      return (name.given && name.given.join(' ')) || ''
    },
    familyName(name) {
      if (!name.family) {
        return null
      }
      return Array.isArray(name.family) ? name.family.join(' ') : name.family
    }
  },
  IdentityType: {
    id: (identifier) => {
      return identifier.value
    },
    type: (identifier) => {
      return identifier.type
    },
    otherType: (identifier) => {
      return identifier.otherType
    }
  },
  Address: {
    stateName: async (address, _, authHeader) => {
      const location = await fetchFHIR(`/Location/${address.state}`, authHeader)
      return location.name
    },
    districtName: async (address, _, authHeader) => {
      const location = await fetchFHIR(
        `/Location/${address.district}`,
        authHeader
      )
      return location.name
    },
    lineName: (address, _, authHeader) => {
      return Promise.all(
        address.line.map(async (line: string) => {
          if (!validateUUID(line)) {
            return line
          }
          const location = await fetchFHIR(`/Location/${line}`, authHeader)
          return location.name
        })
      )
    }
  },
  Person: {
    /* `gender` and `name` resolvers are trivial resolvers, so they don't need implementation */
    dateOfMarriage: (person) => {
      const marriageExtension = findExtension(
        `${OPENCRVS_SPECIFICATION_URL}extension/date-of-marriage`,
        person.extension
      )
      return (marriageExtension && marriageExtension.valueDateTime) || null
    },
    age: (person) => {
      const marriageExtension = findExtension(
        `${OPENCRVS_SPECIFICATION_URL}extension/age`,
        person.extension
      )
      return (marriageExtension && marriageExtension.valueString) || null
    },
    maritalStatus: (person) => {
      return person && person.maritalStatus && person.maritalStatus.text
    },
    occupation: (person) => {
      const occupationExtension = findExtension(
        `${OPENCRVS_SPECIFICATION_URL}extension/patient-occupation`,
        person.extension
      )
      return (occupationExtension && occupationExtension.valueString) || null
    },
    reasonNotApplying: (person) => {
      const reasonNotApplyingExtension = findExtension(
        `${OPENCRVS_SPECIFICATION_URL}extension/reason-not-applying`,
        person.extension
      )
      return (
        (reasonNotApplyingExtension &&
          reasonNotApplyingExtension.valueString) ||
        null
      )
    },
    detailsExist: (person) => {
      return person.active
    },
    multipleBirth: (person) => {
      return person.multipleBirthInteger
    },
    deceased: (person) => {
      return person
    },
    nationality: (person) => {
      const nationalityExtension = findExtension(
        `${FHIR_SPECIFICATION_URL}patient-nationality`,
        person.extension
      )
      if (!nationalityExtension || !nationalityExtension.extension) {
        return null
      }
      const countryCodeExtension = findExtension(
        'code',
        nationalityExtension.extension
      )

      const coding =
        (countryCodeExtension &&
          countryCodeExtension.valueCodeableConcept &&
          countryCodeExtension.valueCodeableConcept.coding &&
          countryCodeExtension.valueCodeableConcept.coding) ||
        []

      // Nationality could be multiple
      const nationality = coding.map((n) => {
        return n.code
      })

      return nationality
    },
    educationalAttainment: (person) => {
      const educationalAttainmentExtension = findExtension(
        `${OPENCRVS_SPECIFICATION_URL}extension/educational-attainment`,
        person.extension
      )
      return (
        (educationalAttainmentExtension &&
          educationalAttainmentExtension.valueString) ||
        null
      )
    }
  },
  RelatedPerson: {
    id: (relatedPerson) => {
      return relatedPerson && relatedPerson.id
    },
    relationship: (relatedPerson) => {
      return (
        relatedPerson &&
        relatedPerson.relationship &&
        relatedPerson.relationship.coding &&
        relatedPerson.relationship.coding[0].code
      )
    },
    otherRelationship: (relatedPerson) => {
      return (
        relatedPerson &&
        relatedPerson.relationship &&
        relatedPerson.relationship.coding &&
        relatedPerson.relationship.coding[0].display
      )
    },
    individual: async (relatedPerson, _, authHeader) => {
      if (
        !relatedPerson ||
        !relatedPerson.patient ||
        !relatedPerson.patient.reference
      ) {
        return
      }
      if (relatedPerson.patient.reference.startsWith('RelatedPerson')) {
        relatedPerson = await fetchFHIR(
          `/${relatedPerson.patient.reference}`,
          authHeader
        )
      }
      return await fetchFHIR(`/${relatedPerson.patient.reference}`, authHeader)
    }
  },
  Deceased: {
    deceased: (person) => {
      return person && person.deceasedBoolean
    },
    deathDate: (person) => {
      return person && person.deceasedDateTime
    }
  },
  Registration: {
    async trackingId(task: fhir.Task) {
      let trackingId =
        task &&
        task.code &&
        task.code.coding &&
        task.code.coding[0] &&
        task.code.coding[0].code
      if (trackingId === 'BIRTH') {
        trackingId = 'birth-tracking-id'
      } else {
        trackingId = 'death-tracking-id'
      }
      const foundIdentifier =
        task.identifier &&
        task.identifier.find(
          (identifier: fhir.Identifier) =>
            identifier.system ===
            `${OPENCRVS_SPECIFICATION_URL}id/${trackingId}`
        )

      return (foundIdentifier && foundIdentifier.value) || null
    },
    async registrationNumber(task: fhir.Task) {
      let regNoType =
        task &&
        task.code &&
        task.code.coding &&
        task.code.coding[0] &&
        task.code.coding[0].code
      if (regNoType === 'BIRTH') {
        regNoType = 'birth-registration-number'
      } else {
        regNoType = 'death-registration-number'
      }
      const foundIdentifier =
        task.identifier &&
        task.identifier.find(
          (identifier: fhir.Identifier) =>
            identifier.system === `${OPENCRVS_SPECIFICATION_URL}id/${regNoType}`
        )

      return (foundIdentifier && foundIdentifier.value) || null
    },
    async mosipAid(task: fhir.Task) {
      let mosipAidType =
        task &&
        task.code &&
        task.code.coding &&
        task.code.coding[0] &&
        task.code.coding[0].code
      if (mosipAidType === 'BIRTH') {
        mosipAidType = 'mosip-aid'
      } else {
        return null
      }
      const foundIdentifier =
        task.identifier &&
        task.identifier.find(
          (identifier: fhir.Identifier) =>
            identifier.system ===
            `${OPENCRVS_SPECIFICATION_URL}id/${mosipAidType}`
        )

      return (foundIdentifier && foundIdentifier.value) || null
    },
    async attachments(task: fhir.Task, _, authHeader) {
      if (!task.focus) {
        throw new Error(
          'Task resource does not have a focus property necessary to lookup the composition'
        )
      }

      const composition = await fetchFHIR(
        `/${task.focus.reference}`,
        authHeader
      )
      const docSection = findCompositionSection(
        ATTACHMENT_DOCS_CODE,
        composition
      )
      if (!docSection || !docSection.entry) {
        return null
      }
      const docRefReferences = docSection.entry.map(
        (docRefEntry: fhir.Reference) => docRefEntry.reference
      )
      return docRefReferences.map(async (docRefReference: string) => {
        return await fetchFHIR(`/${docRefReference}`, authHeader)
      })
    },
    async informantType(task: fhir.Task, _, authHeader) {
      if (!task.focus) {
        return null
      }
      const composition = await fetchFHIR(
        `/${task.focus.reference}`,
        authHeader
      )
      const patientSection = findCompositionSection(INFORMANT_CODE, composition)
      if (!patientSection || !patientSection.entry) {
        return null
      }
      const relatedPerson: fhir.RelatedPerson = await fetchFHIR(
        `/${patientSection.entry[0].reference}`,
        authHeader
      )
      if (
        relatedPerson &&
        relatedPerson.relationship &&
        relatedPerson.relationship.coding &&
        relatedPerson.relationship.coding[0]
      ) {
        return relatedPerson.relationship?.coding[0].code
      } else {
        return null
      }
    },
    async otherInformantType(task: fhir.Task, _, authHeader) {
      if (!task.focus) {
        return null
      }
      const composition = await fetchFHIR(
        `/${task.focus.reference}`,
        authHeader
      )
      const patientSection = findCompositionSection(INFORMANT_CODE, composition)
      if (!patientSection || !patientSection.entry) {
        return null
      }
      const relatedPerson: fhir.RelatedPerson = await fetchFHIR(
        `/${patientSection.entry[0].reference}`,
        authHeader
      )
      if (
        relatedPerson &&
        relatedPerson.relationship &&
        relatedPerson.relationship.coding &&
        relatedPerson.relationship.coding[0]
      ) {
        return relatedPerson.relationship?.text
      } else {
        return null
      }
    },
    contact: (task) => {
      const contact = findExtension(
        `${OPENCRVS_SPECIFICATION_URL}extension/contact-person`,
        task.extension
      )
      return (contact && contact.valueString) || null
    },
    contactRelationship: (task) => {
      const contact = findExtension(
        `${OPENCRVS_SPECIFICATION_URL}extension/contact-relationship`,
        task.extension
      )
      return (contact && contact.valueString) || null
    },
    contactPhoneNumber: (task) => {
      const contactNumber = findExtension(
        `${OPENCRVS_SPECIFICATION_URL}extension/contact-person-phone-number`,
        task.extension
      )
      return (contactNumber && contactNumber.valueString) || null
    },
    paperFormID: (task) => {
      const foundIdentifier =
        task.identifier &&
        task.identifier.find(
          (identifier: fhir.Identifier) =>
            identifier.system ===
            `${OPENCRVS_SPECIFICATION_URL}id/paper-form-id`
        )

      return (foundIdentifier && foundIdentifier.value) || null
    },
    page: (task) => {
      const foundIdentifier =
        task.identifier &&
        task.identifier.find(
          (identifier: fhir.Identifier) =>
            identifier.system ===
            `${OPENCRVS_SPECIFICATION_URL}id/paper-form-page`
        )

      return (foundIdentifier && foundIdentifier.value) || null
    },
    book: (task) => {
      const foundIdentifier =
        task.identifier &&
        task.identifier.find(
          (identifier: fhir.Identifier) =>
            identifier.system ===
            `${OPENCRVS_SPECIFICATION_URL}id/paper-form-book`
        )

      return (foundIdentifier && foundIdentifier.value) || null
    },
    status: async (task: fhir.Task, _, authHeader) => {
      // fetch full task history
      const taskBundle: fhir.Bundle = await fetchFHIR(
        `/Task/${task.id}/_history`,
        authHeader
      )
      return (
        taskBundle.entry &&
        taskBundle.entry.map((taskEntry: fhir.BundleEntry, i) => {
          const historicalTask = taskEntry.resource
          // all these tasks will have the same id, make it more specific to keep apollo-client's cache happy
          if (historicalTask && historicalTask.meta) {
            historicalTask.id = `${historicalTask.id}/_history/${historicalTask.meta.versionId}`
          }
          return historicalTask
        })
      )
    },
    type: (task) => {
      const taskType = task.code
      const taskCode = taskType.coding.find(
        (coding: fhir.Coding) =>
          coding.system === `${OPENCRVS_SPECIFICATION_URL}types`
      )
      return (taskCode && taskCode.code) || null
    },
    duplicates: async (task, _, authHeader) => {
      if (!task.focus) {
        throw new Error(
          'Task resource does not have a focus property necessary to lookup the composition'
        )
      }

      const composition = await fetchFHIR(
        `/${task.focus.reference}`,
        authHeader
      )
      return (
        composition.relatesTo &&
        composition.relatesTo.map((duplicate: fhir.CompositionRelatesTo) => {
          if (
            duplicate.code &&
            duplicate.code === 'duplicate' &&
            duplicate.targetReference &&
            duplicate.targetReference.reference
          ) {
            return duplicate.targetReference.reference.split('/')[1]
          }
          return null
        })
      )
    },
    certificates: async (task, _, authHeader) =>
      await getCertificatesFromTask(task, _, authHeader),
    assignment: async (task, _, authHeader) => {
      const assignmentExtension = findExtension(
        `${OPENCRVS_SPECIFICATION_URL}extension/regAssigned`,
        task.extension
      )
      const regLastOfficeExtension = findExtension(
        `${OPENCRVS_SPECIFICATION_URL}extension/regLastOffice`,
        task.extension
      )

      if (assignmentExtension) {
        const practitionerId =
          assignmentExtension.valueReference?.reference?.split('/')?.[1]

        if (practitionerId) {
          const user = await getUser({ practitionerId }, authHeader)

          if (user) {
            return {
              userId: user._id,
              firstName: user.name[0].given.join(' '),
              lastName: user.name[0].family,
              officeName: regLastOfficeExtension?.valueString || ''
            }
          }
        }
      }
      return null
    }
  },
  RegWorkflow: {
    type: (task: fhir.Task) => {
      return getStatusFromTask(task)
    },
    user: async (task, _, authHeader) => {
      const user = findExtension(
        `${OPENCRVS_SPECIFICATION_URL}extension/regLastUser`,
        task.extension
      )
      if (!user || !user.valueReference || !user.valueReference.reference) {
        return null
      }
      const res = await fetch(`${USER_MANAGEMENT_URL}getUser`, {
        method: 'POST',
        body: JSON.stringify({
          practitionerId: user.valueReference.reference.split('/')[1]
        }),
        headers: {
          'Content-Type': 'application/json',
          ...authHeader
        }
      })
      return await res.json()
    },
    reason: (task: fhir.Task) => (task.reason && task.reason.text) || null,
    timestamp: (task) => task.lastModified,
    comments: (task) => task.note,
    location: async (task, _, authHeader) => {
      const taskLocation = findExtension(
        `${OPENCRVS_SPECIFICATION_URL}extension/regLastLocation`,
        task.extension
      )
      if (!taskLocation || !taskLocation.valueReference) {
        return null
      }
      return await fetchFHIR(
        `/${taskLocation.valueReference.reference}`,
        authHeader
      )
    },
    office: async (task, _, authHeader) => {
      const taskLocation = findExtension(
        `${OPENCRVS_SPECIFICATION_URL}extension/regLastOffice`,
        task.extension
      )
      if (!taskLocation || !taskLocation.valueReference) {
        return null
      }
      return await fetchFHIR(
        `/${taskLocation.valueReference.reference}`,
        authHeader
      )
    },
    timeLogged: async (task, _, authHeader) => {
      const compositionId =
        (task.focus.reference && task.focus.reference.split('/')[1]) || ''
      const timeLoggedResponse = (await getTimeLoggedFromMetrics(
        authHeader,
        compositionId,
        getStatusFromTask(task) || ''
      )) as ITimeLoggedResponse
      return (timeLoggedResponse && timeLoggedResponse.timeSpentEditing) || 0
    }
  },
  Comment: {
    user: async (comment, _, authHeader) => {
      if (!comment.authorString) {
        return null
      }
      const res = await fetch(`${USER_MANAGEMENT_URL}getUser`, {
        method: 'POST',
        body: JSON.stringify({
          practitionerId: comment.authorString.split('/')[1]
        }),
        headers: {
          'Content-Type': 'application/json',
          ...authHeader
        }
      })
      return await res.json()
    },
    comment: (comment) => comment.text,
    createdAt: (comment) => comment.time
  },
  Attachment: {
    id(docRef: fhir.DocumentReference) {
      return (docRef.masterIdentifier && docRef.masterIdentifier.value) || null
    },
    data(docRef: fhir.DocumentReference) {
      return docRef.content[0].attachment.data
    },
    contentType(docRef: fhir.DocumentReference) {
      return docRef.content[0].attachment.contentType
    },
    originalFileName(docRef: fhir.DocumentReference) {
      const foundIdentifier =
        docRef.identifier &&
        docRef.identifier.find(
          (identifier: fhir.Identifier) =>
            identifier.system === ORIGINAL_FILE_NAME_SYSTEM
        )
      return (foundIdentifier && foundIdentifier.value) || null
    },
    systemFileName(docRef: fhir.DocumentReference) {
      const foundIdentifier =
        docRef.identifier &&
        docRef.identifier.find(
          (identifier: fhir.Identifier) =>
            identifier.system === SYSTEM_FILE_NAME_SYSTEM
        )
      return (foundIdentifier && foundIdentifier.value) || null
    },
    type(docRef: fhir.DocumentReference) {
      return (
        (docRef.type && docRef.type.coding && docRef.type.coding[0].code) ||
        null
      )
    },
    subject(docRef: fhir.DocumentReference) {
      return (docRef.subject && docRef.subject.display) || null
    },
    createdAt(docRef: fhir.DocumentReference) {
      return docRef.created
    }
  },
  Certificate: {
    async collector(docRef: fhir.DocumentReference, _, authHeader) {
      const relatedPersonRef =
        docRef.extension &&
        docRef.extension.find(
          (extension: fhir.Extension) =>
            extension.url === `${OPENCRVS_SPECIFICATION_URL}extension/collector`
        )
      if (!relatedPersonRef) {
        return null
      }
      return (await fetchFHIR(
        `/${
          relatedPersonRef.valueReference &&
          relatedPersonRef.valueReference.reference
        }`,
        authHeader
      )) as fhir.RelatedPerson
    },
    async hasShowedVerifiedDocument(
      docRef: fhir.DocumentReference,
      _,
      authHeader
    ) {
      const hasShowedDocument = findExtension(
        HAS_SHOWED_VERIFIED_DOCUMENT,
        docRef.extension as fhir.Extension[]
      )

      return Boolean(hasShowedDocument?.valueString)
    }
  },
  Identifier: {
    system: (identifier) => identifier.system,
    value: (identifier) => identifier.value
  },

  Location: {
    name: (location) => location.name,
    status: (location) => location.status,
    identifier: (location) => location.identifier,
    longitude: (location) => location.position.longitude,
    latitude: (location) => location.position.latitude,
    alias: (location) => location.alias,
    description: (location) => location.description,
    partOf: (location) => location.partOf,
    type: (location: fhir.Location) => {
      return (
        (location.type &&
          location.type.coding &&
          location.type.coding[0].code) ||
        null
      )
    },
    address: (location) => location.address
  },
  MedicalPractitioner: {
    name: async (encounterParticipant, _, authHeader) => {
      if (
        !encounterParticipant ||
        !encounterParticipant.individual ||
        !encounterParticipant.individual.reference
      ) {
        return null
      }
      const practitioner = await fetchFHIR(
        `/${encounterParticipant.individual.reference}`,
        authHeader
      )
      return (
        (practitioner &&
          practitioner.name &&
          practitioner.name[0] &&
          practitioner.name[0].family) ||
        null
      )
    },
    qualification: async (encounterParticipant, _, authHeader) => {
      if (
        !encounterParticipant ||
        !encounterParticipant.individual ||
        !encounterParticipant.individual.reference
      ) {
        return null
      }
      const practitioner = await fetchFHIR(
        `/${encounterParticipant.individual.reference}`,
        authHeader
      )
      return (
        (practitioner &&
          practitioner.qualification &&
          practitioner.qualification[0] &&
          practitioner.qualification[0].code &&
          practitioner.qualification[0].code.coding &&
          practitioner.qualification[0].code.coding[0] &&
          practitioner.qualification[0].code.coding[0].code) ||
        null
      )
    },
    lastVisitDate: async (encounterParticipant, _, authHeader) => {
      return (
        (encounterParticipant &&
          encounterParticipant.period &&
          encounterParticipant.period.start) ||
        null
      )
    }
  },

  History: {
<<<<<<< HEAD
    action: async (task) => getActionFromTask(task),
    reinstated: (task: fhir.Task) => {
      const extension =
        task.extension &&
        findExtension(REINSTATED_EXTENSION_URL, task.extension)
      return extension !== undefined
    },
    hasShowedVerifiedDocument: (task: fhir.Task) => {
      const hasShowedDocument = findExtension(
        HAS_SHOWED_VERIFIED_DOCUMENT,
        task.extension as fhir.Extension[]
      )

      return Boolean(hasShowedDocument?.valueString)
    },
    requester: (task: fhir.Task) => {
      const requestedBy = findExtension(
        REQUESTING_INDIVIDUAL,
        task.extension as fhir.Extension[]
      )

      return requestedBy?.valueString || ''
    },
=======
    regStatus: (task: fhir.Task) => getStatusFromTask(task),
    action: (task) => getActionFromTask(task),
>>>>>>> ac0c1c29
    statusReason: (task: fhir.Task) => task.statusReason || null,
    reason: (task: fhir.Task) => task.reason?.text || null,
    otherReason: (task: fhir.Task) => {
      return task.reason?.extension ? task.reason?.extension[0].valueString : ''
    },
    date: (task: fhir.Task) => task.meta?.lastUpdated,
    dhis2Notification: (task: fhir.Task) =>
      task.identifier?.some(
        ({ system }) =>
          system === `${OPENCRVS_SPECIFICATION_URL}id/dhis2_event_identifier`
      ),
    user: async (task: fhir.Task, _: any, authHeader: any) => {
      const user = findExtension(
        `${OPENCRVS_SPECIFICATION_URL}extension/regLastUser`,
        task.extension as fhir.Extension[]
      )
      if (!user || !user.valueReference || !user.valueReference.reference) {
        return null
      }
      const res = await fetch(`${USER_MANAGEMENT_URL}getUser`, {
        method: 'POST',
        body: JSON.stringify({
          practitionerId: user.valueReference.reference.split('/')[1]
        }),
        headers: {
          'Content-Type': 'application/json',
          ...authHeader
        }
      })
      return await res.json()
    },
    location: async (task: fhir.Task, _: any, authHeader: any) => {
      const taskLocation = findExtension(
        `${OPENCRVS_SPECIFICATION_URL}extension/regLastLocation`,
        task.extension as fhir.Extension[]
      )
      if (!taskLocation || !taskLocation.valueReference) {
        return null
      }
      return await fetchFHIR(
        `/${taskLocation.valueReference.reference}`,
        authHeader
      )
    },
    office: async (task: fhir.Task, _: any, authHeader: any) => {
      const taskLocation = findExtension(
        `${OPENCRVS_SPECIFICATION_URL}extension/regLastOffice`,
        task.extension as fhir.Extension[]
      )
      if (!taskLocation || !taskLocation.valueReference) {
        return null
      }
      return await fetchFHIR(
        `/${taskLocation.valueReference.reference}`,
        authHeader
      )
    },
    comments: (task) => task.note || [],
    input: (task) => task.input || [],
    output: (task) => task.output || [],
    certificates: async (task, _, authHeader) => {
      if (
        getActionFromTask(task) ||
        getStatusFromTask(task) !== GQLRegStatus.CERTIFIED
      ) {
        return null
      }
      return await getCertificatesFromTask(task, _, authHeader)
    },
    signature: async (task: fhir.Task, _: any, authHeader: any) => {
      const action = getActionFromTask(task)
      if (action || getStatusFromTask(task) !== GQLRegStatus.REGISTERED) {
        return null
      }
      const user = findExtension(
        `${OPENCRVS_SPECIFICATION_URL}extension/regLastUser`,
        task.extension as fhir.Extension[]
      )
      if (!user || !user.valueReference || !user.valueReference.reference) {
        return null
      }

      const practitionerId = user.valueReference.reference.split('/')[1]
      const practitioner: fhir.Practitioner = await fetchFHIR(
        `/Practitioner/${practitionerId}`,
        authHeader
      )
      const signatureExtension = getSignatureExtension(practitioner.extension)
      const signature = signatureExtension && signatureExtension.valueSignature
      return (
        signature && {
          type: signature.contentType,
          data: signature.blob
        }
      )
    }
  },

  DeathRegistration: {
    async _fhirIDMap(composition: ITemplatedComposition, _, authHeader) {
      // Preparing Encounter
      const encounterSection = findCompositionSection(
        DEATH_ENCOUNTER_CODE,
        composition
      )

      const encounterReference =
        encounterSection &&
        encounterSection.entry &&
        encounterSection.entry[0].reference

      if (!encounterReference) {
        return {
          composition: composition.id
        }
      }

      const questionnaireResponse = await fetchFHIR(
        `/QuestionnaireResponse?subject=${encounterReference}`,
        authHeader
      )

      const observation = {}
      const observations = await fetchFHIR(
        `/Observation?encounter=${encounterReference}`,
        authHeader
      )

      const encounter = await fetchFHIR(`/${encounterReference}`, authHeader)

      if (observations) {
        const observationKeys = {
          maleDependentsOfDeceased: MALE_DEPENDENTS_ON_DECEASED_CODE,
          femaleDependentsOfDeceased: FEMALE_DEPENDENTS_ON_DECEASED_CODE,
          mannerOfDeath: MANNER_OF_DEATH_CODE,
          causeOfDeathMethod: CAUSE_OF_DEATH_METHOD_CODE,
          causeOfDeathEstablished: CAUSE_OF_DEATH_ESTABLISHED_CODE,
          deathDescription: DEATH_DESCRIPTION_CODE,
          causeOfDeath: CAUSE_OF_DEATH_CODE
        }
        observations.entry.map(
          (item: fhir.BundleEntry & { resource?: fhir.Observation }) => {
            if (item.resource?.code.coding?.[0]?.code) {
              const itemCode = item.resource.code.coding[0].code
              const observationKey = Object.keys(observationKeys).find(
                (key) => observationKeys[key] === itemCode
              )
              if (observationKey) {
                observation[observationKey] = item.resource.id
              }
            }
          }
        )
      }

      return {
        composition: composition.id,
        encounter: encounterReference.split('/')[1],
        eventLocation:
          encounter.location &&
          encounter.location[0].location.reference.split('/')[1],
        observation,
        questionnaireResponse: questionnaireResponse?.entry?.[0]?.resource?.id
      }
    },
    createdAt(composition: ITemplatedComposition) {
      return composition.date
    },
    async mother(composition: ITemplatedComposition, _, authHeader) {
      const patientSection = findCompositionSection(MOTHER_CODE, composition)
      if (!patientSection || !patientSection.entry) {
        return null
      }
      return await fetchFHIR(
        `/${patientSection.entry[0].reference}`,
        authHeader
      )
    },
    async father(composition: ITemplatedComposition, _, authHeader) {
      const patientSection = findCompositionSection(FATHER_CODE, composition)
      if (!patientSection || !patientSection.entry) {
        return null
      }
      return await fetchFHIR(
        `/${patientSection.entry[0].reference}`,
        authHeader
      )
    },
    async spouse(composition: ITemplatedComposition, _, authHeader) {
      const patientSection = findCompositionSection(SPOUSE_CODE, composition)
      if (!patientSection || !patientSection.entry) {
        return null
      }
      return await fetchFHIR(
        `/${patientSection.entry[0].reference}`,
        authHeader
      )
    },
    async deceased(composition: ITemplatedComposition, _, authHeader) {
      const patientSection = findCompositionSection(DECEASED_CODE, composition)
      if (!patientSection || !patientSection.entry) {
        return null
      }
      return await fetchFHIR(
        `/${patientSection.entry[0].reference}`,
        authHeader
      )
    },
    async informant(composition: ITemplatedComposition, _, authHeader) {
      const patientSection = findCompositionSection(INFORMANT_CODE, composition)
      if (!patientSection || !patientSection.entry) {
        return null
      }
      return (await fetchFHIR(
        `/${patientSection.entry[0].reference}`,
        authHeader
      )) as fhir.RelatedPerson
    },
    async registration(composition: ITemplatedComposition, _, authHeader) {
      const taskBundle = await fetchFHIR(
        `/Task?focus=Composition/${composition.id}`,
        authHeader
      )

      if (!taskBundle.entry[0] || !taskBundle.entry[0].resource) {
        return null
      }
      return taskBundle.entry[0].resource
    },

    async eventLocation(composition: ITemplatedComposition, _, authHeader) {
      const encounterSection = findCompositionSection(
        DEATH_ENCOUNTER_CODE,
        composition
      )
      if (!encounterSection || !encounterSection.entry) {
        return null
      }
      const data = await fetchFHIR(
        `/${encounterSection.entry[0].reference}`,
        authHeader
      )

      if (!data || !data.location || !data.location[0].location) {
        return null
      }

      return await fetchFHIR(
        `/${data.location[0].location.reference}`,
        authHeader
      )
    },
    async deathDescription(composition: ITemplatedComposition, _, authHeader) {
      const encounterSection = findCompositionSection(
        DEATH_ENCOUNTER_CODE,
        composition
      )
      if (!encounterSection || !encounterSection.entry) {
        return null
      }
      const observations = await fetchFHIR(
        `/Observation?encounter=${encounterSection.entry[0].reference}&code=${DEATH_DESCRIPTION_CODE}`,
        authHeader
      )
      return (
        (observations &&
          observations.entry &&
          observations.entry[0] &&
          observations.entry[0].resource.valueString) ||
        null
      )
    },
    async mannerOfDeath(composition: ITemplatedComposition, _, authHeader) {
      const encounterSection = findCompositionSection(
        DEATH_ENCOUNTER_CODE,
        composition
      )
      if (!encounterSection || !encounterSection.entry) {
        return null
      }
      const observations = await fetchFHIR(
        `/Observation?encounter=${encounterSection.entry[0].reference}&code=${MANNER_OF_DEATH_CODE}`,
        authHeader
      )
      return (
        (observations &&
          observations.entry &&
          observations.entry[0] &&
          observations.entry[0].resource.valueCodeableConcept &&
          observations.entry[0].resource.valueCodeableConcept.coding &&
          observations.entry[0].resource.valueCodeableConcept.coding[0] &&
          observations.entry[0].resource.valueCodeableConcept.coding[0].code) ||
        null
      )
    },
    async causeOfDeathEstablished(
      composition: ITemplatedComposition,
      _,
      authHeader
    ) {
      const encounterSection = findCompositionSection(
        DEATH_ENCOUNTER_CODE,
        composition
      )
      if (!encounterSection || !encounterSection.entry) {
        return null
      }
      const observations = await fetchFHIR(
        `/Observation?encounter=${encounterSection.entry[0].reference}&code=${CAUSE_OF_DEATH_ESTABLISHED_CODE}`,
        authHeader
      )
      return (
        (observations &&
          observations.entry &&
          observations.entry[0] &&
          observations.entry[0].resource.valueCodeableConcept &&
          observations.entry[0].resource.valueCodeableConcept.coding &&
          observations.entry[0].resource.valueCodeableConcept.coding[0] &&
          observations.entry[0].resource.valueCodeableConcept.coding[0].code) ||
        null
      )
    },
    async causeOfDeathMethod(
      composition: ITemplatedComposition,
      _,
      authHeader
    ) {
      const encounterSection = findCompositionSection(
        DEATH_ENCOUNTER_CODE,
        composition
      )
      if (!encounterSection || !encounterSection.entry) {
        return null
      }
      const observations = await fetchFHIR(
        `/Observation?encounter=${encounterSection.entry[0].reference}&code=${CAUSE_OF_DEATH_METHOD_CODE}`,
        authHeader
      )
      return (
        (observations &&
          observations.entry &&
          observations.entry[0] &&
          observations.entry[0].resource.valueCodeableConcept &&
          observations.entry[0].resource.valueCodeableConcept.coding &&
          observations.entry[0].resource.valueCodeableConcept.coding[0] &&
          observations.entry[0].resource.valueCodeableConcept.coding[0].code) ||
        null
      )
    },
    async causeOfDeath(composition: ITemplatedComposition, _, authHeader) {
      const encounterSection = findCompositionSection(
        DEATH_ENCOUNTER_CODE,
        composition
      )
      if (!encounterSection || !encounterSection.entry) {
        return null
      }
      const observations = await fetchFHIR(
        `/Observation?encounter=${encounterSection.entry[0].reference}&code=${CAUSE_OF_DEATH_CODE}`,
        authHeader
      )

      return (
        (observations &&
          observations.entry &&
          observations.entry[0] &&
          observations.entry[0].resource.valueCodeableConcept &&
          observations.entry[0].resource.valueCodeableConcept.coding &&
          observations.entry[0].resource.valueCodeableConcept.coding[0] &&
          observations.entry[0].resource.valueCodeableConcept.coding[0].code) ||
        null
      )
    },
    async maleDependentsOfDeceased(
      composition: ITemplatedComposition,
      _,
      authHeader
    ) {
      const encounterSection = findCompositionSection(
        DEATH_ENCOUNTER_CODE,
        composition
      )
      if (!encounterSection || !encounterSection.entry) {
        return null
      }
      const observations = await fetchFHIR(
        `/Observation?encounter=${encounterSection.entry[0].reference}&code=${MALE_DEPENDENTS_ON_DECEASED_CODE}`,
        authHeader
      )
      return observations &&
        observations.entry &&
        observations.entry[0] &&
        observations.entry[0].resource
        ? observations.entry[0].resource.valueString
        : null
    },
    async femaleDependentsOfDeceased(
      composition: ITemplatedComposition,
      _,
      authHeader
    ) {
      const encounterSection = findCompositionSection(
        DEATH_ENCOUNTER_CODE,
        composition
      )
      if (!encounterSection || !encounterSection.entry) {
        return null
      }
      const observations = await fetchFHIR(
        `/Observation?encounter=${encounterSection.entry[0].reference}&code=${FEMALE_DEPENDENTS_ON_DECEASED_CODE}`,
        authHeader
      )

      return observations &&
        observations.entry &&
        observations.entry[0] &&
        observations.entry[0].resource
        ? observations.entry[0].resource.valueString
        : null
    },
    async questionnaire(composition: ITemplatedComposition, _, authHeader) {
      const encounterSection = findCompositionSection(
        DEATH_ENCOUNTER_CODE,
        composition
      )
      if (!encounterSection || !encounterSection.entry) {
        return null
      }
      const response = await fetchFHIR(
        `/QuestionnaireResponse?subject=${encounterSection.entry[0].reference}`,
        authHeader
      )
      let questionnaireResponse: fhir.QuestionnaireResponse | null = null

      if (
        response &&
        response.entry &&
        response.entry[0] &&
        response.entry[0].resource
      ) {
        questionnaireResponse = response.entry[0].resource
      }

      if (!questionnaireResponse) {
        return null
      }
      const questionnaire: GQLQuestionnaireQuestion[] = []

      if (questionnaireResponse.item && questionnaireResponse.item.length) {
        questionnaireResponse.item.forEach((item) => {
          if (item.answer && item.answer[0]) {
            questionnaire.push({
              fieldId: item.text,
              value: item.answer[0].valueString
            })
          }
        })
        return questionnaire
      } else {
        return null
      }
    },
    async medicalPractitioner(
      composition: ITemplatedComposition,
      _,
      authHeader
    ) {
      const encounterSection = findCompositionSection(
        DEATH_ENCOUNTER_CODE,
        composition
      )
      if (!encounterSection || !encounterSection.entry) {
        return null
      }
      const encounter = await fetchFHIR(
        `/${encounterSection.entry[0].reference}`,
        authHeader
      )
      const encounterParticipant =
        encounter && encounter.participant && encounter.participant[0]
      if (!encounterParticipant) {
        return null
      }
      return encounterParticipant
    },
    async history(composition: ITemplatedComposition, _: any, authHeader: any) {
      const task = await fetchFHIR(
        `/Task/?focus=Composition/${composition.id}`,
        authHeader
      )

      const taskId = task.entry[0].resource.id

      const taskHistory = await fetchFHIR(
        `/Task/${taskId}/_history?_count=100`,
        authHeader
      )

      if (!taskHistory.entry[0] || !taskHistory.entry[0].resource) {
        return null
      }

      return taskHistory?.entry?.map(
        (item: {
          resource: { extension: any }
          extension: fhir.Extension[]
        }) => {
          return item.resource
        }
      )
    }
  },
  BirthRegistration: {
    async _fhirIDMap(composition: ITemplatedComposition, _, authHeader) {
      // Preparing Encounter
      const encounterSection = findCompositionSection(
        BIRTH_ENCOUNTER_CODE,
        composition
      )

      const encounterReference =
        encounterSection &&
        encounterSection.entry &&
        encounterSection.entry[0].reference

      if (!encounterReference) {
        return {
          composition: composition.id
        }
      }

      const questionnaireResponse = await fetchFHIR(
        `/QuestionnaireResponse?subject=${encounterReference}`,
        authHeader
      )

      const observation = {}
      const observations = await fetchFHIR(
        `/Observation?encounter=${encounterReference}`,
        authHeader
      )

      const encounter = await fetchFHIR(`/${encounterReference}`, authHeader)

      if (observations) {
        const observationKeys = {
          weightAtBirth: BODY_WEIGHT_CODE,
          birthType: BIRTH_TYPE_CODE,
          attendantAtBirth: BIRTH_ATTENDANT_CODE,
          birthRegistrationType: BIRTH_REG_TYPE_CODE,
          childrenBornAliveToMother: NUMBER_BORN_ALIVE_CODE,
          foetalDeathsToMother: NUMBER_FOEATAL_DEATH_CODE,
          lastPreviousLiveBirth: LAST_LIVE_BIRTH_CODE
        }
        observations.entry.map(
          (item: fhir.BundleEntry & { resource?: fhir.Observation }) => {
            if (item.resource?.code.coding?.[0]?.code) {
              const itemCode = item.resource.code.coding[0].code
              const observationKey = Object.keys(observationKeys).find(
                (key) => observationKeys[key] === itemCode
              )
              if (observationKey) {
                observation[observationKey] = item.resource.id
              }
            }
          }
        )
      }

      return {
        composition: composition.id,
        encounter: encounterReference.split('/')[1],
        eventLocation:
          encounter.location &&
          encounter.location[0].location.reference.split('/')[1],
        observation,
        questionnaireResponse: questionnaireResponse?.entry?.[0]?.resource?.id
      }
    },
    createdAt(composition: ITemplatedComposition) {
      return composition.date
    },
    async mother(composition: ITemplatedComposition, _, authHeader) {
      const patientSection = findCompositionSection(MOTHER_CODE, composition)
      if (!patientSection || !patientSection.entry) {
        return null
      }
      return await fetchFHIR(
        `/${patientSection.entry[0].reference}`,
        authHeader
      )
    },
    async father(composition: ITemplatedComposition, _, authHeader) {
      const patientSection = findCompositionSection(FATHER_CODE, composition)
      if (!patientSection || !patientSection.entry) {
        return null
      }
      return await fetchFHIR(
        `/${patientSection.entry[0].reference}`,
        authHeader
      )
    },
    async child(composition: ITemplatedComposition, _, authHeader) {
      const patientSection = findCompositionSection(CHILD_CODE, composition)
      if (!patientSection || !patientSection.entry) {
        return null
      }
      return await fetchFHIR(
        `/${patientSection.entry[0].reference}`,
        authHeader
      )
    },
    async informant(composition: ITemplatedComposition, _, authHeader) {
      const patientSection = findCompositionSection(INFORMANT_CODE, composition)
      if (!patientSection || !patientSection.entry) {
        return null
      }
      return (await fetchFHIR(
        `/${patientSection.entry[0].reference}`,
        authHeader
      )) as fhir.RelatedPerson
    },
    async registration(composition: ITemplatedComposition, _, authHeader) {
      const taskBundle = await fetchFHIR(
        `/Task?focus=Composition/${composition.id}`,
        authHeader
      )

      if (!taskBundle.entry[0] || !taskBundle.entry[0].resource) {
        return null
      }
      return taskBundle.entry[0].resource
    },
    async weightAtBirth(composition: ITemplatedComposition, _, authHeader) {
      const encounterSection = findCompositionSection(
        BIRTH_ENCOUNTER_CODE,
        composition
      )
      if (!encounterSection || !encounterSection.entry) {
        return null
      }
      const observations = await fetchFHIR(
        `/Observation?encounter=${encounterSection.entry[0].reference}&code=${BODY_WEIGHT_CODE}`,
        authHeader
      )
      return (
        (observations &&
          observations.entry &&
          observations.entry[0] &&
          observations.entry[0].resource &&
          observations.entry[0].resource.valueQuantity &&
          observations.entry[0].resource.valueQuantity.value) ||
        null
      )
    },

    async questionnaire(composition: ITemplatedComposition, _, authHeader) {
      const encounterSection = findCompositionSection(
        BIRTH_ENCOUNTER_CODE,
        composition
      )
      if (!encounterSection || !encounterSection.entry) {
        return null
      }
      const response = await fetchFHIR(
        `/QuestionnaireResponse?subject=${encounterSection.entry[0].reference}`,
        authHeader
      )
      let questionnaireResponse: fhir.QuestionnaireResponse | null = null

      if (
        response &&
        response.entry &&
        response.entry[0] &&
        response.entry[0].resource
      ) {
        questionnaireResponse = response.entry[0].resource
      }

      if (!questionnaireResponse) {
        return null
      }
      const questionnaire: GQLQuestionnaireQuestion[] = []

      if (questionnaireResponse.item && questionnaireResponse.item.length) {
        questionnaireResponse.item.forEach((item) => {
          if (item.answer && item.answer[0]) {
            questionnaire.push({
              fieldId: item.text,
              value: item.answer[0].valueString
            })
          }
        })
        return questionnaire
      } else {
        return null
      }
    },
    async birthType(composition: ITemplatedComposition, _, authHeader) {
      const encounterSection = findCompositionSection(
        BIRTH_ENCOUNTER_CODE,
        composition
      )
      if (!encounterSection || !encounterSection.entry) {
        return null
      }
      const observations = await fetchFHIR(
        `/Observation?encounter=${encounterSection.entry[0].reference}&code=${BIRTH_TYPE_CODE}`,
        authHeader
      )
      return (
        (observations &&
          observations.entry &&
          observations.entry[0] &&
          observations.entry[0].resource.valueQuantity.value) ||
        null
      )
    },
    async eventLocation(composition: ITemplatedComposition, _, authHeader) {
      const encounterSection = findCompositionSection(
        BIRTH_ENCOUNTER_CODE,
        composition
      )
      if (!encounterSection || !encounterSection.entry) {
        return null
      }
      const data = await fetchFHIR(
        `/${encounterSection.entry[0].reference}`,
        authHeader
      )

      if (!data || !data.location || !data.location[0].location) {
        return null
      }

      return await fetchFHIR(
        `/${data.location[0].location.reference}`,
        authHeader
      )
    },
    async attendantAtBirth(composition: ITemplatedComposition, _, authHeader) {
      const encounterSection = findCompositionSection(
        BIRTH_ENCOUNTER_CODE,
        composition
      )
      if (!encounterSection || !encounterSection.entry) {
        return null
      }
      const observations = await fetchFHIR(
        `/Observation?encounter=${encounterSection.entry[0].reference}&code=${BIRTH_ATTENDANT_CODE}`,
        authHeader
      )
      return (
        (observations &&
          observations.entry &&
          observations.entry[0] &&
          observations.entry[0].resource.valueString) ||
        null
      )
    },
    async birthRegistrationType(
      composition: ITemplatedComposition,
      _,
      authHeader
    ) {
      const encounterSection = findCompositionSection(
        BIRTH_ENCOUNTER_CODE,
        composition
      )
      if (!encounterSection || !encounterSection.entry) {
        return null
      }
      const observations = await fetchFHIR(
        `/Observation?encounter=${encounterSection.entry[0].reference}&code=${BIRTH_REG_TYPE_CODE}`,
        authHeader
      )
      return (
        (observations &&
          observations.entry &&
          observations.entry[0] &&
          observations.entry[0].resource.valueString) ||
        null
      )
    },
    async childrenBornAliveToMother(
      composition: ITemplatedComposition,
      _,
      authHeader
    ) {
      const encounterSection = findCompositionSection(
        BIRTH_ENCOUNTER_CODE,
        composition
      )
      if (!encounterSection || !encounterSection.entry) {
        return null
      }
      const observations = await fetchFHIR(
        `/Observation?encounter=${encounterSection.entry[0].reference}&code=${NUMBER_BORN_ALIVE_CODE}`,
        authHeader
      )
      return (
        (observations &&
          observations.entry &&
          observations.entry[0] &&
          observations.entry[0].resource.valueInteger) ||
        null
      )
    },
    async foetalDeathsToMother(
      composition: ITemplatedComposition,
      _,
      authHeader
    ) {
      const encounterSection = findCompositionSection(
        BIRTH_ENCOUNTER_CODE,
        composition
      )
      if (!encounterSection || !encounterSection.entry) {
        return null
      }
      const observations = await fetchFHIR(
        `/Observation?encounter=${encounterSection.entry[0].reference}&code=${NUMBER_FOEATAL_DEATH_CODE}`,
        authHeader
      )
      return (
        (observations &&
          observations.entry &&
          observations.entry[0] &&
          observations.entry[0].resource.valueInteger) ||
        null
      )
    },
    async lastPreviousLiveBirth(
      composition: ITemplatedComposition,
      _,
      authHeader
    ) {
      const encounterSection = findCompositionSection(
        BIRTH_ENCOUNTER_CODE,
        composition
      )
      if (!encounterSection || !encounterSection.entry) {
        return null
      }
      const observations = await fetchFHIR(
        `/Observation?encounter=${encounterSection.entry[0].reference}&code=${LAST_LIVE_BIRTH_CODE}`,
        authHeader
      )
      return (
        (observations &&
          observations.entry &&
          observations.entry[0] &&
          observations.entry[0].resource.valueDateTime) ||
        null
      )
    },
    async history(composition: ITemplatedComposition, _: any, authHeader: any) {
      const task = await fetchFHIR(
        `/Task/?focus=Composition/${composition.id}`,
        authHeader
      )

      const taskId = task.entry[0].resource.id

      const taskHistory = await fetchFHIR(
        `/Task/${taskId}/_history?_count=100`,
        authHeader
      )

      if (!taskHistory.entry[0] || !taskHistory.entry[0].resource) {
        return null
      }

      return taskHistory?.entry?.map(
        (item: {
          resource: { extension: any }
          extension: fhir.Extension[]
        }) => {
          return item.resource
        }
      )
    }
  }
}<|MERGE_RESOLUTION|>--- conflicted
+++ resolved
@@ -53,14 +53,9 @@
   ORIGINAL_FILE_NAME_SYSTEM,
   SYSTEM_FILE_NAME_SYSTEM,
   FHIR_SPECIFICATION_URL,
-<<<<<<< HEAD
   OPENCRVS_SPECIFICATION_URL,
-  REINSTATED_EXTENSION_URL,
   REQUESTING_INDIVIDUAL,
   HAS_SHOWED_VERIFIED_DOCUMENT
-=======
-  OPENCRVS_SPECIFICATION_URL
->>>>>>> ac0c1c29
 } from '@gateway/features/fhir/constants'
 import { ITemplatedComposition } from '@gateway/features/registration/fhir-builders'
 import fetch from 'node-fetch'
@@ -774,14 +769,6 @@
   },
 
   History: {
-<<<<<<< HEAD
-    action: async (task) => getActionFromTask(task),
-    reinstated: (task: fhir.Task) => {
-      const extension =
-        task.extension &&
-        findExtension(REINSTATED_EXTENSION_URL, task.extension)
-      return extension !== undefined
-    },
     hasShowedVerifiedDocument: (task: fhir.Task) => {
       const hasShowedDocument = findExtension(
         HAS_SHOWED_VERIFIED_DOCUMENT,
@@ -798,10 +785,8 @@
 
       return requestedBy?.valueString || ''
     },
-=======
     regStatus: (task: fhir.Task) => getStatusFromTask(task),
     action: (task) => getActionFromTask(task),
->>>>>>> ac0c1c29
     statusReason: (task: fhir.Task) => task.statusReason || null,
     reason: (task: fhir.Task) => task.reason?.text || null,
     otherReason: (task: fhir.Task) => {
