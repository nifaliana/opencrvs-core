--- conflicted
+++ resolved
@@ -32,14 +32,7 @@
 export const typeResolvers: GQLResolver = {
   HumanName: {
     firstNames(name) {
-<<<<<<< HEAD
-      if (!name.given) {
-        return null
-      }
-      return name.given.join(' ')
-=======
       return (name.given && name.given.join(' ')) || ''
->>>>>>> d5d4cf6e
     },
     familyName(name) {
       if (!name.family) {
@@ -496,12 +489,6 @@
         }&code=${BODY_WEIGHT_CODE}`,
         authHeader
       )
-<<<<<<< HEAD
-      if (!observations.entry[0]) {
-        return null
-      }
-      return observations.entry[0].resource.valueQuantity.value
-=======
       return (
         (observations &&
           observations.entry &&
@@ -509,7 +496,6 @@
           observations.entry[0].resource.valueQuantity.value) ||
         null
       )
->>>>>>> d5d4cf6e
     },
     async birthType(composition: ITemplatedComposition, _, authHeader) {
       const encounterSection = findCompositionSection(
@@ -525,12 +511,6 @@
         }&code=${BIRTH_TYPE_CODE}`,
         authHeader
       )
-<<<<<<< HEAD
-      if (!observations.entry[0]) {
-        return null
-      }
-      return observations.entry[0].resource.valueQuantity.value
-=======
       return (
         (observations &&
           observations.entry &&
@@ -538,7 +518,6 @@
           observations.entry[0].resource.valueQuantity.value) ||
         null
       )
->>>>>>> d5d4cf6e
     },
     async birthLocation(composition: ITemplatedComposition, _, authHeader) {
       const encounterSection = findCompositionSection(
@@ -614,12 +593,6 @@
         }&code=${BIRTH_ATTENDANT_CODE}`,
         authHeader
       )
-<<<<<<< HEAD
-      if (!observations.entry[0]) {
-        return null
-      }
-      return observations.entry[0].resource.valueString
-=======
       return (
         (observations &&
           observations.entry &&
@@ -627,7 +600,6 @@
           observations.entry[0].resource.valueString) ||
         null
       )
->>>>>>> d5d4cf6e
     },
     async birthRegistrationType(
       composition: ITemplatedComposition,
@@ -647,12 +619,6 @@
         }&code=${BIRTH_REG_TYPE_CODE}`,
         authHeader
       )
-<<<<<<< HEAD
-      if (!observations.entry[0]) {
-        return null
-      }
-      return observations.entry[0].resource.valueString
-=======
       return (
         (observations &&
           observations.entry &&
@@ -660,7 +626,6 @@
           observations.entry[0].resource.valueString) ||
         null
       )
->>>>>>> d5d4cf6e
     },
     async presentAtBirthRegistration(
       composition: ITemplatedComposition,
@@ -680,12 +645,6 @@
         }&code=${BIRTH_REG_PRESENT_CODE}`,
         authHeader
       )
-<<<<<<< HEAD
-      if (!observations.entry[0]) {
-        return null
-      }
-      return observations.entry[0].resource.valueString
-=======
       return (
         (observations &&
           observations.entry &&
@@ -693,7 +652,6 @@
           observations.entry[0].resource.valueString) ||
         null
       )
->>>>>>> d5d4cf6e
     },
     async childrenBornAliveToMother(
       composition: ITemplatedComposition,
@@ -713,14 +671,13 @@
         }&code=${NUMBER_BORN_ALIVE_CODE}`,
         authHeader
       )
-<<<<<<< HEAD
-      if (!observations.entry[0]) {
-        return null
-      }
-      return observations.entry[0].resource.valueInteger
-=======
-      return (observations && observations.resource.valueInteger) || null
->>>>>>> d5d4cf6e
+      return (
+        (observations &&
+          observations.entry &&
+          observations.entry[0] &&
+          observations.entry[0].resource.valueInteger) ||
+        null
+      )
     },
     async foetalDeathsToMother(
       composition: ITemplatedComposition,
@@ -740,14 +697,13 @@
         }&code=${NUMBER_FOEATAL_DEATH_CODE}`,
         authHeader
       )
-<<<<<<< HEAD
-      if (!observations.entry[0]) {
-        return null
-      }
-      return observations.entry[0].resource.valueInteger
-=======
-      return (observations && observations.resource.valueInteger) || null
->>>>>>> d5d4cf6e
+      return (
+        (observations &&
+          observations.entry &&
+          observations.entry[0] &&
+          observations.entry[0].resource.valueInteger) ||
+        null
+      )
     },
     async lastPreviousLiveBirth(
       composition: ITemplatedComposition,
@@ -767,29 +723,13 @@
         }&code=${LAST_LIVE_BIRTH_CODE}`,
         authHeader
       )
-<<<<<<< HEAD
-      if (!observations.entry[0]) {
-=======
-      return (observations && observations.resource.valueDateTime) || null
-    },
-    async birthLocation(composition: ITemplatedComposition, _, authHeader) {
-      const encounterSection = findCompositionSection(
-        BIRTH_ENCOUNTER_CODE,
-        composition
-      )
-      if (!encounterSection || !encounterSection.entry) {
-        return null
-      }
-      const data = await fetchFHIR(
-        `/${encounterSection.entry[0].reference}`,
-        authHeader
-      )
-
-      if (!data || !data.location || !data.location[0].location) {
->>>>>>> d5d4cf6e
-        return null
-      }
-      return observations.entry[0].resource.valueDateTime
+      return (
+        (observations &&
+          observations.entry &&
+          observations.entry[0] &&
+          observations.entry[0].resource.valueDateTime) ||
+        null
+      )
     }
   }
 }