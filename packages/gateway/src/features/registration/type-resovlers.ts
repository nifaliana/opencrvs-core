import {
  findCompositionSection,
  findExtension,
  fetchFHIR
} from 'src/features/fhir/utils'
import {
  MOTHER_CODE,
  FATHER_CODE,
  CHILD_CODE,
  DOCS_CODE,
  BIRTH_ENCOUNTER_CODE,
  BODY_WEIGHT_CODE,
  BIRTH_TYPE_CODE,
  BIRTH_ATTENDANT_CODE,
  BIRTH_REG_PRESENT_CODE,
  BIRTH_REG_TYPE_CODE,
  LAST_LIVE_BIRTH_CODE,
  NUMBER_BORN_ALIVE_CODE,
  NUMBER_FOEATAL_DEATH_CODE
} from 'src/features/fhir/templates'
import { GQLResolver } from 'src/graphql/schema'
import {
  ORIGINAL_FILE_NAME_SYSTEM,
  SYSTEM_FILE_NAME_SYSTEM,
  FHIR_SPECIFICATION_URL,
  OPENCRVS_SPECIFICATION_URL
} from 'src/features/fhir/constants'
import { ITemplatedComposition } from './fhir-builders'

export const typeResolvers: GQLResolver = {
  HumanName: {
    firstNames(name) {
      return name.given.join(' ')
    },
    familyName(name) {
      return name.family.join(' ')
    }
  },

  Person: {
    /* `gender` and `name` resolvers are trivial resolvers, so they don't need implementation */
    dateOfMarriage: person => {
      const marriageExtension = findExtension(
        `${OPENCRVS_SPECIFICATION_URL}extension/date-of-marriage`,
        person.extension
      )
      return (marriageExtension && marriageExtension.valueDateTime) || null
    },
    maritalStatus: person => {
      return person.maritalStatus.text
    },
    multipleBirth: person => {
      return person.multipleBirthInteger
    },
    deceased: person => {
      return person.deceasedBoolean
    },
    nationality: person => {
      const nationalityExtension = findExtension(
        `${FHIR_SPECIFICATION_URL}patient-nationality`,
        person.extension
      )
      if (!nationalityExtension || !nationalityExtension.extension) {
        return null
      }
      const countryCodeExtension = findExtension(
        'code',
        nationalityExtension.extension
      )

      const coding =
        (countryCodeExtension &&
          countryCodeExtension.valueCodeableConcept &&
          countryCodeExtension.valueCodeableConcept.coding &&
          countryCodeExtension.valueCodeableConcept.coding) ||
        []

      // Nationality could be multiple
      const nationality = coding.map(n => {
        return n.code
      })

      return nationality
    },
    educationalAttainment: person => {
      const educationalAttainmentExtension = findExtension(
        `${OPENCRVS_SPECIFICATION_URL}extension/educational-attainment`,
        person.extension
      )
      return (
        (educationalAttainmentExtension &&
          educationalAttainmentExtension.valueString) ||
        null
      )
    }
  },

  Registration: {
    async trackingId(task: fhir.Task) {
      const foundIdentifier =
        task.identifier &&
        task.identifier.find(
          (identifier: fhir.Identifier) =>
            identifier.system ===
            `${OPENCRVS_SPECIFICATION_URL}id/birth-tracking-id`
        )

      return (foundIdentifier && foundIdentifier.value) || null
    },
<<<<<<< HEAD
    async attachments(task: fhir.Task, _, authHeader) {
=======
    async registrationNumber(task: fhir.Task) {
      const foundIdentifier =
        task.identifier &&
        task.identifier.find(
          (identifier: fhir.Identifier) =>
            identifier.system ===
            `${OPENCRVS_SPECIFICATION_URL}id/birth-registration-number`
        )

      return (foundIdentifier && foundIdentifier.value) || null
    },
    async attachments(task: fhir.Task) {
>>>>>>> b5953438
      if (!task.focus) {
        throw new Error(
          'Task resource does not have a focus property necessary to lookup the composition'
        )
      }

      const composition = await fetchFHIR(
        `/${task.focus.reference}`,
        authHeader
      )
      const docSection = findCompositionSection(DOCS_CODE, composition)
      if (!docSection || !docSection.entry) {
        return null
      }
      const docRefReferences = docSection.entry.map(
        (docRefEntry: fhir.Reference) => docRefEntry.reference
      )
      return docRefReferences.map(async (docRefReference: string) => {
        return await fetchFHIR(`/${docRefReference}`, authHeader)
      })
    },
    contact: task => {
      const contact = findExtension(
        `${OPENCRVS_SPECIFICATION_URL}extension/contact-person`,
        task.extension
      )
      return (contact && contact.valueString) || null
    },
    paperFormID: task => {
      const foundIdentifier =
        task.identifier &&
        task.identifier.find(
          (identifier: fhir.Identifier) =>
            identifier.system ===
            `${OPENCRVS_SPECIFICATION_URL}id/paper-form-id`
        )

      return (foundIdentifier && foundIdentifier.value) || null
    },
    page: task => {
      const foundIdentifier =
        task.identifier &&
        task.identifier.find(
          (identifier: fhir.Identifier) =>
            identifier.system ===
            `${OPENCRVS_SPECIFICATION_URL}id/paper-form-page`
        )

      return (foundIdentifier && foundIdentifier.value) || null
    },
    book: task => {
      const foundIdentifier =
        task.identifier &&
        task.identifier.find(
          (identifier: fhir.Identifier) =>
            identifier.system ===
            `${OPENCRVS_SPECIFICATION_URL}id/paper-form-book`
        )

      return (foundIdentifier && foundIdentifier.value) || null
    },
    status: async task => {
      const taskArrary = []
      taskArrary.push(task)
      return taskArrary
    },
    type: task => {
      const taskType = task.code
      const taskCode = taskType.coding.find(
        (coding: fhir.Coding) =>
          coding.system === `${OPENCRVS_SPECIFICATION_URL}types`
      )
      return (taskCode && taskCode.code) || null
    },
    duplicates: async (task, _, authHeader) => {
      if (!task.focus) {
        throw new Error(
          'Task resource does not have a focus property necessary to lookup the composition'
        )
      }

      const composition = await fetchFHIR(
        `/${task.focus.reference}`,
        authHeader
      )
      return (
        composition.relatesTo &&
        composition.relatesTo.map(
          (duplicate: fhir.CompositionRelatesTo) =>
            duplicate.targetReference && duplicate.targetReference.reference
        )
      )
    }
  },
  RegWorkflow: {
    type: (task: fhir.Task) => {
      const taskStatus = task.businessStatus
      const taskStatusCoding = taskStatus && taskStatus.coding
      const statusType =
        taskStatusCoding &&
        taskStatusCoding.find(
          (coding: fhir.Coding) =>
            coding.system === `${OPENCRVS_SPECIFICATION_URL}reg-status`
        )

      return (statusType && statusType.code) || null
    },
    user: async (task, _, authHeader) => {
      const user = findExtension(
        `${OPENCRVS_SPECIFICATION_URL}extension/regLastUser`,
        task.extension
      )
      if (!user) {
        return null
      }
      return await fetchFHIR(`/${user.valueReference}`, authHeader)
    },

    timestamp: task => task.lastModified,
    comments: task => task.note,
    location: async (task, _, authHeader) => {
      const taskLocation = findExtension(
        `${OPENCRVS_SPECIFICATION_URL}extension/regLastLocation`,
        task.extension
      )
      if (!taskLocation) {
        return null
      }
      return await fetchFHIR(`/${taskLocation.valueReference}`, authHeader)
    }
  },
  User: {
    role: async (user, _, authHeader) => {
      const practitionerRole = await fetchFHIR(
        `/PractitionerRole?practitioner=${user.id}`,
        authHeader
      )
      const roleEntry = practitionerRole.entry[0].resource
      if (
        !roleEntry ||
        !roleEntry.code ||
        !roleEntry.code[0] ||
        !roleEntry.code[0].coding ||
        !roleEntry.code[0].coding[0] ||
        !roleEntry.code[0].coding[0].code
      ) {
        throw new Error('PractitionerRole has no role code')
      }
      const role = roleEntry.code[0].coding[0].code

      return role
    }
  },
  Comment: {
    user: comment => comment.authorString,
    comment: comment => comment.text,
    createdAt: comment => comment.time
  },
  Attachment: {
    id(docRef: fhir.DocumentReference) {
      return (docRef.masterIdentifier && docRef.masterIdentifier.value) || null
    },
    data(docRef: fhir.DocumentReference) {
      return docRef.content[0].attachment.data
    },
    contentType(docRef: fhir.DocumentReference) {
      return docRef.content[0].attachment.contentType
    },
    originalFileName(docRef: fhir.DocumentReference) {
      const foundIdentifier =
        docRef.identifier &&
        docRef.identifier.find(
          (identifier: fhir.Identifier) =>
            identifier.system === ORIGINAL_FILE_NAME_SYSTEM
        )
      return (foundIdentifier && foundIdentifier.value) || null
    },
    systemFileName(docRef: fhir.DocumentReference) {
      const foundIdentifier =
        docRef.identifier &&
        docRef.identifier.find(
          (identifier: fhir.Identifier) =>
            identifier.system === SYSTEM_FILE_NAME_SYSTEM
        )
      return (foundIdentifier && foundIdentifier.value) || null
    },
    type(docRef: fhir.DocumentReference) {
      return (
        (docRef.type && docRef.type.coding && docRef.type.coding[0].code) ||
        null
      )
    },
    subject(docRef: fhir.DocumentReference) {
      return (docRef.subject && docRef.subject.display) || null
    },
    createdAt(docRef: fhir.DocumentReference) {
      return docRef.created
    }
  },

  Identifier: {
    system: identifier => identifier.system,
    value: identifier => identifier.value
  },

  Location: {
    name: location => location.name,
    status: location => location.status,
    identifier: location => location.identifier,
    longitude: location => location.position.longitude,
    latitude: location => location.position.latitude
  },

  BirthRegistration: {
    createdAt(composition: ITemplatedComposition) {
      return composition.date
    },
    async mother(composition: ITemplatedComposition, _, authHeader) {
      const patientSection = findCompositionSection(MOTHER_CODE, composition)
      if (!patientSection || !patientSection.entry) {
        return null
      }
      return await fetchFHIR(
        `/${patientSection.entry[0].reference}`,
        authHeader
      )
    },
    async father(composition: ITemplatedComposition, _, authHeader) {
      const patientSection = findCompositionSection(FATHER_CODE, composition)
      if (!patientSection || !patientSection.entry) {
        return null
      }
      return await fetchFHIR(
        `/${patientSection.entry[0].reference}`,
        authHeader
      )
    },
    async child(composition: ITemplatedComposition, _, authHeader) {
      const patientSection = findCompositionSection(CHILD_CODE, composition)
      if (!patientSection || !patientSection.entry) {
        return null
      }
      return await fetchFHIR(
        `/${patientSection.entry[0].reference}`,
        authHeader
      )
    },
    async registration(composition: ITemplatedComposition, _, authHeader) {
      const taskBundle = await fetchFHIR(
        `/Task?focus=Composition/${composition.id}`,
        authHeader
      )

      if (!taskBundle.entry[0] || !taskBundle.entry[0].resource) {
        return null
      }
      return taskBundle.entry[0].resource
    },
    async weightAtBirth(composition: ITemplatedComposition, _, authHeader) {
      const encounterSection = findCompositionSection(
        BIRTH_ENCOUNTER_CODE,
        composition
      )
      if (!encounterSection || !encounterSection.entry) {
        return null
      }
      const observations = await fetchFHIR(
        `/Observation?encounter=${
          encounterSection.entry[0].reference
        }&code=${BODY_WEIGHT_CODE}`,
        authHeader
      )
      return observations.entry[0].resource.valueQuantity.value
    },
    async birthType(composition: ITemplatedComposition, _, authHeader) {
      const encounterSection = findCompositionSection(
        BIRTH_ENCOUNTER_CODE,
        composition
      )
      if (!encounterSection || !encounterSection.entry) {
        return null
      }
      const observations = await fetchFHIR(
        `/Observation?encounter=${
          encounterSection.entry[0].reference
        }&code=${BIRTH_TYPE_CODE}`,
        authHeader
      )
      return observations.entry[0].resource.valueQuantity.value
    },
    async attendantAtBirth(composition: ITemplatedComposition, _, authHeader) {
      const encounterSection = findCompositionSection(
        BIRTH_ENCOUNTER_CODE,
        composition
      )
      if (!encounterSection || !encounterSection.entry) {
        return null
      }
      const observations = await fetchFHIR(
        `/Observation?encounter=${
          encounterSection.entry[0].reference
        }&code=${BIRTH_ATTENDANT_CODE}`,
        authHeader
      )
      return observations.entry[0].resource.valueString
    },
    async birthRegistrationType(
      composition: ITemplatedComposition,
      _,
      authHeader
    ) {
      const encounterSection = findCompositionSection(
        BIRTH_ENCOUNTER_CODE,
        composition
      )
      if (!encounterSection || !encounterSection.entry) {
        return null
      }
      const observations = await fetchFHIR(
        `/Observation?encounter=${
          encounterSection.entry[0].reference
        }&code=${BIRTH_REG_TYPE_CODE}`,
        authHeader
      )
      return observations.entry[0].resource.valueString
    },
    async presentAtBirthRegistration(
      composition: ITemplatedComposition,
      _,
      authHeader
    ) {
      const encounterSection = findCompositionSection(
        BIRTH_ENCOUNTER_CODE,
        composition
      )
      if (!encounterSection || !encounterSection.entry) {
        return null
      }
      const observations = await fetchFHIR(
        `/Observation?encounter=${
          encounterSection.entry[0].reference
        }&code=${BIRTH_REG_PRESENT_CODE}`,
        authHeader
      )
      return observations.entry[0].resource.valueString
    },
    async childrenBornAliveToMother(
      composition: ITemplatedComposition,
      _,
      authHeader
    ) {
      const encounterSection = findCompositionSection(
        BIRTH_ENCOUNTER_CODE,
        composition
      )
      if (!encounterSection || !encounterSection.entry) {
        return null
      }
      const observations = await fetchFHIR(
        `/Observation?encounter=${
          encounterSection.entry[0].reference
        }&code=${NUMBER_BORN_ALIVE_CODE}`,
        authHeader
      )
      return observations.resource.valueInteger
    },
    async foetalDeathsToMother(
      composition: ITemplatedComposition,
      _,
      authHeader
    ) {
      const encounterSection = findCompositionSection(
        BIRTH_ENCOUNTER_CODE,
        composition
      )
      if (!encounterSection || !encounterSection.entry) {
        return null
      }
      const observations = await fetchFHIR(
        `/Observation?encounter=${
          encounterSection.entry[0].reference
        }&code=${NUMBER_FOEATAL_DEATH_CODE}`,
        authHeader
      )
      return observations.resource.valueInteger
    },
    async lastPreviousLiveBirth(
      composition: ITemplatedComposition,
      _,
      authHeader
    ) {
      const encounterSection = findCompositionSection(
        BIRTH_ENCOUNTER_CODE,
        composition
      )
      if (!encounterSection || !encounterSection.entry) {
        return null
      }
      const observations = await fetchFHIR(
        `/Observation?encounter=${
          encounterSection.entry[0].reference
        }&code=${LAST_LIVE_BIRTH_CODE}`,
        authHeader
      )
      return observations.resource.valueDateTime
    },
    async birthLocation(composition: ITemplatedComposition, _, authHeader) {
      const encounterSection = findCompositionSection(
        BIRTH_ENCOUNTER_CODE,
        composition
      )
      if (!encounterSection || !encounterSection.entry) {
        return null
      }
      const data = await fetchFHIR(
        `/${encounterSection.entry[0].reference}`,
        authHeader
      )

      if (!data || !data.location || !data.location[0].location) {
        return null
      }

      return await fetchFHIR(
        `/${data.location[0].location.reference}`,
        authHeader
      )
    }
  }
}<|MERGE_RESOLUTION|>--- conflicted
+++ resolved
@@ -107,9 +107,6 @@
 
       return (foundIdentifier && foundIdentifier.value) || null
     },
-<<<<<<< HEAD
-    async attachments(task: fhir.Task, _, authHeader) {
-=======
     async registrationNumber(task: fhir.Task) {
       const foundIdentifier =
         task.identifier &&
@@ -121,8 +118,7 @@
 
       return (foundIdentifier && foundIdentifier.value) || null
     },
-    async attachments(task: fhir.Task) {
->>>>>>> b5953438
+    async attachments(task: fhir.Task, _, authHeader) {
       if (!task.focus) {
         throw new Error(
           'Task resource does not have a focus property necessary to lookup the composition'
