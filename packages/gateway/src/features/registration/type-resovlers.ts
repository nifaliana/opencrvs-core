--- conflicted
+++ resolved
@@ -189,24 +189,16 @@
         )
       }
 
-<<<<<<< HEAD
       const composition = await fetchFHIR(
         `/${task.focus.reference}`,
         authHeader
       )
-      return composition.relatesTo.map(
-        (duplicate: fhir.CompositionRelatesTo) =>
-          duplicate.targetReference && duplicate.targetReference.reference
-=======
-      const res = await fetch(`${fhirUrl}/${task.focus.reference}`)
-      const composition = await res.json()
       return (
         composition.relatesTo &&
         composition.relatesTo.map(
           (duplicate: fhir.CompositionRelatesTo) =>
             duplicate.targetReference && duplicate.targetReference.reference
         )
->>>>>>> 2c834b50
       )
     }
   },
