--- conflicted
+++ resolved
@@ -182,15 +182,17 @@
       )
       return (taskCode && taskCode.code) || null
     },
-    duplicates: async task => {
+    duplicates: async (task, _, authHeader) => {
       if (!task.focus) {
         throw new Error(
           'Task resource does not have a focus property necessary to lookup the composition'
         )
       }
 
-      const res = await fetch(`${fhirUrl}/${task.focus.reference}`)
-      const composition = await res.json()
+      const composition = await fetchFHIR(
+        `/${task.focus.reference}`,
+        authHeader
+      )
       return composition.relatesTo.map(
         (duplicate: fhir.CompositionRelatesTo) =>
           duplicate.targetReference && duplicate.targetReference.reference
@@ -210,7 +212,7 @@
 
       return (statusType && statusType.code) || null
     },
-    user: async task => {
+    user: async (task, _, authHeader) => {
       const user = findExtension(
         `${OPENCRVS_SPECIFICATION_URL}extension/regLastUser`,
         task.extension
@@ -219,8 +221,7 @@
         return null
       }
 
-      const res = await fetch(`${fhirUrl}/${user.valueString}`)
-      return res.json()
+      return await fetchFHIR(`/${user.valueString}`, authHeader)
     },
 
     timestamp: task => task.lastModified,
@@ -233,20 +234,15 @@
       if (!taskLocation) {
         return null
       }
-<<<<<<< HEAD
-      return await fetchFHIR(`/${taskLocation.valueReference}`, authHeader)
-=======
-      const res = await fetch(`${fhirUrl}/${taskLocation.valueString}`)
-      return res.json()
->>>>>>> 3c6f5370
+      return await fetchFHIR(`/${taskLocation.valueString}`, authHeader)
     }
   },
   User: {
-    role: async user => {
-      const practitionerRoleResponse = await fetch(
-        `${fhirUrl}/PractitionerRole?practitioner=${user.id}`
-      )
-      const practitionerRole = await practitionerRoleResponse.json()
+    role: async (user, _, authHeader) => {
+      const practitionerRole = await fetchFHIR(
+        `/PractitionerRole?practitioner=${user.id}`,
+        authHeader
+      )
       const roleEntry = practitionerRole.entry[0].resource
       if (
         !roleEntry ||
@@ -529,18 +525,13 @@
         authHeader
       )
 
-<<<<<<< HEAD
+      if (!data || !data.location || !data.location[0].location) {
+        return null
+      }
+
       return await fetchFHIR(
         `/${data.location[0].location.reference}`,
         authHeader
-=======
-      if (!data || !data.location || !data.location[0].location) {
-        return null
-      }
-
-      const locationRes = await fetch(
-        `${fhirUrl}/${data.location[0].location.reference}`
->>>>>>> 3c6f5370
       )
     }
   }
