--- conflicted
+++ resolved
@@ -3,22 +3,19 @@
   MOTHER_CODE,
   FATHER_CODE,
   CHILD_CODE,
-<<<<<<< HEAD
   BIRTH_ENCOUNTER_CODE,
-  BODY_WEIGHT_CODE
-=======
-  DOCS_CODE
->>>>>>> f3c39c7f
+  BODY_WEIGHT_CODE,
+  BIRTH_TYPE_CODE,
+  BIRTH_ATTENDANT_CODE,
+  BIRTH_REG_PRESENT_CODE,
+  BIRTH_REG_TYPE_CODE,
+  LAST_LIVE_BIRTH_CODE,
+  NUMBER_BORN_ALIVE_CODE,
+  NUMBER_FOEATAL_DEATH_CODE
 } from 'src/features/fhir/templates'
 import fetch from 'node-fetch'
 import { fhirUrl } from 'src/constants'
 import { GQLResolver } from 'src/graphql/schema'
-import {
-  ORIGINAL_FILE_NAME_SYSTEM,
-  SYSTEM_FILE_NAME_SYSTEM,
-  FHIR_SPECIFICATION_URL,
-  OPENCRVS_SPECIFICATION_URL
-} from 'src/features/fhir/constants'
 
 export const typeResolvers: GQLResolver = {
   HumanName: {
@@ -34,7 +31,7 @@
     /* `gender` and `name` resolvers are trivial resolvers, so they don't need implementation */
     dateOfMarriage: person => {
       const marriageExtension = findExtension(
-        `${OPENCRVS_SPECIFICATION_URL}date-of-marriage`,
+        'http://opencrvs.org/specs/extension/date-of-marriage',
         person.extension
       )
       return marriageExtension.valueDateTime
@@ -47,7 +44,7 @@
     },
     nationality: person => {
       const nationalityExtension = findExtension(
-        `${FHIR_SPECIFICATION_URL}patient-nationality`,
+        'http://hl7.org/fhir/StructureDefinition/patient-nationality',
         person.extension
       )
       const countryCodeExtension = findExtension(
@@ -59,84 +56,18 @@
     },
     educationalAttainment: person => {
       const educationalAttainmentExtension = findExtension(
-        `${OPENCRVS_SPECIFICATION_URL}educational-attainment`,
+        'http://opencrvs.org/specs/extension/educational-attainment',
         person.extension
       )
       return educationalAttainmentExtension.valueString
     }
   },
 
-<<<<<<< HEAD
   Registration: {},
 
-  Location: {},
-=======
-  Registration: {
-    async attachments(task: fhir.Task) {
-      if (!task.focus) {
-        throw new Error(
-          'Task resource does not have a focus property necessary to lookup the composition'
-        )
-      }
-
-      const res = await fetch(`${fhirUrl}/${task.focus.reference}`)
-      const composition = await res.json()
-      const docRefReferences = findCompositionSection(
-        DOCS_CODE,
-        composition
-      ).entry.map((docRefEntry: fhir.Reference) => docRefEntry.reference)
-      return docRefReferences.map(async (docRefReference: string) => {
-        const docRefRes = await fetch(`${fhirUrl}/${docRefReference}`)
-        return docRefRes.json()
-      })
-    }
+  Location: {
+    status: location => location.resource.name
   },
-
-  Attachment: {
-    id(docRef: fhir.DocumentReference) {
-      return (docRef.masterIdentifier && docRef.masterIdentifier.value) || null
-    },
-    data(docRef: fhir.DocumentReference) {
-      return docRef.content[0].attachment.data
-    },
-    originalFileName(docRef: fhir.DocumentReference) {
-      const foundIdentifier =
-        docRef.identifier &&
-        docRef.identifier.find(
-          (identifier: fhir.Identifier) =>
-            identifier.system === ORIGINAL_FILE_NAME_SYSTEM
-        )
-      if (!foundIdentifier) {
-        return null
-      }
-      return foundIdentifier.value
-    },
-    systemFileName(docRef: fhir.DocumentReference) {
-      const foundIdentifier =
-        docRef.identifier &&
-        docRef.identifier.find(
-          (identifier: fhir.Identifier) =>
-            identifier.system === SYSTEM_FILE_NAME_SYSTEM
-        )
-      if (!foundIdentifier) {
-        return null
-      }
-      return foundIdentifier.value
-    },
-    type(docRef: fhir.DocumentReference) {
-      return (
-        (docRef.type && docRef.type.coding && docRef.type.coding[0].code) ||
-        null
-      )
-    },
-    subject(docRef: fhir.DocumentReference) {
-      return (docRef.subject && docRef.subject.display) || null
-    },
-    createdAt(docRef: fhir.DocumentReference) {
-      return docRef.created
-    }
-  },
->>>>>>> f3c39c7f
 
   BirthRegistration: {
     createdAt(composition) {
@@ -169,7 +100,6 @@
       const res = await fetch(`${fhirUrl}/${patientSection.entry[0].reference}`)
       return res.json()
     },
-<<<<<<< HEAD
     async weightAtBirth(composition) {
       const encounterSection = findCompositionSection(
         BIRTH_ENCOUNTER_CODE,
@@ -184,12 +114,119 @@
         }&code=${BODY_WEIGHT_CODE}`
       )
       const data = await res.json()
-      return data.ValueQuantity.value
-=======
-    async registration(composition) {
-      const res = await fetch(`${fhirUrl}/Task?focus=${composition.id}`)
-      return res.json()
->>>>>>> f3c39c7f
+      return data.valueQuantity.value
+    },
+    async birthType(composition) {
+      const encounterSection = findCompositionSection(
+        BIRTH_ENCOUNTER_CODE,
+        composition
+      )
+      if (!encounterSection) {
+        return null
+      }
+      const res = await fetch(
+        `${fhirUrl}/Observation?encounter=${
+          encounterSection.entry[0].reference
+        }&code=${BIRTH_TYPE_CODE}`
+      )
+      const data = await res.json()
+      return data.valueInteger
+    },
+    async attendantAtBirth(composition) {
+      const encounterSection = findCompositionSection(
+        BIRTH_ENCOUNTER_CODE,
+        composition
+      )
+      if (!encounterSection) {
+        return null
+      }
+      const res = await fetch(
+        `${fhirUrl}/Observation?encounter=${
+          encounterSection.entry[0].reference
+        }&code=${BIRTH_ATTENDANT_CODE}`
+      )
+      const data = await res.json()
+      return data.valueInteger
+    },
+    async birthRegistrationType(composition) {
+      const encounterSection = findCompositionSection(
+        BIRTH_ENCOUNTER_CODE,
+        composition
+      )
+      if (!encounterSection) {
+        return null
+      }
+      const res = await fetch(
+        `${fhirUrl}/Observation?encounter=${
+          encounterSection.entry[0].reference
+        }&code=${BIRTH_REG_TYPE_CODE}`
+      )
+      const data = await res.json()
+      return data.valueString
+    },
+    async presentAtBirthRegistration(composition) {
+      const encounterSection = findCompositionSection(
+        BIRTH_ENCOUNTER_CODE,
+        composition
+      )
+      if (!encounterSection) {
+        return null
+      }
+      const res = await fetch(
+        `${fhirUrl}/Observation?encounter=${
+          encounterSection.entry[0].reference
+        }&code=${BIRTH_REG_PRESENT_CODE}`
+      )
+      const data = await res.json()
+      return data.valueString
+    },
+    async childrenBornAliveToMother(composition) {
+      const encounterSection = findCompositionSection(
+        BIRTH_ENCOUNTER_CODE,
+        composition
+      )
+      if (!encounterSection) {
+        return null
+      }
+      const res = await fetch(
+        `${fhirUrl}/Observation?encounter=${
+          encounterSection.entry[0].reference
+        }&code=${NUMBER_BORN_ALIVE_CODE}`
+      )
+      const data = await res.json()
+      return data.valueInteger
+    },
+    async foetalDeathsToMother(composition) {
+      const encounterSection = findCompositionSection(
+        BIRTH_ENCOUNTER_CODE,
+        composition
+      )
+      if (!encounterSection) {
+        return null
+      }
+      const res = await fetch(
+        `${fhirUrl}/Observation?encounter=${
+          encounterSection.entry[0].reference
+        }&code=${NUMBER_FOEATAL_DEATH_CODE}`
+      )
+      const data = await res.json()
+      return data.valueInteger
+    },
+    async lastPreviousLiveBirth(composition) {
+      const encounterSection = findCompositionSection(
+        BIRTH_ENCOUNTER_CODE,
+        composition
+      )
+      if (!encounterSection) {
+        return null
+      }
+      const res = await fetch(
+        `${fhirUrl}/Observation?encounter=${
+          encounterSection.entry[0].reference
+        }&code=${LAST_LIVE_BIRTH_CODE}`
+      )
+      const data = await res.json()
+      return data.valueDateTime
     }
   }
 }