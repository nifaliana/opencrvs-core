import {
  findCompositionSection,
  findExtension,
  fetchFHIR
} from 'src/features/fhir/utils'
import {
  MOTHER_CODE,
  FATHER_CODE,
  CHILD_CODE,
  DOCS_CODE,
  BIRTH_ENCOUNTER_CODE,
  BODY_WEIGHT_CODE,
  BIRTH_TYPE_CODE,
  BIRTH_ATTENDANT_CODE,
  BIRTH_REG_PRESENT_CODE,
  BIRTH_REG_TYPE_CODE,
  LAST_LIVE_BIRTH_CODE,
  NUMBER_BORN_ALIVE_CODE,
  NUMBER_FOEATAL_DEATH_CODE
} from 'src/features/fhir/templates'
import { GQLResolver } from 'src/graphql/schema'
import {
  ORIGINAL_FILE_NAME_SYSTEM,
  SYSTEM_FILE_NAME_SYSTEM,
  FHIR_SPECIFICATION_URL,
  OPENCRVS_SPECIFICATION_URL
} from 'src/features/fhir/constants'
import { ITemplatedComposition } from './fhir-builders'

export const typeResolvers: GQLResolver = {
  HumanName: {
    firstNames(name) {
      return name.given.join(' ')
    },
    familyName(name) {
      return name.family.join(' ')
    }
  },

  Person: {
    /* `gender` and `name` resolvers are trivial resolvers, so they don't need implementation */
    dateOfMarriage: person => {
      const marriageExtension = findExtension(
        `${OPENCRVS_SPECIFICATION_URL}extension/date-of-marriage`,
        person.extension
      )
      return (marriageExtension && marriageExtension.valueDateTime) || null
    },
    maritalStatus: person => {
      return person.maritalStatus.text
    },
    multipleBirth: person => {
      return person.multipleBirthInteger
    },
    deceased: person => {
      return person.deceasedBoolean
    },
    nationality: person => {
      const nationalityExtension = findExtension(
        `${FHIR_SPECIFICATION_URL}patient-nationality`,
        person.extension
      )
      if (!nationalityExtension || !nationalityExtension.extension) {
        return null
      }
      const countryCodeExtension = findExtension(
        'code',
        nationalityExtension.extension
      )

      const coding =
        (countryCodeExtension &&
          countryCodeExtension.valueCodeableConcept &&
          countryCodeExtension.valueCodeableConcept.coding &&
          countryCodeExtension.valueCodeableConcept.coding) ||
        []

      // Nationality could be multiple
      const nationality = coding.map(n => {
        return n.code
      })

      return nationality
    },
    educationalAttainment: person => {
      const educationalAttainmentExtension = findExtension(
        `${OPENCRVS_SPECIFICATION_URL}extension/educational-attainment`,
        person.extension
      )
      return (
        (educationalAttainmentExtension &&
          educationalAttainmentExtension.valueString) ||
        null
      )
    }
  },

  Registration: {
    async trackingId(task: fhir.Task) {
      const foundIdentifier =
        task.identifier &&
        task.identifier.find(
          (identifier: fhir.Identifier) =>
            identifier.system ===
            `${OPENCRVS_SPECIFICATION_URL}id/birth-tracking-id`
        )

      return (foundIdentifier && foundIdentifier.value) || null
    },
    async registrationNumber(task: fhir.Task) {
      const foundIdentifier =
        task.identifier &&
        task.identifier.find(
          (identifier: fhir.Identifier) =>
            identifier.system ===
            `${OPENCRVS_SPECIFICATION_URL}id/birth-registration-number`
        )

      return (foundIdentifier && foundIdentifier.value) || null
    },
<<<<<<< HEAD
    async attachments(task: fhir.Task) {
=======
    async attachments(task: fhir.Task, _, authHeader) {
>>>>>>> 17452918
      if (!task.focus) {
        throw new Error(
          'Task resource does not have a focus property necessary to lookup the composition'
        )
      }

      const composition = await fetchFHIR(
        `/${task.focus.reference}`,
        authHeader
      )
      const docSection = findCompositionSection(DOCS_CODE, composition)
      if (!docSection || !docSection.entry) {
        return null
      }
      const docRefReferences = docSection.entry.map(
        (docRefEntry: fhir.Reference) => docRefEntry.reference
      )
      return docRefReferences.map(async (docRefReference: string) => {
        return await fetchFHIR(`/${docRefReference}`, authHeader)
      })
    },
    contact: task => {
      const contact = findExtension(
        `${OPENCRVS_SPECIFICATION_URL}extension/contact-person`,
        task.extension
      )
      return (contact && contact.valueString) || null
    },
    paperFormID: task => {
      const foundIdentifier =
        task.identifier &&
        task.identifier.find(
          (identifier: fhir.Identifier) =>
            identifier.system ===
            `${OPENCRVS_SPECIFICATION_URL}id/paper-form-id`
        )

      return (foundIdentifier && foundIdentifier.value) || null
    },
    page: task => {
      const foundIdentifier =
        task.identifier &&
        task.identifier.find(
          (identifier: fhir.Identifier) =>
            identifier.system ===
            `${OPENCRVS_SPECIFICATION_URL}id/paper-form-page`
        )

      return (foundIdentifier && foundIdentifier.value) || null
    },
    book: task => {
      const foundIdentifier =
        task.identifier &&
        task.identifier.find(
          (identifier: fhir.Identifier) =>
            identifier.system ===
            `${OPENCRVS_SPECIFICATION_URL}id/paper-form-book`
        )

      return (foundIdentifier && foundIdentifier.value) || null
    },
    status: async task => {
      const taskArrary = []
      taskArrary.push(task)
      return taskArrary
    },
    type: task => {
      const taskType = task.code
      const taskCode = taskType.coding.find(
        (coding: fhir.Coding) =>
          coding.system === `${OPENCRVS_SPECIFICATION_URL}types`
      )
      return (taskCode && taskCode.code) || null
    },
    duplicates: async (task, _, authHeader) => {
      if (!task.focus) {
        throw new Error(
          'Task resource does not have a focus property necessary to lookup the composition'
        )
      }

      const composition = await fetchFHIR(
        `/${task.focus.reference}`,
        authHeader
      )
      return (
        composition.relatesTo &&
        composition.relatesTo.map(
          (duplicate: fhir.CompositionRelatesTo) =>
            duplicate.targetReference && duplicate.targetReference.reference
        )
      )
    }
  },
  RegWorkflow: {
    type: (task: fhir.Task) => {
      const taskStatus = task.businessStatus
      const taskStatusCoding = taskStatus && taskStatus.coding
      const statusType =
        taskStatusCoding &&
        taskStatusCoding.find(
          (coding: fhir.Coding) =>
            coding.system === `${OPENCRVS_SPECIFICATION_URL}reg-status`
        )

      return (statusType && statusType.code) || null
    },
    user: async (task, _, authHeader) => {
      const user = findExtension(
        `${OPENCRVS_SPECIFICATION_URL}extension/regLastUser`,
        task.extension
      )
      if (!user) {
        return null
      }
      return await fetchFHIR(`/${user.valueReference}`, authHeader)
    },

    timestamp: task => task.lastModified,
    comments: task => task.note,
    location: async (task, _, authHeader) => {
      const taskLocation = findExtension(
        `${OPENCRVS_SPECIFICATION_URL}extension/regLastLocation`,
        task.extension
      )
      if (!taskLocation) {
        return null
      }
      return await fetchFHIR(`/${taskLocation.valueReference}`, authHeader)
    }
  },
  User: {
    role: async (user, _, authHeader) => {
      const practitionerRole = await fetchFHIR(
        `/PractitionerRole?practitioner=${user.id}`,
        authHeader
      )
      const roleEntry = practitionerRole.entry[0].resource
      if (
        !roleEntry ||
        !roleEntry.code ||
        !roleEntry.code[0] ||
        !roleEntry.code[0].coding ||
        !roleEntry.code[0].coding[0] ||
        !roleEntry.code[0].coding[0].code
      ) {
        throw new Error('PractitionerRole has no role code')
      }
      const role = roleEntry.code[0].coding[0].code

      return role
    }
  },
  Comment: {
    user: comment => comment.authorString,
    comment: comment => comment.text,
    createdAt: comment => comment.time
  },
  Attachment: {
    id(docRef: fhir.DocumentReference) {
      return (docRef.masterIdentifier && docRef.masterIdentifier.value) || null
    },
    data(docRef: fhir.DocumentReference) {
      return docRef.content[0].attachment.data
    },
    contentType(docRef: fhir.DocumentReference) {
      return docRef.content[0].attachment.contentType
    },
    originalFileName(docRef: fhir.DocumentReference) {
      const foundIdentifier =
        docRef.identifier &&
        docRef.identifier.find(
          (identifier: fhir.Identifier) =>
            identifier.system === ORIGINAL_FILE_NAME_SYSTEM
        )
      return (foundIdentifier && foundIdentifier.value) || null
    },
    systemFileName(docRef: fhir.DocumentReference) {
      const foundIdentifier =
        docRef.identifier &&
        docRef.identifier.find(
          (identifier: fhir.Identifier) =>
            identifier.system === SYSTEM_FILE_NAME_SYSTEM
        )
      return (foundIdentifier && foundIdentifier.value) || null
    },
    type(docRef: fhir.DocumentReference) {
      return (
        (docRef.type && docRef.type.coding && docRef.type.coding[0].code) ||
        null
      )
    },
    subject(docRef: fhir.DocumentReference) {
      return (docRef.subject && docRef.subject.display) || null
    },
    createdAt(docRef: fhir.DocumentReference) {
      return docRef.created
    }
  },

  Identifier: {
    system: identifier => identifier.system,
    value: identifier => identifier.value
  },

  Location: {
    name: location => location.name,
    status: location => location.status,
    identifier: location => location.identifier,
    longitude: location => location.position.longitude,
    latitude: location => location.position.latitude
  },

  BirthRegistration: {
    createdAt(composition: ITemplatedComposition) {
      return composition.date
    },
    async mother(composition: ITemplatedComposition, _, authHeader) {
      const patientSection = findCompositionSection(MOTHER_CODE, composition)
      if (!patientSection || !patientSection.entry) {
        return null
      }
      return await fetchFHIR(
        `/${patientSection.entry[0].reference}`,
        authHeader
      )
    },
    async father(composition: ITemplatedComposition, _, authHeader) {
      const patientSection = findCompositionSection(FATHER_CODE, composition)
      if (!patientSection || !patientSection.entry) {
        return null
      }
      return await fetchFHIR(
        `/${patientSection.entry[0].reference}`,
        authHeader
      )
    },
    async child(composition: ITemplatedComposition, _, authHeader) {
      const patientSection = findCompositionSection(CHILD_CODE, composition)
      if (!patientSection || !patientSection.entry) {
        return null
      }
      return await fetchFHIR(
        `/${patientSection.entry[0].reference}`,
        authHeader
      )
    },
    async registration(composition: ITemplatedComposition, _, authHeader) {
      const taskBundle = await fetchFHIR(
        `/Task?focus=Composition/${composition.id}`,
        authHeader
      )

      if (!taskBundle.entry[0] || !taskBundle.entry[0].resource) {
        return null
      }
      return taskBundle.entry[0].resource
    },
    async weightAtBirth(composition: ITemplatedComposition, _, authHeader) {
      const encounterSection = findCompositionSection(
        BIRTH_ENCOUNTER_CODE,
        composition
      )
      if (!encounterSection || !encounterSection.entry) {
        return null
      }
      const observations = await fetchFHIR(
        `/Observation?encounter=${
          encounterSection.entry[0].reference
        }&code=${BODY_WEIGHT_CODE}`,
        authHeader
      )
      return observations.entry[0].resource.valueQuantity.value
    },
    async birthType(composition: ITemplatedComposition, _, authHeader) {
      const encounterSection = findCompositionSection(
        BIRTH_ENCOUNTER_CODE,
        composition
      )
      if (!encounterSection || !encounterSection.entry) {
        return null
      }
      const observations = await fetchFHIR(
        `/Observation?encounter=${
          encounterSection.entry[0].reference
        }&code=${BIRTH_TYPE_CODE}`,
        authHeader
      )
      return observations.entry[0].resource.valueQuantity.value
    },
    async attendantAtBirth(composition: ITemplatedComposition, _, authHeader) {
      const encounterSection = findCompositionSection(
        BIRTH_ENCOUNTER_CODE,
        composition
      )
      if (!encounterSection || !encounterSection.entry) {
        return null
      }
      const observations = await fetchFHIR(
        `/Observation?encounter=${
          encounterSection.entry[0].reference
        }&code=${BIRTH_ATTENDANT_CODE}`,
        authHeader
      )
      return observations.entry[0].resource.valueString
    },
    async birthRegistrationType(
      composition: ITemplatedComposition,
      _,
      authHeader
    ) {
      const encounterSection = findCompositionSection(
        BIRTH_ENCOUNTER_CODE,
        composition
      )
      if (!encounterSection || !encounterSection.entry) {
        return null
      }
      const observations = await fetchFHIR(
        `/Observation?encounter=${
          encounterSection.entry[0].reference
        }&code=${BIRTH_REG_TYPE_CODE}`,
        authHeader
      )
      return observations.entry[0].resource.valueString
    },
    async presentAtBirthRegistration(
      composition: ITemplatedComposition,
      _,
      authHeader
    ) {
      const encounterSection = findCompositionSection(
        BIRTH_ENCOUNTER_CODE,
        composition
      )
      if (!encounterSection || !encounterSection.entry) {
        return null
      }
      const observations = await fetchFHIR(
        `/Observation?encounter=${
          encounterSection.entry[0].reference
        }&code=${BIRTH_REG_PRESENT_CODE}`,
        authHeader
      )
      return observations.entry[0].resource.valueString
    },
    async childrenBornAliveToMother(
      composition: ITemplatedComposition,
      _,
      authHeader
    ) {
      const encounterSection = findCompositionSection(
        BIRTH_ENCOUNTER_CODE,
        composition
      )
      if (!encounterSection || !encounterSection.entry) {
        return null
      }
      const observations = await fetchFHIR(
        `/Observation?encounter=${
          encounterSection.entry[0].reference
        }&code=${NUMBER_BORN_ALIVE_CODE}`,
        authHeader
      )
      return observations.resource.valueInteger
    },
    async foetalDeathsToMother(
      composition: ITemplatedComposition,
      _,
      authHeader
    ) {
      const encounterSection = findCompositionSection(
        BIRTH_ENCOUNTER_CODE,
        composition
      )
      if (!encounterSection || !encounterSection.entry) {
        return null
      }
      const observations = await fetchFHIR(
        `/Observation?encounter=${
          encounterSection.entry[0].reference
        }&code=${NUMBER_FOEATAL_DEATH_CODE}`,
        authHeader
      )
      return observations.resource.valueInteger
    },
    async lastPreviousLiveBirth(
      composition: ITemplatedComposition,
      _,
      authHeader
    ) {
      const encounterSection = findCompositionSection(
        BIRTH_ENCOUNTER_CODE,
        composition
      )
      if (!encounterSection || !encounterSection.entry) {
        return null
      }
      const observations = await fetchFHIR(
        `/Observation?encounter=${
          encounterSection.entry[0].reference
        }&code=${LAST_LIVE_BIRTH_CODE}`,
        authHeader
      )
      return observations.resource.valueDateTime
    },
    async birthLocation(composition: ITemplatedComposition, _, authHeader) {
      const encounterSection = findCompositionSection(
        BIRTH_ENCOUNTER_CODE,
        composition
      )
      if (!encounterSection || !encounterSection.entry) {
        return null
      }
      const data = await fetchFHIR(
        `/${encounterSection.entry[0].reference}`,
        authHeader
      )

      if (!data || !data.location || !data.location[0].location) {
        return null
      }

      return await fetchFHIR(
        `/${data.location[0].location.reference}`,
        authHeader
      )
    }
  }
}<|MERGE_RESOLUTION|>--- conflicted
+++ resolved
@@ -118,11 +118,7 @@
 
       return (foundIdentifier && foundIdentifier.value) || null
     },
-<<<<<<< HEAD
-    async attachments(task: fhir.Task) {
-=======
     async attachments(task: fhir.Task, _, authHeader) {
->>>>>>> 17452918
       if (!task.focus) {
         throw new Error(
           'Task resource does not have a focus property necessary to lookup the composition'
