--- conflicted
+++ resolved
@@ -9,15 +9,11 @@
 import { fhirUrl } from 'src/constants'
 import { GQLResolver } from 'src/graphql/schema'
 import {
-<<<<<<< HEAD
   ORIGINAL_FILE_NAME_SYSTEM,
-  SYSTEM_FILE_NAME_SYSTEM
-} from '../fhir/constants'
-=======
+  SYSTEM_FILE_NAME_SYSTEM,
   FHIR_SPECIFICATION_URL,
   OPENCRVS_SPECIFICATION_URL
 } from 'src/features/fhir/constants'
->>>>>>> de331036
 
 export const typeResolvers: GQLResolver = {
   HumanName: {
