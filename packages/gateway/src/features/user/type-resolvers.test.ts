/*
 * This Source Code Form is subject to the terms of the Mozilla Public
 * License, v. 2.0. If a copy of the MPL was not distributed with this
 * file, You can obtain one at https://mozilla.org/MPL/2.0/.
 *
 * OpenCRVS is also distributed under the terms of the Civil Registration
 * & Healthcare Disclaimer located at http://opencrvs.org/license.
 *
 * Copyright (C) The OpenCRVS Authors located at https://github.com/opencrvs/opencrvs-core/blob/master/AUTHORS.
 */
import {
  IUserModelData,
  userTypeResolvers as typeResolvers
} from '@gateway/features/user/type-resolvers'

import LocationsAPI from '@gateway/features/fhir/locationsAPI'
import { TestResolvers } from '@gateway/utils/testUtils'
import * as fetchAny from 'jest-fetch-mock'
const fetch = fetchAny as fetchAny.FetchMock

const userTypeResolvers = typeResolvers as unknown as TestResolvers

const mockGet = jest.fn()
jest.mock('apollo-datasource-rest', () => {
  class MockRESTDataSource {
    get = mockGet
  }
  return {
    RESTDataSource: MockRESTDataSource
  }
})

beforeEach(() => {
  fetch.resetMocks()
})

describe('User type resolvers', () => {
  afterEach(() => {
    mockGet.mockReset()
  })

  const mockResponse: IUserModelData = {
    _id: 'ba7022f0ff4822',
    name: [
      {
        use: 'en',
        given: ['Tamim'],
        family: 'Iqbal'
      }
    ],
    username: 'tamim.iqlbal',
    mobile: '+8801711111111',
    email: 'test@test.org',
    identifiers: [{ system: 'NATIONAL_ID', value: '1010101010' }],
    scope: ['certify'],
    status: 'active',
    practitionerId: 'dcba7022-f0ff-4822-b5d9-cb90d0e7b8de',
    primaryOfficeId: '79776844-b606-40e9-8358-7d82147f702a',
    creationDate: '1559054406433',
    role: 'REGISTRATION_AGENT',
    device: ''
  }

  it('return id type', () => {
    const res = userTypeResolvers.User!.id(mockResponse)
    expect(res).toEqual('ba7022f0ff4822')
  })
  it('return userMgntUserID type', () => {
    const res = userTypeResolvers.User!.userMgntUserID(mockResponse)
    expect(res).toEqual('ba7022f0ff4822')
  })
  it('return suspicious user flag', () => {
    const underInvestigationUserMockResponse = mockResponse
    underInvestigationUserMockResponse.status = 'deactivated'
    underInvestigationUserMockResponse.auditHistory = [
      {
        auditedBy: 'DUMMY_AUDITOR_ID',
        auditedOn: 1234897987,
        action: 'DEACTIVATE',
        reason: 'SUSPICIOUS'
      }
    ]
    const res = userTypeResolvers.User!.underInvestigation(mockResponse)
    expect(res).toBeTruthy()
  })
  it('return user identifier', () => {
    const res = userTypeResolvers.User!.identifier(mockResponse)
    expect(res).toEqual({
      system: mockResponse.identifiers[0].system,
      value: mockResponse.identifiers[0].value
    })
  })
  it('return primaryOffice type', async () => {
    const mockOffice = {
      resourceType: 'Location',
      name: 'Moktarpur Union Parishad',
      alias: ['মোক্তারপুর ইউনিয়ন পরিষদ'],
      status: 'active',
      partOf: {
        reference: 'Location/43ac3486-7df1-4bd9-9b5e-728054ccd6ba'
      },
      type: {
        coding: [
          {
            system: 'http://opencrvs.org/specs/location-type',
            code: 'CRVS_OFFICE'
          }
        ]
      },
      physicalType: {
        coding: [
          {
            code: 'bu',
            display: 'Building'
          }
        ]
      },
      address: {
        line: ['Moktarpur', 'Kaliganj'],
        district: 'Gazipur',
        state: 'Dhaka'
      },
      id: '79776844-b606-40e9-8358-7d82147f702a'
    }
    mockGet.mockResolvedValueOnce(mockOffice)
    const locationsAPI = new LocationsAPI()
    locationsAPI.context = {
      record: null
    }
    const res = await userTypeResolvers.User.primaryOffice(
      mockResponse,
      undefined,
      {
        dataSources: {
          locationsAPI: {
            getLocation: () => mockOffice
          }
        }
      }
    )
    expect(res).toEqual(mockOffice)
  })
  it('return user signature as registration agent', async () => {
    const roleBundle = {
      resourceType: 'Bundle',
      id: 'e9b83485-0418-47a0-b62b-c9d80a89691b',
      total: 1,
      entry: [
        {
          resource: {
            resourceType: 'PractitionerRole',
            practitioner: {
              reference: 'Practitioner/dd78cad3-26dc-469a-bddb-0b45ae489491'
            },
            code: [
              {
                coding: [
                  {
                    system: 'http://opencrvs.org/specs/roles',
                    code: 'LOCAL_REGISTRAR'
                  }
                ]
              }
            ],
            location: [
              {
                reference: 'Location/54538456-fcf6-4276-86ac-122a7eb47703'
              },
              {
                reference: 'Location/319b0d8f-e330-45b8-8bd5-863a234d4cc5'
              }
            ],
            id: '7c246f38-90c7-4f80-8266-f884c6e7b491'
          }
        }
      ]
    }
    const practitioner = {
      resourceType: 'Practitioner',
      extension: [
        {
          url: 'http://opencrvs.org/specs/extension/employee-signature',
          valueAttachment: {
            contentType: 'img/png',
            url: '/ocrvs/a1-b2-c3.png',
            creation: '1721970080786'
          }
        }
      ],
      id: 'dd78cad3-26dc-469a-bddb-0b45ae489491'
    }
    const presignedURL =
      'http://minio.farajaland-dev.opencrvs.org/ocrvs/cbf7c3cd-1b59-40b0-b8f9-2cd1310fe85b.png?X-Amz-Algorithm=AWS4-HMAC-SHA256&X-Amz-Credential=minioadmin%2F20240726%2Flocal%2Fs3%2Faws4_request&X-Amz-Date=20240726T094242Z&X-Amz-Expires=259200&X-Amz-SignedHeaders=host&X-Amz-Signature=2eb6a0cdfb9d25f347771b3f10cba442946d09de035f3294d8edec49e09ec1a6'

    fetch.mockResponses(
      [JSON.stringify(roleBundle), { status: 200 }],
      [JSON.stringify({ presignedURL }), { status: 200 }],
      [JSON.stringify(practitioner), { status: 200 }]
    )

    const response = await userTypeResolvers.User!.localRegistrar(
      mockResponse,
      undefined,
      {
        headers: undefined,
        dataSources: {
          fhirAPI: {
            getPractitioner: () => practitioner
          }
        }
      }
    )

    expect(response).toEqual({
      role: 'LOCAL_REGISTRAR',
      name: undefined,
      signature: presignedURL
    })
  })

<<<<<<< HEAD
  it.only('return user signature as registrar', async () => {
    const signatureData = `data:image/png;base64,iVBORw0KGgoAAAANSUhEUgAAABAAAAAQCAMAAAAo`
=======
  it('return user signature as registrar', async () => {
    const presignedURL =
      'http://minio.farajaland-dev.opencrvs.org/ocrvs/cbf7c3cd-1b59-40b0-b8f9-2cd1310fe85b.png?X-Amz-Algorithm=AWS4-HMAC-SHA256&X-Amz-Credential=minioadmin%2F20240726%2Flocal%2Fs3%2Faws4_request&X-Amz-Date=20240726T094242Z&X-Amz-Expires=259200&X-Amz-SignedHeaders=host&X-Amz-Signature=2eb6a0cdfb9d25f347771b3f10cba442946d09de035f3294d8edec49e09ec1a6'
>>>>>>> 4ee08fba

    const practitioner = {
      // role: 'REGISTRATION_AGENT',
      resourceType: 'Practitioner',
      extension: [
        {
          url: 'http://opencrvs.org/specs/extension/employee-signature',
          valueAttachment: {
            contentType: 'img/png',
            url: '/ocrvs/a1-b2-c3.png',
            creation: '1721970080786'
          }
        }
      ],
      id: 'dcba7022-f0ff-4822-b5d9-cb90d0e7b8de'
    }
    fetch.mockResponses(
      [JSON.stringify({ presignedURL }), { status: 200 }],
      [JSON.stringify(practitioner), { status: 200 }]
    )

    const userResponse = mockResponse
    userResponse.scope!.push('register')

    const response = await userTypeResolvers.User!.localRegistrar(
      userResponse,
      undefined,
      {
        headers: undefined,
        dataSources: {
          fhirAPI: {
            getPractitioner: () => practitioner
          }
        }
      }
    )

    expect(response).toEqual({
      role: 'REGISTRATION_AGENT',
      signature: presignedURL
    })
  })
})<|MERGE_RESOLUTION|>--- conflicted
+++ resolved
@@ -52,7 +52,7 @@
     mobile: '+8801711111111',
     email: 'test@test.org',
     identifiers: [{ system: 'NATIONAL_ID', value: '1010101010' }],
-    scope: ['certify'],
+    scope: ['certify', 'profile.electronic-signature'],
     status: 'active',
     practitionerId: 'dcba7022-f0ff-4822-b5d9-cb90d0e7b8de',
     primaryOfficeId: '79776844-b606-40e9-8358-7d82147f702a',
@@ -218,14 +218,9 @@
     })
   })
 
-<<<<<<< HEAD
-  it.only('return user signature as registrar', async () => {
-    const signatureData = `data:image/png;base64,iVBORw0KGgoAAAANSUhEUgAAABAAAAAQCAMAAAAo`
-=======
   it('return user signature as registrar', async () => {
     const presignedURL =
       'http://minio.farajaland-dev.opencrvs.org/ocrvs/cbf7c3cd-1b59-40b0-b8f9-2cd1310fe85b.png?X-Amz-Algorithm=AWS4-HMAC-SHA256&X-Amz-Credential=minioadmin%2F20240726%2Flocal%2Fs3%2Faws4_request&X-Amz-Date=20240726T094242Z&X-Amz-Expires=259200&X-Amz-SignedHeaders=host&X-Amz-Signature=2eb6a0cdfb9d25f347771b3f10cba442946d09de035f3294d8edec49e09ec1a6'
->>>>>>> 4ee08fba
 
     const practitioner = {
       // role: 'REGISTRATION_AGENT',
