/*
 * This Source Code Form is subject to the terms of the Mozilla Public
 * License, v. 2.0. If a copy of the MPL was not distributed with this
 * file, You can obtain one at https://mozilla.org/MPL/2.0/.
 *
 * OpenCRVS is also distributed under the terms of the Civil Registration
 * & Healthcare Disclaimer located at http://opencrvs.org/license.
 *
 * Copyright (C) The OpenCRVS Authors located at https://github.com/opencrvs/opencrvs-core/blob/master/AUTHORS.
 */
import { resolvers as rootResolvers } from '@gateway/features/user/root-resolvers'
import { generateAndStoreVerificationCode } from '@gateway/routes/verifyCode/handler'
import * as fetchAny from 'jest-fetch-mock'
import * as jwt from 'jsonwebtoken'
import { readFileSync } from 'fs'

const fetch = fetchAny as any
const resolvers = rootResolvers as any
beforeEach(() => {
  fetch.resetMocks()
})

describe('User root resolvers', () => {
  describe('getUser()', () => {
    it('returns a user object', async () => {
<<<<<<< HEAD
      fetch.mockResponseOnce(
        JSON.stringify({
          _id: 'ba7022f0ff4822',
          name: [
            {
              use: 'en',
              given: ['Sakib Al'],
              family: ['Hasan']
            }
          ],
          username: 'sakibal.hasan',
          mobile: '+8801711111111',
          email: 'test@test.org',
          passwordHash:
            'b8be6cae5215c93784b1b9e2c06384910f754b1d66c077f1f8fdc98fbd92e6c17a0fdc790b30225986cadb9553e87a47b1d2eb7bd986f96f0da7873e1b2ddf9c',
          salt: '12345',
          systemRole: 'FIELD_AGENT',
          status: 'active',
          practitionerId: 'dcba7022-f0ff-4822-b5d9-cb90d0e7b8de',
          primaryOfficeId: '79776844-b606-40e9-8358-7d82147f702a',
          catchmentAreaIds: [
            'b21ce04e-7ccd-4d65-929f-453bc193a736',
            '95754572-ab6f-407b-b51a-1636cb3d0683',
            '7719942b-16a7-474a-8af1-cd0c94c730d2',
            '43ac3486-7df1-4bd9-9b5e-728054ccd6ba'
          ],
          creationDate: 1559054406433
        })
      )

      const user = await resolvers.Query!.getUser(
=======
      const user = await resolvers.Query.getUser(
>>>>>>> 2e73d4ce
        {},
        { userId: 'ba7022f0ff4822' },
        {
          headers: undefined,
          dataSources: {
            usersAPI: {
              getUserById: () => {
                return {
                  _id: 'ba7022f0ff4822',
                  name: [
                    {
                      use: 'en',
                      given: ['Sakib Al'],
                      family: ['Hasan']
                    }
                  ],
                  username: 'sakibal.hasan',
                  mobile: '+8801711111111',
                  email: 'test@test.org',
                  passwordHash:
                    'b8be6cae5215c93784b1b9e2c06384910f754b1d66c077f1f8fdc98fbd92e6c17a0fdc790b30225986cadb9553e87a47b1d2eb7bd986f96f0da7873e1b2ddf9c',
                  salt: '12345',
                  systemRole: 'FIELD_AGENT',
                  status: 'active',
                  practitionerId: 'dcba7022-f0ff-4822-b5d9-cb90d0e7b8de',
                  primaryOfficeId: '79776844-b606-40e9-8358-7d82147f702a',
                  catchmentAreaIds: [
                    'b21ce04e-7ccd-4d65-929f-453bc193a736',
                    '95754572-ab6f-407b-b51a-1636cb3d0683',
                    '7719942b-16a7-474a-8af1-cd0c94c730d2',
                    '43ac3486-7df1-4bd9-9b5e-728054ccd6ba'
                  ],
                  creationDate: 1559054406433
                }
              }
            }
          }
        }
      )

      expect(user).toBeDefined()
    })
  })
  describe('searchUsers()', () => {
    let authHeaderSysAdmin: { Authorization: string }
    let authHeaderFieldAgent: { Authorization: string }
    beforeEach(() => {
      fetch.resetMocks()
      const sysAdminToken = jwt.sign(
        { scope: ['sysadmin'] },
        readFileSync('./test/cert.key'),
        {
          subject: 'ba7022f0ff4822',
          algorithm: 'RS256',
          issuer: 'opencrvs:auth-service',
          audience: 'opencrvs:gateway-user'
        }
      )
      authHeaderSysAdmin = {
        Authorization: `Bearer ${sysAdminToken}`
      }
      const declareToken = jwt.sign(
        { scope: ['declare'] },
        readFileSync('./test/cert.key'),
        {
          subject: 'ba7022f0ff4822',
          algorithm: 'RS256',
          issuer: 'opencrvs:auth-service',
          audience: 'opencrvs:gateway-user'
        }
      )
      authHeaderFieldAgent = {
        Authorization: `Bearer ${declareToken}`
      }
    })
    const dummyUserList = [
      {
        name: [
          {
            use: 'en',
            given: ['Sakib Al'],
            family: ['Hasan']
          }
        ],
        username: 'sakibal.hasan',
        mobile: '+8801711111111',
        email: 'test@test.org',
        passwordHash:
          'b8be6cae5215c93784b1b9e2c06384910f754b1d66c077f1f8fdc98fbd92e6c17a0fdc790b30225986cadb9553e87a47b1d2eb7bd986f96f0da7873e1b2ddf9c',
        salt: '12345',
        systemRole: 'FIELD_AGENT',
        status: 'active',
        practitionerId: 'dcba7022-f0ff-4822-b5d9-cb90d0e7b8de',
        primaryOfficeId: '79776844-b606-40e9-8358-7d82147f702a',
        catchmentAreaIds: [
          'b21ce04e-7ccd-4d65-929f-453bc193a736',
          '95754572-ab6f-407b-b51a-1636cb3d0683',
          '7719942b-16a7-474a-8af1-cd0c94c730d2',
          '43ac3486-7df1-4bd9-9b5e-728054ccd6ba'
        ],
        creationDate: 1559054406433
      },
      {
        name: [
          {
            use: 'en',
            given: ['Md. Ariful'],
            family: ['Islam']
          }
        ],
        username: 'mdariful.islam',
        mobile: '+8801740012994',
        email: 'test@test.org',
        passwordHash:
          'b8be6cae5215c93784b1b9e2c06384910f754b1d66c077f1f8fdc98fbd92e6c17a0fdc790b30225986cadb9553e87a47b1d2eb7bd986f96f0da7873e1b2ddf9c',
        salt: '12345',
        systemRole: 'FIELD_AGENT',
        status: 'active',
        practitionerId: 'dcba7022-f0ff-4822-b5d9-cb90d0e7b8de',
        primaryOfficeId: '79776844-b606-40e9-8358-7d82147f702a',
        catchmentAreaIds: [
          'b21ce04e-7ccd-4d65-929f-453bc193a736',
          '95754572-ab6f-407b-b51a-1636cb3d0683',
          '7719942b-16a7-474a-8af1-cd0c94c730d2',
          '43ac3486-7df1-4bd9-9b5e-728054ccd6ba'
        ],
        creationDate: 1559054406444
      },
      {
        name: [
          {
            use: 'en',
            given: ['Mohammad'],
            family: ['Ashraful']
          }
        ],
        username: 'mohammad.ashraful',
        mobile: '+8801733333333',
        email: 'test@test.org',
        passwordHash:
          'b8be6cae5215c93784b1b9e2c06384910f754b1d66c077f1f8fdc98fbd92e6c17a0fdc790b30225986cadb9553e87a47b1d2eb7bd986f96f0da7873e1b2ddf9c',
        salt: '12345',
        systemRole: 'LOCAL_REGISTRAR',
        status: 'active',
        practitionerId: 'dcba7022-f0ff-4822-b5d9-cb90d0e7b8de',
        primaryOfficeId: '79776844-b606-40e9-8358-7d82147f702a',
        catchmentAreaIds: [
          'b21ce04e-7ccd-4d65-929f-453bc193a736',
          '95754572-ab6f-407b-b51a-1636cb3d0683',
          '7719942b-16a7-474a-8af1-cd0c94c730d2',
          '43ac3486-7df1-4bd9-9b5e-728054ccd6ba'
        ],
        creationDate: 1559054406555
      }
    ]
    it('should returns full user list for sysadmin', async () => {
      fetch.mockResponseOnce(
        JSON.stringify({
          totalItems: dummyUserList.length,
          results: dummyUserList
        })
      )

      const response = await resolvers.Query!.searchUsers(
        {},
        {},
        { headers: authHeaderSysAdmin }
      )

      expect(response.totalItems).toBe(3)
      expect(response.results).toEqual(dummyUserList)
    })
    it('should return error for register', async () => {
      fetch.mockResponseOnce(
        JSON.stringify({
          totalItems: dummyUserList.length,
          results: dummyUserList
        })
      )

      return expect(
        resolvers.Query!.searchUsers({}, {}, authHeaderFieldAgent)
      ).rejects.toThrow(
        'Search user is only allowed for sysadmin or registrar or registration agent'
      )
    })
    it('returns filtered user list', async () => {
      fetch.mockResponseOnce(
        JSON.stringify({
          totalItems: 1,
          results: [dummyUserList[2]]
        })
      )

      const response = await resolvers.Query!.searchUsers(
        {},
        {
          username: 'mohammad.ashraful',
          mobile: '+8801733333333',
          email: 'test@test.org',
          systemRole: 'LOCAL_REGISTRAR',
          status: 'active',
          primaryOfficeId: '79776844-b606-40e9-8358-7d82147f702a',
          locationId: '43ac3486-7df1-4bd9-9b5e-728054ccd6ba',
          count: 10,
          skip: 0,
          sort: 'desc'
        },
        { headers: authHeaderSysAdmin }
      )

      expect(response.totalItems).toBe(1)
      expect(response.results).toEqual([dummyUserList[2]])
    })
  })

  describe('searchFieldAgents()', () => {
    let authHeaderSysAdmin: { Authorization: string }
    let authHeaderFieldAgent: { Authorization: string }
    beforeEach(() => {
      fetch.resetMocks()
      const sysAdminToken = jwt.sign(
        { scope: ['sysadmin'] },
        readFileSync('./test/cert.key'),
        {
          subject: 'ba7022f0ff4822',
          algorithm: 'RS256',
          issuer: 'opencrvs:auth-service',
          audience: 'opencrvs:gateway-user'
        }
      )
      authHeaderSysAdmin = {
        Authorization: `Bearer ${sysAdminToken}`
      }
      const declareToken = jwt.sign(
        { scope: ['declare'] },
        readFileSync('./test/cert.key'),
        {
          subject: 'ba7022f0ff4822',
          algorithm: 'RS256',
          issuer: 'opencrvs:auth-service',
          audience: 'opencrvs:gateway-user'
        }
      )
      authHeaderFieldAgent = {
        Authorization: `Bearer ${declareToken}`
      }
    })
    const dummyUserList = [
      {
        name: [
          {
            use: 'en',
            given: ['Sakib Al'],
            family: ['Hasan']
          }
        ],
        username: 'sakibal.hasan',
        mobile: '+8801711111111',
        email: 'test@test.org',
        passwordHash:
          'b8be6cae5215c93784b1b9e2c06384910f754b1d66c077f1f8fdc98fbd92e6c17a0fdc790b30225986cadb9553e87a47b1d2eb7bd986f96f0da7873e1b2ddf9c',
        salt: '12345',
        systemRole: 'FIELD_AGENT',
        role: 'HA',
        status: 'active',
        practitionerId: 'dcba7022-f0ff-4822-b5d9-cb90d0e7b8de',
        primaryOfficeId: '79776844-b606-40e9-8358-7d82147f702a',
        catchmentAreaIds: [
          'b21ce04e-7ccd-4d65-929f-453bc193a736',
          '95754572-ab6f-407b-b51a-1636cb3d0683',
          '7719942b-16a7-474a-8af1-cd0c94c730d2',
          '43ac3486-7df1-4bd9-9b5e-728054ccd6ba'
        ],
        creationDate: 1559054406433
      },
      {
        name: [
          {
            use: 'en',
            given: ['Md. Ariful'],
            family: ['Islam']
          }
        ],
        username: 'mdariful.islam',
        mobile: '+8801740012994',
        email: 'test@test.org',
        role: 'HA',
        passwordHash:
          'b8be6cae5215c93784b1b9e2c06384910f754b1d66c077f1f8fdc98fbd92e6c17a0fdc790b30225986cadb9553e87a47b1d2eb7bd986f96f0da7873e1b2ddf9c',
        salt: '12345',
        systemRole: 'FIELD_AGENT',
        status: 'pending',
        practitionerId: 'sseq1203-f0ff-4822-b5d9-cb90d0e7biwuw',
        primaryOfficeId: '79776844-b606-40e9-8358-7d82147f702a',
        catchmentAreaIds: [
          'b21ce04e-7ccd-4d65-929f-453bc193a736',
          '95754572-ab6f-407b-b51a-1636cb3d0683',
          '7719942b-16a7-474a-8af1-cd0c94c730d2',
          '43ac3486-7df1-4bd9-9b5e-728054ccd6ba'
        ],
        creationDate: 1559054406444
      }
    ]
    it('Returns field agent list with metrics data for an office', async () => {
      fetch.mockResponseOnce(
        JSON.stringify({
          totalItems: dummyUserList.length,
          results: dummyUserList
        })
      )
      fetch.mockResponseOnce(
        JSON.stringify([
          {
            practitionerId: 'dcba7022-f0ff-4822-b5d9-cb90d0e7b8de',
            totalNumberOfDeclarationStarted: 12,
            totalNumberOfInProgressAppStarted: 5,
            totalNumberOfRejectedDeclarations: 2,
            averageTimeForDeclaredDeclarations: 360
          }
        ])
      )

      const response = await resolvers.Query!.searchFieldAgents(
        {},
        {
          primaryOfficeId: '79776844-b606-40e9-8358-7d82147f702a',
          timeStart: '2019-03-31T18:00:00.000Z',
          timeEnd: '2020-06-30T17:59:59.999Z'
        },
        { headers: authHeaderSysAdmin }
      )

      expect(response.totalItems).toBe(2)
      expect(response.results).toEqual([
        {
          practitionerId: 'dcba7022-f0ff-4822-b5d9-cb90d0e7b8de',
          fullName: 'Sakib Al Hasan',
          role: 'HA',
          status: 'active',
          primaryOfficeId: '79776844-b606-40e9-8358-7d82147f702a',
          creationDate: 1559054406433,
          totalNumberOfDeclarationStarted: 12,
          totalNumberOfInProgressAppStarted: 5,
          totalNumberOfRejectedDeclarations: 2,
          averageTimeForDeclaredDeclarations: 360
        },
        {
          practitionerId: 'sseq1203-f0ff-4822-b5d9-cb90d0e7biwuw',
          fullName: 'Md. Ariful Islam',
          role: 'HA',
          status: 'pending',
          primaryOfficeId: '79776844-b606-40e9-8358-7d82147f702a',
          creationDate: 1559054406444,
          totalNumberOfDeclarationStarted: 0,
          totalNumberOfInProgressAppStarted: 0,
          totalNumberOfRejectedDeclarations: 0,
          averageTimeForDeclaredDeclarations: 0
        }
      ])
    })
    it('Returns field agent list with metrics data for sysadmin', async () => {
      fetch.mockResponseOnce(
        JSON.stringify({
          totalItems: dummyUserList.length,
          results: dummyUserList
        })
      )
      fetch.mockResponseOnce(
        JSON.stringify([
          {
            practitionerId: 'dcba7022-f0ff-4822-b5d9-cb90d0e7b8de',
            totalNumberOfDeclarationStarted: 12,
            totalNumberOfInProgressAppStarted: 5,
            totalNumberOfRejectedDeclarations: 2,
            averageTimeForDeclaredDeclarations: 360
          }
        ])
      )

      const response = await resolvers.Query!.searchFieldAgents(
        {},
        {
          locationId: 'b21ce04e-7ccd-4d65-929f-453bc193a736',
          timeStart: '2019-03-31T18:00:00.000Z',
          timeEnd: '2020-06-30T17:59:59.999Z'
        },
        { headers: authHeaderSysAdmin }
      )

      expect(response.totalItems).toBe(2)
      expect(response.results).toEqual([
        {
          practitionerId: 'dcba7022-f0ff-4822-b5d9-cb90d0e7b8de',
          fullName: 'Sakib Al Hasan',
          role: 'HA',
          status: 'active',
          primaryOfficeId: '79776844-b606-40e9-8358-7d82147f702a',
          creationDate: 1559054406433,
          totalNumberOfDeclarationStarted: 12,
          totalNumberOfInProgressAppStarted: 5,
          totalNumberOfRejectedDeclarations: 2,
          averageTimeForDeclaredDeclarations: 360
        },
        {
          practitionerId: 'sseq1203-f0ff-4822-b5d9-cb90d0e7biwuw',
          fullName: 'Md. Ariful Islam',
          role: 'HA',
          status: 'pending',
          primaryOfficeId: '79776844-b606-40e9-8358-7d82147f702a',
          creationDate: 1559054406444,
          totalNumberOfDeclarationStarted: 0,
          totalNumberOfInProgressAppStarted: 0,
          totalNumberOfRejectedDeclarations: 0,
          averageTimeForDeclaredDeclarations: 0
        }
      ])
    })
    it('should return error for register', async () => {
      fetch.mockResponseOnce(
        JSON.stringify({
          totalItems: dummyUserList.length,
          results: dummyUserList
        })
      )

      return expect(
        resolvers.Query!.searchFieldAgents(
          {},
          {
            locationId: 'b21ce04e-7ccd-4d65-929f-453bc193a736',
            timeStart: '2019-03-31T18:00:00.000Z',
            timeEnd: '2020-06-30T17:59:59.999Z'
          },
          authHeaderFieldAgent
        )
      ).rejects.toThrow(
        'Search field agents is only allowed for sysadmin or registrar or registration agent'
      )
    })
    it('returns field agent list with active status only', async () => {
      fetch.mockResponseOnce(
        JSON.stringify({
          totalItems: 1,
          results: [dummyUserList[0]]
        })
      )
      fetch.mockResponseOnce(
        JSON.stringify([
          {
            practitionerId: 'dcba7022-f0ff-4822-b5d9-cb90d0e7b8de',
            totalNumberOfDeclarationStarted: 12,
            totalNumberOfInProgressAppStarted: 5,
            totalNumberOfRejectedDeclarations: 2,
            averageTimeForDeclaredDeclarations: 360
          }
        ])
      )

      const response = await resolvers.Query!.searchFieldAgents(
        {},
        {
          locationId: 'b21ce04e-7ccd-4d65-929f-453bc193a736',
          timeStart: '2019-03-31T18:00:00.000Z',
          timeEnd: '2020-06-30T17:59:59.999Z',
          status: 'active'
        },
        { headers: authHeaderSysAdmin }
      )

      expect(response.totalItems).toBe(1)
      expect(response.results).toEqual([
        {
          practitionerId: 'dcba7022-f0ff-4822-b5d9-cb90d0e7b8de',
          fullName: 'Sakib Al Hasan',
          role: 'HA',
          status: 'active',
          primaryOfficeId: '79776844-b606-40e9-8358-7d82147f702a',
          creationDate: 1559054406433,
          totalNumberOfDeclarationStarted: 12,
          totalNumberOfInProgressAppStarted: 5,
          totalNumberOfRejectedDeclarations: 2,
          averageTimeForDeclaredDeclarations: 360
        }
      ])
    })
    it('returns empty results if invalid data received from user-mgnt endpoint', () => {
      fetch.mockResponseOnce(JSON.stringify({}))

      return expect(
        resolvers.Query!.searchFieldAgents(
          {},
          {
            locationId: 'b21ce04e-7ccd-4d65-929f-453bc193a736',
            timeStart: '2019-03-31T18:00:00.000Z',
            timeEnd: '2020-06-30T17:59:59.999Z'
          },
          { headers: authHeaderSysAdmin }
        )
      ).resolves.toStrictEqual({
        totalItems: 0,
        results: []
      })
    })
    it('returns empty results if no locationId or primaryOfficeId is provided', () => {
      fetch.mockResponseOnce(JSON.stringify({}))

      return expect(
        resolvers.Query!.searchFieldAgents(
          {},
          {
            timeStart: '2019-03-31T18:00:00.000Z',
            timeEnd: '2020-06-30T17:59:59.999Z'
          },
          { headers: authHeaderSysAdmin }
        )
      ).resolves.toStrictEqual({
        totalItems: 0,
        results: []
      })
    })
  })

  describe('verifyPasswordById()', () => {
    let authHeaderUser: { Authorization: string }
    beforeEach(() => {
      fetch.resetMocks()
      const declareToken = jwt.sign(
        { scope: ['declare'] },
        readFileSync('./test/cert.key'),
        {
          subject: 'ba7022f0ff4822',
          algorithm: 'RS256',
          issuer: 'opencrvs:auth-service',
          audience: 'opencrvs:gateway-user'
        }
      )
      authHeaderUser = {
        Authorization: `Bearer ${declareToken}`
      }
    })

    it('returns user data if the user is verified', async () => {
      fetch.mockResponseOnce(
        JSON.stringify({
          username: 'sakibal.hasan',
          id: '123',
          scope: ['declare'],
          status: 'active'
        })
      )

      const res = await resolvers.Query!.verifyPasswordById(
        {},
        { id: '123', password: 'test' },
        authHeaderUser
      )

      expect(res.username).toBe('sakibal.hasan')
    })

    it('returns error data if the user-mgnt response anything other than status 200', async () => {
      fetch.mockResponses([JSON.stringify({}), { status: 401 }])

      try {
        await resolvers.Query!.verifyPasswordById(
          {},
          { id: '123', password: 'test' },
          authHeaderUser
        )
      } catch (e) {
        expect(e.message).toBe('Unauthorized to verify password')
      }
    })
  })
  describe('activateUser mutation', () => {
    it('activates the pending user', async () => {
      fetch.mockResponses(
        [
          JSON.stringify({
            userId: 'ba7022f0ff4822'
          }),
          { status: 201 }
        ],
        [JSON.stringify({})]
      )

      const response = await resolvers.Mutation!.activateUser(
        {},
        {
          userId: 'ba7022f0ff4822',
          password: 'test',
          securityQNAs: [{ questionKey: 'HOME_TOWN', answer: 'test' }]
        },
        {
          headers: undefined
        }
      )

      expect(response).toEqual('ba7022f0ff4822')
    })
    it('throws error if /activateUser sends anything but 201', async () => {
      fetch.mockResponseOnce(
        JSON.stringify({
          statusCode: '401'
        })
      )

      return expect(
        resolvers.Mutation!.activateUser(
          {},
          {
            userId: 'ba7022f0ff4822',
            password: 'test',
            securityQNAs: [{ questionKey: 'HOME_TOWN', answer: 'test' }]
          },
          {
            headers: undefined
          }
        )
      ).rejects.toThrowError(
        "Something went wrong on user-mgnt service. Couldn't activate given user"
      )
    })
  })

  describe('changePassword mutation', () => {
    let authHeaderValidUser: { Authorization: string }
    let authHeaderInValidUser: { Authorization: string }

    beforeEach(() => {
      fetch.resetMocks()
      const validUserToken = jwt.sign(
        { scope: ['register'] },
        readFileSync('./test/cert.key'),
        {
          subject: 'ba7022f0ff4822',
          algorithm: 'RS256',
          issuer: 'opencrvs:auth-service',
          audience: 'opencrvs:gateway-user'
        }
      )
      authHeaderValidUser = {
        Authorization: `Bearer ${validUserToken}`
      }
      const inValidUserToken = jwt.sign(
        { scope: ['register'] },
        readFileSync('./test/cert.key'),
        {
          algorithm: 'RS256',
          issuer: 'opencrvs:auth-service',
          audience: 'opencrvs:gateway-user'
        }
      )
      authHeaderInValidUser = {
        Authorization: `Bearer ${inValidUserToken}`
      }
    })

    it('changes password for loggedin user', async () => {
      fetch.mockResponseOnce(JSON.stringify({}), { status: 200 })

      const response = await resolvers.Mutation!.changePassword(
        {},
        {
          userId: 'ba7022f0ff4822',
          existingPassword: 'test',
          password: 'NewPassword'
        },
        { headers: authHeaderValidUser }
      )

      expect(response).toEqual(true)
    })
    it('throws error if @user-mgnt/changeUserPassword sends anything but 200', async () => {
      fetch.mockResponseOnce(JSON.stringify({}), { status: 401 })

      return expect(
        resolvers.Mutation!.changePassword(
          {},
          {
            userId: 'ba7022f0ff4822',
            existingPassword: 'test',
            password: 'NewPassword'
          },
          { headers: authHeaderValidUser }
        )
      ).rejects.toThrowError(
        "Something went wrong on user-mgnt service. Couldn't change user password"
      )
    })
    it("throws error if any user (except sysadmin) tries to update some other user's password", async () => {
      expect(
        resolvers.Mutation!.changePassword(
          {},
          {
            userId: 'ba7022f0ff4822',
            existingPassword: 'test',
            password: 'NewPassword'
          },
          authHeaderInValidUser
        )
      ).rejects.toThrowError(
        'Change password is not allowed. ba7022f0ff4822 is not the owner of the token'
      )
    })
  })

  describe('changePhone mutation', () => {
    let authHeaderValidUser: { Authorization: string }
    let authHeaderInValidUser: { Authorization: string }

    beforeEach(() => {
      fetch.resetMocks()
      const validUserToken = jwt.sign(
        { scope: ['register'] },
        readFileSync('./test/cert.key'),
        {
          subject: 'ba7022f0ff4822',
          algorithm: 'RS256',
          issuer: 'opencrvs:auth-service',
          audience: 'opencrvs:gateway-user'
        }
      )
      authHeaderValidUser = {
        Authorization: `Bearer ${validUserToken}`
      }
      const inValidUserToken = jwt.sign(
        { scope: ['register'] },
        readFileSync('./test/cert.key'),
        {
          algorithm: 'RS256',
          issuer: 'opencrvs:auth-service',
          audience: 'opencrvs:gateway-user'
        }
      )
      authHeaderInValidUser = {
        Authorization: `Bearer ${inValidUserToken}`
      }
    })

    it('changes phone number for loggedin user', async () => {
      const nonce = '12345'
      const mobile = '0711111111'
      const code = await generateAndStoreVerificationCode(nonce)
      fetch.mockResponseOnce(JSON.stringify({}), { status: 200 })

      const response = await resolvers.Mutation!.changePhone(
        {},
        {
          userId: 'ba7022f0ff4822',
          phoneNumber: mobile,
          nonce: nonce,
          verifyCode: code
        },
        { headers: authHeaderValidUser }
      )

      expect(response).toEqual(true)
    })
    it('throws error if @user-mgnt/changeUserPhone sends anything but 201', async () => {
      fetch.mockResponseOnce(JSON.stringify({}), { status: 401 })

      const nonce = '12345'
      const mobile = '0711111111'
      const code = await generateAndStoreVerificationCode(nonce)

      return expect(
        resolvers.Mutation!.changePhone(
          {},
          {
            userId: 'ba7022f0ff4822',
            phoneNumber: mobile,
            nonce: nonce,
            verifyCode: code
          },
          { headers: authHeaderValidUser }
        )
      ).rejects.toThrowError(
        "Something went wrong on user-mgnt service. Couldn't change user phone number"
      )
    })
    it("throws error if any user tries to update some other user's phonenumber", async () => {
      const nonce = '12345'
      const mobile = '0711111111'
      const code = await generateAndStoreVerificationCode(nonce)

      return expect(
        resolvers.Mutation!.changePhone(
          {},
          {
            userId: 'ba7022f0ff4822',
            phoneNumber: mobile,
            nonce: nonce,
            verifyCode: code
          },
          authHeaderInValidUser
        )
      ).rejects.toThrowError(
        'Change phone is not allowed. ba7022f0ff4822 is not the owner of the token'
      )
    })
  })

  describe('changeAvatar mutation', () => {
    let authHeaderValidUser: { Authorization: string }
    let authHeaderInValidUser: { Authorization: string }

    beforeEach(() => {
      fetch.resetMocks()
      const validUserToken = jwt.sign(
        { scope: ['register'] },
        readFileSync('./test/cert.key'),
        {
          subject: 'ba7022f0ff4822',
          algorithm: 'RS256',
          issuer: 'opencrvs:auth-service',
          audience: 'opencrvs:gateway-user'
        }
      )
      authHeaderValidUser = {
        Authorization: `Bearer ${validUserToken}`
      }
      const inValidUserToken = jwt.sign(
        { scope: ['register'] },
        readFileSync('./test/cert.key'),
        {
          algorithm: 'RS256',
          issuer: 'opencrvs:auth-service',
          audience: 'opencrvs:gateway-user'
        }
      )
      authHeaderInValidUser = {
        Authorization: `Bearer ${inValidUserToken}`
      }
    })
    //
    it('changes avatar for loggedin user', async () => {
      fetch.mockResponses(
        [
          JSON.stringify({
            refUrl: '/ocrvs/a3e65485-5de7-4fac-a976-8d3d0f22a86c.jpg'
          }),
          { status: 200 }
        ],
        [
          JSON.stringify({
            avatar: {
              type: 'image/jpeg',
              data: '/ocrvs/a3e65485-5de7-4fac-a976-8d3d0f22a86c.jpg'
            }
          }),
          { status: 200 }
        ]
      )

      const avatar = {
        type: 'image/jpeg',
        data: 'data:image/jpeg;base64,/9j/4AAQSkZJRgABAQAAAQABAAD/4gIoSUNDX1BST0ZJTEUAAQEAAAIYAAAAAAQwAABtbnRyUkdCIFhZWiAAAAAAAAAAAAAAAABhY3NwAAAAAAAAAAAAAAAAAAAAAAAAAAAAAAAAAAAAAQAA9tYAAQAAAADTLQAAAAAAAAAAAAAAAAAAAAAAAAAAAAAAAAAAAAAAAAAAAAAAAAAAAAAAAAAAAAAAAAAAAAlkZXNjAAAA8AAAAHRyWFlaAAABZAAAABRnWFlaAAABeAAAABRiWFlaAAABjAAAABRyVFJDAAABoAAAAChnVFJDAAABoAAAAChiVFJDAAABoAAAACh3dHB0AAAByAAAABRjcHJ0AAAB3AAAADxtbHVjAAAAAAAAAAEAAAAMZW5VUwAAAFgAAAAcAHMAUgBHAEIAAAAAAAAAAAAAAAAAAAAAAAAAAAAAAAAAAAAAAAAAAAAAAAAAAAAAAAAAAAAAAAAAAAAAAAAAAAAAAAAAAAAAAAAAAAAAAAAAAAAAAAAAAFhZWiAAAAAAAABvogAAOPUAAAOQWFlaIAAAAAAAAGKZAAC3hQAAGNpYWVogAAAAAAAAJKAAAA+EAAC2z3BhcmEAAAAAAAQAAAACZmYAAPKnAAANWQAAE9AAAApbAAAAAAAAAABYWVogAAAAAAAA9tYAAQAAAADTLW1sdWMAAAAAAAAAAQAAAAxlblVTAAAAIAAAABwARwBvAG8AZwBsAGUAIABJAG4AYwAuACAAMgAwADEANv/bAEMAAwICAgICAwICAgMDAwMEBgQEBAQECAYGBQYJCAoKCQgJCQoMDwwKCw4LCQkNEQ0ODxAQERAKDBITEhATDxAQEP/bAEMBAwMDBAMECAQECBALCQsQEBAQEBAQEBAQEBAQEBAQEBAQEBAQEBAQEBAQEBAQEBAQEBAQEBAQEBAQEBAQEBAQEP/AABEIAAEAAQMBIgACEQEDEQH/xAAVAAEBAAAAAAAAAAAAAAAAAAAACf/EABQQAQAAAAAAAAAAAAAAAAAAAAD/xAAVAQEBAAAAAAAAAAAAAAAAAAAFCP/EABQRAQAAAAAAAAAAAAAAAAAAAAD/2gAMAwEAAhEDEQA/AJngKoCP/9k='
      }

      const response = await resolvers.Mutation!.changeAvatar(
        {},
        {
          userId: 'ba7022f0ff4822',
          avatar
        },
        { headers: authHeaderValidUser }
      )

      expect(response).toEqual({
        type: 'image/jpeg',
        data: '/ocrvs/a3e65485-5de7-4fac-a976-8d3d0f22a86c.jpg'
      })
    })
    it('throws error if @user-mgnt/changeUserAvatar sends anything but 200', async () => {
      fetch.mockResponses(
        [
          JSON.stringify({
            refUrl: '/ocrvs/a3e65485-5de7-4fac-a976-8d3d0f22a86c.jpg'
          }),
          { status: 401 }
        ],
        [
          JSON.stringify({
            avatar: {
              type: 'image/jpeg',
              data: '/ocrvs/a3e65485-5de7-4fac-a976-8d3d0f22a86c.jpg'
            }
          }),
          { status: 401 }
        ]
      )

      return expect(
        resolvers.Mutation!.changeAvatar(
          {},
          {
            userId: 'ba7022f0ff4822',
            avatar: {
              type: 'image/png;base64',
              data: 'data:image/png;base64,iVBORw0KGgoAAAANSUhEUgAAAAEAAAABCAYAAAAfFcSJAAAACXBIWXMAAAsTAAALEwEAmpwYAAAAAXNSR0IArs4c6QAAAARnQU1BAACxjwv8YQUAAAAQSURBVHgBAQUA+v8AAAAA/wEEAQB5fl4xAAAAAElFTkSuQmCC'
            }
          },
          { headers: authHeaderValidUser }
        )
      ).rejects.toThrowError(
        "Something went wrong on user-mgnt service. Couldn't change user avatar"
      )
    })
    it("throws error if any user tries to update some other user's avatar", async () => {
      return expect(
        resolvers.Mutation!.changeAvatar(
          {},
          {
            userId: 'ba7022f0ff4822',
            avatar: {
              type: 'image/png;base64',
              data: 'data:image/png;base64,iVBORw0KGgoAAAANSUhEUgAAAAEAAAABCAYAAAAfFcSJAAAACXBIWXMAAAsTAAALEwEAmpwYAAAAAXNSR0IArs4c6QAAAARnQU1BAACxjwv8YQUAAAAQSURBVHgBAQUA+v8AAAAA/wEEAQB5fl4xAAAAAElFTkSuQmCC'
            }
          },
          authHeaderInValidUser
        )
      ).rejects.toThrowError(
        'Changing avatar is not allowed. ba7022f0ff4822 is not the owner of the token'
      )
    })
  })

  describe('createOrUpdateUser mutation', () => {
    let authHeaderSysAdmin: { Authorization: string }
    let authHeaderRegister: { Authorization: string }
    beforeEach(() => {
      fetch.resetMocks()
      const sysAdminToken = jwt.sign(
        { scope: ['sysadmin'] },
        readFileSync('./test/cert.key'),
        {
          subject: 'ba7022f0ff4822',
          algorithm: 'RS256',
          issuer: 'opencrvs:auth-service',
          audience: 'opencrvs:gateway-user'
        }
      )
      authHeaderSysAdmin = {
        Authorization: `Bearer ${sysAdminToken}`
      }
      const regsiterToken = jwt.sign(
        { scope: ['register'] },
        readFileSync('./test/cert.key'),
        {
          subject: 'ba7022f0ff4822',
          algorithm: 'RS256',
          issuer: 'opencrvs:auth-service',
          audience: 'opencrvs:gateway-user'
        }
      )
      authHeaderRegister = {
        Authorization: `Bearer ${regsiterToken}`
      }
    })
    const user = {
      name: [{ use: 'en', given: ['Mohammad'], family: 'Ashraful' }],
      identifiers: [{ system: 'NATIONAL_ID', value: '1014881922' }],
      username: 'mohammad.ashraful',
      mobile: '+8801733333333',
      email: 'test@test.org',
      systemRole: 'LOCAL_REGISTRAR',
      role: 'HOSPITAL',
      status: 'active',
      primaryOfficeId: '79776844-b606-40e9-8358-7d82147f702a'
    }

    it('creates user for sysadmin', async () => {
      fetch.mockResponseOnce(
        JSON.stringify({
          username: 'someUser123'
        }),
        { status: 201 }
      )

      const response = await resolvers.Mutation!.createOrUpdateUser(
        {},
        { user },
        { headers: authHeaderSysAdmin }
      )

      expect(response).toEqual({
        username: 'someUser123'
      })
    })

    it('updates an user for sysadmin', async () => {
      fetch.mockResponseOnce(
        JSON.stringify({
          username: 'someUser123'
        }),
        { status: 201 }
      )
      const response = await resolvers.Mutation!.createOrUpdateUser(
        {},
        { user: { id: '123', ...user } },
        { headers: authHeaderSysAdmin }
      )

      expect(response).toEqual({
        username: 'someUser123'
      })
    })

    it('should throw error for register', async () => {
      fetch.mockResponseOnce(
        JSON.stringify({
          statusCode: '201'
        }),
        { status: 400 }
      )

      expect(
        resolvers.Mutation!.createOrUpdateUser({}, { user }, authHeaderRegister)
      ).rejects.toThrowError('Create user is only allowed for sysadmin')
    })

    it('should throw error when /createUser sends anything but 201', async () => {
      fetch.mockResponseOnce(
        JSON.stringify({
          statusCode: '201'
        }),
        { status: 400 }
      )

      expect(
        resolvers.Mutation!.createOrUpdateUser(
          {},
          { user },
          { headers: authHeaderSysAdmin }
        )
      ).rejects.toThrowError(
        "Something went wrong on user-mgnt service. Couldn't create user"
      )
    })
  })

  describe('userAudit mutation', () => {
    let authHeaderSysAdmin: { Authorization: string }
    let authHeaderRegister: { Authorization: string }
    beforeEach(() => {
      fetch.resetMocks()
      const sysAdminToken = jwt.sign(
        { scope: ['sysadmin'] },
        readFileSync('./test/cert.key'),
        {
          subject: 'ba7022f0ff4822',
          algorithm: 'RS256',
          issuer: 'opencrvs:auth-service',
          audience: 'opencrvs:gateway-user'
        }
      )
      authHeaderSysAdmin = {
        Authorization: `Bearer ${sysAdminToken}`
      }
      const regsiterToken = jwt.sign(
        { scope: ['register'] },
        readFileSync('./test/cert.key'),
        {
          subject: 'ba7022f0ff4822',
          algorithm: 'RS256',
          issuer: 'opencrvs:auth-service',
          audience: 'opencrvs:gateway-user'
        }
      )
      authHeaderRegister = {
        Authorization: `Bearer ${regsiterToken}`
      }
    })

    it('audits user for sysadmin', async () => {
      fetch.mockResponseOnce(JSON.stringify(null), { status: 200 })

      const response = await resolvers.Mutation!.auditUser(
        {},
        {
          userId: '5bce8ujkf0fuib',
          action: 'DEACTIVATE',
          reason: 'SUSPICIOUS'
        },
        { headers: authHeaderSysAdmin }
      )

      expect(response).toEqual(true)
    })

    it('throws error for unauthorized user', async () => {
      await expect(
        resolvers.Mutation!.auditUser(
          {},
          {
            userId: '5bce8ujkf0fuib',
            action: 'DEACTIVATE',
            reason: 'SUSPICIOUS'
          },
          authHeaderRegister
        )
      ).rejects.toThrowError(
        'User 5bce8ujkf0fuib is not allowed to audit for not having the sys admin scope'
      )
    })

    it('throws error when the service response is not 200', async () => {
      fetch.mockResponseOnce(JSON.stringify(null), { status: 400 })

      await expect(
        resolvers.Mutation!.auditUser(
          {},
          {
            userId: '5bce8ujkf0fuib',
            action: 'DEACTIVATE',
            reason: 'SUSPICIOUS'
          },
          { headers: authHeaderSysAdmin }
        )
      ).rejects.toThrowError(
        "Something went wrong on user-mgnt service. Couldn't audit user 5bce8ujkf0fuib"
      )
    })
  })

  describe('resendInvite mutation', () => {
    let authHeaderSysAdmin: { Authorization: string }
    let authHeaderRegAgent: { Authorization: string }
    beforeEach(() => {
      fetch.resetMocks()
      const sysAdminToken = jwt.sign(
        { scope: ['sysadmin'] },
        readFileSync('./test/cert.key'),
        {
          subject: 'ba7022f0ff4822',
          algorithm: 'RS256',
          issuer: 'opencrvs:auth-service',
          audience: 'opencrvs:gateway-user'
        }
      )
      authHeaderSysAdmin = {
        Authorization: `Bearer ${sysAdminToken}`
      }
      const validateToken = jwt.sign(
        { scope: ['validate'] },
        readFileSync('./test/cert.key'),
        {
          subject: 'ba7022f0ff4822',
          algorithm: 'RS256',
          issuer: 'opencrvs:auth-service',
          audience: 'opencrvs:gateway-user'
        }
      )
      authHeaderRegAgent = {
        Authorization: `Bearer ${validateToken}`
      }
    })

    it('throws error for unauthorized user', async () => {
      await expect(
        resolvers.Mutation!.resendInvite(
          {},
          {
            userId: '123'
          },
          authHeaderRegAgent
        )
      ).rejects.toThrowError(
        'SMS invite can only be resent by a user with sys admin scope'
      )
    })

    it('throws error when the user-mgnt response is not 200', async () => {
      fetch.mockResponses([JSON.stringify({}), { status: 401 }])

      await expect(
        resolvers.Mutation!.resendInvite(
          {},
          {
            userId: '123'
          },
          { headers: authHeaderSysAdmin }
        )
      ).rejects.toThrowError(
        "Something went wrong on user-mgnt service. Couldn't send sms to 123"
      )
    })

    it('returns true if status from user-mgnt response is 200', async () => {
      fetch.mockResponses([JSON.stringify({}), { status: 200 }])

      const res = await resolvers.Mutation!.resendInvite(
        {},
        {
          userId: '123'
        },
        { headers: authHeaderSysAdmin }
      )

      expect(res).toBe(true)
    })
  })

  describe('usernameReminder mutation', () => {
    let authHeaderSysAdmin: { Authorization: string }
    let authHeaderRegAgent: { Authorization: string }
    beforeEach(() => {
      fetch.resetMocks()
      const sysAdminToken = jwt.sign(
        { scope: ['sysadmin'] },
        readFileSync('./test/cert.key'),
        {
          subject: 'ba7022f0ff4822',
          algorithm: 'RS256',
          issuer: 'opencrvs:auth-service',
          audience: 'opencrvs:gateway-user'
        }
      )
      authHeaderSysAdmin = {
        Authorization: `Bearer ${sysAdminToken}`
      }
      const validateToken = jwt.sign(
        { scope: ['validate'] },
        readFileSync('./test/cert.key'),
        {
          subject: 'ba7022f0ff4822',
          algorithm: 'RS256',
          issuer: 'opencrvs:auth-service',
          audience: 'opencrvs:gateway-user'
        }
      )
      authHeaderRegAgent = {
        Authorization: `Bearer ${validateToken}`
      }
    })

    it('throws error for unauthorized user', async () => {
      await expect(
        resolvers.Mutation!.usernameReminder(
          {},
          {
            userId: '123'
          },
          authHeaderRegAgent
        )
      ).rejects.toThrowError(
        'Username reminder can only be resent by a user with sys admin scope'
      )
    })

    it('throws error when the user-mgnt response is not 200', async () => {
      fetch.mockResponses([JSON.stringify({}), { status: 401 }])

      await expect(
        resolvers.Mutation!.usernameReminder(
          {},
          {
            userId: '123'
          },
          { headers: authHeaderSysAdmin }
        )
      ).rejects.toThrowError(
        "Something went wrong on user-mgnt service. Couldn't send sms to 123"
      )
    })

    it('returns true if status from user-mgnt response is 200', async () => {
      fetch.mockResponses([JSON.stringify({}), { status: 200 }])

      const res = await resolvers.Mutation!.usernameReminder(
        {},
        {
          userId: '123'
        },
        { headers: authHeaderSysAdmin }
      )

      expect(res).toBe(true)
    })
  })

  describe('resetPasswordInvite mutation', () => {
    let authHeaderSysAdmin: { Authorization: string }
    let authHeaderRegAgent: { Authorization: string }
    beforeEach(() => {
      fetch.resetMocks()
      const sysAdminToken = jwt.sign(
        { scope: ['sysadmin'] },
        readFileSync('./test/cert.key'),
        {
          subject: 'ba7022f0ff4822',
          algorithm: 'RS256',
          issuer: 'opencrvs:auth-service',
          audience: 'opencrvs:gateway-user'
        }
      )
      authHeaderSysAdmin = {
        Authorization: `Bearer ${sysAdminToken}`
      }
      const validateToken = jwt.sign(
        { scope: ['validate'] },
        readFileSync('./test/cert.key'),
        {
          subject: 'ba7022f0ff4822',
          algorithm: 'RS256',
          issuer: 'opencrvs:auth-service',
          audience: 'opencrvs:gateway-user'
        }
      )
      authHeaderRegAgent = {
        Authorization: `Bearer ${validateToken}`
      }
    })

    it('throws error for unauthorized user', async () => {
      await expect(
        resolvers.Mutation!.resetPasswordInvite(
          {},
          {
            userId: '123'
          },
          authHeaderRegAgent
        )
      ).rejects.toThrowError(
        'Reset password can only be sent by a user with sys admin scope'
      )
    })

    it('throws error when the user-mgnt response is not 200', async () => {
      fetch.mockResponses([JSON.stringify({}), { status: 401 }])

      await expect(
        resolvers.Mutation!.resetPasswordInvite(
          {},
          {
            userId: '123'
          },
          { headers: authHeaderSysAdmin }
        )
      ).rejects.toThrowError(
        "Something went wrong on user-mgnt service. Couldn't reset password and send sms to 123"
      )
    })

    it('returns true if status from user-mgnt response is 200', async () => {
      fetch.mockResponses([JSON.stringify({}), { status: 200 }])

      const res = await resolvers.Mutation!.resetPasswordInvite(
        {},
        {
          userId: '123'
        },
        { headers: authHeaderSysAdmin }
      )

      expect(res).toBe(true)
    })
  })
})<|MERGE_RESOLUTION|>--- conflicted
+++ resolved
@@ -23,41 +23,7 @@
 describe('User root resolvers', () => {
   describe('getUser()', () => {
     it('returns a user object', async () => {
-<<<<<<< HEAD
-      fetch.mockResponseOnce(
-        JSON.stringify({
-          _id: 'ba7022f0ff4822',
-          name: [
-            {
-              use: 'en',
-              given: ['Sakib Al'],
-              family: ['Hasan']
-            }
-          ],
-          username: 'sakibal.hasan',
-          mobile: '+8801711111111',
-          email: 'test@test.org',
-          passwordHash:
-            'b8be6cae5215c93784b1b9e2c06384910f754b1d66c077f1f8fdc98fbd92e6c17a0fdc790b30225986cadb9553e87a47b1d2eb7bd986f96f0da7873e1b2ddf9c',
-          salt: '12345',
-          systemRole: 'FIELD_AGENT',
-          status: 'active',
-          practitionerId: 'dcba7022-f0ff-4822-b5d9-cb90d0e7b8de',
-          primaryOfficeId: '79776844-b606-40e9-8358-7d82147f702a',
-          catchmentAreaIds: [
-            'b21ce04e-7ccd-4d65-929f-453bc193a736',
-            '95754572-ab6f-407b-b51a-1636cb3d0683',
-            '7719942b-16a7-474a-8af1-cd0c94c730d2',
-            '43ac3486-7df1-4bd9-9b5e-728054ccd6ba'
-          ],
-          creationDate: 1559054406433
-        })
-      )
-
-      const user = await resolvers.Query!.getUser(
-=======
       const user = await resolvers.Query.getUser(
->>>>>>> 2e73d4ce
         {},
         { userId: 'ba7022f0ff4822' },
         {
