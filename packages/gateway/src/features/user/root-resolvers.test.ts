--- conflicted
+++ resolved
@@ -233,9 +233,6 @@
       )
 
       return expect(
-<<<<<<< HEAD
-        resolvers.Query!.searchUsers({}, {}, authHeaderFieldAgent)
-=======
         resolvers.Query.searchUsers(
           {},
           {},
@@ -244,7 +241,6 @@
             fieldName: 'searchUsers'
           }
         )
->>>>>>> ba73ec15
       ).rejects.toThrow(
         'Search user is only allowed for sysadmin or registrar or registration agent'
       )
