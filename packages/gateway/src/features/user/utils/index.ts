--- conflicted
+++ resolved
@@ -26,8 +26,6 @@
   scope: string[]
 }
 
-<<<<<<< HEAD
-=======
 export const convertToLocal = (
   mobileWithCountryCode: string,
   countryCode: string
@@ -40,7 +38,6 @@
     return phoneUtil.format(number, PhoneNumberFormat.NATIONAL)
 }
 
->>>>>>> 7d7335e6
 export async function getUser(
   body: { [key: string]: string | undefined },
   authHeader: IAuthHeader
