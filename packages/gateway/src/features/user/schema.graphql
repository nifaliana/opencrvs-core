# This Source Code Form is subject to the terms of the Mozilla Public
# License, v. 2.0. If a copy of the MPL was not distributed with this
# file, You can obtain one at https://mozilla.org/MPL/2.0/.
#
# OpenCRVS is also distributed under the terms of the Civil Registration
# & Healthcare Disclaimer located at http://opencrvs.org/license.
#
# Copyright (C) The OpenCRVS Authors. OpenCRVS and the OpenCRVS
# graphic logo are (registered/a) trademark(s) of Plan International.
input UserIdentifierInput {
  use: String # -> .use
  system: String # -> .system
  value: String # -> .system
}

type UserIdentifier { # -> identifier
  use: String # -> .use
  system: String # -> .system
  value: String # -> .system
}

input SignatureInput {
  data: String!
  type: String
}

enum RoleType {
  FIELD_AGENT
  REGISTRATION_AGENT
  LOCAL_REGISTRAR
  LOCAL_SYSTEM_ADMIN
  NATIONAL_SYSTEM_ADMIN
  PERFORMANCE_MANAGEMENT
  NATIONAL_REGISTRAR
}

# Create user form does not ask email, username
input UserInput {
  id: ID
  name: [HumanNameInput!]!
  identifier: [UserIdentifierInput]
  username: String
  mobile: String!
  role: RoleType!
  type: String
  email: String
  primaryOffice: String
  catchmentArea: [String]
  device: String
  signature: SignatureInput
}

type Signature {
  data: String
  type: String
}

type LocalRegistrar {
  name: [HumanName]!
  role: RoleType!
  signature: Signature
}

type Avatar {
  type: String!
  data: String!
}

<<<<<<< HEAD
# Fields type, underInvestigation, primaryOffice, catchmentArea and localRegistrar
# are optional when a Local System Admin creates new user.
=======
# This should be replaced in #2277
type System {
  name: String!
}

>>>>>>> 1383e840
type User {
  id: ID!
  userMgntUserID: ID!
  practitionerId: String!
  name: [HumanName!]! # -> .name
  username: String
  mobile: String!
  role: RoleType!
  type: String
  email: String
  status: String!
  underInvestigation: Boolean
  primaryOffice: Location
  catchmentArea: [Location]
  localRegistrar: LocalRegistrar
  identifier: Identifier
  signature: Signature
  creationDate: String!
  avatar: Avatar
  device: String
  searches: [BookmarkedSeachItem]
}

type SearchUserResult {
  results: [User]
  totalItems: Int
}

input SecurityQuestionAnswer {
  questionKey: String
  answer: String
}

type SearchFieldAgentResult {
  results: [SearchFieldAgentResponse]
  totalItems: Int
}

type SearchFieldAgentResponse {
  practitionerId: String
  fullName: String
  type: String
  status: String
  avatar: Avatar
  primaryOfficeId: String
  creationDate: String
  totalNumberOfDeclarationStarted: Int
  totalNumberOfInProgressAppStarted: Int
  totalNumberOfRejectedDeclarations: Int
  averageTimeForDeclaredDeclarations: Int
}

type VerifyPasswordResult {
  mobile: String
  scrope: [String]
  status: String
  username: String
  id: String
}

input AvatarInput {
  type: String!
  data: String!
}

type Query {
  getUser(userId: String): User
  getUserByMobile(mobile: String): User
  searchUsers(
    username: String
    mobile: String
    status: String
    role: RoleType
    primaryOfficeId: String
    locationId: String
    count: Int
    skip: Int
    sort: String
  ): SearchUserResult
  searchFieldAgents(
    locationId: String
    primaryOfficeId: String
    status: String
    language: String
    timeStart: String!
    timeEnd: String!
    event: String
    count: Int
    skip: Int
    sort: String
  ): SearchFieldAgentResult
  verifyPasswordById(id: String!, password: String!): VerifyPasswordResult
}

type Mutation {
  createOrUpdateUser(user: UserInput!): User!
  activateUser(
    userId: String!
    password: String!
    securityQNAs: [SecurityQuestionAnswer]!
  ): String
  changePassword(
    userId: String!
    existingPassword: String!
    password: String!
  ): String
  changePhone(
    userId: String!
    phoneNumber: String!
    nonce: String!
    verifyCode: String!
  ): String
  changeAvatar(userId: String!, avatar: AvatarInput!): Avatar
  auditUser(
    userId: String!
    action: String!
    reason: String!
    comment: String
  ): String
  resendSMSInvite(userId: String!): String
  usernameSMSReminder(userId: String!): String
  resetPasswordSMS(userId: String!, applicationName: String!): String
}<|MERGE_RESOLUTION|>--- conflicted
+++ resolved
@@ -66,16 +66,13 @@
   data: String!
 }
 
-<<<<<<< HEAD
-# Fields type, underInvestigation, primaryOffice, catchmentArea and localRegistrar
-# are optional when a Local System Admin creates new user.
-=======
 # This should be replaced in #2277
 type System {
   name: String!
 }
 
->>>>>>> 1383e840
+# Fields type, underInvestigation, primaryOffice, catchmentArea and localRegistrar
+# are optional when a Local System Admin creates new user.
 type User {
   id: ID!
   userMgntUserID: ID!
