# This Source Code Form is subject to the terms of the Mozilla Public
# License, v. 2.0. If a copy of the MPL was not distributed with this
# file, You can obtain one at https://mozilla.org/MPL/2.0/.
#
# OpenCRVS is also distributed under the terms of the Civil Registration
# & Healthcare Disclaimer located at http://opencrvs.org/license.
#
# Copyright (C) The OpenCRVS Authors. OpenCRVS and the OpenCRVS
# graphic logo are (registered/a) trademark(s) of Plan International.
input UserIdentifierInput {
  use: String # -> .use
  system: String # -> .system
  value: String # -> .system
}

type UserIdentifier { # -> identifier
  use: String # -> .use
  system: String # -> .system
  value: String # -> .system
}

input SignatureInput {
  data: String
  type: String
}

input UserInput {
  id: ID
  name: [HumanNameInput]
  identifier: [UserIdentifierInput]
  username: String
  mobile: String
  role: String
  type: String
  email: String
  primaryOffice: String
  catchmentArea: [String]
  device: String
  signature: SignatureInput
}

type Signature {
  data: String
  type: String
}

type LocalRegistrar {
  name: [HumanName]!
  role: String!
  signature: Signature
}

type Avatar {
  type: String!
  data: String!
}

type User {
  id: ID
  userMgntUserID: ID
  practitionerId: String
  name: [HumanName] # -> .name
  username: String
  mobile: String
  role: String
  type: String
  email: String
  status: String
  underInvestigation: Boolean
  primaryOffice: Location
  catchmentArea: [Location]
  localRegistrar: LocalRegistrar!
  identifier: Identifier
  signature: Signature
  creationDate: String
<<<<<<< HEAD
  avatar: Avatar
=======
  device: String
>>>>>>> 0f0fa177
}

type SearchUserResult {
  results: [User]
  totalItems: Int
}

input SecurityQuestionAnswer {
  questionKey: String
  answer: String
}

type SearchFieldAgentResult {
  results: [SearchFieldAgentResponse]
  totalItems: Int
}

type SearchFieldAgentResponse {
  practitionerId: String
  fullName: String
  type: String
  status: String
  primaryOfficeId: String
  creationDate: String
  totalNumberOfApplicationStarted: Int
  totalNumberOfInProgressAppStarted: Int
  totalNumberOfRejectedApplications: Int
  averageTimeForDeclaredApplications: Int
}

type VerifyPasswordResult {
  mobile: String
  scrope: [String]
  status: String
  username: String
  id: String
}

input AvatarInput {
  type: String!
  data: String!
}

type Query {
  getUser(userId: String): User
  searchUsers(
    username: String
    mobile: String
    status: String
    role: String
    primaryOfficeId: String
    locationId: String
    count: Int
    skip: Int
    sort: String
  ): SearchUserResult
  searchFieldAgents(
    locationId: String
    primaryOfficeId: String
    status: String
    language: String
    timeStart: String!
    timeEnd: String!
    event: String
    count: Int
    skip: Int
    sort: String
  ): SearchFieldAgentResult
  verifyPasswordById(id: String!, password: String!): VerifyPasswordResult
}

type Mutation {
  createOrUpdateUser(user: UserInput!): User!
  activateUser(
    userId: String!
    password: String!
    securityQNAs: [SecurityQuestionAnswer]!
  ): String
  changePassword(
    userId: String!
    existingPassword: String!
    password: String!
  ): String
  changeAvatar(userId: String!, avatar: AvatarInput!): String
  auditUser(
    userId: String!
    action: String!
    reason: String!
    comment: String
  ): String
  resendSMSInvite(userId: String!): String
}<|MERGE_RESOLUTION|>--- conflicted
+++ resolved
@@ -73,11 +73,8 @@
   identifier: Identifier
   signature: Signature
   creationDate: String
-<<<<<<< HEAD
   avatar: Avatar
-=======
   device: String
->>>>>>> 0f0fa177
 }
 
 type SearchUserResult {
