input UserIdentifierInput {
  use: String # -> .use
  system: String # -> .system
  value: String # -> .system
}

type UserIdentifier { # -> identifier
  use: String # -> .use
  system: String # -> .system
  value: String # -> .system
}
input SignatureInput {
  data: String
  type: String
}

input UserInput {
  name: [HumanNameInput]
  identifier: [UserIdentifierInput]
  username: String
  mobile: String
  role: String
  type: String
  email: String
  primaryOffice: String
  catchmentArea: [String]
  device: String
  signature: SignatureInput
}
<<<<<<< HEAD
type Signature {
=======

input SignatureInput {
>>>>>>> 630acbb4
  data: String
  type: String
}

type User {
  id: ID
  userMgntUserID: ID
  practitionerId: String
  name: [HumanName] # -> .name
  username: String
  mobile: String
  role: String
  type: String
  email: String
  status: String
  primaryOffice: Location
  catchmentArea: [Location]
}

type SearchUserResult {
  results: [User]
  totalItems: Int
}

input SecurityQuestionAnswer {
  questionKey: String
  answer: String
}

type Query {
  getUser(userId: String): User
  searchUsers(
    username: String
    mobile: String
    status: String
    role: String
    primaryOfficeId: String
    locationId: String
    count: Int
    skip: Int
    sort: String
  ): SearchUserResult
}

type Mutation {
  createUser(user: UserInput!): User!
  activateUser(
    userId: String!
    password: String!
    securityQNAs: [SecurityQuestionAnswer]!
  ): String
}<|MERGE_RESOLUTION|>--- conflicted
+++ resolved
@@ -9,6 +9,11 @@
   system: String # -> .system
   value: String # -> .system
 }
+input SignatureInput {
+  data: String
+  type: String
+}
+
 input SignatureInput {
   data: String
   type: String
@@ -27,12 +32,7 @@
   device: String
   signature: SignatureInput
 }
-<<<<<<< HEAD
 type Signature {
-=======
-
-input SignatureInput {
->>>>>>> 630acbb4
   data: String
   type: String
 }
