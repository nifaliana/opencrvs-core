--- conflicted
+++ resolved
@@ -62,13 +62,10 @@
 }
 
 type Mutation {
-<<<<<<< HEAD
   createUser(user: UserInput!): User!
-=======
   activateUser(
     userId: String!
     password: String!
     securityQNAs: [SecurityQuestionAnswer]!
   ): String
->>>>>>> fde97e33
 }