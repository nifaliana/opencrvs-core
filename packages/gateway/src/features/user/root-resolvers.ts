<<<<<<< HEAD
import { COUNTRY } from '@gateway/constants'
import { GQLResolver } from '@gateway/graphql/schema'
import { fetchFHIR } from '@gateway/features/fhir/utils'
import { getUserMobile, convertToLocal } from '@gateway/features/user/utils'
=======
import { GQLResolver } from 'src/graphql/schema'
import fetch from 'node-fetch'
import { USER_MANAGEMENT_URL } from 'src/constants'
import { IUserSearchPayload } from 'src/features/user/type-resovlers'
>>>>>>> 83c2165e

export const resolvers: GQLResolver = {
  Query: {
    async getUser(_, { userId }, authHeader) {
      const res = await fetch(`${USER_MANAGEMENT_URL}getUser`, {
        method: 'POST',
        body: JSON.stringify({ userId }),
        headers: {
          'Content-Type': 'application/json',
          ...authHeader
        }
      })
      return await res.json()
    },

    async searchUsers(
      _,
      {
        username = null,
        mobile = null,
        role = null,
        active = null,
        primaryOfficeId = null,
        locationId = null,
        count = 10,
        skip = 0,
        sort = 'asc'
      },
      authHeader
    ) {
      let payload: IUserSearchPayload = {
        count,
        skip,
        sortOrder: sort
      }
      if (username) {
        payload = { ...payload, username }
      }
      if (mobile) {
        payload = { ...payload, mobile }
      }
      if (role) {
        payload = { ...payload, role }
      }
      if (locationId) {
        payload = { ...payload, locationId }
      }
      if (primaryOfficeId) {
        payload = { ...payload, primaryOfficeId }
      }
      if (active !== null) {
        payload = { ...payload, active }
      }
      const res = await fetch(`${USER_MANAGEMENT_URL}searchUsers`, {
        method: 'POST',
        body: JSON.stringify(payload),
        headers: {
          'Content-Type': 'application/json',
          ...authHeader
        }
      })
      return await res.json()
    }
  }
}<|MERGE_RESOLUTION|>--- conflicted
+++ resolved
@@ -1,14 +1,7 @@
-<<<<<<< HEAD
-import { COUNTRY } from '@gateway/constants'
 import { GQLResolver } from '@gateway/graphql/schema'
-import { fetchFHIR } from '@gateway/features/fhir/utils'
-import { getUserMobile, convertToLocal } from '@gateway/features/user/utils'
-=======
-import { GQLResolver } from 'src/graphql/schema'
 import fetch from 'node-fetch'
-import { USER_MANAGEMENT_URL } from 'src/constants'
-import { IUserSearchPayload } from 'src/features/user/type-resovlers'
->>>>>>> 83c2165e
+import { USER_MANAGEMENT_URL } from '@gateway/constants'
+import { IUserSearchPayload } from '@gateway/features/user/type-resovlers'
 
 export const resolvers: GQLResolver = {
   Query: {
