--- conflicted
+++ resolved
@@ -614,13 +614,9 @@
     role: user.role as string,
     identifiers: (user.identifier as GQLUserIdentifierInput[]) || [],
     primaryOfficeId: user.primaryOffice as string,
-<<<<<<< HEAD
-    email: user.email || '',
-    title: user.title,
-=======
     email: '',
     emailForNotification: user.email, //instead of saving data in email, we want to store it in emailForNotification property
->>>>>>> 64d36f21
+    title: user.title,
     mobile: user.mobile as string,
     device: user.device as string,
     primaryFacilityId: user.primaryFacilityId,
