--- conflicted
+++ resolved
@@ -9,7 +9,13 @@
  * Copyright (C) The OpenCRVS Authors located at https://github.com/opencrvs/opencrvs-core/blob/master/AUTHORS.
  */
 import { COUNTRY_CONFIG_URL, USER_MANAGEMENT_URL } from '@gateway/constants'
-import { Roles } from '@opencrvs/commons/authentication'
+import {
+  Roles,
+  logger,
+  isBase64FileString,
+  joinURL,
+  fetchJSON
+} from '@opencrvs/commons'
 import {
   IUserModelData,
   IUserPayload,
@@ -29,12 +35,6 @@
   GQLUserIdentifierInput,
   GQLUserInput
 } from '@gateway/graphql/schema'
-import {
-  logger,
-  isBase64FileString,
-  joinURL,
-  fetchJSON
-} from '@opencrvs/commons'
 import { checkVerificationCode } from '@gateway/routes/verifyCode/handler'
 import { UserInputError } from 'apollo-server-hapi'
 import fetch from '@gateway/fetch'
@@ -45,13 +45,6 @@
 
 export const resolvers: GQLResolver = {
   Query: {
-<<<<<<< HEAD
-    getUser: async (_, { userId }, { dataSources }) => {
-      const user = await dataSources.usersAPI.getUserById(userId!)
-
-      return user
-    },
-=======
     getUser: rateLimitedResolver(
       { requestsPerMinute: 20 },
       async (_, { userId }, { dataSources }) => {
@@ -59,7 +52,6 @@
         return user
       }
     ),
->>>>>>> 3d6c36de
 
     getUserByMobile: rateLimitedResolver(
       { requestsPerMinute: 20 },
@@ -332,7 +324,7 @@
       } else if (res.status !== 201) {
         return await Promise.reject(
           new Error(
-            `Something went wrong on user-mgnt service. Couldn't ${action} user`
+            `Something went wrong on user-mgnt service. Couldn't perform ${action}`
           )
         )
       }
