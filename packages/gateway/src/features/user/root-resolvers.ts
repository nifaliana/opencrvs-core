--- conflicted
+++ resolved
@@ -630,13 +630,9 @@
     title: user.title,
     mobile: user.mobile as string,
     device: user.device as string,
-<<<<<<< HEAD
     primaryFacilityId: user.primaryFacilityId,
-    signature: user.signature
-=======
     signature: user.signature,
     ...(user.username && { username: user.username })
->>>>>>> fb0b7aa2
   }
   if (user.id) {
     userPayload.id = user.id
