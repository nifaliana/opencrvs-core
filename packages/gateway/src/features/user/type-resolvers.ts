--- conflicted
+++ resolved
@@ -11,15 +11,16 @@
 
 import {
   IAuthHeader,
+  Roles,
   UUID,
   fetchJSON,
   joinURL,
-  logger,
-  Roles
+  logger
 } from '@opencrvs/commons'
 
 import { COUNTRY_CONFIG_URL } from '@gateway/constants'
 import { fetchFHIR } from '@gateway/features/fhir/service'
+import { getPresignedUrlFromUri } from '@gateway/features/registration/utils'
 import {
   GQLIdentifier,
   GQLResolver,
@@ -35,12 +36,8 @@
   findExtension,
   resourceIdentifierToUUID
 } from '@opencrvs/commons/types'
-<<<<<<< HEAD
-
-=======
-import { fetchFHIR } from '@gateway/features/fhir/service'
-import { getPresignedUrlFromUri } from '@gateway/features/registration/utils'
->>>>>>> 4ee08fba
+import { scopesInclude } from './utils'
+import { UserScope } from '@opencrvs/commons/authentication'
 interface IAuditHistory {
   auditedBy: string
   auditedOn: number
@@ -62,7 +59,7 @@
     family: string
     given: string[]
   }[]
-  scope?: string[]
+  scope?: UserScope[]
   email: string
   emailForNotification?: string
   mobile?: string
@@ -231,19 +228,17 @@
 
       const signatureExtension = getSignatureExtension(practitioner.extension)
 
-<<<<<<< HEAD
-      const signature = signatureExtension && signatureExtension?.valueSignature
-
-=======
-      const presignedUrl =
-        userModel.systemRole === 'FIELD_AGENT'
-          ? null
-          : signatureExtension &&
-            (await getPresignedUrlFromUri(
-              signatureExtension.valueAttachment.url,
-              authHeader
-            ))
->>>>>>> 4ee08fba
+      const presignedUrl = scopesInclude(
+        userModel.scope,
+        'profile.electronic-signature'
+      )
+        ? signatureExtension &&
+          (await getPresignedUrlFromUri(
+            signatureExtension.valueAttachment.url,
+            authHeader
+          ))
+        : null
+
       return {
         role: practitionerRole,
         name: practitioner.name,
