--- conflicted
+++ resolved
@@ -31,11 +31,8 @@
   practitionerId: string
   primaryOfficeId: string
   catchmentAreaIds: string[]
-<<<<<<< HEAD
   identifiers: GQLIdentifier
-=======
   device: string
->>>>>>> 07c02414
 }
 
 export interface IUserPayload
