--- conflicted
+++ resolved
@@ -7,28 +7,18 @@
 #
 # Copyright (C) The OpenCRVS Authors. OpenCRVS and the OpenCRVS
 # graphic logo are (registered/a) trademark(s) of Plan International.
-<<<<<<< HEAD
 type RegistrationMetrics {
-  genderBasisMetrics: [RegistrationGenderBasisMetrics]
-  timeFrames: [RegistrationTimeFrameMetrics]
+  genderBasisMetrics: RegistrationGenderBasisMetrics
+  timeFrames: RegistrationTimeFrameMetrics
   payments: [CertificationPaymentMetrics]
 }
 
 type RegistrationGenderBasisMetrics {
-=======
-type BirthRegistrationMetrics {
-  genderBasisMetrics: BirthRegistrationGenderBasisMetrics
-  timeFrames: BirthRegistrationTimeFrameMetrics
-  payments: [CertificationPaymentMetrics]
-}
-
-type BirthRegistrationGenderBasisMetrics {
   details: [GenderBasisDetailsMetrics!]
   total: GenderBasisTotalCount
 }
 
 type GenderBasisDetailsMetrics {
->>>>>>> 300102e4
   location: ID!
   maleUnder18: Int!
   femaleUnder18: Int!
@@ -49,10 +39,7 @@
   locationId: String!
 }
 
-<<<<<<< HEAD
 type RegistrationTimeFrameMetrics {
-=======
-type BirthRegistrationTimeFrameMetrics {
   details: [TimeFrameDetailMetrics!]
   total: TimeFrameTotalCount
 }
@@ -65,7 +52,6 @@
 }
 
 type TimeFrameDetailMetrics {
->>>>>>> 300102e4
   locationId: String!
   regWithin45d: Int!
   regWithin45dTo1yr: Int!
