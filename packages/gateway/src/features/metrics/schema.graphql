# This Source Code Form is subject to the terms of the Mozilla Public
# License, v. 2.0. If a copy of the MPL was not distributed with this
# file, You can obtain one at https://mozilla.org/MPL/2.0/.
#
# OpenCRVS is also distributed under the terms of the Civil Registration
# & Healthcare Disclaimer located at http://opencrvs.org/license.
#
# Copyright (C) The OpenCRVS Authors. OpenCRVS and the OpenCRVS
# graphic logo are (registered/a) trademark(s) of Plan International.
<<<<<<< HEAD
type BirthRegistrationMetrics {
  genderBasisMetrics: BirthRegistrationGenderBasisMetrics
  timeFrames: BirthRegistrationTimeFrameMetrics
  payments: CertificationPaymentMetrics
=======
type RegistrationMetrics {
  genderBasisMetrics: RegistrationGenderBasisMetrics
  timeFrames: RegistrationTimeFrameMetrics
  payments: [CertificationPaymentMetrics]
>>>>>>> 5b9e5830
}

type RegistrationGenderBasisMetrics {
  details: [GenderBasisDetailsMetrics!]
  total: GenderBasisTotalCount
}

type GenderBasisDetailsMetrics {
  location: ID!
  maleUnder18: Int!
  femaleUnder18: Int!
  maleOver18: Int!
  femaleOver18: Int!
  total: Int!
}

type GenderBasisTotalCount {
  maleUnder18: Int!
  femaleUnder18: Int!
  maleOver18: Int!
  femaleOver18: Int!
  total: Int!
}

type CertificationPaymentMetrics {
  details: [CertificationPaymentDetailsMetrics!]
  total: CertificationPaymentTotalCount
}

type CertificationPaymentDetailsMetrics {
  total: Int!
  locationId: String!
}

<<<<<<< HEAD
type CertificationPaymentTotalCount {
  total: Int!
}

type BirthRegistrationTimeFrameMetrics {
=======
type RegistrationTimeFrameMetrics {
>>>>>>> 5b9e5830
  details: [TimeFrameDetailMetrics!]
  total: TimeFrameTotalCount
}

type TimeFrameTotalCount {
  regWithin45d: Int!
  regWithin45dTo1yr: Int!
  regWithin1yrTo5yr: Int!
  regOver5yr: Int!
  total: Int!
}

type TimeFrameDetailMetrics {
  locationId: String!
  regWithin45d: Int!
  regWithin45dTo1yr: Int!
  regWithin1yrTo5yr: Int!
  regOver5yr: Int!
  total: Int!
}

type BirthRegistrationByAgeMetrics {
  label: String
  value: Int
}

type BirthRegistrationWithIn45D {
  label: String
  value: Int
  totalEstimate: Int
}

type BirthKeyFigures {
  label: String
  value: Int
  total: Int
  estimate: Int
  categoricalData: [BirthKeyFiguresData]
}

type BirthKeyFiguresData {
  name: String
  value: Int
}

type Query {
  fetchRegistrationMetrics(
    timeStart: String!
    timeEnd: String!
    locationId: String!
    event: String!
  ): RegistrationMetrics
}<|MERGE_RESOLUTION|>--- conflicted
+++ resolved
@@ -7,17 +7,11 @@
 #
 # Copyright (C) The OpenCRVS Authors. OpenCRVS and the OpenCRVS
 # graphic logo are (registered/a) trademark(s) of Plan International.
-<<<<<<< HEAD
-type BirthRegistrationMetrics {
-  genderBasisMetrics: BirthRegistrationGenderBasisMetrics
-  timeFrames: BirthRegistrationTimeFrameMetrics
-  payments: CertificationPaymentMetrics
-=======
+
 type RegistrationMetrics {
   genderBasisMetrics: RegistrationGenderBasisMetrics
   timeFrames: RegistrationTimeFrameMetrics
-  payments: [CertificationPaymentMetrics]
->>>>>>> 5b9e5830
+  payments: CertificationPaymentMetrics
 }
 
 type RegistrationGenderBasisMetrics {
@@ -52,15 +46,11 @@
   locationId: String!
 }
 
-<<<<<<< HEAD
 type CertificationPaymentTotalCount {
   total: Int!
 }
 
-type BirthRegistrationTimeFrameMetrics {
-=======
 type RegistrationTimeFrameMetrics {
->>>>>>> 5b9e5830
   details: [TimeFrameDetailMetrics!]
   total: TimeFrameTotalCount
 }
