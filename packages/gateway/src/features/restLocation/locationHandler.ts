/*
 * This Source Code Form is subject to the terms of the Mozilla Public
 * License, v. 2.0. If a copy of the MPL was not distributed with this
 * file, You can obtain one at https://mozilla.org/MPL/2.0/.
 *
 * OpenCRVS is also distributed under the terms of the Civil Registration
 * & Healthcare Disclaimer located at http://opencrvs.org/license.
 *
 * Copyright (C) The OpenCRVS Authors located at https://github.com/opencrvs/opencrvs-core/blob/master/AUTHORS.
 */
import { fetchFromHearth, sendToFhir } from '@gateway/features/fhir/service'
import * as Hapi from '@hapi/hapi'
import { badRequest, conflict } from '@hapi/boom'
import * as Joi from 'joi'
import {
  composeFhirLocation,
  generateStatisticalExtensions,
  getLocationsByIdentifier,
  updateStatisticalExtensions
} from './utils'
import { v4 as uuid } from 'uuid'
import {
  Bundle,
  BundleEntry,
  Saved,
  URLReference,
  Location as FhirLocation,
  URNReference
} from '@opencrvs/commons/types'

export enum Code {
  CRVS_OFFICE = 'CRVS_OFFICE',
  ADMIN_STRUCTURE = 'ADMIN_STRUCTURE',
  HEALTH_FACILITY = 'HEALTH_FACILITY'
}

export enum JurisdictionType {
  STATE = 'STATE',
  DISTRICT = 'DISTRICT',
  LOCATION_LEVEL_1 = 'LOCATION_LEVEL_1',
  LOCATION_LEVEL_2 = 'LOCATION_LEVEL_2',
  LOCATION_LEVEL_3 = 'LOCATION_LEVEL_3',
  LOCATION_LEVEL_4 = 'LOCATION_LEVEL_4',
  LOCATION_LEVEL_5 = 'LOCATION_LEVEL_5'
}

enum Status {
  ACTIVE = 'active',
  INACTIVE = 'inactive'
}

export enum ExtensionUrl {
  MALE_POPULATION = 'http://opencrvs.org/specs/id/statistics-male-populations',
  FEMALE_POPULATION = 'http://opencrvs.org/specs/id/statistics-female-populations',
  TOTAL_POPULATION = 'http://opencrvs.org/specs/id/statistics-total-populations',
  CRUDE_BIRTH_RATE = 'http://opencrvs.org/specs/id/statistics-crude-birth-rates'
}

export type Statistics = Array<Record<number, number>>

export type LocationStatistic = {
  year: number
  male_population: number
  female_population: number
  population: number
  crude_birth_rate: number
}

export type Location = {
  statisticalID: string
  name: string
  partOf: string
  code: string
  alias?: string
  jurisdictionType: string
  statistics?: LocationStatistic[]
}

export type Facility = {
  statisticalID: string
  name: string
  partOf: string
  code: string
  alias?: string
  jurisdictionType?: string
}

type UpdateLocation = {
  name?: string
  alias?: string
  status?: string
  statistics?: LocationStatistic
}

const locationStatisticSchema = Joi.object({
  year: Joi.number().required(),
  male_population: Joi.number().required(),
  female_population: Joi.number().required(),
  population: Joi.number().required(),
  crude_birth_rate: Joi.number().required()
}).label('YearStatistics')

function instanceOfJurisdiction(object: any): object is Location {
  return 'statistics' in object
}

const locationRequestSchema = Joi.object({
  statisticalID: Joi.string().required(),
  name: Joi.string().required(),
  alias: Joi.string().optional(),
  partOf: Joi.string().required(),
  code: Joi.string()
    .valid(Code.ADMIN_STRUCTURE, Code.CRVS_OFFICE, Code.HEALTH_FACILITY)
    .required(),
  jurisdictionType: Joi.string()
    .valid(
      JurisdictionType.DISTRICT,
      JurisdictionType.STATE,
      JurisdictionType.LOCATION_LEVEL_1,
      JurisdictionType.LOCATION_LEVEL_2,
      JurisdictionType.LOCATION_LEVEL_3,
      JurisdictionType.LOCATION_LEVEL_4,
      JurisdictionType.LOCATION_LEVEL_5
    )
    .optional(),
  statistics: Joi.array()
    .items(locationStatisticSchema)
    .optional()
    .label('Statistics')
}).label('LocationPayload')

export const requestSchema = Joi.alternatives().try(
  locationRequestSchema,
  Joi.array().items(locationRequestSchema)
)

export const locationQuerySchema = Joi.object({
  type: Joi.string().valid(
    Code.ADMIN_STRUCTURE,
    Code.CRVS_OFFICE,
    Code.HEALTH_FACILITY
  ),
  identifier: Joi.string().regex(/^[a-zA-Z0-9_]+$/),
  name: Joi.string().regex(/^[a-zA-Z0-9_,.\s]+$/),
  status: Joi.string().valid(Status.ACTIVE, Status.INACTIVE),
  _count: Joi.number()
}).or('type', 'identifier')

export const updateSchema = Joi.object({
  name: Joi.string().optional(),
  alias: Joi.string().optional(),
  status: Joi.string().valid(Status.ACTIVE, Status.INACTIVE).optional(),
  statistics: locationStatisticSchema.optional()
}).label('UpdateLocationPayload')

export const requestParamsSchema = Joi.object({
  locationId: Joi.string().uuid()
})

const LOCATION_CHUNK_SIZE = 400

export async function fetchLocationHandler(
  request: Hapi.Request,
  h: Hapi.ResponseToolkit
) {
  const searchParam = request.url.search
  const locationId = request.params.locationId
  let response

  if (locationId) {
    response = await fetchFromHearth<Saved<Bundle>>(`/Location/${locationId}`)
  } else {
    response = await fetchFromHearth<Saved<Bundle>>(`/Location${searchParam}`)
  }

  response.link = response.link?.map((link) => ({
    ...link,
    url: link.url
      .replace(link.url.split('/Location')[0], `${request.url.origin}`)
      .replace('Location', 'location')
  }))

  response.entry = response.entry?.map((entry) => ({
    ...entry,
    fullUrl: entry.fullUrl
      ?.replace(entry.fullUrl.split('/Location')[0], `${request.url.origin}`)
      .replace('Location', 'location') as URLReference
  }))

  return response
}

<<<<<<< HEAD
function batchLocationsHandler(locations: Location[]) {
  const locationsMap = new Map(
    locations.map((location) => [
      location.statisticalID,
      { ...location, uid: `urn:uuid:${uuid()}` as URNReference }
    ])
  )
  const locationsBundle = {
    resourceType: 'Bundle',
    type: 'document',
    entry: locations
      .map((location) => ({
        ...location,
        // partOf is either Location/{statisticalID} of another location or 'Location/0'
        partOf:
          locationsMap.get(location.partOf.split('/')[1])?.uid ??
          location.partOf
      }))
      .map(
        (location): BundleEntry<FhirLocation> => ({
          fullUrl: locationsMap.get(location.statisticalID)!.uid,
          resource: {
            ...composeFhirLocation(location),
            ...(location.statistics && {
              extension: generateStatisticalExtensions(location.statistics)
            })
          }
        })
=======
function createChunks<T>(array: T[], limit: number): T[][] {
  const result = []
  for (let i = 0; i < array.length; i += limit) {
    result.push(array.slice(i, i + limit))
  }
  return result
}

function createLocationSegments(locations: Location[]): Location[][] {
  const segments = []
  for (const jurisdictionType of Object.keys(JurisdictionType)) {
    const jurisdictionLocations = locations.filter(
      (loc) => loc.jurisdictionType === jurisdictionType
    )
    if (jurisdictionLocations.length) {
      segments.push(...createChunks(jurisdictionLocations, LOCATION_CHUNK_SIZE))
    }
  }
  const facilitiesOrOffices = locations.filter((loc) => !loc.jurisdictionType)
  if (facilitiesOrOffices.length) {
    segments.push(...createChunks(facilitiesOrOffices, LOCATION_CHUNK_SIZE))
  }
  return segments
}

async function batchLocationsHandler(locations: Location[]) {
  let statisticalToFhirIDMapOfParentLocations: Map<string, string> = new Map()
  const locationSegments = createLocationSegments(locations)
  let cumulativeResponse
  for (const each of locationSegments) {
    const locationsBundle = {
      resourceType: 'Bundle',
      type: 'document',
      entry: each
        .map((location) => ({
          ...location,
          // partOf is either Location/{fhirID} of another location or 'Location/0'
          partOf:
            statisticalToFhirIDMapOfParentLocations?.get(
              location.partOf.split('/')[1]
            ) ?? location.partOf
        }))
        .map(
          (location): fhir.BundleEntry => ({
            fullUrl: `urn:uuid:${uuid()}`,
            resource: {
              ...composeFhirLocation(location),
              ...(location.statistics && {
                extension: generateStatisticalExtensions(location.statistics)
              })
            }
          })
        )
    }
    const res = await fetchFromHearth(
      '',
      'POST',
      JSON.stringify(locationsBundle)
    )
    statisticalToFhirIDMapOfParentLocations = new Map(
      Array.from(statisticalToFhirIDMapOfParentLocations.entries()).concat(
        each.map((loc, i) => [
          loc.statisticalID,
          'Location/' + res?.entry?.[i]?.response?.location?.split('/')?.[3]
        ])
>>>>>>> c322549d
      )
    )
    if (!cumulativeResponse) {
      cumulativeResponse = res
    } else {
      cumulativeResponse.entry = cumulativeResponse.entry.concat(res.entry)
    }
  }
  return cumulativeResponse
}

export async function createLocationHandler(
  request: Hapi.Request,
  h: Hapi.ResponseToolkit
) {
  if (Array.isArray(request.payload)) {
    return batchLocationsHandler(request.payload as Location[])
  }
  const payload = request.payload as Location | Facility
  const newLocation = composeFhirLocation(payload)
  const partOfLocation = payload.partOf.split('/')[1]

  const locations = [
    ...(await Promise.all([
      getLocationsByIdentifier(
        `${Code.ADMIN_STRUCTURE}_${String(payload.statisticalID)}`
      ),
      getLocationsByIdentifier(
        `${Code.CRVS_OFFICE}_${String(payload.statisticalID)}`
      ),
      getLocationsByIdentifier(
        `${Code.HEALTH_FACILITY}_${String(payload.statisticalID)}`
      )
    ]).then((results) => results.flat()))
  ]

  if (locations.length !== 0) {
    throw conflict(`statisticalID ${payload.statisticalID} already exists`)
  }

  if (partOfLocation !== '0' && Boolean(partOfLocation)) {
    const response = await fetchFromHearth(`/Location?_id=${partOfLocation}`)

    if (response.total === 0) {
      throw badRequest(
        `${partOfLocation} is not a valid location for partOfLocation`
      )
    }
  }

  if (instanceOfJurisdiction(payload) && payload.statistics) {
    const statisticalExtensions = generateStatisticalExtensions(
      payload.statistics
    )
    newLocation.extension = statisticalExtensions
  }

  const response = await sendToFhir(
    JSON.stringify(newLocation),
    '/Location',
    'POST',
    request.headers.authorization
  ).catch((err) => {
    throw Error('Cannot create location to FHIR')
  })

  return h.response(response.statusText)
}

export async function updateLocationHandler(
  request: Hapi.Request,
  h: Hapi.ResponseToolkit
) {
  const locationId = request.params.locationId
  const location = request.payload as UpdateLocation
  const existingLocation = await fetchFromHearth(`/Location?_id=${locationId}`)
  const newLocation = existingLocation.entry[0].resource

  if (existingLocation.total === 0) {
    throw badRequest(`${locationId} is not a valid location`)
  }

  if (location.name) {
    newLocation.name = location.name
  }
  if (location.alias) {
    newLocation.alias = [location.alias]
  }
  if (location.status) {
    newLocation.status = location.status
  }
  if (location.statistics) {
    const statisticalExtensions = updateStatisticalExtensions(
      location.statistics,
      newLocation.extension
    )
    newLocation.extension = statisticalExtensions
  }

  const response = await sendToFhir(
    JSON.stringify(newLocation),
    `/Location/${locationId}`,
    'PUT',
    request.headers.authorization
  ).catch((err) => {
    throw Error('Cannot update location to FHIR')
  })

  return h.response(response.statusText)
}<|MERGE_RESOLUTION|>--- conflicted
+++ resolved
@@ -24,8 +24,7 @@
   BundleEntry,
   Saved,
   URLReference,
-  Location as FhirLocation,
-  URNReference
+  Location as FhirLocation
 } from '@opencrvs/commons/types'
 
 export enum Code {
@@ -190,36 +189,6 @@
   return response
 }
 
-<<<<<<< HEAD
-function batchLocationsHandler(locations: Location[]) {
-  const locationsMap = new Map(
-    locations.map((location) => [
-      location.statisticalID,
-      { ...location, uid: `urn:uuid:${uuid()}` as URNReference }
-    ])
-  )
-  const locationsBundle = {
-    resourceType: 'Bundle',
-    type: 'document',
-    entry: locations
-      .map((location) => ({
-        ...location,
-        // partOf is either Location/{statisticalID} of another location or 'Location/0'
-        partOf:
-          locationsMap.get(location.partOf.split('/')[1])?.uid ??
-          location.partOf
-      }))
-      .map(
-        (location): BundleEntry<FhirLocation> => ({
-          fullUrl: locationsMap.get(location.statisticalID)!.uid,
-          resource: {
-            ...composeFhirLocation(location),
-            ...(location.statistics && {
-              extension: generateStatisticalExtensions(location.statistics)
-            })
-          }
-        })
-=======
 function createChunks<T>(array: T[], limit: number): T[][] {
   const result = []
   for (let i = 0; i < array.length; i += limit) {
@@ -263,7 +232,7 @@
             ) ?? location.partOf
         }))
         .map(
-          (location): fhir.BundleEntry => ({
+          (location): BundleEntry<FhirLocation> => ({
             fullUrl: `urn:uuid:${uuid()}`,
             resource: {
               ...composeFhirLocation(location),
@@ -285,7 +254,6 @@
           loc.statisticalID,
           'Location/' + res?.entry?.[i]?.response?.location?.split('/')?.[3]
         ])
->>>>>>> c322549d
       )
     )
     if (!cumulativeResponse) {
