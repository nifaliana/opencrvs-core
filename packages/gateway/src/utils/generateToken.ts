/*
 * This Source Code Form is subject to the terms of the Mozilla Public
 * License, v. 2.0. If a copy of the MPL was not distributed with this
 * file, You can obtain one at https://mozilla.org/MPL/2.0/.
 *
 * OpenCRVS is also distributed under the terms of the Civil Registration
 * & Healthcare Disclaimer located at http://opencrvs.org/license.
 *
 * Copyright (C) The OpenCRVS Authors. OpenCRVS and the OpenCRVS
 * graphic logo are (registered/a) trademark(s) of Plan International.
 */
import { readFileSync } from 'fs'
import { CERT_PRIVATE_KEY_PATH } from '@opencrvs/auth/src/constants'
import {
  CONFIG_SYSTEM_TOKEN_EXPIRY_SECONDS,
  CONFIG_TOKEN_EXPIRY_SECONDS
} from '@gateway/constants'
import { sign } from 'jsonwebtoken'

const cert = readFileSync(CERT_PRIVATE_KEY_PATH)
export function createToken(
  userId: string,
  scope: string[],
  audience: string[],
  issuer: string,
  temporary?: boolean
): string {
  if (typeof userId === undefined) {
    throw new Error('Invalid userId found for token creation')
  }
  return sign({ scope }, cert, {
    subject: userId,
    algorithm: 'RS256',
    expiresIn: temporary
      ? CONFIG_SYSTEM_TOKEN_EXPIRY_SECONDS
      : CONFIG_TOKEN_EXPIRY_SECONDS,
    audience,
    issuer
  })
}

<<<<<<< HEAD
export const generateToken = async () =>
  await createToken(
    'ANONYMOUS_USER_FOR_VERI',
    ['register', 'performance', 'certify', 'demo', 'verify'],
=======
export const generateToken = () =>
  createToken(
    '63a02c66e6d4bd1155b615d2',
    ['register', 'performance', 'certify', 'demo'],
>>>>>>> 7d2c01ad
    [
      'opencrvs:auth-user',
      'opencrvs:user-mgnt-user',
      'opencrvs:hearth-user',
      'opencrvs:gateway-user',
      'opencrvs:notification-user',
      'opencrvs:workflow-user',
      'opencrvs:search-user',
      'opencrvs:metrics-user',
      'opencrvs:countryconfig-user',
      'opencrvs:webhooks-user',
      'opencrvs:config-user',
      'opencrvs:documents-user'
    ],
    'opencrvs:auth-service',
    true
  )<|MERGE_RESOLUTION|>--- conflicted
+++ resolved
@@ -39,17 +39,10 @@
   })
 }
 
-<<<<<<< HEAD
-export const generateToken = async () =>
-  await createToken(
+export const generateToken = () =>
+  createToken(
     'ANONYMOUS_USER_FOR_VERI',
     ['register', 'performance', 'certify', 'demo', 'verify'],
-=======
-export const generateToken = () =>
-  createToken(
-    '63a02c66e6d4bd1155b615d2',
-    ['register', 'performance', 'certify', 'demo'],
->>>>>>> 7d2c01ad
     [
       'opencrvs:auth-user',
       'opencrvs:user-mgnt-user',
