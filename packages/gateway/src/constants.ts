--- conflicted
+++ resolved
@@ -5,15 +5,10 @@
   (process.env.CERT_PUBLIC_KEY_PATH as string) ||
   '../../.secrets/public-key.pem'
 export const SEARCH_URL = process.env.SEARCH_URL || 'http://localhost:9090/'
-<<<<<<< HEAD
-export const METRICS_URL = process.env.METRICS_URL || 'http://localhost:1050/'
+export const METRICS_URL =
+  process.env.METRICS_URL || 'http://localhost:5001/metrics'
 export const COUNTRY = process.env.COUNTRY || 'bgd'
 export const AUTH_URL = process.env.AUTH_URL || 'http://localhost:4040'
 // Check if the token has been invalided in the auth service before it has expired
 // This needs to be a string to make it easy to pass as an ENV var.
-export const CHECK_INVALID_TOKEN = process.env.CHECK_INVALID_TOKEN || 'false'
-=======
-export const METRICS_URL =
-  process.env.METRICS_URL || 'http://localhost:5001/metrics'
-export const COUNTRY = process.env.COUNTRY || 'bgd'
->>>>>>> 76a522fd
+export const CHECK_INVALID_TOKEN = process.env.CHECK_INVALID_TOKEN || 'false'