--- conflicted
+++ resolved
@@ -22,16 +22,5 @@
     "types": ["fhir", "jest"]
   },
   "include": ["src/**/*.ts", "typings"],
-<<<<<<< HEAD
-  "exclude": [
-    "node_modules",
-    "build",
-    "scripts",
-    "acceptance-tests",
-    "src/setupTests.ts",
-    "src/**/*.test.ts"
-  ]
-=======
   "exclude": ["node_modules", "build", "scripts", "acceptance-tests"]
->>>>>>> 2eae2efd
 }