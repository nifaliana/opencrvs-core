--- conflicted
+++ resolved
@@ -6,16 +6,9 @@
   "license": "NONE",
   "private": true,
   "scripts": {
-<<<<<<< HEAD
-    "start": "cross-env NODE_ENV=DEVELOPMENT nodemon --exec ts-node -- src/index.ts",
-    "build": "tsc",
-    "start:prod": "node build/dist/src",
-    "test": "jest --coverage && yarn test:compilation",
-=======
     "start": "cross-env NODE_ENV=DEVELOPMENT nodemon --exec ts-node -r tsconfig-paths/register src/index.ts",
     "start:prod": "ts-node -r tsconfig-paths/register src/index.ts",
     "test": "jest --coverage --silent --noStackTrace && yarn test:compilation",
->>>>>>> 81560b06
     "test:watch": "jest --watch",
     "open:cov": "yarn test && opener coverage/index.html",
     "precommit": "tslint --project ./tsconfig.json && lint-staged",
@@ -24,16 +17,6 @@
     "test:compilation": "tsc --noEmit"
   },
   "dependencies": {
-<<<<<<< HEAD
-=======
-    "@types/dotenv": "^6.1.0",
-    "@types/hapi": "^17.0.12",
-    "@types/joi": "^14.0.0",
-    "@types/jsonwebtoken": "^7.2.7",
-    "@types/node-fetch": "^2.3.4",
-    "@types/redis": "^2.8.6",
-    "@types/winston": "^2.3.9",
->>>>>>> 81560b06
     "app-module-path": "^2.2.0",
     "boom": "^7.2.0",
     "crypto": "^1.0.1",
@@ -69,18 +52,13 @@
     "jest-fetch-mock": "^2.1.2",
     "nodemon": "^1.17.5",
     "prettier": "^1.15.2",
-<<<<<<< HEAD
-    "ts-jest": "^22.4.6",
+    "redis-mock": "^0.27.0",
     "typescript": "^3.0.1",
-    "ts-node": "^6.1.1"
-=======
-    "redis-mock": "^0.27.0",
     "ts-jest": "^24.0.2",
     "ts-node": "^6.1.1",
     "tsconfig-paths": "^3.8.0",
     "tslint": "^5.17.0",
     "tslint-microsoft-contrib": "^6.2.0"
->>>>>>> 81560b06
   },
   "lint-staged": {
     "src/**/*.{ts,graphql}": [
