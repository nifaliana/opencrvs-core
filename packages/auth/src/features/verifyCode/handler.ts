import * as Hapi from 'hapi'
import * as Joi from 'joi'
import { unauthorized } from 'boom'
import { checkVerificationCode, deleteUsedVerificationCode } from './service'
import {
  getStoredUserInformation,
  createToken,
  getTokenAudience
} from 'src/features/authenticate/service'
import { logger } from 'src/logger'

interface IVerifyPayload {
  nonce: string
  code: string
}

interface IVerifyResponse {
  token: string
}

export default async function authenticateHandler(
  request: Hapi.Request,
  h: Hapi.ResponseToolkit
) {
  const { code, nonce } = request.payload as IVerifyPayload
  try {
    await checkVerificationCode(nonce, code)
  } catch (err) {
    logger.error(err)
    return unauthorized()
  }
<<<<<<< HEAD
  const { userId, role } = await getStoredUserInformation(nonce)
  const token = await createToken(userId, role, getTokenAudience(role))
=======
  const { userId, roles } = await getStoredUserInformation(nonce)
  const token = await createToken(userId, roles)
>>>>>>> b1b4a594
  await deleteUsedVerificationCode(nonce)
  const response: IVerifyResponse = { token }
  return response
}

export const requestSchema = Joi.object({
  nonce: Joi.string(),
  code: Joi.string()
})
export const responseSchma = Joi.object({
  token: Joi.string()
})<|MERGE_RESOLUTION|>--- conflicted
+++ resolved
@@ -29,13 +29,8 @@
     logger.error(err)
     return unauthorized()
   }
-<<<<<<< HEAD
-  const { userId, role } = await getStoredUserInformation(nonce)
-  const token = await createToken(userId, role, getTokenAudience(role))
-=======
   const { userId, roles } = await getStoredUserInformation(nonce)
-  const token = await createToken(userId, roles)
->>>>>>> b1b4a594
+  const token = await createToken(userId, roles, getTokenAudience(roles))
   await deleteUsedVerificationCode(nonce)
   const response: IVerifyResponse = { token }
   return response
