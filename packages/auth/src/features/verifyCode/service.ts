import fetch from 'node-fetch'

import { set, get } from 'src/database'
<<<<<<< HEAD
import { NOTIFICATION_SERVICE_URL } from 'src/constants'
import { resolve } from 'url'
=======
import * as crypto from 'crypto'
>>>>>>> bc48eb9b

export async function generateVerificationCode(nonce: string, mobile: string) {
  // TODO lets come back to how these are generated
  const code = Math.round(1000 + Math.random() * 8999).toString()

  await set(`verification_${nonce}`, code)
  return code
}
export function generateNonce() {
  return crypto.randomBytes(16).toString('base64').toString()
}

export async function sendVerificationCode(
  mobile: string,
  verificationCode: string
): Promise<void> {
  const params = {
    msisdn: mobile,
    message: verificationCode
  }

  await fetch(resolve(NOTIFICATION_SERVICE_URL, 'sms'), {
    method: 'POST',
    body: JSON.stringify(params)
  })

  return undefined
}

export async function checkVerificationCode(
  nonce: string,
  code: string
): Promise<boolean> {
  const storedCode = await get(`verification_${nonce}`)
  return code === storedCode
}<|MERGE_RESOLUTION|>--- conflicted
+++ resolved
@@ -1,12 +1,11 @@
 import fetch from 'node-fetch'
 
 import { set, get } from 'src/database'
-<<<<<<< HEAD
+
 import { NOTIFICATION_SERVICE_URL } from 'src/constants'
+
+import * as crypto from 'crypto'
 import { resolve } from 'url'
-=======
-import * as crypto from 'crypto'
->>>>>>> bc48eb9b
 
 export async function generateVerificationCode(nonce: string, mobile: string) {
   // TODO lets come back to how these are generated
@@ -16,7 +15,10 @@
   return code
 }
 export function generateNonce() {
-  return crypto.randomBytes(16).toString('base64').toString()
+  return crypto
+    .randomBytes(16)
+    .toString('base64')
+    .toString()
 }
 
 export async function sendVerificationCode(
