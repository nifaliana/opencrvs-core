--- conflicted
+++ resolved
@@ -11,16 +11,6 @@
     it('verifies a token and generates a new token', async () => {
       const codeService = require('../verifyCode/service')
       const authService = require('../authenticate/service')
-<<<<<<< HEAD
-=======
-
-      fetch.mockResponse(
-        JSON.stringify({
-          userId: '1',
-          role: 'admin'
-        })
-      )
->>>>>>> 2b6b9357
       const codeSpy = jest.spyOn(codeService, 'sendVerificationCode')
       jest.spyOn(authService, 'authenticate').mockReturnValue({
         userId: '1',
