--- conflicted
+++ resolved
@@ -20,13 +20,8 @@
   deleteRetrievalStepInformation
 } from '@auth/features/retrievalSteps/verifyUser/service'
 import { logger } from '@opencrvs/commons'
-<<<<<<< HEAD
-import { PRODUCTION } from '@auth/constants'
 import { postUserActionToMetrics } from '@auth/metrics'
-=======
 import { env } from '@auth/environment'
-import { postUserActionToMetrics } from '@auth/features/authenticate/service'
->>>>>>> f1993a41
 
 interface IPayload {
   nonce: string
