import fetch from 'node-fetch'
import {
  USER_MANAGEMENT_URL,
  CERT_PRIVATE_KEY_PATH,
  CERT_PUBLIC_KEY_PATH,
  CONFIG_TOKEN_EXPIRY_SECONDS
} from 'src/constants'
import { resolve } from 'url'
import { readFileSync } from 'fs'
import { promisify } from 'util'
import * as jwt from 'jsonwebtoken'
import { get, set } from 'src/database'
import * as t from 'io-ts'
import { ThrowReporter } from 'io-ts/lib/ThrowReporter'

const cert = readFileSync(CERT_PRIVATE_KEY_PATH)
const publicCert = readFileSync(CERT_PUBLIC_KEY_PATH)

const sign = promisify(jwt.sign) as (
  payload: string | Buffer | object,
  secretOrPrivateKey: jwt.Secret,
  options?: jwt.SignOptions
) => Promise<string>

export interface IAuthentication {
  mobile: string
  userId: string
  roles: string[]
}

export class UserInfoNotFoundError extends Error {}

export function isUserInfoNotFoundError(err: Error) {
  return err instanceof UserInfoNotFoundError
}

export async function authenticate(
  mobile: string,
  password: string
): Promise<IAuthentication> {
  const url = resolve(USER_MANAGEMENT_URL, '/verifyPassword')

  const res = await fetch(url, {
    method: 'POST',
    body: JSON.stringify({ mobile, password })
  })

  if (res.status !== 200) {
    throw Error(res.statusText)
  }

  const body = await res.json()
  return {
    userId: body.id,
    roles: body.roles,
    mobile
  }
}

export async function createToken(
  userId: string,
  roles: string[],
  audience: string[],
  issuer: string
): Promise<string> {
  return sign({ roles }, cert, {
    subject: userId,
    algorithm: 'RS256',
    expiresIn: CONFIG_TOKEN_EXPIRY_SECONDS,
    audience,
    issuer
  })
}

<<<<<<< HEAD
export function getTokenAudience(role: string) {
  return ['user-management', 'gateway']
}

=======
>>>>>>> 07cd5a63
export async function storeUserInformation(
  nonce: string,
  userId: string,
  roles: string[],
  mobile: string
) {
  return set(
    `user_information_${nonce}`,
    JSON.stringify({ userId, roles, mobile })
  )
}

export async function getStoredUserInformation(nonce: string) {
  const record = await get(`user_information_${nonce}`)
  if (record === null) {
    throw new UserInfoNotFoundError('user not found')
  }
  return JSON.parse(record)
}

const TokenPayload = t.type({
  sub: t.string,
  roles: t.array(t.string),
  iat: t.number,
  exp: t.number,
  aud: t.array(t.string)
})

export type ITokenPayload = t.TypeOf<typeof TokenPayload>

export function verifyToken(token: string): ITokenPayload {
  const decoded = jwt.verify(token, publicCert, {
    issuer: 'opencrvs:auth-service',
    audience: 'opencrvs:auth-user'
  })
  const result = TokenPayload.decode(decoded)
  ThrowReporter.report(result)
  const decodedToken: ITokenPayload = result.value
  return decodedToken
}<|MERGE_RESOLUTION|>--- conflicted
+++ resolved
@@ -72,13 +72,6 @@
   })
 }
 
-<<<<<<< HEAD
-export function getTokenAudience(role: string) {
-  return ['user-management', 'gateway']
-}
-
-=======
->>>>>>> 07cd5a63
 export async function storeUserInformation(
   nonce: string,
   userId: string,
