import fetch from 'node-fetch'
import {
  USER_MANAGEMENT_URL,
  CERT_PRIVATE_KEY_PATH,
  CERT_PUBLIC_KEY_PATH,
  CONFIG_TOKEN_EXPIRY_SECONDS
} from 'src/constants'
import { resolve } from 'url'
import { readFileSync } from 'fs'
import { promisify } from 'util'
import * as jwt from 'jsonwebtoken'
import { get, set } from 'src/database'
import * as t from 'io-ts'
import { identity } from 'fp-ts/lib/function'

const cert = readFileSync(CERT_PRIVATE_KEY_PATH)
const publicCert = readFileSync(CERT_PUBLIC_KEY_PATH)

const sign = promisify(jwt.sign) as (
  payload: string | Buffer | object,
  secretOrPrivateKey: jwt.Secret,
  options?: jwt.SignOptions
) => Promise<string>

export interface IAuthentication {
  mobile: string
  userId: string
  roles: string[]
}

export class UserInfoNotFoundError extends Error {}

export function isUserInfoNotFoundError(err: Error) {
  return err instanceof UserInfoNotFoundError
}

export async function authenticate(
  mobile: string,
  password: string
): Promise<IAuthentication> {
  const url = resolve(USER_MANAGEMENT_URL, '/verifyPassword')

  const res = await fetch(url, {
    method: 'POST',
    body: JSON.stringify({ mobile, password })
  })

  if (res.status !== 200) {
    throw Error(res.statusText)
  }

  const body = await res.json()
  return {
    userId: body.id,
    roles: body.roles,
    mobile
  }
}

export async function createToken(
  userId: string,
<<<<<<< HEAD
  role: string,
  audience: string[]
=======
  roles: string[]
>>>>>>> b1b4a594
): Promise<string> {
  return sign({ roles }, cert, {
    subject: userId,
    algorithm: 'RS256',
    expiresIn: CONFIG_TOKEN_EXPIRY_SECONDS,
    audience
  })
}

export function getTokenAudience(role: string) {
  return ['user-management']
}

export async function storeUserInformation(
  nonce: string,
  userId: string,
  roles: string[],
  mobile: string
) {
  return set(
    `user_information_${nonce}`,
    JSON.stringify({ userId, roles, mobile })
  )
}

export async function getStoredUserInformation(nonce: string) {
  const record = await get(`user_information_${nonce}`)
  if (record === null) {
    throw new UserInfoNotFoundError('user not found')
  }
  return JSON.parse(record)
}

const TokenPayload = t.type({
  sub: t.string,
  role: t.string,
  iat: t.number,
  exp: t.number,
  aud: t.array(t.string)
})

export type ITokenPayload = t.TypeOf<typeof TokenPayload>

export function verifyToken(token: string): ITokenPayload {
  const decoded = jwt.verify(token, publicCert)

  return TokenPayload.decode(decoded).fold(err => {
    throw err
  }, identity)
}<|MERGE_RESOLUTION|>--- conflicted
+++ resolved
@@ -59,12 +59,8 @@
 
 export async function createToken(
   userId: string,
-<<<<<<< HEAD
-  role: string,
+  roles: string[],
   audience: string[]
-=======
-  roles: string[]
->>>>>>> b1b4a594
 ): Promise<string> {
   return sign({ roles }, cert, {
     subject: userId,
@@ -74,7 +70,7 @@
   })
 }
 
-export function getTokenAudience(role: string) {
+export function getTokenAudience(roles: string[]) {
   return ['user-management']
 }
 
@@ -109,7 +105,9 @@
 export type ITokenPayload = t.TypeOf<typeof TokenPayload>
 
 export function verifyToken(token: string): ITokenPayload {
-  const decoded = jwt.verify(token, publicCert)
+  const decoded = jwt.verify(token, publicCert, {
+    issuer: ''
+  })
 
   return TokenPayload.decode(decoded).fold(err => {
     throw err
