--- conflicted
+++ resolved
@@ -2,26 +2,18 @@
 import * as Joi from 'joi'
 import {
   authenticate,
-  storeUserInformation
+  storeUserInformation,
+  createToken
 } from '@auth/features/authenticate/service'
 import {
   generateVerificationCode,
   sendVerificationCode,
   generateNonce,
   storeVerificationCode
-<<<<<<< HEAD
-} from 'src/features/verifyCode/service'
-import { createToken } from 'src/features/authenticate/service'
-import { logger } from 'src/logger'
-import { unauthorized } from 'boom'
-import { PRODUCTION } from 'src/constants'
-import { WEB_USER_JWT_AUDIENCES, JWT_ISSUER } from 'src/constants'
-=======
 } from '@auth/features/verifyCode/service'
 import { logger } from '@auth/logger'
 import { unauthorized } from 'boom'
-import { PRODUCTION } from '@auth/constants'
->>>>>>> c7fa1a35
+import { PRODUCTION, WEB_USER_JWT_AUDIENCES, JWT_ISSUER } from '@auth/constants'
 
 interface IAuthPayload {
   mobile: string
