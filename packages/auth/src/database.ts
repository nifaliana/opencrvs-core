import * as redis from 'redis'
import { REDIS_HOST } from './constants'
import { promisify } from 'util'

let redisClient: redis.RedisClient

<<<<<<< HEAD
// When adding new methods, also add them to test mocks here: ../test/setupJest.js

export async function stop() {
=======
export interface IDatabaseConnector {
  stop: () => void
  start: () => void
  set: (key: string, value: string) => Promise<void>
  get: (key: string) => Promise<string | null>
}

async function stop() {
>>>>>>> 1090a3a2
  redisClient.quit()
}

async function start() {
  redisClient = redis.createClient({
    host: REDIS_HOST,
    retry_strategy: options => {
      return 1000
    }
  })
}

const get = (key: string) => promisify(redisClient.get).bind(redisClient)(key)

const set = (key: string, value: string) =>
  promisify(redisClient.set).bind(redisClient)(key, value)

const connector: IDatabaseConnector = { set, get, stop, start }

<<<<<<< HEAD
export const set = (...args: string[]) =>
  promisify(redisClient.set).bind(redisClient)(...args)

export const del = (key: string) =>
  promisify(redisClient.del).bind(redisClient)(key)
=======
export default connector
>>>>>>> 1090a3a2
<|MERGE_RESOLUTION|>--- conflicted
+++ resolved
@@ -4,20 +4,15 @@
 
 let redisClient: redis.RedisClient
 
-<<<<<<< HEAD
-// When adding new methods, also add them to test mocks here: ../test/setupJest.js
-
-export async function stop() {
-=======
 export interface IDatabaseConnector {
   stop: () => void
   start: () => void
   set: (key: string, value: string) => Promise<void>
   get: (key: string) => Promise<string | null>
+  del: (key: string) => Promise<string | null>
 }
 
 async function stop() {
->>>>>>> 1090a3a2
   redisClient.quit()
 }
 
@@ -35,14 +30,8 @@
 const set = (key: string, value: string) =>
   promisify(redisClient.set).bind(redisClient)(key, value)
 
-const connector: IDatabaseConnector = { set, get, stop, start }
+const del = (key: string) => promisify(redisClient.del).bind(redisClient)(key)
 
-<<<<<<< HEAD
-export const set = (...args: string[]) =>
-  promisify(redisClient.set).bind(redisClient)(...args)
+const connector: IDatabaseConnector = { set, get, del, stop, start }
 
-export const del = (key: string) =>
-  promisify(redisClient.del).bind(redisClient)(key)
-=======
-export default connector
->>>>>>> 1090a3a2
+export default connector