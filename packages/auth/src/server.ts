--- conflicted
+++ resolved
@@ -17,11 +17,8 @@
   COUNTRY_CONFIG_URL,
   DEFAULT_TIMEOUT,
   HOSTNAME,
-<<<<<<< HEAD
-  GIT_HASH
-=======
+  GIT_HASH,
   LOGIN_URL
->>>>>>> 2eae2efd
 } from '@auth/constants'
 import authenticateHandler, {
   requestSchema as reqAuthSchema,
