--- conflicted
+++ resolved
@@ -11,12 +11,8 @@
 export const REDIS_HOST = process.env.REDIS_HOST || 'localhost'
 export const AUTH_HOST = process.env.AUTH_HOST || '0.0.0.0'
 export const AUTH_PORT = process.env.AUTH_PORT || 4040
-<<<<<<< HEAD
-export const HOSTNAME = process.env.DOMAIN || '*'
 export const GIT_HASH = process.env.GIT_HASH || ''
 
-=======
->>>>>>> 2eae2efd
 export const USER_MANAGEMENT_URL =
   process.env.USER_MANAGEMENT_URL || 'http://localhost:3030/'
 export const METRICS_URL = process.env.METRICS_URL || 'http://localhost:1050'
