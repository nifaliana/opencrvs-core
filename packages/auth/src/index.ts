// tslint:disable no-var-requires
require('app-module-path').addPath(require('path').join(__dirname, '../'))
require('dotenv').config({
  path: `${process.cwd()}/.env`
})
// tslint:enable no-var-requires
import * as Hapi from 'hapi'
import { AUTH_HOST, AUTH_PORT } from '@auth/constants'
import authenticateHandler, {
  requestSchema as reqAuthSchema,
  responseSchema as resAuthSchema
} from '@auth/features/authenticate/handler'
import verifyCodeHandler, {
  requestSchema as reqVerifySchema,
  responseSchma as resVerifySchema
} from '@auth/features/verifyCode/handler'
import refreshTokenHandler, {
  requestSchema as reqRefreshSchema,
  responseSchma as resRefreshSchema
} from '@auth/features/refresh/handler'
import resendSmsHandler, {
  requestSchema as reqResendSmsSchema,
  responseSchma as resResendSmsSchema
} from '@auth/features/resend/handler'
import getPlugins from '@auth/config/plugins'
import * as database from '@auth/database'
import verifyTokenHandler, {
  reqVerifyTokenSchema,
  resVerifyTokenSchema
} from '@auth/features/verifyToken/handler'
import invalidateTokenHandler, {
  reqInvalidateTokenSchema
} from '@auth/features/invalidateToken/handler'
<<<<<<< HEAD
import verifyUserHandler, {
  requestSchema as reqVerifyUserSchema,
  responseSchema as resVerifyUserSchema
} from '@auth/features/verifyUser/handler'
=======
import changePasswordHandler, {
  reqChangePasswordSchema
} from '@auth/features/changePassword/handler'
>>>>>>> c8ab03a0

export async function createServer() {
  const server = new Hapi.Server({
    host: AUTH_HOST,
    port: AUTH_PORT,
    routes: {
      cors: { origin: ['*'] }
    }
  })

  // curl -H 'Content-Type: application/json' -d '{"username": "test.user", "password": "test"}' http://localhost:4040/authenticate
  server.route({
    method: 'POST',
    path: '/authenticate',
    handler: authenticateHandler,
    options: {
      tags: ['api'],
      description: 'Authenticate with username and password',
      notes:
        'Authenticates user and returns nonce to use for collating the login for 2 factor authentication.' +
        'Sends an SMS to the user mobile with verification code',
      validate: {
        payload: reqAuthSchema
      },
      response: {
        schema: resAuthSchema
      }
    }
  })

  // curl -H 'Content-Type: application/json' -d '{"nonce": ""}' http://localhost:4040/resendSms
  server.route({
    method: 'POST',
    path: '/resendSms',
    handler: resendSmsHandler,
    options: {
      tags: ['api'],
      description: 'Resend another SMS code',
      notes:
        'Sends a new SMS code to the user based on the phone number associated with the nonce',
      validate: {
        payload: reqResendSmsSchema
      },
      response: {
        schema: resResendSmsSchema
      }
    }
  })

  // curl -H 'Content-Type: application/json' -d '{"code": "123456"}' http://localhost:4040/verifyCode
  server.route({
    method: 'POST',
    path: '/verifyCode',
    handler: verifyCodeHandler,
    options: {
      tags: ['api'],
      description: 'Verify the 2 factor auth code',
      notes:
        'Verifies the 2 factor auth code and returns the JWT API token for future requests',
      validate: {
        payload: reqVerifySchema
      },
      response: {
        schema: resVerifySchema
      }
    }
  })

  // curl -H 'Content-Type: application/json' -d '{"nonce": "", "token": ""}' http://localhost:4040/refreshToken
  server.route({
    method: 'POST',
    path: '/refreshToken',
    handler: refreshTokenHandler,
    options: {
      tags: ['api'],
      description: 'Refresh an expiring token',
      notes:
        'Verifies the expired client token as true and returns a refreshed JWT API token for future requests',
      validate: {
        payload: reqRefreshSchema
      },
      response: {
        schema: resRefreshSchema
      }
    }
  })

  // curl -H 'Content-Type: application/json' -d '{ "token": "" }' http://localhost:4040/verifyToken
  server.route({
    method: 'POST',
    path: '/verifyToken',
    handler: verifyTokenHandler,
    options: {
      tags: ['api'],
      description: 'Check if a token is marked as invalid or not',
      notes:
        'Check if this token is part of the invalid token list that is stored in redis',
      validate: {
        payload: reqVerifyTokenSchema
      },
      response: {
        schema: resVerifyTokenSchema
      }
    }
  })

  // curl -H 'Content-Type: application/json' -d '{ "token": "" }' http://localhost:4040/invalidateToken
  server.route({
    method: 'POST',
    path: '/invalidateToken',
    handler: invalidateTokenHandler,
    options: {
      tags: ['api'],
      description: 'Marks token as invalid until it expires',
      notes:
        'Adds a token to the invalid tokens stored in Redis, ' +
        'these are stored as individual key value pairs to that we can set their expiry TTL individually',
      validate: {
        payload: reqInvalidateTokenSchema
      },
      response: {
        schema: false
      }
    }
  })

<<<<<<< HEAD
  // curl -H 'Content-Type: application/json' -d '{ "mobile": "" }' http://localhost:4040/verifyUser
  server.route({
    method: 'POST',
    path: '/verifyUser',
    handler: verifyUserHandler,
    options: {
      tags: ['api'],
      description: 'Check if user exists for given mobile number or not.',
      notes:
        'Verifies user and returns nonce to use for next step of password reset flow.' +
        'Sends an SMS to the user mobile with verification code',
      validate: {
        payload: reqVerifyUserSchema
      },
      response: {
        schema: resVerifyUserSchema
=======
  // curl -H 'Content-Type: application/json' -d '{ "newPassword": "", "nonce": "" }' http://localhost:4040/changePassword
  server.route({
    method: 'POST',
    path: '/changePassword',
    handler: changePasswordHandler,
    options: {
      tags: ['api'],
      description: 'Changes the user password',
      notes:
        'Expects the nonce parameter to be coming from the reset password journey',
      validate: {
        payload: reqChangePasswordSchema
      },
      response: {
        schema: false
>>>>>>> c8ab03a0
      }
    }
  })

  await server.register(getPlugins())

  async function stop() {
    await server.stop()
    await database.stop()
    server.log('info', 'server stopped')
  }

  async function start() {
    await server.start()
    await database.start()
    server.log('info', `server started on ${AUTH_HOST}:${AUTH_PORT}`)
  }

  return { server, start, stop }
}

if (require.main === module) {
  createServer().then(server => server.start())
}<|MERGE_RESOLUTION|>--- conflicted
+++ resolved
@@ -31,16 +31,13 @@
 import invalidateTokenHandler, {
   reqInvalidateTokenSchema
 } from '@auth/features/invalidateToken/handler'
-<<<<<<< HEAD
 import verifyUserHandler, {
   requestSchema as reqVerifyUserSchema,
   responseSchema as resVerifyUserSchema
 } from '@auth/features/verifyUser/handler'
-=======
 import changePasswordHandler, {
   reqChangePasswordSchema
 } from '@auth/features/changePassword/handler'
->>>>>>> c8ab03a0
 
 export async function createServer() {
   const server = new Hapi.Server({
@@ -167,7 +164,6 @@
     }
   })
 
-<<<<<<< HEAD
   // curl -H 'Content-Type: application/json' -d '{ "mobile": "" }' http://localhost:4040/verifyUser
   server.route({
     method: 'POST',
@@ -184,7 +180,10 @@
       },
       response: {
         schema: resVerifyUserSchema
-=======
+      }
+    }
+  })
+
   // curl -H 'Content-Type: application/json' -d '{ "newPassword": "", "nonce": "" }' http://localhost:4040/changePassword
   server.route({
     method: 'POST',
@@ -200,7 +199,6 @@
       },
       response: {
         schema: false
->>>>>>> c8ab03a0
       }
     }
   })
