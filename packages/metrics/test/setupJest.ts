--- conflicted
+++ resolved
@@ -41,14 +41,10 @@
   const {
     fetchTaskHistory,
     fetchLocation,
-<<<<<<< HEAD
+    fetchChildLocationsByParentId,
     fetchFromResource,
     fetchAllFromSearch,
     fetchPractitionerRole
-=======
-    fetchChildLocationsByParentId,
-    fetchFromResource
->>>>>>> 53ffa89c
   }: {
     fetchTaskHistory: jest.Mock
     fetchLocation: jest.Mock
@@ -56,11 +52,8 @@
     fetchFromResource: jest.Mock
     fetchAllFromSearch: jest.Mock
     fetchPractitionerRole: jest.Mock
-    fetchParentLocationByLocationID: jest.Mock
   } = require('@metrics/api')
   fetchTaskHistory.mockResolvedValue(taskHistory)
-<<<<<<< HEAD
-=======
   fetchFromResource.mockResolvedValueOnce({ crudeDeathRate: 5.1 })
   fetchChildLocationsByParentId.mockResolvedValueOnce([
     {
@@ -116,7 +109,6 @@
       id: 'b2b3ca8b-a14f-41c6-b97f-7cb99a1299e5'
     }
   ])
->>>>>>> 53ffa89c
   fetchLocation
     .mockResolvedValueOnce({
       resourceType: 'Location',
@@ -365,7 +357,6 @@
         versionId: '6feda4ca-6168-4f6e-b47e-2a2b81916668'
       }
     })
-  fetchFromResource.mockResolvedValueOnce({ crudeDeathRate: 5.1 })
   fetchAllFromSearch.mockResolvedValueOnce({
     body: {
       took: 19,
