{
  "name": "@opencrvs/metrics",
<<<<<<< HEAD
  "version": "1.2.0",
=======
  "version": "1.3.0-beta",
>>>>>>> f5eda2ca
  "description": "OpenCRVS metrics service",
  "license": "MPL-2.0",
  "private": true,
  "scripts": {
    "start": "cross-env NODE_ENV=development nodemon --exec ts-node -r tsconfig-paths/register src/index.ts",
    "start:prod": "TS_NODE_BASEURL=./build/dist/src node -r tsconfig-paths/register build/dist/src/index.js",
    "test": "yarn test:compilation && jest --coverage --silent --noStackTrace",
    "test:watch": "jest --watch",
    "open:cov": "yarn test && opener coverage/index.html",
    "lint": "eslint -c .eslintrc.js --fix ./src",
    "precommit": "yarn lint && lint-staged",
    "test:compilation": "tsc --noEmit",
    "build": "tsc",
    "build:clean": "rm -rf build"
  },
  "dependencies": {
    "@hapi/boom": "^9.1.1",
    "@hapi/hapi": "^20.0.1",
<<<<<<< HEAD
    "@opencrvs/commons": "^1.2.0",
=======
    "@opencrvs/commons": "^1.3.0-beta",
>>>>>>> f5eda2ca
    "@types/pino": "^6.3.12",
    "app-module-path": "^2.2.0",
    "archiver": "^3.1.1",
    "csv-stringify": "^5.3.4",
    "csv-writer": "^1.6.0",
    "date-fns": "^2.28.0",
    "fast-csv": "^4.3.6",
    "hapi-auth-jwt2": "10.2.0",
    "hapi-pino": "^8.5.0",
    "hapi-sentry": "^3.1.0",
    "influx": "^5.9.3",
    "joi": "^17.3.0",
    "jsonwebtoken": "^8.3.0",
    "jwt-decode": "^2.2.0",
    "lodash": "^4.17.21",
    "mongodb": "3.7.3",
    "mongoose": "^6.6.1",
    "node-fetch": "^2.6.7",
    "pino": "^6.0.0",
    "tsconfig-paths": "^3.13.0",
    "typescript": "^4.8.3"
  },
  "devDependencies": {
    "@types/archiver": "^3.0.0",
    "@types/fhir": "^0.0.30",
    "@types/hapi-pino": "^8.0.5",
    "@types/hapi__boom": "^9.0.1",
    "@types/hapi__hapi": "^20.0.0",
    "@types/jest": "^26.0.14",
    "@types/jsonwebtoken": "^8.3.0",
    "@types/jwt-decode": "^2.2.1",
    "@types/mongodb": "^4.0.7",
    "@types/node-fetch": "^2.5.12",
    "cross-env": "^5.2.0",
    "jest": "26.6.0",
    "jest-fetch-mock": "^2.1.2",
    "lint-staged": "^7.1.0",
    "mockingoose": "^2.15.2",
    "nodemon": "^1.17.5",
    "prettier": "^2.5.1",
    "ts-jest": "^26.4.4",
    "ts-node": "^6.1.1"
  },
  "lint-staged": {
    "src/**/*.{ts,graphql}": [
      "prettier --write",
      "git add"
    ]
  },
  "jest": {
    "transform": {
      "^.+\\.tsx?$": "ts-jest"
    },
    "testRegex": "(/__tests__/.*|(\\.|/)(test|spec))\\.tsx?$",
    "moduleFileExtensions": [
      "ts",
      "tsx",
      "js",
      "jsx",
      "json",
      "node"
    ],
    "testEnvironment": "node",
    "setupFilesAfterEnv": [
      "./test/setupJest.ts"
    ],
    "modulePaths": [
      "<rootDir>"
    ],
    "moduleNameMapper": {
      "@metrics/(.*)": "<rootDir>/src/$1"
    },
    "coverageReporters": [
      "json",
      "lcov",
      "text",
      "html"
    ]
  }
}<|MERGE_RESOLUTION|>--- conflicted
+++ resolved
@@ -1,10 +1,6 @@
 {
   "name": "@opencrvs/metrics",
-<<<<<<< HEAD
-  "version": "1.2.0",
-=======
   "version": "1.3.0-beta",
->>>>>>> f5eda2ca
   "description": "OpenCRVS metrics service",
   "license": "MPL-2.0",
   "private": true,
@@ -23,11 +19,7 @@
   "dependencies": {
     "@hapi/boom": "^9.1.1",
     "@hapi/hapi": "^20.0.1",
-<<<<<<< HEAD
-    "@opencrvs/commons": "^1.2.0",
-=======
     "@opencrvs/commons": "^1.3.0-beta",
->>>>>>> f5eda2ca
     "@types/pino": "^6.3.12",
     "app-module-path": "^2.2.0",
     "archiver": "^3.1.1",
