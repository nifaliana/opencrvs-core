--- conflicted
+++ resolved
@@ -33,11 +33,8 @@
     "joi": "^17.3.0",
     "jsonwebtoken": "^8.3.0",
     "jwt-decode": "^2.2.0",
-<<<<<<< HEAD
     "tsconfig-paths": "^3.13.0",
     "mongodb" : "3.7.3",
-=======
->>>>>>> 0a66d53e
     "node-fetch": "^2.6.7",
     "pino": "^6.0.0",
     "tsconfig-paths": "^3.13.0",
