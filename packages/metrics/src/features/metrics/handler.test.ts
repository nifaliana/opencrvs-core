--- conflicted
+++ resolved
@@ -37,12 +37,8 @@
     server = await createServer()
   })
 
-<<<<<<< HEAD
-  it('returns ok for valid request birth', async () => {
-=======
-  it('returns ok for valid request', async () => {
+  it('returns ok for valid request for birth', async () => {
     fetch.mockResponse(JSON.stringify(mockLocationBundle))
->>>>>>> 4bb45e03
     readPoints.mockResolvedValueOnce([
       {
         locationLevel2: 'Location/1490d3dd-71a9-47e8-b143-f9fc64f71294',
@@ -89,7 +85,7 @@
     expect(res.statusCode).toBe(200)
   })
 
-  it('returns ok for valid request death', async () => {
+  it('returns ok for valid request for death', async () => {
     readPoints.mockResolvedValueOnce([
       {
         locationLevel2: 'Location/1490d3dd-71a9-47e8-b143-f9fc64f71294',
