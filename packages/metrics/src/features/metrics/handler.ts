--- conflicted
+++ resolved
@@ -23,12 +23,11 @@
   LOCATION_ID,
   EVENT
 } from '@metrics/features/metrics/constants'
-<<<<<<< HEAD
-import { EVENT_TYPE } from '@metrics/features/metrics/utils'
-=======
+import {
+  EVENT_TYPE,
+  fetchChildLocationIdsByParentId
+} from '@metrics/features/metrics/utils'
 import { IAuthHeader } from '@metrics/features/registration/'
-import { fetchChildLocationIdsByParentId } from '@metrics/features/metrics/utils'
->>>>>>> 4bb45e03
 
 export async function metricsHandler(
   request: Hapi.Request,
@@ -73,11 +72,8 @@
     locationId,
     currentLocationLevel,
     lowerLocationLevel,
-<<<<<<< HEAD
-    event
-=======
+    event,
     childLocationIds
->>>>>>> 4bb45e03
   )
 
   const payments = await fetchCertificationPayments(
@@ -86,11 +82,8 @@
     locationId,
     currentLocationLevel,
     lowerLocationLevel,
-<<<<<<< HEAD
-    event
-=======
+    event,
     childLocationIds
->>>>>>> 4bb45e03
   )
 
   const genderBasisMetrics = await fetchGenderBasisMetrics(
@@ -99,11 +92,8 @@
     locationId,
     currentLocationLevel,
     lowerLocationLevel,
-<<<<<<< HEAD
-    event
-=======
+    event,
     childLocationIds
->>>>>>> 4bb45e03
   )
   return { timeFrames, payments, genderBasisMetrics }
 }