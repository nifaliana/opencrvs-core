/*
 * This Source Code Form is subject to the terms of the Mozilla Public
 * License, v. 2.0. If a copy of the MPL was not distributed with this
 * file, You can obtain one at https://mozilla.org/MPL/2.0/.
 *
 * OpenCRVS is also distributed under the terms of the Civil Registration
 * & Healthcare Disclaimer located at http://opencrvs.org/license.
 *
 * Copyright (C) The OpenCRVS Authors. OpenCRVS and the OpenCRVS
 * graphic logo are (registered/a) trademark(s) of Plan International.
 */
import {
  FEMALE,
  MALE,
  WITHIN_1_YEAR,
  WITHIN_45_DAYS,
  WITHIN_45_DAYS_TO_1_YEAR
} from '@metrics/features/metrics/constants'
import {
  ageIntervals,
  calculateInterval,
  fetchEstimateByLocation,
  generateEmptyBirthKeyFigure,
  IPoint,
  LABEL_FOMRAT,
  Location,
<<<<<<< HEAD
  EVENT_TYPE
=======
  fillEmptyDataArrayByKey
>>>>>>> 4bb45e03
} from '@metrics/features/metrics/utils'
import { query } from '@metrics/influxdb/client'
import * as moment from 'moment'

interface IGroupedByGender {
  total: number
  gender: string
}

export interface IBirthKeyFigures {
  label: string
  value: number
  total: number
  estimate: number
  categoricalData: IBirthKeyFiguresData[]
}

interface IBirthKeyFiguresData {
  name: string
  value: number
}

export interface IEstimation {
  estimation: number
  locationId: string
}

interface ICurrentAndLowerLocationLevels {
  currentLocationLevel: string
  lowerLocationLevel: string
}
interface IGenderBasisMetrics {
  location: string
  maleUnder18: number
  femaleUnder18: number
  maleOver18: number
  femaleOver18: number
  total: number
}

interface IGenderBasisPoint {
  gender: string
  over18: number
  under18: number
  locationLevel2?: string
  locationLevel3?: string
  locationLevel4?: string
  locationLevel5?: string
}

export async function regByAge(timeStart: string, timeEnd: string) {
  const metricsData: any[] = []
  for (const ageInterval of ageIntervals) {
    const points = await query(
      // tslint:disable-next-line
      `SELECT COUNT(ageInDays) FROM birth_reg WHERE time > ${timeStart} AND time <= ${timeEnd} AND ageInDays > ${ageInterval.minAgeInDays} AND ageInDays <= ${ageInterval.maxAgeInDays}`
    )

    metricsData.push({
      label: ageInterval.title,
      value: (points && points.length > 0 && points[0].count) || 0
    })
  }

  return metricsData
}

type Payment = {
  total: number
}

export async function fetchCertificationPayments(
  timeStart: string,
  timeEnd: string,
  locationId: string,
  currentLocationLevel: string,
  lowerLocationLevel: string,
<<<<<<< HEAD
  eventType: EVENT_TYPE
=======
  childLocationIds: Array<string>
>>>>>>> 4bb45e03
) {
  const payments = await query(
    `SELECT SUM(total) as total FROM certification_payment WHERE time > '${timeStart}' AND time <= '${timeEnd}'
      AND ${currentLocationLevel}='${locationId}'
      AND eventType = '${eventType}'
      GROUP BY ${lowerLocationLevel}`
  )

  const dataFromInflux = payments.map((payment: Payment) => ({
    total: payment.total,
    locationId: payment[lowerLocationLevel]
  }))

  const emptyData = childLocationIds.map(id => ({ locationId: id, total: 0 }))

  const paymentsData = fillEmptyDataArrayByKey(
    dataFromInflux,
    emptyData,
    'locationId'
  )
  return paymentsData
}

export async function fetchRegWithinTimeFrames(
  timeStart: string,
  timeEnd: string,
  locationId: string,
  currentLocationLevel: string,
  lowerLocationLevel: string,
<<<<<<< HEAD
  event: string
=======
  childLocationIds: Array<string>
>>>>>>> 4bb45e03
) {
  const queryString =
    event === EVENT_TYPE.BIRTH
      ? `SELECT
    SUM(within45Days) AS regWithin45d,
    SUM(within45DTo1Yr) AS regWithin45dTo1yr,
    SUM(within1YrTo5Yr) AS regWithin1yrTo5yr,
    SUM(over5Yr) AS regOver5yr
   FROM (
     SELECT within45Days, within45DTo1Yr, within1YrTo5Yr, over5Yr, ${lowerLocationLevel}
     FROM (
      SELECT COUNT(ageInDays) AS within45Days FROM birth_reg WHERE time > '${timeStart}' AND time <= '${timeEnd}'
    AND ageInDays > -1 AND ageInDays <= 45 AND ${currentLocationLevel}='${locationId}'
      GROUP BY ${lowerLocationLevel}
     ), (
      SELECT COUNT(ageInDays) AS within45DTo1Yr FROM birth_reg WHERE time > '${timeStart}' AND time <= '${timeEnd}'
    AND ageInDays > 46 AND ageInDays <= 365 AND ${currentLocationLevel}='${locationId}'
      GROUP BY ${lowerLocationLevel}
     ), (
      SELECT COUNT(ageInDays) AS within1YrTo5Yr FROM birth_reg WHERE time > '${timeStart}' AND time <= '${timeEnd}'
    AND ageInDays > 366 AND ageInDays <= 1825 AND ${currentLocationLevel}='${locationId}'
      GROUP BY ${lowerLocationLevel}
     ), (
      SELECT COUNT(ageInDays) AS over5Yr FROM birth_reg WHERE time > '${timeStart}' AND time <= '${timeEnd}'
    AND ageInDays > 1826 AND ${currentLocationLevel}='${locationId}'
      GROUP BY ${lowerLocationLevel}
     ) FILL(0)
   ) GROUP BY ${lowerLocationLevel}
   `
      : `SELECT
   SUM(within45Days) AS regWithin45d,
   SUM(within45DTo1Yr) AS regWithin45dTo1yr,
   SUM(within1YrTo5Yr) AS regWithin1yrTo5yr,
   SUM(over5Yr) AS regOver5yr
  FROM (
    SELECT within45Days, within45DTo1Yr, within1YrTo5Yr, over5Yr, ${lowerLocationLevel}
    FROM (
     SELECT COUNT(deathDays) AS within45Days FROM death_reg WHERE time > '${timeStart}' AND time <= '${timeEnd}'
   AND deathDays > -1 AND deathDays <= 45 AND ${currentLocationLevel}='${locationId}'
     GROUP BY ${lowerLocationLevel}
    ), (
     SELECT COUNT(deathDays) AS within45DTo1Yr FROM death_reg WHERE time > '${timeStart}' AND time <= '${timeEnd}'
   AND deathDays > 46 AND deathDays <= 365 AND ${currentLocationLevel}='${locationId}'
     GROUP BY ${lowerLocationLevel}
    ), (
     SELECT COUNT(deathDays) AS within1YrTo5Yr FROM death_reg WHERE time > '${timeStart}' AND time <= '${timeEnd}'
   AND deathDays > 366 AND deathDays <= 1825 AND ${currentLocationLevel}='${locationId}'
     GROUP BY ${lowerLocationLevel}
    ), (
     SELECT COUNT(deathDays) AS over5Yr FROM death_reg WHERE time > '${timeStart}' AND time <= '${timeEnd}'
   AND deathDays > 1826 AND ${currentLocationLevel}='${locationId}'
     GROUP BY ${lowerLocationLevel}
    ) FILL(0)
  ) GROUP BY ${lowerLocationLevel}
  `

  const timeFramePoints = await query(queryString)

  const dataFromInflux = timeFramePoints.map((point: any) => {
    const {
      regWithin45d,
      regWithin45dTo1yr,
      regWithin1yrTo5yr,
      regOver5yr
    } = point
    const total =
      regWithin45d + regWithin45dTo1yr + regWithin1yrTo5yr + regOver5yr
    return {
      locationId: point[lowerLocationLevel],
      regWithin45d,
      regWithin45dTo1yr,
      regWithin1yrTo5yr,
      regOver5yr,
      total
    }
  })

  const placeholder = {
    total: 0,
    regWithin45d: 0,
    regWithin45dTo1yr: 0,
    regWithin1yrTo5yr: 0,
    regOver5yr: 0
  }

  const emptyData = childLocationIds.map(id => ({
    locationId: id,
    ...placeholder
  }))

  const timeFrameData = fillEmptyDataArrayByKey(
    dataFromInflux,
    emptyData,
    'locationId'
  )

  return timeFrameData
}

export async function getCurrentAndLowerLocationLevels(
  timeStart: string,
  timeEnd: string,
  locationId: string,
  event: EVENT_TYPE
): Promise<ICurrentAndLowerLocationLevels> {
  const measurement = event === EVENT_TYPE.BIRTH ? 'birth_reg' : 'death_reg'
  const allPointsContainingLocationId = await query(
    `SELECT LAST(*) FROM ${measurement} WHERE time > '${timeStart}' AND time <= '${timeEnd}'
      AND ( locationLevel2 = '${locationId}'
        OR locationLevel3 = '${locationId}'
        OR locationLevel4 = '${locationId}'
        OR locationLevel5 = '${locationId}' )
      GROUP BY locationLevel2,locationLevel3,locationLevel4,locationLevel5`
  )

  const locationLevelOfQueryId =
    allPointsContainingLocationId &&
    allPointsContainingLocationId.length > 0 &&
    Object.keys(allPointsContainingLocationId[0]).find(
      key => allPointsContainingLocationId[0][key] === locationId
    )
  const oneLevelLowerLocationColumn =
    locationLevelOfQueryId &&
    locationLevelOfQueryId.replace(/\d/, level =>
      level === '5' ? level : String(Number(level) + 1)
    )

  if (!locationLevelOfQueryId || !oneLevelLowerLocationColumn) {
    throw new Error(`Location level not found for location ${locationId}`)
  }

  return {
    currentLocationLevel: locationLevelOfQueryId,
    lowerLocationLevel: oneLevelLowerLocationColumn
  }
}

export const regWithin45Days = async (timeStart: string, timeEnd: string) => {
  const interval = calculateInterval(timeStart, timeEnd)
  const points = await query(
    `
      SELECT COUNT(ageInDays) AS count
        FROM birth_reg
      WHERE time >= ${timeStart} AND time <= ${timeEnd}
        GROUP BY time(${interval})
    `
  )

  const total =
    (points &&
      points.reduce((pointsTotal: IPoint, point: IPoint) => ({
        count: pointsTotal.count + point.count
      }))) ||
    0
  const label = LABEL_FOMRAT[interval]

  return (
    (points &&
      points.map((point: IPoint) => ({
        label: moment(point.time).format(label),
        value: point.count,
        totalEstimate: total.count
      }))) ||
    []
  )
}

export async function fetchKeyFigures(
  timeStart: string,
  timeEnd: string,
  location: Location
) {
  const estimatedFigure = await fetchEstimateByLocation(
    location,
    // TODO: need to adjust this when date range is properly introduced
    new Date().getFullYear()
  )

  const keyFigures: IBirthKeyFigures[] = []
  const queryLocationId = `Location/${estimatedFigure.locationId}`

  /* Populating < 45D data */
  const within45DaysData: IGroupedByGender[] = await query(
    `SELECT COUNT(ageInDays) AS total
      FROM birth_reg
    WHERE time >= ${timeStart}
      AND time <= ${timeEnd}
      AND ( locationLevel2 = '${queryLocationId}'
          OR locationLevel3 = '${queryLocationId}'
          OR locationLevel4 = '${queryLocationId}'
          OR locationLevel5 = '${queryLocationId}' )
      AND ageInDays <= 45
    GROUP BY gender`
  )
  keyFigures.push(
    populateBirthKeyFigurePoint(
      WITHIN_45_DAYS,
      within45DaysData,
      estimatedFigure.estimation
    )
  )
  /* Populating > 45D and < 365D data */
  const within1YearData: IGroupedByGender[] = await query(
    `SELECT COUNT(ageInDays) AS total
      FROM birth_reg
    WHERE time >= ${timeStart}
      AND time <= ${timeEnd}
      AND ( locationLevel2 = '${queryLocationId}'
          OR locationLevel3 = '${queryLocationId}'
          OR locationLevel4 = '${queryLocationId}'
          OR locationLevel5 = '${queryLocationId}' )
      AND ageInDays > 45
      AND ageInDays <= 365
    GROUP BY gender`
  )
  keyFigures.push(
    populateBirthKeyFigurePoint(
      WITHIN_45_DAYS_TO_1_YEAR,
      within1YearData,
      estimatedFigure.estimation
    )
  )
  /* Populating < 365D data */
  let fullData: IGroupedByGender[] = []
  if (within45DaysData) {
    fullData = fullData.concat(within45DaysData)
  }
  if (within1YearData) {
    fullData = fullData.concat(within1YearData)
  }
  keyFigures.push(
    populateBirthKeyFigurePoint(
      WITHIN_1_YEAR,
      fullData,
      estimatedFigure.estimation
    )
  )
  return keyFigures
}

const populateBirthKeyFigurePoint = (
  figureLabel: string,
  groupedByGenderData: IGroupedByGender[],
  estimation: number
): IBirthKeyFigures => {
  if (!groupedByGenderData || groupedByGenderData === []) {
    return generateEmptyBirthKeyFigure(figureLabel, estimation)
  }
  let percentage = 0
  let totalMale = 0
  let totalFemale = 0

  groupedByGenderData.forEach(data => {
    if (data.gender === FEMALE) {
      totalFemale += data.total
    } else if (data.gender === MALE) {
      totalMale += data.total
    }
  })
  if (totalMale + totalFemale === 0) {
    return generateEmptyBirthKeyFigure(figureLabel, estimation)
  }

  /* TODO: need to implement different percentage calculation logic
     based on different date range here */
  percentage = Math.round(((totalMale + totalFemale) / estimation) * 100)

  return {
    label: figureLabel,
    value: percentage,
    total: totalMale + totalFemale,
    estimate: estimation,
    categoricalData: [
      {
        name: FEMALE,
        value: totalFemale
      },
      {
        name: MALE,
        value: totalMale
      }
    ]
  }
}

export async function fetchGenderBasisMetrics(
  timeFrom: string,
  timeTo: string,
  currLocation: string,
  currLocationLevel: string,
  locationLevel: string,
<<<<<<< HEAD
  event: EVENT_TYPE
=======
  childLocationIds: Array<string>
>>>>>>> 4bb45e03
) {
  const queryString =
    event === EVENT_TYPE.BIRTH
      ? `
  SELECT
    SUM(under18) AS under18,
    SUM(over18) AS over18
  FROM (
    SELECT under18, over18, gender, ${locationLevel} FROM (
      SELECT
        COUNT(ageInDays) AS under18
      FROM birth_reg
      WHERE ageInDays < 6574
       AND time > '${timeFrom}'
       AND time <= '${timeTo}'
       AND ${currLocationLevel}='${currLocation}'
      GROUP BY gender, ${locationLevel}
    ), (
      SELECT
        COUNT(ageInDays) AS over18
      FROM birth_reg
      WHERE ageInDays >= 6574
       AND time > '${timeFrom}'
       AND time <= '${timeTo}'
       AND ${currLocationLevel}='${currLocation}'
      GROUP BY gender, ${locationLevel}
    ) FILL(0)
  )
  GROUP BY gender, ${locationLevel}
  `
      : `
  SELECT
    SUM(under18) AS under18,
    SUM(over18) AS over18
  FROM (
    SELECT under18, over18, gender, ${locationLevel} FROM (
      SELECT
        COUNT(ageInYears) AS under18
      FROM death_reg
      WHERE ageInYears < 18
       AND time > '${timeFrom}'
       AND time <= '${timeTo}'
       AND ${currLocationLevel}='${currLocation}'
      GROUP BY gender, ${locationLevel}
    ), (
      SELECT
        COUNT(ageInYears) AS over18
      FROM death_reg
      WHERE ageInYears >= 18
       AND time > '${timeFrom}'
       AND time <= '${timeTo}'
       AND ${currLocationLevel}='${currLocation}'
      GROUP BY gender, ${locationLevel}
    ) FILL(0)
  )
  GROUP BY gender, ${locationLevel}
  `

  const points = await query(queryString)

  const dataFromInflux = populateGenderBasisMetrics(points, locationLevel)
  const placeholder = {
    total: 0,
    maleOver18: 0,
    maleUnder18: 0,
    femaleOver18: 0,
    femaleUnder18: 0
  }

  const emptyData = childLocationIds.map(id => ({
    location: id,
    ...placeholder
  }))

  const genderBasisData = fillEmptyDataArrayByKey(
    dataFromInflux,
    emptyData,
    'location'
  )
  return genderBasisData
}

function populateGenderBasisMetrics(
  points: IGenderBasisPoint[],
  locationLevel: string
): IGenderBasisMetrics[] {
  const metricsArray: IGenderBasisMetrics[] = []

  points.forEach((point: IGenderBasisPoint) => {
    const metrics = metricsArray.find(
      element => element.location === point[locationLevel]
    )
    const femaleOver18 =
      point.gender === 'female'
        ? point.over18
        : metrics
        ? metrics.femaleOver18
        : 0
    const maleOver18 =
      point.gender === 'male' ? point.over18 : metrics ? metrics.maleOver18 : 0
    const femaleUnder18 =
      point.gender === 'female'
        ? point.under18
        : metrics
        ? metrics.femaleUnder18
        : 0
    const maleUnder18 =
      point.gender === 'male'
        ? point.under18
        : metrics
        ? metrics.maleUnder18
        : 0

    const total = maleOver18 + femaleOver18 + maleUnder18 + femaleUnder18

    if (!metrics) {
      metricsArray.push({
        location: point[locationLevel],
        femaleOver18: femaleOver18,
        maleOver18: maleOver18,
        maleUnder18: maleUnder18,
        femaleUnder18: femaleUnder18,
        total: total
      })
    } else {
      const index = metricsArray.indexOf(metrics)

      metricsArray.splice(index, 1, {
        location: metrics.location,
        femaleOver18: femaleOver18,
        maleOver18: maleOver18,
        maleUnder18: maleUnder18,
        femaleUnder18: femaleUnder18,
        total: total
      })
    }
  })

  return metricsArray
}<|MERGE_RESOLUTION|>--- conflicted
+++ resolved
@@ -24,11 +24,8 @@
   IPoint,
   LABEL_FOMRAT,
   Location,
-<<<<<<< HEAD
-  EVENT_TYPE
-=======
+  EVENT_TYPE,
   fillEmptyDataArrayByKey
->>>>>>> 4bb45e03
 } from '@metrics/features/metrics/utils'
 import { query } from '@metrics/influxdb/client'
 import * as moment from 'moment'
@@ -106,11 +103,8 @@
   locationId: string,
   currentLocationLevel: string,
   lowerLocationLevel: string,
-<<<<<<< HEAD
-  eventType: EVENT_TYPE
-=======
+  eventType: EVENT_TYPE,
   childLocationIds: Array<string>
->>>>>>> 4bb45e03
 ) {
   const payments = await query(
     `SELECT SUM(total) as total FROM certification_payment WHERE time > '${timeStart}' AND time <= '${timeEnd}'
@@ -140,11 +134,8 @@
   locationId: string,
   currentLocationLevel: string,
   lowerLocationLevel: string,
-<<<<<<< HEAD
-  event: string
-=======
+  event: string,
   childLocationIds: Array<string>
->>>>>>> 4bb45e03
 ) {
   const queryString =
     event === EVENT_TYPE.BIRTH
@@ -436,11 +427,8 @@
   currLocation: string,
   currLocationLevel: string,
   locationLevel: string,
-<<<<<<< HEAD
-  event: EVENT_TYPE
-=======
+  event: EVENT_TYPE,
   childLocationIds: Array<string>
->>>>>>> 4bb45e03
 ) {
   const queryString =
     event === EVENT_TYPE.BIRTH
