/*
 * This Source Code Form is subject to the terms of the Mozilla Public
 * License, v. 2.0. If a copy of the MPL was not distributed with this
 * file, You can obtain one at https://mozilla.org/MPL/2.0/.
 *
 * OpenCRVS is also distributed under the terms of the Civil Registration
 * & Healthcare Disclaimer located at http://opencrvs.org/license.
 *
 * Copyright (C) The OpenCRVS Authors. OpenCRVS and the OpenCRVS
 * graphic logo are (registered/a) trademark(s) of Plan International.
 */
import { INFLUXDB_URL, INFLUX_DB } from '@metrics/influxdb/constants'
import {
  FEMALE,
  MALE,
  WITHIN_1_YEAR
} from '@metrics/features/metrics/constants'
import {
  calculateInterval,
  fetchEstimateByLocation,
  fetchEstimateForTargetDaysByLocationId,
  generateEmptyBirthKeyFigure,
  IPoint,
  LABEL_FOMRAT,
  Location,
  EVENT_TYPE,
  fillEmptyDataArrayByKey,
  getRegistrationTargetDays
} from '@metrics/features/metrics/utils'
import { IAuthHeader } from '@metrics/features/registration'
import { query } from '@metrics/influxdb/client'
import { csvToJSON } from '@metrics/utils/csvHelper'
import { format } from 'date-fns'
import fetch from 'node-fetch'
interface IGroupedByGender {
  total: number
  gender: string
}

interface IGroupByTimeLabel {
  total: number
  timeLabel: string
}
interface IGroupByEventDate {
  total: number
  dateLabel: string
  timeLabel: string
}

interface IMetricsTotalGroup extends IGroupedByGender {
  practitionerRole: string
  registrarPractitionerId: string
  timeLabel: string
}

interface IMetricsTotalGroupByLocation {
  time: string
  total: number
  eventLocationType: string
  officeLocation: string
  timeLabel: string
}

interface IMetricsTotalGroupByTime {
  time: string
  month: string
  total: number
  eventLocationType: string
  timeLabel: string
}

export interface IBirthKeyFigures {
  label: string
  value: number
  total: number
  estimate: number
  categoricalData: IBirthKeyFiguresData[]
}

interface IBirthKeyFiguresData {
  name: string
  value: number
}

export interface IEstimation {
  totalEstimation: number
  maleEstimation: number
  femaleEstimation: number
  locationId: string
  locationLevel: string
  estimationYear: number
}

export interface IRegistrationInTargetDayEstimation {
  locationId: string
  registrationInTargetDay: number
  estimatedRegistration: number
  estimationYear: number
  estimationLocationLevel: string
  estimationPercentage: number
}

interface ICurrentAndLowerLocationLevels {
  currentLocationLevel: string
  lowerLocationLevel: string
}
interface IGenderBasisMetrics {
  location: string
  maleUnder18: number
  femaleUnder18: number
  maleOver18: number
  femaleOver18: number
  total: number
}

interface IGenderBasisPoint {
  gender: string
  over18: number
  under18: number
  locationLevel2?: string
  locationLevel3?: string
  locationLevel4?: string
  locationLevel5?: string
}

type Payment = {
  total: number
}

export async function fetchCertificationPayments(
  timeStart: string,
  timeEnd: string,
  locationId: string,
  currentLocationLevel: string,
  lowerLocationLevel: string,
  eventType: EVENT_TYPE,
  childLocationIds: Array<string>
) {
  const payments = await query(
    `SELECT SUM(total) as total FROM certification_payment WHERE time > $timeStart AND time <= $timeEnd
      AND ${currentLocationLevel}=$locationId
      AND eventType = $eventType
      GROUP BY ${lowerLocationLevel}`,
    {
      placeholders: {
        timeStart,
        timeEnd,
        locationId,
        eventType
      }
    }
  )

  const dataFromInflux = payments.map((payment: Payment) => ({
    total: payment.total,
    locationId: payment[lowerLocationLevel]
  }))

  const emptyData = childLocationIds.map((id) => ({ locationId: id, total: 0 }))

  const paymentsData = fillEmptyDataArrayByKey(
    dataFromInflux,
    emptyData,
    'locationId'
  )
  return paymentsData
}

const birthRegWithinTimeFramesQuery = (
  timeStart: string,
  timeEnd: string,
  locationId: string,
  currentLocationLevel: string,
  lowerLocationLevel: string,
  birthRegistrationTargetInDays: number
): string => {
  const EXPECTED_BIRTH_REGISTRATION_IN_DAYS = birthRegistrationTargetInDays
  return `SELECT
  SUM(withinTargetDays) AS regWithinTargetd,
  SUM(withinTargetDTo1Yr) AS regWithinTargetdTo1yr,
  SUM(within1YrTo5Yr) AS regWithin1yrTo5yr,
  SUM(over5Yr) AS regOver5yr
 FROM (
   SELECT withinTargetDays, withinTargetDTo1Yr, within1YrTo5Yr, over5Yr, ${lowerLocationLevel}
   FROM (
    SELECT COUNT(ageInDays) AS withinTargetDays FROM birth_registration WHERE time > $timeStart AND time <= $timeEnd
  AND ageInDays > -1 AND ageInDays <= ${EXPECTED_BIRTH_REGISTRATION_IN_DAYS} AND ${currentLocationLevel}=$locationId
    GROUP BY ${lowerLocationLevel}
   ), (
    SELECT COUNT(ageInDays) AS withinTargetDTo1Yr FROM birth_registration WHERE time > $timeStart AND time <= $timeEnd
  AND ageInDays > ${EXPECTED_BIRTH_REGISTRATION_IN_DAYS} AND ageInDays <= 365 AND ${currentLocationLevel}=$locationId
    GROUP BY ${lowerLocationLevel}
   ), (
    SELECT COUNT(ageInDays) AS within1YrTo5Yr FROM birth_registration WHERE time > $timeStart AND time <= $timeEnd
  AND ageInDays > 366 AND ageInDays <= 1825 AND ${currentLocationLevel}=$locationId
    GROUP BY ${lowerLocationLevel}
   ), (
    SELECT COUNT(ageInDays) AS over5Yr FROM birth_registration WHERE time > $timeStart AND time <= $timeEnd
  AND ageInDays > 1826 AND ${currentLocationLevel}=$locationId
    GROUP BY ${lowerLocationLevel}
   ) FILL(0)
 ) GROUP BY ${lowerLocationLevel}
 `
}

const deathRegWithinTimeFramesQuery = (
  timeStart: string,
  timeEnd: string,
  locationId: string,
  currentLocationLevel: string,
  lowerLocationLevel: string,
  deathRegistrationTargetInDays: number
): string => {
  const EXPECTED_BIRTH_REGISTRATION_IN_DAYS = deathRegistrationTargetInDays
  return `SELECT
  SUM(withinTargetDays) AS regWithinTargetd,
  SUM(withinTargetDTo1Yr) AS regWithinTargetdTo1yr,
  SUM(within1YrTo5Yr) AS regWithin1yrTo5yr,
  SUM(over5Yr) AS regOver5yr
 FROM (
   SELECT withinTargetDays, withinTargetDTo1Yr, within1YrTo5Yr, over5Yr, ${lowerLocationLevel}
   FROM (
    SELECT COUNT(deathDays) AS withinTargetDays FROM death_registration WHERE time > $timeStart AND time <= $timeEnd
  AND deathDays > -1 AND deathDays <= ${EXPECTED_BIRTH_REGISTRATION_IN_DAYS} AND ${currentLocationLevel}=$locationId
    GROUP BY ${lowerLocationLevel}
   ), (
    SELECT COUNT(deathDays) AS withinTargetDTo1Yr FROM death_registration WHERE time > $timeStart AND time <= $timeEnd
  AND deathDays > ${EXPECTED_BIRTH_REGISTRATION_IN_DAYS} AND deathDays <= 365 AND ${currentLocationLevel}=$locationId
    GROUP BY ${lowerLocationLevel}
   ), (
    SELECT COUNT(deathDays) AS within1YrTo5Yr FROM death_registration WHERE time > $timeStart AND time <= $timeEnd
  AND deathDays > 366 AND deathDays <= 1825 AND ${currentLocationLevel}=$locationId
    GROUP BY ${lowerLocationLevel}
   ), (
    SELECT COUNT(deathDays) AS over5Yr FROM death_registration WHERE time > $timeStart AND time <= $timeEnd
  AND deathDays > 1826 AND ${currentLocationLevel}=$locationId
    GROUP BY ${lowerLocationLevel}
   ) FILL(0)
 ) GROUP BY ${lowerLocationLevel}
 `
}

export async function fetchRegWithinTimeFrames(
  timeStart: string,
  timeEnd: string,
  locationId: string,
  currentLocationLevel: string,
  lowerLocationLevel: string,
  event: string,
  childLocationIds: Array<string>,
  registrationTargetInDays: number
) {
  let queryString = ''
  //const registrationTargetInDays = await getRegistrationTargetDays(event)
  if (event === EVENT_TYPE.BIRTH) {
    queryString = birthRegWithinTimeFramesQuery(
      timeStart,
      timeEnd,
      locationId,
      currentLocationLevel,
      lowerLocationLevel,
      registrationTargetInDays
    )
  } else if (event === EVENT_TYPE.DEATH) {
    queryString = deathRegWithinTimeFramesQuery(
      timeStart,
      timeEnd,
      locationId,
      currentLocationLevel,
      lowerLocationLevel,
      registrationTargetInDays
    )
  }

  const timeFramePoints = await query(queryString, {
    placeholders: {
      timeStart,
      timeEnd,
      locationId
    }
  })

  const dataFromInflux = timeFramePoints.map((point: any) => {
    const {
      regWithinTargetd,
      regWithinTargetdTo1yr,
      regWithin1yrTo5yr,
      regOver5yr
    } = point
    const total =
      regWithinTargetd + regWithinTargetdTo1yr + regWithin1yrTo5yr + regOver5yr
    return {
      locationId: point[lowerLocationLevel],
      regWithinTargetd,
      regWithinTargetdTo1yr,
      regWithin1yrTo5yr,
      regOver5yr,
      total
    }
  })

  const placeholder = {
    total: 0,
    regWithinTargetd: 0,
    regWithinTargetdTo1yr: 0,
    regWithin1yrTo5yr: 0,
    regOver5yr: 0
  }

  const emptyData = childLocationIds.map((id) => ({
    locationId: id,
    ...placeholder
  }))

  const timeFrameData = fillEmptyDataArrayByKey(
    dataFromInflux,
    emptyData,
    'locationId'
  )

  return timeFrameData
}

export async function getCurrentAndLowerLocationLevels(
  timeStart: string,
  timeEnd: string,
  locationId: string,
  event: EVENT_TYPE
): Promise<ICurrentAndLowerLocationLevels> {
  const measurement =
    event === EVENT_TYPE.BIRTH ? 'birth_registration' : 'death_registration'
  const allPointsContainingLocationId = await query(
<<<<<<< HEAD
    `SELECT LAST(*) FROM ${measurement} WHERE time > $timeStart AND time <= $timeEnd
      AND ( officeLocation = $locationId
        OR locationLevel2 = $locationId
        OR locationLevel3 = $locationId
        OR locationLevel4 = $locationId
        OR locationLevel5 = $locationId )
      GROUP BY officeLocation,locationLevel2,locationLevel3,locationLevel4,locationLevel5`,
    {
      placeholders: {
        timeStart,
        timeEnd,
        locationId
      }
    }
=======
    `SELECT LAST(*) FROM ${measurement} WHERE time > '${timeStart}' AND time <= '${timeEnd}'
      AND ( officeLocation = '${locationId}'
        OR locationLevel1 = '${locationId}'
        OR locationLevel2 = '${locationId}'
        OR locationLevel3 = '${locationId}'
        OR locationLevel4 = '${locationId}'
        OR locationLevel5 = '${locationId}' )
      GROUP BY officeLocation,locationLevel1,locationLevel2,locationLevel3,locationLevel4,locationLevel5`
>>>>>>> 18142106
  )

  if (
    allPointsContainingLocationId &&
    allPointsContainingLocationId.length > 0 &&
    allPointsContainingLocationId[0].officeLocation &&
    allPointsContainingLocationId[0].officeLocation === locationId
  ) {
    return {
      currentLocationLevel: 'officeLocation',
      lowerLocationLevel: 'officeLocation'
    }
  }

  const locationLevelOfQueryId =
    allPointsContainingLocationId &&
    allPointsContainingLocationId.length > 0 &&
    Object.keys(allPointsContainingLocationId[0]).find(
      (key) => allPointsContainingLocationId[0][key] === locationId
    )
  const oneLevelLowerLocationColumn =
    locationLevelOfQueryId &&
    locationLevelOfQueryId.replace(/\d/, (level: string) =>
      level === '5' ? level : String(Number(level) + 1)
    )

  if (!locationLevelOfQueryId || !oneLevelLowerLocationColumn) {
    throw new Error(`Location level not found for location ${locationId}`)
  }

  return {
    currentLocationLevel: locationLevelOfQueryId,
    lowerLocationLevel: oneLevelLowerLocationColumn
  }
}

export const regWithinTargetDays = async (
  timeStart: string,
  timeEnd: string
) => {
  const interval = calculateInterval(timeStart, timeEnd)
  const points = await query(
    `
      SELECT COUNT(ageInDays) AS count
        FROM birth_registration
      WHERE time >= ${timeStart} AND time <= ${timeEnd}
        GROUP BY time(${interval})
    `
  )

  const total =
    (points &&
      points.reduce((pointsTotal: IPoint, point: IPoint) => ({
        count: pointsTotal.count + point.count
      }))) ||
    0
  const label = LABEL_FOMRAT[interval]

  return (
    (points &&
      points.map((point: IPoint) => ({
        label: format(new Date(point.time), label),
        value: point.count,
        totalEstimate: total.count
      }))) ||
    []
  )
}

export async function fetchKeyFigures(
  timeStart: string,
  timeEnd: string,
  location: Location,
  authHeader: IAuthHeader
) {
  const estimatedFigureForTargetDays = await fetchEstimateByLocation(
    location,
    EVENT_TYPE.BIRTH,
    authHeader,
    timeStart,
    timeEnd
  )

  const keyFigures: IBirthKeyFigures[] = []
  const queryLocationId = `Location/${estimatedFigureForTargetDays.locationId}`

  const EXPECTED_BIRTH_REGISTRATION_IN_DAYS = await getRegistrationTargetDays(
    EVENT_TYPE.BIRTH,
    authHeader.Authorization
  )

  /* Populating < 45D data */
  const withinTargetDaysData: IGroupedByGender[] = await query(
    `SELECT COUNT(ageInDays) AS total
      FROM birth_registration
    WHERE time >= ${timeStart}
      AND time <= ${timeEnd}
<<<<<<< HEAD
      AND ( locationLevel2 = $queryLocationId
          OR locationLevel3 = $queryLocationId
          OR locationLevel4 = $queryLocationId
          OR locationLevel5 = $queryLocationId )
=======
      AND ( locationLevel1 = '${queryLocationId}'
          OR locationLevel2 = '${queryLocationId}'
          OR locationLevel3 = '${queryLocationId}'
          OR locationLevel4 = '${queryLocationId}'
          OR locationLevel5 = '${queryLocationId}' )
>>>>>>> 18142106
      AND ageInDays <= ${EXPECTED_BIRTH_REGISTRATION_IN_DAYS}
    GROUP BY gender`,
    {
      placeholders: {
        queryLocationId
      }
    }
  )
  const WITHIN_TARGET_DAYS = `DAYS_0_TO_${EXPECTED_BIRTH_REGISTRATION_IN_DAYS}`
  const WITHIN_TARGET_DAYS_TO_1_YEAR = `DAYS_${
    EXPECTED_BIRTH_REGISTRATION_IN_DAYS + 1
  }_TO_365`
  keyFigures.push(
    populateBirthKeyFigurePoint(
      WITHIN_TARGET_DAYS,
      withinTargetDaysData,
      estimatedFigureForTargetDays.totalEstimation
    )
  )
  /* Populating > 45D and < 365D data */
  const estimatedFigureFor1Year = await fetchEstimateByLocation(
    location,
    EVENT_TYPE.BIRTH,
    authHeader,
    timeStart,
    timeEnd
  )
  const within1YearData: IGroupedByGender[] = await query(
    `SELECT COUNT(ageInDays) AS total
      FROM birth_registration
    WHERE time >= ${timeStart}
      AND time <= ${timeEnd}
<<<<<<< HEAD
      AND ( locationLevel2 = $queryLocationId
          OR locationLevel3 = $queryLocationId
          OR locationLevel4 = $queryLocationId
          OR locationLevel5 = $queryLocationId )
=======
      AND ( locationLevel1 = '${queryLocationId}'
          OR locationLevel2 = '${queryLocationId}'
          OR locationLevel3 = '${queryLocationId}'
          OR locationLevel4 = '${queryLocationId}'
          OR locationLevel5 = '${queryLocationId}' )
>>>>>>> 18142106
      AND ageInDays > ${EXPECTED_BIRTH_REGISTRATION_IN_DAYS}
      AND ageInDays <= 365
    GROUP BY gender`,
    {
      placeholders: {
        queryLocationId
      }
    }
  )
  keyFigures.push(
    populateBirthKeyFigurePoint(
      WITHIN_TARGET_DAYS_TO_1_YEAR,
      within1YearData,
      estimatedFigureFor1Year.totalEstimation
    )
  )
  /* Populating < 365D data */
  let fullData: IGroupedByGender[] = []
  if (withinTargetDaysData) {
    fullData = fullData.concat(withinTargetDaysData)
  }
  if (within1YearData) {
    fullData = fullData.concat(within1YearData)
  }
  keyFigures.push(
    populateBirthKeyFigurePoint(
      WITHIN_1_YEAR,
      fullData,
      estimatedFigureFor1Year.totalEstimation
    )
  )
  return keyFigures
}

const populateBirthKeyFigurePoint = (
  figureLabel: string,
  groupedByGenderData: IGroupedByGender[],
  estimation: number
): IBirthKeyFigures => {
  if (
    !groupedByGenderData ||
    (Array.isArray(groupedByGenderData) && groupedByGenderData.length === 0)
  ) {
    return generateEmptyBirthKeyFigure(figureLabel, estimation)
  }
  let percentage = 0
  let totalMale = 0
  let totalFemale = 0

  groupedByGenderData.forEach((data) => {
    if (data.gender === FEMALE) {
      totalFemale += data.total
    } else if (data.gender === MALE) {
      totalMale += data.total
    }
  })
  if (totalMale + totalFemale === 0) {
    return generateEmptyBirthKeyFigure(figureLabel, estimation)
  }

  /* TODO: need to implement different percentage calculation logic
     based on different date range here */
  percentage = Math.round(((totalMale + totalFemale) / estimation) * 100)

  return {
    label: figureLabel,
    value: percentage,
    total: totalMale + totalFemale,
    estimate: estimation,
    categoricalData: [
      {
        name: FEMALE,
        value: totalFemale
      },
      {
        name: MALE,
        value: totalMale
      }
    ]
  }
}

const birthGenderBasisMetricsQuery = (
  timeFrom: string,
  timeTo: string,
  currLocation: string,
  currLocationLevel: string,
  locationLevel: string
): string => {
  return `
  SELECT
    SUM(under18) AS under18,
    SUM(over18) AS over18
  FROM (
    SELECT under18, over18, gender, ${locationLevel} FROM (
      SELECT
        COUNT(ageInDays) AS under18
      FROM birth_registration
      WHERE ageInDays < 6574
       AND time > $timeFrom
       AND time <= $timeTo
       AND ${currLocationLevel}=$currLocation
      GROUP BY gender, ${locationLevel}
    ), (
      SELECT
        COUNT(ageInDays) AS over18
      FROM birth_registration
      WHERE ageInDays >= 6574
       AND time > $timeFrom
       AND time <= $timeTo
       AND ${currLocationLevel}=$currLocation
      GROUP BY gender, ${locationLevel}
    ) FILL(0)
  )
  GROUP BY gender, ${locationLevel}
  `
}

const deathGenderBasisMetricsQuery = (
  timeFrom: string,
  timeTo: string,
  currLocation: string,
  currLocationLevel: string,
  locationLevel: string
): string => {
  return `
  SELECT
    SUM(under18) AS under18,
    SUM(over18) AS over18
  FROM (
    SELECT under18, over18, gender, ${locationLevel} FROM (
      SELECT
        COUNT(ageInYears) AS under18
      FROM death_registration
      WHERE ageInYears < 18
       AND time > $timeFrom
       AND time <= $timeTo
       AND ${currLocationLevel}=$currLocation
      GROUP BY gender, ${locationLevel}
    ), (
      SELECT
        COUNT(ageInYears) AS over18
      FROM death_registration
      WHERE ageInYears >= 18
       AND time > $timeFrom
       AND time <= $timeTo
       AND ${currLocationLevel}=$currLocation
      GROUP BY gender, ${locationLevel}
    ) FILL(0)
  )
  GROUP BY gender, ${locationLevel}
  `
}

export async function fetchGenderBasisMetrics(
  timeFrom: string,
  timeTo: string,
  currLocation: string,
  currLocationLevel: string,
  locationLevel: string,
  event: EVENT_TYPE,
  childLocationIds: Array<string>
) {
  let queryString = ''
  if (event === EVENT_TYPE.BIRTH) {
    queryString = birthGenderBasisMetricsQuery(
      timeFrom,
      timeTo,
      currLocation,
      currLocationLevel,
      locationLevel
    )
  } else if (event === EVENT_TYPE.DEATH) {
    queryString = deathGenderBasisMetricsQuery(
      timeFrom,
      timeTo,
      currLocation,
      currLocationLevel,
      locationLevel
    )
  }

  const points = await query(queryString, {
    placeholders: {
      timeFrom,
      timeTo,
      currLocation
    }
  })

  const dataFromInflux = populateGenderBasisMetrics(points, locationLevel)
  const placeholder = {
    total: 0,
    maleOver18: 0,
    maleUnder18: 0,
    femaleOver18: 0,
    femaleUnder18: 0
  }

  const emptyData = childLocationIds.map((id) => ({
    location: id,
    ...placeholder
  }))

  const genderBasisData = fillEmptyDataArrayByKey(
    dataFromInflux,
    emptyData,
    'location'
  )
  return genderBasisData
}

export async function fetchEstimatedTargetDayMetrics(
  timeFrom: string,
  timeTo: string,
  currLocation: string,
  currLocationLevel: string,
  locationLevel: string,
  event: EVENT_TYPE,
  childLocationIds: Array<string>,
  authHeader: IAuthHeader,
  registrationTargetInDays: number
) {
  const measurement =
    event === EVENT_TYPE.BIRTH ? 'birth_registration' : 'death_registration'
  const column = event === EVENT_TYPE.BIRTH ? 'ageInDays' : 'deathDays'
  const EXPECTED_BIRTH_REGISTRATION_IN_DAYS = registrationTargetInDays

  const points = await query(
    `SELECT
                              COUNT(${column}) AS withInTargetDay
                              FROM ${measurement}
                              WHERE ${column} <= ${EXPECTED_BIRTH_REGISTRATION_IN_DAYS}
                              AND time > $timeFrom
                              AND time <= $timeTo
                              AND ${currLocationLevel}=$currLocation
                              GROUP BY ${locationLevel}`,
    {
      placeholders: {
        timeFrom,
        timeTo,
        currLocation
      }
    }
  )
  const dataFromInflux: IRegistrationInTargetDayEstimation[] = []
  for (const point of points) {
    const estimationOfTargetDay: IEstimation =
      await fetchEstimateForTargetDaysByLocationId(
        point[locationLevel],
        event,
        authHeader,
        timeFrom,
        timeTo
      )
    dataFromInflux.push({
      locationId: point[locationLevel],
      registrationInTargetDay: point.withInTargetDay,
      estimatedRegistration: estimationOfTargetDay.totalEstimation,
      estimationYear: estimationOfTargetDay.estimationYear,
      estimationLocationLevel: estimationOfTargetDay.locationLevel,
      estimationPercentage:
        point.withInTargetDay === 0 ||
        estimationOfTargetDay.totalEstimation === 0
          ? 0
          : Number(
              (
                (point.withInTargetDay /
                  estimationOfTargetDay.totalEstimation) *
                100
              ).toFixed(2)
            )
    })
  }

  const emptyEstimationData: IRegistrationInTargetDayEstimation[] = []
  for (const id of childLocationIds) {
    const estimationOfTargetDay: IEstimation =
      await fetchEstimateForTargetDaysByLocationId(
        id,
        event,
        authHeader,
        timeFrom,
        timeTo
      )
    emptyEstimationData.push({
      locationId: id,
      registrationInTargetDay: 0,
      estimatedRegistration: estimationOfTargetDay.totalEstimation,
      estimationYear: estimationOfTargetDay.estimationYear,
      estimationLocationLevel: estimationOfTargetDay.locationLevel,
      estimationPercentage: 0
    })
  }

  const estimatedTargetDayData = fillEmptyDataArrayByKey(
    dataFromInflux,
    emptyEstimationData,
    'locationId'
  )
  return estimatedTargetDayData
}

type Registration = {
  total: number
}

export async function getTotalNumberOfRegistrations(
  timeFrom: string,
  timeTo: string,
  locationId: string,
  event: EVENT_TYPE
) {
  const measurement =
    event === EVENT_TYPE.BIRTH ? 'birth_registration' : 'death_registration'
  const totalRegistrationPoint: Registration[] = await query(
    `SELECT COUNT(DISTINCT(compositionId)) AS total
      FROM ${measurement}
<<<<<<< HEAD
    WHERE time > $timeFrom
      AND time <= $timeTo
      AND ( locationLevel2 = $locationId
          OR locationLevel3 = $locationId
          OR locationLevel4 = $locationId
          OR locationLevel5 = $locationId )`,
    {
      placeholders: {
        timeFrom,
        timeTo,
        locationId
      }
    }
=======
    WHERE time > '${timeFrom}'
      AND time <= '${timeTo}'
      AND ( locationLevel1 = '${locationId}'
          OR locationLevel2 = '${locationId}'
          OR locationLevel3 = '${locationId}'
          OR locationLevel4 = '${locationId}'
          OR locationLevel5 = '${locationId}' )`
>>>>>>> 18142106
  )
  return totalRegistrationPoint?.[0]?.total ?? 0
}

export async function fetchLocationWiseEventEstimations(
  timeFrom: string,
  timeTo: string,
  locationId: string,
  event: EVENT_TYPE,
  authHeader: IAuthHeader
) {
  const measurement =
    event === EVENT_TYPE.BIRTH ? 'birth_registration' : 'death_registration'
  const column = event === EVENT_TYPE.BIRTH ? 'ageInDays' : 'deathDays'
  const EXPECTED_BIRTH_REGISTRATION_IN_DAYS = await getRegistrationTargetDays(
    event,
    authHeader.Authorization
  )
  const registrationsInTargetDaysPoints: IGroupedByGender[] = await query(
    `SELECT COUNT(${column}) AS total
      FROM ${measurement}
<<<<<<< HEAD
    WHERE time > $timeFrom
      AND time <= $timeTo
      AND ( locationLevel2 = $locationId
          OR locationLevel3 = $locationId
          OR locationLevel4 = $locationId
          OR locationLevel5 = $locationId )
=======
    WHERE time > '${timeFrom}'
      AND time <= '${timeTo}'
      AND ( locationLevel1 = '${locationId}'
          OR locationLevel2 = '${locationId}'
          OR locationLevel3 = '${locationId}'
          OR locationLevel4 = '${locationId}'
          OR locationLevel5 = '${locationId}' )
>>>>>>> 18142106
      AND ${column} <= ${EXPECTED_BIRTH_REGISTRATION_IN_DAYS}
    GROUP BY gender`,
    {
      placeholders: {
        timeFrom,
        timeTo,
        locationId
      }
    }
  )

  let totalRegistrationInTargetDay = 0
  let totalMaleRegistrationInTargetDay = 0
  let totalFemaleRegistrationInTargetDay = 0
  registrationsInTargetDaysPoints.forEach((point) => {
    totalRegistrationInTargetDay += point.total
    if (point.gender === 'male') {
      totalMaleRegistrationInTargetDay += point.total
    } else if (point.gender === 'female') {
      totalFemaleRegistrationInTargetDay += point.total
    }
  })
  const estimationOfTargetDay: IEstimation =
    await fetchEstimateForTargetDaysByLocationId(
      locationId,
      event,
      authHeader,
      timeFrom,
      timeTo
    )

  return {
    actualRegistration: totalRegistrationInTargetDay,
    estimatedRegistration: estimationOfTargetDay.totalEstimation,
    estimatedPercentage:
      totalRegistrationInTargetDay === 0 ||
      estimationOfTargetDay.totalEstimation === 0
        ? 0
        : Number(
            (
              (totalRegistrationInTargetDay /
                estimationOfTargetDay.totalEstimation) *
              100
            ).toFixed(2)
          ),
    malePercentage:
      totalMaleRegistrationInTargetDay === 0 ||
      estimationOfTargetDay.maleEstimation === 0
        ? 0
        : Number(
            (
              (totalMaleRegistrationInTargetDay /
                estimationOfTargetDay.maleEstimation) *
              100
            ).toFixed(2)
          ),
    femalePercentage:
      totalFemaleRegistrationInTargetDay === 0 ||
      estimationOfTargetDay.femaleEstimation === 0
        ? 0
        : Number(
            (
              (totalFemaleRegistrationInTargetDay /
                estimationOfTargetDay.femaleEstimation) *
              100
            ).toFixed(2)
          )
  }
}

export async function fetchLocaitonWiseEventEstimationsGroupByTimeLabel(
  timeFrom: string,
  timeTo: string,
  locationId: string,
  event: EVENT_TYPE,
  authHeader: IAuthHeader
) {
  const measurement =
    event === EVENT_TYPE.BIRTH ? 'birth_registration' : 'death_registration'
  const column = event === EVENT_TYPE.BIRTH ? 'ageInDays' : 'deathDays'

  const registrations: IGroupByTimeLabel[] = await query(
    `SELECT COUNT(${column}) AS total
      FROM ${measurement}
<<<<<<< HEAD
    WHERE time > $timeFrom
      AND time <= $timeTo
      AND ( locationLevel2 = $locationId
          OR locationLevel3 = $locationId
          OR locationLevel4 = $locationId
          OR locationLevel5 = $locationId )
    GROUP BY timeLabel`,
    {
      placeholders: {
        timeFrom,
        timeTo,
        locationId
      }
    }
=======
    WHERE time > '${timeFrom}'
      AND time <= '${timeTo}'
      AND ( locationLevel1 = '${locationId}'
          OR locationLevel2 = '${locationId}'
          OR locationLevel3 = '${locationId}'
          OR locationLevel4 = '${locationId}'
          OR locationLevel5 = '${locationId}' )
    GROUP BY timeLabel`
>>>>>>> 18142106
  )
  const estimationOfTimeRange: IEstimation =
    await fetchEstimateForTargetDaysByLocationId(
      locationId,
      event,
      authHeader,
      timeFrom,
      timeTo
    )

  return {
    estimated: estimationOfTimeRange,
    results: registrations
  }
}
export async function fetchEventsGroupByMonthDates(
  timeFrom: string,
  timeTo: string,
  locationId: string | undefined,
  event: EVENT_TYPE
) {
  const measurement =
    event === EVENT_TYPE.BIRTH ? 'birth_registration' : 'death_registration'
  const column = event === EVENT_TYPE.BIRTH ? 'ageInDays' : 'deathDays'

  const registrationsInTargetDaysPoints: IGroupByEventDate[] = await query(
    `SELECT COUNT(${column}) AS total
      FROM ${measurement}
    WHERE time > $timeFrom
      AND time <= $timeTo
      ${
        locationId
<<<<<<< HEAD
          ? `AND ( locationLevel2 = $locationId
      OR locationLevel3 = $locationId
      OR locationLevel4 = $locationId
      OR locationLevel5 = $locationId )`
=======
          ? `AND ( locationLevel1 = '${locationId}'
          OR locationLevel2 = '${locationId}'
          OR locationLevel3 = '${locationId}'
          OR locationLevel4 = '${locationId}'
          OR locationLevel5 = '${locationId}' )`
>>>>>>> 18142106
          : ``
      }
    GROUP BY dateLabel, timeLabel`,
    {
      placeholders: {
        timeFrom,
        timeTo,
        locationId
      }
    }
  )

  return registrationsInTargetDaysPoints
}
export async function getTotalMetrics(
  timeFrom: string,
  timeTo: string,
  locationId: string | undefined,
  event: EVENT_TYPE,
  authHeader: IAuthHeader
) {
  const measurement =
    event === EVENT_TYPE.BIRTH ? 'birth_registration' : 'death_registration'
  const column = event === EVENT_TYPE.BIRTH ? 'ageInDays' : 'deathDays'

  const totalMetrics: IMetricsTotalGroup[] = await query(
    `SELECT COUNT(${column}) AS total
      FROM ${measurement}
    WHERE time > $timeFrom
      AND time <= $timeTo
      ${
        locationId
<<<<<<< HEAD
          ? `AND ( locationLevel2 = $locationId
      OR locationLevel3 = $locationId
      OR locationLevel4 = $locationId
      OR locationLevel5 = $locationId
      OR officeLocation = $locationId)`
=======
          ? `AND ( locationLevel1 = '${locationId}'
      OR locationLevel2 = '${locationId}'
      OR locationLevel3 = '${locationId}'
      OR locationLevel4 = '${locationId}'
      OR locationLevel5 = '${locationId}'
      OR officeLocation = '${locationId}')`
>>>>>>> 18142106
          : ``
      }
    GROUP BY gender, timeLabel, eventLocationType, practitionerRole, registrarPractitionerId`,
    {
      placeholders: {
        timeFrom,
        timeTo,
        locationId
      }
    }
  )

  const estimationOfTimeRange: IEstimation =
    await fetchEstimateForTargetDaysByLocationId(
      locationId,
      event,
      authHeader,
      timeFrom,
      timeTo
    )

  return {
    estimated: estimationOfTimeRange,
    results: totalMetrics || []
  }
}

export async function fetchRegistrationsGroupByOfficeLocation(
  timeFrom: string,
  timeTo: string,
  event: EVENT_TYPE,
  locationId: string | undefined
) {
  const measurement =
    event === EVENT_TYPE.BIRTH ? 'birth_registration' : 'death_registration'
  const column = event === EVENT_TYPE.BIRTH ? 'ageInDays' : 'deathDays'

  const result: IMetricsTotalGroupByLocation[] = await query(
    `SELECT COUNT(${column}) AS total
      FROM ${measurement}
    WHERE time > '${timeFrom}'
      AND time <= '${timeTo}'
      ${
        locationId
          ? `AND ( locationLevel1 = '${locationId}'
      OR locationLevel2 = '${locationId}'
      OR locationLevel3 = '${locationId}'
      OR locationLevel4 = '${locationId}'
      OR locationLevel5 = '${locationId}'
      OR officeLocation = '${locationId}')`
          : ``
      }
    GROUP BY officeLocation, eventLocationType, timeLabel`
  )

  return result
}

export async function fetchRegistrationsGroupByTime(
  timeFrom: string,
  timeTo: string,
  event: EVENT_TYPE,
  locationId: string | undefined
) {
  const measurement =
    event === EVENT_TYPE.BIRTH ? 'birth_registration' : 'death_registration'
  const column = event === EVENT_TYPE.BIRTH ? 'ageInDays' : 'deathDays'

  const fluxQuery = `
   from(bucket: "${INFLUX_DB}")
   |> range(start: ${timeFrom}, stop: ${timeTo})
   |> filter(fn: (r) => r._measurement == "${measurement}") 
   ${
     locationId
       ? `|> filter(fn: (r) => 
   (r.locationLevel1 == "${locationId}" or
    r.locationLevel2 == "${locationId}" or
    r.locationLevel3 == "${locationId}" or 
    r.locationLevel4 == "${locationId}" or
    r.locationLevel5 == "${locationId}" or
    r.officeLocation == "${locationId}"))`
       : ``
   }
    |> filter(fn: (r) => r._field == "${column}")
    |> group(columns: ["timeLabel", "eventLocationType"])
    |> aggregateWindow(every: 1mo, fn: count, timeSrc: "_start")
    |> sort(columns: ["_time"], desc: true)
    |> rename(columns: {_value: "total"})
   `

  const res = await fetch(`${INFLUXDB_URL}/api/v2/query`, {
    method: 'POST',
    headers: {
      Accept: 'application/csv',
      'Content-type': 'application/vnd.flux'
    },
    body: fluxQuery
  })
  // slice(4) to ignoring unwanted rows in csv
  const fluxJson = (await csvToJSON(await res.text())).slice(4)
  const keys = ['eventLocationType', 'timeLabel', 'total', 'time']
  const fluxRes: IMetricsTotalGroupByTime[] = fluxJson
    .slice(0, -1)
    .map((item) => {
      const obj: Partial<IMetricsTotalGroupByTime> = {}
      keys.forEach((key, i) => {
        // item[i+5] to ignore the first 5 values of json & count from index 5
        obj[key] = item[i + 5]
        if (key === 'total') {
          obj[key] = Number(item[i + 5])
        }
      })
      return obj as IMetricsTotalGroupByTime
    })

  return fluxRes
}

function populateGenderBasisMetrics(
  points: IGenderBasisPoint[],
  locationLevel: string
): IGenderBasisMetrics[] {
  const metricsArray: IGenderBasisMetrics[] = []

  points.forEach((point: IGenderBasisPoint) => {
    const metrics = metricsArray.find(
      (element) => element.location === point[locationLevel]
    )
    const femaleOver18 =
      point.gender === 'female'
        ? point.over18
        : metrics
        ? metrics.femaleOver18
        : 0
    const maleOver18 =
      point.gender === 'male' ? point.over18 : metrics ? metrics.maleOver18 : 0
    const femaleUnder18 =
      point.gender === 'female'
        ? point.under18
        : metrics
        ? metrics.femaleUnder18
        : 0
    const maleUnder18 =
      point.gender === 'male'
        ? point.under18
        : metrics
        ? metrics.maleUnder18
        : 0

    const total = maleOver18 + femaleOver18 + maleUnder18 + femaleUnder18

    if (!metrics) {
      metricsArray.push({
        location: point[locationLevel],
        femaleOver18: femaleOver18,
        maleOver18: maleOver18,
        maleUnder18: maleUnder18,
        femaleUnder18: femaleUnder18,
        total: total
      })
    } else {
      const index = metricsArray.indexOf(metrics)

      metricsArray.splice(index, 1, {
        location: metrics.location,
        femaleOver18: femaleOver18,
        maleOver18: maleOver18,
        maleUnder18: maleUnder18,
        femaleUnder18: femaleUnder18,
        total: total
      })
    }
  })

  return metricsArray
}<|MERGE_RESOLUTION|>--- conflicted
+++ resolved
@@ -330,9 +330,9 @@
   const measurement =
     event === EVENT_TYPE.BIRTH ? 'birth_registration' : 'death_registration'
   const allPointsContainingLocationId = await query(
-<<<<<<< HEAD
     `SELECT LAST(*) FROM ${measurement} WHERE time > $timeStart AND time <= $timeEnd
       AND ( officeLocation = $locationId
+        OR locationLevel1 = $locationId
         OR locationLevel2 = $locationId
         OR locationLevel3 = $locationId
         OR locationLevel4 = $locationId
@@ -345,16 +345,6 @@
         locationId
       }
     }
-=======
-    `SELECT LAST(*) FROM ${measurement} WHERE time > '${timeStart}' AND time <= '${timeEnd}'
-      AND ( officeLocation = '${locationId}'
-        OR locationLevel1 = '${locationId}'
-        OR locationLevel2 = '${locationId}'
-        OR locationLevel3 = '${locationId}'
-        OR locationLevel4 = '${locationId}'
-        OR locationLevel5 = '${locationId}' )
-      GROUP BY officeLocation,locationLevel1,locationLevel2,locationLevel3,locationLevel4,locationLevel5`
->>>>>>> 18142106
   )
 
   if (
@@ -452,18 +442,11 @@
       FROM birth_registration
     WHERE time >= ${timeStart}
       AND time <= ${timeEnd}
-<<<<<<< HEAD
-      AND ( locationLevel2 = $queryLocationId
+      AND ( locationLevel1 = $queryLocationId
+          OR locationLevel2 = $queryLocationId
           OR locationLevel3 = $queryLocationId
           OR locationLevel4 = $queryLocationId
           OR locationLevel5 = $queryLocationId )
-=======
-      AND ( locationLevel1 = '${queryLocationId}'
-          OR locationLevel2 = '${queryLocationId}'
-          OR locationLevel3 = '${queryLocationId}'
-          OR locationLevel4 = '${queryLocationId}'
-          OR locationLevel5 = '${queryLocationId}' )
->>>>>>> 18142106
       AND ageInDays <= ${EXPECTED_BIRTH_REGISTRATION_IN_DAYS}
     GROUP BY gender`,
     {
@@ -496,18 +479,11 @@
       FROM birth_registration
     WHERE time >= ${timeStart}
       AND time <= ${timeEnd}
-<<<<<<< HEAD
-      AND ( locationLevel2 = $queryLocationId
+      AND ( locationLevel1 = $queryLocationId
+          OR locationLevel2 = $queryLocationId
           OR locationLevel3 = $queryLocationId
           OR locationLevel4 = $queryLocationId
           OR locationLevel5 = $queryLocationId )
-=======
-      AND ( locationLevel1 = '${queryLocationId}'
-          OR locationLevel2 = '${queryLocationId}'
-          OR locationLevel3 = '${queryLocationId}'
-          OR locationLevel4 = '${queryLocationId}'
-          OR locationLevel5 = '${queryLocationId}' )
->>>>>>> 18142106
       AND ageInDays > ${EXPECTED_BIRTH_REGISTRATION_IN_DAYS}
       AND ageInDays <= 365
     GROUP BY gender`,
@@ -826,10 +802,10 @@
   const totalRegistrationPoint: Registration[] = await query(
     `SELECT COUNT(DISTINCT(compositionId)) AS total
       FROM ${measurement}
-<<<<<<< HEAD
     WHERE time > $timeFrom
       AND time <= $timeTo
-      AND ( locationLevel2 = $locationId
+      AND ( locationLevel1 = $locationId
+          OR locationLevel2 = $locationId
           OR locationLevel3 = $locationId
           OR locationLevel4 = $locationId
           OR locationLevel5 = $locationId )`,
@@ -840,15 +816,6 @@
         locationId
       }
     }
-=======
-    WHERE time > '${timeFrom}'
-      AND time <= '${timeTo}'
-      AND ( locationLevel1 = '${locationId}'
-          OR locationLevel2 = '${locationId}'
-          OR locationLevel3 = '${locationId}'
-          OR locationLevel4 = '${locationId}'
-          OR locationLevel5 = '${locationId}' )`
->>>>>>> 18142106
   )
   return totalRegistrationPoint?.[0]?.total ?? 0
 }
@@ -870,22 +837,13 @@
   const registrationsInTargetDaysPoints: IGroupedByGender[] = await query(
     `SELECT COUNT(${column}) AS total
       FROM ${measurement}
-<<<<<<< HEAD
     WHERE time > $timeFrom
       AND time <= $timeTo
-      AND ( locationLevel2 = $locationId
+      AND ( locationLevel1 = $locationId
+          OR locationLevel2 = $locationId
           OR locationLevel3 = $locationId
           OR locationLevel4 = $locationId
           OR locationLevel5 = $locationId )
-=======
-    WHERE time > '${timeFrom}'
-      AND time <= '${timeTo}'
-      AND ( locationLevel1 = '${locationId}'
-          OR locationLevel2 = '${locationId}'
-          OR locationLevel3 = '${locationId}'
-          OR locationLevel4 = '${locationId}'
-          OR locationLevel5 = '${locationId}' )
->>>>>>> 18142106
       AND ${column} <= ${EXPECTED_BIRTH_REGISTRATION_IN_DAYS}
     GROUP BY gender`,
     {
@@ -970,10 +928,10 @@
   const registrations: IGroupByTimeLabel[] = await query(
     `SELECT COUNT(${column}) AS total
       FROM ${measurement}
-<<<<<<< HEAD
     WHERE time > $timeFrom
       AND time <= $timeTo
-      AND ( locationLevel2 = $locationId
+      AND ( locationLevel1 = $locationId
+          OR locationLevel2 = $locationId
           OR locationLevel3 = $locationId
           OR locationLevel4 = $locationId
           OR locationLevel5 = $locationId )
@@ -985,16 +943,6 @@
         locationId
       }
     }
-=======
-    WHERE time > '${timeFrom}'
-      AND time <= '${timeTo}'
-      AND ( locationLevel1 = '${locationId}'
-          OR locationLevel2 = '${locationId}'
-          OR locationLevel3 = '${locationId}'
-          OR locationLevel4 = '${locationId}'
-          OR locationLevel5 = '${locationId}' )
-    GROUP BY timeLabel`
->>>>>>> 18142106
   )
   const estimationOfTimeRange: IEstimation =
     await fetchEstimateForTargetDaysByLocationId(
@@ -1027,18 +975,11 @@
       AND time <= $timeTo
       ${
         locationId
-<<<<<<< HEAD
-          ? `AND ( locationLevel2 = $locationId
+          ? `AND ( locationLevel1 = $locationId
+      OR locationLevel2 = $locationId
       OR locationLevel3 = $locationId
       OR locationLevel4 = $locationId
       OR locationLevel5 = $locationId )`
-=======
-          ? `AND ( locationLevel1 = '${locationId}'
-          OR locationLevel2 = '${locationId}'
-          OR locationLevel3 = '${locationId}'
-          OR locationLevel4 = '${locationId}'
-          OR locationLevel5 = '${locationId}' )`
->>>>>>> 18142106
           : ``
       }
     GROUP BY dateLabel, timeLabel`,
@@ -1071,20 +1012,12 @@
       AND time <= $timeTo
       ${
         locationId
-<<<<<<< HEAD
-          ? `AND ( locationLevel2 = $locationId
+          ? `AND ( locationLevel1 = $locationId
+      OR locationLevel2 = $locationId
       OR locationLevel3 = $locationId
       OR locationLevel4 = $locationId
       OR locationLevel5 = $locationId
       OR officeLocation = $locationId)`
-=======
-          ? `AND ( locationLevel1 = '${locationId}'
-      OR locationLevel2 = '${locationId}'
-      OR locationLevel3 = '${locationId}'
-      OR locationLevel4 = '${locationId}'
-      OR locationLevel5 = '${locationId}'
-      OR officeLocation = '${locationId}')`
->>>>>>> 18142106
           : ``
       }
     GROUP BY gender, timeLabel, eventLocationType, practitionerRole, registrarPractitionerId`,
