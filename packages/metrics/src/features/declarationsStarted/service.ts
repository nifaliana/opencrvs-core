--- conflicted
+++ resolved
@@ -25,10 +25,10 @@
   const fieldAgent = await query(
     `SELECT COUNT(role)
           FROM declarations_started
-<<<<<<< HEAD
         WHERE time > $timeFrom
           AND time <= $timeTo
           AND ( officeLocation = $locationId'
+              OR locationLevel1 = $locationId
               OR locationLevel2 = $locationId
               OR locationLevel3 = $locationId
               OR locationLevel4 = $locationId
@@ -41,26 +41,15 @@
         locationId
       }
     }
-=======
-        WHERE time > '${timeFrom}'
-          AND time <= '${timeTo}'
-          AND ( officeLocation = '${locationId}'
-              OR locationLevel1 = '${locationId}'
-              OR locationLevel2 = '${locationId}'
-              OR locationLevel3 = '${locationId}'
-              OR locationLevel4 = '${locationId}'
-              OR locationLevel5 = '${locationId}' )
-          AND role = 'FIELD_AGENT'`
->>>>>>> 18142106
   )
 
   const office = await query(
     `SELECT COUNT(role)
           FROM declarations_started
-<<<<<<< HEAD
         WHERE time > $timeFrom
           AND time <= $timeTo
           AND ( officeLocation = $locationId
+              OR locationLevel1 = $locationId
               OR locationLevel2 = $locationId
               OR locationLevel3 = $locationId
               OR locationLevel4 = $locationId
@@ -73,26 +62,15 @@
         locationId
       }
     }
-=======
-        WHERE time > '${timeFrom}'
-          AND time <= '${timeTo}'
-          AND ( officeLocation = '${locationId}'
-              OR locationLevel1 = '${locationId}'
-              OR locationLevel2 = '${locationId}'
-              OR locationLevel3 = '${locationId}'
-              OR locationLevel4 = '${locationId}'
-              OR locationLevel5 = '${locationId}' )
-          AND ( role = 'REGISTRAR' OR role = 'REGISTRATION_AGENT' )`
->>>>>>> 18142106
   )
 
   const hospital = await query(
     `SELECT COUNT(role)
           FROM declarations_started
-<<<<<<< HEAD
         WHERE time > $timeFrom
           AND time <= $timeTo
           AND ( officeLocation = $locationId
+              OR locationLevel1 = $locationId
               OR locationLevel2 = $locationId
               OR locationLevel3 = $locationId
               OR locationLevel4 = $locationId
@@ -105,17 +83,6 @@
         locationId
       }
     }
-=======
-        WHERE time > '${timeFrom}'
-          AND time <= '${timeTo}'
-          AND ( officeLocation = '${locationId}'
-              OR locationLevel1 = '${locationId}'
-              OR locationLevel2 = '${locationId}'
-              OR locationLevel3 = '${locationId}'
-              OR locationLevel4 = '${locationId}'
-              OR locationLevel5 = '${locationId}' )
-          AND ( role = 'NOTIFICATION_API_USER' OR role = 'API_USER' )`
->>>>>>> 18142106
   )
 
   return {
@@ -147,10 +114,10 @@
   }[] = await query(
     `SELECT COUNT(compositionId) as totalStarted
             FROM declarations_started
-<<<<<<< HEAD
             WHERE time > $timeFrom
               AND time <= $timeTo
               AND ( officeLocation = $locationId
+                  OR locationLevel1 = $locationId
                   OR locationLevel2 = $locationId
                   OR locationLevel3 = $locationId
                   OR locationLevel4 = $locationId
@@ -167,19 +134,6 @@
         statusClause
       }
     }
-=======
-            WHERE time > '${timeFrom}'
-              AND time <= '${timeTo}'
-              AND ( officeLocation = '${locationId}'
-                  OR locationLevel1 = '${locationId}'
-                  OR locationLevel2 = '${locationId}'
-                  OR locationLevel3 = '${locationId}'
-                  OR locationLevel4 = '${locationId}'
-                  OR locationLevel5 = '${locationId}' ) 
-              ${eventClause}
-              ${statusClause}    
-              GROUP BY practitionerId`
->>>>>>> 18142106
   )
   return totalDeclarationStarted
 }
@@ -202,10 +156,10 @@
   }[] = await query(
     `SELECT COUNT(compositionId) as totalStarted
               FROM declarations_rejected
-<<<<<<< HEAD
               WHERE time > $timeFrom
                 AND time <= $timeTo
                 AND ( officeLocation = $locationId
+                    OR locationLevel1 = $locationId
                     OR locationLevel2 = $locationId
                     OR locationLevel3 = $locationId
                     OR locationLevel4 = $locationId
@@ -221,18 +175,6 @@
         event
       }
     }
-=======
-              WHERE time > '${timeFrom}'
-                AND time <= '${timeTo}'
-                AND ( officeLocation = '${locationId}'
-                    OR locationLevel1 = '${locationId}'
-                    OR locationLevel2 = '${locationId}'
-                    OR locationLevel3 = '${locationId}'
-                    OR locationLevel4 = '${locationId}'
-                    OR locationLevel5 = '${locationId}' ) 
-                ${eventClause}
-                GROUP BY startedBy`
->>>>>>> 18142106
   )
   return totalRejectedAppStarted
 }
@@ -259,11 +201,11 @@
     `SELECT SUM(timeSpentEditing) as totalTimeSpent, 
                 COUNT(compositionId) as totalDeclarations
                 FROM declaration_time_logged
-<<<<<<< HEAD
                 WHERE time > $timeFrom
                     AND time <= $timeTo
                     AND currentStatus = $status
                     AND ( officeLocation = $locationId
+                        OR locationLevel1 = $locationId
                         OR locationLevel2 = $locationId
                         OR locationLevel3 = $locationId
                         OR locationLevel4 = $locationId
@@ -278,19 +220,6 @@
         eventClause
       }
     }
-=======
-                WHERE time > '${timeFrom}'
-                    AND time <= '${timeTo}'
-                    AND currentStatus = '${status}'
-                    AND ( officeLocation = '${locationId}'
-                        OR locationLevel1 = '${locationId}'
-                        OR locationLevel2 = '${locationId}'
-                        OR locationLevel3 = '${locationId}'
-                        OR locationLevel4 = '${locationId}'
-                        OR locationLevel5 = '${locationId}' ) 
-                    ${eventClause}
-                    GROUP BY practitionerId`
->>>>>>> 18142106
   )
   return averageTimeForDeclarations
 }