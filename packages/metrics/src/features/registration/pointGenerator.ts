--- conflicted
+++ resolved
@@ -306,18 +306,11 @@
   }
 }
 
-<<<<<<< HEAD
-export function generateTimeLoggedPoint(
-  payload: fhir.Bundle,
+export async function generateTimeLoggedPoint(
+  payload: fhir.Bundle,
+  authHeader: IAuthHeader,
   fromTask?: boolean
-): IPoints {
-=======
-export async function generateTimeLoggedPoint(
-  payload: fhir.Bundle,
-  authHeader: IAuthHeader
 ): Promise<IPoints> {
-  const composition = getComposition(payload)
->>>>>>> 3ca19b1f
   const currentTask = getTask(payload)
   let compositionId
   if (!fromTask) {
@@ -345,12 +338,8 @@
 
   const fields: ITimeLoggedFields = {
     timeSpentEditing: timeLoggedInSeconds,
-<<<<<<< HEAD
+    practitionerId: getPractionerIdFromTask(currentTask),
     compositionId
-=======
-    practitionerId: getPractionerIdFromTask(currentTask),
-    compositionId: composition.id
->>>>>>> 3ca19b1f
   }
 
   const tags: ITimeLoggedTags = {
