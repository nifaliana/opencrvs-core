import {
  DECLARATION_STATUS,
  USER_ACTION
} from '@metrics/features/registration/fhirUtils'

/*
 * This Source Code Form is subject to the terms of the Mozilla Public
 * License, v. 2.0. If a copy of the MPL was not distributed with this
 * file, You can obtain one at https://mozilla.org/MPL/2.0/.
 *
 * OpenCRVS is also distributed under the terms of the Civil Registration
 * & Healthcare Disclaimer located at http://opencrvs.org/license.
 *
 * Copyright (C) The OpenCRVS Authors. OpenCRVS and the OpenCRVS
 * graphic logo are (registered/a) trademark(s) of Plan International.
 */
export interface IBirthRegistrationFields extends IPoint {
  compositionId: string
  ageInDays: number | undefined
}

export interface IDeathRegistrationFields extends IPoint {
  compositionId: string
  ageInYears: number | undefined
  deathDays: number | undefined
}

export interface IUserAuditFields extends IPoint {
  data: string | undefined
  userAgent: string
  ipAddress: string
}

export interface IPoint {
  time?: string
}

export interface IPointLocation {
  locationLevel5?: string
  locationLevel4?: string
  locationLevel3?: string
  locationLevel2?: string
}

export type IAuthHeader =
  | {
      Authorization: string
      'x-correlation-id': string
    }
  | {
      Authorization: string
    }

export interface IBirthRegistrationTags {
  regStatus: string
  practitionerRole: string
  eventLocationType: string
  gender: string | undefined
  timeLabel: string | undefined
  ageLabel: string | undefined
  dateLabel: string | undefined
  officeLocation?: string
  locationLevel5?: string
  locationLevel4?: string
  locationLevel3?: string
  locationLevel2?: string
}

export interface IUserAuditTags {
  action: string | USER_ACTION
  practitionerId: string | undefined
}

export interface IDeathRegistrationTags {
  regStatus: string
  practitionerRole: string
  eventLocationType: string
  gender: string | undefined
  timeLabel: string | undefined
  ageLabel: string | undefined
  dateLabel: string | undefined
  mannerOfDeath: string
  causeOfDeath: string
  officeLocation?: string
  locationLevel5?: string
  locationLevel4?: string
  locationLevel3?: string
  locationLevel2?: string
}

export interface IInProgressDeclarationFields {
  compositionId: string
}

export interface IInProgressDeclarationTags {
  regStatus: string
  missingFieldSectionId: string
  missingFieldGroupId: string
  missingFieldId: string
  eventType: string
  officeLocation?: string
  locationLevel5?: string
  locationLevel4?: string
  locationLevel3?: string
  locationLevel2?: string
}

export interface ILocationTags {
  officeLocation?: string
  locationLevel5?: string
  locationLevel4?: string
  locationLevel3?: string
  locationLevel2?: string
}

export interface ITimeLoggedFields {
  timeSpentEditing: number
  compositionId: string
}

export interface ITimeLoggedTags {
  currentStatus: string
  trackingId: string
  eventType: string
  officeLocation?: string
  practitionerId?: string
  locationLevel5?: string
  locationLevel4?: string
  locationLevel3?: string
  locationLevel2?: string
}

export interface IDurationFields {
  durationInSeconds: number
  compositionId: string
  currentTaskId: string
  previousTaskId: string
}
export interface IDurationTags {
  currentStatus: string
  previousStatus: string
  eventType: string
}

export interface IDurationPoints {
  measurement: string
  tags: IDurationTags
  fields: IDurationFields
  timestamp: number | undefined
}

export interface ITimeLoggedPoints {
  measurement: string
  tags: ITimeLoggedTags
  fields: ITimeLoggedFields
  timestamp: number | undefined
}

export interface IInProgressDeclarationPoints {
  measurement: string
  tags: IInProgressDeclarationTags
  fields: IInProgressDeclarationFields
  timestamp: number | undefined
}

export interface IDeathRegistrationPoints {
  measurement: string
  tags: IDeathRegistrationTags
  fields: IDeathRegistrationFields
  timestamp: number | undefined
}

export interface IBirthRegistrationPoints {
  measurement: string
  tags: IBirthRegistrationTags
  fields: IBirthRegistrationFields
  timestamp: number | undefined
}

export interface IUserAuditPoints {
  measurement: string
  tags: IUserAuditTags
  fields: IUserAuditFields
  timestamp: number | undefined
}

export interface IUserAuditBody {
  practitionerId: string
  action: USER_ACTION | string
  additionalData?: Record<string, any>
}
export interface IPaymentPoints {
  measurement: string
  tags: ILocationTags & {
    eventType: 'BIRTH' | 'DEATH'
    paymentType: 'certification' | 'correction'
  }
  fields: IPaymentFields
  timestamp: number | undefined
}
export interface ICorrectionPoint {
  measurement: string
  tags: ILocationTags & {
    eventType: 'BIRTH' | 'DEATH'
    // CLERICAL_ERROR, MATERIAL_ERROR, MATERIAL_OMISSION, JUDICIAL_ORDER, OTHER
    reason: string
  }
  fields: { compositionId: string }
  timestamp: number | undefined
}

export interface IPaymentFields {
  total: number
  compositionId: string
}

export interface IDeclarationsStartedPoints {
  measurement: string
  tags: ILocationTags
  fields: IDeclarationsStartedFields
  timestamp: number | undefined
}

export interface IDeclarationsStartedFields {
  role: string
  status?: DECLARATION_STATUS | null
  compositionId: string
}

export interface IRejectedFields {
  compositionId: string
}

export interface IRejectedPoints {
  measurement: string
  tags: ILocationTags
  fields: IRejectedFields
  timestamp: number | undefined
}

export interface IAdvancedSearchFields {
  clientId: string
}

export interface IAdvancedSearchTags {
  ipAddress: string
}

export interface IAdvancedSearchPoints {
  measurement: string
  tags: IAdvancedSearchTags
  fields: IAdvancedSearchFields
  timestamp: number | undefined
}

export type IPoints =
  | IDurationPoints
  | ITimeLoggedPoints
  | IInProgressDeclarationPoints
  | IPaymentPoints
  | IBirthRegistrationPoints
  | IDeathRegistrationPoints
  | IDeclarationsStartedPoints
  | IRejectedPoints
<<<<<<< HEAD
  | IUserAuditPoints
=======
  | IAdvancedSearchPoints
>>>>>>> fe1ec1c6
<|MERGE_RESOLUTION|>--- conflicted
+++ resolved
@@ -262,8 +262,5 @@
   | IDeathRegistrationPoints
   | IDeclarationsStartedPoints
   | IRejectedPoints
-<<<<<<< HEAD
   | IUserAuditPoints
-=======
-  | IAdvancedSearchPoints
->>>>>>> fe1ec1c6
+  | IAdvancedSearchPoints