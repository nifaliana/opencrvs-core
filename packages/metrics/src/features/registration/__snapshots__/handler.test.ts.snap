// Jest Snapshot v1, https://goo.gl/fbAQLP

exports[`When an existing application is marked certified a birth application writes the payment total to influxdb 1`] = `
Object {
  "fields": Object {
    "compositionId": "1744fc19-95be-434b-8bc9-a76d6b81551b",
    "total": 50,
  },
  "measurement": "certification_payment",
  "tags": Object {
<<<<<<< HEAD
    "locationLevel5": "Location/fb5b7377-0c00-407d-97a1-0a7f08ed727b",
=======
    "eventType": "BIRTH",
>>>>>>> ce1cce43
  },
}
`;

exports[`When an existing application is marked certified a death application writes the delta between REGISTERED and CERTIFIED states to influxdb 1`] = `
Object {
  "fields": Object {
    "compositionId": "62168b7e-7f80-4e2a-a7b0-1d33759c9d71",
    "currentTaskId": "75ba4bd8-009e-4a02-896c-148979dde09a",
    "durationInSeconds": 3564388,
    "previousTaskId": "e172627c-8490-44da-a702-80a082f978f5",
  },
  "measurement": "application_event_duration",
  "tags": Object {
    "currentStatus": "CERTIFIED",
    "eventType": "DEATH",
    "previousStatus": "REGISTERED",
  },
}
`;

exports[`When an existing application is marked certified writes the delta between REGISTERED and CERTIFIED states to influxdb 1`] = `
Object {
  "fields": Object {
    "compositionId": "1744fc19-95be-434b-8bc9-a76d6b81551b",
    "currentTaskId": "dcf1644e-362d-414f-b0cc-2b240eea8591",
    "durationInSeconds": 94381,
    "previousTaskId": "e172627c-8490-44da-a702-80a082f978f5",
  },
  "measurement": "application_event_duration",
  "tags": Object {
    "currentStatus": "CERTIFIED",
    "eventType": "BIRTH",
    "previousStatus": "REGISTERED",
  },
}
`;

exports[`When an existing application is marked registered a death application writes the delta between REGISTERED and CERTIFIED states to influxdb 1`] = `
Object {
  "fields": Object {
    "compositionId": "62168b7e-7f80-4e2a-a7b0-1d33759c9d71",
    "currentTaskId": "75ba4bd8-009e-4a02-896c-148979dde09a",
    "durationInSeconds": 3727875,
    "previousTaskId": "e172627c-8490-44da-a702-80a082f978f5",
  },
  "measurement": "application_event_duration",
  "tags": Object {
    "currentStatus": "REGISTERED",
    "eventType": "DEATH",
    "previousStatus": "DECLARED",
  },
}
`;

exports[`When an existing application is marked registered writes the delta between DECLARED and REGISTERED states to influxdb 1`] = `
Object {
  "fields": Object {
    "compositionId": "80433e78-7042-4837-b888-a79c0181bf4e",
    "currentTaskId": "18ea2464-f843-45e2-93b1-8b026e0d93a4",
    "durationInSeconds": 170630,
    "previousTaskId": "e172627c-8490-44da-a702-80a082f978f5",
  },
  "measurement": "application_event_duration",
  "tags": Object {
    "currentStatus": "REGISTERED",
    "eventType": "BIRTH",
    "previousStatus": "DECLARED",
  },
}
`;

exports[`When an existing application is marked registered writes the delta between VALIDATED and REGISTERED states to influxdb 1`] = `
Object {
  "fields": Object {
    "compositionId": "80433e78-7042-4837-b888-a79c0181bf4e",
    "currentTaskId": "18ea2464-f843-45e2-93b1-8b026e0d93a4",
    "durationInSeconds": 170630,
    "previousTaskId": "e172627c-8490-44da-a702-80a082f978f5",
  },
  "measurement": "application_event_duration",
  "tags": Object {
    "currentStatus": "REGISTERED",
    "eventType": "BIRTH",
    "previousStatus": "VALIDATED",
  },
}
`;

exports[`When an in-progress application is received writes the in complete field points to influxdb 1`] = `
Object {
  "fields": Object {
    "compositionId": "b2fbb82c-a68d-4793-98e1-87484fc785c4",
    "locationLevel5": "Location/308c35b4-04f8-4664-83f5-9790e790cde1",
  },
  "measurement": "in_complete_fields",
  "tags": Object {
    "eventType": "BIRTH",
    "missingFieldGroupId": "child-view-group",
    "missingFieldId": "placeOfBirth",
    "missingFieldSectionId": "child",
    "regStatus": "IN_PROGESS",
  },
}
`;<|MERGE_RESOLUTION|>--- conflicted
+++ resolved
@@ -8,11 +8,7 @@
   },
   "measurement": "certification_payment",
   "tags": Object {
-<<<<<<< HEAD
     "locationLevel5": "Location/fb5b7377-0c00-407d-97a1-0a7f08ed727b",
-=======
-    "eventType": "BIRTH",
->>>>>>> ce1cce43
   },
 }
 `;
