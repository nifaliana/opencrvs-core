/*
 * This Source Code Form is subject to the terms of the Mozilla Public
 * License, v. 2.0. If a copy of the MPL was not distributed with this
 * file, You can obtain one at https://mozilla.org/MPL/2.0/.
 *
 * OpenCRVS is also distributed under the terms of the Civil Registration
 * & Healthcare Disclaimer located at http://opencrvs.org/license.
 *
 * Copyright (C) The OpenCRVS Authors. OpenCRVS and the OpenCRVS
 * graphic logo are (registered/a) trademark(s) of Plan International.
 */
import * as Influx from 'influx'
import {
  INFLUX_DB,
  INFLUX_HOST,
  INFLUX_PORT
} from '@metrics/influxdb/constants'
import { logger } from '@metrics/logger'
import { IPoints } from '@metrics/features/registration'
import fetch from 'node-fetch'

export const influx = new Influx.InfluxDB({
  host: INFLUX_HOST,
  database: INFLUX_DB,
  port: INFLUX_PORT,
  schema: [
    {
      measurement: 'certification',
      fields: {
        compositionId: Influx.FieldType.STRING
      },
      tags: [
        'eventType',
        'officeLocation',
        'locationLevel5',
        'locationLevel4',
        'locationLevel3',
        'locationLevel2'
      ]
    },
    {
      measurement: 'birth_registration',
      fields: {
        compositionId: Influx.FieldType.STRING,
        currentStatus: Influx.FieldType.STRING,
        ageInDays: Influx.FieldType.INTEGER
      },
      tags: [
        'regStatus',
        'gender',
        'timeLabel',
        'ageLabel',
        'dateLabel',
        'practitionerRole',
        'eventLocationType',
        'officeLocation',
        'locationLevel5',
        'locationLevel4',
        'locationLevel3',
        'locationLevel2'
      ]
    },
    {
      measurement: 'death_registration',
      fields: {
        compositionId: Influx.FieldType.STRING,
        currentStatus: Influx.FieldType.STRING,
        ageInYears: Influx.FieldType.INTEGER,
        deathDays: Influx.FieldType.INTEGER
      },
      tags: [
        'regStatus',
        'gender',
        'ageLabel',
        'timeLabel',
        'dateLabel',
        'practitionerRole',
        'eventLocationType',
        'mannerOfDeath',
        'causeOfDeath',
        'officeLocation',
        'locationLevel5',
        'locationLevel4',
        'locationLevel3',
        'locationLevel2'
      ]
    },
    {
      measurement: 'in_complete_fields',
      fields: {
        compositionId: Influx.FieldType.STRING
      },
      tags: [
        'regStatus',
        'missingFieldSectionId',
        'missingFieldGroupId',
        'missingFieldId',
        'eventType',
        'locationLevel5',
        'locationLevel4',
        'locationLevel3',
        'locationLevel2'
      ]
    },
    {
      measurement: 'declaration_time_logged',
      fields: {
        timeSpentEditing: Influx.FieldType.INTEGER,
        compositionId: Influx.FieldType.STRING
      },
      tags: [
        'currentStatus',
        'trackingId',
        'eventType',
        'practitionerId',
        'officeLocation',
        'locationLevel5',
        'locationLevel4',
        'locationLevel3',
        'locationLevel2'
      ]
    },
    {
      measurement: 'declaration_event_duration',
      fields: {
        durationInSeconds: Influx.FieldType.INTEGER,
        compositionId: Influx.FieldType.STRING,
        currentTaskId: Influx.FieldType.STRING,
        previousTaskId: Influx.FieldType.STRING
      },
      tags: ['currentStatus', 'previousStatus', 'eventType']
    },
    {
      measurement: 'correction',
      fields: {
        compositionId: Influx.FieldType.STRING
      },
      tags: [
        'eventType',
        'reason',
        'officeLocation',
        'locationLevel5',
        'locationLevel4',
        'locationLevel3',
        'locationLevel2'
      ]
    },
    {
      measurement: 'payment',
      fields: {
        total: Influx.FieldType.FLOAT,
        compositionId: Influx.FieldType.STRING
      },
      tags: [
        'eventType',
        'paymentType',
        'officeLocation',
        'locationLevel5',
        'locationLevel4',
        'locationLevel3',
        'locationLevel2'
      ]
    },
    {
      measurement: 'declarations_started',
      fields: {
        role: Influx.FieldType.STRING,
        status: Influx.FieldType.STRING,
        compositionId: Influx.FieldType.STRING
      },
      tags: [
        'eventType',
        'practitionerId',
        'officeLocation',
        'locationLevel5',
        'locationLevel4',
        'locationLevel3',
        'locationLevel2'
      ]
    },
    {
      measurement: 'declarations_rejected',
      fields: {
        compositionId: Influx.FieldType.STRING
      },
      tags: [
        'eventType',
        'startedBy',
        'officeLocation',
        'locationLevel5',
        'locationLevel4',
        'locationLevel3',
        'locationLevel2'
      ]
    },
    {
<<<<<<< HEAD
      measurement: 'user_audit_event',
      fields: {
        data: Influx.FieldType.STRING,
        ipAddress: Influx.FieldType.STRING,
        userAgent: Influx.FieldType.STRING
      },
      tags: ['action', 'practitionerId']
=======
      measurement: 'search_requests',
      fields: {
        clientId: Influx.FieldType.STRING
      },
      tags: ['ipAddress']
>>>>>>> fe1ec1c6
    }
  ]
})

export const writePoints = (points: IPoints[]) => {
  return influx.writePoints(points).catch((err: Error) => {
    logger.error(`Error saving data to InfluxDB! ${err.stack}`)
    throw err
  })
}

type InfluxQueryOptions = {
  placeholders: Record<string, any>
}

export const query = <T = any>(
  q: string,
  options?: InfluxQueryOptions
): Promise<T> => {
  try {
    return influx.query(q, options)
  } catch (err) {
    logger.error(`Error reading data from InfluxDB! ${err.stack}`)
    throw err
  }
}

export async function deleteMeasurements() {
  try {
    await Promise.all([
      influx.dropMeasurement('birth_reg', INFLUX_DB),
      influx.dropMeasurement('death_reg', INFLUX_DB),
      influx.dropMeasurement('in_complete_fields', INFLUX_DB),
      influx.dropMeasurement('declaration_time_logged', INFLUX_DB),
      influx.dropMeasurement('declaration_event_duration', INFLUX_DB),
      influx.dropMeasurement('certification_payment', INFLUX_DB),
      influx.dropMeasurement('correction_payment', INFLUX_DB),
      influx.dropMeasurement('declarations_started', INFLUX_DB),
      influx.dropMeasurement('declarations_rejected', INFLUX_DB),
      influx.dropMeasurement('user_audit_event', INFLUX_DB)
    ])
    return {
      status: `Successfully deleted all the measurements form ${INFLUX_DB} database`
    }
  } catch (err) {
    logger.error(`Error deleting ${INFLUX_DB} database from InfluxDB! ${err}`)
    throw err
  }
}

export async function getCSV(measurement: string) {
  // This is done with a plain HTTP request so the result can be streamed
  const res = await fetch(
    `http://${INFLUX_HOST}:${INFLUX_PORT}/query?db=${INFLUX_DB}&q=SELECT * FROM ${measurement}`,
    {
      headers: {
        Accept: 'application/csv'
      }
    }
  )
  return res.body
}<|MERGE_RESOLUTION|>--- conflicted
+++ resolved
@@ -194,7 +194,13 @@
       ]
     },
     {
-<<<<<<< HEAD
+      measurement: 'search_requests',
+      fields: {
+        clientId: Influx.FieldType.STRING
+      },
+      tags: ['ipAddress']
+    },
+    {
       measurement: 'user_audit_event',
       fields: {
         data: Influx.FieldType.STRING,
@@ -202,13 +208,6 @@
         userAgent: Influx.FieldType.STRING
       },
       tags: ['action', 'practitionerId']
-=======
-      measurement: 'search_requests',
-      fields: {
-        clientId: Influx.FieldType.STRING
-      },
-      tags: ['ipAddress']
->>>>>>> fe1ec1c6
     }
   ]
 })
