/*
 * This Source Code Form is subject to the terms of the Mozilla Public
 * License, v. 2.0. If a copy of the MPL was not distributed with this
 * file, You can obtain one at https://mozilla.org/MPL/2.0/.
 *
 * OpenCRVS is also distributed under the terms of the Civil Registration
 * & Healthcare Disclaimer located at http://opencrvs.org/license.
 *
 * Copyright (C) The OpenCRVS Authors. OpenCRVS and the OpenCRVS
 * graphic logo are (registered/a) trademark(s) of Plan International.
 */

import {
  declarationsStartedHandler,
  declarationStartedMetricsByPractitionersHandler
} from '@metrics/features/declarationsStarted/handler'
import {
  exportHandler,
  monthlyExportHandler
} from '@metrics/features/export/handler'
import { getEventDurationHandler } from '@metrics/features/getEventDuration/handler'
import { getTimeLoggedHandler } from '@metrics/features/getTimeLogged/handler'
import { locationWiseEventEstimationsHandler } from '@metrics/features/locationWiseEventEstimations/handler'
import {
  metricsDeleteMeasurementHandler,
  metricsHandler
} from '@metrics/features/metrics/handler'
import { monthWiseEventEstimationsHandler } from '@metrics/features/monthWiseEventEstimations/handler'

import {
  inProgressHandler,
  markCertifiedHandler,
  markRejectedHandler,
  markValidatedHandler,
  newDeclarationHandler,
  registrarRegistrationWaitingExternalValidationHandler,
  requestCorrectionHandler,
  requestForRegistrarValidationHandler,
  declarationAssignedHandler,
  declarationUnassignedHandler,
  waitingExternalValidationHandler,
  declarationViewedHandler,
  declarationDownloadedHandler,
  declarationArchivedHandler,
  declarationReinstatedHandler,
  declarationUpdatedHandler,
  markEventRegisteredHandler,
  newEventRegistrationHandler,
  markIssuedHandler
} from '@metrics/features/registration/handler'
import {
  getAdvancedSearchByClient,
  postAdvancedSearchByClient,
  responseSchema
} from '@metrics/features/searchMetrics/handler'
import {
  totalMetricsByLocation,
  totalMetricsByRegistrar,
  totalMetricsByTime,
  totalMetricsHandler
} from '@metrics/features/totalMetrics/handler'
import { totalPaymentsHandler } from '@metrics/features/payments/handler'
import { totalCorrectionsHandler } from '@metrics/features/corrections/handler'
import { locationStatisticsHandler } from '@metrics/features/locationStatistics/handler'
import { totalCertificationsHandler } from '@metrics/features/certifications/handler'
import {
  getUserAuditsHandler,
  newAuditHandler
} from '@metrics/features/audit/handler'
import * as Joi from 'joi'
import {
  getAllVSExport,
  vsExportHandler
} from '@metrics/features/vsExport/handler'
import { refresh } from '@metrics/features/performance/viewRefresher'

const enum RouteScope {
  NATLSYSADMIN = 'natlsysadmin'
}
export enum EventType {
  BIRTH = 'birth',
  DEATH = 'death',
  MARRIAGE = 'marriage'
}

/*
 * This route wrapper triggers a view update for materialised views
 * we read data to Metabase from. If you are not seeing your data updated
 * after a user action, you most likely need to add this wrapper to some
 * new endpoint handler here.
 */
function analyticsDataRefreshingRoute<T extends Array<any>, U>(
  handler: (...args: T) => U
) {
  // Do not use await for the refresh operation. This operation can take minutes or more.
  // Consider triggering this a task that will be left to be run in the background.
  refresh()
  return (...params: T) => handler(...params)
}

export const getRoutes = () => {
  const routes = [
    // In progress declaration
    {
      method: 'POST',
<<<<<<< HEAD
      path: '/events/birth/in-progress-declaration',
      handler: analyticsDataRefreshingRoute(inProgressHandler),
      config: {
        tags: ['api']
      }
    },
    {
      method: 'POST',
      path: '/events/death/in-progress-declaration',
      handler: analyticsDataRefreshingRoute(inProgressHandler),
      config: {
        tags: ['api']
=======
      path: '/events/{event}/in-progress-declaration',
      handler: inProgressHandler,
      config: {
        tags: ['api'],
        validate: {
          params: Joi.object({
            event: Joi.string().valid(...Object.values(EventType))
          })
        }
>>>>>>> 1daa9113
      }
    },

    // New declaration
    {
      method: 'POST',
<<<<<<< HEAD
      path: '/events/birth/new-declaration',
      handler: analyticsDataRefreshingRoute(newDeclarationHandler),
      config: {
        tags: ['api']
      }
    },
    {
      method: 'POST',
      path: '/events/death/new-declaration',
      handler: analyticsDataRefreshingRoute(newDeclarationHandler),
=======
      path: '/events/{event}/new-declaration',
      handler: newDeclarationHandler,
>>>>>>> 1daa9113
      config: {
        tags: ['api'],
        validate: {
          params: Joi.object({
            event: Joi.string().valid(...Object.values(EventType))
          })
        }
      }
    },

    // Request for registrar validation
    {
      method: 'POST',
<<<<<<< HEAD
      path: '/events/birth/request-for-registrar-validation',
      handler: analyticsDataRefreshingRoute(
        requestForRegistrarValidationHandler
      ),
      config: {
        tags: ['api']
      }
    },
    {
      method: 'POST',
      path: '/events/death/request-for-registrar-validation',
      handler: analyticsDataRefreshingRoute(
        requestForRegistrarValidationHandler
      ),
=======
      path: '/events/{event}/request-for-registrar-validation',
      handler: requestForRegistrarValidationHandler,
>>>>>>> 1daa9113
      config: {
        tags: ['api'],
        validate: {
          params: Joi.object({
            event: Joi.string().valid(...Object.values(EventType))
          })
        }
      }
    },

    // Waiting external resource validation
    {
      method: 'POST',
      path: '/events/{event}/waiting-external-resource-validation',
      handler: waitingExternalValidationHandler,
      config: {
        tags: ['api'],
        validate: {
          params: Joi.object({
            event: Joi.string().valid(...Object.values(EventType))
          })
        }
      }
    },
    {
      method: 'POST',
      path: '/events/{event}/registrar-registration-waiting-external-resource-validation',
      handler: registrarRegistrationWaitingExternalValidationHandler,
      config: {
<<<<<<< HEAD
        tags: ['api']
      }
    },
    {
      method: 'POST',
      path: '/events/birth/new-registration',
      handler: analyticsDataRefreshingRoute(newBirthRegistrationHandler),
      config: {
        tags: ['api']
=======
        tags: ['api'],
        validate: {
          params: Joi.object({
            event: Joi.string().valid(...Object.values(EventType))
          })
        }
>>>>>>> 1daa9113
      }
    },

    {
      method: 'POST',
<<<<<<< HEAD
      path: '/events/death/new-registration',
      handler: analyticsDataRefreshingRoute(newDeathRegistrationHandler),
=======
      path: '/events/{event}/new-registration',
      handler: newEventRegistrationHandler,
>>>>>>> 1daa9113
      config: {
        tags: ['api'],
        validate: {
          params: Joi.object({
            event: Joi.string().valid(...Object.values(EventType))
          })
        }
      }
    },

    // Mark validated
    {
      method: 'POST',
<<<<<<< HEAD
      path: '/events/birth/mark-validated',
      handler: analyticsDataRefreshingRoute(markValidatedHandler),
      config: {
        tags: ['api']
      }
    },
    {
      method: 'POST',
      path: '/events/death/mark-validated',
      handler: analyticsDataRefreshingRoute(markValidatedHandler),
      config: {
        tags: ['api']
=======
      path: '/events/{event}/mark-validated',
      handler: markValidatedHandler,
      config: {
        tags: ['api'],
        validate: {
          params: Joi.object({
            event: Joi.string().valid(...Object.values(EventType))
          })
        }
>>>>>>> 1daa9113
      }
    },

    // Mark registered
    {
      method: 'POST',
<<<<<<< HEAD
      path: '/events/birth/mark-registered',
      handler: analyticsDataRefreshingRoute(markBirthRegisteredHandler),
      config: {
        tags: ['api']
      }
    },
    {
      method: 'POST',
      path: '/events/death/mark-registered',
      handler: analyticsDataRefreshingRoute(markDeathRegisteredHandler),
      config: {
        tags: ['api']
=======
      path: '/events/{event}/mark-registered',
      handler: markEventRegisteredHandler,
      config: {
        tags: ['api'],
        validate: {
          params: Joi.object({
            event: Joi.string().valid(...Object.values(EventType))
          })
        }
>>>>>>> 1daa9113
      }
    },
    // Mark certified
    {
      method: 'POST',
<<<<<<< HEAD
      path: '/events/birth/mark-certified',
      handler: analyticsDataRefreshingRoute(markCertifiedHandler),
      config: {
        tags: ['api']
      }
    },
    {
      method: 'POST',
      path: '/events/death/mark-certified',
      handler: analyticsDataRefreshingRoute(markCertifiedHandler),
=======
      path: '/events/{event}/mark-certified',
      handler: markCertifiedHandler,
>>>>>>> 1daa9113
      config: {
        tags: ['api'],
        validate: {
          params: Joi.object({
            event: Joi.string().valid(...Object.values(EventType))
          })
        }
      }
    },

    // Mark issued
    {
      method: 'POST',
<<<<<<< HEAD
      path: '/events/birth/mark-issued',
      handler: analyticsDataRefreshingRoute(markIssuedHandler),
      config: {
        tags: ['api']
      }
    },
    {
      method: 'POST',
      path: '/events/death/mark-issued',
      handler: analyticsDataRefreshingRoute(markIssuedHandler),
=======
      path: '/events/{event}/mark-issued',
      handler: markIssuedHandler,
>>>>>>> 1daa9113
      config: {
        tags: ['api'],
        validate: {
          params: Joi.object({
            event: Joi.string().valid(...Object.values(EventType))
          })
        }
      }
    },

    // Mark rejected
    {
      method: 'POST',
<<<<<<< HEAD
      path: '/events/birth/mark-voided',
      handler: analyticsDataRefreshingRoute(markRejectedHandler),
      config: {
        tags: ['api']
      }
    },
    {
      method: 'POST',
      path: '/events/death/mark-voided',
      handler: analyticsDataRefreshingRoute(markRejectedHandler),
=======
      path: '/events/{event}/mark-voided',
      handler: markRejectedHandler,
>>>>>>> 1daa9113
      config: {
        tags: ['api'],
        validate: {
          params: Joi.object({
            event: Joi.string().valid(...Object.values(EventType))
          })
        }
      }
    },

    // Advanced Search quota
    {
      method: 'GET',
      path: '/advancedSearch',
      handler: getAdvancedSearchByClient,
      config: {
        tags: ['api'],
        response: {
          schema: responseSchema
        }
      }
    },
    {
      method: 'POST',
      path: '/advancedSearch',
      handler: postAdvancedSearchByClient,
      config: {
        tags: ['api']
      }
    },

    // Request correction
    {
      method: 'POST',
<<<<<<< HEAD
      path: '/events/birth/request-correction',
      handler: analyticsDataRefreshingRoute(requestCorrectionHandler),
      config: {
        tags: ['api']
      }
    },
    {
      method: 'POST',
      path: '/events/death/request-correction',
      handler: analyticsDataRefreshingRoute(requestCorrectionHandler),
      config: {
        tags: ['api']
=======
      path: '/events/{event}/request-correction',
      handler: requestCorrectionHandler,
      config: {
        tags: ['api'],
        validate: {
          params: Joi.object({
            event: Joi.string().valid(...Object.values(EventType))
          })
        }
>>>>>>> 1daa9113
      }
    },

    // Event assigned / unassigned
    {
      method: 'POST',
      path: '/events/assigned',
      handler: declarationAssignedHandler,
      config: {
        tags: ['api']
      }
    },
    {
      method: 'POST',
      path: '/events/downloaded',
      handler: declarationDownloadedHandler,
      config: {
        tags: ['api']
      }
    },
    {
      method: 'POST',
      path: '/events/viewed',
      handler: declarationViewedHandler,
      config: {
        tags: ['api']
      }
    },
    {
      method: 'POST',
<<<<<<< HEAD
      path: '/events/birth/mark-archived',
      handler: analyticsDataRefreshingRoute(birthDeclarationArchivedHandler),
      config: {
        tags: ['api']
      }
    },
    {
      method: 'POST',
      path: '/events/death/mark-archived',
      handler: analyticsDataRefreshingRoute(deathDeclarationArchivedHandler),
      config: {
        tags: ['api']
      }
    },
    {
      method: 'POST',
      path: '/events/birth/mark-reinstated',
      handler: analyticsDataRefreshingRoute(birthDeclarationReinstatedHandler),
=======
      path: '/events/{event}/mark-archived',
      handler: declarationArchivedHandler,
>>>>>>> 1daa9113
      config: {
        tags: ['api'],
        validate: {
          params: Joi.object({
            event: Joi.string().valid(...Object.values(EventType))
          })
        }
      }
    },
    {
      method: 'POST',
<<<<<<< HEAD
      path: '/events/death/mark-reinstated',
      handler: analyticsDataRefreshingRoute(deathDeclarationReinstatedHandler),
=======
      path: '/events/{event}/mark-reinstated',
      handler: declarationReinstatedHandler,
>>>>>>> 1daa9113
      config: {
        tags: ['api'],
        validate: {
          params: Joi.object({
            event: Joi.string().valid(...Object.values(EventType))
          })
        }
      }
    },
    {
      method: 'POST',
      path: '/events/unassigned',
      handler: declarationUnassignedHandler,
      config: {
        tags: ['api']
      }
    },
    {
      method: 'POST',
      path: '/events/declaration-updated',
      handler: declarationUpdatedHandler,
      config: {
        tags: ['api']
      }
    },

    // Metrics query API
    {
      method: 'GET',
      path: '/metrics',
      handler: metricsHandler,
      config: {
        validate: {
          query: Joi.object({
            timeStart: Joi.string().required(),
            timeEnd: Joi.string().required(),
            locationId: Joi.string().required(),
            event: Joi.string().required()
          })
        },
        tags: ['api']
      }
    },

    // Area wise declarations started query API
    {
      method: 'GET',
      path: '/declarationsStarted',
      handler: declarationsStartedHandler,
      config: {
        validate: {
          query: Joi.object({
            timeStart: Joi.string().required(),
            timeEnd: Joi.string().required(),
            locationId: Joi.string().required()
          })
        },
        tags: ['api']
      }
    },

    {
      method: 'GET',
      path: '/totalMetrics',
      handler: totalMetricsHandler,
      config: {
        validate: {
          query: Joi.object({
            timeStart: Joi.string().required(),
            timeEnd: Joi.string().required(),
            locationId: Joi.string(),
            event: Joi.string().required()
          })
        },
        tags: ['api']
      }
    },

    {
      method: 'GET',
      path: '/totalMetricsByRegistrar',
      handler: totalMetricsByRegistrar,
      config: {
        validate: {
          query: Joi.object({
            timeStart: Joi.string().required(),
            timeEnd: Joi.string().required(),
            locationId: Joi.string(),
            event: Joi.string().required(),
            skip: Joi.number().required(),
            size: Joi.number().required()
          })
        },
        tags: ['api']
      }
    },

    {
      method: 'GET',
      path: '/totalMetricsByLocation',
      handler: totalMetricsByLocation,
      config: {
        validate: {
          query: Joi.object({
            timeStart: Joi.string().required(),
            timeEnd: Joi.string().required(),
            event: Joi.string().required(),
            locationId: Joi.string(),
            skip: Joi.number().required(),
            size: Joi.number().required()
          })
        },
        tags: ['api']
      }
    },
    {
      method: 'GET',
      path: '/totalMetricsByTime',
      handler: totalMetricsByTime,
      config: {
        validate: {
          query: Joi.object({
            timeStart: Joi.string().required(),
            timeEnd: Joi.string().required(),
            event: Joi.string().required(),
            locationId: Joi.string(),
            skip: Joi.number().required(),
            size: Joi.number().required()
          })
        },
        tags: ['api']
      }
    },
    {
      method: 'GET',
      path: '/totalPayments',
      handler: totalPaymentsHandler,
      config: {
        validate: {
          query: Joi.object({
            timeStart: Joi.string().required(),
            timeEnd: Joi.string().required(),
            locationId: Joi.string(),
            event: Joi.string().required()
          })
        },
        tags: ['api']
      }
    },
    {
      method: 'GET',
      path: '/totalCertifications',
      handler: totalCertificationsHandler,
      config: {
        validate: {
          query: Joi.object({
            timeStart: Joi.string().required(),
            timeEnd: Joi.string().required(),
            locationId: Joi.string()
          })
        },
        tags: ['api']
      }
    },
    {
      method: 'GET',
      path: '/totalCorrections',
      handler: totalCorrectionsHandler,
      config: {
        validate: {
          query: Joi.object({
            timeStart: Joi.string().required(),
            timeEnd: Joi.string().required(),
            locationId: Joi.string(),
            event: Joi.string().required()
          })
        },
        tags: ['api']
      }
    },
    {
      method: 'GET',
      path: '/locationStatistics',
      handler: locationStatisticsHandler,
      config: {
        validate: {
          query: Joi.object({
            locationId: Joi.string(),
            populationYear: Joi.string()
          })
        },
        tags: ['api']
      }
    },

    {
      method: 'GET',
      path: '/monthWiseEventEstimations',
      handler: monthWiseEventEstimationsHandler,
      config: {
        validate: {
          query: Joi.object({
            timeStart: Joi.string().required(),
            timeEnd: Joi.string().required(),
            locationId: Joi.string(),
            event: Joi.string().required()
          })
        },
        tags: ['api']
      }
    },

    {
      method: 'GET',
      path: '/locationWiseEventEstimations',
      handler: locationWiseEventEstimationsHandler,
      config: {
        validate: {
          query: Joi.object({
            timeStart: Joi.string().required(),
            timeEnd: Joi.string().required(),
            locationId: Joi.string(),
            event: Joi.string().required()
          })
        },
        tags: ['api']
      }
    },
    // event duration query by declaration id
    {
      method: 'GET',
      path: '/eventDuration',
      handler: getEventDurationHandler,
      config: {
        validate: {
          query: Joi.object({
            compositionId: Joi.string().required()
          })
        },
        tags: ['api']
      }
    },
    // Time logged query by declaration status API
    {
      method: 'GET',
      path: '/timeLogged',
      handler: getTimeLoggedHandler,
      config: {
        validate: {
          query: Joi.object({
            compositionId: Joi.string().required(),
            status: Joi.string().optional()
          })
        },
        tags: ['api']
      }
    },

    // Time logged query by declaration status API
    {
      method: 'GET',
      path: '/timeLoggedMetricsByPractitioner',
      handler: getTimeLoggedHandler,
      config: {
        validate: {
          query: Joi.object({
            timeStart: Joi.string().required(),
            timeEnd: Joi.string().required(),
            practitionerId: Joi.string().required(),
            locationId: Joi.string().required(),
            count: Joi.number().required()
          })
        },
        tags: ['api']
      }
    },

    {
      method: 'POST',
      path: '/declarationStartedMetricsByPractitioners',
      handler: declarationStartedMetricsByPractitionersHandler,
      config: {
        validate: {
          payload: Joi.object({
            timeStart: Joi.string().required(),
            timeEnd: Joi.string().required(),
            locationId: Joi.string().required(),
            event: Joi.string().optional(),
            practitionerIds: Joi.array().required()
          })
        },
        tags: ['api']
      }
    },

    // Export all data from InfluxDB to CSV
    {
      method: 'GET',
      path: '/export',
      handler: exportHandler,
      config: {
        tags: ['api']
      }
    },
    // Export all data from InfluxDB to CSV
    {
      method: 'GET',
      path: '/monthlyExport',
      handler: monthlyExportHandler,
      config: {
        validate: {
          query: Joi.object({
            timeStart: Joi.string().required(),
            timeEnd: Joi.string().required(),
            locationId: Joi.string().required(),
            event: Joi.string().required()
          })
        },
        tags: ['api']
      }
    },
    {
      method: 'GET',
      path: '/vsExport',
      handler: vsExportHandler,
      config: {
        tags: ['api'],
        auth: false
      }
    },
    {
      method: 'GET',
      path: '/fetchVSExport',
      handler: getAllVSExport,
      config: {
        tags: ['api']
      }
    },
    // used for tests to check JWT auth
    {
      method: 'GET',
      path: '/tokenTest',
      handler: (request: any, h: any) => {
        return 'success'
      },
      config: {
        tags: ['api']
      }
    },

    // add ping route by default for health check
    {
      method: 'GET',
      path: '/ping',
      handler: (request: any, h: any) => {
        // Perform any health checks and return true or false for success prop
        return {
          success: true
        }
      },
      config: {
        auth: false,
        tags: ['api'],
        description: 'Health check endpoint'
      }
    },
    // delete all measurements ocrvs database from influx
    {
      method: 'DELETE',
      path: '/influxMeasurement',
      handler: metricsDeleteMeasurementHandler,
      config: {
        auth: {
          scope: [RouteScope.NATLSYSADMIN]
        },
        tags: ['api']
      }
    },
    // new Audit handler
    {
      method: 'POST',
      path: '/audit/events',
      handler: newAuditHandler,
      config: {
        tags: ['api'],
        auth: false
      }
    },
    // GET user audit events
    {
      method: 'GET',
      path: '/audit/events',
      handler: getUserAuditsHandler,
      config: {
        validate: {
          query: Joi.object({
            practitionerId: Joi.string().required(),
            skip: Joi.number(),
            count: Joi.number(),
            timeStart: Joi.string(),
            timeEnd: Joi.string()
          })
        },
        tags: ['api']
      }
    }
  ]
  return routes
}<|MERGE_RESOLUTION|>--- conflicted
+++ resolved
@@ -103,52 +103,24 @@
     // In progress declaration
     {
       method: 'POST',
-<<<<<<< HEAD
-      path: '/events/birth/in-progress-declaration',
+      path: '/events/{event}/in-progress-declaration',
       handler: analyticsDataRefreshingRoute(inProgressHandler),
       config: {
-        tags: ['api']
-      }
-    },
-    {
-      method: 'POST',
-      path: '/events/death/in-progress-declaration',
-      handler: analyticsDataRefreshingRoute(inProgressHandler),
-      config: {
-        tags: ['api']
-=======
-      path: '/events/{event}/in-progress-declaration',
-      handler: inProgressHandler,
-      config: {
-        tags: ['api'],
-        validate: {
-          params: Joi.object({
-            event: Joi.string().valid(...Object.values(EventType))
-          })
-        }
->>>>>>> 1daa9113
+        tags: ['api'],
+        validate: {
+          params: Joi.object({
+            event: Joi.string().valid(...Object.values(EventType))
+          })
+        }
       }
     },
 
     // New declaration
     {
       method: 'POST',
-<<<<<<< HEAD
-      path: '/events/birth/new-declaration',
+      path: '/events/{event}/new-declaration',
       handler: analyticsDataRefreshingRoute(newDeclarationHandler),
       config: {
-        tags: ['api']
-      }
-    },
-    {
-      method: 'POST',
-      path: '/events/death/new-declaration',
-      handler: analyticsDataRefreshingRoute(newDeclarationHandler),
-=======
-      path: '/events/{event}/new-declaration',
-      handler: newDeclarationHandler,
->>>>>>> 1daa9113
-      config: {
         tags: ['api'],
         validate: {
           params: Joi.object({
@@ -161,26 +133,11 @@
     // Request for registrar validation
     {
       method: 'POST',
-<<<<<<< HEAD
-      path: '/events/birth/request-for-registrar-validation',
+      path: '/events/{event}/request-for-registrar-validation',
       handler: analyticsDataRefreshingRoute(
         requestForRegistrarValidationHandler
       ),
       config: {
-        tags: ['api']
-      }
-    },
-    {
-      method: 'POST',
-      path: '/events/death/request-for-registrar-validation',
-      handler: analyticsDataRefreshingRoute(
-        requestForRegistrarValidationHandler
-      ),
-=======
-      path: '/events/{event}/request-for-registrar-validation',
-      handler: requestForRegistrarValidationHandler,
->>>>>>> 1daa9113
-      config: {
         tags: ['api'],
         validate: {
           params: Joi.object({
@@ -209,36 +166,19 @@
       path: '/events/{event}/registrar-registration-waiting-external-resource-validation',
       handler: registrarRegistrationWaitingExternalValidationHandler,
       config: {
-<<<<<<< HEAD
-        tags: ['api']
-      }
-    },
-    {
-      method: 'POST',
-      path: '/events/birth/new-registration',
-      handler: analyticsDataRefreshingRoute(newBirthRegistrationHandler),
-      config: {
-        tags: ['api']
-=======
-        tags: ['api'],
-        validate: {
-          params: Joi.object({
-            event: Joi.string().valid(...Object.values(EventType))
-          })
-        }
->>>>>>> 1daa9113
-      }
-    },
-
-    {
-      method: 'POST',
-<<<<<<< HEAD
-      path: '/events/death/new-registration',
-      handler: analyticsDataRefreshingRoute(newDeathRegistrationHandler),
-=======
+        tags: ['api'],
+        validate: {
+          params: Joi.object({
+            event: Joi.string().valid(...Object.values(EventType))
+          })
+        }
+      }
+    },
+
+    {
+      method: 'POST',
       path: '/events/{event}/new-registration',
-      handler: newEventRegistrationHandler,
->>>>>>> 1daa9113
+      handler: analyticsDataRefreshingRoute(newEventRegistrationHandler),
       config: {
         tags: ['api'],
         validate: {
@@ -252,81 +192,38 @@
     // Mark validated
     {
       method: 'POST',
-<<<<<<< HEAD
-      path: '/events/birth/mark-validated',
+      path: '/events/{event}/mark-validated',
       handler: analyticsDataRefreshingRoute(markValidatedHandler),
       config: {
-        tags: ['api']
-      }
-    },
-    {
-      method: 'POST',
-      path: '/events/death/mark-validated',
-      handler: analyticsDataRefreshingRoute(markValidatedHandler),
-      config: {
-        tags: ['api']
-=======
-      path: '/events/{event}/mark-validated',
-      handler: markValidatedHandler,
-      config: {
-        tags: ['api'],
-        validate: {
-          params: Joi.object({
-            event: Joi.string().valid(...Object.values(EventType))
-          })
-        }
->>>>>>> 1daa9113
+        tags: ['api'],
+        validate: {
+          params: Joi.object({
+            event: Joi.string().valid(...Object.values(EventType))
+          })
+        }
       }
     },
 
     // Mark registered
     {
       method: 'POST',
-<<<<<<< HEAD
-      path: '/events/birth/mark-registered',
-      handler: analyticsDataRefreshingRoute(markBirthRegisteredHandler),
-      config: {
-        tags: ['api']
-      }
-    },
-    {
-      method: 'POST',
-      path: '/events/death/mark-registered',
-      handler: analyticsDataRefreshingRoute(markDeathRegisteredHandler),
-      config: {
-        tags: ['api']
-=======
       path: '/events/{event}/mark-registered',
-      handler: markEventRegisteredHandler,
-      config: {
-        tags: ['api'],
-        validate: {
-          params: Joi.object({
-            event: Joi.string().valid(...Object.values(EventType))
-          })
-        }
->>>>>>> 1daa9113
+      handler: analyticsDataRefreshingRoute(markEventRegisteredHandler),
+      config: {
+        tags: ['api'],
+        validate: {
+          params: Joi.object({
+            event: Joi.string().valid(...Object.values(EventType))
+          })
+        }
       }
     },
     // Mark certified
     {
       method: 'POST',
-<<<<<<< HEAD
-      path: '/events/birth/mark-certified',
+      path: '/events/{event}/mark-certified',
       handler: analyticsDataRefreshingRoute(markCertifiedHandler),
       config: {
-        tags: ['api']
-      }
-    },
-    {
-      method: 'POST',
-      path: '/events/death/mark-certified',
-      handler: analyticsDataRefreshingRoute(markCertifiedHandler),
-=======
-      path: '/events/{event}/mark-certified',
-      handler: markCertifiedHandler,
->>>>>>> 1daa9113
-      config: {
         tags: ['api'],
         validate: {
           params: Joi.object({
@@ -339,22 +236,9 @@
     // Mark issued
     {
       method: 'POST',
-<<<<<<< HEAD
-      path: '/events/birth/mark-issued',
+      path: '/events/{event}/mark-issued',
       handler: analyticsDataRefreshingRoute(markIssuedHandler),
       config: {
-        tags: ['api']
-      }
-    },
-    {
-      method: 'POST',
-      path: '/events/death/mark-issued',
-      handler: analyticsDataRefreshingRoute(markIssuedHandler),
-=======
-      path: '/events/{event}/mark-issued',
-      handler: markIssuedHandler,
->>>>>>> 1daa9113
-      config: {
         tags: ['api'],
         validate: {
           params: Joi.object({
@@ -367,21 +251,8 @@
     // Mark rejected
     {
       method: 'POST',
-<<<<<<< HEAD
-      path: '/events/birth/mark-voided',
+      path: '/events/{event}/mark-voided',
       handler: analyticsDataRefreshingRoute(markRejectedHandler),
-      config: {
-        tags: ['api']
-      }
-    },
-    {
-      method: 'POST',
-      path: '/events/death/mark-voided',
-      handler: analyticsDataRefreshingRoute(markRejectedHandler),
-=======
-      path: '/events/{event}/mark-voided',
-      handler: markRejectedHandler,
->>>>>>> 1daa9113
       config: {
         tags: ['api'],
         validate: {
@@ -416,30 +287,15 @@
     // Request correction
     {
       method: 'POST',
-<<<<<<< HEAD
-      path: '/events/birth/request-correction',
+      path: '/events/{event}/request-correction',
       handler: analyticsDataRefreshingRoute(requestCorrectionHandler),
       config: {
-        tags: ['api']
-      }
-    },
-    {
-      method: 'POST',
-      path: '/events/death/request-correction',
-      handler: analyticsDataRefreshingRoute(requestCorrectionHandler),
-      config: {
-        tags: ['api']
-=======
-      path: '/events/{event}/request-correction',
-      handler: requestCorrectionHandler,
-      config: {
-        tags: ['api'],
-        validate: {
-          params: Joi.object({
-            event: Joi.string().valid(...Object.values(EventType))
-          })
-        }
->>>>>>> 1daa9113
+        tags: ['api'],
+        validate: {
+          params: Joi.object({
+            event: Joi.string().valid(...Object.values(EventType))
+          })
+        }
       }
     },
 
@@ -470,47 +326,21 @@
     },
     {
       method: 'POST',
-<<<<<<< HEAD
-      path: '/events/birth/mark-archived',
-      handler: analyticsDataRefreshingRoute(birthDeclarationArchivedHandler),
-      config: {
-        tags: ['api']
-      }
-    },
-    {
-      method: 'POST',
-      path: '/events/death/mark-archived',
-      handler: analyticsDataRefreshingRoute(deathDeclarationArchivedHandler),
-      config: {
-        tags: ['api']
-      }
-    },
-    {
-      method: 'POST',
-      path: '/events/birth/mark-reinstated',
-      handler: analyticsDataRefreshingRoute(birthDeclarationReinstatedHandler),
-=======
       path: '/events/{event}/mark-archived',
-      handler: declarationArchivedHandler,
->>>>>>> 1daa9113
-      config: {
-        tags: ['api'],
-        validate: {
-          params: Joi.object({
-            event: Joi.string().valid(...Object.values(EventType))
-          })
-        }
-      }
-    },
-    {
-      method: 'POST',
-<<<<<<< HEAD
-      path: '/events/death/mark-reinstated',
-      handler: analyticsDataRefreshingRoute(deathDeclarationReinstatedHandler),
-=======
+      handler: analyticsDataRefreshingRoute(declarationArchivedHandler),
+      config: {
+        tags: ['api'],
+        validate: {
+          params: Joi.object({
+            event: Joi.string().valid(...Object.values(EventType))
+          })
+        }
+      }
+    },
+    {
+      method: 'POST',
       path: '/events/{event}/mark-reinstated',
-      handler: declarationReinstatedHandler,
->>>>>>> 1daa9113
+      handler: analyticsDataRefreshingRoute(declarationReinstatedHandler),
       config: {
         tags: ['api'],
         validate: {
