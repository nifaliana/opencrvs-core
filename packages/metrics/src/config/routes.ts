--- conflicted
+++ resolved
@@ -50,18 +50,11 @@
   responseSchema
 } from '@metrics/features/searchMetrics/handler'
 import { totalMetricsHandler } from '@metrics/features/totalMetrics/handler'
-<<<<<<< HEAD
-import { totalPaymentsHandler } from '@metrics/features/payments/handler'
-import { totalCorrectionsHandler } from '@metrics/features/corrections/handler'
-import { locationStatisticsHandler } from '@metrics/features/locationStatistics/handler'
-import { totalCertificationsHandler } from '@metrics/features/certifications/handler'
+import * as Joi from 'joi'
 import {
   getAllVSExport,
   vsExportHandler
 } from '@metrics/features/vsExport/handler'
-=======
-import * as Joi from 'joi'
->>>>>>> 0a66d53e
 
 const enum RouteScope {
   NATLSYSADMIN = 'natlsysadmin'
