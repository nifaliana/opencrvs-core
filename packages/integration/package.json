{
  "name": "@opencrvs/integration",
<<<<<<< HEAD
  "version": "1.2.0",
=======
  "version": "1.3.0-beta",
>>>>>>> f5eda2ca
  "description": "A set of integration and performance tests for OpenCRVS",
  "license": "MPL-2.0",
  "private": true,
  "scripts": {
    "start": "tsc src/*.ts --outDir build && docker run -v `pwd`/build:/build -i loadimpact/k6 run /build/k6-registration.js && docker run -v `pwd`/build:/build -i loadimpact/k6 run /build/k6-declaration.js",
    "start:once": "tsc src/*.ts --outDir build && docker run -v `pwd`/build:/build -i loadimpact/k6 run /build/k6-registration.js -u 1 -i 1 && docker run -v `pwd`/build:/build -i loadimpact/k6 run /build/k6-declaration.js -u 1 -i 1",
    "start:staging": "tsc src/*.ts --outDir build && docker run -v `pwd`/build:/build -i -e API_URL=https://api.opencrvs-staging.jembi.org/fhir -e AUTH_URL=https://auth.opencrvs-staging.jembi.org loadimpact/k6 run /build/k6-registration.js && docker run -v `pwd`/build:/build -i -e API_URL=https://api.opencrvs-staging.jembi.org/fhir -e AUTH_URL=https://auth.opencrvs-staging.jembi.org loadimpact/k6 run /build/k6-declaration.js",
    "start:qa": "tsc src/*.ts --outDir build && docker run -v `pwd`/build:/build -i -e API_URL=https://api.opencrvs.qa1.jembi.org.org/fhir -e AUTH_URL=https://auth.opencrvs.qa1.jembi.org.org loadimpact/k6 run /build/k6-registration.js && docker run -v `pwd`/build:/build -i -e API_URL=https://api.opencrvs.qa1.jembi.org.org/fhir -e AUTH_URL=https://auth.opencrvs.qa1.jembi.org.org loadimpact/k6 run /build/k6-declaration.js",
    "build:clean": "rm -rf build"
  },
  "dependencies": {
    "@types/faker": "^4.1.5",
    "@types/k6": "^0.0.1",
    "faker": "^4.1.0",
    "k6": "^0.0.0"
  },
  "devDependencies": {
    "typescript": "^4.8.3"
  }
}<|MERGE_RESOLUTION|>--- conflicted
+++ resolved
@@ -1,10 +1,6 @@
 {
   "name": "@opencrvs/integration",
-<<<<<<< HEAD
-  "version": "1.2.0",
-=======
   "version": "1.3.0-beta",
->>>>>>> f5eda2ca
   "description": "A set of integration and performance tests for OpenCRVS",
   "license": "MPL-2.0",
   "private": true,
