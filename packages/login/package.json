{
  "name": "@opencrvs/login",
  "version": "0.1.0",
  "private": true,
  "dependencies": {
    "@opencrvs/components": "^0.1.0",
    "@types/history": "^4.6.2",
    "@types/react-intl": "^2.3.8",
    "@types/react-redux": "^6.0.0",
    "axios": "^0.18.0",
    "history": "^4.7.2",
    "lint-staged": "^7.1.0",
    "lodash": "^4.17.10",
    "react": "^16.3.2",
    "react-dom": "^16.3.2",
    "react-intl": "^2.4.0",
    "react-redux": "^5.0.7",
    "react-router": "^4.2.0",
    "react-scripts-ts": "2.16.0",
    "redux": "^4.0.0",
    "redux-form": "^7.4.2",
    "redux-loop": "^4.3.3"
  },
  "scripts": {
    "precommit": "lint-staged",
    "start": "BROWSER=none PORT=3020 react-scripts-ts start",
    "docker:build": "docker build ../../ -f ../../Dockerfile-login -t ocrvs-login",
    "docker:run": "docker run -it --rm -p 5000:5000 --name ocrvs-login ocrvs-login",
    "test": "PORT=3020 react-scripts-ts test --env=jsdom --modulePaths=src/ --coverage",
    "verify-build-config": "ts-node -O '{\"module\": \"commonjs\"}' src/config.ts",
    "build": "yarn verify-build-config && react-scripts-ts build",
    "eject": "react-scripts-ts eject",
    "lint:css": "stylelint 'src/**/*.{ts,tsx}'"
  },
  "lint-staged": {
<<<<<<< HEAD
    "src/**/*.{ts,tsx,json}": ["prettier --write", "tslint", "stylelint"]
=======
    "src/**/*.{ts,tsx,json}": [
      "prettier --write",
      "tslint",
      "git add"
    ]
>>>>>>> c3b7b070
  },
  "devDependencies": {
    "@types/enzyme": "^3.1.13",
    "@types/enzyme-adapter-react-16": "^1.0.3",
    "@types/jest": "^22.2.3",
    "@types/lodash-es": "^4.17.0",
    "@types/node": "^10.0.8",
    "@types/react": "^16.3.14",
    "@types/react-dom": "^16.0.5",
    "@types/redux-form": "^7.2.6",
    "@types/redux-mock-store": "^1.0.0",
    "enzyme": "^3.4.4",
    "enzyme-adapter-react-16": "^1.2.0",
    "moxios": "^0.4.0",
    "prettier": "^1.12.1",
    "redux-mock-store": "^1.5.3",
    "stylelint": "^9.5.0",
    "stylelint-config-recommended": "^2.1.0",
    "stylelint-config-styled-components": "^0.1.1",
    "stylelint-processor-styled-components": "^1.3.2",
    "ts-node": "^6.1.1",
    "typescript": "^3.0.1"
  },
  "jest": {
    "collectCoverageFrom": [
      "src/**/*.{js,jsx,ts,tsx}",
      "!<rootDir>/node_modules/"
    ]
  },
  "description": "The login application for OpenCRVS"
}<|MERGE_RESOLUTION|>--- conflicted
+++ resolved
@@ -24,24 +24,20 @@
   "scripts": {
     "precommit": "lint-staged",
     "start": "BROWSER=none PORT=3020 react-scripts-ts start",
-    "docker:build": "docker build ../../ -f ../../Dockerfile-login -t ocrvs-login",
-    "docker:run": "docker run -it --rm -p 5000:5000 --name ocrvs-login ocrvs-login",
-    "test": "PORT=3020 react-scripts-ts test --env=jsdom --modulePaths=src/ --coverage",
-    "verify-build-config": "ts-node -O '{\"module\": \"commonjs\"}' src/config.ts",
+    "docker:build":
+      "docker build ../../ -f ../../Dockerfile-login -t ocrvs-login",
+    "docker:run":
+      "docker run -it --rm -p 5000:5000 --name ocrvs-login ocrvs-login",
+    "test":
+      "PORT=3020 react-scripts-ts test --env=jsdom --modulePaths=src/ --coverage",
+    "verify-build-config":
+      "ts-node -O '{\"module\": \"commonjs\"}' src/config.ts",
     "build": "yarn verify-build-config && react-scripts-ts build",
     "eject": "react-scripts-ts eject",
     "lint:css": "stylelint 'src/**/*.{ts,tsx}'"
   },
   "lint-staged": {
-<<<<<<< HEAD
     "src/**/*.{ts,tsx,json}": ["prettier --write", "tslint", "stylelint"]
-=======
-    "src/**/*.{ts,tsx,json}": [
-      "prettier --write",
-      "tslint",
-      "git add"
-    ]
->>>>>>> c3b7b070
   },
   "devDependencies": {
     "@types/enzyme": "^3.1.13",
