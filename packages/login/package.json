--- conflicted
+++ resolved
@@ -21,11 +21,7 @@
     "react-scripts-ts": "2.16.0",
     "redux": "^4.0.1",
     "redux-form": "^7.4.2",
-<<<<<<< HEAD
-    "redux-loop": "^4.3.3",
-=======
     "redux-loop": "^4.4.1",
->>>>>>> 366d557b
     "styled-components": "^3.3.3"
   },
   "scripts": {
