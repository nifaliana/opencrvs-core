{
  "name": "@opencrvs/login",
  "version": "0.1.0",
  "private": true,
  "dependencies": {
    "@opencrvs/components": "^0.1.0",
    "@types/history": "^4.6.2",
    "@types/react-intl": "^2.3.8",
    "@types/react-redux": "^6.0.0",
    "@types/react-router-redux": "^5.0.14",
    "axios": "^0.18.0",
    "history": "^4.7.2",
    "lint-staged": "^7.1.0",
    "react": "^16.3.2",
    "react-dom": "^16.3.2",
    "react-intl": "^2.4.0",
    "react-redux": "^5.0.7",
    "react-router": "^4.2.0",
    "react-router-redux": "next",
    "react-scripts-ts": "2.16.0",
    "redux": "^4.0.0",
    "redux-form": "^7.4.2",
    "redux-loop": "^4.3.3"
  },
  "scripts": {
    "precommit": "lint-staged",
<<<<<<< HEAD
    "start":
      "PORT=3030 REACT_APP_AUTH_API_URL=http://localhost:4040/ REACT_APP_LOCALE=gb REACT_APP_LANGUAGE=en react-scripts-ts start",
    "build": "react-scripts-ts build",
    "docker:build":
      "docker build ../../ -f ../../Dockerfile-login -t ocrvs-login",
    "docker:run":
      "docker run -it --rm -p 5000:5000 --name ocrvs-login ocrvs-login",
    "test":
      "PORT=3030 REACT_APP_AUTH_API_URL=http://localhost:4040/ REACT_APP_LOCALE=gb REACT_APP_LANGUAGE=en react-scripts-ts test --env=jsdom --modulePaths=src/ --coverage",
=======
    "verify-build-config": "ts-node -O '{\"module\": \"commonjs\"}' src/config.ts",
    "start": "PORT=3030 REACT_APP_LOCALE=gb REACT_APP_LANGUAGE=en react-scripts-ts start",
    "build": "yarn verify-build-config && react-scripts-ts build",
    "docker:build": "docker build ../../ -f ../../Dockerfile-login -t ocrvs-login",
    "docker:run": "docker run -it --rm -p 5000:5000 --name ocrvs-login ocrvs-login",
>>>>>>> f5e03ea9
    "eject": "react-scripts-ts eject"
  },
  "lint-staged": {
    "src/**/*.{ts,tsx,json}": ["prettier --write", "tslint", "git add"]
  },
  "devDependencies": {
    "@types/enzyme": "^3.1.10",
    "@types/enzyme-adapter-react-16": "^1.0.2",
    "@types/jest": "^22.2.3",
    "@types/node": "^10.0.8",
    "@types/react": "^16.3.14",
    "@types/react-dom": "^16.0.5",
    "@types/redux-form": "^7.2.6",
    "enzyme": "^3.3.0",
    "enzyme-adapter-react-16": "^1.1.1",
    "prettier": "^1.12.1",
    "ts-node": "^6.1.1",
    "typescript": "^2.8.3"
  },
  "jest": {
    "collectCoverageFrom": [
      "src/**/*.{js,jsx,ts,tsx}",
      "!<rootDir>/node_modules/"
    ]
  },
  "description": "The login application for OpenCRVS"
}<|MERGE_RESOLUTION|>--- conflicted
+++ resolved
@@ -24,23 +24,17 @@
   },
   "scripts": {
     "precommit": "lint-staged",
-<<<<<<< HEAD
     "start":
-      "PORT=3030 REACT_APP_AUTH_API_URL=http://localhost:4040/ REACT_APP_LOCALE=gb REACT_APP_LANGUAGE=en react-scripts-ts start",
-    "build": "react-scripts-ts build",
+      "PORT=3020 REACT_APP_AUTH_API_URL=http://localhost:4040/ REACT_APP_LOCALE=gb REACT_APP_LANGUAGE=en react-scripts-ts start",
     "docker:build":
       "docker build ../../ -f ../../Dockerfile-login -t ocrvs-login",
     "docker:run":
       "docker run -it --rm -p 5000:5000 --name ocrvs-login ocrvs-login",
     "test":
-      "PORT=3030 REACT_APP_AUTH_API_URL=http://localhost:4040/ REACT_APP_LOCALE=gb REACT_APP_LANGUAGE=en react-scripts-ts test --env=jsdom --modulePaths=src/ --coverage",
-=======
-    "verify-build-config": "ts-node -O '{\"module\": \"commonjs\"}' src/config.ts",
-    "start": "PORT=3030 REACT_APP_LOCALE=gb REACT_APP_LANGUAGE=en react-scripts-ts start",
+      "PORT=3020 REACT_APP_AUTH_API_URL=http://localhost:4040/ REACT_APP_LOCALE=gb REACT_APP_LANGUAGE=en react-scripts-ts test --env=jsdom --modulePaths=src/ --coverage",
+    "verify-build-config":
+      "ts-node -O '{\"module\": \"commonjs\"}' src/config.ts",
     "build": "yarn verify-build-config && react-scripts-ts build",
-    "docker:build": "docker build ../../ -f ../../Dockerfile-login -t ocrvs-login",
-    "docker:run": "docker run -it --rm -p 5000:5000 --name ocrvs-login ocrvs-login",
->>>>>>> f5e03ea9
     "eject": "react-scripts-ts eject"
   },
   "lint-staged": {
