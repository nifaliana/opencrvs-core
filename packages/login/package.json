{
  "name": "@opencrvs/login",
  "version": "0.1.0",
  "private": true,
  "dependencies": {
    "@opencrvs/components": "^0.1.0",
    "@types/history": "^4.6.2",
    "@types/react-intl": "^2.3.8",
    "@types/react-redux": "^6.0.0",
    "@types/react-router-redux": "^5.0.14",
    "history": "^4.7.2",
    "lint-staged": "^7.1.0",
    "react": "^16.3.2",
    "react-dom": "^16.3.2",
    "react-intl": "^2.4.0",
    "react-redux": "^5.0.7",
    "react-router": "^4.2.0",
    "react-router-redux": "next",
    "react-scripts-ts": "2.16.0",
    "redux": "^4.0.0",
    "redux-form": "^7.4.2"
  },
  "scripts": {
    "precommit": "lint-staged",
<<<<<<< HEAD
    "start": "PORT=3030 REACT_APP_LOCALE=gb REACT_APP_LANGUAGE=en react-scripts-ts start",
    "build": "react-scripts-ts build",
=======
    "verify-build-config": "ts-node -O '{\"module\": \"commonjs\"}' src/config.ts",
    "start": "PORT=3030 REACT_APP_LOCALE=gb REACT_APP_LANGUAGE=en react-scripts-ts start",
    "build": "yarn verify-build-config && react-scripts-ts build",
>>>>>>> 07fa76b3
    "docker:build": "docker build ../../ -f ../../Dockerfile-login -t ocrvs-login",
    "docker:run": "docker run -it --rm -p 5000:5000 --name ocrvs-login ocrvs-login",
    "eject": "react-scripts-ts eject"
  },
  "lint-staged": {
    "src/**/*.{ts,tsx,json}": [
      "prettier --write",
      "tslint",
      "git add"
    ]
  },
  "devDependencies": {
    "@types/enzyme": "^3.1.10",
    "@types/enzyme-adapter-react-16": "^1.0.2",
    "@types/jest": "^22.2.3",
    "@types/node": "^10.0.8",
    "@types/react": "^16.3.14",
    "@types/react-dom": "^16.0.5",
    "@types/redux-form": "^7.2.6",
    "enzyme": "^3.3.0",
    "enzyme-adapter-react-16": "^1.1.1",
    "prettier": "^1.12.1",
    "ts-node": "^6.1.1",
    "typescript": "^2.8.3"
  },
  "jest": {
    "collectCoverageFrom": [
      "src/**/*.{js,jsx,ts,tsx}",
      "!<rootDir>/node_modules/"
    ]
  },
  "description": "The login application for OpenCRVS"
}<|MERGE_RESOLUTION|>--- conflicted
+++ resolved
@@ -22,14 +22,9 @@
   },
   "scripts": {
     "precommit": "lint-staged",
-<<<<<<< HEAD
-    "start": "PORT=3030 REACT_APP_LOCALE=gb REACT_APP_LANGUAGE=en react-scripts-ts start",
-    "build": "react-scripts-ts build",
-=======
     "verify-build-config": "ts-node -O '{\"module\": \"commonjs\"}' src/config.ts",
     "start": "PORT=3030 REACT_APP_LOCALE=gb REACT_APP_LANGUAGE=en react-scripts-ts start",
     "build": "yarn verify-build-config && react-scripts-ts build",
->>>>>>> 07fa76b3
     "docker:build": "docker build ../../ -f ../../Dockerfile-login -t ocrvs-login",
     "docker:run": "docker run -it --rm -p 5000:5000 --name ocrvs-login ocrvs-login",
     "eject": "react-scripts-ts eject"
