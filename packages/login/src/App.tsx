--- conflicted
+++ resolved
@@ -6,24 +6,13 @@
 
 import { getTheme } from '@opencrvs/components/lib/theme'
 
-<<<<<<< HEAD
-import { IntlContainer } from './i18n/components/I18nContainer'
-import { createStore, history } from './store'
-import { DarkPageContainer } from './common/PageContainer'
-import * as routes from './navigation/routes'
-import { StepTwoContainer } from './views/StepTwo/StepTwoContainer'
-import { StepOneContainer } from './views/StepOne/StepOneContainer'
-import { ErrorBoundary } from './ErrorBoundary'
-=======
 import { IntlContainer } from '@login/i18n/components/I18nContainer'
 import { createStore, history } from '@login/store'
-import { PageContainer, DarkPageContainer } from '@login/common/PageContainer'
+import { DarkPageContainer } from '@login/common/PageContainer'
 import * as routes from '@login/navigation/routes'
 import { StepTwoContainer } from '@login/views/StepTwo/StepTwoContainer'
 import { StepOneContainer } from '@login/views/StepOne/StepOneContainer'
-import { ManagerViewContainer } from '@login/views/Manager/ManagerView'
 import { ErrorBoundary } from '@login/ErrorBoundary'
->>>>>>> c7fa1a35
 
 export const store = createStore()
 export class App extends React.Component {
