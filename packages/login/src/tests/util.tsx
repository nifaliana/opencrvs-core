--- conflicted
+++ resolved
@@ -3,14 +3,10 @@
 import * as Adapter from 'enzyme-adapter-react-16'
 import configureStore from 'redux-mock-store'
 import { Provider } from 'react-redux'
-<<<<<<< HEAD
-import { createMemoryHistory } from 'history'
-=======
 import { App } from '../App'
 import { IStoreState, AppStore } from '../store'
 import { initialState as loginState } from '../login/loginReducer'
 import { initialState as intlState } from '../i18n/intlReducer'
->>>>>>> 35773db6
 
 configure({ adapter: new Adapter() })
 
@@ -39,13 +35,8 @@
   i18n: intlState
 }
 
-<<<<<<< HEAD
-export function createTestApp() {
-  return mount(<App history={createMemoryHistory()} />)
-=======
 export function createTestApp(): ReactWrapper<{}, {}> {
   return mount<App>(<App />)
->>>>>>> 35773db6
 }
 
 export const createTestComponent = (element: JSX.Element, store: AppStore) => {
