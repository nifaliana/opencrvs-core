import * as React from 'react'
import { mount, configure, ReactWrapper } from 'enzyme'
import { Provider } from 'react-redux'
import * as Adapter from 'enzyme-adapter-react-16'
import configureStore from 'redux-mock-store'
import { App } from '../App'
<<<<<<< HEAD
import { IStoreState, AppStore } from '../store'
import { initialState as loginState } from '../login/loginReducer'
import { initialState as intlState } from '../i18n/intlReducer'
=======
import { IStoreState } from '../store'
import { initialState as loginState } from '../login/reducer'
import { initialState as intlState } from '../i18n/reducer'
>>>>>>> 2616ad8a
import { addLocaleData, IntlProvider, intlShape } from 'react-intl'
import * as en from 'react-intl/locale-data/en'
import { ThemeProvider } from 'styled-components'
import { ENGLISH_STATE } from '../i18n/locales/en'
import { getTheme } from '@opencrvs/components/lib/theme'
import { config } from '../config'
import { store } from '../App'

configure({ adapter: new Adapter() })
addLocaleData([...en])

export const mockStore = configureStore()
export const mockState: IStoreState = {
  login: loginState,
  router: {
    location: {
      pathname: '',
      search: '',
      hash: '',
      state: '',
      key: ''
    }
  },
  form: {
    STEP_ONE: {
      registeredFields: [
        {
          name: '',
          type: 'Field'
        }
      ]
    },
    STEP_TWO: {
      registeredFields: [
        {
          name: '',
          type: 'Field'
        }
      ],
      values: {
        code1: '1'
      }
    }
  },
  i18n: intlState
}

export function createTestApp(): ReactWrapper<{}, {}> {
  return mount<App>(<App />)
}

interface ITestView {
  intl: ReactIntl.InjectedIntl
}

const intlProvider = new IntlProvider(
  { locale: 'en', messages: ENGLISH_STATE.messages },
  {}
)
const { intl } = intlProvider.getChildContext()

function nodeWithIntlProp(node: React.ReactElement<ITestView>) {
  return React.cloneElement(node, { intl })
}

export function createTestComponent(node: React.ReactElement<ITestView>) {
  return mount(
    <Provider store={store}>
      <ThemeProvider theme={getTheme(config.LOCALE)}>
        {nodeWithIntlProp(node)}
      </ThemeProvider>
    </Provider>,
    {
      context: { intl },
      childContextTypes: { intl: intlShape }
    }
  )
}

export function createConnectedTestComponent(
  node: React.ReactElement<ITestView>,
  testStore: AppStore
) {
  return mount(
    <Provider store={testStore}>
      <ThemeProvider theme={getTheme(config.LOCALE)}>
        {nodeWithIntlProp(node)}
      </ThemeProvider>
    </Provider>,
    {
      context: { intl },
      childContextTypes: { intl: intlShape }
    }
  )
}

export const wait = () => new Promise(res => process.nextTick(res))<|MERGE_RESOLUTION|>--- conflicted
+++ resolved
@@ -4,15 +4,9 @@
 import * as Adapter from 'enzyme-adapter-react-16'
 import configureStore from 'redux-mock-store'
 import { App } from '../App'
-<<<<<<< HEAD
 import { IStoreState, AppStore } from '../store'
-import { initialState as loginState } from '../login/loginReducer'
-import { initialState as intlState } from '../i18n/intlReducer'
-=======
-import { IStoreState } from '../store'
 import { initialState as loginState } from '../login/reducer'
 import { initialState as intlState } from '../i18n/reducer'
->>>>>>> 2616ad8a
 import { addLocaleData, IntlProvider, intlShape } from 'react-intl'
 import * as en from 'react-intl/locale-data/en'
 import { ThemeProvider } from 'styled-components'
