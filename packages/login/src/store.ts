--- conflicted
+++ resolved
@@ -1,20 +1,14 @@
 import { compose, createStore, applyMiddleware } from 'redux'
 import createHistory from 'history/createBrowserHistory'
 import { combineReducers, install, StoreCreator } from 'redux-loop'
-<<<<<<< HEAD
 import {
   routerReducer,
   routerMiddleware,
   RouterState
 } from 'react-router-redux'
 import { reducer as formReducer, FormState } from 'redux-form'
-import { loginReducer, LoginState } from './login/LoginReducer'
-import { intlReducer, IntlState } from './i18n/IntlReducer'
-=======
-import { routerReducer, routerMiddleware } from 'react-router-redux'
-import { reducer as formReducer } from 'redux-form'
-import { loginReducer } from './login/loginReducer'
->>>>>>> f60f263c
+import { loginReducer, LoginState } from './login/loginReducer'
+import { intlReducer, IntlState } from './i18n/intlReducer'
 
 export const history = createHistory()
 const middleware = routerMiddleware(history)
