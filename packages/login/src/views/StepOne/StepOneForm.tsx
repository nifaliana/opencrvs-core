import * as React from 'react'
import { InjectedIntlProps, defineMessages, injectIntl } from 'react-intl'

import styled from 'styled-components'
import { InjectedFormProps, WrappedFieldProps, Field } from 'redux-form'

import { PrimaryButton, Button } from '@opencrvs/components/lib/buttons'

import {
  InputField,
  TextInput,
  PasswordInput,
  THEME_MODE
} from '@opencrvs/components/lib/forms'

import { stepOneFields } from './stepOneFields'

import { IAuthenticationData } from '../../utils/authApi'
import { localiseValidationError } from '../../forms/i18n'
import { Logo } from '@opencrvs/components/lib/icons'

export const messages = defineMessages({
  stepOneTitle: {
    id: 'login.stepOneTitle',
    defaultMessage: 'Login',
    description: 'The title that appears in step one of the form'
  },
  stepOneInstruction: {
    id: 'login.stepOneInstruction',
    defaultMessage: 'Please enter your mobile number and password.',
    description: 'The instruction that appears in step one of the form'
  },
  mobileLabel: {
    id: 'login.mobileLabel',
    defaultMessage: 'Mobile number',
    description: 'The label that appears on the mobile number input'
  },
  mobilePlaceholder: {
    id: 'login.mobilePlaceholder',
    defaultMessage: '07XXXXXXXXX',
    description: 'The placeholder that appears on the mobile number input'
  },
  passwordLabel: {
    id: 'login.passwordLabel',
    defaultMessage: 'Password',
    description: 'The label that appears on the password input'
  },
  submit: {
    id: 'login.submit',
    defaultMessage: 'Submit',
    description: 'The label that appears on the submit button'
  },
  forgotPassword: {
    id: 'login.forgotPassword',
    defaultMessage: 'Forgot password',
    description: 'The label that appears on the Forgot password button'
  },
  submissionError: {
    id: 'login.submissionError',
    defaultMessage: 'Sorry that mobile number and password did not work.',
    description:
      'The error that appears when the user entered details are unauthorised'
  },
  optionalLabel: {
    id: 'login.optionalLabel',
    defaultMessage: 'Optional',
    description: 'Optional label'
  }
})

export const Container = styled.div`
  position: relative;
  height: auto;
  padding: 0px;
  margin: 0px auto;
  width: 300px;
`

export const FormWrapper = styled.form`
  position: relative;
  margin: auto;
  width: 100%;
  margin-bottom: 50px;
  margin-top: 30px;
`

export const ActionWrapper = styled.div`
  position: relative;
  margin-top: 10px;
  display: flex;
  flex-direction: column;
`
export const LogoContainer = styled.div`
  flex-direction: row;
  display: flex;
  justify-content: center;
`

export const Title = styled.div`
  margin: auto;
  margin-top: 30px;
  color: ${({ theme }) => theme.colors.white};
  text-align: center;
`
export const StyledPrimaryButton = styled(PrimaryButton)`
  justify-content: center;
  flex-direction: row;
  display: flex;
  flex: 1;
  box-shadow: 0px 2px 6px rgba(0, 0, 0, 0.16);
  padding: 10px ${({ theme }) => theme.grid.margin}px;
  margin-bottom: 10px;
`

export const StyledButton = styled(Button)`
  color: ${({ theme }) => theme.colors.white};
  flex-direction: row;
  justify-content: center;
  padding: 10px ${({ theme }) => theme.grid.margin}px;

  :hover {
    text-decoration: underline;
    text-decoration-color: ${({ theme }) => theme.colors.accentLight};
  }
`
export const ErrorText = styled.p`
  color: ${({ theme }) => theme.colors.white};
  background: ${({ theme }) => theme.colors.danger};
  padding: 2px ${({ theme }) => theme.grid.margin}px;
  text-align: center;
`

export const FieldWrapper = styled.div`
  min-height: 6.7em;
`

export interface IProps {
  formId: string
  submissionError: boolean
}
export interface IDispatchProps {
  submitAction: (values: IAuthenticationData) => void
}

type IStepOneForm = IProps & IDispatchProps

const mobileField = stepOneFields.mobile
const passwordField = stepOneFields.password

type Props = WrappedFieldProps & InjectedIntlProps

const MobileInput = injectIntl((props: Props) => {
  const { intl, meta, input, ...otherProps } = props

  return (
    <InputField
      {...mobileField}
      {...otherProps}
      touched={meta.touched}
      error={meta.error && localiseValidationError(intl, meta.error)}
      label={intl.formatMessage(mobileField.label)}
      optionalLabel={intl.formatMessage(messages.optionalLabel)}
      ignoreMediaQuery
      hideAsterisk
      mode={THEME_MODE.DARK}
    >
      <TextInput
        {...mobileField}
        {...input}
        touched={Boolean(meta.touched)}
        error={Boolean(meta.error)}
        type="tel"
        placeholder={intl.formatMessage(mobileField.placeholder)}
        ignoreMediaQuery
      />
    </InputField>
  )
})

const Password = injectIntl((props: Props) => {
  const { intl, meta, input, ...otherProps } = props

  return (
    <InputField
      {...passwordField}
      {...otherProps}
      touched={meta.touched}
      error={meta.error && localiseValidationError(intl, meta.error)}
      label={intl.formatMessage(passwordField.label)}
      optionalLabel={intl.formatMessage(messages.optionalLabel)}
      ignoreMediaQuery
      hideAsterisk
      mode={THEME_MODE.DARK}
    >
<<<<<<< HEAD
      <PasswordInput {...passwordField} {...input} ignoreMediaQuery />
=======
      <TextInput
        {...passwordField}
        {...input}
        touched={Boolean(meta.touched)}
        error={Boolean(meta.error)}
        type="password"
        ignoreMediaQuery
      />
>>>>>>> dc1877ed
    </InputField>
  )
})

export class StepOneForm extends React.Component<
  InjectedIntlProps &
    InjectedFormProps<IAuthenticationData, IStepOneForm> &
    IStepOneForm
> {
  render() {
    const {
      intl,
      handleSubmit,
      formId,
      submitAction,
      submissionError
    } = this.props

    return (
      <Container id="login-step-one-box">
        <LogoContainer>
          <Logo />
        </LogoContainer>
        <Title>
          {submissionError && (
            <ErrorText>
              {intl.formatMessage(messages.submissionError)}
            </ErrorText>
          )}
        </Title>
        <FormWrapper id={formId} onSubmit={handleSubmit(submitAction)}>
          <FieldWrapper>
            <Field
              name={mobileField.name}
              validate={mobileField.validate}
              component={
                // tslint:disable-next-line no-any
                MobileInput as React.ComponentClass<any>
              }
            />
          </FieldWrapper>
          <FieldWrapper>
            <Field
              name={passwordField.name}
              validate={passwordField.validate}
              component={
                // tslint:disable-next-line no-any
                Password as React.ComponentClass<any>
              }
            />
          </FieldWrapper>
          <ActionWrapper>
            <StyledPrimaryButton id="login-mobile-submit" type="submit">
              {intl.formatMessage(messages.submit)}
            </StyledPrimaryButton>
            <StyledButton id="login-forgot-password" type="button">
              {intl.formatMessage(messages.forgotPassword)}
            </StyledButton>
          </ActionWrapper>
        </FormWrapper>
      </Container>
    )
  }
}<|MERGE_RESOLUTION|>--- conflicted
+++ resolved
@@ -192,18 +192,13 @@
       hideAsterisk
       mode={THEME_MODE.DARK}
     >
-<<<<<<< HEAD
-      <PasswordInput {...passwordField} {...input} ignoreMediaQuery />
-=======
-      <TextInput
+      <PasswordInput
         {...passwordField}
         {...input}
         touched={Boolean(meta.touched)}
         error={Boolean(meta.error)}
-        type="password"
         ignoreMediaQuery
       />
->>>>>>> dc1877ed
     </InputField>
   )
 })
