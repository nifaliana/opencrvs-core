import * as React from 'react'
import { InjectedIntlProps, defineMessages, injectIntl } from 'react-intl'

import styled from 'styled-components'
import { InjectedFormProps, WrappedFieldProps, Field } from 'redux-form'

import { PrimaryButton, Button } from '@opencrvs/components/lib/buttons'
import {
  InputField,
  TextInput,
  PasswordInput,
  THEME_MODE
} from '@opencrvs/components/lib/forms'

import { stepOneFields } from './stepOneFields'

import { IAuthenticationData } from '../../utils/authApi'
import { Logo } from '@opencrvs/components/lib/icons'
<<<<<<< HEAD
import {
  ERROR_CODE_TOO_MANY_ATTEMPTS,
  ERROR_CODE_FIELD_MISSING,
  ERROR_CODE_INVALID_CREDENTIALS,
  ERROR_CODE_PHONE_NUMBER_VALIDATE
} from '../../utils/authUtils'
=======

>>>>>>> b170923a
export const messages = defineMessages({
  stepOneTitle: {
    id: 'login.stepOneTitle',
    defaultMessage: 'Login',
    description: 'The title that appears in step one of the form'
  },
  stepOneInstruction: {
    id: 'login.stepOneInstruction',
    defaultMessage: 'Please enter your mobile number and password.',
    description: 'The instruction that appears in step one of the form'
  },
  mobileLabel: {
    id: 'login.mobileLabel',
    defaultMessage: 'Mobile number',
    description: 'The label that appears on the mobile number input'
  },
  mobilePlaceholder: {
    id: 'login.mobilePlaceholder',
    defaultMessage: '07XXXXXXXXX',
    description: 'The placeholder that appears on the mobile number input'
  },
  passwordLabel: {
    id: 'login.passwordLabel',
    defaultMessage: 'Password',
    description: 'The label that appears on the password input'
  },
  submit: {
    id: 'login.submit',
    defaultMessage: 'Submit',
    description: 'The label that appears on the submit button'
  },
  forgotPassword: {
    id: 'login.forgotPassword',
    defaultMessage: 'Forgot password',
    description: 'The label that appears on the Forgot password button'
  },
  submissionError: {
    id: 'login.submissionError',
    defaultMessage: 'Sorry that mobile number and password did not work.',
    description:
      'The error that appears when the user entered details are unauthorised'
  },
  optionalLabel: {
    id: 'login.optionalLabel',
    defaultMessage: 'Optional',
    description: 'Optional label'
  },
  fieldMissing: {
    id: 'login.fieldMissing',
    defaultMessage: 'Mobile number and password must be provided',
    description: "The error if user doesn't fill all the field"
  },
  phoneNumberFormat: {
    id: 'validations.phoneNumberFormat',
    defaultMessage:
      'Must be a valid mobile phone number. Starting with 0. e.g. {example}',
    description:
      'The error message that appears on phone numbers where the first character must be a 0'
  }
})

export const Container = styled.div`
  position: relative;
  height: auto;
  padding: 0px;
  margin: 0px auto;
  width: 300px;
`

export const FormWrapper = styled.form`
  position: relative;
  margin: auto;
  width: 100%;
  margin-bottom: 50px;
  margin-top: 64px;
  @media (max-width: ${({ theme }) => theme.grid.breakpoints.lg}px) {
    margin-top: 48px;
  }
`

export const ActionWrapper = styled.div`
  position: relative;
  margin-top: 10px;
  display: flex;
  flex-direction: column;
`
export const LogoContainer = styled.div`
  flex-direction: row;
  display: flex;
  justify-content: center;
  @media (max-width: ${({ theme }) => theme.grid.breakpoints.lg}px) {
    & svg {
      transform: scale(0.8);
    }
  }
`

export const Title = styled.div`
  margin: auto;
  margin-top: 30px;
  color: ${({ theme }) => theme.colors.white};
  text-align: center;
`
export const StyledPrimaryButton = styled(PrimaryButton)`
  justify-content: center;
  flex-direction: row;
  display: flex;
  flex: 1;
  box-shadow: 0px 2px 6px rgba(0, 0, 0, 0.16);
  padding: 10px ${({ theme }) => theme.grid.margin}px;
  margin-bottom: 10px;
`

export const StyledButton = styled(Button)`
  color: ${({ theme }) => theme.colors.white};
  flex-direction: row;
  justify-content: center;
  padding: 10px ${({ theme }) => theme.grid.margin}px;

  :hover {
    text-decoration: underline;
    text-decoration-color: ${({ theme }) => theme.colors.accentLight};
  }
`
export const ErrorText = styled.p`
  color: ${({ theme }) => theme.colors.white};
  background: ${({ theme }) => theme.colors.danger};
  padding: 2px ${({ theme }) => theme.grid.margin}px;
  text-align: center;
`

export const FieldWrapper = styled.div`
  min-height: 6.5em;
`

export interface IProps {
  formId: string
  submissionError: boolean
}
export interface IDispatchProps {
  submitAction: (values: IAuthenticationData) => void
}

type IStepOneForm = IProps & IDispatchProps

const mobileField = stepOneFields.mobile
const passwordField = stepOneFields.password

type Props = WrappedFieldProps & InjectedIntlProps

const MobileInput = injectIntl((props: Props) => {
  const { intl, meta, input, ...otherProps } = props

  return (
    <InputField
      {...mobileField}
      {...otherProps}
      touched={meta.touched}
      label={intl.formatMessage(mobileField.label)}
      optionalLabel={intl.formatMessage(messages.optionalLabel)}
      ignoreMediaQuery
      hideAsterisk
      mode={THEME_MODE.DARK}
    >
      <TextInput
        {...mobileField}
        {...input}
        touched={Boolean(meta.touched)}
        error={Boolean(meta.error)}
        type="tel"
        ignoreMediaQuery
      />
    </InputField>
  )
})

const Password = injectIntl((props: Props) => {
  const { intl, meta, input, ...otherProps } = props

  return (
    <InputField
      {...passwordField}
      {...otherProps}
      touched={meta.touched}
      label={intl.formatMessage(passwordField.label)}
      optionalLabel={intl.formatMessage(messages.optionalLabel)}
      ignoreMediaQuery
      hideAsterisk
      mode={THEME_MODE.DARK}
    >
      <PasswordInput
        {...passwordField}
        {...input}
        touched={Boolean(meta.touched)}
        error={Boolean(meta.error)}
        ignoreMediaQuery
      />
    </InputField>
  )
})

export class StepOneForm extends React.Component<
  InjectedIntlProps &
    InjectedFormProps<IAuthenticationData, IStepOneForm> &
    IStepOneForm
> {
  render() {
    const {
      intl,
      handleSubmit,
      formId,
      submitAction,
      submissionError
    } = this.props

    return (
      <Container id="login-step-one-box">
        <LogoContainer>
          <Logo />
        </LogoContainer>
        <Title>
          {submissionError && (
            <ErrorText>
<<<<<<< HEAD
              {errorCode === ERROR_CODE_FIELD_MISSING &&
                intl.formatMessage(messages.fieldMissing)}
              {errorCode === ERROR_CODE_TOO_MANY_ATTEMPTS &&
                intl.formatMessage(messages.tooManyLoginAttemptError)}
              {errorCode === ERROR_CODE_INVALID_CREDENTIALS &&
                intl.formatMessage(messages.submissionError)}
              {errorCode === ERROR_CODE_PHONE_NUMBER_VALIDATE &&
                intl.formatMessage(messages.phoneNumberFormat)}
=======
              {intl.formatMessage(messages.submissionError)}
>>>>>>> b170923a
            </ErrorText>
          )}
        </Title>
        <FormWrapper id={formId} onSubmit={handleSubmit(submitAction)}>
          <FieldWrapper>
            <Field
              name={mobileField.name}
              validate={mobileField.validate}
              component={
                // tslint:disable-next-line no-any
                MobileInput as React.ComponentClass<any>
              }
            />
          </FieldWrapper>
          <FieldWrapper>
            <Field
              name={passwordField.name}
              validate={passwordField.validate}
              component={
                // tslint:disable-next-line no-any
                Password as React.ComponentClass<any>
              }
            />
          </FieldWrapper>
          <ActionWrapper>
            <StyledPrimaryButton id="login-mobile-submit" type="submit">
              {intl.formatMessage(messages.submit)}
            </StyledPrimaryButton>
            <StyledButton id="login-forgot-password" type="button">
              {intl.formatMessage(messages.forgotPassword)}
            </StyledButton>
          </ActionWrapper>
        </FormWrapper>
      </Container>
    )
  }
}<|MERGE_RESOLUTION|>--- conflicted
+++ resolved
@@ -16,16 +16,11 @@
 
 import { IAuthenticationData } from '../../utils/authApi'
 import { Logo } from '@opencrvs/components/lib/icons'
-<<<<<<< HEAD
 import {
-  ERROR_CODE_TOO_MANY_ATTEMPTS,
   ERROR_CODE_FIELD_MISSING,
   ERROR_CODE_INVALID_CREDENTIALS,
   ERROR_CODE_PHONE_NUMBER_VALIDATE
 } from '../../utils/authUtils'
-=======
-
->>>>>>> b170923a
 export const messages = defineMessages({
   stepOneTitle: {
     id: 'login.stepOneTitle',
@@ -238,7 +233,8 @@
       handleSubmit,
       formId,
       submitAction,
-      submissionError
+      submissionError,
+      errorCode
     } = this.props
 
     return (
@@ -249,18 +245,12 @@
         <Title>
           {submissionError && (
             <ErrorText>
-<<<<<<< HEAD
               {errorCode === ERROR_CODE_FIELD_MISSING &&
                 intl.formatMessage(messages.fieldMissing)}
-              {errorCode === ERROR_CODE_TOO_MANY_ATTEMPTS &&
-                intl.formatMessage(messages.tooManyLoginAttemptError)}
               {errorCode === ERROR_CODE_INVALID_CREDENTIALS &&
                 intl.formatMessage(messages.submissionError)}
               {errorCode === ERROR_CODE_PHONE_NUMBER_VALIDATE &&
                 intl.formatMessage(messages.phoneNumberFormat)}
-=======
-              {intl.formatMessage(messages.submissionError)}
->>>>>>> b170923a
             </ErrorText>
           )}
         </Title>
