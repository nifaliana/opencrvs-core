import { Field, WrappedFieldProps } from 'redux-form'
import * as React from 'react'
import styled from 'styled-components'
import { InjectedIntlProps, defineMessages, injectIntl } from 'react-intl'
import { InjectedFormProps } from 'redux-form'

import {
  TextInput,
  InputField,
  THEME_MODE
} from '@opencrvs/components/lib/forms'
import { Mobile2FA } from '@opencrvs/components/lib/icons'
import { stepTwoFields } from './stepTwoFields'

import {
  Title,
  FormWrapper,
  ActionWrapper,
  Container,
  LogoContainer,
  StyledButton,
  FieldWrapper,
  ErrorText
} from '../StepOne/StepOneForm'

import { IVerifyCodeNumbers } from '../../login/actions'
import { Ii18nReduxFormFieldProps } from '../../utils/fieldUtils'
import { localiseValidationError } from '../../forms/i18n'
<<<<<<< HEAD
import { PrimaryButton } from '@opencrvs/components/lib/buttons/PrimaryButton'
=======
import { ERROR_CODE_TOO_MANY_ATTEMPTS } from '../../utils/authUtils'
>>>>>>> 8cb99e9a

export const messages = defineMessages({
  stepTwoTitle: {
    id: 'login.stepTwoTitle',
    defaultMessage: 'Verify your mobile',
    description: 'The title that appears in step two of the form'
  },
  stepTwoResendTitle: {
    id: 'login.stepTwoResendTitle',
    defaultMessage: 'Verification code resent',
    description:
      'The title that appears in step two of the form after resend button click'
  },
  resend: {
    id: 'login.resendMobile',
    defaultMessage: 'Resend SMS',
    description: 'Text for button that resends SMS verification code'
  },
  stepTwoInstruction: {
    id: 'login.stepTwoInstruction',
    defaultMessage:
      'A verification code has been sent to your phone. ending in {number}. This code will be valid for 5 minutes.',
    description: 'The instruction that appears in step two of the form'
  },
  submit: {
    id: 'login.submit',
    defaultMessage: 'Submit',
    description: 'The label that appears on the submit button'
  },
  codeSubmissionError: {
    id: 'login.codeSubmissionError',
    defaultMessage: 'Sorry that code did not work.',
    description:
      'The error that appears when the user entered sms code is unauthorised'
  },
  tooManyCodeAttemptError: {
    id: 'login.tooManyCodeAttemptError',
    defaultMessage:
      'Too many code entry attempts. You can try again after one minute.',
    description:
      'The error that appears when the user PIN attempts more than 10 times in a minute'
  },
  resentSMS: {
    id: 'login.resentSMS',
    defaultMessage: 'We just resent you another code to {number}',
    description: 'The message that appears when the resend button is clicked.'
  },
  optionalLabel: {
    id: 'login.optionalLabel',
    defaultMessage: 'Optional',
    description: 'Optional label'
  },
  verficationCodeLabel: {
    id: 'login.verficationCodeLabel',
    defaultMessage: 'Verification code (6 digits)',
    description: 'Verification code label'
  }
})

const StyledMobile2FA = styled(Mobile2FA)`
  transform: scale(0.8);
`
export interface IProps {
  formId: string
  submissionError: boolean
  errorCode?: number
  resentSMS: boolean
  submitting: boolean
  stepOneDetails: { mobile: string }
}
export interface IDispatchProps {
  submitAction: (values: IVerifyCodeNumbers) => void
  onResendSMS: () => void
}

type IStepTwoForm = IProps & IDispatchProps
const CodeInput = injectIntl(
  (
    props: WrappedFieldProps & {
      field: Ii18nReduxFormFieldProps
    } & InjectedIntlProps
  ) => {
    const { field, meta, intl, ...otherProps } = props
    return (
      <InputField
        {...field}
        {...otherProps}
        touched={meta.touched}
        error={meta.error && localiseValidationError(intl, meta.error)}
        label={intl.formatMessage(messages.verficationCodeLabel)}
        optionalLabel={intl.formatMessage(messages.optionalLabel)}
        ignoreMediaQuery
        hideAsterisk
        mode={THEME_MODE.DARK}
      >
        <TextInput
          {...field}
          {...props.input}
          touched={Boolean(meta.touched)}
          error={Boolean(meta.error)}
          placeholder="000000"
          ignoreMediaQuery
        />
      </InputField>
    )
  }
)

export class StepTwoForm extends React.Component<
  InjectedIntlProps &
    InjectedFormProps<IVerifyCodeNumbers, IStepTwoForm> &
    IStepTwoForm
> {
  render() {
    const {
      intl,
      handleSubmit,
      formId,
      submitAction,
      submitting,
      resentSMS,
      stepOneDetails,
      submissionError,
      errorCode
    } = this.props
    const mobileNumber = stepOneDetails.mobile.replace(
      stepOneDetails.mobile.slice(5, 10),
      '******'
    )
    const field = stepTwoFields.code
    return (
      <Container id="login-step-two-box">
        <Title>
          <LogoContainer>
            <StyledMobile2FA />
          </LogoContainer>
          {resentSMS ? (
            <React.Fragment>
              <h2>{intl.formatMessage(messages.stepTwoResendTitle)}</h2>
              <p>
                {intl.formatMessage(messages.resentSMS, {
                  number: mobileNumber
                })}
              </p>
            </React.Fragment>
          ) : (
            <React.Fragment>
              <h2>{intl.formatMessage(messages.stepTwoTitle)}</h2>
              <p>
                {intl.formatMessage(messages.stepTwoInstruction, {
                  number: mobileNumber
                })}
              </p>
            </React.Fragment>
          )}

          {submissionError && (
            <ErrorText>
              {errorCode === ERROR_CODE_TOO_MANY_ATTEMPTS
                ? intl.formatMessage(messages.tooManyCodeAttemptError)
                : intl.formatMessage(messages.codeSubmissionError)}
            </ErrorText>
          )}
        </Title>
        <FormWrapper id={formId} onSubmit={handleSubmit(submitAction)}>
          <FieldWrapper>
            <Field
              name={field.name}
              validate={field.validate}
              component={CodeInput}
              field={field}
            />
          </FieldWrapper>

          <ActionWrapper>
            <PrimaryButton
              id="login-mobile-submit"
              disabled={submitting}
              type="submit"
            >
              {intl.formatMessage(messages.submit)}
            </PrimaryButton>{' '}
            <br />
            <StyledButton
              onClick={this.props.onResendSMS}
              id="login-mobile-resend"
              type="button"
            >
              {intl.formatMessage(messages.resend)}
            </StyledButton>
          </ActionWrapper>
        </FormWrapper>
      </Container>
    )
  }
}<|MERGE_RESOLUTION|>--- conflicted
+++ resolved
@@ -26,11 +26,8 @@
 import { IVerifyCodeNumbers } from '../../login/actions'
 import { Ii18nReduxFormFieldProps } from '../../utils/fieldUtils'
 import { localiseValidationError } from '../../forms/i18n'
-<<<<<<< HEAD
 import { PrimaryButton } from '@opencrvs/components/lib/buttons/PrimaryButton'
-=======
 import { ERROR_CODE_TOO_MANY_ATTEMPTS } from '../../utils/authUtils'
->>>>>>> 8cb99e9a
 
 export const messages = defineMessages({
   stepTwoTitle: {
