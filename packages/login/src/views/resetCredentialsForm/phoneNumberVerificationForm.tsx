/*
 * This Source Code Form is subject to the terms of the Mozilla Public
 * License, v. 2.0. If a copy of the MPL was not distributed with this
 * file, You can obtain one at https://mozilla.org/MPL/2.0/.
 *
 * OpenCRVS is also distributed under the terms of the Civil Registration
 * & Healthcare Disclaimer located at http://opencrvs.org/license.
 *
 * Copyright (C) The OpenCRVS Authors. OpenCRVS and the OpenCRVS
 * graphic logo are (registered/a) trademark(s) of Plan International.
 */
import {
  FORGOTTEN_ITEMS,
  goToForgottenItemForm,
  goToRecoveryCodeEntryForm,
  goToSecurityQuestionForm
} from '@login/login/actions'
import { authApi } from '@login/utils/authApi'
<<<<<<< HEAD
import { emailAddressFormat, phoneNumberFormat } from '@login/utils/validate'
import { PrimaryButton } from '@opencrvs/components/lib/buttons'
=======
import { phoneNumberFormat } from '@login/utils/validate'
>>>>>>> 345a17e3
import { InputField } from '@opencrvs/components/lib/InputField'
import { TextInput } from '@opencrvs/components/lib/TextInput'
import { Frame } from '@opencrvs/components/lib/Frame'
import { Content } from '@opencrvs/components/lib/Content'
import { AppBar } from '@opencrvs/components/lib/AppBar'
import { Button } from '@opencrvs/components/lib/Button'
import { Icon } from '@opencrvs/components/lib/Icon'

import * as React from 'react'
import { injectIntl, WrappedComponentProps } from 'react-intl'
import { connect } from 'react-redux'
import { RouteComponentProps, withRouter } from 'react-router'
import styled from 'styled-components'
import { messages } from '@login/i18n/messages/views/resetCredentialsForm'
import { convertToMSISDN } from '@login/utils/dataCleanse'
import { messages as validationMessages } from '@login/i18n/messages/validations'

const Actions = styled.div`
  & > div {
    margin-bottom: 16px;
  }
`

interface BaseProps {
  goToForgottenItemForm: typeof goToForgottenItemForm
  goToRecoveryCodeEntryForm: typeof goToRecoveryCodeEntryForm
  goToSecurityQuestionForm: typeof goToSecurityQuestionForm
}
interface State {
  phone: string
  email: string
  touched: boolean
  error: boolean
  errorMessage: string
  notificationMethod: string
}

type Props = BaseProps &
  RouteComponentProps<{}, {}, { forgottenItem: FORGOTTEN_ITEMS }> &
  WrappedComponentProps

class PhoneNumberVerificationComponent extends React.Component<Props, State> {
  constructor(props: Props) {
    super(props)
    this.state = {
      phone: '',
      email: '',
      touched: false,
      error: false,
      errorMessage: '',
      notificationMethod: window.config.USER_NOTIFICATION_DELIVERY_METHOD
    }
  }

  handleMobileChange = (value: string) => {
    this.setState({
      error: phoneNumberFormat(value) ? true : false,
      phone: value,
      touched: true
    })
  }

  handleEmailChange = (value: string) => {
    this.setState({
      error: emailAddressFormat(value) ? true : false,
      email: value,
      touched: true
    })
  }

  handleContinue = async (event: React.FormEvent) => {
    event.preventDefault()
    if (
      this.state.notificationMethod === 'sms' &&
      (!this.state.phone || this.state.error)
    ) {
      this.setState({
        touched: true,
        error: true,
        errorMessage: this.props.intl.formatMessage(
          validationMessages.phoneNumberFormat
        )
      })
      return
    } else if (
      this.state.notificationMethod === 'email' &&
      (!this.state.email || this.state.error)
    ) {
      this.setState({
        touched: true,
        error: true,
        errorMessage: this.props.intl.formatMessage(
          validationMessages.emailAddressFormat
        )
      })
      return
    }

    try {
      const { nonce, securityQuestionKey } = await authApi.verifyUser({
        mobile:
          this.state.notificationMethod === 'sms'
            ? convertToMSISDN(this.state.phone, window.config.COUNTRY)
            : undefined,
        email:
          this.state.notificationMethod === 'email'
            ? this.state.email
            : undefined,
        retrieveFlow: this.props.location.state.forgottenItem
      })

      if (securityQuestionKey) {
        this.props.goToSecurityQuestionForm(
          nonce,
          securityQuestionKey,
          this.props.location.state.forgottenItem
        )
      } else {
        this.props.goToRecoveryCodeEntryForm(
          nonce,
          this.props.location.state.forgottenItem,
          this.state.phone,
          this.state.email
        )
      }
    } catch (err) {
      this.setState({
        error: true,
        errorMessage: this.props.intl.formatMessage(
          this.state.notificationMethod === 'sms'
            ? messages.errorPhoneNumberNotFound
            : messages.errorEmailAddressNotFound
        )
      })
    }
  }

  render() {
    const {
      error: responseError,
      errorMessage,
      notificationMethod
    } = this.state
    const { intl, goToForgottenItemForm } = this.props

    const validationError =
      this.state.error &&
      (notificationMethod === 'sms'
        ? phoneNumberFormat(this.state.phone)
        : emailAddressFormat(this.state.email))
    return (
      <>
        <Frame
          header={
            <AppBar
              desktopLeft={
                <Button
                  aria-label="Go back"
                  size="medium"
                  type="icon"
                  onClick={goToForgottenItemForm}
                >
                  <Icon name="ArrowLeft" />
                </Button>
              }
              mobileLeft={
                <Button
                  aria-label="Go back"
                  size="medium"
                  type="icon"
                  onClick={goToForgottenItemForm}
                >
                  <Icon name="ArrowLeft" />
                </Button>
              }
              mobileTitle={intl.formatMessage(
                messages.credentialsResetFormTitle,
                {
                  forgottenItem: this.props.location.state.forgottenItem
                }
              )}
              desktopTitle={intl.formatMessage(
                messages.credentialsResetFormTitle,
                {
                  forgottenItem: this.props.location.state.forgottenItem
                }
              )}
            />
          }
          skipToContentText="Skip to main content"
        >
          <form
            id="phone-or-email-verification-form"
            onSubmit={this.handleContinue}
          >
<<<<<<< HEAD
            <Title>
              {notificationMethod === 'sms' &&
                intl.formatMessage(
                  messages.phoneNumberConfirmationFormBodyHeader
                )}
              {notificationMethod === 'email' &&
                intl.formatMessage(
                  messages.emailAddressConfirmationFormBodyHeader
                )}
            </Title>

            <Actions id="phone-or-email-verification">
              <InputField
                id="phone-or-email-for-notification"
                key="phoneOrEmailFieldInputContainer"
                label={
                  this.state.notificationMethod === 'sms'
                    ? this.props.intl.formatMessage(
                        messages.phoneNumberFieldLabel
                      )
                    : this.state.notificationMethod === 'email'
                    ? this.props.intl.formatMessage(
                        messages.emailAddressFieldLabel
                      )
                    : ''
                }
                touched={this.state.touched}
                error={
                  validationError
                    ? this.props.intl.formatMessage(
                        validationError.message,
                        validationError.props
                      )
                    : responseError
                    ? errorMessage
                    : ''
                }
                hideAsterisk={true}
              >
                {notificationMethod === 'sms' && (
=======
            <Content
              title={intl.formatMessage(
                messages.phoneNumberConfirmationFormBodyHeader
              )}
              bottomActionButtons={[
                <Button
                  key="1"
                  id="continue"
                  onClick={this.handleContinue}
                  type="primary"
                  size="large"
                >
                  {intl.formatMessage(messages.continueButtonLabel)}
                </Button>
              ]}
            >
              <Actions id="phone-number-verification">
                <InputField
                  id="phone-number"
                  key="phoneNumberFieldContainer"
                  label={this.props.intl.formatMessage(
                    messages.phoneNumberFieldLabel
                  )}
                  touched={this.state.touched}
                  error={
                    validationError
                      ? this.props.intl.formatMessage(
                          validationError.message,
                          validationError.props
                        )
                      : responseError
                      ? errorMessage
                      : ''
                  }
                  hideAsterisk={true}
                >
>>>>>>> 345a17e3
                  <TextInput
                    id="phone-number-input"
                    type="tel"
                    key="phoneNumberInputField"
                    name="phoneNumberInput"
                    isSmallSized={true}
                    value={this.state.phone}
<<<<<<< HEAD
                    onChange={(e) => this.handleMobileChange(e.target.value)}
                    touched={this.state.touched}
                    error={responseError}
                  />
                )}
                {notificationMethod === 'email' && (
                  <TextInput
                    id="email-address-input"
                    key="emailAddressInputField"
                    name="emailAddressInput"
                    isSmallSized={true}
                    value={this.state.email}
                    onChange={(e) => this.handleEmailChange(e.target.value)}
                    touched={this.state.touched}
                    error={responseError}
                  />
                )}
              </InputField>
            </Actions>

            <PrimaryButton id="continue">
              {intl.formatMessage(messages.continueButtonLabel)}
            </PrimaryButton>
=======
                    onChange={(e) => this.handleChange(e.target.value)}
                    touched={this.state.touched}
                    error={responseError}
                  />
                </InputField>
              </Actions>
            </Content>
>>>>>>> 345a17e3
          </form>
        </Frame>
      </>
    )
  }
}

export const PhoneNumberVerification = connect(null, {
  goToForgottenItemForm,
  goToRecoveryCodeEntryForm,
  goToSecurityQuestionForm
})(withRouter(injectIntl(PhoneNumberVerificationComponent)))<|MERGE_RESOLUTION|>--- conflicted
+++ resolved
@@ -16,12 +16,7 @@
   goToSecurityQuestionForm
 } from '@login/login/actions'
 import { authApi } from '@login/utils/authApi'
-<<<<<<< HEAD
 import { emailAddressFormat, phoneNumberFormat } from '@login/utils/validate'
-import { PrimaryButton } from '@opencrvs/components/lib/buttons'
-=======
-import { phoneNumberFormat } from '@login/utils/validate'
->>>>>>> 345a17e3
 import { InputField } from '@opencrvs/components/lib/InputField'
 import { TextInput } from '@opencrvs/components/lib/TextInput'
 import { Frame } from '@opencrvs/components/lib/Frame'
@@ -119,7 +114,6 @@
       })
       return
     }
-
     try {
       const { nonce, securityQuestionKey } = await authApi.verifyUser({
         mobile:
@@ -166,7 +160,6 @@
       notificationMethod
     } = this.state
     const { intl, goToForgottenItemForm } = this.props
-
     const validationError =
       this.state.error &&
       (notificationMethod === 'sms'
@@ -217,52 +210,16 @@
             id="phone-or-email-verification-form"
             onSubmit={this.handleContinue}
           >
-<<<<<<< HEAD
-            <Title>
-              {notificationMethod === 'sms' &&
-                intl.formatMessage(
-                  messages.phoneNumberConfirmationFormBodyHeader
-                )}
-              {notificationMethod === 'email' &&
-                intl.formatMessage(
-                  messages.emailAddressConfirmationFormBodyHeader
-                )}
-            </Title>
-
-            <Actions id="phone-or-email-verification">
-              <InputField
-                id="phone-or-email-for-notification"
-                key="phoneOrEmailFieldInputContainer"
-                label={
-                  this.state.notificationMethod === 'sms'
-                    ? this.props.intl.formatMessage(
-                        messages.phoneNumberFieldLabel
-                      )
-                    : this.state.notificationMethod === 'email'
-                    ? this.props.intl.formatMessage(
-                        messages.emailAddressFieldLabel
-                      )
-                    : ''
-                }
-                touched={this.state.touched}
-                error={
-                  validationError
-                    ? this.props.intl.formatMessage(
-                        validationError.message,
-                        validationError.props
-                      )
-                    : responseError
-                    ? errorMessage
-                    : ''
-                }
-                hideAsterisk={true}
-              >
-                {notificationMethod === 'sms' && (
-=======
             <Content
-              title={intl.formatMessage(
-                messages.phoneNumberConfirmationFormBodyHeader
-              )}
+              title={
+                notificationMethod === 'sms'
+                  ? intl.formatMessage(
+                      messages.phoneNumberConfirmationFormBodyHeader
+                    )
+                  : intl.formatMessage(
+                      messages.emailAddressConfirmationFormBodyHeader
+                    )
+              }
               bottomActionButtons={[
                 <Button
                   key="1"
@@ -275,13 +232,21 @@
                 </Button>
               ]}
             >
-              <Actions id="phone-number-verification">
+              <Actions id="phone-or-email-verification">
                 <InputField
-                  id="phone-number"
-                  key="phoneNumberFieldContainer"
-                  label={this.props.intl.formatMessage(
-                    messages.phoneNumberFieldLabel
-                  )}
+                  id="phone-or-email-for-notification"
+                  key="phoneOrEmailFieldInputContainer"
+                  label={
+                    this.state.notificationMethod === 'sms'
+                      ? this.props.intl.formatMessage(
+                          messages.phoneNumberFieldLabel
+                        )
+                      : this.state.notificationMethod === 'email'
+                      ? this.props.intl.formatMessage(
+                          messages.emailAddressFieldLabel
+                        )
+                      : ''
+                  }
                   touched={this.state.touched}
                   error={
                     validationError
@@ -295,47 +260,34 @@
                   }
                   hideAsterisk={true}
                 >
->>>>>>> 345a17e3
-                  <TextInput
-                    id="phone-number-input"
-                    type="tel"
-                    key="phoneNumberInputField"
-                    name="phoneNumberInput"
-                    isSmallSized={true}
-                    value={this.state.phone}
-<<<<<<< HEAD
-                    onChange={(e) => this.handleMobileChange(e.target.value)}
-                    touched={this.state.touched}
-                    error={responseError}
-                  />
-                )}
-                {notificationMethod === 'email' && (
-                  <TextInput
-                    id="email-address-input"
-                    key="emailAddressInputField"
-                    name="emailAddressInput"
-                    isSmallSized={true}
-                    value={this.state.email}
-                    onChange={(e) => this.handleEmailChange(e.target.value)}
-                    touched={this.state.touched}
-                    error={responseError}
-                  />
-                )}
-              </InputField>
-            </Actions>
-
-            <PrimaryButton id="continue">
-              {intl.formatMessage(messages.continueButtonLabel)}
-            </PrimaryButton>
-=======
-                    onChange={(e) => this.handleChange(e.target.value)}
-                    touched={this.state.touched}
-                    error={responseError}
-                  />
+                  {notificationMethod === 'sms' && (
+                    <TextInput
+                      id="phone-number-input"
+                      type="tel"
+                      key="phoneNumberInputField"
+                      name="phoneNumberInput"
+                      isSmallSized={true}
+                      value={this.state.phone}
+                      onChange={(e) => this.handleMobileChange(e.target.value)}
+                      touched={this.state.touched}
+                      error={responseError}
+                    />
+                  )}
+                  {notificationMethod === 'email' && (
+                    <TextInput
+                      id="email-address-input"
+                      key="emailAddressInputField"
+                      name="emailAddressInput"
+                      isSmallSized={true}
+                      value={this.state.email}
+                      onChange={(e) => this.handleEmailChange(e.target.value)}
+                      touched={this.state.touched}
+                      error={responseError}
+                    />
+                  )}
                 </InputField>
               </Actions>
             </Content>
->>>>>>> 345a17e3
           </form>
         </Frame>
       </>
