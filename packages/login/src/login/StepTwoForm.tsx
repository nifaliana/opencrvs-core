import * as React from 'react'
import { InjectedIntlProps, defineMessages } from 'react-intl'
import { InjectedFormProps } from 'redux-form'
import { InputField } from '@opencrvs/components/lib/InputField'
import { Button } from '@opencrvs/components/lib/Button'
import { FlexGrid } from '@opencrvs/components/lib/grid'
import { getFieldProps } from '../utils/fieldUtils'
import { Field } from 'redux-form'
import { stepTwoFields } from './stepTwoFields'
import { localizeInput } from '../i18n/localizeInput'
import {
  StyledBox,
  ErrorText,
  Title,
  FormWrapper,
  ActionWrapper
} from './StepOneForm'
import styled from 'styled-components'

const messages = defineMessages({
  stepTwoTitle: {
    id: 'login.stepTwoTitle',
    defaultMessage: 'Login to OpenCRVS',
    description: 'The title that appears in step two of the form'
  },
  resend: {
    id: 'login.resendMobile',
    defaultMessage: 'Resend SMS',
    description: 'Text for button that resends SMS verification code'
  },
  stepTwoInstruction: {
    id: 'login.stepTwoInstruction',
    defaultMessage: 'Please enter your mobile number and password.',
    description: 'The instruction that appears in step two of the form'
  },
  submit: {
    id: 'login.submit',
    defaultMessage: 'Submit',
    description: 'The label that appears on the submit button'
  },
  codeSubmissionError: {
    id: 'login.codeSubmissionError',
    defaultMessage: 'Sorry that code did not work.',
    description:
      'The error that appears when the user entered sms code is unauthorised'
  }
})

const FieldWrapper = styled.div`
  margin-bottom: 30px;
  flex-grow: 1;
  margin-right: 5%;
  margin-left: 5%;
  &:first-child {
    margin-left: 0%;
  }
  &:last-child {
    margin-right: 0%;
  }
`

const Separator = styled.div`
  flex-grow: 1;
  margin-left: auto;
  margin-right: auto;
`

const Circle = styled.div`
  height: 5px;
  width: 1px;
  position: relative;
  top: 12px;
  background-color: ${({ theme }) => theme.colors.disabled};
`

const SecondaryButton = styled(Button).attrs({ secondary: true })`
  margin-right: 1em;
`

const LocalizedInputField = localizeInput(InputField)

<<<<<<< HEAD
export interface IProps {
  formId: string
  submissionError: boolean
}

export interface IDispatchProps {
  submitAction: (values: any) => void
  onResendSMS: () => void
=======
export interface IStepTwoSMSData {
  code1: string
  code2: string
  code3: string
  code4: string
  code5: string
  code6: string
}

export interface IProps {
  formId: string
  submissionError: boolean
>>>>>>> 35773db6
}
export interface IDispatchProps {
  submitAction: (values: IStepTwoSMSData) => void
}

type IStepTwoForm = IProps & IDispatchProps

type IStepTwoFormProps = IProps & IDispatchProps

export class StepTwoForm extends React.Component<
  InjectedIntlProps &
<<<<<<< HEAD
    InjectedFormProps<{}, IStepTwoFormProps> &
    IStepTwoFormProps
=======
    InjectedFormProps<IStepTwoSMSData, IStepTwoForm> &
    IStepTwoForm
>>>>>>> 35773db6
> {
  render() {
    const {
      intl,
      handleSubmit,
      formId,
      submitAction,
      submissionError
    } = this.props

    return (
      <StyledBox id="login-step-two-box" columns={4}>
        <Title>
          <h2>{intl.formatMessage(messages.stepTwoTitle)}</h2>
          <p>{intl.formatMessage(messages.stepTwoInstruction)}</p>
          {submissionError && (
            <ErrorText>
              {intl.formatMessage(messages.codeSubmissionError)}
            </ErrorText>
          )}
        </Title>
        <FormWrapper id={formId} onSubmit={handleSubmit(submitAction)}>
          <FlexGrid>
            <FieldWrapper>
              <Field
                {...getFieldProps(intl, stepTwoFields.code1, messages)}
                component={LocalizedInputField}
                placeholder="0"
                autoFocus={true}
              />
            </FieldWrapper>
            <Separator>
              <Circle />
            </Separator>
            <FieldWrapper>
              <Field
                {...getFieldProps(intl, stepTwoFields.code2, messages)}
                component={LocalizedInputField}
                placeholder="0"
              />
            </FieldWrapper>
            <Separator>
              <Circle />
            </Separator>
            <FieldWrapper>
              <Field
                {...getFieldProps(intl, stepTwoFields.code3, messages)}
                component={LocalizedInputField}
                placeholder="0"
              />
            </FieldWrapper>
            <Separator>
              <Circle />
            </Separator>
            <FieldWrapper>
              <Field
                {...getFieldProps(intl, stepTwoFields.code4, messages)}
                component={LocalizedInputField}
                placeholder="0"
              />
            </FieldWrapper>
            <Separator>
              <Circle />
            </Separator>
            <FieldWrapper>
              <Field
                {...getFieldProps(intl, stepTwoFields.code5, messages)}
                component={LocalizedInputField}
                placeholder="0"
              />
            </FieldWrapper>
            <Separator>
              <Circle />
            </Separator>
            <FieldWrapper>
              <Field
                {...getFieldProps(intl, stepTwoFields.code6, messages)}
                component={LocalizedInputField}
                placeholder="0"
              />
            </FieldWrapper>
          </FlexGrid>
          <ActionWrapper>
            <SecondaryButton
              onClick={this.props.onResendSMS}
              id="login-mobile-resend"
            >
              {intl.formatMessage(messages.resend)}
            </SecondaryButton>
            <Button id="login-mobile-submit">
              {intl.formatMessage(messages.submit)}
            </Button>
          </ActionWrapper>
        </FormWrapper>
      </StyledBox>
    )
  }
}<|MERGE_RESOLUTION|>--- conflicted
+++ resolved
@@ -79,16 +79,6 @@
 
 const LocalizedInputField = localizeInput(InputField)
 
-<<<<<<< HEAD
-export interface IProps {
-  formId: string
-  submissionError: boolean
-}
-
-export interface IDispatchProps {
-  submitAction: (values: any) => void
-  onResendSMS: () => void
-=======
 export interface IStepTwoSMSData {
   code1: string
   code2: string
@@ -101,25 +91,18 @@
 export interface IProps {
   formId: string
   submissionError: boolean
->>>>>>> 35773db6
 }
 export interface IDispatchProps {
   submitAction: (values: IStepTwoSMSData) => void
+  onResendSMS: () => void
 }
 
 type IStepTwoForm = IProps & IDispatchProps
-
-type IStepTwoFormProps = IProps & IDispatchProps
 
 export class StepTwoForm extends React.Component<
   InjectedIntlProps &
-<<<<<<< HEAD
-    InjectedFormProps<{}, IStepTwoFormProps> &
-    IStepTwoFormProps
-=======
     InjectedFormProps<IStepTwoSMSData, IStepTwoForm> &
     IStepTwoForm
->>>>>>> 35773db6
 > {
   render() {
     const {
