import axios, { AxiosError, AxiosRequestConfig } from 'axios'
import { config } from '../config'
import { resolve } from 'url'

export interface ICodeVerifyData {
  nonce: string
  code: string
}

export interface IAuthenticationData {
  mobile: string
  password: string
}

export const client = axios.create({
  baseURL: config.AUTH_API_URL
})

export interface IAuthenticateResponse {
  nonce: string
}

export interface ITokenResponse {
  token: string
}

const request = (options: AxiosRequestConfig) => {
  // tslint:disable-next-line no-any
  const onSuccess = (response: any) => {
    return response.data
  }

  const onError = (error: AxiosError) => {
    if (error.response) {
      // Request was made but server responded with something
      // other than 2xx
    } else {
      // Something else happened while setting up the request
      // TODO: replace with call to Sentry
      console.error('Error Message:', error.message)
    }

    throw error
  }

  return client(options)
    .then(onSuccess)
    .catch(onError)
}

const authenticate = (
  data: IAuthenticationData
): Promise<IAuthenticateResponse> => {
  return request({
    url: resolve(config.AUTH_API_URL, 'authenticate'),
    method: 'POST',
    data
  })
}

const resendSMS = (nonce: string) => {
  return request({
    url: resolve(config.AUTH_API_URL, '/resendSms'),
    method: 'POST',
    data: { nonce }
  })
}

<<<<<<< HEAD
const submitStepTwo = (data: IStepTwoData): Promise<ITokenResponse> => {
=======
const verifyCode = (data: ICodeVerifyData): Promise<IAuthenticateResponse> => {
>>>>>>> 2616ad8a
  return request({
    url: resolve(config.AUTH_API_URL, 'verifyCode'),
    method: 'POST',
    data
  })
}

export const authApi = {
  request,
  authenticate,
  verifyCode,
  resendSMS
}<|MERGE_RESOLUTION|>--- conflicted
+++ resolved
@@ -66,11 +66,7 @@
   })
 }
 
-<<<<<<< HEAD
-const submitStepTwo = (data: IStepTwoData): Promise<ITokenResponse> => {
-=======
 const verifyCode = (data: ICodeVerifyData): Promise<IAuthenticateResponse> => {
->>>>>>> 2616ad8a
   return request({
     url: resolve(config.AUTH_API_URL, 'verifyCode'),
     method: 'POST',
