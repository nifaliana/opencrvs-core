--- conflicted
+++ resolved
@@ -47,17 +47,13 @@
     "@types/lodash": "^4.14.149",
     "@types/node-fetch": "^2.5.12",
     "@types/uuid": "^3.4.4",
-<<<<<<< HEAD
     "@typescript-eslint/eslint-plugin": "^4.5.0",
     "@typescript-eslint/parser": "^4.5.0",
-    "cross-env": "^5.2.0",
+    "cross-env": "^7.0.0",
     "eslint": "^7.11.0",
     "eslint-config-prettier": "^8.3.0",
     "eslint-plugin-import": "^2.17.3",
     "eslint-plugin-prettier": "^4.0.0",
-=======
-    "cross-env": "^7.0.0",
->>>>>>> f6774cca
     "jest": "26.6.3",
     "jest-fetch-mock": "^2.1.2",
     "lint-staged": "^7.1.0",
