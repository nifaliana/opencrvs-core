--- conflicted
+++ resolved
@@ -1,10 +1,6 @@
 {
   "name": "@opencrvs/search",
-<<<<<<< HEAD
-  "version": "1.3.3",
-=======
   "version": "1.4.0",
->>>>>>> a6d70584
   "description": "OpenCRVS search service",
   "license": "MPL-2.0",
   "private": true,
