--- conflicted
+++ resolved
@@ -23,13 +23,10 @@
   rejectReason?: string
   rejectComment?: string
   relatesTo?: string[]
-<<<<<<< HEAD
+  createdBy?: string
+  updatedBy?: string
   createdAt?: string
   modifiedAt?: string
-=======
-  createdBy?: string
-  updatedBy?: string
->>>>>>> a268795b
 }
 
 export interface IBirthCompositionBody extends ICompositionBody {
