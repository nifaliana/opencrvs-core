<<<<<<< HEAD
import { searchComposition } from '@search/elasticsearch/dbhelper'
=======
import {
  searchComposition,
  searchByCompositionId
} from 'src/elasticsearch/dbhelper'
>>>>>>> 25d2a2be
import { SearchResponse } from 'elasticsearch'
import { MATCH_SCORE_THRESHOLD } from '@search/constants'

export const enum EVENT {
  BIRTH = 'Birth',
  DEATH = 'Death'
}

export interface ICompositionBody {
  compositionId?: string
  event?: EVENT
  type?: string
  contactNumber?: string
  dateOfApplication?: string
  trackingId?: string
  registrationNumber?: string
  eventLocationId?: string
  applicationLocationId?: string
  rejectReason?: string
  rejectComment?: string
  relatesTo?: string[]
<<<<<<< HEAD
  childFirstNames?: string
  childFamilyName?: string
  childFirstNamesLocal?: string
=======
  createdBy?: string
  updatedBy?: string
>>>>>>> 25d2a2be
}

export interface IBirthCompositionBody extends ICompositionBody {
  childFirstNames?: string
  childFamilyName?: string
  childFirstNamesLocal?: string
  childFamilyNameLocal?: string
  childDoB?: string
  gender?: string
  motherFirstNames?: string
  motherFamilyName?: string
  motherFirstNamesLocal?: string
  motherFamilyNameLocal?: string
  motherDoB?: string
  motherIdentifier?: string
  fatherFirstNames?: string
  fatherFamilyName?: string
  fatherFirstNamesLocal?: string
  fatherFamilyNameLocal?: string
  fatherDoB?: string
  fatherIdentifier?: string
}

export interface IDeathCompositionBody extends ICompositionBody {
  deceasedFirstNames?: string
  deceasedFamilyName?: string
  deceasedFirstNamesLocal?: string
  deceasedFamilyNameLocal?: string
  deathDate?: string
}

export async function detectDuplicates(
  compositionId: string,
  body: IBirthCompositionBody
) {
  const searchResponse = await searchComposition(body)
  const duplicates = findDuplicateIds(compositionId, searchResponse)
  return duplicates
}

export async function getCreatedBy(compositionId: string) {
  const results = await searchByCompositionId(compositionId)
  const result =
    results.hits.hits && (results.hits.hits[0]._source as ICompositionBody)

  return result && result.createdBy
}

function findDuplicateIds(
  compositionIdentifier: string,
  results: SearchResponse<{}>
) {
  const hits = results.hits.hits
  return hits
    .filter(
      hit =>
        hit._id !== compositionIdentifier && hit._score > MATCH_SCORE_THRESHOLD
    )
    .map(hit => hit._id)
}

export function buildQuery(body: IBirthCompositionBody) {
  const must = []
  const should = []

  if (body.childFirstNames) {
    must.push({
      match: {
        childFirstNames: { query: body.childFirstNames, fuzziness: 'AUTO' }
      }
    })
  }

  if (body.childFamilyName) {
    must.push({
      match: {
        childFamilyName: { query: body.childFamilyName, fuzziness: 'AUTO' }
      }
    })
  }

  if (body.gender) {
    must.push({
      term: {
        gender: body.gender
      }
    })
  }

  if (body.childDoB) {
    must.push({
      term: {
        childDoB: body.childDoB
      }
    })
  }

  if (body.motherFirstNames) {
    should.push({
      match: {
        motherFirstNames: { query: body.motherFirstNames, fuzziness: 'AUTO' }
      }
    })
  }

  if (body.motherFamilyName) {
    should.push({
      match: {
        motherFamilyName: { query: body.motherFamilyName, fuzziness: 'AUTO' }
      }
    })
  }

  if (body.motherDoB) {
    should.push({
      term: {
        childDoB: body.motherDoB
      }
    })
  }

  if (body.motherIdentifier) {
    should.push({
      term: {
        motherIdentifier: {
          value: body.motherIdentifier,
          boost: 2
        }
      }
    })
  }

  if (body.fatherFirstNames) {
    should.push({
      match: {
        fatherFirstNames: { query: body.fatherFirstNames, fuzziness: 'AUTO' }
      }
    })
  }

  if (body.fatherFamilyName) {
    should.push({
      match: {
        fatherFamilyName: { query: body.fatherFamilyName, fuzziness: 'AUTO' }
      }
    })
  }

  if (body.fatherDoB) {
    should.push({
      term: {
        fatherDoB: body.fatherDoB
      }
    })
  }

  if (body.fatherIdentifier) {
    should.push({
      term: {
        fatherIdentifier: {
          value: body.fatherIdentifier,
          boost: 2
        }
      }
    })
  }

  return {
    bool: {
      must,
      should
    }
  }
}<|MERGE_RESOLUTION|>--- conflicted
+++ resolved
@@ -1,11 +1,7 @@
-<<<<<<< HEAD
-import { searchComposition } from '@search/elasticsearch/dbhelper'
-=======
 import {
   searchComposition,
   searchByCompositionId
-} from 'src/elasticsearch/dbhelper'
->>>>>>> 25d2a2be
+} from '@search/elasticsearch/dbhelper'
 import { SearchResponse } from 'elasticsearch'
 import { MATCH_SCORE_THRESHOLD } from '@search/constants'
 
@@ -27,14 +23,11 @@
   rejectReason?: string
   rejectComment?: string
   relatesTo?: string[]
-<<<<<<< HEAD
   childFirstNames?: string
   childFamilyName?: string
   childFirstNamesLocal?: string
-=======
   createdBy?: string
   updatedBy?: string
->>>>>>> 25d2a2be
 }
 
 export interface IBirthCompositionBody extends ICompositionBody {
