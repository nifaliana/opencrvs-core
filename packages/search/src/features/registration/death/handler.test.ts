--- conflicted
+++ resolved
@@ -1,29 +1,19 @@
 import { readFileSync } from 'fs'
 import * as jwt from 'jsonwebtoken'
-<<<<<<< HEAD
 import {
   indexComposition,
-  updateComposition
+  updateComposition,
+  searchByCompositionId
 } from '@search/elasticsearch/dbhelper'
 import { createServer } from '@search/index'
-=======
-import { indexComposition, updateComposition } from 'src/elasticsearch/dbhelper'
-import { createServer } from 'src/index'
-import { searchByCompositionId } from 'src/elasticsearch/dbhelper'
->>>>>>> 25d2a2be
 import {
   mockDeathFhirBundle,
   mockDeathFhirBundleWithoutCompositionId,
   mockDeathRejectionTaskBundle,
-<<<<<<< HEAD
-  mockDeathRejectionTaskBundleWithoutCompositionReference
-} from '@search/test/utils'
-=======
   mockDeathRejectionTaskBundleWithoutCompositionReference,
   mockSearchResponse,
   mockSearchResponseWithoutCreatedBy
-} from 'src/test/utils'
->>>>>>> 25d2a2be
+} from '@search/test/utils'
 
 jest.mock('@search/elasticsearch/dbhelper.ts')
 
@@ -74,9 +64,6 @@
     })
 
     it('should return status code 200 if the composition indexed correctly', async () => {
-<<<<<<< HEAD
-      ;(indexComposition as jest.Mock).mockReturnValue({})
-=======
       indexComposition.mockReturnValue({})
       searchByCompositionId.mockReturnValue(mockSearchResponse)
       const token = jwt.sign({}, readFileSync('../auth/test/cert.key'), {
@@ -100,7 +87,6 @@
     it('should return status code 200 if the composition indexed correctly', async () => {
       indexComposition.mockReturnValue({})
       searchByCompositionId.mockReturnValue(mockSearchResponseWithoutCreatedBy)
->>>>>>> 25d2a2be
       const token = jwt.sign({}, readFileSync('../auth/test/cert.key'), {
         algorithm: 'RS256',
         issuer: 'opencrvs:auth-service',
