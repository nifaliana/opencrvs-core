import { indexComposition, updateComposition } from '@search/elasticsearch/dbhelper'
import {
  EVENT,
  ICompositionBody,
<<<<<<< HEAD
  IDeathCompositionBody
} from '@search/elasticsearch/utils'
=======
  IDeathCompositionBody,
  getCreatedBy
} from 'src/elasticsearch/utils'
>>>>>>> 25d2a2be
import {
  findEntry,
  findEntryResourceByUrl,
  findName,
  findTask,
  findTaskExtension,
  findTaskIdentifier
} from '@search/features/fhir/fhir-utils'

const DECEASED_CODE = 'deceased-details'
const INFORMANT_CODE = 'informant-details'
const NAME_EN = 'en'
const NAME_BN = 'bn'

export async function upsertEvent(bundle: fhir.Bundle) {
  const bundleEntries = bundle.entry

  if (bundleEntries && bundleEntries.length === 1) {
    const resource = bundleEntries[0].resource
    if (resource && resource.resourceType === 'Task') {
      updateEvent(resource as fhir.Task)
      return
    }
  }

  const composition = (bundleEntries &&
    bundleEntries[0].resource) as fhir.Composition
  if (!composition) {
    throw new Error('Composition not found')
  }

  const compositionId = composition.id

  if (!compositionId) {
    throw new Error(`Composition ID not found`)
  }

  await indexDeclaration(compositionId, composition, bundleEntries)
}

async function updateEvent(task: fhir.Task) {
  const compositionId =
    task &&
    task.focus &&
    task.focus.reference &&
    task.focus.reference.split('/')[1]

  if (!compositionId) {
    throw new Error('No Composition ID found')
  }

  const regLastUserIdentifier = findTaskExtension(
    task,
    'http://opencrvs.org/specs/extension/regLastUser'
  )

  const body: ICompositionBody = {}

  body.type =
    task &&
    task.businessStatus &&
    task.businessStatus.coding &&
    task.businessStatus.coding[0].code
  const nodeText =
    task && task.note && task.note[0].text && task.note[0].text.split('&')
  body.rejectReason = nodeText && nodeText[0] && nodeText[0].split('=')[1]
  body.rejectComment = nodeText && nodeText[1] && nodeText[1].split('=')[1]
  body.updatedBy =
    regLastUserIdentifier &&
    regLastUserIdentifier.valueReference &&
    regLastUserIdentifier.valueReference.reference &&
    regLastUserIdentifier.valueReference.reference.split('/')[1]

  await updateComposition(compositionId, body)
}

async function indexDeclaration(
  compositionId: string,
  composition: fhir.Composition,
  bundleEntries?: fhir.BundleEntry[]
) {
  const body: ICompositionBody = { event: EVENT.DEATH }

  await createIndexBody(body, composition, bundleEntries)
  await indexComposition(compositionId, body)
}

async function createIndexBody(
  body: IDeathCompositionBody,
  composition: fhir.Composition,
  bundleEntries?: fhir.BundleEntry[]
) {
  createDeceasedIndex(body, composition, bundleEntries)
  await createApplicationIndex(body, composition, bundleEntries)
}

function createDeceasedIndex(
  body: IDeathCompositionBody,
  composition: fhir.Composition,
  bundleEntries?: fhir.BundleEntry[]
) {
  const deceased = findEntry(
    DECEASED_CODE,
    composition,
    bundleEntries
  ) as fhir.Patient

  const deceasedName = deceased && findName(NAME_EN, deceased)
  const deceasedNameLocal = deceased && findName(NAME_BN, deceased)

  body.deceasedFirstNames =
    deceasedName && deceasedName.given && deceasedName.given.join(' ')
  body.deceasedFamilyName =
    deceasedName && deceasedName.family && deceasedName.family[0]
  body.deceasedFirstNamesLocal =
    deceasedNameLocal &&
    deceasedNameLocal.given &&
    deceasedNameLocal.given.join(' ')
  body.deceasedFamilyNameLocal =
    deceasedNameLocal && deceasedNameLocal.family && deceasedNameLocal.family[0]
  body.deathDate = deceased.deceasedDateTime
}

async function createApplicationIndex(
  body: IDeathCompositionBody,
  composition: fhir.Composition,
  bundleEntries?: fhir.BundleEntry[]
) {
  const relatedPerson = findEntry(
    INFORMANT_CODE,
    composition,
    bundleEntries
  ) as fhir.RelatedPerson
  const informant = findEntryResourceByUrl(
    relatedPerson && relatedPerson.patient && relatedPerson.patient.reference,
    bundleEntries
  ) as fhir.Patient
  const informantTelecom =
    informant &&
    informant.telecom &&
    informant.telecom.find(telecom => telecom.system === 'phone')
  const task = findTask(bundleEntries)
  const placeOfApplicationExtension = findTaskExtension(
    task,
    'http://opencrvs.org/specs/extension/regLastLocation'
  )

  const trackingIdIdentifier = findTaskIdentifier(
    task,
    'http://opencrvs.org/specs/id/death-tracking-id'
  )
  const registrationNumberIdentifier = findTaskIdentifier(
    task,
    'http://opencrvs.org/specs/id/death-registration-number'
  )

  const regLastUserIdentifier = findTaskExtension(
    task,
    'http://opencrvs.org/specs/extension/regLastUser'
  )

  const regLastUser =
    regLastUserIdentifier &&
    regLastUserIdentifier.valueReference &&
    regLastUserIdentifier.valueReference.reference &&
    regLastUserIdentifier.valueReference.reference.split('/')[1]

  body.contactNumber = informantTelecom && informantTelecom.value
  body.type =
    task &&
    task.businessStatus &&
    task.businessStatus.coding &&
    task.businessStatus.coding[0].code
  body.dateOfApplication = task && task.lastModified
  body.trackingId = trackingIdIdentifier && trackingIdIdentifier.value
  body.registrationNumber =
    registrationNumberIdentifier && registrationNumberIdentifier.value
  body.applicationLocationId =
    placeOfApplicationExtension &&
    placeOfApplicationExtension.valueReference &&
    placeOfApplicationExtension.valueReference.reference &&
    placeOfApplicationExtension.valueReference.reference.split('/')[1]

  const createdBy = await getCreatedBy(composition.id as string)

  if (createdBy) {
    body.createdBy = createdBy
    body.updatedBy = regLastUser
  } else {
    body.createdBy = regLastUser
  }
}<|MERGE_RESOLUTION|>--- conflicted
+++ resolved
@@ -1,15 +1,13 @@
-import { indexComposition, updateComposition } from '@search/elasticsearch/dbhelper'
+import {
+  indexComposition,
+  updateComposition
+} from '@search/elasticsearch/dbhelper'
 import {
   EVENT,
   ICompositionBody,
-<<<<<<< HEAD
-  IDeathCompositionBody
-} from '@search/elasticsearch/utils'
-=======
   IDeathCompositionBody,
   getCreatedBy
-} from 'src/elasticsearch/utils'
->>>>>>> 25d2a2be
+} from '@search/elasticsearch/utils'
 import {
   findEntry,
   findEntryResourceByUrl,
