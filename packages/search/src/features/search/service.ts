--- conflicted
+++ resolved
@@ -67,11 +67,7 @@
     })
   } catch (error) {
     if (error.statusCode === 400) {
-<<<<<<< HEAD
-      logger.error(`Search: bad request. ${error.message}`)
-=======
       logger.error(`ElasticSearch: bad request. Error: ${error.message}`)
->>>>>>> 3d6c36de
     } else {
       logger.error('Search error: ', error)
     }
