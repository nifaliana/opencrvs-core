--- conflicted
+++ resolved
@@ -2,21 +2,15 @@
 require('app-module-path').addPath(require('path').join(__dirname, '../'))
 
 import * as Hapi from 'hapi'
-<<<<<<< HEAD
-import { HOST, PORT, CERT_PUBLIC_KEY_PATH } from '@search/constants'
-import getPlugins from '@search/config/plugins'
-import { getRoutes } from '@search/config/routes'
-=======
 import {
   HOST,
   PORT,
   CERT_PUBLIC_KEY_PATH,
   CHECK_INVALID_TOKEN,
   AUTH_URL
-} from './constants'
-import getPlugins from './config/plugins'
-import { getRoutes } from './config/routes'
->>>>>>> 83c2165e
+} from '@search/constants'
+import getPlugins from '@search/config/plugins'
+import { getRoutes } from '@search/config/routes'
 import { readFileSync } from 'fs'
 import { validateFunc } from '@opencrvs/commons'
 
