--- conflicted
+++ resolved
@@ -1,10 +1,6 @@
 import * as fs from 'fs'
 import chalk from 'chalk'
-<<<<<<< HEAD
-import { ADMIN_STRUCTURE_SOURCE, GEOJSON_SOURCE } from '../../../constants'
-=======
 import { ADMIN_STRUCTURE_SOURCE, GEO_JSON_SOURCE } from '../../../constants'
->>>>>>> 36b0e31a
 import { checkDuplicate, getFromFhir } from '../../utils/bn'
 import { Feature, GeoJsonProperties } from 'geojson'
 
@@ -34,11 +30,7 @@
 const admin1Geo = JSON.parse(
   fs
     .readFileSync(
-<<<<<<< HEAD
-      `${GEOJSON_SOURCE}bgd_admbnda_adm1_bbs_20180410_generalized.geojson`
-=======
       `${GEO_JSON_SOURCE}bgd_admbnda_adm1_bbs_20180410_generalized.geojson`
->>>>>>> 36b0e31a
     )
     .toString()
 )
@@ -46,11 +38,7 @@
 const admin2Geo = JSON.parse(
   fs
     .readFileSync(
-<<<<<<< HEAD
-      `${GEOJSON_SOURCE}bgd_admbnda_adm2_bbs_20180410_generalized.geojson`
-=======
       `${GEO_JSON_SOURCE}bgd_admbnda_adm2_bbs_20180410_generalized.geojson`
->>>>>>> 36b0e31a
     )
     .toString()
 )
@@ -58,11 +46,7 @@
 const admin3Geo = JSON.parse(
   fs
     .readFileSync(
-<<<<<<< HEAD
-      `${GEOJSON_SOURCE}bgd_admbnda_adm3_bbs_20180410_generalized.geojson`
-=======
       `${GEO_JSON_SOURCE}bgd_admbnda_adm3_bbs_20180410_generalized.geojson`
->>>>>>> 36b0e31a
     )
     .toString()
 )
