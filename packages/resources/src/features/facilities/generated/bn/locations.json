{
  "data": [
    {
<<<<<<< HEAD
      "id": "13c06815-ed58-4418-9e0c-6f6b01723d5f",
=======
      "id": "235decf5-fea1-44b6-818d-277622fa7c44",
>>>>>>> 7e093759
      "name": "Moktarpur Union Parishad",
      "nameBn": "মোক্তারপুর ইউনিয়ন পরিষদ",
      "physicalType": "Building",
      "type": "CRVS_OFFICE",
<<<<<<< HEAD
      "partOf": "Location/7ca60bd3-facb-4012-8e92-37d9052a562f"
    },
    {
      "id": "a73bf0f7-4a5a-45ee-99eb-561bcd9491d4",
=======
      "partOf": "Location/0fcffcd9-1d63-4007-a79e-690df2bc9baa"
    },
    {
      "id": "861e37fb-1320-4919-9e97-5b7b1354548e",
>>>>>>> 7e093759
      "name": "Nagari Union Parishad",
      "nameBn": "নাগারি ইউনিয়ন পরিষদ",
      "physicalType": "Building",
      "type": "CRVS_OFFICE",
<<<<<<< HEAD
      "partOf": "Location/ed1ac647-6590-4b46-bb5e-cb5b5c395140"
    },
    {
      "id": "3498c99f-6c3e-4a97-9a55-07bae960e8b5",
=======
      "partOf": "Location/154e5b6f-4a72-49aa-bd27-8076748cb93a"
    },
    {
      "id": "cd4fffc6-e663-4499-b74b-ef82ca2559a2",
>>>>>>> 7e093759
      "name": "Tumulia Union Parishad",
      "nameBn": "তিমুলিয়া ইউনিয়ন পরিষদ",
      "physicalType": "Building",
      "type": "CRVS_OFFICE",
<<<<<<< HEAD
      "partOf": "Location/1087d8d2-50a4-4774-be67-1799cd9b562e"
    },
    {
      "id": "36d9b179-a428-4a8c-bd62-e0871cc0da44",
=======
      "partOf": "Location/8f9314cc-f515-49cf-9468-8fc07aaf478d"
    },
    {
      "id": "c5509336-b3f5-4b64-857c-664ca442deb7",
>>>>>>> 7e093759
      "name": "Kanthalbari Union Parishad",
      "nameBn": "কাঁঠালবাড়ী ইউনিয়ন পরিষদ",
      "physicalType": "Building",
      "type": "CRVS_OFFICE",
<<<<<<< HEAD
      "partOf": "Location/12677fff-4504-4aa7-8f61-52e0549cbef6"
    },
    {
      "id": "0eea1966-edad-42d7-ad93-42512113e073",
=======
      "partOf": "Location/c0f6c349-42ad-4dcd-a232-b11df3c5e65e"
    },
    {
      "id": "df8a43a9-d016-4383-a54a-b847b3746747",
>>>>>>> 7e093759
      "name": "Mogolbasa Union Porishad",
      "nameBn": "মোগলবাসা ইউনিয়ন পরিষদ",
      "physicalType": "Building",
      "type": "CRVS_OFFICE",
<<<<<<< HEAD
      "partOf": "Location/34147502-3f7e-42a7-9a5f-4180e7e5b73f"
    },
    {
      "id": "af1bc899-11ab-4621-8a4b-cd4b1c852262",
=======
      "partOf": "Location/8b6b8ecb-f976-40ff-885a-bffec56bf8a8"
    },
    {
      "id": "76e525c1-82f0-4ee3-8771-3c04f615f1de",
>>>>>>> 7e093759
      "name": "Punchgachhi Union Porishad",
      "nameBn": " পাচগাছী ইউনিয়ন পরিষদ",
      "physicalType": "Building",
      "type": "CRVS_OFFICE",
<<<<<<< HEAD
      "partOf": "Location/a836d833-7016-4dc1-b7af-dfd7be5cf020"
    },
    {
      "id": "f101b4cb-e8e6-4389-b310-20ad595fd071",
=======
      "partOf": "Location/c3b50744-0674-4c91-9f3a-a9428605266d"
    },
    {
      "id": "10902d9e-eb2f-4e50-b263-59c537d031b8",
>>>>>>> 7e093759
      "name": "Belgachha Union Parishad",
      "nameBn": "বেলগাছা ইউনিয়ন পরিষদ",
      "physicalType": "Building",
      "type": "CRVS_OFFICE",
<<<<<<< HEAD
      "partOf": "Location/fbd45295-55a8-4975-b858-28e211cd37fe"
    },
    {
      "id": "b9ab9d92-17df-4d42-b83d-e053dca5b745",
=======
      "partOf": "Location/d5448725-2f10-4136-9851-c3ea64c66ae6"
    },
    {
      "id": "11f039f4-c9b6-4a11-8ed4-da82f5b5f967",
>>>>>>> 7e093759
      "name": "Bhogdanga Union Parishad",
      "nameBn": "ভোগডাঙ্গা ইউনিয়ন পরিষদ",
      "physicalType": "Building",
      "type": "CRVS_OFFICE",
<<<<<<< HEAD
      "partOf": "Location/90a64a71-c908-4674-8b81-885d574329be"
    },
    {
      "id": "d085860e-daef-4b9a-aee1-b45b403d16c7",
=======
      "partOf": "Location/2279244e-242c-493f-9541-f1b06f348fcd"
    },
    {
      "id": "845f2cc5-dc25-4eb4-a4e9-e306a6b96fda",
>>>>>>> 7e093759
      "name": "Ghogadaha Union Parishad",
      "nameBn": "ঘোগাদহ ইউনিয়ন পরিষদ",
      "physicalType": "Building",
      "type": "CRVS_OFFICE",
<<<<<<< HEAD
      "partOf": "Location/67cfbcfc-f906-4413-864f-97cc4892d529"
    },
    {
      "id": "0a60f818-2274-4212-8365-45d2790ec936",
=======
      "partOf": "Location/2ac0e85c-cc5a-48b7-b675-2f8f849d2849"
    },
    {
      "id": "8f58d024-8abe-4261-bad5-5a1ca79caa6a",
>>>>>>> 7e093759
      "name": "Holokhana Union Parishad",
      "nameBn": "হলোখানা ইউনিয়ন পরিষদ",
      "physicalType": "Building",
      "type": "CRVS_OFFICE",
<<<<<<< HEAD
      "partOf": "Location/baf3990a-261a-41d4-b346-b60137e5faa0"
    },
    {
      "id": "0cf2d662-15ab-48a8-8050-3a77075c9875",
=======
      "partOf": "Location/d702dba7-bf6b-41c0-9a99-3e384ecd7a50"
    },
    {
      "id": "aa895777-ee57-4320-a898-81ea962847cb",
>>>>>>> 7e093759
      "name": "Jatrapur Union Parishad",
      "nameBn": "যাত্রাপুর ইউনিয়ন পরিষদ",
      "physicalType": "Building",
      "type": "CRVS_OFFICE",
<<<<<<< HEAD
      "partOf": "Location/3b75a4df-2a5a-4eef-a90d-fd2aed80417e"
    },
    {
      "id": "c37c77a6-d9b3-4189-95cd-0dbf22643ff4",
=======
      "partOf": "Location/0bd18ec3-d7eb-4093-a39d-fee3c7709a64"
    },
    {
      "id": "22d2225d-5fae-4d12-bf9f-96ffefbdd6bf",
>>>>>>> 7e093759
      "name": "Nurallapur Union Parishad",
      "nameBn": "নূরালাপুর ইউনিয়ন পরিষদ",
      "physicalType": "Building",
      "type": "CRVS_OFFICE",
<<<<<<< HEAD
      "partOf": "Location/fdaa3aab-b147-4397-abd4-2522de6592bb"
    },
    {
      "id": "cfa0bf6f-7e0f-4e22-8abf-6eb05aaadd43",
=======
      "partOf": "Location/69a5d9c8-5cf1-49a4-94a3-86fd1dfb7797"
    },
    {
      "id": "7d42bd41-a4a1-41a3-ba0c-8418a96f6f00",
>>>>>>> 7e093759
      "name": "Mahishasura Union Parishad",
      "nameBn": "মহিষাশুড়া ইউনিয়ন পরিষদ",
      "physicalType": "Building",
      "type": "CRVS_OFFICE",
<<<<<<< HEAD
      "partOf": "Location/7a4ee64d-a9a9-4209-8a9a-b4b2d1f96b96"
    },
    {
      "id": "d05f7e3c-cbe3-4a11-9703-dcb1d5985443",
=======
      "partOf": "Location/8c722f7b-140f-40e8-989d-dd4cedc545e2"
    },
    {
      "id": "cf36fdbc-3bb2-4970-83e4-a36a60f52077",
>>>>>>> 7e093759
      "name": "Meherpara Union Parishad",
      "nameBn": "মেহেড়পাড়া ইউনিয়ন পরিষদ",
      "physicalType": "Building",
      "type": "CRVS_OFFICE",
<<<<<<< HEAD
      "partOf": "Location/aaa3a40e-3fec-44a3-b2b5-97cc6cec6990"
    },
    {
      "id": "b51e694c-65ba-41de-a44e-292a70bb22e9",
=======
      "partOf": "Location/6768042f-e523-4d3b-96c0-277897413467"
    },
    {
      "id": "5087b88e-3996-432f-b6c6-5ef2e3925056",
>>>>>>> 7e093759
      "name": "Nazarpur Union Parishad",
      "nameBn": "নজরপুর ইউনিয়ন পরিষদ",
      "physicalType": "Building",
      "type": "CRVS_OFFICE",
<<<<<<< HEAD
      "partOf": "Location/ab679f47-0dc3-42b6-91de-1fdde5cd264d"
    },
    {
      "id": "f2f910ba-b0ff-4fa4-9f51-4e40e454f816",
=======
      "partOf": "Location/f7cc1942-3e13-4ef4-9745-5e45a2bdab3e"
    },
    {
      "id": "9a6a54a0-0249-4047-a17a-631606dd895c",
>>>>>>> 7e093759
      "name": "Paikarchar Union Parishad",
      "nameBn": "পাইকারচর ইউনিয়ন পরিষদ",
      "physicalType": "Building",
      "type": "CRVS_OFFICE",
<<<<<<< HEAD
      "partOf": "Location/ac222e24-c842-4a0a-87df-5429a1d68212"
    },
    {
      "id": "74a9ed54-8e2c-4419-bf64-cd89e0ac84fd",
=======
      "partOf": "Location/589498cb-76b0-40dd-9b46-176657fa25f9"
    },
    {
      "id": "33ffb8c2-67c0-4603-a67d-9473f159be4a",
>>>>>>> 7e093759
      "name": "Panchdona Union Parishad",
      "nameBn": "পাঁচদোনা ইউনিয়ন পরিষদ",
      "physicalType": "Building",
      "type": "CRVS_OFFICE",
<<<<<<< HEAD
      "partOf": "Location/e51b2acc-45a3-468d-b7c0-a717c5df0ab6"
    },
    {
      "id": "1463fd9d-707b-4444-bc9d-864d46a39baf",
=======
      "partOf": "Location/43c4478f-5477-4ac6-a7fe-88e746ab5267"
    },
    {
      "id": "8f9d2c68-a481-4074-b538-7d335800603d",
>>>>>>> 7e093759
      "name": "Amdia Union Parishad",
      "nameBn": "আমদিয়া ইউনিয়ন পরিষদ",
      "physicalType": "Building",
      "type": "CRVS_OFFICE",
<<<<<<< HEAD
      "partOf": "Location/ae881e78-7f6b-4432-bcbb-49d5d3109e0d"
    },
    {
      "id": "a89362db-216a-4af2-899b-4746409f3867",
=======
      "partOf": "Location/f0f32a6f-225a-4c5e-8471-7feb2bd2c635"
    },
    {
      "id": "2cbc09aa-1dd9-499a-a3da-56a8f591a393",
>>>>>>> 7e093759
      "name": "Chardighaldi Union Parishad",
      "nameBn": "চরদিঘলদী ইউনয়ন পরিষদ",
      "physicalType": "Building",
      "type": "CRVS_OFFICE",
<<<<<<< HEAD
      "partOf": "Location/074f2574-7542-465c-a57c-6eac5f5b26b1"
    },
    {
      "id": "f2b19093-330d-40c0-9b56-968c4dd3e26c",
=======
      "partOf": "Location/ad8ae7ac-7ef7-4705-b729-67293c9f2f5c"
    },
    {
      "id": "28da365c-e3db-486b-8740-6a628afa2a33",
>>>>>>> 7e093759
      "name": "Chinishpur Union Parishad",
      "nameBn": "চিনিশপুর ইউনিয়ন পরিষদ",
      "physicalType": "Building",
      "type": "CRVS_OFFICE",
<<<<<<< HEAD
      "partOf": "Location/2485f875-55f6-4443-acc0-0a23ef515738"
    },
    {
      "id": "f81d565a-78b3-42e5-a7e3-12c4a8728e60",
=======
      "partOf": "Location/5c5d4a2d-2c2e-4104-9af7-c1294e566b66"
    },
    {
      "id": "a58e0290-61a6-4b9d-a06c-0b4f867cbc7e",
>>>>>>> 7e093759
      "name": "Hajipur Union Parishad",
      "nameBn": "হাজীপুর ইউনিয়ন পরিষদ",
      "physicalType": "Building",
      "type": "CRVS_OFFICE",
<<<<<<< HEAD
      "partOf": "Location/37c0026d-0af3-4543-b41c-b890a74b36d7"
    },
    {
      "id": "bd0b1120-441b-4a3c-b637-43559990ddff",
=======
      "partOf": "Location/62602dbe-e402-49c5-bbb9-327b52758797"
    },
    {
      "id": "b5d9289d-3fb3-465a-84c8-1195fa52896d",
>>>>>>> 7e093759
      "name": "Karimpur Union parishad",
      "nameBn": "করিমপুর ইউনিয়ন পরিষদ",
      "physicalType": "Building",
      "type": "CRVS_OFFICE",
<<<<<<< HEAD
      "partOf": "Location/d8a8149c-88a9-40cc-a9e5-c9f8bce7759c"
    },
    {
      "id": "55c063f8-c309-4b22-adf8-28d7081d0285",
=======
      "partOf": "Location/de9378ae-f801-4cd0-a2c9-ffed0853f44f"
    },
    {
      "id": "44ba3766-adf5-4ff0-a3fd-21ae2a7b89ec",
>>>>>>> 7e093759
      "name": "Kanthalia Union Parishad",
      "nameBn": "কাঠালিয়া ইউনিয়ন পরিষদ",
      "physicalType": "Building",
      "type": "CRVS_OFFICE",
<<<<<<< HEAD
      "partOf": "Location/7965cc94-9fff-43d7-9a8a-ad6c41c79528"
    },
    {
      "id": "407545c2-404b-4676-98b0-21e87225b48b",
=======
      "partOf": "Location/c845599e-b8a9-4bb3-acf5-7b815929fbc9"
    },
    {
      "id": "3827ec48-d68e-4f45-a229-2e31b052dcd0",
>>>>>>> 7e093759
      "name": "Alokbali Union Parishad",
      "nameBn": "আলোকবালী ইউনিয়ন পরিষদ",
      "physicalType": "Building",
      "type": "CRVS_OFFICE",
<<<<<<< HEAD
      "partOf": "Location/04e1dafd-3b22-45c0-a199-6e530db9a004"
    },
    {
      "id": "2f9c6025-b9e3-4dec-ba40-d8ffc4309a25",
=======
      "partOf": "Location/95800624-b344-4733-a5b6-01dbf8670d80"
    },
    {
      "id": "50c2d4e7-eb26-4aca-8086-4d707593d6f5",
>>>>>>> 7e093759
      "name": "Shaheed Taj Uddin Ahmad Medical College",
      "nameBn": "শহীদ তাজউদ্দিন আহমেদ মেডিকেল কলেজ হাসপাতাল",
      "physicalType": "Building",
      "type": "HEALTH_FACILITY",
<<<<<<< HEAD
      "partOf": "Location/9a8e13e9-38cd-475b-97c3-364b78ea449a"
    },
    {
      "id": "09d0c3bf-aeb0-415a-aab2-35740e432564",
=======
      "partOf": "Location/249a6236-d867-402f-a8b5-b134f5a7b354"
    },
    {
      "id": "b7d2cf8a-944e-4fba-9073-b0df45158004",
>>>>>>> 7e093759
      "name": "Kaliganj Union Sub Center",
      "nameBn": "কালীগঞ্জ ইউনিয়ন উপ-স্বাস্থ্য কেন্দ্র",
      "physicalType": "Building",
      "type": "HEALTH_FACILITY",
<<<<<<< HEAD
      "partOf": "Location/ac4c97e0-3be4-4a68-9761-5bcd5bc5dbcb"
    },
    {
      "id": "bc4b92ea-7d4e-496b-85a2-fd09f86e74b8",
=======
      "partOf": "Location/83983c41-9e6e-493b-bcbb-90b31be5a7e2"
    },
    {
      "id": "cfce2d03-5676-4984-8f68-2448c8c27826",
>>>>>>> 7e093759
      "name": "Kaliganj Upazila Health Complex",
      "nameBn": "কালীগঞ্জ উপজেলা স্বাস্থ্য কমপ্লেক্স",
      "physicalType": "Building",
      "type": "HEALTH_FACILITY",
<<<<<<< HEAD
      "partOf": "Location/ac4c97e0-3be4-4a68-9761-5bcd5bc5dbcb"
    },
    {
      "id": "06d19bde-f0ab-4f2b-920e-7581ed7c9689",
=======
      "partOf": "Location/83983c41-9e6e-493b-bcbb-90b31be5a7e2"
    },
    {
      "id": "ec23562e-1542-4381-b871-2b93e03f4443",
>>>>>>> 7e093759
      "name": "Dholashadhukhan Cc",
      "nameBn": "ধলাশাধুখান সিসি - কালিগঞ্জ",
      "physicalType": "Building",
      "type": "HEALTH_FACILITY",
<<<<<<< HEAD
      "partOf": "Location/ac4c97e0-3be4-4a68-9761-5bcd5bc5dbcb"
    },
    {
      "id": "c38c9802-6c90-4d5a-8a99-7424d41d4eb7",
=======
      "partOf": "Location/83983c41-9e6e-493b-bcbb-90b31be5a7e2"
    },
    {
      "id": "bcca9ec7-b973-4bc9-8224-153ace170ad8",
>>>>>>> 7e093759
      "name": "Kholapara Cc",
      "nameBn": "খোলাপাড়া সিসি - কালিগঞ্জ",
      "physicalType": "Building",
      "type": "HEALTH_FACILITY",
<<<<<<< HEAD
      "partOf": "Location/ac4c97e0-3be4-4a68-9761-5bcd5bc5dbcb"
    },
    {
      "id": "d883d557-107f-4d46-9466-3190b2907801",
=======
      "partOf": "Location/83983c41-9e6e-493b-bcbb-90b31be5a7e2"
    },
    {
      "id": "b8f06469-fd5b-403d-8e4b-372aef2e245b",
>>>>>>> 7e093759
      "name": "Berua Cc",
      "nameBn": "বেরুয়া সিসি - কালিগঞ্জ",
      "physicalType": "Building",
      "type": "HEALTH_FACILITY",
<<<<<<< HEAD
      "partOf": "Location/ac4c97e0-3be4-4a68-9761-5bcd5bc5dbcb"
    },
    {
      "id": "d803d69e-2ca3-4f59-82fb-221018d5d7eb",
=======
      "partOf": "Location/83983c41-9e6e-493b-bcbb-90b31be5a7e2"
    },
    {
      "id": "21663096-f55a-4425-84f4-5dfc7f58bac1",
>>>>>>> 7e093759
      "name": "Brammangaon Cc",
      "nameBn": "ব্রাহ্মণগাঁও সিসি - কালিগঞ্জ",
      "physicalType": "Building",
      "type": "HEALTH_FACILITY",
<<<<<<< HEAD
      "partOf": "Location/ac4c97e0-3be4-4a68-9761-5bcd5bc5dbcb"
    },
    {
      "id": "dc891c28-9603-46a2-8beb-725b0599980b",
=======
      "partOf": "Location/83983c41-9e6e-493b-bcbb-90b31be5a7e2"
    },
    {
      "id": "53f57c1d-7820-41c1-9fe9-7c75ec355c9e",
>>>>>>> 7e093759
      "name": "Fuldi Cc",
      "nameBn": "ফুলদি সিসি - কালিগঞ্জ",
      "physicalType": "Building",
      "type": "HEALTH_FACILITY",
<<<<<<< HEAD
      "partOf": "Location/ac4c97e0-3be4-4a68-9761-5bcd5bc5dbcb"
    },
    {
      "id": "d2052f5e-e505-4236-9de8-e2679c402ddd",
=======
      "partOf": "Location/83983c41-9e6e-493b-bcbb-90b31be5a7e2"
    },
    {
      "id": "2106e30c-7b67-4325-a48f-05606261d468",
>>>>>>> 7e093759
      "name": "Majhukhan Cc",
      "nameBn": "মাজুখান সিসি - কালিগঞ্জ",
      "physicalType": "Building",
      "type": "HEALTH_FACILITY",
<<<<<<< HEAD
      "partOf": "Location/ac4c97e0-3be4-4a68-9761-5bcd5bc5dbcb"
    },
    {
      "id": "e6f934b5-7c28-46f1-b5dd-7018230048d6",
=======
      "partOf": "Location/83983c41-9e6e-493b-bcbb-90b31be5a7e2"
    },
    {
      "id": "a8155567-6ca1-4c85-9a0c-c359d6047193",
>>>>>>> 7e093759
      "name": "Mohani Cc",
      "nameBn": "মোহানি সিসি - কালিগঞ্জ",
      "physicalType": "Building",
      "type": "HEALTH_FACILITY",
<<<<<<< HEAD
      "partOf": "Location/ac4c97e0-3be4-4a68-9761-5bcd5bc5dbcb"
    },
    {
      "id": "030ac623-8177-406e-8a54-65f717bb6617",
=======
      "partOf": "Location/83983c41-9e6e-493b-bcbb-90b31be5a7e2"
    },
    {
      "id": "adeae71b-e74f-4617-b191-5c5eb19ec749",
>>>>>>> 7e093759
      "name": "Vatira Cc",
      "nameBn": "ভাটিরা সিসি - কালিগঞ্জ",
      "physicalType": "Building",
      "type": "HEALTH_FACILITY",
<<<<<<< HEAD
      "partOf": "Location/ac4c97e0-3be4-4a68-9761-5bcd5bc5dbcb"
    },
    {
      "id": "34e32b47-9075-4fd9-8169-67fb29269970",
=======
      "partOf": "Location/83983c41-9e6e-493b-bcbb-90b31be5a7e2"
    },
    {
      "id": "27095c67-56bb-4965-afe7-8b023aa8bbc6",
>>>>>>> 7e093759
      "name": "Chhailadi Cc",
      "nameBn": "ছাইলাদি সিসি - কালিগঞ্জ",
      "physicalType": "Building",
      "type": "HEALTH_FACILITY",
<<<<<<< HEAD
      "partOf": "Location/ac4c97e0-3be4-4a68-9761-5bcd5bc5dbcb"
    },
    {
      "id": "6818da0e-ebbf-4bef-83a1-a1f9402182df",
=======
      "partOf": "Location/83983c41-9e6e-493b-bcbb-90b31be5a7e2"
    },
    {
      "id": "8e645763-76cd-40a3-a6e6-c431810fb650",
>>>>>>> 7e093759
      "name": "Jamalpur Cc",
      "nameBn": "জামালপুর সিসি - কালিগঞ্জ",
      "physicalType": "Building",
      "type": "HEALTH_FACILITY",
<<<<<<< HEAD
      "partOf": "Location/ac4c97e0-3be4-4a68-9761-5bcd5bc5dbcb"
    },
    {
      "id": "6cf2560e-d966-41f4-887d-ad553748466d",
=======
      "partOf": "Location/83983c41-9e6e-493b-bcbb-90b31be5a7e2"
    },
    {
      "id": "66cdc1df-7e1c-417b-b518-781534e8ef27",
>>>>>>> 7e093759
      "name": "Kapais Cc",
      "nameBn": "কাপাইস সিসি - কালিগঞ্জ",
      "physicalType": "Building",
      "type": "HEALTH_FACILITY",
<<<<<<< HEAD
      "partOf": "Location/ac4c97e0-3be4-4a68-9761-5bcd5bc5dbcb"
    },
    {
      "id": "9158f2e5-63a5-47a4-b9c1-c60063a88320",
=======
      "partOf": "Location/83983c41-9e6e-493b-bcbb-90b31be5a7e2"
    },
    {
      "id": "b5bda1f8-987a-4da4-8313-cca45d937560",
>>>>>>> 7e093759
      "name": "Chhatiyani Cc ",
      "nameBn": "ছাতিয়ানি সিসি - কালিগঞ্জ",
      "physicalType": "Building",
      "type": "HEALTH_FACILITY",
<<<<<<< HEAD
      "partOf": "Location/ac4c97e0-3be4-4a68-9761-5bcd5bc5dbcb"
    },
    {
      "id": "50e29a58-537d-478c-8af2-a19a5d14ba3c",
=======
      "partOf": "Location/83983c41-9e6e-493b-bcbb-90b31be5a7e2"
    },
    {
      "id": "2ff53856-eb4c-40b4-89e5-f81b0bcffbbe",
>>>>>>> 7e093759
      "name": "Dubriya Cc",
      "nameBn": "ডুবরিয়া সিসি - কালিগঞ্জ",
      "physicalType": "Building",
      "type": "HEALTH_FACILITY",
<<<<<<< HEAD
      "partOf": "Location/ac4c97e0-3be4-4a68-9761-5bcd5bc5dbcb"
    },
    {
      "id": "228e6acf-f9a0-4309-b530-76ad276a3a2b",
=======
      "partOf": "Location/83983c41-9e6e-493b-bcbb-90b31be5a7e2"
    },
    {
      "id": "ecbfd6ad-4a3c-4121-a6a8-574cb52cada7",
>>>>>>> 7e093759
      "name": "Jangaliya Cc",
      "nameBn": "জাঙ্গালিয়া সিসি - কালিগঞ্জ",
      "physicalType": "Building",
      "type": "HEALTH_FACILITY",
<<<<<<< HEAD
      "partOf": "Location/ac4c97e0-3be4-4a68-9761-5bcd5bc5dbcb"
    },
    {
      "id": "c6a84b54-5f52-4e3f-a41a-edacb8315605",
=======
      "partOf": "Location/83983c41-9e6e-493b-bcbb-90b31be5a7e2"
    },
    {
      "id": "51eb9e4b-3658-4f02-b186-455f334945b0",
>>>>>>> 7e093759
      "name": "Chaiterpara CC",
      "nameBn": "ছাইতেরপারা সিসি - কালিগঞ্জ",
      "physicalType": "Building",
      "type": "HEALTH_FACILITY",
<<<<<<< HEAD
      "partOf": "Location/ac4c97e0-3be4-4a68-9761-5bcd5bc5dbcb"
    },
    {
      "id": "ad8d0350-863c-4ad4-888a-a6dee2858100",
=======
      "partOf": "Location/83983c41-9e6e-493b-bcbb-90b31be5a7e2"
    },
    {
      "id": "d74a1962-4de5-473a-b504-0e23bf8296ab",
>>>>>>> 7e093759
      "name": "Chandaiya CC",
      "nameBn": "ছান্দাইয়া সিসি - কালিগঞ্জ",
      "physicalType": "Building",
      "type": "HEALTH_FACILITY",
<<<<<<< HEAD
      "partOf": "Location/ac4c97e0-3be4-4a68-9761-5bcd5bc5dbcb"
    },
    {
      "id": "6803c061-b941-4695-8cd4-afa9cce3078b",
=======
      "partOf": "Location/83983c41-9e6e-493b-bcbb-90b31be5a7e2"
    },
    {
      "id": "bb8e65f6-87f8-44e6-8325-d1819ac5681f",
>>>>>>> 7e093759
      "name": "Deopara Cc ",
      "nameBn": "দেওপারা সিসি - কালিগঞ্জ",
      "physicalType": "Building",
      "type": "HEALTH_FACILITY",
<<<<<<< HEAD
      "partOf": "Location/ac4c97e0-3be4-4a68-9761-5bcd5bc5dbcb"
    },
    {
      "id": "c1e4e2a5-db16-4e09-9e9c-2e6062b201b4",
=======
      "partOf": "Location/83983c41-9e6e-493b-bcbb-90b31be5a7e2"
    },
    {
      "id": "3e324868-843a-43b5-89d0-fc14e5f9fd7c",
>>>>>>> 7e093759
      "name": "Dubbati CC ",
      "nameBn": "ডুব্বাতি সিসি - কালিগঞ্জ",
      "physicalType": "Building",
      "type": "HEALTH_FACILITY",
<<<<<<< HEAD
      "partOf": "Location/ac4c97e0-3be4-4a68-9761-5bcd5bc5dbcb"
    },
    {
      "id": "e1e45fc7-d711-47d3-bfc8-9fe140ec924b",
=======
      "partOf": "Location/83983c41-9e6e-493b-bcbb-90b31be5a7e2"
    },
    {
      "id": "73ac762f-56af-4298-b65f-d9147f472501",
>>>>>>> 7e093759
      "name": "Kumartek Cc",
      "nameBn": "কুমারটেক সিসি - কালিগঞ্জ",
      "physicalType": "Building",
      "type": "HEALTH_FACILITY",
<<<<<<< HEAD
      "partOf": "Location/ac4c97e0-3be4-4a68-9761-5bcd5bc5dbcb"
    },
    {
      "id": "2125aa0e-05c2-43ad-948b-1ec3a6be0713",
=======
      "partOf": "Location/83983c41-9e6e-493b-bcbb-90b31be5a7e2"
    },
    {
      "id": "f2bb616d-11dc-49b9-9f44-a6fb33c4b504",
>>>>>>> 7e093759
      "name": "Uttargaon Cc ",
      "nameBn": "উত্তারগাঁও সিসি - কালিগঞ্জ",
      "physicalType": "Building",
      "type": "HEALTH_FACILITY",
<<<<<<< HEAD
      "partOf": "Location/ac4c97e0-3be4-4a68-9761-5bcd5bc5dbcb"
    },
    {
      "id": "5dc0f7fc-2e46-43a5-a02d-80a0c35cd7bb",
=======
      "partOf": "Location/83983c41-9e6e-493b-bcbb-90b31be5a7e2"
    },
    {
      "id": "bf4543e3-a212-47d1-8949-d325901edde0",
>>>>>>> 7e093759
      "name": "Baghun Cc",
      "nameBn": "বাঘুন সিসি - কালিগঞ্জ",
      "physicalType": "Building",
      "type": "HEALTH_FACILITY",
<<<<<<< HEAD
      "partOf": "Location/ac4c97e0-3be4-4a68-9761-5bcd5bc5dbcb"
    },
    {
      "id": "e2c1910f-3524-462f-a1bc-012adc1f6bec",
=======
      "partOf": "Location/83983c41-9e6e-493b-bcbb-90b31be5a7e2"
    },
    {
      "id": "dfdb062d-5120-4e05-93a0-6d808c357fa4",
>>>>>>> 7e093759
      "name": "Baragaon Cc",
      "nameBn": "বারাগাঁও সিসি - কালিগঞ্জ",
      "physicalType": "Building",
      "type": "HEALTH_FACILITY",
<<<<<<< HEAD
      "partOf": "Location/ac4c97e0-3be4-4a68-9761-5bcd5bc5dbcb"
    },
    {
      "id": "fb400567-297f-4de3-8571-4a5c146960d0",
=======
      "partOf": "Location/83983c41-9e6e-493b-bcbb-90b31be5a7e2"
    },
    {
      "id": "5b8187e2-7e5b-40d9-a31b-4585bb3c38cb",
>>>>>>> 7e093759
      "name": "Dhanpur Cc ",
      "nameBn": "ধানপুর সিসি - কালিগঞ্জ",
      "physicalType": "Building",
      "type": "HEALTH_FACILITY",
<<<<<<< HEAD
      "partOf": "Location/ac4c97e0-3be4-4a68-9761-5bcd5bc5dbcb"
    },
    {
      "id": "8b538c45-26be-4b96-80bf-fce38ecaf3d4",
=======
      "partOf": "Location/83983c41-9e6e-493b-bcbb-90b31be5a7e2"
    },
    {
      "id": "8ff1f59e-e639-4062-a9e3-34d64b97bf14",
>>>>>>> 7e093759
      "name": "Rathura Cc",
      "nameBn": "রাথুরা সিসি - কালিগঞ্জ",
      "physicalType": "Building",
      "type": "HEALTH_FACILITY",
<<<<<<< HEAD
      "partOf": "Location/ac4c97e0-3be4-4a68-9761-5bcd5bc5dbcb"
    },
    {
      "id": "fae2bee0-af93-4065-a173-a418e82d6409",
=======
      "partOf": "Location/83983c41-9e6e-493b-bcbb-90b31be5a7e2"
    },
    {
      "id": "33c6ead4-fd77-48b1-9f7b-7c580ca5925e",
>>>>>>> 7e093759
      "name": "Shinglab Cc",
      "nameBn": "শিংলাব সিসি - কালিগঞ্জ",
      "physicalType": "Building",
      "type": "HEALTH_FACILITY",
<<<<<<< HEAD
      "partOf": "Location/ac4c97e0-3be4-4a68-9761-5bcd5bc5dbcb"
    },
    {
      "id": "af5e47fb-7888-4b0f-9b95-797114111e42",
=======
      "partOf": "Location/83983c41-9e6e-493b-bcbb-90b31be5a7e2"
    },
    {
      "id": "caf0d826-d0e0-4d43-ac14-1595ace4e2af",
>>>>>>> 7e093759
      "name": "Boali Cc",
      "nameBn": "বোয়ালি সিসি - কালিগঞ্জ",
      "physicalType": "Building",
      "type": "HEALTH_FACILITY",
<<<<<<< HEAD
      "partOf": "Location/ac4c97e0-3be4-4a68-9761-5bcd5bc5dbcb"
    },
    {
      "id": "82771bed-e1f0-472e-9f6f-1175e6daa401",
=======
      "partOf": "Location/83983c41-9e6e-493b-bcbb-90b31be5a7e2"
    },
    {
      "id": "ca12cd0f-6190-444d-a93f-87714a6c7eb4",
>>>>>>> 7e093759
      "name": "South Som Cc",
      "nameBn": "সাউথ সম সিসি - কালিগঞ্জ",
      "physicalType": "Building",
      "type": "HEALTH_FACILITY",
<<<<<<< HEAD
      "partOf": "Location/ac4c97e0-3be4-4a68-9761-5bcd5bc5dbcb"
    },
    {
      "id": "ddab73aa-0b96-4442-abe5-93e0149492b6",
=======
      "partOf": "Location/83983c41-9e6e-493b-bcbb-90b31be5a7e2"
    },
    {
      "id": "e2afa59a-354e-4d3e-bd1d-aabe0f24478e",
>>>>>>> 7e093759
      "name": "Bahadurshadi Union Centre ",
      "nameBn": "বাহাদুরশাদী ইউনিয়ন সেন্টার",
      "physicalType": "Building",
      "type": "HEALTH_FACILITY",
<<<<<<< HEAD
      "partOf": "Location/ac4c97e0-3be4-4a68-9761-5bcd5bc5dbcb"
    },
    {
      "id": "95e7110b-3e16-4d63-bf7e-ac3eb8556723",
=======
      "partOf": "Location/83983c41-9e6e-493b-bcbb-90b31be5a7e2"
    },
    {
      "id": "8c1e4dea-9a45-4114-8c93-83f973c93452",
>>>>>>> 7e093759
      "name": "Baktarpur Union Centre ",
      "nameBn": "বক্তারপুর ইউনিয়ন সেন্টার",
      "physicalType": "Building",
      "type": "HEALTH_FACILITY",
<<<<<<< HEAD
      "partOf": "Location/ac4c97e0-3be4-4a68-9761-5bcd5bc5dbcb"
    },
    {
      "id": "e0e22497-835e-4908-9b7b-ebcee13ed737",
=======
      "partOf": "Location/83983c41-9e6e-493b-bcbb-90b31be5a7e2"
    },
    {
      "id": "b566fc95-61ea-41f6-960b-212f52af04ca",
>>>>>>> 7e093759
      "name": "Jamalpur Union Centre",
      "nameBn": "জামালপুর ইউনিয়ন সেন্টার",
      "physicalType": "Building",
      "type": "HEALTH_FACILITY",
<<<<<<< HEAD
      "partOf": "Location/ac4c97e0-3be4-4a68-9761-5bcd5bc5dbcb"
    },
    {
      "id": "a785e268-18ee-4350-bdcf-0d359ee3ac1c",
=======
      "partOf": "Location/83983c41-9e6e-493b-bcbb-90b31be5a7e2"
    },
    {
      "id": "addf7730-437d-40c0-9bfa-ac910db1803d",
>>>>>>> 7e093759
      "name": "Jangalia Union Centre",
      "nameBn": "জাঙ্গালিয়া ইউনিয়ন সেন্টার",
      "physicalType": "Building",
      "type": "HEALTH_FACILITY",
<<<<<<< HEAD
      "partOf": "Location/ac4c97e0-3be4-4a68-9761-5bcd5bc5dbcb"
    },
    {
      "id": "4b3acff2-229b-489c-97f6-640d157d5a70",
=======
      "partOf": "Location/83983c41-9e6e-493b-bcbb-90b31be5a7e2"
    },
    {
      "id": "82b42033-3851-4a3f-8615-fd085139c255",
>>>>>>> 7e093759
      "name": "Moktarpur Union Centre",
      "nameBn": "মোক্তারপুর ইউনিয়ন সেন্টার",
      "physicalType": "Building",
      "type": "HEALTH_FACILITY",
<<<<<<< HEAD
      "partOf": "Location/ac4c97e0-3be4-4a68-9761-5bcd5bc5dbcb"
    },
    {
      "id": "961bb46c-c53f-49f7-8587-10504ffa53c6",
=======
      "partOf": "Location/83983c41-9e6e-493b-bcbb-90b31be5a7e2"
    },
    {
      "id": "2b65e096-7824-4bda-89e0-8effd29e219f",
>>>>>>> 7e093759
      "name": "Nagri Union Centre",
      "nameBn": "নাগরি ইউনিয়ন সেন্টার",
      "physicalType": "Building",
      "type": "HEALTH_FACILITY",
<<<<<<< HEAD
      "partOf": "Location/ac4c97e0-3be4-4a68-9761-5bcd5bc5dbcb"
    },
    {
      "id": "d83d57dd-806a-4663-aed8-34723ac06753",
=======
      "partOf": "Location/83983c41-9e6e-493b-bcbb-90b31be5a7e2"
    },
    {
      "id": "ff1f9b73-d5bf-498e-9ba7-32006a1ffe75",
>>>>>>> 7e093759
      "name": "Tumulia Union Centre",
      "nameBn": "তুমুলিয়া ইউনিয়ন সেন্টার",
      "physicalType": "Building",
      "type": "HEALTH_FACILITY",
<<<<<<< HEAD
      "partOf": "Location/ac4c97e0-3be4-4a68-9761-5bcd5bc5dbcb"
    },
    {
      "id": "7408b47a-0b7c-45eb-b4f9-4e1f119d6c5f",
=======
      "partOf": "Location/83983c41-9e6e-493b-bcbb-90b31be5a7e2"
    },
    {
      "id": "1fa4722a-8b26-4ff5-868f-b20459616126",
>>>>>>> 7e093759
      "name": "Royen CC- Kaligonj",
      "nameBn": "রয়েন সিসি - কালিগঞ্জ",
      "physicalType": "Building",
      "type": "HEALTH_FACILITY",
<<<<<<< HEAD
      "partOf": "Location/ac4c97e0-3be4-4a68-9761-5bcd5bc5dbcb"
    },
    {
      "id": "45a628cd-3e3e-497a-95a8-4f1f2bc41907",
=======
      "partOf": "Location/83983c41-9e6e-493b-bcbb-90b31be5a7e2"
    },
    {
      "id": "8734be55-5a5e-40d2-8fb6-63cf21dee84c",
>>>>>>> 7e093759
      "name": "Parabartha CC- Kaligonj",
      "nameBn": "পারাবারথা সিসি - কালিগঞ্জ",
      "physicalType": "Building",
      "type": "HEALTH_FACILITY",
<<<<<<< HEAD
      "partOf": "Location/ac4c97e0-3be4-4a68-9761-5bcd5bc5dbcb"
    },
    {
      "id": "4b80944b-08fe-414d-b483-84423f55cffc",
=======
      "partOf": "Location/83983c41-9e6e-493b-bcbb-90b31be5a7e2"
    },
    {
      "id": "d7aebd49-9364-4025-b815-e83493153c26",
>>>>>>> 7e093759
      "name": "Bangladesh Red Crescent Society-Kaliganj",
      "nameBn": "বাংলাদেশ রেড ক্রিসেন্ট সোসাইটি - কালিগঞ্জ",
      "physicalType": "Building",
      "type": "HEALTH_FACILITY",
<<<<<<< HEAD
      "partOf": "Location/ac4c97e0-3be4-4a68-9761-5bcd5bc5dbcb"
    },
    {
      "id": "3d61be9f-68ef-4f06-935e-2a5608a968cb",
=======
      "partOf": "Location/83983c41-9e6e-493b-bcbb-90b31be5a7e2"
    },
    {
      "id": "935a7bca-cb51-49ac-8503-5b140792baba",
>>>>>>> 7e093759
      "name": "Bangladesh Red Crescent Society-2 Kaliganj",
      "nameBn": "বাংলাদেশ রেড ক্রিসেন্ট সোসাইটি - ২ কালিগঞ্জ",
      "physicalType": "Building",
      "type": "HEALTH_FACILITY",
<<<<<<< HEAD
      "partOf": "Location/ac4c97e0-3be4-4a68-9761-5bcd5bc5dbcb"
    },
    {
      "id": "d2cf4eac-2766-4e25-9db6-ca5e51f0bc65",
=======
      "partOf": "Location/83983c41-9e6e-493b-bcbb-90b31be5a7e2"
    },
    {
      "id": "b13aaa1f-5f27-4537-bf8b-89d7c3b45509",
>>>>>>> 7e093759
      "name": "Bangladesh Red Crescent Society-3 Kaliganj",
      "nameBn": "বাংলাদেশ রেড ক্রিসেন্ট সোসাইটি -৩ কালিগঞ্জ",
      "physicalType": "Building",
      "type": "HEALTH_FACILITY",
<<<<<<< HEAD
      "partOf": "Location/ac4c97e0-3be4-4a68-9761-5bcd5bc5dbcb"
    },
    {
      "id": "894af5f8-0c58-411b-b430-9f4a0c3ac78c",
=======
      "partOf": "Location/83983c41-9e6e-493b-bcbb-90b31be5a7e2"
    },
    {
      "id": "8baad346-fdaf-4bbf-8bf2-9436b1de1acc",
>>>>>>> 7e093759
      "name": "BRAC (BHP) -Kaliganj",
      "nameBn": "ব্রাক (বিএইচপি) - কালিগঞ্জ",
      "physicalType": "Building",
      "type": "HEALTH_FACILITY",
<<<<<<< HEAD
      "partOf": "Location/ac4c97e0-3be4-4a68-9761-5bcd5bc5dbcb"
    },
    {
      "id": "29416421-0ddc-4e38-89a3-da7b03100088",
=======
      "partOf": "Location/83983c41-9e6e-493b-bcbb-90b31be5a7e2"
    },
    {
      "id": "81522fab-b77f-4e2f-b37d-66b8d6e9800e",
>>>>>>> 7e093759
      "name": "Marie Stops-Kaliganj",
      "nameBn": "মেরি স্টোপস - কালিগঞ্জ",
      "physicalType": "Building",
      "type": "HEALTH_FACILITY",
<<<<<<< HEAD
      "partOf": "Location/ac4c97e0-3be4-4a68-9761-5bcd5bc5dbcb"
    },
    {
      "id": "8b8a8f4b-22aa-4572-b974-06a1e27ac727",
=======
      "partOf": "Location/83983c41-9e6e-493b-bcbb-90b31be5a7e2"
    },
    {
      "id": "ca3e09f7-6780-42f4-af1c-29ab64b5cc8c",
>>>>>>> 7e093759
      "name": "Saint marys Catholic Mother and Child Health center-Kaliganj",
      "nameBn": "সেন্ট মেরিস কাথলিক মাদার অ্যান্ড চাইল্ড হেলথ সেন্টার - কালিগঞ্জ",
      "physicalType": "Building",
      "type": "HEALTH_FACILITY",
<<<<<<< HEAD
      "partOf": "Location/ac4c97e0-3be4-4a68-9761-5bcd5bc5dbcb"
    },
    {
      "id": "397ff29a-eb35-4515-b1c4-b34573d095fe",
=======
      "partOf": "Location/83983c41-9e6e-493b-bcbb-90b31be5a7e2"
    },
    {
      "id": "101a1810-9a6e-4e05-9fe2-7aee028c2ba3",
>>>>>>> 7e093759
      "name": "St. Anthony Mother and Child Health Care-Kaliganj",
      "nameBn": "এসটি আন্থনি মাদার অ্যান্ড চাইল্ড হেলথ কেয়ার - কালিগঞ্জ",
      "physicalType": "Building",
      "type": "HEALTH_FACILITY",
<<<<<<< HEAD
      "partOf": "Location/ac4c97e0-3be4-4a68-9761-5bcd5bc5dbcb"
    },
    {
      "id": "db6731b4-d850-4804-9836-9733a193bde9",
=======
      "partOf": "Location/83983c41-9e6e-493b-bcbb-90b31be5a7e2"
    },
    {
      "id": "157d411c-7770-4f80-8f3c-93074a33e039",
>>>>>>> 7e093759
      "name": "Kaliganj Central Hospital-kalioganj",
      "nameBn": "কালিগঞ্জ সেন্টার হসপিটাল - কালিগঞ্জ",
      "physicalType": "Building",
      "type": "HEALTH_FACILITY",
<<<<<<< HEAD
      "partOf": "Location/ac4c97e0-3be4-4a68-9761-5bcd5bc5dbcb"
    },
    {
      "id": "29edfbfb-dfd0-40ad-b596-99dd4d34707c",
=======
      "partOf": "Location/83983c41-9e6e-493b-bcbb-90b31be5a7e2"
    },
    {
      "id": "a0a8f1d0-b49a-45fd-816b-7c578be91c64",
>>>>>>> 7e093759
      "name": "Jamil Eye General Hospital-kalioganj",
      "nameBn": "জামিল আই জেনারেল হসপিটাল - কালিগঞ্জ",
      "physicalType": "Building",
      "type": "HEALTH_FACILITY",
<<<<<<< HEAD
      "partOf": "Location/ac4c97e0-3be4-4a68-9761-5bcd5bc5dbcb"
    },
    {
      "id": "d2c53aad-3c7d-48db-b077-73fbac361d95",
=======
      "partOf": "Location/83983c41-9e6e-493b-bcbb-90b31be5a7e2"
    },
    {
      "id": "fa8a2379-f165-4ee0-baa7-bf26dd343c05",
>>>>>>> 7e093759
      "name": "Norun CC - Kaliganj",
      "nameBn": "নরুন সিসি - কালিগঞ্জ",
      "physicalType": "Building",
      "type": "HEALTH_FACILITY",
<<<<<<< HEAD
      "partOf": "Location/ac4c97e0-3be4-4a68-9761-5bcd5bc5dbcb"
    },
    {
      "id": "395c24b1-e3bc-4a75-932c-0e41007e7ef8",
=======
      "partOf": "Location/83983c41-9e6e-493b-bcbb-90b31be5a7e2"
    },
    {
      "id": "b9ce91bd-836a-489e-8d28-ccd77653f908",
>>>>>>> 7e093759
      "name": "Upazila family welfare office",
      "nameBn": "উপজেলা ফ্যামিলি ওয়েলফেয়ার অফিস - কালিগঞ্জ গাজীপুর.",
      "physicalType": "Building",
      "type": "HEALTH_FACILITY",
<<<<<<< HEAD
      "partOf": "Location/ac4c97e0-3be4-4a68-9761-5bcd5bc5dbcb"
    },
    {
      "id": "9a1f1273-d988-448f-abe4-eb1781e0f3a7",
=======
      "partOf": "Location/83983c41-9e6e-493b-bcbb-90b31be5a7e2"
    },
    {
      "id": "f139b883-4689-43a9-aa2d-b3aee960f835",
>>>>>>> 7e093759
      "name": "Upazila family welfare sadar clinic",
      "nameBn": "উপজেলা ফ্যামিলি ওয়েলফেয়ার সদর ক্লিনিক কালিগঞ্জ গাজীপুর.",
      "physicalType": "Building",
      "type": "HEALTH_FACILITY",
<<<<<<< HEAD
      "partOf": "Location/ac4c97e0-3be4-4a68-9761-5bcd5bc5dbcb"
    },
    {
      "id": "52434dcf-8116-4c44-8168-12634b5312e1",
=======
      "partOf": "Location/83983c41-9e6e-493b-bcbb-90b31be5a7e2"
    },
    {
      "id": "12a0f39d-74f2-4569-ba11-5f63a55d371f",
>>>>>>> 7e093759
      "name": "UH & FWC Bahadursad",
      "nameBn": "ইউনিয়ন হেলথ অ্যান্ড ফ্যামিলি ওয়েলফেয়ার সেন্টার (ইউএইচ অ্যান্ড এফডবলিওসি) বাহাদুরশাদী কালিগঞ্জ গাজীপুর.",
      "physicalType": "Building",
      "type": "HEALTH_FACILITY",
<<<<<<< HEAD
      "partOf": "Location/ac4c97e0-3be4-4a68-9761-5bcd5bc5dbcb"
    },
    {
      "id": "f3f9ef7c-9c58-4b59-9dc5-56dee8e4b881",
=======
      "partOf": "Location/83983c41-9e6e-493b-bcbb-90b31be5a7e2"
    },
    {
      "id": "129c260b-721e-4663-90a6-b2dd3b95e13a",
>>>>>>> 7e093759
      "name": "UH & FWC Jamalpur",
      "nameBn": "ইউনিয়ন হেলথ অ্যান্ড ফ্যামিলি ওয়েলফেয়ার সেন্টার (এউএইচ অ্যান্ড এফডবলিওসি) জামালপুর কালিগঞ্জ গাজীপুর.",
      "physicalType": "Building",
      "type": "HEALTH_FACILITY",
<<<<<<< HEAD
      "partOf": "Location/ac4c97e0-3be4-4a68-9761-5bcd5bc5dbcb"
    },
    {
      "id": "d92486d4-0a2f-43ea-bd2c-eb8156001082",
=======
      "partOf": "Location/83983c41-9e6e-493b-bcbb-90b31be5a7e2"
    },
    {
      "id": "be1a41c8-be8f-440e-a2c4-0b7cfd16a3df",
>>>>>>> 7e093759
      "name": "UH & FWC Bakterpur",
      "nameBn": "ইউনিয়ন হেলথ অ্যান্ড ফ্যামিলি ওয়েলফেয়ার সেন্টার (এউএইচ অ্যান্ড এফডবলিওসি) বক্তারপুর কালিগঞ্জ গাজীপুর.",
      "physicalType": "Building",
      "type": "HEALTH_FACILITY",
<<<<<<< HEAD
      "partOf": "Location/ac4c97e0-3be4-4a68-9761-5bcd5bc5dbcb"
    },
    {
      "id": "9a005af4-91b4-4e21-a995-c87bbb79204a",
=======
      "partOf": "Location/83983c41-9e6e-493b-bcbb-90b31be5a7e2"
    },
    {
      "id": "6b9dc641-db71-4279-8674-30599ce3d725",
>>>>>>> 7e093759
      "name": "UH & FWC makterpur",
      "nameBn": "ইউনিয়ন হেলথ অ্যান্ড ফ্যামিলি ওয়েলফেয়ার সেন্টার (এউএইচ অ্যান্ড এফডবলিওসি) মক্তারপুর কালিগঞ্জ গাজীপুর.",
      "physicalType": "Building",
      "type": "HEALTH_FACILITY",
<<<<<<< HEAD
      "partOf": "Location/ac4c97e0-3be4-4a68-9761-5bcd5bc5dbcb"
    },
    {
      "id": "3876e70f-2de4-4fa7-a4f7-d8b969a4464e",
=======
      "partOf": "Location/83983c41-9e6e-493b-bcbb-90b31be5a7e2"
    },
    {
      "id": "7448ee10-bf62-440e-a4d9-ab69dc40f413",
>>>>>>> 7e093759
      "name": "UH & FWC Jangalia",
      "nameBn": "ইউনিয়ন হেলথ অ্যান্ড ফ্যামিলি ওয়েলফেয়ার সেন্টার (এউএইচ অ্যান্ড এফডবলিওসি) জাঙ্গালিয়া কালিগঞ্জ গাজীপুর.",
      "physicalType": "Building",
      "type": "HEALTH_FACILITY",
<<<<<<< HEAD
      "partOf": "Location/ac4c97e0-3be4-4a68-9761-5bcd5bc5dbcb"
    },
    {
      "id": "65c4f562-86b1-4f76-bd9c-d7948b50c421",
=======
      "partOf": "Location/83983c41-9e6e-493b-bcbb-90b31be5a7e2"
    },
    {
      "id": "26fe12c5-b1c7-48db-8d3f-4b759dd6e58c",
>>>>>>> 7e093759
      "name": "UH & FWC Tumolia",
      "nameBn": "ইউনিয়ন হেলথ অ্যান্ড ফ্যামিলি ওয়েলফেয়ার সেন্টার (এউএইচ অ্যান্ড এফডবলিওসি) তুমুলিয়া কালিগঞ্জ গাজীপুর.",
      "physicalType": "Building",
      "type": "HEALTH_FACILITY",
<<<<<<< HEAD
      "partOf": "Location/ac4c97e0-3be4-4a68-9761-5bcd5bc5dbcb"
    },
    {
      "id": "7c1ee25e-51a6-4745-a4e8-cabfde5a50f5",
=======
      "partOf": "Location/83983c41-9e6e-493b-bcbb-90b31be5a7e2"
    },
    {
      "id": "a4dd3317-96b6-4e6d-9c58-b8831b5d3025",
>>>>>>> 7e093759
      "name": "Khoikora CC - Kaliganj",
      "nameBn": "খইকরা সিসি - কালিগঞ্জ",
      "physicalType": "Building",
      "type": "HEALTH_FACILITY",
<<<<<<< HEAD
      "partOf": "Location/ac4c97e0-3be4-4a68-9761-5bcd5bc5dbcb"
    },
    {
      "id": "88a8d457-286e-40db-baff-5c9fd9c2d127",
=======
      "partOf": "Location/83983c41-9e6e-493b-bcbb-90b31be5a7e2"
    },
    {
      "id": "99e76035-4fb5-46f2-a281-b1104e77cc11",
>>>>>>> 7e093759
      "name": "Kaliganj (GP) Mun.",
      "nameBn": "কালিগঞ্জ (জিপি) মুন",
      "physicalType": "Building",
      "type": "HEALTH_FACILITY",
<<<<<<< HEAD
      "partOf": "Location/ac4c97e0-3be4-4a68-9761-5bcd5bc5dbcb"
    },
    {
      "id": "dd64324f-d0d4-4826-9381-0151740fe9a8",
=======
      "partOf": "Location/83983c41-9e6e-493b-bcbb-90b31be5a7e2"
    },
    {
      "id": "52b99a56-d185-4493-9219-e6748c78361d",
>>>>>>> 7e093759
      "name": "Algi(madhabdi) Union Sub Center",
      "nameBn": "আল্গি (মাধাব্দি) ইউনিয়ন উপ-স্বাস্থ্য কেন্দ্র",
      "physicalType": "Building",
      "type": "HEALTH_FACILITY",
<<<<<<< HEAD
      "partOf": "Location/696e0bce-0f01-4b86-950a-4401493a3d6d"
    },
    {
      "id": "9ca069ba-75ec-4dcc-ab1a-a5050bd922ca",
=======
      "partOf": "Location/dbf2186e-2d42-435b-8d6a-256853c725b4"
    },
    {
      "id": "8b2d896a-07d1-43b8-bb7d-c217c7e59366",
>>>>>>> 7e093759
      "name": "Amdia Union Sub Center",
      "nameBn": "আমদিয়া উপ-স্বাস্থ্য কেন্দ্র",
      "physicalType": "Building",
      "type": "HEALTH_FACILITY",
<<<<<<< HEAD
      "partOf": "Location/696e0bce-0f01-4b86-950a-4401493a3d6d"
    },
    {
      "id": "49cdfca8-8594-42d6-9f18-32b1e50bb076",
=======
      "partOf": "Location/dbf2186e-2d42-435b-8d6a-256853c725b4"
    },
    {
      "id": "de72a795-8d35-4f36-bdcb-000a9e37cd12",
>>>>>>> 7e093759
      "name": "Bhagirathpur Union Sub Center",
      "nameBn": "ভাগিরাথপুর ইউনিয়ন উপ-স্বাস্থ্য কেন্দ্র",
      "physicalType": "Building",
      "type": "HEALTH_FACILITY",
<<<<<<< HEAD
      "partOf": "Location/696e0bce-0f01-4b86-950a-4401493a3d6d"
    },
    {
      "id": "b795936a-20d2-4732-8de2-3fa671af8a0f",
=======
      "partOf": "Location/dbf2186e-2d42-435b-8d6a-256853c725b4"
    },
    {
      "id": "87b51775-0ccd-4dd8-8f26-6bb7de690175",
>>>>>>> 7e093759
      "name": "Bhatpara Union Sub Center",
      "nameBn": "ভাটপারা ইউনিয়ন উপ-স্বাস্থ্য কেন্দ্র",
      "physicalType": "Building",
      "type": "HEALTH_FACILITY",
<<<<<<< HEAD
      "partOf": "Location/696e0bce-0f01-4b86-950a-4401493a3d6d"
    },
    {
      "id": "29142a1a-8b87-4461-8ba6-19eddf053dda",
=======
      "partOf": "Location/dbf2186e-2d42-435b-8d6a-256853c725b4"
    },
    {
      "id": "42615b99-5198-4adb-a72e-5a6176827feb",
>>>>>>> 7e093759
      "name": "Karimpur Union Sub Center",
      "nameBn": "করিমপুর ইউনিয়ন উপ-স্বাস্থ্য কেন্দ্র",
      "physicalType": "Building",
      "type": "HEALTH_FACILITY",
<<<<<<< HEAD
      "partOf": "Location/696e0bce-0f01-4b86-950a-4401493a3d6d"
    },
    {
      "id": "739daee3-e189-4ebe-b598-cd2a4bbcc827",
=======
      "partOf": "Location/dbf2186e-2d42-435b-8d6a-256853c725b4"
    },
    {
      "id": "108ccebb-af86-406e-b121-07675e2e102f",
>>>>>>> 7e093759
      "name": "Narsingdi Sadar Union Sub Center",
      "nameBn": "নরসিংদী সদর ইউনিয়ন উপ-স্বাস্থ্য কেন্দ্র",
      "physicalType": "Building",
      "type": "HEALTH_FACILITY",
<<<<<<< HEAD
      "partOf": "Location/696e0bce-0f01-4b86-950a-4401493a3d6d"
    },
    {
      "id": "14fbd5a0-d7f7-463b-b4ba-3ea776db6cc2",
=======
      "partOf": "Location/dbf2186e-2d42-435b-8d6a-256853c725b4"
    },
    {
      "id": "97e233f7-f38f-48ac-ac9b-b28b081917a1",
>>>>>>> 7e093759
      "name": "Narsingdi (sadar) Upazila Health Office",
      "nameBn": "নরসিংদী (সদর) উপজেলা স্বাস্থ্য অফিস",
      "physicalType": "Building",
      "type": "HEALTH_FACILITY",
<<<<<<< HEAD
      "partOf": "Location/696e0bce-0f01-4b86-950a-4401493a3d6d"
    },
    {
      "id": "928f80af-612b-4737-aea9-332541e06c6c",
=======
      "partOf": "Location/dbf2186e-2d42-435b-8d6a-256853c725b4"
    },
    {
      "id": "1b8762a8-fc1f-41a3-bdaa-99e9ec89e887",
>>>>>>> 7e093759
      "name": "Narsingdi Civil Surgeon Office",
      "nameBn": "নরসিংদী সিভিল সার্জন অফিস",
      "physicalType": "Building",
      "type": "HEALTH_FACILITY",
<<<<<<< HEAD
      "partOf": "Location/696e0bce-0f01-4b86-950a-4401493a3d6d"
    },
    {
      "id": "59ef1801-5a62-4702-9bd6-033c30fd251b",
=======
      "partOf": "Location/dbf2186e-2d42-435b-8d6a-256853c725b4"
    },
    {
      "id": "5306a003-8fd7-409c-ae66-612eb95bb211",
>>>>>>> 7e093759
      "name": "Narsingdi District Hospital",
      "nameBn": "নরসিংদী জেলা হসপিটাল",
      "physicalType": "Building",
      "type": "HEALTH_FACILITY",
<<<<<<< HEAD
      "partOf": "Location/696e0bce-0f01-4b86-950a-4401493a3d6d"
    },
    {
      "id": "e099666c-8f29-481a-9639-fbbe8063193a",
=======
      "partOf": "Location/dbf2186e-2d42-435b-8d6a-256853c725b4"
    },
    {
      "id": "bb6b336c-795c-4c91-835b-6d598ffd9b29",
>>>>>>> 7e093759
      "name": "Narsingdi 100 Bed Zilla Hospital",
      "nameBn": "নরসিংদী ১০০ বেড জেলা হসপিটাল",
      "physicalType": "Building",
      "type": "HEALTH_FACILITY",
<<<<<<< HEAD
      "partOf": "Location/696e0bce-0f01-4b86-950a-4401493a3d6d"
    },
    {
      "id": "dec7bf13-f8bc-41b8-b8e2-9370b8ec3c7c",
=======
      "partOf": "Location/dbf2186e-2d42-435b-8d6a-256853c725b4"
    },
    {
      "id": "9c8f3228-e587-4801-bea9-1424d0bcd4fc",
>>>>>>> 7e093759
      "name": "Charmadhabpur(bakharnagar) Cc - Narsingdi Sadar",
      "nameBn": "চরমাধবপুর (বাখারনগর) সিসি - নরসিংদী সদর",
      "physicalType": "Building",
      "type": "HEALTH_FACILITY",
<<<<<<< HEAD
      "partOf": "Location/696e0bce-0f01-4b86-950a-4401493a3d6d"
    },
    {
      "id": "7e79fbc2-c183-45e5-a6b3-6a50900719dd",
=======
      "partOf": "Location/dbf2186e-2d42-435b-8d6a-256853c725b4"
    },
    {
      "id": "9edd3e29-3cf3-493c-a88b-662008d769e5",
>>>>>>> 7e093759
      "name": "Khodadila Cc - Narsingdi Sadar",
      "nameBn": "খোদাদিলা সিসি – নরসিংদী সদর",
      "physicalType": "Building",
      "type": "HEALTH_FACILITY",
<<<<<<< HEAD
      "partOf": "Location/696e0bce-0f01-4b86-950a-4401493a3d6d"
    },
    {
      "id": "54789a7f-c34a-469d-9cdd-b4d50535cd77",
=======
      "partOf": "Location/dbf2186e-2d42-435b-8d6a-256853c725b4"
    },
    {
      "id": "e14af6bd-a225-45da-b960-9bbedcf7b513",
>>>>>>> 7e093759
      "name": "Belab (bhaiyum) Cc - Narsingdi Sadar",
      "nameBn": "বেলাব (ভাইয়ুম) সিসি - নরসিংদী সদর",
      "physicalType": "Building",
      "type": "HEALTH_FACILITY",
<<<<<<< HEAD
      "partOf": "Location/696e0bce-0f01-4b86-950a-4401493a3d6d"
    },
    {
      "id": "e1e12200-acef-49a0-b90b-cc17cc745149",
=======
      "partOf": "Location/dbf2186e-2d42-435b-8d6a-256853c725b4"
    },
    {
      "id": "d0f3b33f-f5f7-4e94-9661-67a146aec0e6",
>>>>>>> 7e093759
      "name": "Goaldi Cc - Narsingdi Sadar",
      "nameBn": "গলাদি সিসি - নরসিংদী সদর",
      "physicalType": "Building",
      "type": "HEALTH_FACILITY",
<<<<<<< HEAD
      "partOf": "Location/696e0bce-0f01-4b86-950a-4401493a3d6d"
    },
    {
      "id": "91eea50b-80ae-491d-abec-cffbbc407ca9",
=======
      "partOf": "Location/dbf2186e-2d42-435b-8d6a-256853c725b4"
    },
    {
      "id": "841839bb-4212-49c2-9815-0dd0f06bc95f",
>>>>>>> 7e093759
      "name": "Pakuriya Cc - Narsingdi Sadar",
      "nameBn": "পাকুরিয়া সিসি - নরসিংদী সদর",
      "physicalType": "Building",
      "type": "HEALTH_FACILITY",
<<<<<<< HEAD
      "partOf": "Location/696e0bce-0f01-4b86-950a-4401493a3d6d"
    },
    {
      "id": "bf6f677e-95d0-4ee6-bc2d-ff0e1f05d346",
=======
      "partOf": "Location/dbf2186e-2d42-435b-8d6a-256853c725b4"
    },
    {
      "id": "5c26c400-a827-4894-9a7d-4089a20b39b6",
>>>>>>> 7e093759
      "name": "Kalikapur Cc - Narsingdi Sadar",
      "nameBn": "কালিকাপুর সিসি - নরসিংদী সদর",
      "physicalType": "Building",
      "type": "HEALTH_FACILITY",
<<<<<<< HEAD
      "partOf": "Location/696e0bce-0f01-4b86-950a-4401493a3d6d"
    },
    {
      "id": "6ad4ca15-70bb-4ac7-ac10-3416bd982121",
=======
      "partOf": "Location/dbf2186e-2d42-435b-8d6a-256853c725b4"
    },
    {
      "id": "f1be2462-c420-41ec-8b9b-357aa08a1ec5",
>>>>>>> 7e093759
      "name": "Chinishpur Cc - Narsingdi Sadar",
      "nameBn": "চিনিসপুর সিসি - নরসিংদী সদর",
      "physicalType": "Building",
      "type": "HEALTH_FACILITY",
<<<<<<< HEAD
      "partOf": "Location/696e0bce-0f01-4b86-950a-4401493a3d6d"
    },
    {
      "id": "55d17f94-141f-4962-84ed-77e2c67efbbb",
=======
      "partOf": "Location/dbf2186e-2d42-435b-8d6a-256853c725b4"
    },
    {
      "id": "30e7a23d-5cbe-4c5e-9848-8c8157f28f05",
>>>>>>> 7e093759
      "name": "Ghoradiya Cc - Narsingdi Sadar",
      "nameBn": "ঘোরাদিয়া সিসি - নরসিংদী সদর",
      "physicalType": "Building",
      "type": "HEALTH_FACILITY",
<<<<<<< HEAD
      "partOf": "Location/696e0bce-0f01-4b86-950a-4401493a3d6d"
    },
    {
      "id": "628a3417-9a72-4722-97c4-8360cf7f545e",
=======
      "partOf": "Location/dbf2186e-2d42-435b-8d6a-256853c725b4"
    },
    {
      "id": "90bf2ec3-62bf-4fdd-bdf2-9bb727396c4a",
>>>>>>> 7e093759
      "name": "Badarpur Cc - Narsingdi Sadar",
      "nameBn": "বাদারপুর সিসি - নরসিংদী সদর",
      "physicalType": "Building",
      "type": "HEALTH_FACILITY",
<<<<<<< HEAD
      "partOf": "Location/696e0bce-0f01-4b86-950a-4401493a3d6d"
    },
    {
      "id": "f75fe19a-7a67-4015-9a51-9d9b81800578",
=======
      "partOf": "Location/dbf2186e-2d42-435b-8d6a-256853c725b4"
    },
    {
      "id": "11a05031-7c80-43e8-85c8-a6200e38ac90",
>>>>>>> 7e093759
      "name": "Hajipur Cc - Narsingdi Sadar",
      "nameBn": "হাজিপুর সিসি - নরসিংদী সদর",
      "physicalType": "Building",
      "type": "HEALTH_FACILITY",
<<<<<<< HEAD
      "partOf": "Location/696e0bce-0f01-4b86-950a-4401493a3d6d"
    },
    {
      "id": "340e74ba-0e4d-46f7-8b8c-a9d65d932d8a",
=======
      "partOf": "Location/dbf2186e-2d42-435b-8d6a-256853c725b4"
    },
    {
      "id": "cff94cc5-de06-43c9-b07d-6d3282bf7a4e",
>>>>>>> 7e093759
      "name": "Daukadi Cc - Narsingdi Sadar",
      "nameBn": "দাউকাদি সিসি - নরসিংদী সদর",
      "physicalType": "Building",
      "type": "HEALTH_FACILITY",
<<<<<<< HEAD
      "partOf": "Location/696e0bce-0f01-4b86-950a-4401493a3d6d"
    },
    {
      "id": "85b56233-6cb9-4c07-b979-7280393f19d1",
=======
      "partOf": "Location/dbf2186e-2d42-435b-8d6a-256853c725b4"
    },
    {
      "id": "1870a92f-58e8-4b4a-b006-bcd567ffd039",
>>>>>>> 7e093759
      "name": "Khamardi Cc - Narsingdi Sadar",
      "nameBn": "খামারদি সিসি - নরসিংদী সদর",
      "physicalType": "Building",
      "type": "HEALTH_FACILITY",
<<<<<<< HEAD
      "partOf": "Location/696e0bce-0f01-4b86-950a-4401493a3d6d"
    },
    {
      "id": "b38f8233-5cb2-4fc4-8062-debf051cf6f1",
=======
      "partOf": "Location/dbf2186e-2d42-435b-8d6a-256853c725b4"
    },
    {
      "id": "508e1159-0108-4464-955c-dc533dce8f56",
>>>>>>> 7e093759
      "name": "Panchabati Cc - Narsingdi Sadar",
      "nameBn": "পঞ্চবতি সিসি - নরসিংদী সদর",
      "physicalType": "Building",
      "type": "HEALTH_FACILITY",
<<<<<<< HEAD
      "partOf": "Location/696e0bce-0f01-4b86-950a-4401493a3d6d"
    },
    {
      "id": "b915260c-7209-4912-a6c1-b50bc9abbaec",
=======
      "partOf": "Location/dbf2186e-2d42-435b-8d6a-256853c725b4"
    },
    {
      "id": "6ffe5f33-3043-4a2b-ba71-4cbae67d58ab",
>>>>>>> 7e093759
      "name": "Rasulpur Cc - Narsingdi Sadar",
      "nameBn": "রাসুলপুর সিসি - নরসিংদী সদর",
      "physicalType": "Building",
      "type": "HEALTH_FACILITY",
<<<<<<< HEAD
      "partOf": "Location/696e0bce-0f01-4b86-950a-4401493a3d6d"
    },
    {
      "id": "c35fec9c-130f-454a-86a5-9f30f68e6b20",
=======
      "partOf": "Location/dbf2186e-2d42-435b-8d6a-256853c725b4"
    },
    {
      "id": "036353b9-dd2e-49ea-a1ea-7584ae84a40d",
>>>>>>> 7e093759
      "name": "Sreenagar Madhyapara Cc - Narsingdi Sadar",
      "nameBn": "শ্রীনগর মধ্যপাড়া সিসি - নরসিংদী সদর",
      "physicalType": "Building",
      "type": "HEALTH_FACILITY",
<<<<<<< HEAD
      "partOf": "Location/696e0bce-0f01-4b86-950a-4401493a3d6d"
    },
    {
      "id": "e14559b8-34de-4f89-b6b8-6e5d1ba939f8",
=======
      "partOf": "Location/dbf2186e-2d42-435b-8d6a-256853c725b4"
    },
    {
      "id": "3dabff36-df40-4b33-ac9b-13b6a0b96d2d",
>>>>>>> 7e093759
      "name": "Baluchar Cc - Narsingdi Sadar",
      "nameBn": "বালুচর সিসি - নরসিংদী সদর",
      "physicalType": "Building",
      "type": "HEALTH_FACILITY",
<<<<<<< HEAD
      "partOf": "Location/696e0bce-0f01-4b86-950a-4401493a3d6d"
    },
    {
      "id": "18b65baf-2903-4fe6-bee5-54132524d77d",
=======
      "partOf": "Location/dbf2186e-2d42-435b-8d6a-256853c725b4"
    },
    {
      "id": "180b54d9-0d50-4678-b29c-b0be8b7a39b8",
>>>>>>> 7e093759
      "name": "Chanderpara Cc - Narsingdi Sadar",
      "nameBn": "চান্দেরপাড়া সিসি - নরসিংদী সদর",
      "physicalType": "Building",
      "type": "HEALTH_FACILITY",
<<<<<<< HEAD
      "partOf": "Location/696e0bce-0f01-4b86-950a-4401493a3d6d"
    },
    {
      "id": "c8bda773-0ae1-4818-ab20-489d6352ba4e",
=======
      "partOf": "Location/dbf2186e-2d42-435b-8d6a-256853c725b4"
    },
    {
      "id": "97fbcb2c-dbec-4070-bce0-eaa91f853d22",
>>>>>>> 7e093759
      "name": "Dorigazirgaon Cc - Narsingdi Sadar",
      "nameBn": "দরিগাজিরগাঁও সিসি - নরসিংদী সদর",
      "physicalType": "Building",
      "type": "HEALTH_FACILITY",
<<<<<<< HEAD
      "partOf": "Location/696e0bce-0f01-4b86-950a-4401493a3d6d"
    },
    {
      "id": "174b69ac-217b-4375-9b71-a864fffcc703",
=======
      "partOf": "Location/dbf2186e-2d42-435b-8d6a-256853c725b4"
    },
    {
      "id": "e582f8a9-d2f1-49ab-a1de-ee8ace3c93a9",
>>>>>>> 7e093759
      "name": "Kotalichor(bilpar) Cc - Narsingdi Sadar",
      "nameBn": "কোটালিচর সিসি - নরসিংদী সদর",
      "physicalType": "Building",
      "type": "HEALTH_FACILITY",
<<<<<<< HEAD
      "partOf": "Location/696e0bce-0f01-4b86-950a-4401493a3d6d"
    },
    {
      "id": "4f9b911e-d0c5-4a44-84a4-afbaf784c01c",
=======
      "partOf": "Location/dbf2186e-2d42-435b-8d6a-256853c725b4"
    },
    {
      "id": "c98f92bf-dd8b-41d6-914a-0ee59b7b9011",
>>>>>>> 7e093759
      "name": "Mahishashuragram Cc - Narsingdi Sadar",
      "nameBn": "মহিষাসুরাগ্রাম সিসি - নরসিংদী সদর",
      "physicalType": "Building",
      "type": "HEALTH_FACILITY",
<<<<<<< HEAD
      "partOf": "Location/696e0bce-0f01-4b86-950a-4401493a3d6d"
    },
    {
      "id": "df44e2c5-a36d-4b1d-88d7-8836905d49eb",
=======
      "partOf": "Location/dbf2186e-2d42-435b-8d6a-256853c725b4"
    },
    {
      "id": "026e7235-7815-42f6-b263-4159e39e735d",
>>>>>>> 7e093759
      "name": "Meherpara Cc - Narsingdi Sadar",
      "nameBn": "মেহেরপুরা সিসি - নরসিংদী সদর",
      "physicalType": "Building",
      "type": "HEALTH_FACILITY",
<<<<<<< HEAD
      "partOf": "Location/696e0bce-0f01-4b86-950a-4401493a3d6d"
    },
    {
      "id": "e4f2d1ea-5748-4d86-b552-f71abd264a5d",
=======
      "partOf": "Location/dbf2186e-2d42-435b-8d6a-256853c725b4"
    },
    {
      "id": "e5f968c5-f0bb-4f55-b85a-190985f2ac98",
>>>>>>> 7e093759
      "name": "Sbarpanigair Cc - Narsingdi Sadar",
      "nameBn": "সর্পনিগৈর সিসি - নরসিংদী সদর",
      "physicalType": "Building",
      "type": "HEALTH_FACILITY",
<<<<<<< HEAD
      "partOf": "Location/696e0bce-0f01-4b86-950a-4401493a3d6d"
    },
    {
      "id": "82cf04f5-3376-42b7-8495-6897d911472b",
=======
      "partOf": "Location/dbf2186e-2d42-435b-8d6a-256853c725b4"
    },
    {
      "id": "b29e61b8-bd1b-4e60-984f-5edf3949030a",
>>>>>>> 7e093759
      "name": "Chhagriyapara Cc - Narsingdi Sadar",
      "nameBn": "ছাগরিয়াপারা - নরসিংদী সদর",
      "physicalType": "Building",
      "type": "HEALTH_FACILITY",
<<<<<<< HEAD
      "partOf": "Location/696e0bce-0f01-4b86-950a-4401493a3d6d"
    },
    {
      "id": "732d8374-6763-4d98-9c90-4b2fecbbb2ce",
=======
      "partOf": "Location/dbf2186e-2d42-435b-8d6a-256853c725b4"
    },
    {
      "id": "1a28fb7d-0c63-4723-a398-6b286f929f6a",
>>>>>>> 7e093759
      "name": "Dilarpur (alipur School Cc) - Narsingdi Sadar",
      "nameBn": "দিলারপুর - নরসিংদী সদর",
      "physicalType": "Building",
      "type": "HEALTH_FACILITY",
<<<<<<< HEAD
      "partOf": "Location/696e0bce-0f01-4b86-950a-4401493a3d6d"
    },
    {
      "id": "8f1ca123-3b1c-4e00-8c8b-249eb11f3b07",
=======
      "partOf": "Location/dbf2186e-2d42-435b-8d6a-256853c725b4"
    },
    {
      "id": "d942174c-8fee-4c4f-aa28-28a59f5fbd0c",
>>>>>>> 7e093759
      "name": "Dilarpur Eidgah Cc - Narsingdi Sadar",
      "nameBn": "দিলারপুর ঈদগাহ - নরসিংদী সদর",
      "physicalType": "Building",
      "type": "HEALTH_FACILITY",
<<<<<<< HEAD
      "partOf": "Location/696e0bce-0f01-4b86-950a-4401493a3d6d"
    },
    {
      "id": "8ac809f6-17f2-4852-b06c-113dcfa02c72",
=======
      "partOf": "Location/dbf2186e-2d42-435b-8d6a-256853c725b4"
    },
    {
      "id": "925cb047-8803-48d5-b23d-56ac16400885",
>>>>>>> 7e093759
      "name": "Jamaliyakandi Cc - Narsingdi Sadar",
      "nameBn": "জামালিয়াকান্দি - নরসিংদী সদর",
      "physicalType": "Building",
      "type": "HEALTH_FACILITY",
<<<<<<< HEAD
      "partOf": "Location/696e0bce-0f01-4b86-950a-4401493a3d6d"
    },
    {
      "id": "0103f1bc-f360-4976-af39-c4ae2159266a",
=======
      "partOf": "Location/dbf2186e-2d42-435b-8d6a-256853c725b4"
    },
    {
      "id": "6107bf62-a690-47ff-b267-e24d12dd6d37",
>>>>>>> 7e093759
      "name": "North Char Bashania Cc. Narsingdi Sadar",
      "nameBn": "নর্থ চর বাশানিয়া - নরসিংদী সদর",
      "physicalType": "Building",
      "type": "HEALTH_FACILITY",
<<<<<<< HEAD
      "partOf": "Location/696e0bce-0f01-4b86-950a-4401493a3d6d"
    },
    {
      "id": "6eedec00-4710-4a8c-b82c-c24d6dac8fa5",
=======
      "partOf": "Location/dbf2186e-2d42-435b-8d6a-256853c725b4"
    },
    {
      "id": "3aa5f419-817b-4d7d-b5a7-56cc7ec586fb",
>>>>>>> 7e093759
      "name": "Bhatpara Cc - Narsingdi Sadar",
      "nameBn": "ভাতপারা সিসি - নরসিংদী সদর",
      "physicalType": "Building",
      "type": "HEALTH_FACILITY",
<<<<<<< HEAD
      "partOf": "Location/696e0bce-0f01-4b86-950a-4401493a3d6d"
    },
    {
      "id": "2995c309-03ff-4162-997c-76431c14466b",
=======
      "partOf": "Location/dbf2186e-2d42-435b-8d6a-256853c725b4"
    },
    {
      "id": "0ecfb2ee-e043-470f-80e7-4bc2e7f5e851",
>>>>>>> 7e093759
      "name": "Kakshiya Cc - Narsingdi Sadar",
      "nameBn": "কাকশিয়া - নরসিংদী সদর",
      "physicalType": "Building",
      "type": "HEALTH_FACILITY",
<<<<<<< HEAD
      "partOf": "Location/696e0bce-0f01-4b86-950a-4401493a3d6d"
    },
    {
      "id": "57977035-5e0b-42af-b02d-d5ad33c2de0e",
=======
      "partOf": "Location/dbf2186e-2d42-435b-8d6a-256853c725b4"
    },
    {
      "id": "ad39aa0c-a43f-46fe-b0a7-0748b4b2ca18",
>>>>>>> 7e093759
      "name": "Shekherchar Cc - Narsingdi Sadar",
      "nameBn": "শেখেরচর সিসি - নরসিংদী সদর",
      "physicalType": "Building",
      "type": "HEALTH_FACILITY",
<<<<<<< HEAD
      "partOf": "Location/696e0bce-0f01-4b86-950a-4401493a3d6d"
    },
    {
      "id": "d0a68f3e-05f6-4d72-bf60-e66fe9dc323c",
=======
      "partOf": "Location/dbf2186e-2d42-435b-8d6a-256853c725b4"
    },
    {
      "id": "bce1b5e1-9b24-471f-89b8-7fce84ecfbd1",
>>>>>>> 7e093759
      "name": "Shilmandi Cc - Narsingdi Sadar",
      "nameBn": "শিলামান্দি সিসি - নরসিংদী সদর",
      "physicalType": "Building",
      "type": "HEALTH_FACILITY",
<<<<<<< HEAD
      "partOf": "Location/696e0bce-0f01-4b86-950a-4401493a3d6d"
    },
    {
      "id": "01ddde04-133c-4438-94e5-af1bcf5b7f6f",
=======
      "partOf": "Location/dbf2186e-2d42-435b-8d6a-256853c725b4"
    },
    {
      "id": "751e4ae9-704b-4fef-b707-ac99a3d5926c",
>>>>>>> 7e093759
      "name": "Alokbali Union Centre",
      "nameBn": "আলোকবালি ইউনিয়ন সেন্টার",
      "physicalType": "Building",
      "type": "HEALTH_FACILITY",
<<<<<<< HEAD
      "partOf": "Location/696e0bce-0f01-4b86-950a-4401493a3d6d"
    },
    {
      "id": "ac14a7ef-8241-48b5-ab6e-e2fe671d6669",
=======
      "partOf": "Location/dbf2186e-2d42-435b-8d6a-256853c725b4"
    },
    {
      "id": "974dc971-3691-417b-9312-6c8ec5fc6663",
>>>>>>> 7e093759
      "name": "Chardighaldi Union Centre",
      "nameBn": "চরদিঘলদি ইউনিয়ন সেন্টার",
      "physicalType": "Building",
      "type": "HEALTH_FACILITY",
<<<<<<< HEAD
      "partOf": "Location/696e0bce-0f01-4b86-950a-4401493a3d6d"
    },
    {
      "id": "7489e27f-9c10-4be0-82ed-befb6ef3fe82",
=======
      "partOf": "Location/dbf2186e-2d42-435b-8d6a-256853c725b4"
    },
    {
      "id": "cf441ee8-7bb9-4c08-a458-c45fafa7efa9",
>>>>>>> 7e093759
      "name": "Chinishpur Union Centre",
      "nameBn": "চিনিসপুর ইউনিয়ন সেন্টার",
      "physicalType": "Building",
      "type": "HEALTH_FACILITY",
<<<<<<< HEAD
      "partOf": "Location/696e0bce-0f01-4b86-950a-4401493a3d6d"
    },
    {
      "id": "924b5680-dbb3-487d-a1e4-d745ea1815dc",
=======
      "partOf": "Location/dbf2186e-2d42-435b-8d6a-256853c725b4"
    },
    {
      "id": "265a3ee1-44d8-42db-a80c-fc4ea61fcffc",
>>>>>>> 7e093759
      "name": "Nazarpur Union Centre",
      "nameBn": "নজরপুর ইউনিয়ন সেন্টার",
      "physicalType": "Building",
      "type": "HEALTH_FACILITY",
<<<<<<< HEAD
      "partOf": "Location/696e0bce-0f01-4b86-950a-4401493a3d6d"
    },
    {
      "id": "c3f0d4c7-de41-4c1f-af5e-c40c3cba2200",
=======
      "partOf": "Location/dbf2186e-2d42-435b-8d6a-256853c725b4"
    },
    {
      "id": "14bb8538-20fd-4ce0-a891-7fdbb042418d",
>>>>>>> 7e093759
      "name": "Nuralpur Union Centre",
      "nameBn": "নুরালপুর ইউনিয়ন সেন্টার",
      "physicalType": "Building",
      "type": "HEALTH_FACILITY",
<<<<<<< HEAD
      "partOf": "Location/696e0bce-0f01-4b86-950a-4401493a3d6d"
    },
    {
      "id": "fa7df9c4-6671-4b65-8580-86b9ec65f8bc",
=======
      "partOf": "Location/dbf2186e-2d42-435b-8d6a-256853c725b4"
    },
    {
      "id": "67df8b45-c6b0-43eb-8ea0-87717c443156",
>>>>>>> 7e093759
      "name": "Paikar Char Union Centre",
      "nameBn": "পাইকারচর ইউনিয়ন সেন্টার",
      "physicalType": "Building",
      "type": "HEALTH_FACILITY",
<<<<<<< HEAD
      "partOf": "Location/696e0bce-0f01-4b86-950a-4401493a3d6d"
    },
    {
      "id": "b48fb94a-b459-4bec-801a-f72cd82cf0c3",
=======
      "partOf": "Location/dbf2186e-2d42-435b-8d6a-256853c725b4"
    },
    {
      "id": "dd783512-e024-41b0-a931-40395a9c1449",
>>>>>>> 7e093759
      "name": "Silmandi Union Centre",
      "nameBn": "শিলামান্দি ইউনিয়ন সেন্টার",
      "physicalType": "Building",
      "type": "HEALTH_FACILITY",
<<<<<<< HEAD
      "partOf": "Location/696e0bce-0f01-4b86-950a-4401493a3d6d"
    },
    {
      "id": "72ba72f7-00e7-4334-ba18-3773ae13e531",
=======
      "partOf": "Location/dbf2186e-2d42-435b-8d6a-256853c725b4"
    },
    {
      "id": "9381b334-1c6a-4685-a39d-71a9a506a8ec",
>>>>>>> 7e093759
      "name": "Kazir Kandi Cc - Narsingdi Sadar",
      "nameBn": "কাযিরকান্দি সিসি - নরসিংদী সদর",
      "physicalType": "Building",
      "type": "HEALTH_FACILITY",
<<<<<<< HEAD
      "partOf": "Location/696e0bce-0f01-4b86-950a-4401493a3d6d"
    },
    {
      "id": "3a285e09-804d-4c12-9a89-96eb320f9b01",
=======
      "partOf": "Location/dbf2186e-2d42-435b-8d6a-256853c725b4"
    },
    {
      "id": "df65c76a-ddb9-4df0-8e2f-4a31b01953b5",
>>>>>>> 7e093759
      "name": "BRAC (BHP) ",
      "nameBn": "ব্র্যাক (বিএইচপি) - নরসিংদী সদর",
      "physicalType": "Building",
      "type": "HEALTH_FACILITY",
<<<<<<< HEAD
      "partOf": "Location/696e0bce-0f01-4b86-950a-4401493a3d6d"
    },
    {
      "id": "071d19fd-da85-4f0f-8f85-bb4c2017d0cf",
=======
      "partOf": "Location/dbf2186e-2d42-435b-8d6a-256853c725b4"
    },
    {
      "id": "8cd04e44-4b10-4545-bbaa-0adae0cf49de",
>>>>>>> 7e093759
      "name": "Bangladesh Red Crescent Society",
      "nameBn": "বাংলাদেশ রেড ক্রিসেন্ট সোসাইটি - নরসিংদী সদর",
      "physicalType": "Building",
      "type": "HEALTH_FACILITY",
<<<<<<< HEAD
      "partOf": "Location/696e0bce-0f01-4b86-950a-4401493a3d6d"
    },
    {
      "id": "7d6a26a6-b5b4-4141-9ca4-c74b57a249a4",
=======
      "partOf": "Location/dbf2186e-2d42-435b-8d6a-256853c725b4"
    },
    {
      "id": "910c1243-c96e-41df-b88d-9d6298025741",
>>>>>>> 7e093759
      "name": "Marie Stops",
      "nameBn": "মেরি স্টোপস সিসি - নরসিংদী সদর",
      "physicalType": "Building",
      "type": "HEALTH_FACILITY",
<<<<<<< HEAD
      "partOf": "Location/696e0bce-0f01-4b86-950a-4401493a3d6d"
    },
    {
      "id": "00b7bdc2-38ff-4111-8b49-e9901c72c4e0",
=======
      "partOf": "Location/dbf2186e-2d42-435b-8d6a-256853c725b4"
    },
    {
      "id": "51bf78d1-6d42-49b8-b421-54921efc9d1c",
>>>>>>> 7e093759
      "name": "Bangladesh Association for Prevention of Septic Abortion",
      "nameBn": "বাংলাদেশ এসোসিয়েশন ফর অফ প্রেভেনশন সেপটিক এবোরশন",
      "physicalType": "Building",
      "type": "HEALTH_FACILITY",
<<<<<<< HEAD
      "partOf": "Location/696e0bce-0f01-4b86-950a-4401493a3d6d"
    },
    {
      "id": "c35d9b48-b3bd-4a5f-88cf-3a7355578e5b",
=======
      "partOf": "Location/dbf2186e-2d42-435b-8d6a-256853c725b4"
    },
    {
      "id": "b441a4bc-3b58-45a3-a1bc-dacacb1a64aa",
>>>>>>> 7e093759
      "name": "BRAC (BHP)",
      "nameBn": "ব্র্যাক (বিএইচপি)- নরসিংদী সদর",
      "physicalType": "Building",
      "type": "HEALTH_FACILITY",
<<<<<<< HEAD
      "partOf": "Location/696e0bce-0f01-4b86-950a-4401493a3d6d"
    },
    {
      "id": "faedce56-9989-49c9-ba64-6b105de20689",
=======
      "partOf": "Location/dbf2186e-2d42-435b-8d6a-256853c725b4"
    },
    {
      "id": "c2860399-194f-431d-b62f-888d722da63e",
>>>>>>> 7e093759
      "name": "Welcome Hospital Pvt.",
      "nameBn": "ওয়েলকাম হসপিটাল - নরসিংদী সদর",
      "physicalType": "Building",
      "type": "HEALTH_FACILITY",
<<<<<<< HEAD
      "partOf": "Location/696e0bce-0f01-4b86-950a-4401493a3d6d"
    },
    {
      "id": "d5e001fc-60d6-4162-8d07-9f94df16f53d",
=======
      "partOf": "Location/dbf2186e-2d42-435b-8d6a-256853c725b4"
    },
    {
      "id": "a13ea5ec-2b1f-4b06-b9df-591768509ac0",
>>>>>>> 7e093759
      "name": "Narsingdi Modern Clinic",
      "nameBn": "মডার্ন ক্লিনিক - নরসিংদী সদর",
      "physicalType": "Building",
      "type": "HEALTH_FACILITY",
<<<<<<< HEAD
      "partOf": "Location/696e0bce-0f01-4b86-950a-4401493a3d6d"
    },
    {
      "id": "dcfc1efb-c550-4ae4-8fad-567f0d443cdb",
=======
      "partOf": "Location/dbf2186e-2d42-435b-8d6a-256853c725b4"
    },
    {
      "id": "eef0db55-7770-48cc-a3c1-3fe4d385fe3c",
>>>>>>> 7e093759
      "name": "Prime General Hospital",
      "nameBn": "প্রাইম জেনারেল হসপিটাল - নরসিংদী সদর",
      "physicalType": "Building",
      "type": "HEALTH_FACILITY",
<<<<<<< HEAD
      "partOf": "Location/696e0bce-0f01-4b86-950a-4401493a3d6d"
    },
    {
      "id": "59306f7c-c908-4687-84b1-79ad0fce6a53",
=======
      "partOf": "Location/dbf2186e-2d42-435b-8d6a-256853c725b4"
    },
    {
      "id": "034250ba-04af-4f8c-a828-797ae46451be",
>>>>>>> 7e093759
      "name": "Narsingdhi General Hospital",
      "nameBn": "নরসিংদী জেনারেল হসপিটাল - নরসিংদী সদর",
      "physicalType": "Building",
      "type": "HEALTH_FACILITY",
<<<<<<< HEAD
      "partOf": "Location/696e0bce-0f01-4b86-950a-4401493a3d6d"
    },
    {
      "id": "1a2bcc2e-a1ea-4e37-8eee-3fdf436c47b4",
=======
      "partOf": "Location/dbf2186e-2d42-435b-8d6a-256853c725b4"
    },
    {
      "id": "3de88290-84cb-42a4-980e-dfad38545742",
>>>>>>> 7e093759
      "name": "Mukti General Hospital",
      "nameBn": "মুক্তি জেনারেল হসপিটাল - নরসিংদী সদর",
      "physicalType": "Building",
      "type": "HEALTH_FACILITY",
<<<<<<< HEAD
      "partOf": "Location/696e0bce-0f01-4b86-950a-4401493a3d6d"
    },
    {
      "id": "7811c011-3b62-4a98-993b-f467e708544a",
=======
      "partOf": "Location/dbf2186e-2d42-435b-8d6a-256853c725b4"
    },
    {
      "id": "d5329c91-37ff-4e7a-86e9-039d769095c0",
>>>>>>> 7e093759
      "name": "National General Child Hospital",
      "nameBn": "ন্যাশনাল জেনারেল চাইল্ড হসপিটাল - নরসিংদী সদর",
      "physicalType": "Building",
      "type": "HEALTH_FACILITY",
<<<<<<< HEAD
      "partOf": "Location/696e0bce-0f01-4b86-950a-4401493a3d6d"
    },
    {
      "id": "a7f94e0d-b112-436b-a536-46801590819f",
=======
      "partOf": "Location/dbf2186e-2d42-435b-8d6a-256853c725b4"
    },
    {
      "id": "0ab2a6e7-ea39-42a9-8876-5b4e772cf2fc",
>>>>>>> 7e093759
      "name": "EBA Private Hospital",
      "nameBn": "ইবিএ প্রাইভেট হসপিটাল - নরসিংদী সদর",
      "physicalType": "Building",
      "type": "HEALTH_FACILITY",
<<<<<<< HEAD
      "partOf": "Location/696e0bce-0f01-4b86-950a-4401493a3d6d"
    },
    {
      "id": "82abc87d-0771-47a6-a3e4-dec9c263a5ee",
=======
      "partOf": "Location/dbf2186e-2d42-435b-8d6a-256853c725b4"
    },
    {
      "id": "ead1833e-5b7e-4644-964e-f1a923d5c97f",
>>>>>>> 7e093759
      "name": "Holy Life General Hospital",
      "nameBn": "হলি লাইফ জেনারেল হসপিটাল - নরসিংদী সদর",
      "physicalType": "Building",
      "type": "HEALTH_FACILITY",
<<<<<<< HEAD
      "partOf": "Location/696e0bce-0f01-4b86-950a-4401493a3d6d"
    },
    {
      "id": "68564fd2-0be7-47e1-90c4-18cb25590e06",
=======
      "partOf": "Location/dbf2186e-2d42-435b-8d6a-256853c725b4"
    },
    {
      "id": "9c2e8f91-5b28-406d-b881-f011b1aad61f",
>>>>>>> 7e093759
      "name": "Sufia Pvt. Hospital",
      "nameBn": "সুফিয়া পিভিটি. হসপিটাল - নরসিংদী সদর",
      "physicalType": "Building",
      "type": "HEALTH_FACILITY",
<<<<<<< HEAD
      "partOf": "Location/696e0bce-0f01-4b86-950a-4401493a3d6d"
    },
    {
      "id": "daf53856-bcf8-45a8-a178-da74b4e2b820",
=======
      "partOf": "Location/dbf2186e-2d42-435b-8d6a-256853c725b4"
    },
    {
      "id": "8d46ce3b-6188-499a-959c-d564e2651538",
>>>>>>> 7e093759
      "name": "Madhavi General Hospital",
      "nameBn": "মাধোভি জেনারেল হসপিটাল - নরসিংদী সদর",
      "physicalType": "Building",
      "type": "HEALTH_FACILITY",
<<<<<<< HEAD
      "partOf": "Location/696e0bce-0f01-4b86-950a-4401493a3d6d"
    },
    {
      "id": "6945ec42-c23c-4aa2-9b8e-0e00d155899a",
=======
      "partOf": "Location/dbf2186e-2d42-435b-8d6a-256853c725b4"
    },
    {
      "id": "1a6afd11-582e-496c-a9ec-ac905f53ddae",
>>>>>>> 7e093759
      "name": "Poli Clinic and Eye Care Center",
      "nameBn": "পলি ক্লিনিক এন্ড আই কেয়ার সেন্টার - নরসিংদী সদর",
      "physicalType": "Building",
      "type": "HEALTH_FACILITY",
<<<<<<< HEAD
      "partOf": "Location/696e0bce-0f01-4b86-950a-4401493a3d6d"
    },
    {
      "id": "64ab5f5a-b4a6-4160-8582-0f870f92c67f",
=======
      "partOf": "Location/dbf2186e-2d42-435b-8d6a-256853c725b4"
    },
    {
      "id": "f2073026-3161-4295-b463-826ef4bd4523",
>>>>>>> 7e093759
      "name": "Alfalaha Pipals Prikate Hospital",
      "nameBn": "আলফালাহা পিপলস প্রাইভেট হসপিটাল - নরসিংদী সদর",
      "physicalType": "Building",
      "type": "HEALTH_FACILITY",
<<<<<<< HEAD
      "partOf": "Location/696e0bce-0f01-4b86-950a-4401493a3d6d"
    },
    {
      "id": "af267b36-7b17-40c7-a381-6d9ef61c6a68",
=======
      "partOf": "Location/dbf2186e-2d42-435b-8d6a-256853c725b4"
    },
    {
      "id": "ba52a299-a7dd-42de-9c8c-0580e7eec028",
>>>>>>> 7e093759
      "name": "Apollo Hospital",
      "nameBn": "এপোলো হসপিটাল - নরসিংদী সদর",
      "physicalType": "Building",
      "type": "HEALTH_FACILITY",
<<<<<<< HEAD
      "partOf": "Location/696e0bce-0f01-4b86-950a-4401493a3d6d"
    },
    {
      "id": "ee945670-2431-4736-989d-470df2dc24b5",
=======
      "partOf": "Location/dbf2186e-2d42-435b-8d6a-256853c725b4"
    },
    {
      "id": "26e4cc8c-bb09-410a-b47a-c97dd280fcb5",
>>>>>>> 7e093759
      "name": "People's Pvt. Hospital",
      "nameBn": "পিপলস প্রাইভেট হসপিটাল - নরসিংদী সদর",
      "physicalType": "Building",
      "type": "HEALTH_FACILITY",
<<<<<<< HEAD
      "partOf": "Location/696e0bce-0f01-4b86-950a-4401493a3d6d"
    },
    {
      "id": "964b01a8-bc76-446e-aa3a-cdb8184c8e12",
=======
      "partOf": "Location/dbf2186e-2d42-435b-8d6a-256853c725b4"
    },
    {
      "id": "58ba3534-88e9-4e95-abb4-ad3b11a8fc86",
>>>>>>> 7e093759
      "name": "Mita Nursing Home",
      "nameBn": "মিতা নার্সিং হোম - নরসিংদী সদর",
      "physicalType": "Building",
      "type": "HEALTH_FACILITY",
<<<<<<< HEAD
      "partOf": "Location/696e0bce-0f01-4b86-950a-4401493a3d6d"
    },
    {
      "id": "f0e54a9d-49fa-4add-b880-43dbcfc69ea3",
=======
      "partOf": "Location/dbf2186e-2d42-435b-8d6a-256853c725b4"
    },
    {
      "id": "d5dabc7d-c8a2-4d1d-9925-1dd1bcbc6d31",
>>>>>>> 7e093759
      "name": "Holly Cricent Hospital",
      "nameBn": "হলি ক্রিসেন্ট হসপিটাল - নরসিংদী সদর",
      "physicalType": "Building",
      "type": "HEALTH_FACILITY",
<<<<<<< HEAD
      "partOf": "Location/696e0bce-0f01-4b86-950a-4401493a3d6d"
    },
    {
      "id": "1ec7e38b-4165-4abf-bb50-99418316fb03",
=======
      "partOf": "Location/dbf2186e-2d42-435b-8d6a-256853c725b4"
    },
    {
      "id": "01eaaea3-3da8-4777-8da3-136164d87f50",
>>>>>>> 7e093759
      "name": "Faith General Hospital",
      "nameBn": "ফেইথ জেনারেল হসপিটাল - নরসিংদী সদর",
      "physicalType": "Building",
      "type": "HEALTH_FACILITY",
<<<<<<< HEAD
      "partOf": "Location/696e0bce-0f01-4b86-950a-4401493a3d6d"
    },
    {
      "id": "9395e024-3c0d-463d-af95-b5b896e9ac32",
=======
      "partOf": "Location/dbf2186e-2d42-435b-8d6a-256853c725b4"
    },
    {
      "id": "fe3eba23-e195-49ee-973d-1d726b6d4286",
>>>>>>> 7e093759
      "name": "Prime General Hospital",
      "nameBn": "প্রাইম জেনারেল হসপিটাল - নরসিংদী সদর",
      "physicalType": "Building",
      "type": "HEALTH_FACILITY",
<<<<<<< HEAD
      "partOf": "Location/696e0bce-0f01-4b86-950a-4401493a3d6d"
    },
    {
      "id": "0837acfe-f5d5-418f-8473-224a444acd8e",
=======
      "partOf": "Location/dbf2186e-2d42-435b-8d6a-256853c725b4"
    },
    {
      "id": "72a96c56-1173-44ea-beb7-1762423676d5",
>>>>>>> 7e093759
      "name": "Mother & Child Welfare Centre (MCWC) Narsingdi Sadar",
      "nameBn": "মাদার অ্যান্ড চাইল্ড ওয়েলফেয়ার সেন্টার (এমসিডব্লিওসি) নরসিংদী সদর",
      "physicalType": "Building",
      "type": "HEALTH_FACILITY",
<<<<<<< HEAD
      "partOf": "Location/696e0bce-0f01-4b86-950a-4401493a3d6d"
    },
    {
      "id": "d5765c1f-ad0e-4e68-865f-7f7c3a2ea3a0",
=======
      "partOf": "Location/dbf2186e-2d42-435b-8d6a-256853c725b4"
    },
    {
      "id": "1e482ef3-4920-44e8-bc43-10712fa5b34f",
>>>>>>> 7e093759
      "name": "Dhaka Progressive Lions Eye Hospital",
      "nameBn": "ঢাকা প্রগ্রেসসিভ লায়ন্স আই হসপিটাল - নরসিংদী সদর",
      "physicalType": "Building",
      "type": "HEALTH_FACILITY",
<<<<<<< HEAD
      "partOf": "Location/696e0bce-0f01-4b86-950a-4401493a3d6d"
    },
    {
      "id": "2a6bb7f4-b4b9-428b-bfa6-a802c42c469e",
=======
      "partOf": "Location/dbf2186e-2d42-435b-8d6a-256853c725b4"
    },
    {
      "id": "9b6acc76-3d42-48f7-bc00-55314e0c8e60",
>>>>>>> 7e093759
      "name": "Baghhata take para CC - Narsingdi Sadar",
      "nameBn": "বাঘহাটা টেক পাড়া সিসি - নরসিংদী সদর",
      "physicalType": "Building",
      "type": "HEALTH_FACILITY",
<<<<<<< HEAD
      "partOf": "Location/696e0bce-0f01-4b86-950a-4401493a3d6d"
    },
    {
      "id": "21c62b36-0b3d-416a-a1df-cfaf123933de",
=======
      "partOf": "Location/dbf2186e-2d42-435b-8d6a-256853c725b4"
    },
    {
      "id": "6a10c616-13a6-435b-92b8-069edd923ca4",
>>>>>>> 7e093759
      "name": "Dr. Nuruzzaman Khokon CC - Narsingdi Sadar",
      "nameBn": "ডঃ নুরুজামান খোকন সিসি - নরসিংদী সদর",
      "physicalType": "Building",
      "type": "HEALTH_FACILITY",
<<<<<<< HEAD
      "partOf": "Location/696e0bce-0f01-4b86-950a-4401493a3d6d"
    },
    {
      "id": "b47472fe-3835-4d39-b243-f8ac1d1b4682",
=======
      "partOf": "Location/dbf2186e-2d42-435b-8d6a-256853c725b4"
    },
    {
      "id": "70a66961-3b77-4174-b655-e0199da71663",
>>>>>>> 7e093759
      "name": "Kurigram (Sadar) Upazila Health office",
      "nameBn": "কুড়িগ্রাম (সদর) উপজেলা হেল্‌থ অফিস",
      "physicalType": "Building",
      "type": "HEALTH_FACILITY",
<<<<<<< HEAD
      "partOf": "Location/bdcd4ae1-da3d-462e-9a27-5a63be20116e"
    },
    {
      "id": "3d2d4d55-1c34-467d-8c06-4602c8cebf37",
=======
      "partOf": "Location/49921e96-6ccb-45db-a57c-5213715b08af"
    },
    {
      "id": "30157e23-51b7-438f-aebb-35b487b69ae2",
>>>>>>> 7e093759
      "name": "Pangachi Uh&fwc",
      "nameBn": "পাঁচগাছি (এউএইচএন্ডএফডবলিওসি)",
      "physicalType": "Building",
      "type": "HEALTH_FACILITY",
<<<<<<< HEAD
      "partOf": "Location/bdcd4ae1-da3d-462e-9a27-5a63be20116e"
    },
    {
      "id": "449cf57e-f6bc-43e3-854c-7a9ef94dbd3e",
=======
      "partOf": "Location/49921e96-6ccb-45db-a57c-5213715b08af"
    },
    {
      "id": "6b039099-5ea0-45d5-933c-ee4cdd5fde1e",
>>>>>>> 7e093759
      "name": "Kurigram Civil Surgeon Office",
      "nameBn": "কুড়িগ্রাম সিভিল সার্জন অফিস",
      "physicalType": "Building",
      "type": "HEALTH_FACILITY",
<<<<<<< HEAD
      "partOf": "Location/bdcd4ae1-da3d-462e-9a27-5a63be20116e"
    },
    {
      "id": "8a9aff09-4274-4e87-8aef-8d893e301873",
=======
      "partOf": "Location/49921e96-6ccb-45db-a57c-5213715b08af"
    },
    {
      "id": "3a1fdedb-0f3b-480d-8ffa-e3e06059d5c4",
>>>>>>> 7e093759
      "name": "Kurigram District Hospital",
      "nameBn": "কুড়িগ্রাম জেলা হসপিটাল",
      "physicalType": "Building",
      "type": "HEALTH_FACILITY",
<<<<<<< HEAD
      "partOf": "Location/bdcd4ae1-da3d-462e-9a27-5a63be20116e"
    },
    {
      "id": "6e35305a-485f-4710-8198-ad863b4c622f",
=======
      "partOf": "Location/49921e96-6ccb-45db-a57c-5213715b08af"
    },
    {
      "id": "f2b156fa-2df6-4861-88b6-71707a9e223c",
>>>>>>> 7e093759
      "name": "Kurigram Chest Disease Clinic",
      "nameBn": "কুড়িগ্রাম চেস্ট ডিসিস ক্লিনিক",
      "physicalType": "Building",
      "type": "HEALTH_FACILITY",
<<<<<<< HEAD
      "partOf": "Location/bdcd4ae1-da3d-462e-9a27-5a63be20116e"
    },
    {
      "id": "edb26e71-0503-4d28-ab53-e56083c7e2c9",
=======
      "partOf": "Location/49921e96-6ccb-45db-a57c-5213715b08af"
    },
    {
      "id": "8bbd917c-5006-41f8-9d29-ca86acff057b",
>>>>>>> 7e093759
      "name": "Chilapara Cc",
      "nameBn": "চিলাপাড়া সিসি- কুড়িগ্রাম সদর",
      "physicalType": "Building",
      "type": "HEALTH_FACILITY",
<<<<<<< HEAD
      "partOf": "Location/bdcd4ae1-da3d-462e-9a27-5a63be20116e"
    },
    {
      "id": "e2312c7c-8f54-478a-bbe4-8888feda8d36",
=======
      "partOf": "Location/49921e96-6ccb-45db-a57c-5213715b08af"
    },
    {
      "id": "381bb254-504b-4ef1-af29-f8aae23910aa",
>>>>>>> 7e093759
      "name": "Palashbari Cc",
      "nameBn": "পলাশবাড়ী সিসি- কুড়িগ্রাম সদর",
      "physicalType": "Building",
      "type": "HEALTH_FACILITY",
<<<<<<< HEAD
      "partOf": "Location/bdcd4ae1-da3d-462e-9a27-5a63be20116e"
    },
    {
      "id": "db1016c9-1624-4781-9365-72b30f7b2197",
=======
      "partOf": "Location/49921e96-6ccb-45db-a57c-5213715b08af"
    },
    {
      "id": "d105d80f-8769-4bb1-8edc-538a7336caef",
>>>>>>> 7e093759
      "name": "Basurvita Cc",
      "nameBn": "বাসুরভিটা সিসি- কুড়িগ্রাম সদর",
      "physicalType": "Building",
      "type": "HEALTH_FACILITY",
<<<<<<< HEAD
      "partOf": "Location/bdcd4ae1-da3d-462e-9a27-5a63be20116e"
    },
    {
      "id": "b433ea0b-aac6-4765-85e5-eaa9034d6bf9",
=======
      "partOf": "Location/49921e96-6ccb-45db-a57c-5213715b08af"
    },
    {
      "id": "ca61d568-1f34-45b6-8e97-7fc01934e6c5",
>>>>>>> 7e093759
      "name": "Madhabram Cc",
      "nameBn": "মাধবরাম সিসি- কুড়িগ্রাম সদর",
      "physicalType": "Building",
      "type": "HEALTH_FACILITY",
<<<<<<< HEAD
      "partOf": "Location/bdcd4ae1-da3d-462e-9a27-5a63be20116e"
    },
    {
      "id": "c2010a34-ef03-4564-be6e-b23eaed7b804",
=======
      "partOf": "Location/49921e96-6ccb-45db-a57c-5213715b08af"
    },
    {
      "id": "78c72eb1-10fe-4251-b4f6-02248d0d70fa",
>>>>>>> 7e093759
      "name": "Uttor Kumarpur Cc",
      "nameBn": "উত্তর কুমারপুর সিসি- কুড়িগ্রাম সদর",
      "physicalType": "Building",
      "type": "HEALTH_FACILITY",
<<<<<<< HEAD
      "partOf": "Location/bdcd4ae1-da3d-462e-9a27-5a63be20116e"
    },
    {
      "id": "a5007f4b-c7f0-43d5-bfb0-4663054594eb",
=======
      "partOf": "Location/49921e96-6ccb-45db-a57c-5213715b08af"
    },
    {
      "id": "55cef448-f550-40f2-8c10-37a3771b9810",
>>>>>>> 7e093759
      "name": "Paramali Cc",
      "nameBn": "পারামালি সিসি- কুড়িগ্রাম সদর",
      "physicalType": "Building",
      "type": "HEALTH_FACILITY",
<<<<<<< HEAD
      "partOf": "Location/bdcd4ae1-da3d-462e-9a27-5a63be20116e"
    },
    {
      "id": "608519ae-32f7-458e-a971-ef8cc2153869",
=======
      "partOf": "Location/49921e96-6ccb-45db-a57c-5213715b08af"
    },
    {
      "id": "d881760f-678e-41e6-857c-f4f068a05ebb",
>>>>>>> 7e093759
      "name": "Kachichar Cc",
      "nameBn": "কাছিছার সিসি- কুড়িগ্রাম সদর",
      "physicalType": "Building",
      "type": "HEALTH_FACILITY",
<<<<<<< HEAD
      "partOf": "Location/bdcd4ae1-da3d-462e-9a27-5a63be20116e"
    },
    {
      "id": "d580f89e-b40d-437e-8e7f-993940d06954",
=======
      "partOf": "Location/49921e96-6ccb-45db-a57c-5213715b08af"
    },
    {
      "id": "db081546-0610-431f-83fc-3a67e0f1f54a",
>>>>>>> 7e093759
      "name": "Lakshir Khamar Cc",
      "nameBn": "লাকশির খামার সিসি- কুড়িগ্রাম সদর",
      "physicalType": "Building",
      "type": "HEALTH_FACILITY",
<<<<<<< HEAD
      "partOf": "Location/bdcd4ae1-da3d-462e-9a27-5a63be20116e"
    },
    {
      "id": "eacddb99-bc76-482e-9f38-02f3042c20c8",
=======
      "partOf": "Location/49921e96-6ccb-45db-a57c-5213715b08af"
    },
    {
      "id": "8a2c634d-5550-4e3d-acf6-921499d712df",
>>>>>>> 7e093759
      "name": "Rasulpur Cc",
      "nameBn": "রাসুলপুর সিসি- কুড়িগ্রাম সদর",
      "physicalType": "Building",
      "type": "HEALTH_FACILITY",
<<<<<<< HEAD
      "partOf": "Location/bdcd4ae1-da3d-462e-9a27-5a63be20116e"
    },
    {
      "id": "aca636b1-adae-4617-bc97-6259bb4e682e",
=======
      "partOf": "Location/49921e96-6ccb-45db-a57c-5213715b08af"
    },
    {
      "id": "8009e8a3-bd18-4575-833b-b98748a930e0",
>>>>>>> 7e093759
      "name": "Lakshikanto Cc",
      "nameBn": "লাকশিখান্ত সিসি- কুড়িগ্রাম সদর",
      "physicalType": "Building",
      "type": "HEALTH_FACILITY",
<<<<<<< HEAD
      "partOf": "Location/bdcd4ae1-da3d-462e-9a27-5a63be20116e"
    },
    {
      "id": "03c7d500-b831-47b9-998a-39c652d66ed7",
=======
      "partOf": "Location/49921e96-6ccb-45db-a57c-5213715b08af"
    },
    {
      "id": "23132ac6-ea84-412e-8d1c-3b92dfc5e47e",
>>>>>>> 7e093759
      "name": "Halokhana Cc",
      "nameBn": "হলোখানা সিসি- কুড়িগ্রাম সদর",
      "physicalType": "Building",
      "type": "HEALTH_FACILITY",
<<<<<<< HEAD
      "partOf": "Location/bdcd4ae1-da3d-462e-9a27-5a63be20116e"
    },
    {
      "id": "60cf7c20-abdd-4304-a767-a9dcec7c0641",
=======
      "partOf": "Location/49921e96-6ccb-45db-a57c-5213715b08af"
    },
    {
      "id": "a344904a-e6ac-4198-8d7b-bd152b4d1a32",
>>>>>>> 7e093759
      "name": "Ververi Cc",
      "nameBn": "ভেরভেরী সিসি- কুড়িগ্রাম সদর",
      "physicalType": "Building",
      "type": "HEALTH_FACILITY",
<<<<<<< HEAD
      "partOf": "Location/bdcd4ae1-da3d-462e-9a27-5a63be20116e"
    },
    {
      "id": "35a253a0-fd58-412f-bf2f-d49fde1914be",
=======
      "partOf": "Location/49921e96-6ccb-45db-a57c-5213715b08af"
    },
    {
      "id": "20070766-1918-4bc4-bd6f-b98273394548",
>>>>>>> 7e093759
      "name": "Ghaneshyampur Cc",
      "nameBn": "ঘনেশ্যামপুর সিসি- কুড়িগ্রাম সদর",
      "physicalType": "Building",
      "type": "HEALTH_FACILITY",
<<<<<<< HEAD
      "partOf": "Location/bdcd4ae1-da3d-462e-9a27-5a63be20116e"
    },
    {
      "id": "923df32b-27ee-40b2-aa88-10f06cb86264",
=======
      "partOf": "Location/49921e96-6ccb-45db-a57c-5213715b08af"
    },
    {
      "id": "d13719c9-bb50-409d-aed2-226da5c616ec",
>>>>>>> 7e093759
      "name": "Adhgram Cc",
      "nameBn": "আধগ্রাম সিসি- কুড়িগ্রাম সদর",
      "physicalType": "Building",
      "type": "HEALTH_FACILITY",
<<<<<<< HEAD
      "partOf": "Location/bdcd4ae1-da3d-462e-9a27-5a63be20116e"
    },
    {
      "id": "2985176c-0b64-4876-8bc1-f08bb20052e5",
=======
      "partOf": "Location/49921e96-6ccb-45db-a57c-5213715b08af"
    },
    {
      "id": "b16aead6-1270-4d91-970c-1e5016114c4e",
>>>>>>> 7e093759
      "name": "Jotgobardhan Cc",
      "nameBn": "জোতগোবরধন সিসি- কুড়িগ্রাম সদর",
      "physicalType": "Building",
      "type": "HEALTH_FACILITY",
<<<<<<< HEAD
      "partOf": "Location/bdcd4ae1-da3d-462e-9a27-5a63be20116e"
    },
    {
      "id": "0fc6f061-1118-464a-9c77-4b5ea5763f06",
=======
      "partOf": "Location/49921e96-6ccb-45db-a57c-5213715b08af"
    },
    {
      "id": "b59af632-2254-42fe-984c-9a14072910dc",
>>>>>>> 7e093759
      "name": "Khalisa Kalowa Cc",
      "nameBn": "খালিসা কালোয়া সিসি- কুড়িগ্রাম সদর",
      "physicalType": "Building",
      "type": "HEALTH_FACILITY",
<<<<<<< HEAD
      "partOf": "Location/bdcd4ae1-da3d-462e-9a27-5a63be20116e"
    },
    {
      "id": "5f927de0-27a8-4067-ae9b-82a0feee01fa",
=======
      "partOf": "Location/49921e96-6ccb-45db-a57c-5213715b08af"
    },
    {
      "id": "7a7f2750-5cb3-4878-adec-3cebe1a49949",
>>>>>>> 7e093759
      "name": "Uttor Sitaijhar Cc",
      "nameBn": "উত্তর সিতাইঝার সিসি- কুড়িগ্রাম সদর",
      "physicalType": "Building",
      "type": "HEALTH_FACILITY",
<<<<<<< HEAD
      "partOf": "Location/bdcd4ae1-da3d-462e-9a27-5a63be20116e"
    },
    {
      "id": "b2ee44b4-9ccd-4658-8573-ba24571408eb",
=======
      "partOf": "Location/49921e96-6ccb-45db-a57c-5213715b08af"
    },
    {
      "id": "0e2a187c-fb9c-458b-866f-c6ed2d0bb012",
>>>>>>> 7e093759
      "name": "Dakhin Sitaijhar Cc",
      "nameBn": "দক্ষিন সিতাইঝার সিসি- কুড়িগ্রাম সদর",
      "physicalType": "Building",
      "type": "HEALTH_FACILITY",
<<<<<<< HEAD
      "partOf": "Location/bdcd4ae1-da3d-462e-9a27-5a63be20116e"
    },
    {
      "id": "34d51759-6f5f-4811-9c39-10763547bb9c",
=======
      "partOf": "Location/49921e96-6ccb-45db-a57c-5213715b08af"
    },
    {
      "id": "91a13495-3699-4ff1-8966-72bd54818ac3",
>>>>>>> 7e093759
      "name": "Gobindapur Cc",
      "nameBn": "গোবিন্দাপুর সিসি- কুড়িগ্রাম সদর",
      "physicalType": "Building",
      "type": "HEALTH_FACILITY",
<<<<<<< HEAD
      "partOf": "Location/bdcd4ae1-da3d-462e-9a27-5a63be20116e"
    },
    {
      "id": "f32c91d7-1d7c-4537-9a94-c291232bbd8c",
=======
      "partOf": "Location/49921e96-6ccb-45db-a57c-5213715b08af"
    },
    {
      "id": "be686f38-3270-48c3-ba9f-d6092720f8f9",
>>>>>>> 7e093759
      "name": "Shulkur Bazar Cc",
      "nameBn": "শুলকুর বাজার সিসি- কুড়িগ্রাম সদর",
      "physicalType": "Building",
      "type": "HEALTH_FACILITY",
<<<<<<< HEAD
      "partOf": "Location/bdcd4ae1-da3d-462e-9a27-5a63be20116e"
    },
    {
      "id": "2cb00b17-612b-4f75-be07-aa560e863ad0",
=======
      "partOf": "Location/49921e96-6ccb-45db-a57c-5213715b08af"
    },
    {
      "id": "bfda70f1-8851-4781-b29c-a07db94ad4e8",
>>>>>>> 7e093759
      "name": "Sitaijhar Cc",
      "nameBn": "সিতাইঝার সিসি- কুড়িগ্রাম সদর",
      "physicalType": "Building",
      "type": "HEALTH_FACILITY",
<<<<<<< HEAD
      "partOf": "Location/bdcd4ae1-da3d-462e-9a27-5a63be20116e"
    },
    {
      "id": "1dbf2134-c263-4f5a-adb7-bc08a8fdc775",
=======
      "partOf": "Location/49921e96-6ccb-45db-a57c-5213715b08af"
    },
    {
      "id": "07d2dcee-0cab-491a-9d1a-4425adc5b0c0",
>>>>>>> 7e093759
      "name": "Holokhana Union Centre",
      "nameBn": "হলোখানা সিসি- কুড়িগ্রাম সদর",
      "physicalType": "Building",
      "type": "HEALTH_FACILITY",
<<<<<<< HEAD
      "partOf": "Location/bdcd4ae1-da3d-462e-9a27-5a63be20116e"
    },
    {
      "id": "7174f4fe-c616-485f-b4d6-b4c32f569253",
=======
      "partOf": "Location/49921e96-6ccb-45db-a57c-5213715b08af"
    },
    {
      "id": "ff4b23aa-173c-4836-96f3-09bba792fd1f",
>>>>>>> 7e093759
      "name": "Jattarapur Union Centre",
      "nameBn": "জাত্তারাপুর সিসি- কুড়িগ্রাম সদর",
      "physicalType": "Building",
      "type": "HEALTH_FACILITY",
<<<<<<< HEAD
      "partOf": "Location/bdcd4ae1-da3d-462e-9a27-5a63be20116e"
    },
    {
      "id": "fbb1d7dc-f6c7-4047-a87c-53402b77cd65",
=======
      "partOf": "Location/49921e96-6ccb-45db-a57c-5213715b08af"
    },
    {
      "id": "6241eb3f-0eb7-45d7-bfb8-d95714c0cf60",
>>>>>>> 7e093759
      "name": "Khatalbari Union Centre",
      "nameBn": "খাতালবাড়ী সিসি- কুড়িগ্রাম সদর",
      "physicalType": "Building",
      "type": "HEALTH_FACILITY",
<<<<<<< HEAD
      "partOf": "Location/bdcd4ae1-da3d-462e-9a27-5a63be20116e"
    },
    {
      "id": "cc08bac4-7e46-4346-9919-b0795dbb80bc",
=======
      "partOf": "Location/49921e96-6ccb-45db-a57c-5213715b08af"
    },
    {
      "id": "11447395-337a-452a-9baa-0e3184fa5d5c",
>>>>>>> 7e093759
      "name": "Mogulbasha Union Centre",
      "nameBn": "মঘুলবাসা সিসি- কুড়িগ্রাম সদর",
      "physicalType": "Building",
      "type": "HEALTH_FACILITY",
<<<<<<< HEAD
      "partOf": "Location/bdcd4ae1-da3d-462e-9a27-5a63be20116e"
    },
    {
      "id": "b6bd271d-d58f-43b5-97eb-191a16372d53",
=======
      "partOf": "Location/49921e96-6ccb-45db-a57c-5213715b08af"
    },
    {
      "id": "889d407f-e689-4564-97ab-26f6960597b8",
>>>>>>> 7e093759
      "name": "Vogdanga Union Centre",
      "nameBn": "ভগদাঙ্গা সিসি- কুড়িগ্রাম সদর",
      "physicalType": "Building",
      "type": "HEALTH_FACILITY",
<<<<<<< HEAD
      "partOf": "Location/bdcd4ae1-da3d-462e-9a27-5a63be20116e"
    },
    {
      "id": "dcd42831-e1c5-4a7c-97ce-39fc199f5d9d",
=======
      "partOf": "Location/49921e96-6ccb-45db-a57c-5213715b08af"
    },
    {
      "id": "e2977d3b-6833-4090-9e86-f1cb85e4ff1e",
>>>>>>> 7e093759
      "name": "Char Boraibari Cc",
      "nameBn": "চর বরাইবাড়ী সিসি- কুড়িগ্রাম সদর",
      "physicalType": "Building",
      "type": "HEALTH_FACILITY",
<<<<<<< HEAD
      "partOf": "Location/bdcd4ae1-da3d-462e-9a27-5a63be20116e"
    },
    {
      "id": "8c5e69ee-c8e3-41df-bf99-90d1ea978daf",
=======
      "partOf": "Location/49921e96-6ccb-45db-a57c-5213715b08af"
    },
    {
      "id": "6d93d7d2-cd17-42a2-b3a1-4f22d33d9118",
>>>>>>> 7e093759
      "name": "Khalisha Zalfara Cc",
      "nameBn": "খালিশা যালফারা সিসি- কুড়িগ্রাম সদর",
      "physicalType": "Building",
      "type": "HEALTH_FACILITY",
<<<<<<< HEAD
      "partOf": "Location/bdcd4ae1-da3d-462e-9a27-5a63be20116e"
    },
    {
      "id": "b0af5bcd-9750-4776-b896-03e5dc637bf0",
=======
      "partOf": "Location/49921e96-6ccb-45db-a57c-5213715b08af"
    },
    {
      "id": "068c4fbd-33b7-4b61-9e7e-8801a5cb9c64",
>>>>>>> 7e093759
      "name": "Velakopa CC",
      "nameBn": "ভেলাকোপা সিসি- কুড়িগ্রাম সদর",
      "physicalType": "Building",
      "type": "HEALTH_FACILITY",
<<<<<<< HEAD
      "partOf": "Location/bdcd4ae1-da3d-462e-9a27-5a63be20116e"
    },
    {
      "id": "fc9ba42b-41a4-46db-b597-cb075f873272",
=======
      "partOf": "Location/49921e96-6ccb-45db-a57c-5213715b08af"
    },
    {
      "id": "26fd796d-2b00-4ae9-9bd5-68a21b0cd4ca",
>>>>>>> 7e093759
      "name": "Kachichar(telipara) Cc",
      "nameBn": "কাছিচর তেলিপারা)সিসি- কুড়িগ্রাম সদর",
      "physicalType": "Building",
      "type": "HEALTH_FACILITY",
<<<<<<< HEAD
      "partOf": "Location/bdcd4ae1-da3d-462e-9a27-5a63be20116e"
    },
    {
      "id": "2da3e12d-36b6-4d85-befb-85aad2fceb2c",
=======
      "partOf": "Location/49921e96-6ccb-45db-a57c-5213715b08af"
    },
    {
      "id": "e7195ca1-3b02-4665-b929-776a92b43774",
>>>>>>> 7e093759
      "name": "Moratari Cc",
      "nameBn": "মরাতরি সিসি- কুড়িগ্রাম সদর",
      "physicalType": "Building",
      "type": "HEALTH_FACILITY",
<<<<<<< HEAD
      "partOf": "Location/bdcd4ae1-da3d-462e-9a27-5a63be20116e"
    },
    {
      "id": "cfe6656b-3eec-45c5-90b4-105cd9113ca2",
=======
      "partOf": "Location/49921e96-6ccb-45db-a57c-5213715b08af"
    },
    {
      "id": "ff7963a2-16b9-4c31-919f-ed912e458aef",
>>>>>>> 7e093759
      "name": "Himerkuti Cc",
      "nameBn": "হিমেরকুটি সিসি- কুড়িগ্রাম সদর",
      "physicalType": "Building",
      "type": "HEALTH_FACILITY",
<<<<<<< HEAD
      "partOf": "Location/bdcd4ae1-da3d-462e-9a27-5a63be20116e"
    },
    {
      "id": "d980f5b8-d1a3-455c-9b96-2dff3af02f2e",
=======
      "partOf": "Location/49921e96-6ccb-45db-a57c-5213715b08af"
    },
    {
      "id": "c9871ca4-6352-46ad-8ae7-3a10fd64908f",
>>>>>>> 7e093759
      "name": "Pipul Bari CC",
      "nameBn": "পিপুলবাড়ী সিসি- কুড়িগ্রাম সদর",
      "physicalType": "Building",
      "type": "HEALTH_FACILITY",
<<<<<<< HEAD
      "partOf": "Location/bdcd4ae1-da3d-462e-9a27-5a63be20116e"
    },
    {
      "id": "9d2ccee3-a792-40fb-b6e0-2f6185772112",
=======
      "partOf": "Location/49921e96-6ccb-45db-a57c-5213715b08af"
    },
    {
      "id": "1944ae77-924b-43bd-b88d-6de7432505c2",
>>>>>>> 7e093759
      "name": "Madhya Kumorpur Cc",
      "nameBn": "মধ্য কুমরপুর সিসি- কুড়িগ্রাম সদর",
      "physicalType": "Building",
      "type": "HEALTH_FACILITY",
<<<<<<< HEAD
      "partOf": "Location/bdcd4ae1-da3d-462e-9a27-5a63be20116e"
    },
    {
      "id": "43d40b7b-3461-4869-9f74-1d8a967983f7",
=======
      "partOf": "Location/49921e96-6ccb-45db-a57c-5213715b08af"
    },
    {
      "id": "ca9bb023-035e-46b6-9a95-17653ec9de71",
>>>>>>> 7e093759
      "name": "Kadomtola Cc",
      "nameBn": "কদমতলা সিসি- কুড়িগ্রাম সদর",
      "physicalType": "Building",
      "type": "HEALTH_FACILITY",
<<<<<<< HEAD
      "partOf": "Location/bdcd4ae1-da3d-462e-9a27-5a63be20116e"
    },
    {
      "id": "56ce37c7-0634-4be2-a4c3-32c8d706ff57",
=======
      "partOf": "Location/49921e96-6ccb-45db-a57c-5213715b08af"
    },
    {
      "id": "e8229a4f-51e1-4ae2-bc10-55dceea152e4",
>>>>>>> 7e093759
      "name": "Char Kisnopur Cc",
      "nameBn": "চর কিষ্ণপুর সিসি- কুড়িগ্রাম সদর",
      "physicalType": "Building",
      "type": "HEALTH_FACILITY",
<<<<<<< HEAD
      "partOf": "Location/bdcd4ae1-da3d-462e-9a27-5a63be20116e"
    },
    {
      "id": "80a87abd-1f1b-4be7-b0cc-d9ff051887e7",
=======
      "partOf": "Location/49921e96-6ccb-45db-a57c-5213715b08af"
    },
    {
      "id": "5d9ed6f7-cc96-4080-b7d1-a7cc286b0e73",
>>>>>>> 7e093759
      "name": "Purbo Kollan Cc",
      "nameBn": "পুর্ব কল্যাণ সিসি- কুড়িগ্রাম সদর",
      "physicalType": "Building",
      "type": "HEALTH_FACILITY",
<<<<<<< HEAD
      "partOf": "Location/bdcd4ae1-da3d-462e-9a27-5a63be20116e"
    },
    {
      "id": "7b0eca5c-ec3f-473c-bada-387d33c5609d",
=======
      "partOf": "Location/49921e96-6ccb-45db-a57c-5213715b08af"
    },
    {
      "id": "14fba2b4-c000-4c1e-a13f-96ace300b7b3",
>>>>>>> 7e093759
      "name": "Parbotipur Cc",
      "nameBn": "পার্বতীপুর সিসি- কুড়িগ্রাম সদর",
      "physicalType": "Building",
      "type": "HEALTH_FACILITY",
<<<<<<< HEAD
      "partOf": "Location/bdcd4ae1-da3d-462e-9a27-5a63be20116e"
    },
    {
      "id": "fcb35fd5-a921-424e-a997-a12684060133",
=======
      "partOf": "Location/49921e96-6ccb-45db-a57c-5213715b08af"
    },
    {
      "id": "494feef3-813e-4084-8041-cdb03dccdc37",
>>>>>>> 7e093759
      "name": "Terre Des Hommes Foundation",
      "nameBn": "তেরে দেস হোমস ফাউন্ডেশন - কুড়িগ্রাম সদর",
      "physicalType": "Building",
      "type": "HEALTH_FACILITY",
<<<<<<< HEAD
      "partOf": "Location/bdcd4ae1-da3d-462e-9a27-5a63be20116e"
    },
    {
      "id": "3c080ca8-c823-4349-bc03-3e9f24a2e310",
=======
      "partOf": "Location/49921e96-6ccb-45db-a57c-5213715b08af"
    },
    {
      "id": "88f07cb7-15b1-4716-8268-5b301324a36b",
>>>>>>> 7e093759
      "name": "RDRS Bangladesh",
      "nameBn": "আরডিআরএস বাংলাদেশ -কুড়িগ্রাম সদর",
      "physicalType": "Building",
      "type": "HEALTH_FACILITY",
<<<<<<< HEAD
      "partOf": "Location/bdcd4ae1-da3d-462e-9a27-5a63be20116e"
    },
    {
      "id": "2a3dab0b-f2a2-4ae3-b9b1-71ca613a648a",
=======
      "partOf": "Location/49921e96-6ccb-45db-a57c-5213715b08af"
    },
    {
      "id": "aa28e607-6aa8-4b8b-9fc4-480b6fe10157",
>>>>>>> 7e093759
      "name": "BRAC (BHP) ",
      "nameBn": "ব্র্যাক (বিএইচপি) - কুড়িগ্রাম সদর",
      "physicalType": "Building",
      "type": "HEALTH_FACILITY",
<<<<<<< HEAD
      "partOf": "Location/bdcd4ae1-da3d-462e-9a27-5a63be20116e"
    },
    {
      "id": "7d9bb4c5-a203-476a-b1de-c3c9d2bb0f58",
=======
      "partOf": "Location/49921e96-6ccb-45db-a57c-5213715b08af"
    },
    {
      "id": "abb0bdc7-3b0e-4ebb-a042-d13eebced4d8",
>>>>>>> 7e093759
      "name": "Paribaik Shastho Clinic",
      "nameBn": "পারিবাইক স্বাস্থ্য ক্লিনিক - কুড়িগ্রাম সদর",
      "physicalType": "Building",
      "type": "HEALTH_FACILITY",
<<<<<<< HEAD
      "partOf": "Location/bdcd4ae1-da3d-462e-9a27-5a63be20116e"
    },
    {
      "id": "03b8c523-2b6c-4f8f-9083-aa62a73df8f1",
=======
      "partOf": "Location/49921e96-6ccb-45db-a57c-5213715b08af"
    },
    {
      "id": "2154dabd-b8f5-4044-b98d-dec957b70283",
>>>>>>> 7e093759
      "name": "RDRS Bangladesh",
      "nameBn": "আরডিআরএস বাংলাদেশ - কুড়িগ্রাম সদর – ২",
      "physicalType": "Building",
      "type": "HEALTH_FACILITY",
<<<<<<< HEAD
      "partOf": "Location/bdcd4ae1-da3d-462e-9a27-5a63be20116e"
    },
    {
      "id": "12280aad-7981-469a-b0ac-7c129abb2d1e",
=======
      "partOf": "Location/49921e96-6ccb-45db-a57c-5213715b08af"
    },
    {
      "id": "3f8dfa09-70e9-4a2d-8b58-7f029fd3b230",
>>>>>>> 7e093759
      "name": "Chinno Mukul",
      "nameBn": "ছিন্ন মুকুল - কুড়িগ্রাম সদর",
      "physicalType": "Building",
      "type": "HEALTH_FACILITY",
<<<<<<< HEAD
      "partOf": "Location/bdcd4ae1-da3d-462e-9a27-5a63be20116e"
    },
    {
      "id": "4a1a490a-080a-4a63-9d4b-a1f5754fdb15",
=======
      "partOf": "Location/49921e96-6ccb-45db-a57c-5213715b08af"
    },
    {
      "id": "d31d9941-efcc-404e-b3c3-cdaf12d1dce6",
>>>>>>> 7e093759
      "name": "Terre Des Hommes Foundation",
      "nameBn": "তেরে দেস হোমস ফাউন্ডেশন - কুড়িগ্রাম সদর -২",
      "physicalType": "Building",
      "type": "HEALTH_FACILITY",
<<<<<<< HEAD
      "partOf": "Location/bdcd4ae1-da3d-462e-9a27-5a63be20116e"
    },
    {
      "id": "a199d5f2-7ff4-4f19-9134-8a6627fb3e6f",
=======
      "partOf": "Location/49921e96-6ccb-45db-a57c-5213715b08af"
    },
    {
      "id": "df10cd8d-5b84-4307-bdf4-a65493c1f951",
>>>>>>> 7e093759
      "name": "Sheba Clinic",
      "nameBn": "সেবা ক্লিনিক - কুড়িগ্রাম সদর",
      "physicalType": "Building",
      "type": "HEALTH_FACILITY",
<<<<<<< HEAD
      "partOf": "Location/bdcd4ae1-da3d-462e-9a27-5a63be20116e"
    },
    {
      "id": "72b31526-e400-4276-80a9-292b866260e1",
=======
      "partOf": "Location/49921e96-6ccb-45db-a57c-5213715b08af"
    },
    {
      "id": "819aa860-d0d3-45cd-b9ff-512d41818744",
>>>>>>> 7e093759
      "name": "Khan Clinic",
      "nameBn": "খান ক্লিনিক - কুড়িগ্রাম সদর",
      "physicalType": "Building",
      "type": "HEALTH_FACILITY",
<<<<<<< HEAD
      "partOf": "Location/bdcd4ae1-da3d-462e-9a27-5a63be20116e"
    },
    {
      "id": "1260e744-3a21-45ba-8ba6-37d591d8e805",
=======
      "partOf": "Location/49921e96-6ccb-45db-a57c-5213715b08af"
    },
    {
      "id": "2285ed67-dece-4878-8698-05fb169e6677",
>>>>>>> 7e093759
      "name": "Dharla clinic",
      "nameBn": "ধারলা ক্লিনিক - কুড়িগ্রাম সদর",
      "physicalType": "Building",
      "type": "HEALTH_FACILITY",
<<<<<<< HEAD
      "partOf": "Location/bdcd4ae1-da3d-462e-9a27-5a63be20116e"
    },
    {
      "id": "f61b04a5-dbb8-47c5-8c41-ec4536d1d9f7",
=======
      "partOf": "Location/49921e96-6ccb-45db-a57c-5213715b08af"
    },
    {
      "id": "df4541d7-f966-466c-88a7-321c102d28c0",
>>>>>>> 7e093759
      "name": "Kurigram clinic",
      "nameBn": "কুড়িগ্রাম ক্লিনিক - কুড়িগ্রাম সদর",
      "physicalType": "Building",
      "type": "HEALTH_FACILITY",
<<<<<<< HEAD
      "partOf": "Location/bdcd4ae1-da3d-462e-9a27-5a63be20116e"
    },
    {
      "id": "719f5db1-72be-45d7-b635-018d2c8f8f3a",
=======
      "partOf": "Location/49921e96-6ccb-45db-a57c-5213715b08af"
    },
    {
      "id": "5a2256d8-2da3-48b5-b7ef-d9ab9f8cbdd8",
>>>>>>> 7e093759
      "name": "Mother & Child Welfare Centre (MCWC) Kurigram Sadar",
      "nameBn": "মাদার অ্যান্ড চাইল্ড ওয়েলফেয়ার (এমসিডবলিওসি)",
      "physicalType": "Building",
      "type": "HEALTH_FACILITY",
<<<<<<< HEAD
      "partOf": "Location/bdcd4ae1-da3d-462e-9a27-5a63be20116e"
    },
    {
      "id": "ea9de93c-abad-4573-a092-1b512b5471c3",
=======
      "partOf": "Location/49921e96-6ccb-45db-a57c-5213715b08af"
    },
    {
      "id": "5f91a075-075c-4955-ac38-f5b3c6a66634",
>>>>>>> 7e093759
      "name": "District Family Planing Office Kurigram",
      "nameBn": "জেলা ফ্যামিলি প্লানিং অফিস কুড়িগ্রাম",
      "physicalType": "Building",
      "type": "HEALTH_FACILITY",
<<<<<<< HEAD
      "partOf": "Location/bdcd4ae1-da3d-462e-9a27-5a63be20116e"
    },
    {
      "id": "d8600331-4b04-420e-880d-8f3bd6d750dc",
=======
      "partOf": "Location/49921e96-6ccb-45db-a57c-5213715b08af"
    },
    {
      "id": "734a0ebe-3603-4683-9afd-b896ae289d2d",
>>>>>>> 7e093759
      "name": "UH&FWC Holokhana",
      "nameBn": "ইউনিয়ন হেলথ অ্যান্ড ফ্যামিলি ওয়েলফেয়ার সেন্টার (এউএইচএন্ডএফডবলিওসি) হলোখানা কুড়িগ্রাম সদর কুড়িগ্রাম",
      "physicalType": "Building",
      "type": "HEALTH_FACILITY",
<<<<<<< HEAD
      "partOf": "Location/bdcd4ae1-da3d-462e-9a27-5a63be20116e"
    },
    {
      "id": "05871d97-f907-4ddc-9c49-dafd1cd62ef5",
=======
      "partOf": "Location/49921e96-6ccb-45db-a57c-5213715b08af"
    },
    {
      "id": "8494f1b2-1c7e-4fc7-afb4-d22b23e344e4",
>>>>>>> 7e093759
      "name": "Upazila Family Planning Office Sadar Kurigram",
      "nameBn": "উপজেলা ফ্যামিলি প্লানিং অফিস সদর কুড়িগ্রাম",
      "physicalType": "Building",
      "type": "HEALTH_FACILITY",
<<<<<<< HEAD
      "partOf": "Location/bdcd4ae1-da3d-462e-9a27-5a63be20116e"
=======
      "partOf": "Location/49921e96-6ccb-45db-a57c-5213715b08af"
>>>>>>> 7e093759
    }
  ]
}<|MERGE_RESOLUTION|>--- conflicted
+++ resolved
@@ -1,3260 +1,1740 @@
 {
   "data": [
     {
-<<<<<<< HEAD
-      "id": "13c06815-ed58-4418-9e0c-6f6b01723d5f",
-=======
       "id": "235decf5-fea1-44b6-818d-277622fa7c44",
->>>>>>> 7e093759
       "name": "Moktarpur Union Parishad",
       "nameBn": "মোক্তারপুর ইউনিয়ন পরিষদ",
       "physicalType": "Building",
       "type": "CRVS_OFFICE",
-<<<<<<< HEAD
-      "partOf": "Location/7ca60bd3-facb-4012-8e92-37d9052a562f"
-    },
-    {
-      "id": "a73bf0f7-4a5a-45ee-99eb-561bcd9491d4",
-=======
       "partOf": "Location/0fcffcd9-1d63-4007-a79e-690df2bc9baa"
     },
     {
       "id": "861e37fb-1320-4919-9e97-5b7b1354548e",
->>>>>>> 7e093759
       "name": "Nagari Union Parishad",
       "nameBn": "নাগারি ইউনিয়ন পরিষদ",
       "physicalType": "Building",
       "type": "CRVS_OFFICE",
-<<<<<<< HEAD
-      "partOf": "Location/ed1ac647-6590-4b46-bb5e-cb5b5c395140"
-    },
-    {
-      "id": "3498c99f-6c3e-4a97-9a55-07bae960e8b5",
-=======
       "partOf": "Location/154e5b6f-4a72-49aa-bd27-8076748cb93a"
     },
     {
       "id": "cd4fffc6-e663-4499-b74b-ef82ca2559a2",
->>>>>>> 7e093759
       "name": "Tumulia Union Parishad",
       "nameBn": "তিমুলিয়া ইউনিয়ন পরিষদ",
       "physicalType": "Building",
       "type": "CRVS_OFFICE",
-<<<<<<< HEAD
-      "partOf": "Location/1087d8d2-50a4-4774-be67-1799cd9b562e"
-    },
-    {
-      "id": "36d9b179-a428-4a8c-bd62-e0871cc0da44",
-=======
       "partOf": "Location/8f9314cc-f515-49cf-9468-8fc07aaf478d"
     },
     {
       "id": "c5509336-b3f5-4b64-857c-664ca442deb7",
->>>>>>> 7e093759
       "name": "Kanthalbari Union Parishad",
       "nameBn": "কাঁঠালবাড়ী ইউনিয়ন পরিষদ",
       "physicalType": "Building",
       "type": "CRVS_OFFICE",
-<<<<<<< HEAD
-      "partOf": "Location/12677fff-4504-4aa7-8f61-52e0549cbef6"
-    },
-    {
-      "id": "0eea1966-edad-42d7-ad93-42512113e073",
-=======
       "partOf": "Location/c0f6c349-42ad-4dcd-a232-b11df3c5e65e"
     },
     {
       "id": "df8a43a9-d016-4383-a54a-b847b3746747",
->>>>>>> 7e093759
       "name": "Mogolbasa Union Porishad",
       "nameBn": "মোগলবাসা ইউনিয়ন পরিষদ",
       "physicalType": "Building",
       "type": "CRVS_OFFICE",
-<<<<<<< HEAD
-      "partOf": "Location/34147502-3f7e-42a7-9a5f-4180e7e5b73f"
-    },
-    {
-      "id": "af1bc899-11ab-4621-8a4b-cd4b1c852262",
-=======
       "partOf": "Location/8b6b8ecb-f976-40ff-885a-bffec56bf8a8"
     },
     {
       "id": "76e525c1-82f0-4ee3-8771-3c04f615f1de",
->>>>>>> 7e093759
       "name": "Punchgachhi Union Porishad",
       "nameBn": " পাচগাছী ইউনিয়ন পরিষদ",
       "physicalType": "Building",
       "type": "CRVS_OFFICE",
-<<<<<<< HEAD
-      "partOf": "Location/a836d833-7016-4dc1-b7af-dfd7be5cf020"
-    },
-    {
-      "id": "f101b4cb-e8e6-4389-b310-20ad595fd071",
-=======
       "partOf": "Location/c3b50744-0674-4c91-9f3a-a9428605266d"
     },
     {
       "id": "10902d9e-eb2f-4e50-b263-59c537d031b8",
->>>>>>> 7e093759
       "name": "Belgachha Union Parishad",
       "nameBn": "বেলগাছা ইউনিয়ন পরিষদ",
       "physicalType": "Building",
       "type": "CRVS_OFFICE",
-<<<<<<< HEAD
-      "partOf": "Location/fbd45295-55a8-4975-b858-28e211cd37fe"
-    },
-    {
-      "id": "b9ab9d92-17df-4d42-b83d-e053dca5b745",
-=======
       "partOf": "Location/d5448725-2f10-4136-9851-c3ea64c66ae6"
     },
     {
       "id": "11f039f4-c9b6-4a11-8ed4-da82f5b5f967",
->>>>>>> 7e093759
       "name": "Bhogdanga Union Parishad",
       "nameBn": "ভোগডাঙ্গা ইউনিয়ন পরিষদ",
       "physicalType": "Building",
       "type": "CRVS_OFFICE",
-<<<<<<< HEAD
-      "partOf": "Location/90a64a71-c908-4674-8b81-885d574329be"
-    },
-    {
-      "id": "d085860e-daef-4b9a-aee1-b45b403d16c7",
-=======
       "partOf": "Location/2279244e-242c-493f-9541-f1b06f348fcd"
     },
     {
       "id": "845f2cc5-dc25-4eb4-a4e9-e306a6b96fda",
->>>>>>> 7e093759
       "name": "Ghogadaha Union Parishad",
       "nameBn": "ঘোগাদহ ইউনিয়ন পরিষদ",
       "physicalType": "Building",
       "type": "CRVS_OFFICE",
-<<<<<<< HEAD
-      "partOf": "Location/67cfbcfc-f906-4413-864f-97cc4892d529"
-    },
-    {
-      "id": "0a60f818-2274-4212-8365-45d2790ec936",
-=======
       "partOf": "Location/2ac0e85c-cc5a-48b7-b675-2f8f849d2849"
     },
     {
       "id": "8f58d024-8abe-4261-bad5-5a1ca79caa6a",
->>>>>>> 7e093759
       "name": "Holokhana Union Parishad",
       "nameBn": "হলোখানা ইউনিয়ন পরিষদ",
       "physicalType": "Building",
       "type": "CRVS_OFFICE",
-<<<<<<< HEAD
-      "partOf": "Location/baf3990a-261a-41d4-b346-b60137e5faa0"
-    },
-    {
-      "id": "0cf2d662-15ab-48a8-8050-3a77075c9875",
-=======
       "partOf": "Location/d702dba7-bf6b-41c0-9a99-3e384ecd7a50"
     },
     {
       "id": "aa895777-ee57-4320-a898-81ea962847cb",
->>>>>>> 7e093759
       "name": "Jatrapur Union Parishad",
       "nameBn": "যাত্রাপুর ইউনিয়ন পরিষদ",
       "physicalType": "Building",
       "type": "CRVS_OFFICE",
-<<<<<<< HEAD
-      "partOf": "Location/3b75a4df-2a5a-4eef-a90d-fd2aed80417e"
-    },
-    {
-      "id": "c37c77a6-d9b3-4189-95cd-0dbf22643ff4",
-=======
       "partOf": "Location/0bd18ec3-d7eb-4093-a39d-fee3c7709a64"
     },
     {
       "id": "22d2225d-5fae-4d12-bf9f-96ffefbdd6bf",
->>>>>>> 7e093759
       "name": "Nurallapur Union Parishad",
       "nameBn": "নূরালাপুর ইউনিয়ন পরিষদ",
       "physicalType": "Building",
       "type": "CRVS_OFFICE",
-<<<<<<< HEAD
-      "partOf": "Location/fdaa3aab-b147-4397-abd4-2522de6592bb"
-    },
-    {
-      "id": "cfa0bf6f-7e0f-4e22-8abf-6eb05aaadd43",
-=======
       "partOf": "Location/69a5d9c8-5cf1-49a4-94a3-86fd1dfb7797"
     },
     {
       "id": "7d42bd41-a4a1-41a3-ba0c-8418a96f6f00",
->>>>>>> 7e093759
       "name": "Mahishasura Union Parishad",
       "nameBn": "মহিষাশুড়া ইউনিয়ন পরিষদ",
       "physicalType": "Building",
       "type": "CRVS_OFFICE",
-<<<<<<< HEAD
-      "partOf": "Location/7a4ee64d-a9a9-4209-8a9a-b4b2d1f96b96"
-    },
-    {
-      "id": "d05f7e3c-cbe3-4a11-9703-dcb1d5985443",
-=======
       "partOf": "Location/8c722f7b-140f-40e8-989d-dd4cedc545e2"
     },
     {
       "id": "cf36fdbc-3bb2-4970-83e4-a36a60f52077",
->>>>>>> 7e093759
       "name": "Meherpara Union Parishad",
       "nameBn": "মেহেড়পাড়া ইউনিয়ন পরিষদ",
       "physicalType": "Building",
       "type": "CRVS_OFFICE",
-<<<<<<< HEAD
-      "partOf": "Location/aaa3a40e-3fec-44a3-b2b5-97cc6cec6990"
-    },
-    {
-      "id": "b51e694c-65ba-41de-a44e-292a70bb22e9",
-=======
       "partOf": "Location/6768042f-e523-4d3b-96c0-277897413467"
     },
     {
       "id": "5087b88e-3996-432f-b6c6-5ef2e3925056",
->>>>>>> 7e093759
       "name": "Nazarpur Union Parishad",
       "nameBn": "নজরপুর ইউনিয়ন পরিষদ",
       "physicalType": "Building",
       "type": "CRVS_OFFICE",
-<<<<<<< HEAD
-      "partOf": "Location/ab679f47-0dc3-42b6-91de-1fdde5cd264d"
-    },
-    {
-      "id": "f2f910ba-b0ff-4fa4-9f51-4e40e454f816",
-=======
       "partOf": "Location/f7cc1942-3e13-4ef4-9745-5e45a2bdab3e"
     },
     {
       "id": "9a6a54a0-0249-4047-a17a-631606dd895c",
->>>>>>> 7e093759
       "name": "Paikarchar Union Parishad",
       "nameBn": "পাইকারচর ইউনিয়ন পরিষদ",
       "physicalType": "Building",
       "type": "CRVS_OFFICE",
-<<<<<<< HEAD
-      "partOf": "Location/ac222e24-c842-4a0a-87df-5429a1d68212"
-    },
-    {
-      "id": "74a9ed54-8e2c-4419-bf64-cd89e0ac84fd",
-=======
       "partOf": "Location/589498cb-76b0-40dd-9b46-176657fa25f9"
     },
     {
       "id": "33ffb8c2-67c0-4603-a67d-9473f159be4a",
->>>>>>> 7e093759
       "name": "Panchdona Union Parishad",
       "nameBn": "পাঁচদোনা ইউনিয়ন পরিষদ",
       "physicalType": "Building",
       "type": "CRVS_OFFICE",
-<<<<<<< HEAD
-      "partOf": "Location/e51b2acc-45a3-468d-b7c0-a717c5df0ab6"
-    },
-    {
-      "id": "1463fd9d-707b-4444-bc9d-864d46a39baf",
-=======
       "partOf": "Location/43c4478f-5477-4ac6-a7fe-88e746ab5267"
     },
     {
       "id": "8f9d2c68-a481-4074-b538-7d335800603d",
->>>>>>> 7e093759
       "name": "Amdia Union Parishad",
       "nameBn": "আমদিয়া ইউনিয়ন পরিষদ",
       "physicalType": "Building",
       "type": "CRVS_OFFICE",
-<<<<<<< HEAD
-      "partOf": "Location/ae881e78-7f6b-4432-bcbb-49d5d3109e0d"
-    },
-    {
-      "id": "a89362db-216a-4af2-899b-4746409f3867",
-=======
       "partOf": "Location/f0f32a6f-225a-4c5e-8471-7feb2bd2c635"
     },
     {
       "id": "2cbc09aa-1dd9-499a-a3da-56a8f591a393",
->>>>>>> 7e093759
       "name": "Chardighaldi Union Parishad",
       "nameBn": "চরদিঘলদী ইউনয়ন পরিষদ",
       "physicalType": "Building",
       "type": "CRVS_OFFICE",
-<<<<<<< HEAD
-      "partOf": "Location/074f2574-7542-465c-a57c-6eac5f5b26b1"
-    },
-    {
-      "id": "f2b19093-330d-40c0-9b56-968c4dd3e26c",
-=======
       "partOf": "Location/ad8ae7ac-7ef7-4705-b729-67293c9f2f5c"
     },
     {
       "id": "28da365c-e3db-486b-8740-6a628afa2a33",
->>>>>>> 7e093759
       "name": "Chinishpur Union Parishad",
       "nameBn": "চিনিশপুর ইউনিয়ন পরিষদ",
       "physicalType": "Building",
       "type": "CRVS_OFFICE",
-<<<<<<< HEAD
-      "partOf": "Location/2485f875-55f6-4443-acc0-0a23ef515738"
-    },
-    {
-      "id": "f81d565a-78b3-42e5-a7e3-12c4a8728e60",
-=======
       "partOf": "Location/5c5d4a2d-2c2e-4104-9af7-c1294e566b66"
     },
     {
       "id": "a58e0290-61a6-4b9d-a06c-0b4f867cbc7e",
->>>>>>> 7e093759
       "name": "Hajipur Union Parishad",
       "nameBn": "হাজীপুর ইউনিয়ন পরিষদ",
       "physicalType": "Building",
       "type": "CRVS_OFFICE",
-<<<<<<< HEAD
-      "partOf": "Location/37c0026d-0af3-4543-b41c-b890a74b36d7"
-    },
-    {
-      "id": "bd0b1120-441b-4a3c-b637-43559990ddff",
-=======
       "partOf": "Location/62602dbe-e402-49c5-bbb9-327b52758797"
     },
     {
       "id": "b5d9289d-3fb3-465a-84c8-1195fa52896d",
->>>>>>> 7e093759
       "name": "Karimpur Union parishad",
       "nameBn": "করিমপুর ইউনিয়ন পরিষদ",
       "physicalType": "Building",
       "type": "CRVS_OFFICE",
-<<<<<<< HEAD
-      "partOf": "Location/d8a8149c-88a9-40cc-a9e5-c9f8bce7759c"
-    },
-    {
-      "id": "55c063f8-c309-4b22-adf8-28d7081d0285",
-=======
       "partOf": "Location/de9378ae-f801-4cd0-a2c9-ffed0853f44f"
     },
     {
       "id": "44ba3766-adf5-4ff0-a3fd-21ae2a7b89ec",
->>>>>>> 7e093759
       "name": "Kanthalia Union Parishad",
       "nameBn": "কাঠালিয়া ইউনিয়ন পরিষদ",
       "physicalType": "Building",
       "type": "CRVS_OFFICE",
-<<<<<<< HEAD
-      "partOf": "Location/7965cc94-9fff-43d7-9a8a-ad6c41c79528"
-    },
-    {
-      "id": "407545c2-404b-4676-98b0-21e87225b48b",
-=======
       "partOf": "Location/c845599e-b8a9-4bb3-acf5-7b815929fbc9"
     },
     {
       "id": "3827ec48-d68e-4f45-a229-2e31b052dcd0",
->>>>>>> 7e093759
       "name": "Alokbali Union Parishad",
       "nameBn": "আলোকবালী ইউনিয়ন পরিষদ",
       "physicalType": "Building",
       "type": "CRVS_OFFICE",
-<<<<<<< HEAD
-      "partOf": "Location/04e1dafd-3b22-45c0-a199-6e530db9a004"
-    },
-    {
-      "id": "2f9c6025-b9e3-4dec-ba40-d8ffc4309a25",
-=======
       "partOf": "Location/95800624-b344-4733-a5b6-01dbf8670d80"
     },
     {
       "id": "50c2d4e7-eb26-4aca-8086-4d707593d6f5",
->>>>>>> 7e093759
       "name": "Shaheed Taj Uddin Ahmad Medical College",
       "nameBn": "শহীদ তাজউদ্দিন আহমেদ মেডিকেল কলেজ হাসপাতাল",
       "physicalType": "Building",
       "type": "HEALTH_FACILITY",
-<<<<<<< HEAD
-      "partOf": "Location/9a8e13e9-38cd-475b-97c3-364b78ea449a"
-    },
-    {
-      "id": "09d0c3bf-aeb0-415a-aab2-35740e432564",
-=======
       "partOf": "Location/249a6236-d867-402f-a8b5-b134f5a7b354"
     },
     {
       "id": "b7d2cf8a-944e-4fba-9073-b0df45158004",
->>>>>>> 7e093759
       "name": "Kaliganj Union Sub Center",
       "nameBn": "কালীগঞ্জ ইউনিয়ন উপ-স্বাস্থ্য কেন্দ্র",
       "physicalType": "Building",
       "type": "HEALTH_FACILITY",
-<<<<<<< HEAD
-      "partOf": "Location/ac4c97e0-3be4-4a68-9761-5bcd5bc5dbcb"
-    },
-    {
-      "id": "bc4b92ea-7d4e-496b-85a2-fd09f86e74b8",
-=======
       "partOf": "Location/83983c41-9e6e-493b-bcbb-90b31be5a7e2"
     },
     {
       "id": "cfce2d03-5676-4984-8f68-2448c8c27826",
->>>>>>> 7e093759
       "name": "Kaliganj Upazila Health Complex",
       "nameBn": "কালীগঞ্জ উপজেলা স্বাস্থ্য কমপ্লেক্স",
       "physicalType": "Building",
       "type": "HEALTH_FACILITY",
-<<<<<<< HEAD
-      "partOf": "Location/ac4c97e0-3be4-4a68-9761-5bcd5bc5dbcb"
-    },
-    {
-      "id": "06d19bde-f0ab-4f2b-920e-7581ed7c9689",
-=======
       "partOf": "Location/83983c41-9e6e-493b-bcbb-90b31be5a7e2"
     },
     {
       "id": "ec23562e-1542-4381-b871-2b93e03f4443",
->>>>>>> 7e093759
       "name": "Dholashadhukhan Cc",
       "nameBn": "ধলাশাধুখান সিসি - কালিগঞ্জ",
       "physicalType": "Building",
       "type": "HEALTH_FACILITY",
-<<<<<<< HEAD
-      "partOf": "Location/ac4c97e0-3be4-4a68-9761-5bcd5bc5dbcb"
-    },
-    {
-      "id": "c38c9802-6c90-4d5a-8a99-7424d41d4eb7",
-=======
       "partOf": "Location/83983c41-9e6e-493b-bcbb-90b31be5a7e2"
     },
     {
       "id": "bcca9ec7-b973-4bc9-8224-153ace170ad8",
->>>>>>> 7e093759
       "name": "Kholapara Cc",
       "nameBn": "খোলাপাড়া সিসি - কালিগঞ্জ",
       "physicalType": "Building",
       "type": "HEALTH_FACILITY",
-<<<<<<< HEAD
-      "partOf": "Location/ac4c97e0-3be4-4a68-9761-5bcd5bc5dbcb"
-    },
-    {
-      "id": "d883d557-107f-4d46-9466-3190b2907801",
-=======
       "partOf": "Location/83983c41-9e6e-493b-bcbb-90b31be5a7e2"
     },
     {
       "id": "b8f06469-fd5b-403d-8e4b-372aef2e245b",
->>>>>>> 7e093759
       "name": "Berua Cc",
       "nameBn": "বেরুয়া সিসি - কালিগঞ্জ",
       "physicalType": "Building",
       "type": "HEALTH_FACILITY",
-<<<<<<< HEAD
-      "partOf": "Location/ac4c97e0-3be4-4a68-9761-5bcd5bc5dbcb"
-    },
-    {
-      "id": "d803d69e-2ca3-4f59-82fb-221018d5d7eb",
-=======
       "partOf": "Location/83983c41-9e6e-493b-bcbb-90b31be5a7e2"
     },
     {
       "id": "21663096-f55a-4425-84f4-5dfc7f58bac1",
->>>>>>> 7e093759
       "name": "Brammangaon Cc",
       "nameBn": "ব্রাহ্মণগাঁও সিসি - কালিগঞ্জ",
       "physicalType": "Building",
       "type": "HEALTH_FACILITY",
-<<<<<<< HEAD
-      "partOf": "Location/ac4c97e0-3be4-4a68-9761-5bcd5bc5dbcb"
-    },
-    {
-      "id": "dc891c28-9603-46a2-8beb-725b0599980b",
-=======
       "partOf": "Location/83983c41-9e6e-493b-bcbb-90b31be5a7e2"
     },
     {
       "id": "53f57c1d-7820-41c1-9fe9-7c75ec355c9e",
->>>>>>> 7e093759
       "name": "Fuldi Cc",
       "nameBn": "ফুলদি সিসি - কালিগঞ্জ",
       "physicalType": "Building",
       "type": "HEALTH_FACILITY",
-<<<<<<< HEAD
-      "partOf": "Location/ac4c97e0-3be4-4a68-9761-5bcd5bc5dbcb"
-    },
-    {
-      "id": "d2052f5e-e505-4236-9de8-e2679c402ddd",
-=======
       "partOf": "Location/83983c41-9e6e-493b-bcbb-90b31be5a7e2"
     },
     {
       "id": "2106e30c-7b67-4325-a48f-05606261d468",
->>>>>>> 7e093759
       "name": "Majhukhan Cc",
       "nameBn": "মাজুখান সিসি - কালিগঞ্জ",
       "physicalType": "Building",
       "type": "HEALTH_FACILITY",
-<<<<<<< HEAD
-      "partOf": "Location/ac4c97e0-3be4-4a68-9761-5bcd5bc5dbcb"
-    },
-    {
-      "id": "e6f934b5-7c28-46f1-b5dd-7018230048d6",
-=======
       "partOf": "Location/83983c41-9e6e-493b-bcbb-90b31be5a7e2"
     },
     {
       "id": "a8155567-6ca1-4c85-9a0c-c359d6047193",
->>>>>>> 7e093759
       "name": "Mohani Cc",
       "nameBn": "মোহানি সিসি - কালিগঞ্জ",
       "physicalType": "Building",
       "type": "HEALTH_FACILITY",
-<<<<<<< HEAD
-      "partOf": "Location/ac4c97e0-3be4-4a68-9761-5bcd5bc5dbcb"
-    },
-    {
-      "id": "030ac623-8177-406e-8a54-65f717bb6617",
-=======
       "partOf": "Location/83983c41-9e6e-493b-bcbb-90b31be5a7e2"
     },
     {
       "id": "adeae71b-e74f-4617-b191-5c5eb19ec749",
->>>>>>> 7e093759
       "name": "Vatira Cc",
       "nameBn": "ভাটিরা সিসি - কালিগঞ্জ",
       "physicalType": "Building",
       "type": "HEALTH_FACILITY",
-<<<<<<< HEAD
-      "partOf": "Location/ac4c97e0-3be4-4a68-9761-5bcd5bc5dbcb"
-    },
-    {
-      "id": "34e32b47-9075-4fd9-8169-67fb29269970",
-=======
       "partOf": "Location/83983c41-9e6e-493b-bcbb-90b31be5a7e2"
     },
     {
       "id": "27095c67-56bb-4965-afe7-8b023aa8bbc6",
->>>>>>> 7e093759
       "name": "Chhailadi Cc",
       "nameBn": "ছাইলাদি সিসি - কালিগঞ্জ",
       "physicalType": "Building",
       "type": "HEALTH_FACILITY",
-<<<<<<< HEAD
-      "partOf": "Location/ac4c97e0-3be4-4a68-9761-5bcd5bc5dbcb"
-    },
-    {
-      "id": "6818da0e-ebbf-4bef-83a1-a1f9402182df",
-=======
       "partOf": "Location/83983c41-9e6e-493b-bcbb-90b31be5a7e2"
     },
     {
       "id": "8e645763-76cd-40a3-a6e6-c431810fb650",
->>>>>>> 7e093759
       "name": "Jamalpur Cc",
       "nameBn": "জামালপুর সিসি - কালিগঞ্জ",
       "physicalType": "Building",
       "type": "HEALTH_FACILITY",
-<<<<<<< HEAD
-      "partOf": "Location/ac4c97e0-3be4-4a68-9761-5bcd5bc5dbcb"
-    },
-    {
-      "id": "6cf2560e-d966-41f4-887d-ad553748466d",
-=======
       "partOf": "Location/83983c41-9e6e-493b-bcbb-90b31be5a7e2"
     },
     {
       "id": "66cdc1df-7e1c-417b-b518-781534e8ef27",
->>>>>>> 7e093759
       "name": "Kapais Cc",
       "nameBn": "কাপাইস সিসি - কালিগঞ্জ",
       "physicalType": "Building",
       "type": "HEALTH_FACILITY",
-<<<<<<< HEAD
-      "partOf": "Location/ac4c97e0-3be4-4a68-9761-5bcd5bc5dbcb"
-    },
-    {
-      "id": "9158f2e5-63a5-47a4-b9c1-c60063a88320",
-=======
       "partOf": "Location/83983c41-9e6e-493b-bcbb-90b31be5a7e2"
     },
     {
       "id": "b5bda1f8-987a-4da4-8313-cca45d937560",
->>>>>>> 7e093759
       "name": "Chhatiyani Cc ",
       "nameBn": "ছাতিয়ানি সিসি - কালিগঞ্জ",
       "physicalType": "Building",
       "type": "HEALTH_FACILITY",
-<<<<<<< HEAD
-      "partOf": "Location/ac4c97e0-3be4-4a68-9761-5bcd5bc5dbcb"
-    },
-    {
-      "id": "50e29a58-537d-478c-8af2-a19a5d14ba3c",
-=======
       "partOf": "Location/83983c41-9e6e-493b-bcbb-90b31be5a7e2"
     },
     {
       "id": "2ff53856-eb4c-40b4-89e5-f81b0bcffbbe",
->>>>>>> 7e093759
       "name": "Dubriya Cc",
       "nameBn": "ডুবরিয়া সিসি - কালিগঞ্জ",
       "physicalType": "Building",
       "type": "HEALTH_FACILITY",
-<<<<<<< HEAD
-      "partOf": "Location/ac4c97e0-3be4-4a68-9761-5bcd5bc5dbcb"
-    },
-    {
-      "id": "228e6acf-f9a0-4309-b530-76ad276a3a2b",
-=======
       "partOf": "Location/83983c41-9e6e-493b-bcbb-90b31be5a7e2"
     },
     {
       "id": "ecbfd6ad-4a3c-4121-a6a8-574cb52cada7",
->>>>>>> 7e093759
       "name": "Jangaliya Cc",
       "nameBn": "জাঙ্গালিয়া সিসি - কালিগঞ্জ",
       "physicalType": "Building",
       "type": "HEALTH_FACILITY",
-<<<<<<< HEAD
-      "partOf": "Location/ac4c97e0-3be4-4a68-9761-5bcd5bc5dbcb"
-    },
-    {
-      "id": "c6a84b54-5f52-4e3f-a41a-edacb8315605",
-=======
       "partOf": "Location/83983c41-9e6e-493b-bcbb-90b31be5a7e2"
     },
     {
       "id": "51eb9e4b-3658-4f02-b186-455f334945b0",
->>>>>>> 7e093759
       "name": "Chaiterpara CC",
       "nameBn": "ছাইতেরপারা সিসি - কালিগঞ্জ",
       "physicalType": "Building",
       "type": "HEALTH_FACILITY",
-<<<<<<< HEAD
-      "partOf": "Location/ac4c97e0-3be4-4a68-9761-5bcd5bc5dbcb"
-    },
-    {
-      "id": "ad8d0350-863c-4ad4-888a-a6dee2858100",
-=======
       "partOf": "Location/83983c41-9e6e-493b-bcbb-90b31be5a7e2"
     },
     {
       "id": "d74a1962-4de5-473a-b504-0e23bf8296ab",
->>>>>>> 7e093759
       "name": "Chandaiya CC",
       "nameBn": "ছান্দাইয়া সিসি - কালিগঞ্জ",
       "physicalType": "Building",
       "type": "HEALTH_FACILITY",
-<<<<<<< HEAD
-      "partOf": "Location/ac4c97e0-3be4-4a68-9761-5bcd5bc5dbcb"
-    },
-    {
-      "id": "6803c061-b941-4695-8cd4-afa9cce3078b",
-=======
       "partOf": "Location/83983c41-9e6e-493b-bcbb-90b31be5a7e2"
     },
     {
       "id": "bb8e65f6-87f8-44e6-8325-d1819ac5681f",
->>>>>>> 7e093759
       "name": "Deopara Cc ",
       "nameBn": "দেওপারা সিসি - কালিগঞ্জ",
       "physicalType": "Building",
       "type": "HEALTH_FACILITY",
-<<<<<<< HEAD
-      "partOf": "Location/ac4c97e0-3be4-4a68-9761-5bcd5bc5dbcb"
-    },
-    {
-      "id": "c1e4e2a5-db16-4e09-9e9c-2e6062b201b4",
-=======
       "partOf": "Location/83983c41-9e6e-493b-bcbb-90b31be5a7e2"
     },
     {
       "id": "3e324868-843a-43b5-89d0-fc14e5f9fd7c",
->>>>>>> 7e093759
       "name": "Dubbati CC ",
       "nameBn": "ডুব্বাতি সিসি - কালিগঞ্জ",
       "physicalType": "Building",
       "type": "HEALTH_FACILITY",
-<<<<<<< HEAD
-      "partOf": "Location/ac4c97e0-3be4-4a68-9761-5bcd5bc5dbcb"
-    },
-    {
-      "id": "e1e45fc7-d711-47d3-bfc8-9fe140ec924b",
-=======
       "partOf": "Location/83983c41-9e6e-493b-bcbb-90b31be5a7e2"
     },
     {
       "id": "73ac762f-56af-4298-b65f-d9147f472501",
->>>>>>> 7e093759
       "name": "Kumartek Cc",
       "nameBn": "কুমারটেক সিসি - কালিগঞ্জ",
       "physicalType": "Building",
       "type": "HEALTH_FACILITY",
-<<<<<<< HEAD
-      "partOf": "Location/ac4c97e0-3be4-4a68-9761-5bcd5bc5dbcb"
-    },
-    {
-      "id": "2125aa0e-05c2-43ad-948b-1ec3a6be0713",
-=======
       "partOf": "Location/83983c41-9e6e-493b-bcbb-90b31be5a7e2"
     },
     {
       "id": "f2bb616d-11dc-49b9-9f44-a6fb33c4b504",
->>>>>>> 7e093759
       "name": "Uttargaon Cc ",
       "nameBn": "উত্তারগাঁও সিসি - কালিগঞ্জ",
       "physicalType": "Building",
       "type": "HEALTH_FACILITY",
-<<<<<<< HEAD
-      "partOf": "Location/ac4c97e0-3be4-4a68-9761-5bcd5bc5dbcb"
-    },
-    {
-      "id": "5dc0f7fc-2e46-43a5-a02d-80a0c35cd7bb",
-=======
       "partOf": "Location/83983c41-9e6e-493b-bcbb-90b31be5a7e2"
     },
     {
       "id": "bf4543e3-a212-47d1-8949-d325901edde0",
->>>>>>> 7e093759
       "name": "Baghun Cc",
       "nameBn": "বাঘুন সিসি - কালিগঞ্জ",
       "physicalType": "Building",
       "type": "HEALTH_FACILITY",
-<<<<<<< HEAD
-      "partOf": "Location/ac4c97e0-3be4-4a68-9761-5bcd5bc5dbcb"
-    },
-    {
-      "id": "e2c1910f-3524-462f-a1bc-012adc1f6bec",
-=======
       "partOf": "Location/83983c41-9e6e-493b-bcbb-90b31be5a7e2"
     },
     {
       "id": "dfdb062d-5120-4e05-93a0-6d808c357fa4",
->>>>>>> 7e093759
       "name": "Baragaon Cc",
       "nameBn": "বারাগাঁও সিসি - কালিগঞ্জ",
       "physicalType": "Building",
       "type": "HEALTH_FACILITY",
-<<<<<<< HEAD
-      "partOf": "Location/ac4c97e0-3be4-4a68-9761-5bcd5bc5dbcb"
-    },
-    {
-      "id": "fb400567-297f-4de3-8571-4a5c146960d0",
-=======
       "partOf": "Location/83983c41-9e6e-493b-bcbb-90b31be5a7e2"
     },
     {
       "id": "5b8187e2-7e5b-40d9-a31b-4585bb3c38cb",
->>>>>>> 7e093759
       "name": "Dhanpur Cc ",
       "nameBn": "ধানপুর সিসি - কালিগঞ্জ",
       "physicalType": "Building",
       "type": "HEALTH_FACILITY",
-<<<<<<< HEAD
-      "partOf": "Location/ac4c97e0-3be4-4a68-9761-5bcd5bc5dbcb"
-    },
-    {
-      "id": "8b538c45-26be-4b96-80bf-fce38ecaf3d4",
-=======
       "partOf": "Location/83983c41-9e6e-493b-bcbb-90b31be5a7e2"
     },
     {
       "id": "8ff1f59e-e639-4062-a9e3-34d64b97bf14",
->>>>>>> 7e093759
       "name": "Rathura Cc",
       "nameBn": "রাথুরা সিসি - কালিগঞ্জ",
       "physicalType": "Building",
       "type": "HEALTH_FACILITY",
-<<<<<<< HEAD
-      "partOf": "Location/ac4c97e0-3be4-4a68-9761-5bcd5bc5dbcb"
-    },
-    {
-      "id": "fae2bee0-af93-4065-a173-a418e82d6409",
-=======
       "partOf": "Location/83983c41-9e6e-493b-bcbb-90b31be5a7e2"
     },
     {
       "id": "33c6ead4-fd77-48b1-9f7b-7c580ca5925e",
->>>>>>> 7e093759
       "name": "Shinglab Cc",
       "nameBn": "শিংলাব সিসি - কালিগঞ্জ",
       "physicalType": "Building",
       "type": "HEALTH_FACILITY",
-<<<<<<< HEAD
-      "partOf": "Location/ac4c97e0-3be4-4a68-9761-5bcd5bc5dbcb"
-    },
-    {
-      "id": "af5e47fb-7888-4b0f-9b95-797114111e42",
-=======
       "partOf": "Location/83983c41-9e6e-493b-bcbb-90b31be5a7e2"
     },
     {
       "id": "caf0d826-d0e0-4d43-ac14-1595ace4e2af",
->>>>>>> 7e093759
       "name": "Boali Cc",
       "nameBn": "বোয়ালি সিসি - কালিগঞ্জ",
       "physicalType": "Building",
       "type": "HEALTH_FACILITY",
-<<<<<<< HEAD
-      "partOf": "Location/ac4c97e0-3be4-4a68-9761-5bcd5bc5dbcb"
-    },
-    {
-      "id": "82771bed-e1f0-472e-9f6f-1175e6daa401",
-=======
       "partOf": "Location/83983c41-9e6e-493b-bcbb-90b31be5a7e2"
     },
     {
       "id": "ca12cd0f-6190-444d-a93f-87714a6c7eb4",
->>>>>>> 7e093759
       "name": "South Som Cc",
       "nameBn": "সাউথ সম সিসি - কালিগঞ্জ",
       "physicalType": "Building",
       "type": "HEALTH_FACILITY",
-<<<<<<< HEAD
-      "partOf": "Location/ac4c97e0-3be4-4a68-9761-5bcd5bc5dbcb"
-    },
-    {
-      "id": "ddab73aa-0b96-4442-abe5-93e0149492b6",
-=======
       "partOf": "Location/83983c41-9e6e-493b-bcbb-90b31be5a7e2"
     },
     {
       "id": "e2afa59a-354e-4d3e-bd1d-aabe0f24478e",
->>>>>>> 7e093759
       "name": "Bahadurshadi Union Centre ",
       "nameBn": "বাহাদুরশাদী ইউনিয়ন সেন্টার",
       "physicalType": "Building",
       "type": "HEALTH_FACILITY",
-<<<<<<< HEAD
-      "partOf": "Location/ac4c97e0-3be4-4a68-9761-5bcd5bc5dbcb"
-    },
-    {
-      "id": "95e7110b-3e16-4d63-bf7e-ac3eb8556723",
-=======
       "partOf": "Location/83983c41-9e6e-493b-bcbb-90b31be5a7e2"
     },
     {
       "id": "8c1e4dea-9a45-4114-8c93-83f973c93452",
->>>>>>> 7e093759
       "name": "Baktarpur Union Centre ",
       "nameBn": "বক্তারপুর ইউনিয়ন সেন্টার",
       "physicalType": "Building",
       "type": "HEALTH_FACILITY",
-<<<<<<< HEAD
-      "partOf": "Location/ac4c97e0-3be4-4a68-9761-5bcd5bc5dbcb"
-    },
-    {
-      "id": "e0e22497-835e-4908-9b7b-ebcee13ed737",
-=======
       "partOf": "Location/83983c41-9e6e-493b-bcbb-90b31be5a7e2"
     },
     {
       "id": "b566fc95-61ea-41f6-960b-212f52af04ca",
->>>>>>> 7e093759
       "name": "Jamalpur Union Centre",
       "nameBn": "জামালপুর ইউনিয়ন সেন্টার",
       "physicalType": "Building",
       "type": "HEALTH_FACILITY",
-<<<<<<< HEAD
-      "partOf": "Location/ac4c97e0-3be4-4a68-9761-5bcd5bc5dbcb"
-    },
-    {
-      "id": "a785e268-18ee-4350-bdcf-0d359ee3ac1c",
-=======
       "partOf": "Location/83983c41-9e6e-493b-bcbb-90b31be5a7e2"
     },
     {
       "id": "addf7730-437d-40c0-9bfa-ac910db1803d",
->>>>>>> 7e093759
       "name": "Jangalia Union Centre",
       "nameBn": "জাঙ্গালিয়া ইউনিয়ন সেন্টার",
       "physicalType": "Building",
       "type": "HEALTH_FACILITY",
-<<<<<<< HEAD
-      "partOf": "Location/ac4c97e0-3be4-4a68-9761-5bcd5bc5dbcb"
-    },
-    {
-      "id": "4b3acff2-229b-489c-97f6-640d157d5a70",
-=======
       "partOf": "Location/83983c41-9e6e-493b-bcbb-90b31be5a7e2"
     },
     {
       "id": "82b42033-3851-4a3f-8615-fd085139c255",
->>>>>>> 7e093759
       "name": "Moktarpur Union Centre",
       "nameBn": "মোক্তারপুর ইউনিয়ন সেন্টার",
       "physicalType": "Building",
       "type": "HEALTH_FACILITY",
-<<<<<<< HEAD
-      "partOf": "Location/ac4c97e0-3be4-4a68-9761-5bcd5bc5dbcb"
-    },
-    {
-      "id": "961bb46c-c53f-49f7-8587-10504ffa53c6",
-=======
       "partOf": "Location/83983c41-9e6e-493b-bcbb-90b31be5a7e2"
     },
     {
       "id": "2b65e096-7824-4bda-89e0-8effd29e219f",
->>>>>>> 7e093759
       "name": "Nagri Union Centre",
       "nameBn": "নাগরি ইউনিয়ন সেন্টার",
       "physicalType": "Building",
       "type": "HEALTH_FACILITY",
-<<<<<<< HEAD
-      "partOf": "Location/ac4c97e0-3be4-4a68-9761-5bcd5bc5dbcb"
-    },
-    {
-      "id": "d83d57dd-806a-4663-aed8-34723ac06753",
-=======
       "partOf": "Location/83983c41-9e6e-493b-bcbb-90b31be5a7e2"
     },
     {
       "id": "ff1f9b73-d5bf-498e-9ba7-32006a1ffe75",
->>>>>>> 7e093759
       "name": "Tumulia Union Centre",
       "nameBn": "তুমুলিয়া ইউনিয়ন সেন্টার",
       "physicalType": "Building",
       "type": "HEALTH_FACILITY",
-<<<<<<< HEAD
-      "partOf": "Location/ac4c97e0-3be4-4a68-9761-5bcd5bc5dbcb"
-    },
-    {
-      "id": "7408b47a-0b7c-45eb-b4f9-4e1f119d6c5f",
-=======
       "partOf": "Location/83983c41-9e6e-493b-bcbb-90b31be5a7e2"
     },
     {
       "id": "1fa4722a-8b26-4ff5-868f-b20459616126",
->>>>>>> 7e093759
       "name": "Royen CC- Kaligonj",
       "nameBn": "রয়েন সিসি - কালিগঞ্জ",
       "physicalType": "Building",
       "type": "HEALTH_FACILITY",
-<<<<<<< HEAD
-      "partOf": "Location/ac4c97e0-3be4-4a68-9761-5bcd5bc5dbcb"
-    },
-    {
-      "id": "45a628cd-3e3e-497a-95a8-4f1f2bc41907",
-=======
       "partOf": "Location/83983c41-9e6e-493b-bcbb-90b31be5a7e2"
     },
     {
       "id": "8734be55-5a5e-40d2-8fb6-63cf21dee84c",
->>>>>>> 7e093759
       "name": "Parabartha CC- Kaligonj",
       "nameBn": "পারাবারথা সিসি - কালিগঞ্জ",
       "physicalType": "Building",
       "type": "HEALTH_FACILITY",
-<<<<<<< HEAD
-      "partOf": "Location/ac4c97e0-3be4-4a68-9761-5bcd5bc5dbcb"
-    },
-    {
-      "id": "4b80944b-08fe-414d-b483-84423f55cffc",
-=======
       "partOf": "Location/83983c41-9e6e-493b-bcbb-90b31be5a7e2"
     },
     {
       "id": "d7aebd49-9364-4025-b815-e83493153c26",
->>>>>>> 7e093759
       "name": "Bangladesh Red Crescent Society-Kaliganj",
       "nameBn": "বাংলাদেশ রেড ক্রিসেন্ট সোসাইটি - কালিগঞ্জ",
       "physicalType": "Building",
       "type": "HEALTH_FACILITY",
-<<<<<<< HEAD
-      "partOf": "Location/ac4c97e0-3be4-4a68-9761-5bcd5bc5dbcb"
-    },
-    {
-      "id": "3d61be9f-68ef-4f06-935e-2a5608a968cb",
-=======
       "partOf": "Location/83983c41-9e6e-493b-bcbb-90b31be5a7e2"
     },
     {
       "id": "935a7bca-cb51-49ac-8503-5b140792baba",
->>>>>>> 7e093759
       "name": "Bangladesh Red Crescent Society-2 Kaliganj",
       "nameBn": "বাংলাদেশ রেড ক্রিসেন্ট সোসাইটি - ২ কালিগঞ্জ",
       "physicalType": "Building",
       "type": "HEALTH_FACILITY",
-<<<<<<< HEAD
-      "partOf": "Location/ac4c97e0-3be4-4a68-9761-5bcd5bc5dbcb"
-    },
-    {
-      "id": "d2cf4eac-2766-4e25-9db6-ca5e51f0bc65",
-=======
       "partOf": "Location/83983c41-9e6e-493b-bcbb-90b31be5a7e2"
     },
     {
       "id": "b13aaa1f-5f27-4537-bf8b-89d7c3b45509",
->>>>>>> 7e093759
       "name": "Bangladesh Red Crescent Society-3 Kaliganj",
       "nameBn": "বাংলাদেশ রেড ক্রিসেন্ট সোসাইটি -৩ কালিগঞ্জ",
       "physicalType": "Building",
       "type": "HEALTH_FACILITY",
-<<<<<<< HEAD
-      "partOf": "Location/ac4c97e0-3be4-4a68-9761-5bcd5bc5dbcb"
-    },
-    {
-      "id": "894af5f8-0c58-411b-b430-9f4a0c3ac78c",
-=======
       "partOf": "Location/83983c41-9e6e-493b-bcbb-90b31be5a7e2"
     },
     {
       "id": "8baad346-fdaf-4bbf-8bf2-9436b1de1acc",
->>>>>>> 7e093759
       "name": "BRAC (BHP) -Kaliganj",
       "nameBn": "ব্রাক (বিএইচপি) - কালিগঞ্জ",
       "physicalType": "Building",
       "type": "HEALTH_FACILITY",
-<<<<<<< HEAD
-      "partOf": "Location/ac4c97e0-3be4-4a68-9761-5bcd5bc5dbcb"
-    },
-    {
-      "id": "29416421-0ddc-4e38-89a3-da7b03100088",
-=======
       "partOf": "Location/83983c41-9e6e-493b-bcbb-90b31be5a7e2"
     },
     {
       "id": "81522fab-b77f-4e2f-b37d-66b8d6e9800e",
->>>>>>> 7e093759
       "name": "Marie Stops-Kaliganj",
       "nameBn": "মেরি স্টোপস - কালিগঞ্জ",
       "physicalType": "Building",
       "type": "HEALTH_FACILITY",
-<<<<<<< HEAD
-      "partOf": "Location/ac4c97e0-3be4-4a68-9761-5bcd5bc5dbcb"
-    },
-    {
-      "id": "8b8a8f4b-22aa-4572-b974-06a1e27ac727",
-=======
       "partOf": "Location/83983c41-9e6e-493b-bcbb-90b31be5a7e2"
     },
     {
       "id": "ca3e09f7-6780-42f4-af1c-29ab64b5cc8c",
->>>>>>> 7e093759
       "name": "Saint marys Catholic Mother and Child Health center-Kaliganj",
       "nameBn": "সেন্ট মেরিস কাথলিক মাদার অ্যান্ড চাইল্ড হেলথ সেন্টার - কালিগঞ্জ",
       "physicalType": "Building",
       "type": "HEALTH_FACILITY",
-<<<<<<< HEAD
-      "partOf": "Location/ac4c97e0-3be4-4a68-9761-5bcd5bc5dbcb"
-    },
-    {
-      "id": "397ff29a-eb35-4515-b1c4-b34573d095fe",
-=======
       "partOf": "Location/83983c41-9e6e-493b-bcbb-90b31be5a7e2"
     },
     {
       "id": "101a1810-9a6e-4e05-9fe2-7aee028c2ba3",
->>>>>>> 7e093759
       "name": "St. Anthony Mother and Child Health Care-Kaliganj",
       "nameBn": "এসটি আন্থনি মাদার অ্যান্ড চাইল্ড হেলথ কেয়ার - কালিগঞ্জ",
       "physicalType": "Building",
       "type": "HEALTH_FACILITY",
-<<<<<<< HEAD
-      "partOf": "Location/ac4c97e0-3be4-4a68-9761-5bcd5bc5dbcb"
-    },
-    {
-      "id": "db6731b4-d850-4804-9836-9733a193bde9",
-=======
       "partOf": "Location/83983c41-9e6e-493b-bcbb-90b31be5a7e2"
     },
     {
       "id": "157d411c-7770-4f80-8f3c-93074a33e039",
->>>>>>> 7e093759
       "name": "Kaliganj Central Hospital-kalioganj",
       "nameBn": "কালিগঞ্জ সেন্টার হসপিটাল - কালিগঞ্জ",
       "physicalType": "Building",
       "type": "HEALTH_FACILITY",
-<<<<<<< HEAD
-      "partOf": "Location/ac4c97e0-3be4-4a68-9761-5bcd5bc5dbcb"
-    },
-    {
-      "id": "29edfbfb-dfd0-40ad-b596-99dd4d34707c",
-=======
       "partOf": "Location/83983c41-9e6e-493b-bcbb-90b31be5a7e2"
     },
     {
       "id": "a0a8f1d0-b49a-45fd-816b-7c578be91c64",
->>>>>>> 7e093759
       "name": "Jamil Eye General Hospital-kalioganj",
       "nameBn": "জামিল আই জেনারেল হসপিটাল - কালিগঞ্জ",
       "physicalType": "Building",
       "type": "HEALTH_FACILITY",
-<<<<<<< HEAD
-      "partOf": "Location/ac4c97e0-3be4-4a68-9761-5bcd5bc5dbcb"
-    },
-    {
-      "id": "d2c53aad-3c7d-48db-b077-73fbac361d95",
-=======
       "partOf": "Location/83983c41-9e6e-493b-bcbb-90b31be5a7e2"
     },
     {
       "id": "fa8a2379-f165-4ee0-baa7-bf26dd343c05",
->>>>>>> 7e093759
       "name": "Norun CC - Kaliganj",
       "nameBn": "নরুন সিসি - কালিগঞ্জ",
       "physicalType": "Building",
       "type": "HEALTH_FACILITY",
-<<<<<<< HEAD
-      "partOf": "Location/ac4c97e0-3be4-4a68-9761-5bcd5bc5dbcb"
-    },
-    {
-      "id": "395c24b1-e3bc-4a75-932c-0e41007e7ef8",
-=======
       "partOf": "Location/83983c41-9e6e-493b-bcbb-90b31be5a7e2"
     },
     {
       "id": "b9ce91bd-836a-489e-8d28-ccd77653f908",
->>>>>>> 7e093759
       "name": "Upazila family welfare office",
       "nameBn": "উপজেলা ফ্যামিলি ওয়েলফেয়ার অফিস - কালিগঞ্জ গাজীপুর.",
       "physicalType": "Building",
       "type": "HEALTH_FACILITY",
-<<<<<<< HEAD
-      "partOf": "Location/ac4c97e0-3be4-4a68-9761-5bcd5bc5dbcb"
-    },
-    {
-      "id": "9a1f1273-d988-448f-abe4-eb1781e0f3a7",
-=======
       "partOf": "Location/83983c41-9e6e-493b-bcbb-90b31be5a7e2"
     },
     {
       "id": "f139b883-4689-43a9-aa2d-b3aee960f835",
->>>>>>> 7e093759
       "name": "Upazila family welfare sadar clinic",
       "nameBn": "উপজেলা ফ্যামিলি ওয়েলফেয়ার সদর ক্লিনিক কালিগঞ্জ গাজীপুর.",
       "physicalType": "Building",
       "type": "HEALTH_FACILITY",
-<<<<<<< HEAD
-      "partOf": "Location/ac4c97e0-3be4-4a68-9761-5bcd5bc5dbcb"
-    },
-    {
-      "id": "52434dcf-8116-4c44-8168-12634b5312e1",
-=======
       "partOf": "Location/83983c41-9e6e-493b-bcbb-90b31be5a7e2"
     },
     {
       "id": "12a0f39d-74f2-4569-ba11-5f63a55d371f",
->>>>>>> 7e093759
       "name": "UH & FWC Bahadursad",
       "nameBn": "ইউনিয়ন হেলথ অ্যান্ড ফ্যামিলি ওয়েলফেয়ার সেন্টার (ইউএইচ অ্যান্ড এফডবলিওসি) বাহাদুরশাদী কালিগঞ্জ গাজীপুর.",
       "physicalType": "Building",
       "type": "HEALTH_FACILITY",
-<<<<<<< HEAD
-      "partOf": "Location/ac4c97e0-3be4-4a68-9761-5bcd5bc5dbcb"
-    },
-    {
-      "id": "f3f9ef7c-9c58-4b59-9dc5-56dee8e4b881",
-=======
       "partOf": "Location/83983c41-9e6e-493b-bcbb-90b31be5a7e2"
     },
     {
       "id": "129c260b-721e-4663-90a6-b2dd3b95e13a",
->>>>>>> 7e093759
       "name": "UH & FWC Jamalpur",
       "nameBn": "ইউনিয়ন হেলথ অ্যান্ড ফ্যামিলি ওয়েলফেয়ার সেন্টার (এউএইচ অ্যান্ড এফডবলিওসি) জামালপুর কালিগঞ্জ গাজীপুর.",
       "physicalType": "Building",
       "type": "HEALTH_FACILITY",
-<<<<<<< HEAD
-      "partOf": "Location/ac4c97e0-3be4-4a68-9761-5bcd5bc5dbcb"
-    },
-    {
-      "id": "d92486d4-0a2f-43ea-bd2c-eb8156001082",
-=======
       "partOf": "Location/83983c41-9e6e-493b-bcbb-90b31be5a7e2"
     },
     {
       "id": "be1a41c8-be8f-440e-a2c4-0b7cfd16a3df",
->>>>>>> 7e093759
       "name": "UH & FWC Bakterpur",
       "nameBn": "ইউনিয়ন হেলথ অ্যান্ড ফ্যামিলি ওয়েলফেয়ার সেন্টার (এউএইচ অ্যান্ড এফডবলিওসি) বক্তারপুর কালিগঞ্জ গাজীপুর.",
       "physicalType": "Building",
       "type": "HEALTH_FACILITY",
-<<<<<<< HEAD
-      "partOf": "Location/ac4c97e0-3be4-4a68-9761-5bcd5bc5dbcb"
-    },
-    {
-      "id": "9a005af4-91b4-4e21-a995-c87bbb79204a",
-=======
       "partOf": "Location/83983c41-9e6e-493b-bcbb-90b31be5a7e2"
     },
     {
       "id": "6b9dc641-db71-4279-8674-30599ce3d725",
->>>>>>> 7e093759
       "name": "UH & FWC makterpur",
       "nameBn": "ইউনিয়ন হেলথ অ্যান্ড ফ্যামিলি ওয়েলফেয়ার সেন্টার (এউএইচ অ্যান্ড এফডবলিওসি) মক্তারপুর কালিগঞ্জ গাজীপুর.",
       "physicalType": "Building",
       "type": "HEALTH_FACILITY",
-<<<<<<< HEAD
-      "partOf": "Location/ac4c97e0-3be4-4a68-9761-5bcd5bc5dbcb"
-    },
-    {
-      "id": "3876e70f-2de4-4fa7-a4f7-d8b969a4464e",
-=======
       "partOf": "Location/83983c41-9e6e-493b-bcbb-90b31be5a7e2"
     },
     {
       "id": "7448ee10-bf62-440e-a4d9-ab69dc40f413",
->>>>>>> 7e093759
       "name": "UH & FWC Jangalia",
       "nameBn": "ইউনিয়ন হেলথ অ্যান্ড ফ্যামিলি ওয়েলফেয়ার সেন্টার (এউএইচ অ্যান্ড এফডবলিওসি) জাঙ্গালিয়া কালিগঞ্জ গাজীপুর.",
       "physicalType": "Building",
       "type": "HEALTH_FACILITY",
-<<<<<<< HEAD
-      "partOf": "Location/ac4c97e0-3be4-4a68-9761-5bcd5bc5dbcb"
-    },
-    {
-      "id": "65c4f562-86b1-4f76-bd9c-d7948b50c421",
-=======
       "partOf": "Location/83983c41-9e6e-493b-bcbb-90b31be5a7e2"
     },
     {
       "id": "26fe12c5-b1c7-48db-8d3f-4b759dd6e58c",
->>>>>>> 7e093759
       "name": "UH & FWC Tumolia",
       "nameBn": "ইউনিয়ন হেলথ অ্যান্ড ফ্যামিলি ওয়েলফেয়ার সেন্টার (এউএইচ অ্যান্ড এফডবলিওসি) তুমুলিয়া কালিগঞ্জ গাজীপুর.",
       "physicalType": "Building",
       "type": "HEALTH_FACILITY",
-<<<<<<< HEAD
-      "partOf": "Location/ac4c97e0-3be4-4a68-9761-5bcd5bc5dbcb"
-    },
-    {
-      "id": "7c1ee25e-51a6-4745-a4e8-cabfde5a50f5",
-=======
       "partOf": "Location/83983c41-9e6e-493b-bcbb-90b31be5a7e2"
     },
     {
       "id": "a4dd3317-96b6-4e6d-9c58-b8831b5d3025",
->>>>>>> 7e093759
       "name": "Khoikora CC - Kaliganj",
       "nameBn": "খইকরা সিসি - কালিগঞ্জ",
       "physicalType": "Building",
       "type": "HEALTH_FACILITY",
-<<<<<<< HEAD
-      "partOf": "Location/ac4c97e0-3be4-4a68-9761-5bcd5bc5dbcb"
-    },
-    {
-      "id": "88a8d457-286e-40db-baff-5c9fd9c2d127",
-=======
       "partOf": "Location/83983c41-9e6e-493b-bcbb-90b31be5a7e2"
     },
     {
       "id": "99e76035-4fb5-46f2-a281-b1104e77cc11",
->>>>>>> 7e093759
       "name": "Kaliganj (GP) Mun.",
       "nameBn": "কালিগঞ্জ (জিপি) মুন",
       "physicalType": "Building",
       "type": "HEALTH_FACILITY",
-<<<<<<< HEAD
-      "partOf": "Location/ac4c97e0-3be4-4a68-9761-5bcd5bc5dbcb"
-    },
-    {
-      "id": "dd64324f-d0d4-4826-9381-0151740fe9a8",
-=======
       "partOf": "Location/83983c41-9e6e-493b-bcbb-90b31be5a7e2"
     },
     {
       "id": "52b99a56-d185-4493-9219-e6748c78361d",
->>>>>>> 7e093759
       "name": "Algi(madhabdi) Union Sub Center",
       "nameBn": "আল্গি (মাধাব্দি) ইউনিয়ন উপ-স্বাস্থ্য কেন্দ্র",
       "physicalType": "Building",
       "type": "HEALTH_FACILITY",
-<<<<<<< HEAD
-      "partOf": "Location/696e0bce-0f01-4b86-950a-4401493a3d6d"
-    },
-    {
-      "id": "9ca069ba-75ec-4dcc-ab1a-a5050bd922ca",
-=======
       "partOf": "Location/dbf2186e-2d42-435b-8d6a-256853c725b4"
     },
     {
       "id": "8b2d896a-07d1-43b8-bb7d-c217c7e59366",
->>>>>>> 7e093759
       "name": "Amdia Union Sub Center",
       "nameBn": "আমদিয়া উপ-স্বাস্থ্য কেন্দ্র",
       "physicalType": "Building",
       "type": "HEALTH_FACILITY",
-<<<<<<< HEAD
-      "partOf": "Location/696e0bce-0f01-4b86-950a-4401493a3d6d"
-    },
-    {
-      "id": "49cdfca8-8594-42d6-9f18-32b1e50bb076",
-=======
       "partOf": "Location/dbf2186e-2d42-435b-8d6a-256853c725b4"
     },
     {
       "id": "de72a795-8d35-4f36-bdcb-000a9e37cd12",
->>>>>>> 7e093759
       "name": "Bhagirathpur Union Sub Center",
       "nameBn": "ভাগিরাথপুর ইউনিয়ন উপ-স্বাস্থ্য কেন্দ্র",
       "physicalType": "Building",
       "type": "HEALTH_FACILITY",
-<<<<<<< HEAD
-      "partOf": "Location/696e0bce-0f01-4b86-950a-4401493a3d6d"
-    },
-    {
-      "id": "b795936a-20d2-4732-8de2-3fa671af8a0f",
-=======
       "partOf": "Location/dbf2186e-2d42-435b-8d6a-256853c725b4"
     },
     {
       "id": "87b51775-0ccd-4dd8-8f26-6bb7de690175",
->>>>>>> 7e093759
       "name": "Bhatpara Union Sub Center",
       "nameBn": "ভাটপারা ইউনিয়ন উপ-স্বাস্থ্য কেন্দ্র",
       "physicalType": "Building",
       "type": "HEALTH_FACILITY",
-<<<<<<< HEAD
-      "partOf": "Location/696e0bce-0f01-4b86-950a-4401493a3d6d"
-    },
-    {
-      "id": "29142a1a-8b87-4461-8ba6-19eddf053dda",
-=======
       "partOf": "Location/dbf2186e-2d42-435b-8d6a-256853c725b4"
     },
     {
       "id": "42615b99-5198-4adb-a72e-5a6176827feb",
->>>>>>> 7e093759
       "name": "Karimpur Union Sub Center",
       "nameBn": "করিমপুর ইউনিয়ন উপ-স্বাস্থ্য কেন্দ্র",
       "physicalType": "Building",
       "type": "HEALTH_FACILITY",
-<<<<<<< HEAD
-      "partOf": "Location/696e0bce-0f01-4b86-950a-4401493a3d6d"
-    },
-    {
-      "id": "739daee3-e189-4ebe-b598-cd2a4bbcc827",
-=======
       "partOf": "Location/dbf2186e-2d42-435b-8d6a-256853c725b4"
     },
     {
       "id": "108ccebb-af86-406e-b121-07675e2e102f",
->>>>>>> 7e093759
       "name": "Narsingdi Sadar Union Sub Center",
       "nameBn": "নরসিংদী সদর ইউনিয়ন উপ-স্বাস্থ্য কেন্দ্র",
       "physicalType": "Building",
       "type": "HEALTH_FACILITY",
-<<<<<<< HEAD
-      "partOf": "Location/696e0bce-0f01-4b86-950a-4401493a3d6d"
-    },
-    {
-      "id": "14fbd5a0-d7f7-463b-b4ba-3ea776db6cc2",
-=======
       "partOf": "Location/dbf2186e-2d42-435b-8d6a-256853c725b4"
     },
     {
       "id": "97e233f7-f38f-48ac-ac9b-b28b081917a1",
->>>>>>> 7e093759
       "name": "Narsingdi (sadar) Upazila Health Office",
       "nameBn": "নরসিংদী (সদর) উপজেলা স্বাস্থ্য অফিস",
       "physicalType": "Building",
       "type": "HEALTH_FACILITY",
-<<<<<<< HEAD
-      "partOf": "Location/696e0bce-0f01-4b86-950a-4401493a3d6d"
-    },
-    {
-      "id": "928f80af-612b-4737-aea9-332541e06c6c",
-=======
       "partOf": "Location/dbf2186e-2d42-435b-8d6a-256853c725b4"
     },
     {
       "id": "1b8762a8-fc1f-41a3-bdaa-99e9ec89e887",
->>>>>>> 7e093759
       "name": "Narsingdi Civil Surgeon Office",
       "nameBn": "নরসিংদী সিভিল সার্জন অফিস",
       "physicalType": "Building",
       "type": "HEALTH_FACILITY",
-<<<<<<< HEAD
-      "partOf": "Location/696e0bce-0f01-4b86-950a-4401493a3d6d"
-    },
-    {
-      "id": "59ef1801-5a62-4702-9bd6-033c30fd251b",
-=======
       "partOf": "Location/dbf2186e-2d42-435b-8d6a-256853c725b4"
     },
     {
       "id": "5306a003-8fd7-409c-ae66-612eb95bb211",
->>>>>>> 7e093759
       "name": "Narsingdi District Hospital",
       "nameBn": "নরসিংদী জেলা হসপিটাল",
       "physicalType": "Building",
       "type": "HEALTH_FACILITY",
-<<<<<<< HEAD
-      "partOf": "Location/696e0bce-0f01-4b86-950a-4401493a3d6d"
-    },
-    {
-      "id": "e099666c-8f29-481a-9639-fbbe8063193a",
-=======
       "partOf": "Location/dbf2186e-2d42-435b-8d6a-256853c725b4"
     },
     {
       "id": "bb6b336c-795c-4c91-835b-6d598ffd9b29",
->>>>>>> 7e093759
       "name": "Narsingdi 100 Bed Zilla Hospital",
       "nameBn": "নরসিংদী ১০০ বেড জেলা হসপিটাল",
       "physicalType": "Building",
       "type": "HEALTH_FACILITY",
-<<<<<<< HEAD
-      "partOf": "Location/696e0bce-0f01-4b86-950a-4401493a3d6d"
-    },
-    {
-      "id": "dec7bf13-f8bc-41b8-b8e2-9370b8ec3c7c",
-=======
       "partOf": "Location/dbf2186e-2d42-435b-8d6a-256853c725b4"
     },
     {
       "id": "9c8f3228-e587-4801-bea9-1424d0bcd4fc",
->>>>>>> 7e093759
       "name": "Charmadhabpur(bakharnagar) Cc - Narsingdi Sadar",
       "nameBn": "চরমাধবপুর (বাখারনগর) সিসি - নরসিংদী সদর",
       "physicalType": "Building",
       "type": "HEALTH_FACILITY",
-<<<<<<< HEAD
-      "partOf": "Location/696e0bce-0f01-4b86-950a-4401493a3d6d"
-    },
-    {
-      "id": "7e79fbc2-c183-45e5-a6b3-6a50900719dd",
-=======
       "partOf": "Location/dbf2186e-2d42-435b-8d6a-256853c725b4"
     },
     {
       "id": "9edd3e29-3cf3-493c-a88b-662008d769e5",
->>>>>>> 7e093759
       "name": "Khodadila Cc - Narsingdi Sadar",
       "nameBn": "খোদাদিলা সিসি – নরসিংদী সদর",
       "physicalType": "Building",
       "type": "HEALTH_FACILITY",
-<<<<<<< HEAD
-      "partOf": "Location/696e0bce-0f01-4b86-950a-4401493a3d6d"
-    },
-    {
-      "id": "54789a7f-c34a-469d-9cdd-b4d50535cd77",
-=======
       "partOf": "Location/dbf2186e-2d42-435b-8d6a-256853c725b4"
     },
     {
       "id": "e14af6bd-a225-45da-b960-9bbedcf7b513",
->>>>>>> 7e093759
       "name": "Belab (bhaiyum) Cc - Narsingdi Sadar",
       "nameBn": "বেলাব (ভাইয়ুম) সিসি - নরসিংদী সদর",
       "physicalType": "Building",
       "type": "HEALTH_FACILITY",
-<<<<<<< HEAD
-      "partOf": "Location/696e0bce-0f01-4b86-950a-4401493a3d6d"
-    },
-    {
-      "id": "e1e12200-acef-49a0-b90b-cc17cc745149",
-=======
       "partOf": "Location/dbf2186e-2d42-435b-8d6a-256853c725b4"
     },
     {
       "id": "d0f3b33f-f5f7-4e94-9661-67a146aec0e6",
->>>>>>> 7e093759
       "name": "Goaldi Cc - Narsingdi Sadar",
       "nameBn": "গলাদি সিসি - নরসিংদী সদর",
       "physicalType": "Building",
       "type": "HEALTH_FACILITY",
-<<<<<<< HEAD
-      "partOf": "Location/696e0bce-0f01-4b86-950a-4401493a3d6d"
-    },
-    {
-      "id": "91eea50b-80ae-491d-abec-cffbbc407ca9",
-=======
       "partOf": "Location/dbf2186e-2d42-435b-8d6a-256853c725b4"
     },
     {
       "id": "841839bb-4212-49c2-9815-0dd0f06bc95f",
->>>>>>> 7e093759
       "name": "Pakuriya Cc - Narsingdi Sadar",
       "nameBn": "পাকুরিয়া সিসি - নরসিংদী সদর",
       "physicalType": "Building",
       "type": "HEALTH_FACILITY",
-<<<<<<< HEAD
-      "partOf": "Location/696e0bce-0f01-4b86-950a-4401493a3d6d"
-    },
-    {
-      "id": "bf6f677e-95d0-4ee6-bc2d-ff0e1f05d346",
-=======
       "partOf": "Location/dbf2186e-2d42-435b-8d6a-256853c725b4"
     },
     {
       "id": "5c26c400-a827-4894-9a7d-4089a20b39b6",
->>>>>>> 7e093759
       "name": "Kalikapur Cc - Narsingdi Sadar",
       "nameBn": "কালিকাপুর সিসি - নরসিংদী সদর",
       "physicalType": "Building",
       "type": "HEALTH_FACILITY",
-<<<<<<< HEAD
-      "partOf": "Location/696e0bce-0f01-4b86-950a-4401493a3d6d"
-    },
-    {
-      "id": "6ad4ca15-70bb-4ac7-ac10-3416bd982121",
-=======
       "partOf": "Location/dbf2186e-2d42-435b-8d6a-256853c725b4"
     },
     {
       "id": "f1be2462-c420-41ec-8b9b-357aa08a1ec5",
->>>>>>> 7e093759
       "name": "Chinishpur Cc - Narsingdi Sadar",
       "nameBn": "চিনিসপুর সিসি - নরসিংদী সদর",
       "physicalType": "Building",
       "type": "HEALTH_FACILITY",
-<<<<<<< HEAD
-      "partOf": "Location/696e0bce-0f01-4b86-950a-4401493a3d6d"
-    },
-    {
-      "id": "55d17f94-141f-4962-84ed-77e2c67efbbb",
-=======
       "partOf": "Location/dbf2186e-2d42-435b-8d6a-256853c725b4"
     },
     {
       "id": "30e7a23d-5cbe-4c5e-9848-8c8157f28f05",
->>>>>>> 7e093759
       "name": "Ghoradiya Cc - Narsingdi Sadar",
       "nameBn": "ঘোরাদিয়া সিসি - নরসিংদী সদর",
       "physicalType": "Building",
       "type": "HEALTH_FACILITY",
-<<<<<<< HEAD
-      "partOf": "Location/696e0bce-0f01-4b86-950a-4401493a3d6d"
-    },
-    {
-      "id": "628a3417-9a72-4722-97c4-8360cf7f545e",
-=======
       "partOf": "Location/dbf2186e-2d42-435b-8d6a-256853c725b4"
     },
     {
       "id": "90bf2ec3-62bf-4fdd-bdf2-9bb727396c4a",
->>>>>>> 7e093759
       "name": "Badarpur Cc - Narsingdi Sadar",
       "nameBn": "বাদারপুর সিসি - নরসিংদী সদর",
       "physicalType": "Building",
       "type": "HEALTH_FACILITY",
-<<<<<<< HEAD
-      "partOf": "Location/696e0bce-0f01-4b86-950a-4401493a3d6d"
-    },
-    {
-      "id": "f75fe19a-7a67-4015-9a51-9d9b81800578",
-=======
       "partOf": "Location/dbf2186e-2d42-435b-8d6a-256853c725b4"
     },
     {
       "id": "11a05031-7c80-43e8-85c8-a6200e38ac90",
->>>>>>> 7e093759
       "name": "Hajipur Cc - Narsingdi Sadar",
       "nameBn": "হাজিপুর সিসি - নরসিংদী সদর",
       "physicalType": "Building",
       "type": "HEALTH_FACILITY",
-<<<<<<< HEAD
-      "partOf": "Location/696e0bce-0f01-4b86-950a-4401493a3d6d"
-    },
-    {
-      "id": "340e74ba-0e4d-46f7-8b8c-a9d65d932d8a",
-=======
       "partOf": "Location/dbf2186e-2d42-435b-8d6a-256853c725b4"
     },
     {
       "id": "cff94cc5-de06-43c9-b07d-6d3282bf7a4e",
->>>>>>> 7e093759
       "name": "Daukadi Cc - Narsingdi Sadar",
       "nameBn": "দাউকাদি সিসি - নরসিংদী সদর",
       "physicalType": "Building",
       "type": "HEALTH_FACILITY",
-<<<<<<< HEAD
-      "partOf": "Location/696e0bce-0f01-4b86-950a-4401493a3d6d"
-    },
-    {
-      "id": "85b56233-6cb9-4c07-b979-7280393f19d1",
-=======
       "partOf": "Location/dbf2186e-2d42-435b-8d6a-256853c725b4"
     },
     {
       "id": "1870a92f-58e8-4b4a-b006-bcd567ffd039",
->>>>>>> 7e093759
       "name": "Khamardi Cc - Narsingdi Sadar",
       "nameBn": "খামারদি সিসি - নরসিংদী সদর",
       "physicalType": "Building",
       "type": "HEALTH_FACILITY",
-<<<<<<< HEAD
-      "partOf": "Location/696e0bce-0f01-4b86-950a-4401493a3d6d"
-    },
-    {
-      "id": "b38f8233-5cb2-4fc4-8062-debf051cf6f1",
-=======
       "partOf": "Location/dbf2186e-2d42-435b-8d6a-256853c725b4"
     },
     {
       "id": "508e1159-0108-4464-955c-dc533dce8f56",
->>>>>>> 7e093759
       "name": "Panchabati Cc - Narsingdi Sadar",
       "nameBn": "পঞ্চবতি সিসি - নরসিংদী সদর",
       "physicalType": "Building",
       "type": "HEALTH_FACILITY",
-<<<<<<< HEAD
-      "partOf": "Location/696e0bce-0f01-4b86-950a-4401493a3d6d"
-    },
-    {
-      "id": "b915260c-7209-4912-a6c1-b50bc9abbaec",
-=======
       "partOf": "Location/dbf2186e-2d42-435b-8d6a-256853c725b4"
     },
     {
       "id": "6ffe5f33-3043-4a2b-ba71-4cbae67d58ab",
->>>>>>> 7e093759
       "name": "Rasulpur Cc - Narsingdi Sadar",
       "nameBn": "রাসুলপুর সিসি - নরসিংদী সদর",
       "physicalType": "Building",
       "type": "HEALTH_FACILITY",
-<<<<<<< HEAD
-      "partOf": "Location/696e0bce-0f01-4b86-950a-4401493a3d6d"
-    },
-    {
-      "id": "c35fec9c-130f-454a-86a5-9f30f68e6b20",
-=======
       "partOf": "Location/dbf2186e-2d42-435b-8d6a-256853c725b4"
     },
     {
       "id": "036353b9-dd2e-49ea-a1ea-7584ae84a40d",
->>>>>>> 7e093759
       "name": "Sreenagar Madhyapara Cc - Narsingdi Sadar",
       "nameBn": "শ্রীনগর মধ্যপাড়া সিসি - নরসিংদী সদর",
       "physicalType": "Building",
       "type": "HEALTH_FACILITY",
-<<<<<<< HEAD
-      "partOf": "Location/696e0bce-0f01-4b86-950a-4401493a3d6d"
-    },
-    {
-      "id": "e14559b8-34de-4f89-b6b8-6e5d1ba939f8",
-=======
       "partOf": "Location/dbf2186e-2d42-435b-8d6a-256853c725b4"
     },
     {
       "id": "3dabff36-df40-4b33-ac9b-13b6a0b96d2d",
->>>>>>> 7e093759
       "name": "Baluchar Cc - Narsingdi Sadar",
       "nameBn": "বালুচর সিসি - নরসিংদী সদর",
       "physicalType": "Building",
       "type": "HEALTH_FACILITY",
-<<<<<<< HEAD
-      "partOf": "Location/696e0bce-0f01-4b86-950a-4401493a3d6d"
-    },
-    {
-      "id": "18b65baf-2903-4fe6-bee5-54132524d77d",
-=======
       "partOf": "Location/dbf2186e-2d42-435b-8d6a-256853c725b4"
     },
     {
       "id": "180b54d9-0d50-4678-b29c-b0be8b7a39b8",
->>>>>>> 7e093759
       "name": "Chanderpara Cc - Narsingdi Sadar",
       "nameBn": "চান্দেরপাড়া সিসি - নরসিংদী সদর",
       "physicalType": "Building",
       "type": "HEALTH_FACILITY",
-<<<<<<< HEAD
-      "partOf": "Location/696e0bce-0f01-4b86-950a-4401493a3d6d"
-    },
-    {
-      "id": "c8bda773-0ae1-4818-ab20-489d6352ba4e",
-=======
       "partOf": "Location/dbf2186e-2d42-435b-8d6a-256853c725b4"
     },
     {
       "id": "97fbcb2c-dbec-4070-bce0-eaa91f853d22",
->>>>>>> 7e093759
       "name": "Dorigazirgaon Cc - Narsingdi Sadar",
       "nameBn": "দরিগাজিরগাঁও সিসি - নরসিংদী সদর",
       "physicalType": "Building",
       "type": "HEALTH_FACILITY",
-<<<<<<< HEAD
-      "partOf": "Location/696e0bce-0f01-4b86-950a-4401493a3d6d"
-    },
-    {
-      "id": "174b69ac-217b-4375-9b71-a864fffcc703",
-=======
       "partOf": "Location/dbf2186e-2d42-435b-8d6a-256853c725b4"
     },
     {
       "id": "e582f8a9-d2f1-49ab-a1de-ee8ace3c93a9",
->>>>>>> 7e093759
       "name": "Kotalichor(bilpar) Cc - Narsingdi Sadar",
       "nameBn": "কোটালিচর সিসি - নরসিংদী সদর",
       "physicalType": "Building",
       "type": "HEALTH_FACILITY",
-<<<<<<< HEAD
-      "partOf": "Location/696e0bce-0f01-4b86-950a-4401493a3d6d"
-    },
-    {
-      "id": "4f9b911e-d0c5-4a44-84a4-afbaf784c01c",
-=======
       "partOf": "Location/dbf2186e-2d42-435b-8d6a-256853c725b4"
     },
     {
       "id": "c98f92bf-dd8b-41d6-914a-0ee59b7b9011",
->>>>>>> 7e093759
       "name": "Mahishashuragram Cc - Narsingdi Sadar",
       "nameBn": "মহিষাসুরাগ্রাম সিসি - নরসিংদী সদর",
       "physicalType": "Building",
       "type": "HEALTH_FACILITY",
-<<<<<<< HEAD
-      "partOf": "Location/696e0bce-0f01-4b86-950a-4401493a3d6d"
-    },
-    {
-      "id": "df44e2c5-a36d-4b1d-88d7-8836905d49eb",
-=======
       "partOf": "Location/dbf2186e-2d42-435b-8d6a-256853c725b4"
     },
     {
       "id": "026e7235-7815-42f6-b263-4159e39e735d",
->>>>>>> 7e093759
       "name": "Meherpara Cc - Narsingdi Sadar",
       "nameBn": "মেহেরপুরা সিসি - নরসিংদী সদর",
       "physicalType": "Building",
       "type": "HEALTH_FACILITY",
-<<<<<<< HEAD
-      "partOf": "Location/696e0bce-0f01-4b86-950a-4401493a3d6d"
-    },
-    {
-      "id": "e4f2d1ea-5748-4d86-b552-f71abd264a5d",
-=======
       "partOf": "Location/dbf2186e-2d42-435b-8d6a-256853c725b4"
     },
     {
       "id": "e5f968c5-f0bb-4f55-b85a-190985f2ac98",
->>>>>>> 7e093759
       "name": "Sbarpanigair Cc - Narsingdi Sadar",
       "nameBn": "সর্পনিগৈর সিসি - নরসিংদী সদর",
       "physicalType": "Building",
       "type": "HEALTH_FACILITY",
-<<<<<<< HEAD
-      "partOf": "Location/696e0bce-0f01-4b86-950a-4401493a3d6d"
-    },
-    {
-      "id": "82cf04f5-3376-42b7-8495-6897d911472b",
-=======
       "partOf": "Location/dbf2186e-2d42-435b-8d6a-256853c725b4"
     },
     {
       "id": "b29e61b8-bd1b-4e60-984f-5edf3949030a",
->>>>>>> 7e093759
       "name": "Chhagriyapara Cc - Narsingdi Sadar",
       "nameBn": "ছাগরিয়াপারা - নরসিংদী সদর",
       "physicalType": "Building",
       "type": "HEALTH_FACILITY",
-<<<<<<< HEAD
-      "partOf": "Location/696e0bce-0f01-4b86-950a-4401493a3d6d"
-    },
-    {
-      "id": "732d8374-6763-4d98-9c90-4b2fecbbb2ce",
-=======
       "partOf": "Location/dbf2186e-2d42-435b-8d6a-256853c725b4"
     },
     {
       "id": "1a28fb7d-0c63-4723-a398-6b286f929f6a",
->>>>>>> 7e093759
       "name": "Dilarpur (alipur School Cc) - Narsingdi Sadar",
       "nameBn": "দিলারপুর - নরসিংদী সদর",
       "physicalType": "Building",
       "type": "HEALTH_FACILITY",
-<<<<<<< HEAD
-      "partOf": "Location/696e0bce-0f01-4b86-950a-4401493a3d6d"
-    },
-    {
-      "id": "8f1ca123-3b1c-4e00-8c8b-249eb11f3b07",
-=======
       "partOf": "Location/dbf2186e-2d42-435b-8d6a-256853c725b4"
     },
     {
       "id": "d942174c-8fee-4c4f-aa28-28a59f5fbd0c",
->>>>>>> 7e093759
       "name": "Dilarpur Eidgah Cc - Narsingdi Sadar",
       "nameBn": "দিলারপুর ঈদগাহ - নরসিংদী সদর",
       "physicalType": "Building",
       "type": "HEALTH_FACILITY",
-<<<<<<< HEAD
-      "partOf": "Location/696e0bce-0f01-4b86-950a-4401493a3d6d"
-    },
-    {
-      "id": "8ac809f6-17f2-4852-b06c-113dcfa02c72",
-=======
       "partOf": "Location/dbf2186e-2d42-435b-8d6a-256853c725b4"
     },
     {
       "id": "925cb047-8803-48d5-b23d-56ac16400885",
->>>>>>> 7e093759
       "name": "Jamaliyakandi Cc - Narsingdi Sadar",
       "nameBn": "জামালিয়াকান্দি - নরসিংদী সদর",
       "physicalType": "Building",
       "type": "HEALTH_FACILITY",
-<<<<<<< HEAD
-      "partOf": "Location/696e0bce-0f01-4b86-950a-4401493a3d6d"
-    },
-    {
-      "id": "0103f1bc-f360-4976-af39-c4ae2159266a",
-=======
       "partOf": "Location/dbf2186e-2d42-435b-8d6a-256853c725b4"
     },
     {
       "id": "6107bf62-a690-47ff-b267-e24d12dd6d37",
->>>>>>> 7e093759
       "name": "North Char Bashania Cc. Narsingdi Sadar",
       "nameBn": "নর্থ চর বাশানিয়া - নরসিংদী সদর",
       "physicalType": "Building",
       "type": "HEALTH_FACILITY",
-<<<<<<< HEAD
-      "partOf": "Location/696e0bce-0f01-4b86-950a-4401493a3d6d"
-    },
-    {
-      "id": "6eedec00-4710-4a8c-b82c-c24d6dac8fa5",
-=======
       "partOf": "Location/dbf2186e-2d42-435b-8d6a-256853c725b4"
     },
     {
       "id": "3aa5f419-817b-4d7d-b5a7-56cc7ec586fb",
->>>>>>> 7e093759
       "name": "Bhatpara Cc - Narsingdi Sadar",
       "nameBn": "ভাতপারা সিসি - নরসিংদী সদর",
       "physicalType": "Building",
       "type": "HEALTH_FACILITY",
-<<<<<<< HEAD
-      "partOf": "Location/696e0bce-0f01-4b86-950a-4401493a3d6d"
-    },
-    {
-      "id": "2995c309-03ff-4162-997c-76431c14466b",
-=======
       "partOf": "Location/dbf2186e-2d42-435b-8d6a-256853c725b4"
     },
     {
       "id": "0ecfb2ee-e043-470f-80e7-4bc2e7f5e851",
->>>>>>> 7e093759
       "name": "Kakshiya Cc - Narsingdi Sadar",
       "nameBn": "কাকশিয়া - নরসিংদী সদর",
       "physicalType": "Building",
       "type": "HEALTH_FACILITY",
-<<<<<<< HEAD
-      "partOf": "Location/696e0bce-0f01-4b86-950a-4401493a3d6d"
-    },
-    {
-      "id": "57977035-5e0b-42af-b02d-d5ad33c2de0e",
-=======
       "partOf": "Location/dbf2186e-2d42-435b-8d6a-256853c725b4"
     },
     {
       "id": "ad39aa0c-a43f-46fe-b0a7-0748b4b2ca18",
->>>>>>> 7e093759
       "name": "Shekherchar Cc - Narsingdi Sadar",
       "nameBn": "শেখেরচর সিসি - নরসিংদী সদর",
       "physicalType": "Building",
       "type": "HEALTH_FACILITY",
-<<<<<<< HEAD
-      "partOf": "Location/696e0bce-0f01-4b86-950a-4401493a3d6d"
-    },
-    {
-      "id": "d0a68f3e-05f6-4d72-bf60-e66fe9dc323c",
-=======
       "partOf": "Location/dbf2186e-2d42-435b-8d6a-256853c725b4"
     },
     {
       "id": "bce1b5e1-9b24-471f-89b8-7fce84ecfbd1",
->>>>>>> 7e093759
       "name": "Shilmandi Cc - Narsingdi Sadar",
       "nameBn": "শিলামান্দি সিসি - নরসিংদী সদর",
       "physicalType": "Building",
       "type": "HEALTH_FACILITY",
-<<<<<<< HEAD
-      "partOf": "Location/696e0bce-0f01-4b86-950a-4401493a3d6d"
-    },
-    {
-      "id": "01ddde04-133c-4438-94e5-af1bcf5b7f6f",
-=======
       "partOf": "Location/dbf2186e-2d42-435b-8d6a-256853c725b4"
     },
     {
       "id": "751e4ae9-704b-4fef-b707-ac99a3d5926c",
->>>>>>> 7e093759
       "name": "Alokbali Union Centre",
       "nameBn": "আলোকবালি ইউনিয়ন সেন্টার",
       "physicalType": "Building",
       "type": "HEALTH_FACILITY",
-<<<<<<< HEAD
-      "partOf": "Location/696e0bce-0f01-4b86-950a-4401493a3d6d"
-    },
-    {
-      "id": "ac14a7ef-8241-48b5-ab6e-e2fe671d6669",
-=======
       "partOf": "Location/dbf2186e-2d42-435b-8d6a-256853c725b4"
     },
     {
       "id": "974dc971-3691-417b-9312-6c8ec5fc6663",
->>>>>>> 7e093759
       "name": "Chardighaldi Union Centre",
       "nameBn": "চরদিঘলদি ইউনিয়ন সেন্টার",
       "physicalType": "Building",
       "type": "HEALTH_FACILITY",
-<<<<<<< HEAD
-      "partOf": "Location/696e0bce-0f01-4b86-950a-4401493a3d6d"
-    },
-    {
-      "id": "7489e27f-9c10-4be0-82ed-befb6ef3fe82",
-=======
       "partOf": "Location/dbf2186e-2d42-435b-8d6a-256853c725b4"
     },
     {
       "id": "cf441ee8-7bb9-4c08-a458-c45fafa7efa9",
->>>>>>> 7e093759
       "name": "Chinishpur Union Centre",
       "nameBn": "চিনিসপুর ইউনিয়ন সেন্টার",
       "physicalType": "Building",
       "type": "HEALTH_FACILITY",
-<<<<<<< HEAD
-      "partOf": "Location/696e0bce-0f01-4b86-950a-4401493a3d6d"
-    },
-    {
-      "id": "924b5680-dbb3-487d-a1e4-d745ea1815dc",
-=======
       "partOf": "Location/dbf2186e-2d42-435b-8d6a-256853c725b4"
     },
     {
       "id": "265a3ee1-44d8-42db-a80c-fc4ea61fcffc",
->>>>>>> 7e093759
       "name": "Nazarpur Union Centre",
       "nameBn": "নজরপুর ইউনিয়ন সেন্টার",
       "physicalType": "Building",
       "type": "HEALTH_FACILITY",
-<<<<<<< HEAD
-      "partOf": "Location/696e0bce-0f01-4b86-950a-4401493a3d6d"
-    },
-    {
-      "id": "c3f0d4c7-de41-4c1f-af5e-c40c3cba2200",
-=======
       "partOf": "Location/dbf2186e-2d42-435b-8d6a-256853c725b4"
     },
     {
       "id": "14bb8538-20fd-4ce0-a891-7fdbb042418d",
->>>>>>> 7e093759
       "name": "Nuralpur Union Centre",
       "nameBn": "নুরালপুর ইউনিয়ন সেন্টার",
       "physicalType": "Building",
       "type": "HEALTH_FACILITY",
-<<<<<<< HEAD
-      "partOf": "Location/696e0bce-0f01-4b86-950a-4401493a3d6d"
-    },
-    {
-      "id": "fa7df9c4-6671-4b65-8580-86b9ec65f8bc",
-=======
       "partOf": "Location/dbf2186e-2d42-435b-8d6a-256853c725b4"
     },
     {
       "id": "67df8b45-c6b0-43eb-8ea0-87717c443156",
->>>>>>> 7e093759
       "name": "Paikar Char Union Centre",
       "nameBn": "পাইকারচর ইউনিয়ন সেন্টার",
       "physicalType": "Building",
       "type": "HEALTH_FACILITY",
-<<<<<<< HEAD
-      "partOf": "Location/696e0bce-0f01-4b86-950a-4401493a3d6d"
-    },
-    {
-      "id": "b48fb94a-b459-4bec-801a-f72cd82cf0c3",
-=======
       "partOf": "Location/dbf2186e-2d42-435b-8d6a-256853c725b4"
     },
     {
       "id": "dd783512-e024-41b0-a931-40395a9c1449",
->>>>>>> 7e093759
       "name": "Silmandi Union Centre",
       "nameBn": "শিলামান্দি ইউনিয়ন সেন্টার",
       "physicalType": "Building",
       "type": "HEALTH_FACILITY",
-<<<<<<< HEAD
-      "partOf": "Location/696e0bce-0f01-4b86-950a-4401493a3d6d"
-    },
-    {
-      "id": "72ba72f7-00e7-4334-ba18-3773ae13e531",
-=======
       "partOf": "Location/dbf2186e-2d42-435b-8d6a-256853c725b4"
     },
     {
       "id": "9381b334-1c6a-4685-a39d-71a9a506a8ec",
->>>>>>> 7e093759
       "name": "Kazir Kandi Cc - Narsingdi Sadar",
       "nameBn": "কাযিরকান্দি সিসি - নরসিংদী সদর",
       "physicalType": "Building",
       "type": "HEALTH_FACILITY",
-<<<<<<< HEAD
-      "partOf": "Location/696e0bce-0f01-4b86-950a-4401493a3d6d"
-    },
-    {
-      "id": "3a285e09-804d-4c12-9a89-96eb320f9b01",
-=======
       "partOf": "Location/dbf2186e-2d42-435b-8d6a-256853c725b4"
     },
     {
       "id": "df65c76a-ddb9-4df0-8e2f-4a31b01953b5",
->>>>>>> 7e093759
       "name": "BRAC (BHP) ",
       "nameBn": "ব্র্যাক (বিএইচপি) - নরসিংদী সদর",
       "physicalType": "Building",
       "type": "HEALTH_FACILITY",
-<<<<<<< HEAD
-      "partOf": "Location/696e0bce-0f01-4b86-950a-4401493a3d6d"
-    },
-    {
-      "id": "071d19fd-da85-4f0f-8f85-bb4c2017d0cf",
-=======
       "partOf": "Location/dbf2186e-2d42-435b-8d6a-256853c725b4"
     },
     {
       "id": "8cd04e44-4b10-4545-bbaa-0adae0cf49de",
->>>>>>> 7e093759
       "name": "Bangladesh Red Crescent Society",
       "nameBn": "বাংলাদেশ রেড ক্রিসেন্ট সোসাইটি - নরসিংদী সদর",
       "physicalType": "Building",
       "type": "HEALTH_FACILITY",
-<<<<<<< HEAD
-      "partOf": "Location/696e0bce-0f01-4b86-950a-4401493a3d6d"
-    },
-    {
-      "id": "7d6a26a6-b5b4-4141-9ca4-c74b57a249a4",
-=======
       "partOf": "Location/dbf2186e-2d42-435b-8d6a-256853c725b4"
     },
     {
       "id": "910c1243-c96e-41df-b88d-9d6298025741",
->>>>>>> 7e093759
       "name": "Marie Stops",
       "nameBn": "মেরি স্টোপস সিসি - নরসিংদী সদর",
       "physicalType": "Building",
       "type": "HEALTH_FACILITY",
-<<<<<<< HEAD
-      "partOf": "Location/696e0bce-0f01-4b86-950a-4401493a3d6d"
-    },
-    {
-      "id": "00b7bdc2-38ff-4111-8b49-e9901c72c4e0",
-=======
       "partOf": "Location/dbf2186e-2d42-435b-8d6a-256853c725b4"
     },
     {
       "id": "51bf78d1-6d42-49b8-b421-54921efc9d1c",
->>>>>>> 7e093759
       "name": "Bangladesh Association for Prevention of Septic Abortion",
       "nameBn": "বাংলাদেশ এসোসিয়েশন ফর অফ প্রেভেনশন সেপটিক এবোরশন",
       "physicalType": "Building",
       "type": "HEALTH_FACILITY",
-<<<<<<< HEAD
-      "partOf": "Location/696e0bce-0f01-4b86-950a-4401493a3d6d"
-    },
-    {
-      "id": "c35d9b48-b3bd-4a5f-88cf-3a7355578e5b",
-=======
       "partOf": "Location/dbf2186e-2d42-435b-8d6a-256853c725b4"
     },
     {
       "id": "b441a4bc-3b58-45a3-a1bc-dacacb1a64aa",
->>>>>>> 7e093759
       "name": "BRAC (BHP)",
       "nameBn": "ব্র্যাক (বিএইচপি)- নরসিংদী সদর",
       "physicalType": "Building",
       "type": "HEALTH_FACILITY",
-<<<<<<< HEAD
-      "partOf": "Location/696e0bce-0f01-4b86-950a-4401493a3d6d"
-    },
-    {
-      "id": "faedce56-9989-49c9-ba64-6b105de20689",
-=======
       "partOf": "Location/dbf2186e-2d42-435b-8d6a-256853c725b4"
     },
     {
       "id": "c2860399-194f-431d-b62f-888d722da63e",
->>>>>>> 7e093759
       "name": "Welcome Hospital Pvt.",
       "nameBn": "ওয়েলকাম হসপিটাল - নরসিংদী সদর",
       "physicalType": "Building",
       "type": "HEALTH_FACILITY",
-<<<<<<< HEAD
-      "partOf": "Location/696e0bce-0f01-4b86-950a-4401493a3d6d"
-    },
-    {
-      "id": "d5e001fc-60d6-4162-8d07-9f94df16f53d",
-=======
       "partOf": "Location/dbf2186e-2d42-435b-8d6a-256853c725b4"
     },
     {
       "id": "a13ea5ec-2b1f-4b06-b9df-591768509ac0",
->>>>>>> 7e093759
       "name": "Narsingdi Modern Clinic",
       "nameBn": "মডার্ন ক্লিনিক - নরসিংদী সদর",
       "physicalType": "Building",
       "type": "HEALTH_FACILITY",
-<<<<<<< HEAD
-      "partOf": "Location/696e0bce-0f01-4b86-950a-4401493a3d6d"
-    },
-    {
-      "id": "dcfc1efb-c550-4ae4-8fad-567f0d443cdb",
-=======
       "partOf": "Location/dbf2186e-2d42-435b-8d6a-256853c725b4"
     },
     {
       "id": "eef0db55-7770-48cc-a3c1-3fe4d385fe3c",
->>>>>>> 7e093759
       "name": "Prime General Hospital",
       "nameBn": "প্রাইম জেনারেল হসপিটাল - নরসিংদী সদর",
       "physicalType": "Building",
       "type": "HEALTH_FACILITY",
-<<<<<<< HEAD
-      "partOf": "Location/696e0bce-0f01-4b86-950a-4401493a3d6d"
-    },
-    {
-      "id": "59306f7c-c908-4687-84b1-79ad0fce6a53",
-=======
       "partOf": "Location/dbf2186e-2d42-435b-8d6a-256853c725b4"
     },
     {
       "id": "034250ba-04af-4f8c-a828-797ae46451be",
->>>>>>> 7e093759
       "name": "Narsingdhi General Hospital",
       "nameBn": "নরসিংদী জেনারেল হসপিটাল - নরসিংদী সদর",
       "physicalType": "Building",
       "type": "HEALTH_FACILITY",
-<<<<<<< HEAD
-      "partOf": "Location/696e0bce-0f01-4b86-950a-4401493a3d6d"
-    },
-    {
-      "id": "1a2bcc2e-a1ea-4e37-8eee-3fdf436c47b4",
-=======
       "partOf": "Location/dbf2186e-2d42-435b-8d6a-256853c725b4"
     },
     {
       "id": "3de88290-84cb-42a4-980e-dfad38545742",
->>>>>>> 7e093759
       "name": "Mukti General Hospital",
       "nameBn": "মুক্তি জেনারেল হসপিটাল - নরসিংদী সদর",
       "physicalType": "Building",
       "type": "HEALTH_FACILITY",
-<<<<<<< HEAD
-      "partOf": "Location/696e0bce-0f01-4b86-950a-4401493a3d6d"
-    },
-    {
-      "id": "7811c011-3b62-4a98-993b-f467e708544a",
-=======
       "partOf": "Location/dbf2186e-2d42-435b-8d6a-256853c725b4"
     },
     {
       "id": "d5329c91-37ff-4e7a-86e9-039d769095c0",
->>>>>>> 7e093759
       "name": "National General Child Hospital",
       "nameBn": "ন্যাশনাল জেনারেল চাইল্ড হসপিটাল - নরসিংদী সদর",
       "physicalType": "Building",
       "type": "HEALTH_FACILITY",
-<<<<<<< HEAD
-      "partOf": "Location/696e0bce-0f01-4b86-950a-4401493a3d6d"
-    },
-    {
-      "id": "a7f94e0d-b112-436b-a536-46801590819f",
-=======
       "partOf": "Location/dbf2186e-2d42-435b-8d6a-256853c725b4"
     },
     {
       "id": "0ab2a6e7-ea39-42a9-8876-5b4e772cf2fc",
->>>>>>> 7e093759
       "name": "EBA Private Hospital",
       "nameBn": "ইবিএ প্রাইভেট হসপিটাল - নরসিংদী সদর",
       "physicalType": "Building",
       "type": "HEALTH_FACILITY",
-<<<<<<< HEAD
-      "partOf": "Location/696e0bce-0f01-4b86-950a-4401493a3d6d"
-    },
-    {
-      "id": "82abc87d-0771-47a6-a3e4-dec9c263a5ee",
-=======
       "partOf": "Location/dbf2186e-2d42-435b-8d6a-256853c725b4"
     },
     {
       "id": "ead1833e-5b7e-4644-964e-f1a923d5c97f",
->>>>>>> 7e093759
       "name": "Holy Life General Hospital",
       "nameBn": "হলি লাইফ জেনারেল হসপিটাল - নরসিংদী সদর",
       "physicalType": "Building",
       "type": "HEALTH_FACILITY",
-<<<<<<< HEAD
-      "partOf": "Location/696e0bce-0f01-4b86-950a-4401493a3d6d"
-    },
-    {
-      "id": "68564fd2-0be7-47e1-90c4-18cb25590e06",
-=======
       "partOf": "Location/dbf2186e-2d42-435b-8d6a-256853c725b4"
     },
     {
       "id": "9c2e8f91-5b28-406d-b881-f011b1aad61f",
->>>>>>> 7e093759
       "name": "Sufia Pvt. Hospital",
       "nameBn": "সুফিয়া পিভিটি. হসপিটাল - নরসিংদী সদর",
       "physicalType": "Building",
       "type": "HEALTH_FACILITY",
-<<<<<<< HEAD
-      "partOf": "Location/696e0bce-0f01-4b86-950a-4401493a3d6d"
-    },
-    {
-      "id": "daf53856-bcf8-45a8-a178-da74b4e2b820",
-=======
       "partOf": "Location/dbf2186e-2d42-435b-8d6a-256853c725b4"
     },
     {
       "id": "8d46ce3b-6188-499a-959c-d564e2651538",
->>>>>>> 7e093759
       "name": "Madhavi General Hospital",
       "nameBn": "মাধোভি জেনারেল হসপিটাল - নরসিংদী সদর",
       "physicalType": "Building",
       "type": "HEALTH_FACILITY",
-<<<<<<< HEAD
-      "partOf": "Location/696e0bce-0f01-4b86-950a-4401493a3d6d"
-    },
-    {
-      "id": "6945ec42-c23c-4aa2-9b8e-0e00d155899a",
-=======
       "partOf": "Location/dbf2186e-2d42-435b-8d6a-256853c725b4"
     },
     {
       "id": "1a6afd11-582e-496c-a9ec-ac905f53ddae",
->>>>>>> 7e093759
       "name": "Poli Clinic and Eye Care Center",
       "nameBn": "পলি ক্লিনিক এন্ড আই কেয়ার সেন্টার - নরসিংদী সদর",
       "physicalType": "Building",
       "type": "HEALTH_FACILITY",
-<<<<<<< HEAD
-      "partOf": "Location/696e0bce-0f01-4b86-950a-4401493a3d6d"
-    },
-    {
-      "id": "64ab5f5a-b4a6-4160-8582-0f870f92c67f",
-=======
       "partOf": "Location/dbf2186e-2d42-435b-8d6a-256853c725b4"
     },
     {
       "id": "f2073026-3161-4295-b463-826ef4bd4523",
->>>>>>> 7e093759
       "name": "Alfalaha Pipals Prikate Hospital",
       "nameBn": "আলফালাহা পিপলস প্রাইভেট হসপিটাল - নরসিংদী সদর",
       "physicalType": "Building",
       "type": "HEALTH_FACILITY",
-<<<<<<< HEAD
-      "partOf": "Location/696e0bce-0f01-4b86-950a-4401493a3d6d"
-    },
-    {
-      "id": "af267b36-7b17-40c7-a381-6d9ef61c6a68",
-=======
       "partOf": "Location/dbf2186e-2d42-435b-8d6a-256853c725b4"
     },
     {
       "id": "ba52a299-a7dd-42de-9c8c-0580e7eec028",
->>>>>>> 7e093759
       "name": "Apollo Hospital",
       "nameBn": "এপোলো হসপিটাল - নরসিংদী সদর",
       "physicalType": "Building",
       "type": "HEALTH_FACILITY",
-<<<<<<< HEAD
-      "partOf": "Location/696e0bce-0f01-4b86-950a-4401493a3d6d"
-    },
-    {
-      "id": "ee945670-2431-4736-989d-470df2dc24b5",
-=======
       "partOf": "Location/dbf2186e-2d42-435b-8d6a-256853c725b4"
     },
     {
       "id": "26e4cc8c-bb09-410a-b47a-c97dd280fcb5",
->>>>>>> 7e093759
       "name": "People's Pvt. Hospital",
       "nameBn": "পিপলস প্রাইভেট হসপিটাল - নরসিংদী সদর",
       "physicalType": "Building",
       "type": "HEALTH_FACILITY",
-<<<<<<< HEAD
-      "partOf": "Location/696e0bce-0f01-4b86-950a-4401493a3d6d"
-    },
-    {
-      "id": "964b01a8-bc76-446e-aa3a-cdb8184c8e12",
-=======
       "partOf": "Location/dbf2186e-2d42-435b-8d6a-256853c725b4"
     },
     {
       "id": "58ba3534-88e9-4e95-abb4-ad3b11a8fc86",
->>>>>>> 7e093759
       "name": "Mita Nursing Home",
       "nameBn": "মিতা নার্সিং হোম - নরসিংদী সদর",
       "physicalType": "Building",
       "type": "HEALTH_FACILITY",
-<<<<<<< HEAD
-      "partOf": "Location/696e0bce-0f01-4b86-950a-4401493a3d6d"
-    },
-    {
-      "id": "f0e54a9d-49fa-4add-b880-43dbcfc69ea3",
-=======
       "partOf": "Location/dbf2186e-2d42-435b-8d6a-256853c725b4"
     },
     {
       "id": "d5dabc7d-c8a2-4d1d-9925-1dd1bcbc6d31",
->>>>>>> 7e093759
       "name": "Holly Cricent Hospital",
       "nameBn": "হলি ক্রিসেন্ট হসপিটাল - নরসিংদী সদর",
       "physicalType": "Building",
       "type": "HEALTH_FACILITY",
-<<<<<<< HEAD
-      "partOf": "Location/696e0bce-0f01-4b86-950a-4401493a3d6d"
-    },
-    {
-      "id": "1ec7e38b-4165-4abf-bb50-99418316fb03",
-=======
       "partOf": "Location/dbf2186e-2d42-435b-8d6a-256853c725b4"
     },
     {
       "id": "01eaaea3-3da8-4777-8da3-136164d87f50",
->>>>>>> 7e093759
       "name": "Faith General Hospital",
       "nameBn": "ফেইথ জেনারেল হসপিটাল - নরসিংদী সদর",
       "physicalType": "Building",
       "type": "HEALTH_FACILITY",
-<<<<<<< HEAD
-      "partOf": "Location/696e0bce-0f01-4b86-950a-4401493a3d6d"
-    },
-    {
-      "id": "9395e024-3c0d-463d-af95-b5b896e9ac32",
-=======
       "partOf": "Location/dbf2186e-2d42-435b-8d6a-256853c725b4"
     },
     {
       "id": "fe3eba23-e195-49ee-973d-1d726b6d4286",
->>>>>>> 7e093759
       "name": "Prime General Hospital",
       "nameBn": "প্রাইম জেনারেল হসপিটাল - নরসিংদী সদর",
       "physicalType": "Building",
       "type": "HEALTH_FACILITY",
-<<<<<<< HEAD
-      "partOf": "Location/696e0bce-0f01-4b86-950a-4401493a3d6d"
-    },
-    {
-      "id": "0837acfe-f5d5-418f-8473-224a444acd8e",
-=======
       "partOf": "Location/dbf2186e-2d42-435b-8d6a-256853c725b4"
     },
     {
       "id": "72a96c56-1173-44ea-beb7-1762423676d5",
->>>>>>> 7e093759
       "name": "Mother & Child Welfare Centre (MCWC) Narsingdi Sadar",
       "nameBn": "মাদার অ্যান্ড চাইল্ড ওয়েলফেয়ার সেন্টার (এমসিডব্লিওসি) নরসিংদী সদর",
       "physicalType": "Building",
       "type": "HEALTH_FACILITY",
-<<<<<<< HEAD
-      "partOf": "Location/696e0bce-0f01-4b86-950a-4401493a3d6d"
-    },
-    {
-      "id": "d5765c1f-ad0e-4e68-865f-7f7c3a2ea3a0",
-=======
       "partOf": "Location/dbf2186e-2d42-435b-8d6a-256853c725b4"
     },
     {
       "id": "1e482ef3-4920-44e8-bc43-10712fa5b34f",
->>>>>>> 7e093759
       "name": "Dhaka Progressive Lions Eye Hospital",
       "nameBn": "ঢাকা প্রগ্রেসসিভ লায়ন্স আই হসপিটাল - নরসিংদী সদর",
       "physicalType": "Building",
       "type": "HEALTH_FACILITY",
-<<<<<<< HEAD
-      "partOf": "Location/696e0bce-0f01-4b86-950a-4401493a3d6d"
-    },
-    {
-      "id": "2a6bb7f4-b4b9-428b-bfa6-a802c42c469e",
-=======
       "partOf": "Location/dbf2186e-2d42-435b-8d6a-256853c725b4"
     },
     {
       "id": "9b6acc76-3d42-48f7-bc00-55314e0c8e60",
->>>>>>> 7e093759
       "name": "Baghhata take para CC - Narsingdi Sadar",
       "nameBn": "বাঘহাটা টেক পাড়া সিসি - নরসিংদী সদর",
       "physicalType": "Building",
       "type": "HEALTH_FACILITY",
-<<<<<<< HEAD
-      "partOf": "Location/696e0bce-0f01-4b86-950a-4401493a3d6d"
-    },
-    {
-      "id": "21c62b36-0b3d-416a-a1df-cfaf123933de",
-=======
       "partOf": "Location/dbf2186e-2d42-435b-8d6a-256853c725b4"
     },
     {
       "id": "6a10c616-13a6-435b-92b8-069edd923ca4",
->>>>>>> 7e093759
       "name": "Dr. Nuruzzaman Khokon CC - Narsingdi Sadar",
       "nameBn": "ডঃ নুরুজামান খোকন সিসি - নরসিংদী সদর",
       "physicalType": "Building",
       "type": "HEALTH_FACILITY",
-<<<<<<< HEAD
-      "partOf": "Location/696e0bce-0f01-4b86-950a-4401493a3d6d"
-    },
-    {
-      "id": "b47472fe-3835-4d39-b243-f8ac1d1b4682",
-=======
       "partOf": "Location/dbf2186e-2d42-435b-8d6a-256853c725b4"
     },
     {
       "id": "70a66961-3b77-4174-b655-e0199da71663",
->>>>>>> 7e093759
       "name": "Kurigram (Sadar) Upazila Health office",
       "nameBn": "কুড়িগ্রাম (সদর) উপজেলা হেল্‌থ অফিস",
       "physicalType": "Building",
       "type": "HEALTH_FACILITY",
-<<<<<<< HEAD
-      "partOf": "Location/bdcd4ae1-da3d-462e-9a27-5a63be20116e"
-    },
-    {
-      "id": "3d2d4d55-1c34-467d-8c06-4602c8cebf37",
-=======
       "partOf": "Location/49921e96-6ccb-45db-a57c-5213715b08af"
     },
     {
       "id": "30157e23-51b7-438f-aebb-35b487b69ae2",
->>>>>>> 7e093759
       "name": "Pangachi Uh&fwc",
       "nameBn": "পাঁচগাছি (এউএইচএন্ডএফডবলিওসি)",
       "physicalType": "Building",
       "type": "HEALTH_FACILITY",
-<<<<<<< HEAD
-      "partOf": "Location/bdcd4ae1-da3d-462e-9a27-5a63be20116e"
-    },
-    {
-      "id": "449cf57e-f6bc-43e3-854c-7a9ef94dbd3e",
-=======
       "partOf": "Location/49921e96-6ccb-45db-a57c-5213715b08af"
     },
     {
       "id": "6b039099-5ea0-45d5-933c-ee4cdd5fde1e",
->>>>>>> 7e093759
       "name": "Kurigram Civil Surgeon Office",
       "nameBn": "কুড়িগ্রাম সিভিল সার্জন অফিস",
       "physicalType": "Building",
       "type": "HEALTH_FACILITY",
-<<<<<<< HEAD
-      "partOf": "Location/bdcd4ae1-da3d-462e-9a27-5a63be20116e"
-    },
-    {
-      "id": "8a9aff09-4274-4e87-8aef-8d893e301873",
-=======
       "partOf": "Location/49921e96-6ccb-45db-a57c-5213715b08af"
     },
     {
       "id": "3a1fdedb-0f3b-480d-8ffa-e3e06059d5c4",
->>>>>>> 7e093759
       "name": "Kurigram District Hospital",
       "nameBn": "কুড়িগ্রাম জেলা হসপিটাল",
       "physicalType": "Building",
       "type": "HEALTH_FACILITY",
-<<<<<<< HEAD
-      "partOf": "Location/bdcd4ae1-da3d-462e-9a27-5a63be20116e"
-    },
-    {
-      "id": "6e35305a-485f-4710-8198-ad863b4c622f",
-=======
       "partOf": "Location/49921e96-6ccb-45db-a57c-5213715b08af"
     },
     {
       "id": "f2b156fa-2df6-4861-88b6-71707a9e223c",
->>>>>>> 7e093759
       "name": "Kurigram Chest Disease Clinic",
       "nameBn": "কুড়িগ্রাম চেস্ট ডিসিস ক্লিনিক",
       "physicalType": "Building",
       "type": "HEALTH_FACILITY",
-<<<<<<< HEAD
-      "partOf": "Location/bdcd4ae1-da3d-462e-9a27-5a63be20116e"
-    },
-    {
-      "id": "edb26e71-0503-4d28-ab53-e56083c7e2c9",
-=======
       "partOf": "Location/49921e96-6ccb-45db-a57c-5213715b08af"
     },
     {
       "id": "8bbd917c-5006-41f8-9d29-ca86acff057b",
->>>>>>> 7e093759
       "name": "Chilapara Cc",
       "nameBn": "চিলাপাড়া সিসি- কুড়িগ্রাম সদর",
       "physicalType": "Building",
       "type": "HEALTH_FACILITY",
-<<<<<<< HEAD
-      "partOf": "Location/bdcd4ae1-da3d-462e-9a27-5a63be20116e"
-    },
-    {
-      "id": "e2312c7c-8f54-478a-bbe4-8888feda8d36",
-=======
       "partOf": "Location/49921e96-6ccb-45db-a57c-5213715b08af"
     },
     {
       "id": "381bb254-504b-4ef1-af29-f8aae23910aa",
->>>>>>> 7e093759
       "name": "Palashbari Cc",
       "nameBn": "পলাশবাড়ী সিসি- কুড়িগ্রাম সদর",
       "physicalType": "Building",
       "type": "HEALTH_FACILITY",
-<<<<<<< HEAD
-      "partOf": "Location/bdcd4ae1-da3d-462e-9a27-5a63be20116e"
-    },
-    {
-      "id": "db1016c9-1624-4781-9365-72b30f7b2197",
-=======
       "partOf": "Location/49921e96-6ccb-45db-a57c-5213715b08af"
     },
     {
       "id": "d105d80f-8769-4bb1-8edc-538a7336caef",
->>>>>>> 7e093759
       "name": "Basurvita Cc",
       "nameBn": "বাসুরভিটা সিসি- কুড়িগ্রাম সদর",
       "physicalType": "Building",
       "type": "HEALTH_FACILITY",
-<<<<<<< HEAD
-      "partOf": "Location/bdcd4ae1-da3d-462e-9a27-5a63be20116e"
-    },
-    {
-      "id": "b433ea0b-aac6-4765-85e5-eaa9034d6bf9",
-=======
       "partOf": "Location/49921e96-6ccb-45db-a57c-5213715b08af"
     },
     {
       "id": "ca61d568-1f34-45b6-8e97-7fc01934e6c5",
->>>>>>> 7e093759
       "name": "Madhabram Cc",
       "nameBn": "মাধবরাম সিসি- কুড়িগ্রাম সদর",
       "physicalType": "Building",
       "type": "HEALTH_FACILITY",
-<<<<<<< HEAD
-      "partOf": "Location/bdcd4ae1-da3d-462e-9a27-5a63be20116e"
-    },
-    {
-      "id": "c2010a34-ef03-4564-be6e-b23eaed7b804",
-=======
       "partOf": "Location/49921e96-6ccb-45db-a57c-5213715b08af"
     },
     {
       "id": "78c72eb1-10fe-4251-b4f6-02248d0d70fa",
->>>>>>> 7e093759
       "name": "Uttor Kumarpur Cc",
       "nameBn": "উত্তর কুমারপুর সিসি- কুড়িগ্রাম সদর",
       "physicalType": "Building",
       "type": "HEALTH_FACILITY",
-<<<<<<< HEAD
-      "partOf": "Location/bdcd4ae1-da3d-462e-9a27-5a63be20116e"
-    },
-    {
-      "id": "a5007f4b-c7f0-43d5-bfb0-4663054594eb",
-=======
       "partOf": "Location/49921e96-6ccb-45db-a57c-5213715b08af"
     },
     {
       "id": "55cef448-f550-40f2-8c10-37a3771b9810",
->>>>>>> 7e093759
       "name": "Paramali Cc",
       "nameBn": "পারামালি সিসি- কুড়িগ্রাম সদর",
       "physicalType": "Building",
       "type": "HEALTH_FACILITY",
-<<<<<<< HEAD
-      "partOf": "Location/bdcd4ae1-da3d-462e-9a27-5a63be20116e"
-    },
-    {
-      "id": "608519ae-32f7-458e-a971-ef8cc2153869",
-=======
       "partOf": "Location/49921e96-6ccb-45db-a57c-5213715b08af"
     },
     {
       "id": "d881760f-678e-41e6-857c-f4f068a05ebb",
->>>>>>> 7e093759
       "name": "Kachichar Cc",
       "nameBn": "কাছিছার সিসি- কুড়িগ্রাম সদর",
       "physicalType": "Building",
       "type": "HEALTH_FACILITY",
-<<<<<<< HEAD
-      "partOf": "Location/bdcd4ae1-da3d-462e-9a27-5a63be20116e"
-    },
-    {
-      "id": "d580f89e-b40d-437e-8e7f-993940d06954",
-=======
       "partOf": "Location/49921e96-6ccb-45db-a57c-5213715b08af"
     },
     {
       "id": "db081546-0610-431f-83fc-3a67e0f1f54a",
->>>>>>> 7e093759
       "name": "Lakshir Khamar Cc",
       "nameBn": "লাকশির খামার সিসি- কুড়িগ্রাম সদর",
       "physicalType": "Building",
       "type": "HEALTH_FACILITY",
-<<<<<<< HEAD
-      "partOf": "Location/bdcd4ae1-da3d-462e-9a27-5a63be20116e"
-    },
-    {
-      "id": "eacddb99-bc76-482e-9f38-02f3042c20c8",
-=======
       "partOf": "Location/49921e96-6ccb-45db-a57c-5213715b08af"
     },
     {
       "id": "8a2c634d-5550-4e3d-acf6-921499d712df",
->>>>>>> 7e093759
       "name": "Rasulpur Cc",
       "nameBn": "রাসুলপুর সিসি- কুড়িগ্রাম সদর",
       "physicalType": "Building",
       "type": "HEALTH_FACILITY",
-<<<<<<< HEAD
-      "partOf": "Location/bdcd4ae1-da3d-462e-9a27-5a63be20116e"
-    },
-    {
-      "id": "aca636b1-adae-4617-bc97-6259bb4e682e",
-=======
       "partOf": "Location/49921e96-6ccb-45db-a57c-5213715b08af"
     },
     {
       "id": "8009e8a3-bd18-4575-833b-b98748a930e0",
->>>>>>> 7e093759
       "name": "Lakshikanto Cc",
       "nameBn": "লাকশিখান্ত সিসি- কুড়িগ্রাম সদর",
       "physicalType": "Building",
       "type": "HEALTH_FACILITY",
-<<<<<<< HEAD
-      "partOf": "Location/bdcd4ae1-da3d-462e-9a27-5a63be20116e"
-    },
-    {
-      "id": "03c7d500-b831-47b9-998a-39c652d66ed7",
-=======
       "partOf": "Location/49921e96-6ccb-45db-a57c-5213715b08af"
     },
     {
       "id": "23132ac6-ea84-412e-8d1c-3b92dfc5e47e",
->>>>>>> 7e093759
       "name": "Halokhana Cc",
       "nameBn": "হলোখানা সিসি- কুড়িগ্রাম সদর",
       "physicalType": "Building",
       "type": "HEALTH_FACILITY",
-<<<<<<< HEAD
-      "partOf": "Location/bdcd4ae1-da3d-462e-9a27-5a63be20116e"
-    },
-    {
-      "id": "60cf7c20-abdd-4304-a767-a9dcec7c0641",
-=======
       "partOf": "Location/49921e96-6ccb-45db-a57c-5213715b08af"
     },
     {
       "id": "a344904a-e6ac-4198-8d7b-bd152b4d1a32",
->>>>>>> 7e093759
       "name": "Ververi Cc",
       "nameBn": "ভেরভেরী সিসি- কুড়িগ্রাম সদর",
       "physicalType": "Building",
       "type": "HEALTH_FACILITY",
-<<<<<<< HEAD
-      "partOf": "Location/bdcd4ae1-da3d-462e-9a27-5a63be20116e"
-    },
-    {
-      "id": "35a253a0-fd58-412f-bf2f-d49fde1914be",
-=======
       "partOf": "Location/49921e96-6ccb-45db-a57c-5213715b08af"
     },
     {
       "id": "20070766-1918-4bc4-bd6f-b98273394548",
->>>>>>> 7e093759
       "name": "Ghaneshyampur Cc",
       "nameBn": "ঘনেশ্যামপুর সিসি- কুড়িগ্রাম সদর",
       "physicalType": "Building",
       "type": "HEALTH_FACILITY",
-<<<<<<< HEAD
-      "partOf": "Location/bdcd4ae1-da3d-462e-9a27-5a63be20116e"
-    },
-    {
-      "id": "923df32b-27ee-40b2-aa88-10f06cb86264",
-=======
       "partOf": "Location/49921e96-6ccb-45db-a57c-5213715b08af"
     },
     {
       "id": "d13719c9-bb50-409d-aed2-226da5c616ec",
->>>>>>> 7e093759
       "name": "Adhgram Cc",
       "nameBn": "আধগ্রাম সিসি- কুড়িগ্রাম সদর",
       "physicalType": "Building",
       "type": "HEALTH_FACILITY",
-<<<<<<< HEAD
-      "partOf": "Location/bdcd4ae1-da3d-462e-9a27-5a63be20116e"
-    },
-    {
-      "id": "2985176c-0b64-4876-8bc1-f08bb20052e5",
-=======
       "partOf": "Location/49921e96-6ccb-45db-a57c-5213715b08af"
     },
     {
       "id": "b16aead6-1270-4d91-970c-1e5016114c4e",
->>>>>>> 7e093759
       "name": "Jotgobardhan Cc",
       "nameBn": "জোতগোবরধন সিসি- কুড়িগ্রাম সদর",
       "physicalType": "Building",
       "type": "HEALTH_FACILITY",
-<<<<<<< HEAD
-      "partOf": "Location/bdcd4ae1-da3d-462e-9a27-5a63be20116e"
-    },
-    {
-      "id": "0fc6f061-1118-464a-9c77-4b5ea5763f06",
-=======
       "partOf": "Location/49921e96-6ccb-45db-a57c-5213715b08af"
     },
     {
       "id": "b59af632-2254-42fe-984c-9a14072910dc",
->>>>>>> 7e093759
       "name": "Khalisa Kalowa Cc",
       "nameBn": "খালিসা কালোয়া সিসি- কুড়িগ্রাম সদর",
       "physicalType": "Building",
       "type": "HEALTH_FACILITY",
-<<<<<<< HEAD
-      "partOf": "Location/bdcd4ae1-da3d-462e-9a27-5a63be20116e"
-    },
-    {
-      "id": "5f927de0-27a8-4067-ae9b-82a0feee01fa",
-=======
       "partOf": "Location/49921e96-6ccb-45db-a57c-5213715b08af"
     },
     {
       "id": "7a7f2750-5cb3-4878-adec-3cebe1a49949",
->>>>>>> 7e093759
       "name": "Uttor Sitaijhar Cc",
       "nameBn": "উত্তর সিতাইঝার সিসি- কুড়িগ্রাম সদর",
       "physicalType": "Building",
       "type": "HEALTH_FACILITY",
-<<<<<<< HEAD
-      "partOf": "Location/bdcd4ae1-da3d-462e-9a27-5a63be20116e"
-    },
-    {
-      "id": "b2ee44b4-9ccd-4658-8573-ba24571408eb",
-=======
       "partOf": "Location/49921e96-6ccb-45db-a57c-5213715b08af"
     },
     {
       "id": "0e2a187c-fb9c-458b-866f-c6ed2d0bb012",
->>>>>>> 7e093759
       "name": "Dakhin Sitaijhar Cc",
       "nameBn": "দক্ষিন সিতাইঝার সিসি- কুড়িগ্রাম সদর",
       "physicalType": "Building",
       "type": "HEALTH_FACILITY",
-<<<<<<< HEAD
-      "partOf": "Location/bdcd4ae1-da3d-462e-9a27-5a63be20116e"
-    },
-    {
-      "id": "34d51759-6f5f-4811-9c39-10763547bb9c",
-=======
       "partOf": "Location/49921e96-6ccb-45db-a57c-5213715b08af"
     },
     {
       "id": "91a13495-3699-4ff1-8966-72bd54818ac3",
->>>>>>> 7e093759
       "name": "Gobindapur Cc",
       "nameBn": "গোবিন্দাপুর সিসি- কুড়িগ্রাম সদর",
       "physicalType": "Building",
       "type": "HEALTH_FACILITY",
-<<<<<<< HEAD
-      "partOf": "Location/bdcd4ae1-da3d-462e-9a27-5a63be20116e"
-    },
-    {
-      "id": "f32c91d7-1d7c-4537-9a94-c291232bbd8c",
-=======
       "partOf": "Location/49921e96-6ccb-45db-a57c-5213715b08af"
     },
     {
       "id": "be686f38-3270-48c3-ba9f-d6092720f8f9",
->>>>>>> 7e093759
       "name": "Shulkur Bazar Cc",
       "nameBn": "শুলকুর বাজার সিসি- কুড়িগ্রাম সদর",
       "physicalType": "Building",
       "type": "HEALTH_FACILITY",
-<<<<<<< HEAD
-      "partOf": "Location/bdcd4ae1-da3d-462e-9a27-5a63be20116e"
-    },
-    {
-      "id": "2cb00b17-612b-4f75-be07-aa560e863ad0",
-=======
       "partOf": "Location/49921e96-6ccb-45db-a57c-5213715b08af"
     },
     {
       "id": "bfda70f1-8851-4781-b29c-a07db94ad4e8",
->>>>>>> 7e093759
       "name": "Sitaijhar Cc",
       "nameBn": "সিতাইঝার সিসি- কুড়িগ্রাম সদর",
       "physicalType": "Building",
       "type": "HEALTH_FACILITY",
-<<<<<<< HEAD
-      "partOf": "Location/bdcd4ae1-da3d-462e-9a27-5a63be20116e"
-    },
-    {
-      "id": "1dbf2134-c263-4f5a-adb7-bc08a8fdc775",
-=======
       "partOf": "Location/49921e96-6ccb-45db-a57c-5213715b08af"
     },
     {
       "id": "07d2dcee-0cab-491a-9d1a-4425adc5b0c0",
->>>>>>> 7e093759
       "name": "Holokhana Union Centre",
       "nameBn": "হলোখানা সিসি- কুড়িগ্রাম সদর",
       "physicalType": "Building",
       "type": "HEALTH_FACILITY",
-<<<<<<< HEAD
-      "partOf": "Location/bdcd4ae1-da3d-462e-9a27-5a63be20116e"
-    },
-    {
-      "id": "7174f4fe-c616-485f-b4d6-b4c32f569253",
-=======
       "partOf": "Location/49921e96-6ccb-45db-a57c-5213715b08af"
     },
     {
       "id": "ff4b23aa-173c-4836-96f3-09bba792fd1f",
->>>>>>> 7e093759
       "name": "Jattarapur Union Centre",
       "nameBn": "জাত্তারাপুর সিসি- কুড়িগ্রাম সদর",
       "physicalType": "Building",
       "type": "HEALTH_FACILITY",
-<<<<<<< HEAD
-      "partOf": "Location/bdcd4ae1-da3d-462e-9a27-5a63be20116e"
-    },
-    {
-      "id": "fbb1d7dc-f6c7-4047-a87c-53402b77cd65",
-=======
       "partOf": "Location/49921e96-6ccb-45db-a57c-5213715b08af"
     },
     {
       "id": "6241eb3f-0eb7-45d7-bfb8-d95714c0cf60",
->>>>>>> 7e093759
       "name": "Khatalbari Union Centre",
       "nameBn": "খাতালবাড়ী সিসি- কুড়িগ্রাম সদর",
       "physicalType": "Building",
       "type": "HEALTH_FACILITY",
-<<<<<<< HEAD
-      "partOf": "Location/bdcd4ae1-da3d-462e-9a27-5a63be20116e"
-    },
-    {
-      "id": "cc08bac4-7e46-4346-9919-b0795dbb80bc",
-=======
       "partOf": "Location/49921e96-6ccb-45db-a57c-5213715b08af"
     },
     {
       "id": "11447395-337a-452a-9baa-0e3184fa5d5c",
->>>>>>> 7e093759
       "name": "Mogulbasha Union Centre",
       "nameBn": "মঘুলবাসা সিসি- কুড়িগ্রাম সদর",
       "physicalType": "Building",
       "type": "HEALTH_FACILITY",
-<<<<<<< HEAD
-      "partOf": "Location/bdcd4ae1-da3d-462e-9a27-5a63be20116e"
-    },
-    {
-      "id": "b6bd271d-d58f-43b5-97eb-191a16372d53",
-=======
       "partOf": "Location/49921e96-6ccb-45db-a57c-5213715b08af"
     },
     {
       "id": "889d407f-e689-4564-97ab-26f6960597b8",
->>>>>>> 7e093759
       "name": "Vogdanga Union Centre",
       "nameBn": "ভগদাঙ্গা সিসি- কুড়িগ্রাম সদর",
       "physicalType": "Building",
       "type": "HEALTH_FACILITY",
-<<<<<<< HEAD
-      "partOf": "Location/bdcd4ae1-da3d-462e-9a27-5a63be20116e"
-    },
-    {
-      "id": "dcd42831-e1c5-4a7c-97ce-39fc199f5d9d",
-=======
       "partOf": "Location/49921e96-6ccb-45db-a57c-5213715b08af"
     },
     {
       "id": "e2977d3b-6833-4090-9e86-f1cb85e4ff1e",
->>>>>>> 7e093759
       "name": "Char Boraibari Cc",
       "nameBn": "চর বরাইবাড়ী সিসি- কুড়িগ্রাম সদর",
       "physicalType": "Building",
       "type": "HEALTH_FACILITY",
-<<<<<<< HEAD
-      "partOf": "Location/bdcd4ae1-da3d-462e-9a27-5a63be20116e"
-    },
-    {
-      "id": "8c5e69ee-c8e3-41df-bf99-90d1ea978daf",
-=======
       "partOf": "Location/49921e96-6ccb-45db-a57c-5213715b08af"
     },
     {
       "id": "6d93d7d2-cd17-42a2-b3a1-4f22d33d9118",
->>>>>>> 7e093759
       "name": "Khalisha Zalfara Cc",
       "nameBn": "খালিশা যালফারা সিসি- কুড়িগ্রাম সদর",
       "physicalType": "Building",
       "type": "HEALTH_FACILITY",
-<<<<<<< HEAD
-      "partOf": "Location/bdcd4ae1-da3d-462e-9a27-5a63be20116e"
-    },
-    {
-      "id": "b0af5bcd-9750-4776-b896-03e5dc637bf0",
-=======
       "partOf": "Location/49921e96-6ccb-45db-a57c-5213715b08af"
     },
     {
       "id": "068c4fbd-33b7-4b61-9e7e-8801a5cb9c64",
->>>>>>> 7e093759
       "name": "Velakopa CC",
       "nameBn": "ভেলাকোপা সিসি- কুড়িগ্রাম সদর",
       "physicalType": "Building",
       "type": "HEALTH_FACILITY",
-<<<<<<< HEAD
-      "partOf": "Location/bdcd4ae1-da3d-462e-9a27-5a63be20116e"
-    },
-    {
-      "id": "fc9ba42b-41a4-46db-b597-cb075f873272",
-=======
       "partOf": "Location/49921e96-6ccb-45db-a57c-5213715b08af"
     },
     {
       "id": "26fd796d-2b00-4ae9-9bd5-68a21b0cd4ca",
->>>>>>> 7e093759
       "name": "Kachichar(telipara) Cc",
       "nameBn": "কাছিচর তেলিপারা)সিসি- কুড়িগ্রাম সদর",
       "physicalType": "Building",
       "type": "HEALTH_FACILITY",
-<<<<<<< HEAD
-      "partOf": "Location/bdcd4ae1-da3d-462e-9a27-5a63be20116e"
-    },
-    {
-      "id": "2da3e12d-36b6-4d85-befb-85aad2fceb2c",
-=======
       "partOf": "Location/49921e96-6ccb-45db-a57c-5213715b08af"
     },
     {
       "id": "e7195ca1-3b02-4665-b929-776a92b43774",
->>>>>>> 7e093759
       "name": "Moratari Cc",
       "nameBn": "মরাতরি সিসি- কুড়িগ্রাম সদর",
       "physicalType": "Building",
       "type": "HEALTH_FACILITY",
-<<<<<<< HEAD
-      "partOf": "Location/bdcd4ae1-da3d-462e-9a27-5a63be20116e"
-    },
-    {
-      "id": "cfe6656b-3eec-45c5-90b4-105cd9113ca2",
-=======
       "partOf": "Location/49921e96-6ccb-45db-a57c-5213715b08af"
     },
     {
       "id": "ff7963a2-16b9-4c31-919f-ed912e458aef",
->>>>>>> 7e093759
       "name": "Himerkuti Cc",
       "nameBn": "হিমেরকুটি সিসি- কুড়িগ্রাম সদর",
       "physicalType": "Building",
       "type": "HEALTH_FACILITY",
-<<<<<<< HEAD
-      "partOf": "Location/bdcd4ae1-da3d-462e-9a27-5a63be20116e"
-    },
-    {
-      "id": "d980f5b8-d1a3-455c-9b96-2dff3af02f2e",
-=======
       "partOf": "Location/49921e96-6ccb-45db-a57c-5213715b08af"
     },
     {
       "id": "c9871ca4-6352-46ad-8ae7-3a10fd64908f",
->>>>>>> 7e093759
       "name": "Pipul Bari CC",
       "nameBn": "পিপুলবাড়ী সিসি- কুড়িগ্রাম সদর",
       "physicalType": "Building",
       "type": "HEALTH_FACILITY",
-<<<<<<< HEAD
-      "partOf": "Location/bdcd4ae1-da3d-462e-9a27-5a63be20116e"
-    },
-    {
-      "id": "9d2ccee3-a792-40fb-b6e0-2f6185772112",
-=======
       "partOf": "Location/49921e96-6ccb-45db-a57c-5213715b08af"
     },
     {
       "id": "1944ae77-924b-43bd-b88d-6de7432505c2",
->>>>>>> 7e093759
       "name": "Madhya Kumorpur Cc",
       "nameBn": "মধ্য কুমরপুর সিসি- কুড়িগ্রাম সদর",
       "physicalType": "Building",
       "type": "HEALTH_FACILITY",
-<<<<<<< HEAD
-      "partOf": "Location/bdcd4ae1-da3d-462e-9a27-5a63be20116e"
-    },
-    {
-      "id": "43d40b7b-3461-4869-9f74-1d8a967983f7",
-=======
       "partOf": "Location/49921e96-6ccb-45db-a57c-5213715b08af"
     },
     {
       "id": "ca9bb023-035e-46b6-9a95-17653ec9de71",
->>>>>>> 7e093759
       "name": "Kadomtola Cc",
       "nameBn": "কদমতলা সিসি- কুড়িগ্রাম সদর",
       "physicalType": "Building",
       "type": "HEALTH_FACILITY",
-<<<<<<< HEAD
-      "partOf": "Location/bdcd4ae1-da3d-462e-9a27-5a63be20116e"
-    },
-    {
-      "id": "56ce37c7-0634-4be2-a4c3-32c8d706ff57",
-=======
       "partOf": "Location/49921e96-6ccb-45db-a57c-5213715b08af"
     },
     {
       "id": "e8229a4f-51e1-4ae2-bc10-55dceea152e4",
->>>>>>> 7e093759
       "name": "Char Kisnopur Cc",
       "nameBn": "চর কিষ্ণপুর সিসি- কুড়িগ্রাম সদর",
       "physicalType": "Building",
       "type": "HEALTH_FACILITY",
-<<<<<<< HEAD
-      "partOf": "Location/bdcd4ae1-da3d-462e-9a27-5a63be20116e"
-    },
-    {
-      "id": "80a87abd-1f1b-4be7-b0cc-d9ff051887e7",
-=======
       "partOf": "Location/49921e96-6ccb-45db-a57c-5213715b08af"
     },
     {
       "id": "5d9ed6f7-cc96-4080-b7d1-a7cc286b0e73",
->>>>>>> 7e093759
       "name": "Purbo Kollan Cc",
       "nameBn": "পুর্ব কল্যাণ সিসি- কুড়িগ্রাম সদর",
       "physicalType": "Building",
       "type": "HEALTH_FACILITY",
-<<<<<<< HEAD
-      "partOf": "Location/bdcd4ae1-da3d-462e-9a27-5a63be20116e"
-    },
-    {
-      "id": "7b0eca5c-ec3f-473c-bada-387d33c5609d",
-=======
       "partOf": "Location/49921e96-6ccb-45db-a57c-5213715b08af"
     },
     {
       "id": "14fba2b4-c000-4c1e-a13f-96ace300b7b3",
->>>>>>> 7e093759
       "name": "Parbotipur Cc",
       "nameBn": "পার্বতীপুর সিসি- কুড়িগ্রাম সদর",
       "physicalType": "Building",
       "type": "HEALTH_FACILITY",
-<<<<<<< HEAD
-      "partOf": "Location/bdcd4ae1-da3d-462e-9a27-5a63be20116e"
-    },
-    {
-      "id": "fcb35fd5-a921-424e-a997-a12684060133",
-=======
       "partOf": "Location/49921e96-6ccb-45db-a57c-5213715b08af"
     },
     {
       "id": "494feef3-813e-4084-8041-cdb03dccdc37",
->>>>>>> 7e093759
       "name": "Terre Des Hommes Foundation",
       "nameBn": "তেরে দেস হোমস ফাউন্ডেশন - কুড়িগ্রাম সদর",
       "physicalType": "Building",
       "type": "HEALTH_FACILITY",
-<<<<<<< HEAD
-      "partOf": "Location/bdcd4ae1-da3d-462e-9a27-5a63be20116e"
-    },
-    {
-      "id": "3c080ca8-c823-4349-bc03-3e9f24a2e310",
-=======
       "partOf": "Location/49921e96-6ccb-45db-a57c-5213715b08af"
     },
     {
       "id": "88f07cb7-15b1-4716-8268-5b301324a36b",
->>>>>>> 7e093759
       "name": "RDRS Bangladesh",
       "nameBn": "আরডিআরএস বাংলাদেশ -কুড়িগ্রাম সদর",
       "physicalType": "Building",
       "type": "HEALTH_FACILITY",
-<<<<<<< HEAD
-      "partOf": "Location/bdcd4ae1-da3d-462e-9a27-5a63be20116e"
-    },
-    {
-      "id": "2a3dab0b-f2a2-4ae3-b9b1-71ca613a648a",
-=======
       "partOf": "Location/49921e96-6ccb-45db-a57c-5213715b08af"
     },
     {
       "id": "aa28e607-6aa8-4b8b-9fc4-480b6fe10157",
->>>>>>> 7e093759
       "name": "BRAC (BHP) ",
       "nameBn": "ব্র্যাক (বিএইচপি) - কুড়িগ্রাম সদর",
       "physicalType": "Building",
       "type": "HEALTH_FACILITY",
-<<<<<<< HEAD
-      "partOf": "Location/bdcd4ae1-da3d-462e-9a27-5a63be20116e"
-    },
-    {
-      "id": "7d9bb4c5-a203-476a-b1de-c3c9d2bb0f58",
-=======
       "partOf": "Location/49921e96-6ccb-45db-a57c-5213715b08af"
     },
     {
       "id": "abb0bdc7-3b0e-4ebb-a042-d13eebced4d8",
->>>>>>> 7e093759
       "name": "Paribaik Shastho Clinic",
       "nameBn": "পারিবাইক স্বাস্থ্য ক্লিনিক - কুড়িগ্রাম সদর",
       "physicalType": "Building",
       "type": "HEALTH_FACILITY",
-<<<<<<< HEAD
-      "partOf": "Location/bdcd4ae1-da3d-462e-9a27-5a63be20116e"
-    },
-    {
-      "id": "03b8c523-2b6c-4f8f-9083-aa62a73df8f1",
-=======
       "partOf": "Location/49921e96-6ccb-45db-a57c-5213715b08af"
     },
     {
       "id": "2154dabd-b8f5-4044-b98d-dec957b70283",
->>>>>>> 7e093759
       "name": "RDRS Bangladesh",
       "nameBn": "আরডিআরএস বাংলাদেশ - কুড়িগ্রাম সদর – ২",
       "physicalType": "Building",
       "type": "HEALTH_FACILITY",
-<<<<<<< HEAD
-      "partOf": "Location/bdcd4ae1-da3d-462e-9a27-5a63be20116e"
-    },
-    {
-      "id": "12280aad-7981-469a-b0ac-7c129abb2d1e",
-=======
       "partOf": "Location/49921e96-6ccb-45db-a57c-5213715b08af"
     },
     {
       "id": "3f8dfa09-70e9-4a2d-8b58-7f029fd3b230",
->>>>>>> 7e093759
       "name": "Chinno Mukul",
       "nameBn": "ছিন্ন মুকুল - কুড়িগ্রাম সদর",
       "physicalType": "Building",
       "type": "HEALTH_FACILITY",
-<<<<<<< HEAD
-      "partOf": "Location/bdcd4ae1-da3d-462e-9a27-5a63be20116e"
-    },
-    {
-      "id": "4a1a490a-080a-4a63-9d4b-a1f5754fdb15",
-=======
       "partOf": "Location/49921e96-6ccb-45db-a57c-5213715b08af"
     },
     {
       "id": "d31d9941-efcc-404e-b3c3-cdaf12d1dce6",
->>>>>>> 7e093759
       "name": "Terre Des Hommes Foundation",
       "nameBn": "তেরে দেস হোমস ফাউন্ডেশন - কুড়িগ্রাম সদর -২",
       "physicalType": "Building",
       "type": "HEALTH_FACILITY",
-<<<<<<< HEAD
-      "partOf": "Location/bdcd4ae1-da3d-462e-9a27-5a63be20116e"
-    },
-    {
-      "id": "a199d5f2-7ff4-4f19-9134-8a6627fb3e6f",
-=======
       "partOf": "Location/49921e96-6ccb-45db-a57c-5213715b08af"
     },
     {
       "id": "df10cd8d-5b84-4307-bdf4-a65493c1f951",
->>>>>>> 7e093759
       "name": "Sheba Clinic",
       "nameBn": "সেবা ক্লিনিক - কুড়িগ্রাম সদর",
       "physicalType": "Building",
       "type": "HEALTH_FACILITY",
-<<<<<<< HEAD
-      "partOf": "Location/bdcd4ae1-da3d-462e-9a27-5a63be20116e"
-    },
-    {
-      "id": "72b31526-e400-4276-80a9-292b866260e1",
-=======
       "partOf": "Location/49921e96-6ccb-45db-a57c-5213715b08af"
     },
     {
       "id": "819aa860-d0d3-45cd-b9ff-512d41818744",
->>>>>>> 7e093759
       "name": "Khan Clinic",
       "nameBn": "খান ক্লিনিক - কুড়িগ্রাম সদর",
       "physicalType": "Building",
       "type": "HEALTH_FACILITY",
-<<<<<<< HEAD
-      "partOf": "Location/bdcd4ae1-da3d-462e-9a27-5a63be20116e"
-    },
-    {
-      "id": "1260e744-3a21-45ba-8ba6-37d591d8e805",
-=======
       "partOf": "Location/49921e96-6ccb-45db-a57c-5213715b08af"
     },
     {
       "id": "2285ed67-dece-4878-8698-05fb169e6677",
->>>>>>> 7e093759
       "name": "Dharla clinic",
       "nameBn": "ধারলা ক্লিনিক - কুড়িগ্রাম সদর",
       "physicalType": "Building",
       "type": "HEALTH_FACILITY",
-<<<<<<< HEAD
-      "partOf": "Location/bdcd4ae1-da3d-462e-9a27-5a63be20116e"
-    },
-    {
-      "id": "f61b04a5-dbb8-47c5-8c41-ec4536d1d9f7",
-=======
       "partOf": "Location/49921e96-6ccb-45db-a57c-5213715b08af"
     },
     {
       "id": "df4541d7-f966-466c-88a7-321c102d28c0",
->>>>>>> 7e093759
       "name": "Kurigram clinic",
       "nameBn": "কুড়িগ্রাম ক্লিনিক - কুড়িগ্রাম সদর",
       "physicalType": "Building",
       "type": "HEALTH_FACILITY",
-<<<<<<< HEAD
-      "partOf": "Location/bdcd4ae1-da3d-462e-9a27-5a63be20116e"
-    },
-    {
-      "id": "719f5db1-72be-45d7-b635-018d2c8f8f3a",
-=======
       "partOf": "Location/49921e96-6ccb-45db-a57c-5213715b08af"
     },
     {
       "id": "5a2256d8-2da3-48b5-b7ef-d9ab9f8cbdd8",
->>>>>>> 7e093759
       "name": "Mother & Child Welfare Centre (MCWC) Kurigram Sadar",
       "nameBn": "মাদার অ্যান্ড চাইল্ড ওয়েলফেয়ার (এমসিডবলিওসি)",
       "physicalType": "Building",
       "type": "HEALTH_FACILITY",
-<<<<<<< HEAD
-      "partOf": "Location/bdcd4ae1-da3d-462e-9a27-5a63be20116e"
-    },
-    {
-      "id": "ea9de93c-abad-4573-a092-1b512b5471c3",
-=======
       "partOf": "Location/49921e96-6ccb-45db-a57c-5213715b08af"
     },
     {
       "id": "5f91a075-075c-4955-ac38-f5b3c6a66634",
->>>>>>> 7e093759
       "name": "District Family Planing Office Kurigram",
       "nameBn": "জেলা ফ্যামিলি প্লানিং অফিস কুড়িগ্রাম",
       "physicalType": "Building",
       "type": "HEALTH_FACILITY",
-<<<<<<< HEAD
-      "partOf": "Location/bdcd4ae1-da3d-462e-9a27-5a63be20116e"
-    },
-    {
-      "id": "d8600331-4b04-420e-880d-8f3bd6d750dc",
-=======
       "partOf": "Location/49921e96-6ccb-45db-a57c-5213715b08af"
     },
     {
       "id": "734a0ebe-3603-4683-9afd-b896ae289d2d",
->>>>>>> 7e093759
       "name": "UH&FWC Holokhana",
       "nameBn": "ইউনিয়ন হেলথ অ্যান্ড ফ্যামিলি ওয়েলফেয়ার সেন্টার (এউএইচএন্ডএফডবলিওসি) হলোখানা কুড়িগ্রাম সদর কুড়িগ্রাম",
       "physicalType": "Building",
       "type": "HEALTH_FACILITY",
-<<<<<<< HEAD
-      "partOf": "Location/bdcd4ae1-da3d-462e-9a27-5a63be20116e"
-    },
-    {
-      "id": "05871d97-f907-4ddc-9c49-dafd1cd62ef5",
-=======
       "partOf": "Location/49921e96-6ccb-45db-a57c-5213715b08af"
     },
     {
       "id": "8494f1b2-1c7e-4fc7-afb4-d22b23e344e4",
->>>>>>> 7e093759
       "name": "Upazila Family Planning Office Sadar Kurigram",
       "nameBn": "উপজেলা ফ্যামিলি প্লানিং অফিস সদর কুড়িগ্রাম",
       "physicalType": "Building",
       "type": "HEALTH_FACILITY",
-<<<<<<< HEAD
-      "partOf": "Location/bdcd4ae1-da3d-462e-9a27-5a63be20116e"
-=======
-      "partOf": "Location/49921e96-6ccb-45db-a57c-5213715b08af"
->>>>>>> 7e093759
+      "partOf": "Location/49921e96-6ccb-45db-a57c-5213715b08af"
     }
   ]
 }