--- conflicted
+++ resolved
@@ -1,3260 +1,1740 @@
 {
-  "data": [
-    {
-<<<<<<< HEAD
-      "id": "a3e671e5-faa1-4779-88cc-f52a267d7e88",
-=======
-      "id": "bad8fae2-e599-43be-8acf-5f0465a5fa4c",
->>>>>>> e1b530b4
-      "name": "Moktarpur Union Parishad",
-      "nameBn": "মোক্তারপুর ইউনিয়ন পরিষদ",
-      "physicalType": "Building",
-      "type": "CRVS_OFFICE",
-<<<<<<< HEAD
-      "partOf": "Location/1056ea02-91e0-4a1f-a6d4-62de605da827"
-    },
-    {
-      "id": "3703bbee-bd06-4725-a508-fa7056072f43",
-=======
-      "partOf": "Location/c4086c6b-a258-4c65-af59-35b643f10460"
-    },
-    {
-      "id": "dfc70d05-b5e8-4bac-b031-08889fc79b4d",
->>>>>>> e1b530b4
-      "name": "Nagari Union Parishad",
-      "nameBn": "নাগারি ইউনিয়ন পরিষদ",
-      "physicalType": "Building",
-      "type": "CRVS_OFFICE",
-<<<<<<< HEAD
-      "partOf": "Location/8962e3eb-0b4b-4d21-9969-766f2eea918f"
-    },
-    {
-      "id": "ef26d7ed-0f47-43cb-b45b-c6f32a87ccda",
-=======
-      "partOf": "Location/f304d1bf-4925-438a-82e4-0e22769a3f42"
-    },
-    {
-      "id": "d2af6f3e-0842-4fb0-82b1-63b9c148378f",
->>>>>>> e1b530b4
-      "name": "Tumulia Union Parishad",
-      "nameBn": "তিমুলিয়া ইউনিয়ন পরিষদ",
-      "physicalType": "Building",
-      "type": "CRVS_OFFICE",
-<<<<<<< HEAD
-      "partOf": "Location/89fbbb8e-871c-4314-b41b-bb9bb2fb54e6"
-    },
-    {
-      "id": "261e16e0-a57b-4a9c-8d9e-8fe081479424",
-=======
-      "partOf": "Location/17fa341e-b2a3-4c96-820e-6319e4865cda"
-    },
-    {
-      "id": "82b26ae1-d0fd-4ec9-9766-0e20d02fd683",
->>>>>>> e1b530b4
-      "name": "Kanthalbari Union Parishad",
-      "nameBn": "কাঁঠালবাড়ী ইউনিয়ন পরিষদ",
-      "physicalType": "Building",
-      "type": "CRVS_OFFICE",
-<<<<<<< HEAD
-      "partOf": "Location/e8cd492a-38fb-43bc-9803-094c75db6070"
-    },
-    {
-      "id": "237e2a7e-57f4-4d10-8eee-a3bd3975d8f7",
-=======
-      "partOf": "Location/b294c629-6c68-4fc9-a1b7-4c34cb897977"
-    },
-    {
-      "id": "7f834321-fff2-4a35-8871-6029bbd85279",
->>>>>>> e1b530b4
-      "name": "Mogolbasa Union Porishad",
-      "nameBn": "মোগলবাসা ইউনিয়ন পরিষদ",
-      "physicalType": "Building",
-      "type": "CRVS_OFFICE",
-<<<<<<< HEAD
-      "partOf": "Location/7dc11fea-fd4e-4122-8e26-3c27ba6cb9ca"
-    },
-    {
-      "id": "c1b2b356-3cd2-400f-ba6d-2cfff5b33c29",
-=======
-      "partOf": "Location/13d9a056-d22d-4f9a-a094-da4279996e1b"
-    },
-    {
-      "id": "e4f169c8-5d77-4d8b-aab6-3849178f8b7f",
->>>>>>> e1b530b4
-      "name": "Punchgachhi Union Porishad",
-      "nameBn": " পাচগাছী ইউনিয়ন পরিষদ",
-      "physicalType": "Building",
-      "type": "CRVS_OFFICE",
-<<<<<<< HEAD
-      "partOf": "Location/b919b937-8b99-43ac-82eb-dff4e7c4a8ba"
-    },
-    {
-      "id": "bae6d9a7-e326-4d0c-8c4a-0a71a08b9256",
-=======
-      "partOf": "Location/27cafc89-71ef-48f9-9b94-55abf3202814"
-    },
-    {
-      "id": "3586a8aa-38bf-4dc2-a9dc-b2cb458ea49b",
->>>>>>> e1b530b4
-      "name": "Belgachha Union Parishad",
-      "nameBn": "বেলগাছা ইউনিয়ন পরিষদ",
-      "physicalType": "Building",
-      "type": "CRVS_OFFICE",
-<<<<<<< HEAD
-      "partOf": "Location/14fa407a-fea1-4780-a029-a27a22474bcd"
-    },
-    {
-      "id": "21d24116-3f6e-467e-88bb-0b74e979c568",
-=======
-      "partOf": "Location/f10f73d0-26b1-4746-a0f6-7ff542e26d6a"
-    },
-    {
-      "id": "95a1e48d-1c72-47f0-ab5f-4e7b142a62d8",
->>>>>>> e1b530b4
-      "name": "Bhogdanga Union Parishad",
-      "nameBn": "ভোগডাঙ্গা ইউনিয়ন পরিষদ",
-      "physicalType": "Building",
-      "type": "CRVS_OFFICE",
-<<<<<<< HEAD
-      "partOf": "Location/a6df9c7b-bfd7-478b-ae7e-4f6e148442ec"
-    },
-    {
-      "id": "3bd63018-5688-42b3-8838-4d7934d36804",
-=======
-      "partOf": "Location/107f3b31-90af-4948-9c78-a5fc83037d33"
-    },
-    {
-      "id": "304f3b45-b0ee-4d18-b011-9fd23af2f97b",
->>>>>>> e1b530b4
-      "name": "Ghogadaha Union Parishad",
-      "nameBn": "ঘোগাদহ ইউনিয়ন পরিষদ",
-      "physicalType": "Building",
-      "type": "CRVS_OFFICE",
-<<<<<<< HEAD
-      "partOf": "Location/97d85296-2cc7-4bea-b3b2-f9aac9b55152"
-    },
-    {
-      "id": "0d569bbd-ee03-440f-be10-3340e38c872b",
-=======
-      "partOf": "Location/d555b4c5-4bb3-4904-81f2-eaf7a04db131"
-    },
-    {
-      "id": "a1235ca8-46ef-4825-ac73-4d69d3672996",
->>>>>>> e1b530b4
-      "name": "Holokhana Union Parishad",
-      "nameBn": "হলোখানা ইউনিয়ন পরিষদ",
-      "physicalType": "Building",
-      "type": "CRVS_OFFICE",
-<<<<<<< HEAD
-      "partOf": "Location/8fd8adb4-350f-446e-9edc-2922a0103263"
-    },
-    {
-      "id": "e2958db0-8a44-4a9f-9107-16156356ae24",
-=======
-      "partOf": "Location/3aa1fa5a-3780-4242-ae7a-2e3152be8310"
-    },
-    {
-      "id": "53461cdc-791f-48db-b4fb-3a9c07425b86",
->>>>>>> e1b530b4
-      "name": "Jatrapur Union Parishad",
-      "nameBn": "যাত্রাপুর ইউনিয়ন পরিষদ",
-      "physicalType": "Building",
-      "type": "CRVS_OFFICE",
-<<<<<<< HEAD
-      "partOf": "Location/a4887330-fa06-4252-933c-52b9dd7b35cd"
-    },
-    {
-      "id": "e813ede2-0959-4116-8938-f1e718521eb5",
-=======
-      "partOf": "Location/f1cb9e35-559f-4d89-a41b-4cb784f0547f"
-    },
-    {
-      "id": "2944d5fb-3b95-4449-bbce-3ec58746137b",
->>>>>>> e1b530b4
-      "name": "Nurallapur Union Parishad",
-      "nameBn": "নূরালাপুর ইউনিয়ন পরিষদ",
-      "physicalType": "Building",
-      "type": "CRVS_OFFICE",
-<<<<<<< HEAD
-      "partOf": "Location/12e5dfa9-71f2-492f-862e-5f813c18bb1d"
-    },
-    {
-      "id": "727bda8a-ee38-407b-8c22-1118c636412f",
-=======
-      "partOf": "Location/dc01b364-e5fb-454b-ae77-5beea1bb1d30"
-    },
-    {
-      "id": "d3d9c23f-6c67-45c8-81bf-f5d74c2e7ce3",
->>>>>>> e1b530b4
-      "name": "Mahishasura Union Parishad",
-      "nameBn": "মহিষাশুড়া ইউনিয়ন পরিষদ",
-      "physicalType": "Building",
-      "type": "CRVS_OFFICE",
-<<<<<<< HEAD
-      "partOf": "Location/20539db2-7534-4689-b392-a2f2f8a626c0"
-    },
-    {
-      "id": "05755e1c-fb8c-4b72-834a-7c39b91380e5",
-=======
-      "partOf": "Location/f160ed2f-d3e1-4039-b208-e210af0eb3e5"
-    },
-    {
-      "id": "8c8b35ff-d64a-4382-9b14-45c9bf79a853",
->>>>>>> e1b530b4
-      "name": "Meherpara Union Parishad",
-      "nameBn": "মেহেড়পাড়া ইউনিয়ন পরিষদ",
-      "physicalType": "Building",
-      "type": "CRVS_OFFICE",
-<<<<<<< HEAD
-      "partOf": "Location/37936c83-d1ff-40f5-bc7f-12fe058f40c2"
-    },
-    {
-      "id": "1771c040-6b7e-49bf-8c21-253468316a7e",
-=======
-      "partOf": "Location/7b1a7f49-09b1-4517-9c30-0b852bbdf21e"
-    },
-    {
-      "id": "2786f142-af71-4607-9add-d499317af4f9",
->>>>>>> e1b530b4
-      "name": "Nazarpur Union Parishad",
-      "nameBn": "নজরপুর ইউনিয়ন পরিষদ",
-      "physicalType": "Building",
-      "type": "CRVS_OFFICE",
-<<<<<<< HEAD
-      "partOf": "Location/2798bfa0-22a9-46dd-9158-d4ebd71d6b3f"
-    },
-    {
-      "id": "16369425-6ab5-4623-89de-102f0288c86b",
-=======
-      "partOf": "Location/72010b7b-1fa5-4dbc-a333-30d5efe82a33"
-    },
-    {
-      "id": "bc82b033-f492-434a-9187-9550e39c9400",
->>>>>>> e1b530b4
-      "name": "Paikarchar Union Parishad",
-      "nameBn": "পাইকারচর ইউনিয়ন পরিষদ",
-      "physicalType": "Building",
-      "type": "CRVS_OFFICE",
-<<<<<<< HEAD
-      "partOf": "Location/6e5bd831-b6eb-4d39-ac26-a067ea861494"
-    },
-    {
-      "id": "6fb807e1-cdbf-41aa-b840-20293dd5f25d",
-=======
-      "partOf": "Location/f3664fe2-beba-4ff2-bb8d-0aa20f2ceeda"
-    },
-    {
-      "id": "bc2c96c2-a831-4cbf-bc96-b44357f3ef66",
->>>>>>> e1b530b4
-      "name": "Panchdona Union Parishad",
-      "nameBn": "পাঁচদোনা ইউনিয়ন পরিষদ",
-      "physicalType": "Building",
-      "type": "CRVS_OFFICE",
-<<<<<<< HEAD
-      "partOf": "Location/8a088070-5e10-43ab-91cd-ee22bee7864d"
-    },
-    {
-      "id": "5f492597-f324-4e4a-8580-bf5cb4490698",
-=======
-      "partOf": "Location/31fd03f5-fedf-4dee-aab1-b2a9153f3264"
-    },
-    {
-      "id": "21a0a95d-d8fa-48f7-b873-a3538370af01",
->>>>>>> e1b530b4
-      "name": "Amdia Union Parishad",
-      "nameBn": "আমদিয়া ইউনিয়ন পরিষদ",
-      "physicalType": "Building",
-      "type": "CRVS_OFFICE",
-<<<<<<< HEAD
-      "partOf": "Location/93334a3a-9fe3-41e2-8a33-fa029f5907cb"
-    },
-    {
-      "id": "0a1052a9-9b0f-4752-8940-aa924ed70c78",
-=======
-      "partOf": "Location/1069fb0b-82b4-42ae-8d1e-eb11dbd31dd8"
-    },
-    {
-      "id": "40c6f932-68cd-4fdb-8fe5-ac285bd8bb51",
->>>>>>> e1b530b4
-      "name": "Chardighaldi Union Parishad",
-      "nameBn": "চরদিঘলদী ইউনয়ন পরিষদ",
-      "physicalType": "Building",
-      "type": "CRVS_OFFICE",
-<<<<<<< HEAD
-      "partOf": "Location/0e5f5dbb-063c-456b-bc54-ae770f6b5fed"
-    },
-    {
-      "id": "51dc351f-9fac-4b29-87b2-505e1d1a12b1",
-=======
-      "partOf": "Location/1b72a550-797c-443b-8377-6a9a894f2f13"
-    },
-    {
-      "id": "34bfcf1f-534b-41bd-9faf-691a72dc3253",
->>>>>>> e1b530b4
-      "name": "Chinishpur Union Parishad",
-      "nameBn": "চিনিশপুর ইউনিয়ন পরিষদ",
-      "physicalType": "Building",
-      "type": "CRVS_OFFICE",
-<<<<<<< HEAD
-      "partOf": "Location/e5efdd44-4ac4-4959-94cb-dab33cf73dc8"
-    },
-    {
-      "id": "067481b9-1b90-42a0-8d36-ae34dbea17e1",
-=======
-      "partOf": "Location/33242fe1-f348-4283-a7e6-569474c438c6"
-    },
-    {
-      "id": "815c49ed-0892-4b7f-b2d0-1b1ceefde88e",
->>>>>>> e1b530b4
-      "name": "Hajipur Union Parishad",
-      "nameBn": "হাজীপুর ইউনিয়ন পরিষদ",
-      "physicalType": "Building",
-      "type": "CRVS_OFFICE",
-<<<<<<< HEAD
-      "partOf": "Location/63749f0b-ea6d-4977-8da1-43da33ded1dc"
-    },
-    {
-      "id": "765cd802-f972-4481-b9a7-116993510304",
-=======
-      "partOf": "Location/07c10410-5841-464b-9fe1-eea24ff03112"
-    },
-    {
-      "id": "712ec6b8-0ab6-4653-8f8d-06b06be0991e",
->>>>>>> e1b530b4
-      "name": "Karimpur Union parishad",
-      "nameBn": "করিমপুর ইউনিয়ন পরিষদ",
-      "physicalType": "Building",
-      "type": "CRVS_OFFICE",
-<<<<<<< HEAD
-      "partOf": "Location/70b6cb69-9b1d-4e46-a0e6-eb50442e2032"
-    },
-    {
-      "id": "af96d199-ab1c-4340-b9af-64129f9293d7",
-=======
-      "partOf": "Location/1732171d-87ff-42cf-813c-f259c30b2f12"
-    },
-    {
-      "id": "7aa5b8cb-58be-463a-b602-98f7a71d21fb",
->>>>>>> e1b530b4
-      "name": "Kanthalia Union Parishad",
-      "nameBn": "কাঠালিয়া ইউনিয়ন পরিষদ",
-      "physicalType": "Building",
-      "type": "CRVS_OFFICE",
-<<<<<<< HEAD
-      "partOf": "Location/de56f26f-b4d2-43c4-804a-b8ff897ef33b"
-    },
-    {
-      "id": "4b8d2b5e-fe3a-4872-9796-4f4c16456729",
-=======
-      "partOf": "Location/d58832a4-46f7-4433-98f1-f476de91c55e"
-    },
-    {
-      "id": "952be25b-38a5-446b-a60c-db2e948f46b1",
->>>>>>> e1b530b4
-      "name": "Alokbali Union Parishad",
-      "nameBn": "আলোকবালী ইউনিয়ন পরিষদ",
-      "physicalType": "Building",
-      "type": "CRVS_OFFICE",
-<<<<<<< HEAD
-      "partOf": "Location/a915d30b-bf05-49a5-a18c-b798f253e073"
-    },
-    {
-      "id": "8baa54ff-4ef4-4a56-a6b7-be7d0cdd589b",
-=======
-      "partOf": "Location/200a1d3f-fad6-4373-adf1-53280fc4bd2e"
-    },
-    {
-      "id": "fde7df5e-dc46-4fe1-960f-4787141070ef",
->>>>>>> e1b530b4
-      "name": "Shaheed Taj Uddin Ahmad Medical College",
-      "nameBn": "শহীদ তাজউদ্দিন আহমেদ মেডিকেল কলেজ হাসপাতাল",
-      "physicalType": "Building",
-      "type": "HEALTH_FACILITY",
-<<<<<<< HEAD
-      "partOf": "Location/86296f14-3f32-4019-947e-28e736f9824e"
-    },
-    {
-      "id": "10e4fb06-53b7-4fed-857d-829aeb8c2663",
-=======
-      "partOf": "Location/72e8c412-f432-446c-8ecc-257992970e37"
-    },
-    {
-      "id": "bdec0bc2-3151-4057-bd0f-07b7e793beda",
->>>>>>> e1b530b4
-      "name": "Kaliganj Union Sub Center",
-      "nameBn": "কালীগঞ্জ ইউনিয়ন উপ-স্বাস্থ্য কেন্দ্র",
-      "physicalType": "Building",
-      "type": "HEALTH_FACILITY",
-<<<<<<< HEAD
-      "partOf": "Location/a7948334-86ef-4a13-8566-423ebd7698e9"
-    },
-    {
-      "id": "115f525a-d448-44f9-81f4-d615a80a6494",
-=======
-      "partOf": "Location/f17cfa17-2bc9-4768-98c5-2abb9a23d4c6"
-    },
-    {
-      "id": "5602f361-f94b-41d1-a598-cd7fe7034430",
->>>>>>> e1b530b4
-      "name": "Kaliganj Upazila Health Complex",
-      "nameBn": "কালীগঞ্জ উপজেলা স্বাস্থ্য কমপ্লেক্স",
-      "physicalType": "Building",
-      "type": "HEALTH_FACILITY",
-<<<<<<< HEAD
-      "partOf": "Location/a7948334-86ef-4a13-8566-423ebd7698e9"
-    },
-    {
-      "id": "7ac37e33-df09-4b4a-83ca-544d158efa9b",
-=======
-      "partOf": "Location/f17cfa17-2bc9-4768-98c5-2abb9a23d4c6"
-    },
-    {
-      "id": "0ec42339-25da-43b7-a166-e188835be7d8",
->>>>>>> e1b530b4
-      "name": "Dholashadhukhan Cc",
-      "nameBn": "ধলাশাধুখান সিসি - কালিগঞ্জ",
-      "physicalType": "Building",
-      "type": "HEALTH_FACILITY",
-<<<<<<< HEAD
-      "partOf": "Location/a7948334-86ef-4a13-8566-423ebd7698e9"
-    },
-    {
-      "id": "ba59eead-721c-454d-be8b-a417a1cf6e08",
-=======
-      "partOf": "Location/f17cfa17-2bc9-4768-98c5-2abb9a23d4c6"
-    },
-    {
-      "id": "ee539afc-6316-4e9f-93a2-da9708099940",
->>>>>>> e1b530b4
-      "name": "Kholapara Cc",
-      "nameBn": "খোলাপাড়া সিসি - কালিগঞ্জ",
-      "physicalType": "Building",
-      "type": "HEALTH_FACILITY",
-<<<<<<< HEAD
-      "partOf": "Location/a7948334-86ef-4a13-8566-423ebd7698e9"
-    },
-    {
-      "id": "8604f4d5-b227-418b-a2f1-2f268b37b50a",
-=======
-      "partOf": "Location/f17cfa17-2bc9-4768-98c5-2abb9a23d4c6"
-    },
-    {
-      "id": "4fbd9501-d5d9-46c6-8103-8c467a4a5ba7",
->>>>>>> e1b530b4
-      "name": "Berua Cc",
-      "nameBn": "বেরুয়া সিসি - কালিগঞ্জ",
-      "physicalType": "Building",
-      "type": "HEALTH_FACILITY",
-<<<<<<< HEAD
-      "partOf": "Location/a7948334-86ef-4a13-8566-423ebd7698e9"
-    },
-    {
-      "id": "ca069ef4-2f64-4361-985e-9eee31946a00",
-=======
-      "partOf": "Location/f17cfa17-2bc9-4768-98c5-2abb9a23d4c6"
-    },
-    {
-      "id": "fe94d5b0-16e9-47eb-81b9-991f651b224e",
->>>>>>> e1b530b4
-      "name": "Brammangaon Cc",
-      "nameBn": "ব্রাহ্মণগাঁও সিসি - কালিগঞ্জ",
-      "physicalType": "Building",
-      "type": "HEALTH_FACILITY",
-<<<<<<< HEAD
-      "partOf": "Location/a7948334-86ef-4a13-8566-423ebd7698e9"
-    },
-    {
-      "id": "f9085a3c-eeea-40a4-ada8-ce0b81676fd4",
-=======
-      "partOf": "Location/f17cfa17-2bc9-4768-98c5-2abb9a23d4c6"
-    },
-    {
-      "id": "2d0685ac-55db-42a8-99cf-170e0a17983b",
->>>>>>> e1b530b4
-      "name": "Fuldi Cc",
-      "nameBn": "ফুলদি সিসি - কালিগঞ্জ",
-      "physicalType": "Building",
-      "type": "HEALTH_FACILITY",
-<<<<<<< HEAD
-      "partOf": "Location/a7948334-86ef-4a13-8566-423ebd7698e9"
-    },
-    {
-      "id": "98fed1c4-11b4-4f47-8a4c-c40532b0255d",
-=======
-      "partOf": "Location/f17cfa17-2bc9-4768-98c5-2abb9a23d4c6"
-    },
-    {
-      "id": "7ff8c875-6b97-4027-ba6e-a6fdedfb8434",
->>>>>>> e1b530b4
-      "name": "Majhukhan Cc",
-      "nameBn": "মাজুখান সিসি - কালিগঞ্জ",
-      "physicalType": "Building",
-      "type": "HEALTH_FACILITY",
-<<<<<<< HEAD
-      "partOf": "Location/a7948334-86ef-4a13-8566-423ebd7698e9"
-    },
-    {
-      "id": "eaceaef2-81cc-4da5-bb9e-826eec446ff3",
-=======
-      "partOf": "Location/f17cfa17-2bc9-4768-98c5-2abb9a23d4c6"
-    },
-    {
-      "id": "174dd8d6-d19a-4553-87f3-52ed7b81db17",
->>>>>>> e1b530b4
-      "name": "Mohani Cc",
-      "nameBn": "মোহানি সিসি - কালিগঞ্জ",
-      "physicalType": "Building",
-      "type": "HEALTH_FACILITY",
-<<<<<<< HEAD
-      "partOf": "Location/a7948334-86ef-4a13-8566-423ebd7698e9"
-    },
-    {
-      "id": "f417022c-7f70-43d4-876f-e777b3ee591a",
-=======
-      "partOf": "Location/f17cfa17-2bc9-4768-98c5-2abb9a23d4c6"
-    },
-    {
-      "id": "4f589908-205c-43cb-812b-75b2f247eaf9",
->>>>>>> e1b530b4
-      "name": "Vatira Cc",
-      "nameBn": "ভাটিরা সিসি - কালিগঞ্জ",
-      "physicalType": "Building",
-      "type": "HEALTH_FACILITY",
-<<<<<<< HEAD
-      "partOf": "Location/a7948334-86ef-4a13-8566-423ebd7698e9"
-    },
-    {
-      "id": "fed2e06a-e974-4378-9b11-422c51d42588",
-=======
-      "partOf": "Location/f17cfa17-2bc9-4768-98c5-2abb9a23d4c6"
-    },
-    {
-      "id": "edb44c36-1543-4038-8b1e-3a176a7f2166",
->>>>>>> e1b530b4
-      "name": "Chhailadi Cc",
-      "nameBn": "ছাইলাদি সিসি - কালিগঞ্জ",
-      "physicalType": "Building",
-      "type": "HEALTH_FACILITY",
-<<<<<<< HEAD
-      "partOf": "Location/a7948334-86ef-4a13-8566-423ebd7698e9"
-    },
-    {
-      "id": "8b56c19b-73f9-4bef-815b-4f68c9f35e83",
-=======
-      "partOf": "Location/f17cfa17-2bc9-4768-98c5-2abb9a23d4c6"
-    },
-    {
-      "id": "c0967bdf-a7b1-4e95-b9f7-c7bc65dba80b",
->>>>>>> e1b530b4
-      "name": "Jamalpur Cc",
-      "nameBn": "জামালপুর সিসি - কালিগঞ্জ",
-      "physicalType": "Building",
-      "type": "HEALTH_FACILITY",
-<<<<<<< HEAD
-      "partOf": "Location/a7948334-86ef-4a13-8566-423ebd7698e9"
-    },
-    {
-      "id": "a0028878-3331-41c1-b1bd-217daf9a5af4",
-=======
-      "partOf": "Location/f17cfa17-2bc9-4768-98c5-2abb9a23d4c6"
-    },
-    {
-      "id": "44bb2c5f-c59c-40fd-9840-6e5a11de7f52",
->>>>>>> e1b530b4
-      "name": "Kapais Cc",
-      "nameBn": "কাপাইস সিসি - কালিগঞ্জ",
-      "physicalType": "Building",
-      "type": "HEALTH_FACILITY",
-<<<<<<< HEAD
-      "partOf": "Location/a7948334-86ef-4a13-8566-423ebd7698e9"
-    },
-    {
-      "id": "82ffb510-92cc-4bbd-8d42-3ded9cb4f019",
-=======
-      "partOf": "Location/f17cfa17-2bc9-4768-98c5-2abb9a23d4c6"
-    },
-    {
-      "id": "4a6bcd23-0505-4a8b-be8c-fc47ace951eb",
->>>>>>> e1b530b4
-      "name": "Chhatiyani Cc ",
-      "nameBn": "ছাতিয়ানি সিসি - কালিগঞ্জ",
-      "physicalType": "Building",
-      "type": "HEALTH_FACILITY",
-<<<<<<< HEAD
-      "partOf": "Location/a7948334-86ef-4a13-8566-423ebd7698e9"
-    },
-    {
-      "id": "32beb71b-2ca3-423a-9382-d320c753899d",
-=======
-      "partOf": "Location/f17cfa17-2bc9-4768-98c5-2abb9a23d4c6"
-    },
-    {
-      "id": "b3712949-0d59-422d-8a88-79f0f01529f0",
->>>>>>> e1b530b4
-      "name": "Dubriya Cc",
-      "nameBn": "ডুবরিয়া সিসি - কালিগঞ্জ",
-      "physicalType": "Building",
-      "type": "HEALTH_FACILITY",
-<<<<<<< HEAD
-      "partOf": "Location/a7948334-86ef-4a13-8566-423ebd7698e9"
-    },
-    {
-      "id": "9966c028-75f0-479e-a859-a97c3d9c337b",
-=======
-      "partOf": "Location/f17cfa17-2bc9-4768-98c5-2abb9a23d4c6"
-    },
-    {
-      "id": "ec1f1003-40f0-4c3b-aac3-995bedfae2c9",
->>>>>>> e1b530b4
-      "name": "Jangaliya Cc",
-      "nameBn": "জাঙ্গালিয়া সিসি - কালিগঞ্জ",
-      "physicalType": "Building",
-      "type": "HEALTH_FACILITY",
-<<<<<<< HEAD
-      "partOf": "Location/a7948334-86ef-4a13-8566-423ebd7698e9"
-    },
-    {
-      "id": "09022f69-062a-4150-bcab-591a9e75085c",
-=======
-      "partOf": "Location/f17cfa17-2bc9-4768-98c5-2abb9a23d4c6"
-    },
-    {
-      "id": "8782528d-f432-4415-84c3-ceeb6bc0f4cc",
->>>>>>> e1b530b4
-      "name": "Chaiterpara CC",
-      "nameBn": "ছাইতেরপারা সিসি - কালিগঞ্জ",
-      "physicalType": "Building",
-      "type": "HEALTH_FACILITY",
-<<<<<<< HEAD
-      "partOf": "Location/a7948334-86ef-4a13-8566-423ebd7698e9"
-    },
-    {
-      "id": "a0d53489-55bb-4bf2-82c7-e8f13e7082ca",
-=======
-      "partOf": "Location/f17cfa17-2bc9-4768-98c5-2abb9a23d4c6"
-    },
-    {
-      "id": "19f6502c-4917-4e12-985a-88dddb756689",
->>>>>>> e1b530b4
-      "name": "Chandaiya CC",
-      "nameBn": "ছান্দাইয়া সিসি - কালিগঞ্জ",
-      "physicalType": "Building",
-      "type": "HEALTH_FACILITY",
-<<<<<<< HEAD
-      "partOf": "Location/a7948334-86ef-4a13-8566-423ebd7698e9"
-    },
-    {
-      "id": "60952af8-e4b9-41b9-8e03-7bbfb66530c9",
-=======
-      "partOf": "Location/f17cfa17-2bc9-4768-98c5-2abb9a23d4c6"
-    },
-    {
-      "id": "935cf597-2983-4adc-8531-57a3d133cd9e",
->>>>>>> e1b530b4
-      "name": "Deopara Cc ",
-      "nameBn": "দেওপারা সিসি - কালিগঞ্জ",
-      "physicalType": "Building",
-      "type": "HEALTH_FACILITY",
-<<<<<<< HEAD
-      "partOf": "Location/a7948334-86ef-4a13-8566-423ebd7698e9"
-    },
-    {
-      "id": "ee33971d-1a88-4d7f-9ed1-5e0d8334e8b7",
-=======
-      "partOf": "Location/f17cfa17-2bc9-4768-98c5-2abb9a23d4c6"
-    },
-    {
-      "id": "fd3761f0-b19e-4857-b2a0-1a649ea4c477",
->>>>>>> e1b530b4
-      "name": "Dubbati CC ",
-      "nameBn": "ডুব্বাতি সিসি - কালিগঞ্জ",
-      "physicalType": "Building",
-      "type": "HEALTH_FACILITY",
-<<<<<<< HEAD
-      "partOf": "Location/a7948334-86ef-4a13-8566-423ebd7698e9"
-    },
-    {
-      "id": "0f00cbe9-5a1f-433f-8e90-845e25d2fdb2",
-=======
-      "partOf": "Location/f17cfa17-2bc9-4768-98c5-2abb9a23d4c6"
-    },
-    {
-      "id": "787de3a8-16e2-4715-9564-feffc85aaf60",
->>>>>>> e1b530b4
-      "name": "Kumartek Cc",
-      "nameBn": "কুমারটেক সিসি - কালিগঞ্জ",
-      "physicalType": "Building",
-      "type": "HEALTH_FACILITY",
-<<<<<<< HEAD
-      "partOf": "Location/a7948334-86ef-4a13-8566-423ebd7698e9"
-    },
-    {
-      "id": "9bf34f4b-02a1-4cd0-b1b9-962c5510d6b6",
-=======
-      "partOf": "Location/f17cfa17-2bc9-4768-98c5-2abb9a23d4c6"
-    },
-    {
-      "id": "926fa20d-dd21-45fe-9af7-975f146c5f6b",
->>>>>>> e1b530b4
-      "name": "Uttargaon Cc ",
-      "nameBn": "উত্তারগাঁও সিসি - কালিগঞ্জ",
-      "physicalType": "Building",
-      "type": "HEALTH_FACILITY",
-<<<<<<< HEAD
-      "partOf": "Location/a7948334-86ef-4a13-8566-423ebd7698e9"
-    },
-    {
-      "id": "51db455b-963d-4a46-b9bd-a0aefe4b5e5c",
-=======
-      "partOf": "Location/f17cfa17-2bc9-4768-98c5-2abb9a23d4c6"
-    },
-    {
-      "id": "6691f537-7e71-4a2b-9acc-90f5aef7d21f",
->>>>>>> e1b530b4
-      "name": "Baghun Cc",
-      "nameBn": "বাঘুন সিসি - কালিগঞ্জ",
-      "physicalType": "Building",
-      "type": "HEALTH_FACILITY",
-<<<<<<< HEAD
-      "partOf": "Location/a7948334-86ef-4a13-8566-423ebd7698e9"
-    },
-    {
-      "id": "8c822208-6804-4bcd-a5a3-352f121109f5",
-=======
-      "partOf": "Location/f17cfa17-2bc9-4768-98c5-2abb9a23d4c6"
-    },
-    {
-      "id": "7912e096-d5e6-4996-bbce-6bb5fd7d4bf4",
->>>>>>> e1b530b4
-      "name": "Baragaon Cc",
-      "nameBn": "বারাগাঁও সিসি - কালিগঞ্জ",
-      "physicalType": "Building",
-      "type": "HEALTH_FACILITY",
-<<<<<<< HEAD
-      "partOf": "Location/a7948334-86ef-4a13-8566-423ebd7698e9"
-    },
-    {
-      "id": "6f51b2aa-dd33-4d5c-8bce-01b21469ee40",
-=======
-      "partOf": "Location/f17cfa17-2bc9-4768-98c5-2abb9a23d4c6"
-    },
-    {
-      "id": "1948cb32-7f15-4903-9e03-2d7d4ae9e850",
->>>>>>> e1b530b4
-      "name": "Dhanpur Cc ",
-      "nameBn": "ধানপুর সিসি - কালিগঞ্জ",
-      "physicalType": "Building",
-      "type": "HEALTH_FACILITY",
-<<<<<<< HEAD
-      "partOf": "Location/a7948334-86ef-4a13-8566-423ebd7698e9"
-    },
-    {
-      "id": "d26bbbc7-1071-40b4-b126-d90303bfc3b7",
-=======
-      "partOf": "Location/f17cfa17-2bc9-4768-98c5-2abb9a23d4c6"
-    },
-    {
-      "id": "109f1fe1-a221-4573-bc13-455f9b903359",
->>>>>>> e1b530b4
-      "name": "Rathura Cc",
-      "nameBn": "রাথুরা সিসি - কালিগঞ্জ",
-      "physicalType": "Building",
-      "type": "HEALTH_FACILITY",
-<<<<<<< HEAD
-      "partOf": "Location/a7948334-86ef-4a13-8566-423ebd7698e9"
-    },
-    {
-      "id": "b3228894-9a36-421f-a195-d8abb6b51112",
-=======
-      "partOf": "Location/f17cfa17-2bc9-4768-98c5-2abb9a23d4c6"
-    },
-    {
-      "id": "e0c476bb-acc6-482c-93cf-05df8e686554",
->>>>>>> e1b530b4
-      "name": "Shinglab Cc",
-      "nameBn": "শিংলাব সিসি - কালিগঞ্জ",
-      "physicalType": "Building",
-      "type": "HEALTH_FACILITY",
-<<<<<<< HEAD
-      "partOf": "Location/a7948334-86ef-4a13-8566-423ebd7698e9"
-    },
-    {
-      "id": "3ed61e9c-7805-44a6-b84b-bbcc202b66a1",
-=======
-      "partOf": "Location/f17cfa17-2bc9-4768-98c5-2abb9a23d4c6"
-    },
-    {
-      "id": "2968708a-5120-4a4f-8a3a-8333d05dcca1",
->>>>>>> e1b530b4
-      "name": "Boali Cc",
-      "nameBn": "বোয়ালি সিসি - কালিগঞ্জ",
-      "physicalType": "Building",
-      "type": "HEALTH_FACILITY",
-<<<<<<< HEAD
-      "partOf": "Location/a7948334-86ef-4a13-8566-423ebd7698e9"
-    },
-    {
-      "id": "dab45e28-76e6-4fcf-ad29-98aeee5e4d63",
-=======
-      "partOf": "Location/f17cfa17-2bc9-4768-98c5-2abb9a23d4c6"
-    },
-    {
-      "id": "508d1f20-08b1-4d89-b6cc-3a43b22435dd",
->>>>>>> e1b530b4
-      "name": "South Som Cc",
-      "nameBn": "সাউথ সম সিসি - কালিগঞ্জ",
-      "physicalType": "Building",
-      "type": "HEALTH_FACILITY",
-<<<<<<< HEAD
-      "partOf": "Location/a7948334-86ef-4a13-8566-423ebd7698e9"
-    },
-    {
-      "id": "6de0c073-1dd4-4e61-8c17-bba4f2381ce4",
-=======
-      "partOf": "Location/f17cfa17-2bc9-4768-98c5-2abb9a23d4c6"
-    },
-    {
-      "id": "9aa32282-cc44-4b04-ac81-8dc6226acf71",
->>>>>>> e1b530b4
-      "name": "Bahadurshadi Union Centre ",
-      "nameBn": "বাহাদুরশাদী ইউনিয়ন সেন্টার",
-      "physicalType": "Building",
-      "type": "HEALTH_FACILITY",
-<<<<<<< HEAD
-      "partOf": "Location/a7948334-86ef-4a13-8566-423ebd7698e9"
-    },
-    {
-      "id": "6a69e991-372f-4865-8228-b3ecaaf59163",
-=======
-      "partOf": "Location/f17cfa17-2bc9-4768-98c5-2abb9a23d4c6"
-    },
-    {
-      "id": "44c6e662-25b6-45a7-a8af-d05cd0f24f71",
->>>>>>> e1b530b4
-      "name": "Baktarpur Union Centre ",
-      "nameBn": "বক্তারপুর ইউনিয়ন সেন্টার",
-      "physicalType": "Building",
-      "type": "HEALTH_FACILITY",
-<<<<<<< HEAD
-      "partOf": "Location/a7948334-86ef-4a13-8566-423ebd7698e9"
-    },
-    {
-      "id": "e114a442-5ea4-4d01-b4b6-d75be62402de",
-=======
-      "partOf": "Location/f17cfa17-2bc9-4768-98c5-2abb9a23d4c6"
-    },
-    {
-      "id": "0ae499ab-767a-4d0d-baac-6480aca024a4",
->>>>>>> e1b530b4
-      "name": "Jamalpur Union Centre",
-      "nameBn": "জামালপুর ইউনিয়ন সেন্টার",
-      "physicalType": "Building",
-      "type": "HEALTH_FACILITY",
-<<<<<<< HEAD
-      "partOf": "Location/a7948334-86ef-4a13-8566-423ebd7698e9"
-    },
-    {
-      "id": "4da8c868-c80c-4112-8a0e-ab0c71a6f9ef",
-=======
-      "partOf": "Location/f17cfa17-2bc9-4768-98c5-2abb9a23d4c6"
-    },
-    {
-      "id": "3eac7798-6de8-4fba-9fb4-682d4e39f289",
->>>>>>> e1b530b4
-      "name": "Jangalia Union Centre",
-      "nameBn": "জাঙ্গালিয়া ইউনিয়ন সেন্টার",
-      "physicalType": "Building",
-      "type": "HEALTH_FACILITY",
-<<<<<<< HEAD
-      "partOf": "Location/a7948334-86ef-4a13-8566-423ebd7698e9"
-    },
-    {
-      "id": "d939b666-36c4-4c84-b035-5977d3ac07c2",
-=======
-      "partOf": "Location/f17cfa17-2bc9-4768-98c5-2abb9a23d4c6"
-    },
-    {
-      "id": "93beaba7-1189-4a99-b367-6b619cc79383",
->>>>>>> e1b530b4
-      "name": "Moktarpur Union Centre",
-      "nameBn": "মোক্তারপুর ইউনিয়ন সেন্টার",
-      "physicalType": "Building",
-      "type": "HEALTH_FACILITY",
-<<<<<<< HEAD
-      "partOf": "Location/a7948334-86ef-4a13-8566-423ebd7698e9"
-    },
-    {
-      "id": "8daf3c62-0ccf-455d-bb2e-d9f52038a3ad",
-=======
-      "partOf": "Location/f17cfa17-2bc9-4768-98c5-2abb9a23d4c6"
-    },
-    {
-      "id": "02bcfa8e-582f-4db1-8614-49fcf45dda29",
->>>>>>> e1b530b4
-      "name": "Nagri Union Centre",
-      "nameBn": "নাগরি ইউনিয়ন সেন্টার",
-      "physicalType": "Building",
-      "type": "HEALTH_FACILITY",
-<<<<<<< HEAD
-      "partOf": "Location/a7948334-86ef-4a13-8566-423ebd7698e9"
-    },
-    {
-      "id": "500840e1-faa7-4b0e-941e-744498dd427c",
-=======
-      "partOf": "Location/f17cfa17-2bc9-4768-98c5-2abb9a23d4c6"
-    },
-    {
-      "id": "ab67e488-2077-403b-a41a-9ffb51c5fcb6",
->>>>>>> e1b530b4
-      "name": "Tumulia Union Centre",
-      "nameBn": "তুমুলিয়া ইউনিয়ন সেন্টার",
-      "physicalType": "Building",
-      "type": "HEALTH_FACILITY",
-<<<<<<< HEAD
-      "partOf": "Location/a7948334-86ef-4a13-8566-423ebd7698e9"
-    },
-    {
-      "id": "7fc4a1f2-8797-45da-a5e6-b36afb557373",
-=======
-      "partOf": "Location/f17cfa17-2bc9-4768-98c5-2abb9a23d4c6"
-    },
-    {
-      "id": "64664f55-4c2f-42c7-b432-6ced15cf7efa",
->>>>>>> e1b530b4
-      "name": "Royen CC- Kaligonj",
-      "nameBn": "রয়েন সিসি - কালিগঞ্জ",
-      "physicalType": "Building",
-      "type": "HEALTH_FACILITY",
-<<<<<<< HEAD
-      "partOf": "Location/a7948334-86ef-4a13-8566-423ebd7698e9"
-    },
-    {
-      "id": "eb08f535-d799-46e5-a145-08b9672267ca",
-=======
-      "partOf": "Location/f17cfa17-2bc9-4768-98c5-2abb9a23d4c6"
-    },
-    {
-      "id": "6458a13a-85f8-40ac-8749-6f2fdaf33ed1",
->>>>>>> e1b530b4
-      "name": "Parabartha CC- Kaligonj",
-      "nameBn": "পারাবারথা সিসি - কালিগঞ্জ",
-      "physicalType": "Building",
-      "type": "HEALTH_FACILITY",
-<<<<<<< HEAD
-      "partOf": "Location/a7948334-86ef-4a13-8566-423ebd7698e9"
-    },
-    {
-      "id": "bf38b558-4a9b-4617-8a1a-606779840c1c",
-=======
-      "partOf": "Location/f17cfa17-2bc9-4768-98c5-2abb9a23d4c6"
-    },
-    {
-      "id": "6cf2af90-ed81-4e3a-9512-046e779821e0",
->>>>>>> e1b530b4
-      "name": "Bangladesh Red Crescent Society-Kaliganj",
-      "nameBn": "বাংলাদেশ রেড ক্রিসেন্ট সোসাইটি - কালিগঞ্জ",
-      "physicalType": "Building",
-      "type": "HEALTH_FACILITY",
-<<<<<<< HEAD
-      "partOf": "Location/a7948334-86ef-4a13-8566-423ebd7698e9"
-    },
-    {
-      "id": "dcce4aa7-8dd0-4fef-8744-d69a30f60641",
-=======
-      "partOf": "Location/f17cfa17-2bc9-4768-98c5-2abb9a23d4c6"
-    },
-    {
-      "id": "65ce8266-de98-4ba9-849c-2be91bf23cce",
->>>>>>> e1b530b4
-      "name": "Bangladesh Red Crescent Society-2 Kaliganj",
-      "nameBn": "বাংলাদেশ রেড ক্রিসেন্ট সোসাইটি - ২ কালিগঞ্জ",
-      "physicalType": "Building",
-      "type": "HEALTH_FACILITY",
-<<<<<<< HEAD
-      "partOf": "Location/a7948334-86ef-4a13-8566-423ebd7698e9"
-    },
-    {
-      "id": "54ab6238-3a5f-4b93-8230-77d833d63b3b",
-=======
-      "partOf": "Location/f17cfa17-2bc9-4768-98c5-2abb9a23d4c6"
-    },
-    {
-      "id": "9f5a5b2d-76d6-4dc8-b201-028ef815df95",
->>>>>>> e1b530b4
-      "name": "Bangladesh Red Crescent Society-3 Kaliganj",
-      "nameBn": "বাংলাদেশ রেড ক্রিসেন্ট সোসাইটি -৩ কালিগঞ্জ",
-      "physicalType": "Building",
-      "type": "HEALTH_FACILITY",
-<<<<<<< HEAD
-      "partOf": "Location/a7948334-86ef-4a13-8566-423ebd7698e9"
-    },
-    {
-      "id": "21d430f2-6b9f-4ece-b9c9-e1b8d9c37635",
-=======
-      "partOf": "Location/f17cfa17-2bc9-4768-98c5-2abb9a23d4c6"
-    },
-    {
-      "id": "df9b2d77-9782-4cc4-a17a-fa0b6aaf96e1",
->>>>>>> e1b530b4
-      "name": "BRAC (BHP) -Kaliganj",
-      "nameBn": "ব্রাক (বিএইচপি) - কালিগঞ্জ",
-      "physicalType": "Building",
-      "type": "HEALTH_FACILITY",
-<<<<<<< HEAD
-      "partOf": "Location/a7948334-86ef-4a13-8566-423ebd7698e9"
-    },
-    {
-      "id": "228a1013-b8aa-481e-896b-d8bc7d506d4d",
-=======
-      "partOf": "Location/f17cfa17-2bc9-4768-98c5-2abb9a23d4c6"
-    },
-    {
-      "id": "99349a93-5232-4d92-9dfd-c7e84669c932",
->>>>>>> e1b530b4
-      "name": "Marie Stops-Kaliganj",
-      "nameBn": "মেরি স্টোপস - কালিগঞ্জ",
-      "physicalType": "Building",
-      "type": "HEALTH_FACILITY",
-<<<<<<< HEAD
-      "partOf": "Location/a7948334-86ef-4a13-8566-423ebd7698e9"
-    },
-    {
-      "id": "5fd70dc2-a919-442f-9a8b-4409ddb56cab",
-=======
-      "partOf": "Location/f17cfa17-2bc9-4768-98c5-2abb9a23d4c6"
-    },
-    {
-      "id": "5c441307-b7e5-47b0-b003-4aa4eea4487d",
->>>>>>> e1b530b4
-      "name": "Saint marys Catholic Mother and Child Health center-Kaliganj",
-      "nameBn": "সেন্ট মেরিস কাথলিক মাদার অ্যান্ড চাইল্ড হেলথ সেন্টার - কালিগঞ্জ",
-      "physicalType": "Building",
-      "type": "HEALTH_FACILITY",
-<<<<<<< HEAD
-      "partOf": "Location/a7948334-86ef-4a13-8566-423ebd7698e9"
-    },
-    {
-      "id": "6667689a-4f02-4d03-b3db-f8014073dd3f",
-=======
-      "partOf": "Location/f17cfa17-2bc9-4768-98c5-2abb9a23d4c6"
-    },
-    {
-      "id": "6677917d-3466-4517-9b99-76c861103b9b",
->>>>>>> e1b530b4
-      "name": "St. Anthony Mother and Child Health Care-Kaliganj",
-      "nameBn": "এসটি আন্থনি মাদার অ্যান্ড চাইল্ড হেলথ কেয়ার - কালিগঞ্জ",
-      "physicalType": "Building",
-      "type": "HEALTH_FACILITY",
-<<<<<<< HEAD
-      "partOf": "Location/a7948334-86ef-4a13-8566-423ebd7698e9"
-    },
-    {
-      "id": "85681eac-6c1a-432c-9c3c-1110f48bd6c5",
-=======
-      "partOf": "Location/f17cfa17-2bc9-4768-98c5-2abb9a23d4c6"
-    },
-    {
-      "id": "de49cbe9-ed78-4365-9b7c-efb18be50002",
->>>>>>> e1b530b4
-      "name": "Kaliganj Central Hospital-kalioganj",
-      "nameBn": "কালিগঞ্জ সেন্টার হসপিটাল - কালিগঞ্জ",
-      "physicalType": "Building",
-      "type": "HEALTH_FACILITY",
-<<<<<<< HEAD
-      "partOf": "Location/a7948334-86ef-4a13-8566-423ebd7698e9"
-    },
-    {
-      "id": "22586da1-99c3-4e03-91d6-da987cbbc8fa",
-=======
-      "partOf": "Location/f17cfa17-2bc9-4768-98c5-2abb9a23d4c6"
-    },
-    {
-      "id": "e5f3905c-f591-4dbb-82e5-19bb61277198",
->>>>>>> e1b530b4
-      "name": "Jamil Eye General Hospital-kalioganj",
-      "nameBn": "জামিল আই জেনারেল হসপিটাল - কালিগঞ্জ",
-      "physicalType": "Building",
-      "type": "HEALTH_FACILITY",
-<<<<<<< HEAD
-      "partOf": "Location/a7948334-86ef-4a13-8566-423ebd7698e9"
-    },
-    {
-      "id": "0973be6c-66ce-4995-be1b-907214eac04f",
-=======
-      "partOf": "Location/f17cfa17-2bc9-4768-98c5-2abb9a23d4c6"
-    },
-    {
-      "id": "58bd789b-74aa-4f88-8669-5ce3bb6d7272",
->>>>>>> e1b530b4
-      "name": "Norun CC - Kaliganj",
-      "nameBn": "নরুন সিসি - কালিগঞ্জ",
-      "physicalType": "Building",
-      "type": "HEALTH_FACILITY",
-<<<<<<< HEAD
-      "partOf": "Location/a7948334-86ef-4a13-8566-423ebd7698e9"
-    },
-    {
-      "id": "1f2b6773-c2b2-4298-9574-77bcfd6e1481",
-=======
-      "partOf": "Location/f17cfa17-2bc9-4768-98c5-2abb9a23d4c6"
-    },
-    {
-      "id": "afaf925b-da5d-4ab4-aa3d-347b419a1cb3",
->>>>>>> e1b530b4
-      "name": "Upazila family welfare office",
-      "nameBn": "উপজেলা ফ্যামিলি ওয়েলফেয়ার অফিস - কালিগঞ্জ গাজীপুর.",
-      "physicalType": "Building",
-      "type": "HEALTH_FACILITY",
-<<<<<<< HEAD
-      "partOf": "Location/a7948334-86ef-4a13-8566-423ebd7698e9"
-    },
-    {
-      "id": "e5652a08-3a23-41d6-b9d9-d0294f568ba1",
-=======
-      "partOf": "Location/f17cfa17-2bc9-4768-98c5-2abb9a23d4c6"
-    },
-    {
-      "id": "878baefd-2101-4de1-810b-de4de59d06e9",
->>>>>>> e1b530b4
-      "name": "Upazila family welfare sadar clinic",
-      "nameBn": "উপজেলা ফ্যামিলি ওয়েলফেয়ার সদর ক্লিনিক কালিগঞ্জ গাজীপুর.",
-      "physicalType": "Building",
-      "type": "HEALTH_FACILITY",
-<<<<<<< HEAD
-      "partOf": "Location/a7948334-86ef-4a13-8566-423ebd7698e9"
-    },
-    {
-      "id": "8f5df466-4229-4976-86ff-ac346f6f31dc",
-=======
-      "partOf": "Location/f17cfa17-2bc9-4768-98c5-2abb9a23d4c6"
-    },
-    {
-      "id": "bced5d98-5343-4608-a07e-3b16033019fc",
->>>>>>> e1b530b4
-      "name": "UH & FWC Bahadursad",
-      "nameBn": "ইউনিয়ন হেলথ অ্যান্ড ফ্যামিলি ওয়েলফেয়ার সেন্টার (ইউএইচ অ্যান্ড এফডবলিওসি) বাহাদুরশাদী কালিগঞ্জ গাজীপুর.",
-      "physicalType": "Building",
-      "type": "HEALTH_FACILITY",
-<<<<<<< HEAD
-      "partOf": "Location/a7948334-86ef-4a13-8566-423ebd7698e9"
-    },
-    {
-      "id": "a605440f-5b74-4439-9209-a651d5ad6ff9",
-=======
-      "partOf": "Location/f17cfa17-2bc9-4768-98c5-2abb9a23d4c6"
-    },
-    {
-      "id": "9568d015-a582-4e0e-a1c7-cc3de0941674",
->>>>>>> e1b530b4
-      "name": "UH & FWC Jamalpur",
-      "nameBn": "ইউনিয়ন হেলথ অ্যান্ড ফ্যামিলি ওয়েলফেয়ার সেন্টার (এউএইচ অ্যান্ড এফডবলিওসি) জামালপুর কালিগঞ্জ গাজীপুর.",
-      "physicalType": "Building",
-      "type": "HEALTH_FACILITY",
-<<<<<<< HEAD
-      "partOf": "Location/a7948334-86ef-4a13-8566-423ebd7698e9"
-    },
-    {
-      "id": "08adb0b1-e42c-4a43-bd6e-dc115415f0ca",
-=======
-      "partOf": "Location/f17cfa17-2bc9-4768-98c5-2abb9a23d4c6"
-    },
-    {
-      "id": "d6c68d90-0177-41ab-bbbf-967fdced4495",
->>>>>>> e1b530b4
-      "name": "UH & FWC Bakterpur",
-      "nameBn": "ইউনিয়ন হেলথ অ্যান্ড ফ্যামিলি ওয়েলফেয়ার সেন্টার (এউএইচ অ্যান্ড এফডবলিওসি) বক্তারপুর কালিগঞ্জ গাজীপুর.",
-      "physicalType": "Building",
-      "type": "HEALTH_FACILITY",
-<<<<<<< HEAD
-      "partOf": "Location/a7948334-86ef-4a13-8566-423ebd7698e9"
-    },
-    {
-      "id": "5551d513-deb2-43fa-afda-b3a465386cb9",
-=======
-      "partOf": "Location/f17cfa17-2bc9-4768-98c5-2abb9a23d4c6"
-    },
-    {
-      "id": "3a531a3e-0d94-47c3-b320-8f0d53651b16",
->>>>>>> e1b530b4
-      "name": "UH & FWC makterpur",
-      "nameBn": "ইউনিয়ন হেলথ অ্যান্ড ফ্যামিলি ওয়েলফেয়ার সেন্টার (এউএইচ অ্যান্ড এফডবলিওসি) মক্তারপুর কালিগঞ্জ গাজীপুর.",
-      "physicalType": "Building",
-      "type": "HEALTH_FACILITY",
-<<<<<<< HEAD
-      "partOf": "Location/a7948334-86ef-4a13-8566-423ebd7698e9"
-    },
-    {
-      "id": "cfc04dda-f037-41f7-b330-f7b6e80a5674",
-=======
-      "partOf": "Location/f17cfa17-2bc9-4768-98c5-2abb9a23d4c6"
-    },
-    {
-      "id": "4a00aa99-ef62-446d-8075-b8999234e93f",
->>>>>>> e1b530b4
-      "name": "UH & FWC Jangalia",
-      "nameBn": "ইউনিয়ন হেলথ অ্যান্ড ফ্যামিলি ওয়েলফেয়ার সেন্টার (এউএইচ অ্যান্ড এফডবলিওসি) জাঙ্গালিয়া কালিগঞ্জ গাজীপুর.",
-      "physicalType": "Building",
-      "type": "HEALTH_FACILITY",
-<<<<<<< HEAD
-      "partOf": "Location/a7948334-86ef-4a13-8566-423ebd7698e9"
-    },
-    {
-      "id": "8bbc905c-740f-4239-bd3f-a8660d054571",
-=======
-      "partOf": "Location/f17cfa17-2bc9-4768-98c5-2abb9a23d4c6"
-    },
-    {
-      "id": "460b13a3-2a96-4e26-9994-5c916d638f51",
->>>>>>> e1b530b4
-      "name": "UH & FWC Tumolia",
-      "nameBn": "ইউনিয়ন হেলথ অ্যান্ড ফ্যামিলি ওয়েলফেয়ার সেন্টার (এউএইচ অ্যান্ড এফডবলিওসি) তুমুলিয়া কালিগঞ্জ গাজীপুর.",
-      "physicalType": "Building",
-      "type": "HEALTH_FACILITY",
-<<<<<<< HEAD
-      "partOf": "Location/a7948334-86ef-4a13-8566-423ebd7698e9"
-    },
-    {
-      "id": "92640a82-3ff9-4b11-b223-898d485c17cb",
-=======
-      "partOf": "Location/f17cfa17-2bc9-4768-98c5-2abb9a23d4c6"
-    },
-    {
-      "id": "fd0ccb20-1bbf-4eb2-b79e-1b8b52967011",
->>>>>>> e1b530b4
-      "name": "Khoikora CC - Kaliganj",
-      "nameBn": "খইকরা সিসি - কালিগঞ্জ",
-      "physicalType": "Building",
-      "type": "HEALTH_FACILITY",
-<<<<<<< HEAD
-      "partOf": "Location/a7948334-86ef-4a13-8566-423ebd7698e9"
-    },
-    {
-      "id": "e4c760b0-19cd-49bc-a64f-4bd85e641f24",
-=======
-      "partOf": "Location/f17cfa17-2bc9-4768-98c5-2abb9a23d4c6"
-    },
-    {
-      "id": "4faedb61-834d-4977-ad1f-3f2a9c359a5c",
->>>>>>> e1b530b4
-      "name": "Kaliganj (GP) Mun.",
-      "nameBn": "কালিগঞ্জ (জিপি) মুন",
-      "physicalType": "Building",
-      "type": "HEALTH_FACILITY",
-<<<<<<< HEAD
-      "partOf": "Location/a7948334-86ef-4a13-8566-423ebd7698e9"
-    },
-    {
-      "id": "139837aa-6c18-4aef-805e-1239a26adf84",
-=======
-      "partOf": "Location/f17cfa17-2bc9-4768-98c5-2abb9a23d4c6"
-    },
-    {
-      "id": "5d772863-3afb-4055-b457-6d335a5ed912",
->>>>>>> e1b530b4
-      "name": "Algi(madhabdi) Union Sub Center",
-      "nameBn": "আল্গি (মাধাব্দি) ইউনিয়ন উপ-স্বাস্থ্য কেন্দ্র",
-      "physicalType": "Building",
-      "type": "HEALTH_FACILITY",
-<<<<<<< HEAD
-      "partOf": "Location/78625701-026b-43e2-a3ed-05b2f08e9b1d"
-    },
-    {
-      "id": "081bf718-c9aa-4510-b11f-10a6df11eacf",
-=======
-      "partOf": "Location/dae6c1e8-9a62-47a1-a925-ccc5f24884de"
-    },
-    {
-      "id": "71a969be-180f-49d1-923f-b564282fdc16",
->>>>>>> e1b530b4
-      "name": "Amdia Union Sub Center",
-      "nameBn": "আমদিয়া উপ-স্বাস্থ্য কেন্দ্র",
-      "physicalType": "Building",
-      "type": "HEALTH_FACILITY",
-<<<<<<< HEAD
-      "partOf": "Location/78625701-026b-43e2-a3ed-05b2f08e9b1d"
-    },
-    {
-      "id": "5208119b-52c0-440c-b5d4-a6c2e00aacaf",
-=======
-      "partOf": "Location/dae6c1e8-9a62-47a1-a925-ccc5f24884de"
-    },
-    {
-      "id": "2a2778d6-ed8b-44a7-998f-20d0270d6d9b",
->>>>>>> e1b530b4
-      "name": "Bhagirathpur Union Sub Center",
-      "nameBn": "ভাগিরাথপুর ইউনিয়ন উপ-স্বাস্থ্য কেন্দ্র",
-      "physicalType": "Building",
-      "type": "HEALTH_FACILITY",
-<<<<<<< HEAD
-      "partOf": "Location/78625701-026b-43e2-a3ed-05b2f08e9b1d"
-    },
-    {
-      "id": "986e4aec-1942-41cc-82ad-9765bb74ded8",
-=======
-      "partOf": "Location/dae6c1e8-9a62-47a1-a925-ccc5f24884de"
-    },
-    {
-      "id": "0f2c122e-3325-4ef4-9678-2237853964f9",
->>>>>>> e1b530b4
-      "name": "Bhatpara Union Sub Center",
-      "nameBn": "ভাটপারা ইউনিয়ন উপ-স্বাস্থ্য কেন্দ্র",
-      "physicalType": "Building",
-      "type": "HEALTH_FACILITY",
-<<<<<<< HEAD
-      "partOf": "Location/78625701-026b-43e2-a3ed-05b2f08e9b1d"
-    },
-    {
-      "id": "424d390a-28f9-4770-b20f-dfdeeeb8edbd",
-=======
-      "partOf": "Location/dae6c1e8-9a62-47a1-a925-ccc5f24884de"
-    },
-    {
-      "id": "63f6e0ab-c31a-4640-a033-a39edfb21fbc",
->>>>>>> e1b530b4
-      "name": "Karimpur Union Sub Center",
-      "nameBn": "করিমপুর ইউনিয়ন উপ-স্বাস্থ্য কেন্দ্র",
-      "physicalType": "Building",
-      "type": "HEALTH_FACILITY",
-<<<<<<< HEAD
-      "partOf": "Location/78625701-026b-43e2-a3ed-05b2f08e9b1d"
-    },
-    {
-      "id": "586c6b58-aef6-4013-8517-13ae823f3fd3",
-=======
-      "partOf": "Location/dae6c1e8-9a62-47a1-a925-ccc5f24884de"
-    },
-    {
-      "id": "94091e3a-c337-4855-9849-7c8fa2c7c467",
->>>>>>> e1b530b4
-      "name": "Narsingdi Sadar Union Sub Center",
-      "nameBn": "নরসিংদী সদর ইউনিয়ন উপ-স্বাস্থ্য কেন্দ্র",
-      "physicalType": "Building",
-      "type": "HEALTH_FACILITY",
-<<<<<<< HEAD
-      "partOf": "Location/78625701-026b-43e2-a3ed-05b2f08e9b1d"
-    },
-    {
-      "id": "c2e31a97-1b90-4997-b6e2-2e5f286567fa",
-=======
-      "partOf": "Location/dae6c1e8-9a62-47a1-a925-ccc5f24884de"
-    },
-    {
-      "id": "583228e9-e80e-4466-93e0-4389c9f5cd5d",
->>>>>>> e1b530b4
-      "name": "Narsingdi (sadar) Upazila Health Office",
-      "nameBn": "নরসিংদী (সদর) উপজেলা স্বাস্থ্য অফিস",
-      "physicalType": "Building",
-      "type": "HEALTH_FACILITY",
-<<<<<<< HEAD
-      "partOf": "Location/78625701-026b-43e2-a3ed-05b2f08e9b1d"
-    },
-    {
-      "id": "3541f8ba-451e-434b-ac17-8f595b42b19f",
-=======
-      "partOf": "Location/dae6c1e8-9a62-47a1-a925-ccc5f24884de"
-    },
-    {
-      "id": "643c9479-0bfa-4128-8658-ba53a5083e7a",
->>>>>>> e1b530b4
-      "name": "Narsingdi Civil Surgeon Office",
-      "nameBn": "নরসিংদী সিভিল সার্জন অফিস",
-      "physicalType": "Building",
-      "type": "HEALTH_FACILITY",
-<<<<<<< HEAD
-      "partOf": "Location/78625701-026b-43e2-a3ed-05b2f08e9b1d"
-    },
-    {
-      "id": "eec57048-2b33-4caa-8184-e0baa2e9d958",
-=======
-      "partOf": "Location/dae6c1e8-9a62-47a1-a925-ccc5f24884de"
-    },
-    {
-      "id": "f4d867e7-76cb-41bc-9d6a-eeaf5c8b9eea",
->>>>>>> e1b530b4
-      "name": "Narsingdi District Hospital",
-      "nameBn": "নরসিংদী জেলা হসপিটাল",
-      "physicalType": "Building",
-      "type": "HEALTH_FACILITY",
-<<<<<<< HEAD
-      "partOf": "Location/78625701-026b-43e2-a3ed-05b2f08e9b1d"
-    },
-    {
-      "id": "02a03409-85f5-42e7-adf1-baf72de74881",
-=======
-      "partOf": "Location/dae6c1e8-9a62-47a1-a925-ccc5f24884de"
-    },
-    {
-      "id": "a1e29a1d-de99-4cf8-98d1-90da014cc0d9",
->>>>>>> e1b530b4
-      "name": "Narsingdi 100 Bed Zilla Hospital",
-      "nameBn": "নরসিংদী ১০০ বেড জেলা হসপিটাল",
-      "physicalType": "Building",
-      "type": "HEALTH_FACILITY",
-<<<<<<< HEAD
-      "partOf": "Location/78625701-026b-43e2-a3ed-05b2f08e9b1d"
-    },
-    {
-      "id": "9ddc6c28-d394-43c6-9558-10c4463c9ff1",
-=======
-      "partOf": "Location/dae6c1e8-9a62-47a1-a925-ccc5f24884de"
-    },
-    {
-      "id": "0b43c7f8-a7d3-4174-a460-1f930ec5cab4",
->>>>>>> e1b530b4
-      "name": "Charmadhabpur(bakharnagar) Cc - Narsingdi Sadar",
-      "nameBn": "চরমাধবপুর (বাখারনগর) সিসি - নরসিংদী সদর",
-      "physicalType": "Building",
-      "type": "HEALTH_FACILITY",
-<<<<<<< HEAD
-      "partOf": "Location/78625701-026b-43e2-a3ed-05b2f08e9b1d"
-    },
-    {
-      "id": "cc27642a-a968-4266-b586-72323f0e2d86",
-=======
-      "partOf": "Location/dae6c1e8-9a62-47a1-a925-ccc5f24884de"
-    },
-    {
-      "id": "16e11155-e50a-456f-a331-1fd8c3ace3b2",
->>>>>>> e1b530b4
-      "name": "Khodadila Cc - Narsingdi Sadar",
-      "nameBn": "খোদাদিলা সিসি – নরসিংদী সদর",
-      "physicalType": "Building",
-      "type": "HEALTH_FACILITY",
-<<<<<<< HEAD
-      "partOf": "Location/78625701-026b-43e2-a3ed-05b2f08e9b1d"
-    },
-    {
-      "id": "3b9b89d3-1bb4-4eaf-8706-adf99e951b83",
-=======
-      "partOf": "Location/dae6c1e8-9a62-47a1-a925-ccc5f24884de"
-    },
-    {
-      "id": "0a47e8e6-1f66-4ac1-9f38-ce54bfd3d39b",
->>>>>>> e1b530b4
-      "name": "Belab (bhaiyum) Cc - Narsingdi Sadar",
-      "nameBn": "বেলাব (ভাইয়ুম) সিসি - নরসিংদী সদর",
-      "physicalType": "Building",
-      "type": "HEALTH_FACILITY",
-<<<<<<< HEAD
-      "partOf": "Location/78625701-026b-43e2-a3ed-05b2f08e9b1d"
-    },
-    {
-      "id": "7c24d701-2c3c-49e0-8e8f-ee28e0e78e1f",
-=======
-      "partOf": "Location/dae6c1e8-9a62-47a1-a925-ccc5f24884de"
-    },
-    {
-      "id": "5533adcc-9ca6-4995-97d5-59ea7bf50dd9",
->>>>>>> e1b530b4
-      "name": "Goaldi Cc - Narsingdi Sadar",
-      "nameBn": "গলাদি সিসি - নরসিংদী সদর",
-      "physicalType": "Building",
-      "type": "HEALTH_FACILITY",
-<<<<<<< HEAD
-      "partOf": "Location/78625701-026b-43e2-a3ed-05b2f08e9b1d"
-    },
-    {
-      "id": "d3b38804-8656-4d23-ab34-36c566d6d103",
-=======
-      "partOf": "Location/dae6c1e8-9a62-47a1-a925-ccc5f24884de"
-    },
-    {
-      "id": "0455b508-746f-4d7e-ab97-dcf084996f0a",
->>>>>>> e1b530b4
-      "name": "Pakuriya Cc - Narsingdi Sadar",
-      "nameBn": "পাকুরিয়া সিসি - নরসিংদী সদর",
-      "physicalType": "Building",
-      "type": "HEALTH_FACILITY",
-<<<<<<< HEAD
-      "partOf": "Location/78625701-026b-43e2-a3ed-05b2f08e9b1d"
-    },
-    {
-      "id": "7088f6c6-f26e-46e2-8fbe-11ffeb1d722f",
-=======
-      "partOf": "Location/dae6c1e8-9a62-47a1-a925-ccc5f24884de"
-    },
-    {
-      "id": "54f76f45-1860-417c-ba48-0d5e39f56878",
->>>>>>> e1b530b4
-      "name": "Kalikapur Cc - Narsingdi Sadar",
-      "nameBn": "কালিকাপুর সিসি - নরসিংদী সদর",
-      "physicalType": "Building",
-      "type": "HEALTH_FACILITY",
-<<<<<<< HEAD
-      "partOf": "Location/78625701-026b-43e2-a3ed-05b2f08e9b1d"
-    },
-    {
-      "id": "4195dfd3-d59b-4fb5-b382-d758dc8c7ec5",
-=======
-      "partOf": "Location/dae6c1e8-9a62-47a1-a925-ccc5f24884de"
-    },
-    {
-      "id": "a102b6ab-c2e7-4087-a022-3e7ca70c8b40",
->>>>>>> e1b530b4
-      "name": "Chinishpur Cc - Narsingdi Sadar",
-      "nameBn": "চিনিসপুর সিসি - নরসিংদী সদর",
-      "physicalType": "Building",
-      "type": "HEALTH_FACILITY",
-<<<<<<< HEAD
-      "partOf": "Location/78625701-026b-43e2-a3ed-05b2f08e9b1d"
-    },
-    {
-      "id": "cd967122-7d71-4aad-b0bd-adc3b3ce5fc9",
-=======
-      "partOf": "Location/dae6c1e8-9a62-47a1-a925-ccc5f24884de"
-    },
-    {
-      "id": "f53e8082-6e99-4c40-8233-06576ecc2d3d",
->>>>>>> e1b530b4
-      "name": "Ghoradiya Cc - Narsingdi Sadar",
-      "nameBn": "ঘোরাদিয়া সিসি - নরসিংদী সদর",
-      "physicalType": "Building",
-      "type": "HEALTH_FACILITY",
-<<<<<<< HEAD
-      "partOf": "Location/78625701-026b-43e2-a3ed-05b2f08e9b1d"
-    },
-    {
-      "id": "e826a968-1465-44ee-9e41-0e6abac2395d",
-=======
-      "partOf": "Location/dae6c1e8-9a62-47a1-a925-ccc5f24884de"
-    },
-    {
-      "id": "cfd618e6-2956-4cb6-ba5c-b1d2b0211b90",
->>>>>>> e1b530b4
-      "name": "Badarpur Cc - Narsingdi Sadar",
-      "nameBn": "বাদারপুর সিসি - নরসিংদী সদর",
-      "physicalType": "Building",
-      "type": "HEALTH_FACILITY",
-<<<<<<< HEAD
-      "partOf": "Location/78625701-026b-43e2-a3ed-05b2f08e9b1d"
-    },
-    {
-      "id": "1c790b39-5f15-45f5-891c-2b7848bae901",
-=======
-      "partOf": "Location/dae6c1e8-9a62-47a1-a925-ccc5f24884de"
-    },
-    {
-      "id": "8b1b6dfe-154f-482e-9be8-5eb06524c118",
->>>>>>> e1b530b4
-      "name": "Hajipur Cc - Narsingdi Sadar",
-      "nameBn": "হাজিপুর সিসি - নরসিংদী সদর",
-      "physicalType": "Building",
-      "type": "HEALTH_FACILITY",
-<<<<<<< HEAD
-      "partOf": "Location/78625701-026b-43e2-a3ed-05b2f08e9b1d"
-    },
-    {
-      "id": "71d664d8-6551-49cd-b6de-4185fd169c47",
-=======
-      "partOf": "Location/dae6c1e8-9a62-47a1-a925-ccc5f24884de"
-    },
-    {
-      "id": "4fd99309-c431-4084-91d3-47782ade5759",
->>>>>>> e1b530b4
-      "name": "Daukadi Cc - Narsingdi Sadar",
-      "nameBn": "দাউকাদি সিসি - নরসিংদী সদর",
-      "physicalType": "Building",
-      "type": "HEALTH_FACILITY",
-<<<<<<< HEAD
-      "partOf": "Location/78625701-026b-43e2-a3ed-05b2f08e9b1d"
-    },
-    {
-      "id": "1e06f885-5c94-4b73-a336-67c88a641d99",
-=======
-      "partOf": "Location/dae6c1e8-9a62-47a1-a925-ccc5f24884de"
-    },
-    {
-      "id": "259d36e7-7579-4a9f-afde-70daefbbb051",
->>>>>>> e1b530b4
-      "name": "Khamardi Cc - Narsingdi Sadar",
-      "nameBn": "খামারদি সিসি - নরসিংদী সদর",
-      "physicalType": "Building",
-      "type": "HEALTH_FACILITY",
-<<<<<<< HEAD
-      "partOf": "Location/78625701-026b-43e2-a3ed-05b2f08e9b1d"
-    },
-    {
-      "id": "6a934151-5145-4a27-bf21-bbabadcacf48",
-=======
-      "partOf": "Location/dae6c1e8-9a62-47a1-a925-ccc5f24884de"
-    },
-    {
-      "id": "d2113012-80d9-4353-a159-30f23d0a8fe8",
->>>>>>> e1b530b4
-      "name": "Panchabati Cc - Narsingdi Sadar",
-      "nameBn": "পঞ্চবতি সিসি - নরসিংদী সদর",
-      "physicalType": "Building",
-      "type": "HEALTH_FACILITY",
-<<<<<<< HEAD
-      "partOf": "Location/78625701-026b-43e2-a3ed-05b2f08e9b1d"
-    },
-    {
-      "id": "0bb1fcba-d167-4ad3-a082-ec8485ef81eb",
-=======
-      "partOf": "Location/dae6c1e8-9a62-47a1-a925-ccc5f24884de"
-    },
-    {
-      "id": "5ee53a3a-ba9d-486f-9dc3-5e6f3b7d7b1c",
->>>>>>> e1b530b4
-      "name": "Rasulpur Cc - Narsingdi Sadar",
-      "nameBn": "রাসুলপুর সিসি - নরসিংদী সদর",
-      "physicalType": "Building",
-      "type": "HEALTH_FACILITY",
-<<<<<<< HEAD
-      "partOf": "Location/78625701-026b-43e2-a3ed-05b2f08e9b1d"
-    },
-    {
-      "id": "3ef3fe4e-1841-49e8-b8c0-37f47873a251",
-=======
-      "partOf": "Location/dae6c1e8-9a62-47a1-a925-ccc5f24884de"
-    },
-    {
-      "id": "7df64313-59fc-453a-9515-59c843a8b015",
->>>>>>> e1b530b4
-      "name": "Sreenagar Madhyapara Cc - Narsingdi Sadar",
-      "nameBn": "শ্রীনগর মধ্যপাড়া সিসি - নরসিংদী সদর",
-      "physicalType": "Building",
-      "type": "HEALTH_FACILITY",
-<<<<<<< HEAD
-      "partOf": "Location/78625701-026b-43e2-a3ed-05b2f08e9b1d"
-    },
-    {
-      "id": "b362d957-7c58-4bd6-80cb-d05370583823",
-=======
-      "partOf": "Location/dae6c1e8-9a62-47a1-a925-ccc5f24884de"
-    },
-    {
-      "id": "7b2ca9fe-b008-445b-87dc-30bbaf35519c",
->>>>>>> e1b530b4
-      "name": "Baluchar Cc - Narsingdi Sadar",
-      "nameBn": "বালুচর সিসি - নরসিংদী সদর",
-      "physicalType": "Building",
-      "type": "HEALTH_FACILITY",
-<<<<<<< HEAD
-      "partOf": "Location/78625701-026b-43e2-a3ed-05b2f08e9b1d"
-    },
-    {
-      "id": "e999fe0a-fd54-4faf-865a-2b9ce2f0f867",
-=======
-      "partOf": "Location/dae6c1e8-9a62-47a1-a925-ccc5f24884de"
-    },
-    {
-      "id": "d21a3b7c-8af9-4936-834c-8167e460cc70",
->>>>>>> e1b530b4
-      "name": "Chanderpara Cc - Narsingdi Sadar",
-      "nameBn": "চান্দেরপাড়া সিসি - নরসিংদী সদর",
-      "physicalType": "Building",
-      "type": "HEALTH_FACILITY",
-<<<<<<< HEAD
-      "partOf": "Location/78625701-026b-43e2-a3ed-05b2f08e9b1d"
-    },
-    {
-      "id": "1fd219d9-3827-4eef-8889-fcd4a52bca16",
-=======
-      "partOf": "Location/dae6c1e8-9a62-47a1-a925-ccc5f24884de"
-    },
-    {
-      "id": "9a7c0bf5-a3f4-4b2e-9e30-b952374abc52",
->>>>>>> e1b530b4
-      "name": "Dorigazirgaon Cc - Narsingdi Sadar",
-      "nameBn": "দরিগাজিরগাঁও সিসি - নরসিংদী সদর",
-      "physicalType": "Building",
-      "type": "HEALTH_FACILITY",
-<<<<<<< HEAD
-      "partOf": "Location/78625701-026b-43e2-a3ed-05b2f08e9b1d"
-    },
-    {
-      "id": "97dfa586-adca-4c54-8cab-362daa23daef",
-=======
-      "partOf": "Location/dae6c1e8-9a62-47a1-a925-ccc5f24884de"
-    },
-    {
-      "id": "cafe53d5-a07c-41bc-aa27-933dd300a895",
->>>>>>> e1b530b4
-      "name": "Kotalichor(bilpar) Cc - Narsingdi Sadar",
-      "nameBn": "কোটালিচর সিসি - নরসিংদী সদর",
-      "physicalType": "Building",
-      "type": "HEALTH_FACILITY",
-<<<<<<< HEAD
-      "partOf": "Location/78625701-026b-43e2-a3ed-05b2f08e9b1d"
-    },
-    {
-      "id": "9ebdf811-14c3-4103-90ec-88a802843c57",
-=======
-      "partOf": "Location/dae6c1e8-9a62-47a1-a925-ccc5f24884de"
-    },
-    {
-      "id": "c195fe93-605c-4512-9f8e-4e5feca7cf43",
->>>>>>> e1b530b4
-      "name": "Mahishashuragram Cc - Narsingdi Sadar",
-      "nameBn": "মহিষাসুরাগ্রাম সিসি - নরসিংদী সদর",
-      "physicalType": "Building",
-      "type": "HEALTH_FACILITY",
-<<<<<<< HEAD
-      "partOf": "Location/78625701-026b-43e2-a3ed-05b2f08e9b1d"
-    },
-    {
-      "id": "067753d0-d5aa-402e-998f-fb056a72607a",
-=======
-      "partOf": "Location/dae6c1e8-9a62-47a1-a925-ccc5f24884de"
-    },
-    {
-      "id": "2dd91d17-700a-4da7-bbdd-023a0081efcb",
->>>>>>> e1b530b4
-      "name": "Meherpara Cc - Narsingdi Sadar",
-      "nameBn": "মেহেরপুরা সিসি - নরসিংদী সদর",
-      "physicalType": "Building",
-      "type": "HEALTH_FACILITY",
-<<<<<<< HEAD
-      "partOf": "Location/78625701-026b-43e2-a3ed-05b2f08e9b1d"
-    },
-    {
-      "id": "44d8414b-ab19-489b-80d4-8c7ba191de6f",
-=======
-      "partOf": "Location/dae6c1e8-9a62-47a1-a925-ccc5f24884de"
-    },
-    {
-      "id": "3df332f5-6221-44db-be49-2a1182ce65ff",
->>>>>>> e1b530b4
-      "name": "Sbarpanigair Cc - Narsingdi Sadar",
-      "nameBn": "সর্পনিগৈর সিসি - নরসিংদী সদর",
-      "physicalType": "Building",
-      "type": "HEALTH_FACILITY",
-<<<<<<< HEAD
-      "partOf": "Location/78625701-026b-43e2-a3ed-05b2f08e9b1d"
-    },
-    {
-      "id": "f313011b-2725-479a-b67e-1b53a1e32683",
-=======
-      "partOf": "Location/dae6c1e8-9a62-47a1-a925-ccc5f24884de"
-    },
-    {
-      "id": "e9df204e-04dd-46de-9cd0-f5dd8b58bbb7",
->>>>>>> e1b530b4
-      "name": "Chhagriyapara Cc - Narsingdi Sadar",
-      "nameBn": "ছাগরিয়াপারা - নরসিংদী সদর",
-      "physicalType": "Building",
-      "type": "HEALTH_FACILITY",
-<<<<<<< HEAD
-      "partOf": "Location/78625701-026b-43e2-a3ed-05b2f08e9b1d"
-    },
-    {
-      "id": "bfc35624-de8d-4706-b367-c378a176de17",
-=======
-      "partOf": "Location/dae6c1e8-9a62-47a1-a925-ccc5f24884de"
-    },
-    {
-      "id": "4b60a64b-03c3-4104-ab01-bae9fe882849",
->>>>>>> e1b530b4
-      "name": "Dilarpur (alipur School Cc) - Narsingdi Sadar",
-      "nameBn": "দিলারপুর - নরসিংদী সদর",
-      "physicalType": "Building",
-      "type": "HEALTH_FACILITY",
-<<<<<<< HEAD
-      "partOf": "Location/78625701-026b-43e2-a3ed-05b2f08e9b1d"
-    },
-    {
-      "id": "9046509b-5497-47ea-b737-ff9d7788fb61",
-=======
-      "partOf": "Location/dae6c1e8-9a62-47a1-a925-ccc5f24884de"
-    },
-    {
-      "id": "59127a64-966e-42db-8507-2368c6f4feba",
->>>>>>> e1b530b4
-      "name": "Dilarpur Eidgah Cc - Narsingdi Sadar",
-      "nameBn": "দিলারপুর ঈদগাহ - নরসিংদী সদর",
-      "physicalType": "Building",
-      "type": "HEALTH_FACILITY",
-<<<<<<< HEAD
-      "partOf": "Location/78625701-026b-43e2-a3ed-05b2f08e9b1d"
-    },
-    {
-      "id": "de6c0747-2130-4ad8-9558-748fdf34015b",
-=======
-      "partOf": "Location/dae6c1e8-9a62-47a1-a925-ccc5f24884de"
-    },
-    {
-      "id": "c670d751-8f51-4668-aa9f-2b8104267ea7",
->>>>>>> e1b530b4
-      "name": "Jamaliyakandi Cc - Narsingdi Sadar",
-      "nameBn": "জামালিয়াকান্দি - নরসিংদী সদর",
-      "physicalType": "Building",
-      "type": "HEALTH_FACILITY",
-<<<<<<< HEAD
-      "partOf": "Location/78625701-026b-43e2-a3ed-05b2f08e9b1d"
-    },
-    {
-      "id": "7fdd20bf-ae98-462d-9cd1-5f2e1e6173af",
-=======
-      "partOf": "Location/dae6c1e8-9a62-47a1-a925-ccc5f24884de"
-    },
-    {
-      "id": "d5524215-5070-4650-81ea-7f7e00988228",
->>>>>>> e1b530b4
-      "name": "North Char Bashania Cc. Narsingdi Sadar",
-      "nameBn": "নর্থ চর বাশানিয়া - নরসিংদী সদর",
-      "physicalType": "Building",
-      "type": "HEALTH_FACILITY",
-<<<<<<< HEAD
-      "partOf": "Location/78625701-026b-43e2-a3ed-05b2f08e9b1d"
-    },
-    {
-      "id": "701310a3-aa77-4ea3-8d0c-513f65ac7dcc",
-=======
-      "partOf": "Location/dae6c1e8-9a62-47a1-a925-ccc5f24884de"
-    },
-    {
-      "id": "0e867320-064b-4fb6-b54c-ee7fb3ca1864",
->>>>>>> e1b530b4
-      "name": "Bhatpara Cc - Narsingdi Sadar",
-      "nameBn": "ভাতপারা সিসি - নরসিংদী সদর",
-      "physicalType": "Building",
-      "type": "HEALTH_FACILITY",
-<<<<<<< HEAD
-      "partOf": "Location/78625701-026b-43e2-a3ed-05b2f08e9b1d"
-    },
-    {
-      "id": "02c3c81e-dc05-470a-801d-7d866f7aacbe",
-=======
-      "partOf": "Location/dae6c1e8-9a62-47a1-a925-ccc5f24884de"
-    },
-    {
-      "id": "3fa8d0cd-93c5-4440-ba0c-08e42d2f8c73",
->>>>>>> e1b530b4
-      "name": "Kakshiya Cc - Narsingdi Sadar",
-      "nameBn": "কাকশিয়া - নরসিংদী সদর",
-      "physicalType": "Building",
-      "type": "HEALTH_FACILITY",
-<<<<<<< HEAD
-      "partOf": "Location/78625701-026b-43e2-a3ed-05b2f08e9b1d"
-    },
-    {
-      "id": "d9bd42a0-1576-46b7-9575-10ee93ace430",
-=======
-      "partOf": "Location/dae6c1e8-9a62-47a1-a925-ccc5f24884de"
-    },
-    {
-      "id": "acee5d9d-3ee4-4cc7-ab38-8bb59972b2af",
->>>>>>> e1b530b4
-      "name": "Shekherchar Cc - Narsingdi Sadar",
-      "nameBn": "শেখেরচর সিসি - নরসিংদী সদর",
-      "physicalType": "Building",
-      "type": "HEALTH_FACILITY",
-<<<<<<< HEAD
-      "partOf": "Location/78625701-026b-43e2-a3ed-05b2f08e9b1d"
-    },
-    {
-      "id": "7085538a-e00b-4f71-98db-a3ba4f32a470",
-=======
-      "partOf": "Location/dae6c1e8-9a62-47a1-a925-ccc5f24884de"
-    },
-    {
-      "id": "7ce63f76-6d63-47d9-92dd-7d2e49128383",
->>>>>>> e1b530b4
-      "name": "Shilmandi Cc - Narsingdi Sadar",
-      "nameBn": "শিলামান্দি সিসি - নরসিংদী সদর",
-      "physicalType": "Building",
-      "type": "HEALTH_FACILITY",
-<<<<<<< HEAD
-      "partOf": "Location/78625701-026b-43e2-a3ed-05b2f08e9b1d"
-    },
-    {
-      "id": "03a13d08-3cdc-434b-a281-3ceff23a92b1",
-=======
-      "partOf": "Location/dae6c1e8-9a62-47a1-a925-ccc5f24884de"
-    },
-    {
-      "id": "89205511-75d8-40e5-bfce-ea26b8fe12bc",
->>>>>>> e1b530b4
-      "name": "Alokbali Union Centre",
-      "nameBn": "আলোকবালি ইউনিয়ন সেন্টার",
-      "physicalType": "Building",
-      "type": "HEALTH_FACILITY",
-<<<<<<< HEAD
-      "partOf": "Location/78625701-026b-43e2-a3ed-05b2f08e9b1d"
-    },
-    {
-      "id": "12033803-81f2-4eee-971c-e3e3489715b4",
-=======
-      "partOf": "Location/dae6c1e8-9a62-47a1-a925-ccc5f24884de"
-    },
-    {
-      "id": "2f8af0b3-1eb7-46e8-8ddc-f81546450251",
->>>>>>> e1b530b4
-      "name": "Chardighaldi Union Centre",
-      "nameBn": "চরদিঘলদি ইউনিয়ন সেন্টার",
-      "physicalType": "Building",
-      "type": "HEALTH_FACILITY",
-<<<<<<< HEAD
-      "partOf": "Location/78625701-026b-43e2-a3ed-05b2f08e9b1d"
-    },
-    {
-      "id": "f9697a41-7618-43f8-a0f3-9767b905fc25",
-=======
-      "partOf": "Location/dae6c1e8-9a62-47a1-a925-ccc5f24884de"
-    },
-    {
-      "id": "3eff53a9-269a-46f6-a87c-78ce1f399b80",
->>>>>>> e1b530b4
-      "name": "Chinishpur Union Centre",
-      "nameBn": "চিনিসপুর ইউনিয়ন সেন্টার",
-      "physicalType": "Building",
-      "type": "HEALTH_FACILITY",
-<<<<<<< HEAD
-      "partOf": "Location/78625701-026b-43e2-a3ed-05b2f08e9b1d"
-    },
-    {
-      "id": "41aeef7a-74e0-4733-b807-423da75a3814",
-=======
-      "partOf": "Location/dae6c1e8-9a62-47a1-a925-ccc5f24884de"
-    },
-    {
-      "id": "e1dfeaab-6e75-4748-9b72-a82e66dab84f",
->>>>>>> e1b530b4
-      "name": "Nazarpur Union Centre",
-      "nameBn": "নজরপুর ইউনিয়ন সেন্টার",
-      "physicalType": "Building",
-      "type": "HEALTH_FACILITY",
-<<<<<<< HEAD
-      "partOf": "Location/78625701-026b-43e2-a3ed-05b2f08e9b1d"
-    },
-    {
-      "id": "71a57d48-7fd1-46af-9aed-551c8392b820",
-=======
-      "partOf": "Location/dae6c1e8-9a62-47a1-a925-ccc5f24884de"
-    },
-    {
-      "id": "0f7752db-7824-43b7-ae69-34bbd6b907f0",
->>>>>>> e1b530b4
-      "name": "Nuralpur Union Centre",
-      "nameBn": "নুরালপুর ইউনিয়ন সেন্টার",
-      "physicalType": "Building",
-      "type": "HEALTH_FACILITY",
-<<<<<<< HEAD
-      "partOf": "Location/78625701-026b-43e2-a3ed-05b2f08e9b1d"
-    },
-    {
-      "id": "1a2c9cfd-393a-453c-b68c-2d058d0f935b",
-=======
-      "partOf": "Location/dae6c1e8-9a62-47a1-a925-ccc5f24884de"
-    },
-    {
-      "id": "aae6d0f0-3cb7-495d-ab04-2004e1841c5e",
->>>>>>> e1b530b4
-      "name": "Paikar Char Union Centre",
-      "nameBn": "পাইকারচর ইউনিয়ন সেন্টার",
-      "physicalType": "Building",
-      "type": "HEALTH_FACILITY",
-<<<<<<< HEAD
-      "partOf": "Location/78625701-026b-43e2-a3ed-05b2f08e9b1d"
-    },
-    {
-      "id": "52262797-63d3-43ad-be8d-8f099cd3d00c",
-=======
-      "partOf": "Location/dae6c1e8-9a62-47a1-a925-ccc5f24884de"
-    },
-    {
-      "id": "df5dd7f2-cbb5-40f2-9973-8fae2ebbcb78",
->>>>>>> e1b530b4
-      "name": "Silmandi Union Centre",
-      "nameBn": "শিলামান্দি ইউনিয়ন সেন্টার",
-      "physicalType": "Building",
-      "type": "HEALTH_FACILITY",
-<<<<<<< HEAD
-      "partOf": "Location/78625701-026b-43e2-a3ed-05b2f08e9b1d"
-    },
-    {
-      "id": "7b1d96e5-b77b-4ff1-946a-b36703c5e7b1",
-=======
-      "partOf": "Location/dae6c1e8-9a62-47a1-a925-ccc5f24884de"
-    },
-    {
-      "id": "813b306c-3ca9-49a5-9cdf-fa76031edd19",
->>>>>>> e1b530b4
-      "name": "Kazir Kandi Cc - Narsingdi Sadar",
-      "nameBn": "কাযিরকান্দি সিসি - নরসিংদী সদর",
-      "physicalType": "Building",
-      "type": "HEALTH_FACILITY",
-<<<<<<< HEAD
-      "partOf": "Location/78625701-026b-43e2-a3ed-05b2f08e9b1d"
-    },
-    {
-      "id": "4d3d741f-48d1-4bd0-bea3-ddf9b353c61a",
-=======
-      "partOf": "Location/dae6c1e8-9a62-47a1-a925-ccc5f24884de"
-    },
-    {
-      "id": "aa1cf486-ee0d-46ba-b55a-7d870e5daaa1",
->>>>>>> e1b530b4
-      "name": "BRAC (BHP) ",
-      "nameBn": "ব্র্যাক (বিএইচপি) - নরসিংদী সদর",
-      "physicalType": "Building",
-      "type": "HEALTH_FACILITY",
-<<<<<<< HEAD
-      "partOf": "Location/78625701-026b-43e2-a3ed-05b2f08e9b1d"
-    },
-    {
-      "id": "7c42266f-3535-40cd-aedc-994fbff2df0c",
-=======
-      "partOf": "Location/dae6c1e8-9a62-47a1-a925-ccc5f24884de"
-    },
-    {
-      "id": "4002aefe-45e9-4b27-92c1-06045f24ce1f",
->>>>>>> e1b530b4
-      "name": "Bangladesh Red Crescent Society",
-      "nameBn": "বাংলাদেশ রেড ক্রিসেন্ট সোসাইটি - নরসিংদী সদর",
-      "physicalType": "Building",
-      "type": "HEALTH_FACILITY",
-<<<<<<< HEAD
-      "partOf": "Location/78625701-026b-43e2-a3ed-05b2f08e9b1d"
-    },
-    {
-      "id": "645fc593-fdc7-4479-bbeb-6aa35e0e8493",
-=======
-      "partOf": "Location/dae6c1e8-9a62-47a1-a925-ccc5f24884de"
-    },
-    {
-      "id": "31deede7-d048-4232-8798-a7fd446e5cc5",
->>>>>>> e1b530b4
-      "name": "Marie Stops",
-      "nameBn": "মেরি স্টোপস সিসি - নরসিংদী সদর",
-      "physicalType": "Building",
-      "type": "HEALTH_FACILITY",
-<<<<<<< HEAD
-      "partOf": "Location/78625701-026b-43e2-a3ed-05b2f08e9b1d"
-    },
-    {
-      "id": "329c64c4-9987-4985-81cf-7e2e5a531855",
-=======
-      "partOf": "Location/dae6c1e8-9a62-47a1-a925-ccc5f24884de"
-    },
-    {
-      "id": "4d28c23c-b11f-45f4-bd91-2615333edefc",
->>>>>>> e1b530b4
-      "name": "Bangladesh Association for Prevention of Septic Abortion",
-      "nameBn": "বাংলাদেশ এসোসিয়েশন ফর অফ প্রেভেনশন সেপটিক এবোরশন",
-      "physicalType": "Building",
-      "type": "HEALTH_FACILITY",
-<<<<<<< HEAD
-      "partOf": "Location/78625701-026b-43e2-a3ed-05b2f08e9b1d"
-    },
-    {
-      "id": "ebe216aa-af2b-4148-87ed-d8794b7a6513",
-=======
-      "partOf": "Location/dae6c1e8-9a62-47a1-a925-ccc5f24884de"
-    },
-    {
-      "id": "02e266a8-e871-4d02-b869-5a8a12e752f0",
->>>>>>> e1b530b4
-      "name": "BRAC (BHP)",
-      "nameBn": "ব্র্যাক (বিএইচপি)- নরসিংদী সদর",
-      "physicalType": "Building",
-      "type": "HEALTH_FACILITY",
-<<<<<<< HEAD
-      "partOf": "Location/78625701-026b-43e2-a3ed-05b2f08e9b1d"
-    },
-    {
-      "id": "fcc3166d-1f00-4154-82f3-6d89e1d9ee03",
-=======
-      "partOf": "Location/dae6c1e8-9a62-47a1-a925-ccc5f24884de"
-    },
-    {
-      "id": "b56e76af-9f7e-4933-805f-5bf0a23ceeab",
->>>>>>> e1b530b4
-      "name": "Welcome Hospital Pvt.",
-      "nameBn": "ওয়েলকাম হসপিটাল - নরসিংদী সদর",
-      "physicalType": "Building",
-      "type": "HEALTH_FACILITY",
-<<<<<<< HEAD
-      "partOf": "Location/78625701-026b-43e2-a3ed-05b2f08e9b1d"
-    },
-    {
-      "id": "0cb65bb3-e78b-4f1c-b5eb-4eef26f71b34",
-=======
-      "partOf": "Location/dae6c1e8-9a62-47a1-a925-ccc5f24884de"
-    },
-    {
-      "id": "aa146509-5cc8-4c09-81fb-d51ececa2cbd",
->>>>>>> e1b530b4
-      "name": "Narsingdi Modern Clinic",
-      "nameBn": "মডার্ন ক্লিনিক - নরসিংদী সদর",
-      "physicalType": "Building",
-      "type": "HEALTH_FACILITY",
-<<<<<<< HEAD
-      "partOf": "Location/78625701-026b-43e2-a3ed-05b2f08e9b1d"
-    },
-    {
-      "id": "d6cbdf67-82e4-4956-af96-ec51c71c4c9a",
-=======
-      "partOf": "Location/dae6c1e8-9a62-47a1-a925-ccc5f24884de"
-    },
-    {
-      "id": "66ddac04-dae5-4486-8633-be5e76eab2e5",
->>>>>>> e1b530b4
-      "name": "Prime General Hospital",
-      "nameBn": "প্রাইম জেনারেল হসপিটাল - নরসিংদী সদর",
-      "physicalType": "Building",
-      "type": "HEALTH_FACILITY",
-<<<<<<< HEAD
-      "partOf": "Location/78625701-026b-43e2-a3ed-05b2f08e9b1d"
-    },
-    {
-      "id": "43931190-5542-43f8-ae32-461f230ab597",
-=======
-      "partOf": "Location/dae6c1e8-9a62-47a1-a925-ccc5f24884de"
-    },
-    {
-      "id": "fbba4cfb-06d3-4ca1-a890-cd27249472f3",
->>>>>>> e1b530b4
-      "name": "Narsingdhi General Hospital",
-      "nameBn": "নরসিংদী জেনারেল হসপিটাল - নরসিংদী সদর",
-      "physicalType": "Building",
-      "type": "HEALTH_FACILITY",
-<<<<<<< HEAD
-      "partOf": "Location/78625701-026b-43e2-a3ed-05b2f08e9b1d"
-    },
-    {
-      "id": "911039be-d513-436f-a102-5f2584eef9c6",
-=======
-      "partOf": "Location/dae6c1e8-9a62-47a1-a925-ccc5f24884de"
-    },
-    {
-      "id": "85576276-64c7-475a-be0b-1a53aedef870",
->>>>>>> e1b530b4
-      "name": "Mukti General Hospital",
-      "nameBn": "মুক্তি জেনারেল হসপিটাল - নরসিংদী সদর",
-      "physicalType": "Building",
-      "type": "HEALTH_FACILITY",
-<<<<<<< HEAD
-      "partOf": "Location/78625701-026b-43e2-a3ed-05b2f08e9b1d"
-    },
-    {
-      "id": "9c05cc7a-bdae-4157-a305-9f26ae92cd75",
-=======
-      "partOf": "Location/dae6c1e8-9a62-47a1-a925-ccc5f24884de"
-    },
-    {
-      "id": "9c817859-1e9e-4f74-af58-4aa32bf02cd7",
->>>>>>> e1b530b4
-      "name": "National General Child Hospital",
-      "nameBn": "ন্যাশনাল জেনারেল চাইল্ড হসপিটাল - নরসিংদী সদর",
-      "physicalType": "Building",
-      "type": "HEALTH_FACILITY",
-<<<<<<< HEAD
-      "partOf": "Location/78625701-026b-43e2-a3ed-05b2f08e9b1d"
-    },
-    {
-      "id": "0321b23c-d80d-46d8-bbca-a7180126a31f",
-=======
-      "partOf": "Location/dae6c1e8-9a62-47a1-a925-ccc5f24884de"
-    },
-    {
-      "id": "c95ff08a-d072-4d65-be6a-19777bd6695e",
->>>>>>> e1b530b4
-      "name": "EBA Private Hospital",
-      "nameBn": "ইবিএ প্রাইভেট হসপিটাল - নরসিংদী সদর",
-      "physicalType": "Building",
-      "type": "HEALTH_FACILITY",
-<<<<<<< HEAD
-      "partOf": "Location/78625701-026b-43e2-a3ed-05b2f08e9b1d"
-    },
-    {
-      "id": "f88cdbd0-0f00-42d5-a7bc-baa0f1c889e3",
-=======
-      "partOf": "Location/dae6c1e8-9a62-47a1-a925-ccc5f24884de"
-    },
-    {
-      "id": "11a6b7b6-afed-4fd3-8b79-fe5cda265b40",
->>>>>>> e1b530b4
-      "name": "Holy Life General Hospital",
-      "nameBn": "হলি লাইফ জেনারেল হসপিটাল - নরসিংদী সদর",
-      "physicalType": "Building",
-      "type": "HEALTH_FACILITY",
-<<<<<<< HEAD
-      "partOf": "Location/78625701-026b-43e2-a3ed-05b2f08e9b1d"
-    },
-    {
-      "id": "eed26db4-14e1-4b5d-9214-6cd3761c3666",
-=======
-      "partOf": "Location/dae6c1e8-9a62-47a1-a925-ccc5f24884de"
-    },
-    {
-      "id": "c5d8db34-a6f9-40f5-8118-55c1e3e4f2df",
->>>>>>> e1b530b4
-      "name": "Sufia Pvt. Hospital",
-      "nameBn": "সুফিয়া পিভিটি. হসপিটাল - নরসিংদী সদর",
-      "physicalType": "Building",
-      "type": "HEALTH_FACILITY",
-<<<<<<< HEAD
-      "partOf": "Location/78625701-026b-43e2-a3ed-05b2f08e9b1d"
-    },
-    {
-      "id": "9a91d047-6424-48ec-8acc-5a98b3449035",
-=======
-      "partOf": "Location/dae6c1e8-9a62-47a1-a925-ccc5f24884de"
-    },
-    {
-      "id": "60adf5ed-4f37-4903-b194-40a78bd350d4",
->>>>>>> e1b530b4
-      "name": "Madhavi General Hospital",
-      "nameBn": "মাধোভি জেনারেল হসপিটাল - নরসিংদী সদর",
-      "physicalType": "Building",
-      "type": "HEALTH_FACILITY",
-<<<<<<< HEAD
-      "partOf": "Location/78625701-026b-43e2-a3ed-05b2f08e9b1d"
-    },
-    {
-      "id": "e353d9a1-d4c2-4a2f-b006-e53cb754383b",
-=======
-      "partOf": "Location/dae6c1e8-9a62-47a1-a925-ccc5f24884de"
-    },
-    {
-      "id": "47b65e0f-fed5-48fb-b94a-18c28d4fc1aa",
->>>>>>> e1b530b4
-      "name": "Poli Clinic and Eye Care Center",
-      "nameBn": "পলি ক্লিনিক এন্ড আই কেয়ার সেন্টার - নরসিংদী সদর",
-      "physicalType": "Building",
-      "type": "HEALTH_FACILITY",
-<<<<<<< HEAD
-      "partOf": "Location/78625701-026b-43e2-a3ed-05b2f08e9b1d"
-    },
-    {
-      "id": "1b4192f2-64e7-4341-bcd6-595d58bdf40a",
-=======
-      "partOf": "Location/dae6c1e8-9a62-47a1-a925-ccc5f24884de"
-    },
-    {
-      "id": "8e750d8d-3d25-432c-9fa5-a68acc40d0ef",
->>>>>>> e1b530b4
-      "name": "Alfalaha Pipals Prikate Hospital",
-      "nameBn": "আলফালাহা পিপলস প্রাইভেট হসপিটাল - নরসিংদী সদর",
-      "physicalType": "Building",
-      "type": "HEALTH_FACILITY",
-<<<<<<< HEAD
-      "partOf": "Location/78625701-026b-43e2-a3ed-05b2f08e9b1d"
-    },
-    {
-      "id": "64bc6110-23f4-42cc-a0d1-973720b94e5d",
-=======
-      "partOf": "Location/dae6c1e8-9a62-47a1-a925-ccc5f24884de"
-    },
-    {
-      "id": "ad1cd281-b98f-476d-add5-41dac41e4bf5",
->>>>>>> e1b530b4
-      "name": "Apollo Hospital",
-      "nameBn": "এপোলো হসপিটাল - নরসিংদী সদর",
-      "physicalType": "Building",
-      "type": "HEALTH_FACILITY",
-<<<<<<< HEAD
-      "partOf": "Location/78625701-026b-43e2-a3ed-05b2f08e9b1d"
-    },
-    {
-      "id": "1291e759-9f41-4a78-b645-58cda496aa04",
-=======
-      "partOf": "Location/dae6c1e8-9a62-47a1-a925-ccc5f24884de"
-    },
-    {
-      "id": "c8675958-6c2a-45c0-b4e4-e013725f2251",
->>>>>>> e1b530b4
-      "name": "People's Pvt. Hospital",
-      "nameBn": "পিপলস প্রাইভেট হসপিটাল - নরসিংদী সদর",
-      "physicalType": "Building",
-      "type": "HEALTH_FACILITY",
-<<<<<<< HEAD
-      "partOf": "Location/78625701-026b-43e2-a3ed-05b2f08e9b1d"
-    },
-    {
-      "id": "66697277-8c1d-4760-a05b-acc8915cd2c4",
-=======
-      "partOf": "Location/dae6c1e8-9a62-47a1-a925-ccc5f24884de"
-    },
-    {
-      "id": "e203eb12-f43a-4266-aefb-f9799d41e3c4",
->>>>>>> e1b530b4
-      "name": "Mita Nursing Home",
-      "nameBn": "মিতা নার্সিং হোম - নরসিংদী সদর",
-      "physicalType": "Building",
-      "type": "HEALTH_FACILITY",
-<<<<<<< HEAD
-      "partOf": "Location/78625701-026b-43e2-a3ed-05b2f08e9b1d"
-    },
-    {
-      "id": "e9aae9b0-0b43-4734-a81a-9765c9881669",
-=======
-      "partOf": "Location/dae6c1e8-9a62-47a1-a925-ccc5f24884de"
-    },
-    {
-      "id": "8b2511e7-1628-4258-9043-901d22751700",
->>>>>>> e1b530b4
-      "name": "Holly Cricent Hospital",
-      "nameBn": "হলি ক্রিসেন্ট হসপিটাল - নরসিংদী সদর",
-      "physicalType": "Building",
-      "type": "HEALTH_FACILITY",
-<<<<<<< HEAD
-      "partOf": "Location/78625701-026b-43e2-a3ed-05b2f08e9b1d"
-    },
-    {
-      "id": "c8020184-c2d2-4016-b2fd-751a29136215",
-=======
-      "partOf": "Location/dae6c1e8-9a62-47a1-a925-ccc5f24884de"
-    },
-    {
-      "id": "a5e1b458-8d8d-4497-a684-2f93e41d682a",
->>>>>>> e1b530b4
-      "name": "Faith General Hospital",
-      "nameBn": "ফেইথ জেনারেল হসপিটাল - নরসিংদী সদর",
-      "physicalType": "Building",
-      "type": "HEALTH_FACILITY",
-<<<<<<< HEAD
-      "partOf": "Location/78625701-026b-43e2-a3ed-05b2f08e9b1d"
-    },
-    {
-      "id": "ad07656e-3a8f-4a47-9044-fcee78358bd0",
-=======
-      "partOf": "Location/dae6c1e8-9a62-47a1-a925-ccc5f24884de"
-    },
-    {
-      "id": "db05766b-2ea2-4f0c-a50c-cc7bff47d82b",
->>>>>>> e1b530b4
-      "name": "Prime General Hospital",
-      "nameBn": "প্রাইম জেনারেল হসপিটাল - নরসিংদী সদর",
-      "physicalType": "Building",
-      "type": "HEALTH_FACILITY",
-<<<<<<< HEAD
-      "partOf": "Location/78625701-026b-43e2-a3ed-05b2f08e9b1d"
-    },
-    {
-      "id": "760d360d-d9dd-464e-9fd1-f47e746060ee",
-=======
-      "partOf": "Location/dae6c1e8-9a62-47a1-a925-ccc5f24884de"
-    },
-    {
-      "id": "a6f61311-9762-499d-9b81-92d752845e8a",
->>>>>>> e1b530b4
-      "name": "Mother & Child Welfare Centre (MCWC) Narsingdi Sadar",
-      "nameBn": "মাদার অ্যান্ড চাইল্ড ওয়েলফেয়ার সেন্টার (এমসিডব্লিওসি) নরসিংদী সদর",
-      "physicalType": "Building",
-      "type": "HEALTH_FACILITY",
-<<<<<<< HEAD
-      "partOf": "Location/78625701-026b-43e2-a3ed-05b2f08e9b1d"
-    },
-    {
-      "id": "4ec99f11-75d6-42d4-a555-c580cca576e0",
-=======
-      "partOf": "Location/dae6c1e8-9a62-47a1-a925-ccc5f24884de"
-    },
-    {
-      "id": "001c90c0-1db1-4a47-bc9e-14890407855d",
->>>>>>> e1b530b4
-      "name": "Dhaka Progressive Lions Eye Hospital",
-      "nameBn": "ঢাকা প্রগ্রেসসিভ লায়ন্স আই হসপিটাল - নরসিংদী সদর",
-      "physicalType": "Building",
-      "type": "HEALTH_FACILITY",
-<<<<<<< HEAD
-      "partOf": "Location/78625701-026b-43e2-a3ed-05b2f08e9b1d"
-    },
-    {
-      "id": "6c3bda1e-002b-4e61-a80c-b49827377602",
-=======
-      "partOf": "Location/dae6c1e8-9a62-47a1-a925-ccc5f24884de"
-    },
-    {
-      "id": "11d8c949-f8eb-4259-8f90-54f04e4b7288",
->>>>>>> e1b530b4
-      "name": "Baghhata take para CC - Narsingdi Sadar",
-      "nameBn": "বাঘহাটা টেক পাড়া সিসি - নরসিংদী সদর",
-      "physicalType": "Building",
-      "type": "HEALTH_FACILITY",
-<<<<<<< HEAD
-      "partOf": "Location/78625701-026b-43e2-a3ed-05b2f08e9b1d"
-    },
-    {
-      "id": "0c28a67d-921b-4965-ba6c-979559d21d3f",
-=======
-      "partOf": "Location/dae6c1e8-9a62-47a1-a925-ccc5f24884de"
-    },
-    {
-      "id": "5cdd2b11-1899-47c2-9e7a-e6354b328149",
->>>>>>> e1b530b4
-      "name": "Dr. Nuruzzaman Khokon CC - Narsingdi Sadar",
-      "nameBn": "ডঃ নুরুজামান খোকন সিসি - নরসিংদী সদর",
-      "physicalType": "Building",
-      "type": "HEALTH_FACILITY",
-<<<<<<< HEAD
-      "partOf": "Location/78625701-026b-43e2-a3ed-05b2f08e9b1d"
-    },
-    {
-      "id": "81a23bcf-3c2b-4bfc-9491-d472751e7d7a",
-=======
-      "partOf": "Location/dae6c1e8-9a62-47a1-a925-ccc5f24884de"
-    },
-    {
-      "id": "507b6d49-89ce-45dc-bf30-fe98af2e6769",
->>>>>>> e1b530b4
-      "name": "Kurigram (Sadar) Upazila Health office",
-      "nameBn": "কুড়িগ্রাম (সদর) উপজেলা হেল্‌থ অফিস",
-      "physicalType": "Building",
-      "type": "HEALTH_FACILITY",
-<<<<<<< HEAD
-      "partOf": "Location/6a86e2f4-7676-4799-9906-c9f36ec69d9e"
-    },
-    {
-      "id": "1e3579f7-1f30-4b68-822f-53020827c9af",
-=======
-      "partOf": "Location/e9722a9b-0a90-4beb-81b7-070a2be425e3"
-    },
-    {
-      "id": "d24921ae-12cd-4547-9078-e4969ea47a53",
->>>>>>> e1b530b4
-      "name": "Pangachi Uh&fwc",
-      "nameBn": "পাঁচগাছি (এউএইচএন্ডএফডবলিওসি)",
-      "physicalType": "Building",
-      "type": "HEALTH_FACILITY",
-<<<<<<< HEAD
-      "partOf": "Location/6a86e2f4-7676-4799-9906-c9f36ec69d9e"
-    },
-    {
-      "id": "d4014055-1024-4bc6-b0ff-93f0e60a4838",
-=======
-      "partOf": "Location/e9722a9b-0a90-4beb-81b7-070a2be425e3"
-    },
-    {
-      "id": "151d787b-01c4-4ee3-8fb5-e7c4b5fa9d42",
->>>>>>> e1b530b4
-      "name": "Kurigram Civil Surgeon Office",
-      "nameBn": "কুড়িগ্রাম সিভিল সার্জন অফিস",
-      "physicalType": "Building",
-      "type": "HEALTH_FACILITY",
-<<<<<<< HEAD
-      "partOf": "Location/6a86e2f4-7676-4799-9906-c9f36ec69d9e"
-    },
-    {
-      "id": "08f831b3-84d4-4519-a9dc-c452db2cd9de",
-=======
-      "partOf": "Location/e9722a9b-0a90-4beb-81b7-070a2be425e3"
-    },
-    {
-      "id": "59827250-61f9-4898-85c0-3aa9492cec26",
->>>>>>> e1b530b4
-      "name": "Kurigram District Hospital",
-      "nameBn": "কুড়িগ্রাম জেলা হসপিটাল",
-      "physicalType": "Building",
-      "type": "HEALTH_FACILITY",
-<<<<<<< HEAD
-      "partOf": "Location/6a86e2f4-7676-4799-9906-c9f36ec69d9e"
-    },
-    {
-      "id": "f59e7829-c7cf-4e29-9ce5-ee557f42018f",
-=======
-      "partOf": "Location/e9722a9b-0a90-4beb-81b7-070a2be425e3"
-    },
-    {
-      "id": "57054f43-237a-4685-9ee2-3e8443dd5480",
->>>>>>> e1b530b4
-      "name": "Kurigram Chest Disease Clinic",
-      "nameBn": "কুড়িগ্রাম চেস্ট ডিসিস ক্লিনিক",
-      "physicalType": "Building",
-      "type": "HEALTH_FACILITY",
-<<<<<<< HEAD
-      "partOf": "Location/6a86e2f4-7676-4799-9906-c9f36ec69d9e"
-    },
-    {
-      "id": "2943d31a-be11-475c-9d47-b4196180f1fc",
-=======
-      "partOf": "Location/e9722a9b-0a90-4beb-81b7-070a2be425e3"
-    },
-    {
-      "id": "c0b4d3ea-84ec-48da-a337-6d545b624d89",
->>>>>>> e1b530b4
-      "name": "Chilapara Cc",
-      "nameBn": "চিলাপাড়া সিসি- কুড়িগ্রাম সদর",
-      "physicalType": "Building",
-      "type": "HEALTH_FACILITY",
-<<<<<<< HEAD
-      "partOf": "Location/6a86e2f4-7676-4799-9906-c9f36ec69d9e"
-    },
-    {
-      "id": "45a8f087-cc2e-45e6-a8ce-ebb71d505b8c",
-=======
-      "partOf": "Location/e9722a9b-0a90-4beb-81b7-070a2be425e3"
-    },
-    {
-      "id": "6b44fd60-5645-4133-a268-b965d50d31a8",
->>>>>>> e1b530b4
-      "name": "Palashbari Cc",
-      "nameBn": "পলাশবাড়ী সিসি- কুড়িগ্রাম সদর",
-      "physicalType": "Building",
-      "type": "HEALTH_FACILITY",
-<<<<<<< HEAD
-      "partOf": "Location/6a86e2f4-7676-4799-9906-c9f36ec69d9e"
-    },
-    {
-      "id": "d1d62c98-a093-4b2f-9a6d-bafd7057835a",
-=======
-      "partOf": "Location/e9722a9b-0a90-4beb-81b7-070a2be425e3"
-    },
-    {
-      "id": "6ad0bc2e-581c-4116-b5b1-31dce70fe6a1",
->>>>>>> e1b530b4
-      "name": "Basurvita Cc",
-      "nameBn": "বাসুরভিটা সিসি- কুড়িগ্রাম সদর",
-      "physicalType": "Building",
-      "type": "HEALTH_FACILITY",
-<<<<<<< HEAD
-      "partOf": "Location/6a86e2f4-7676-4799-9906-c9f36ec69d9e"
-    },
-    {
-      "id": "c06a91e7-2b87-4134-a96e-ae17ea68eca6",
-=======
-      "partOf": "Location/e9722a9b-0a90-4beb-81b7-070a2be425e3"
-    },
-    {
-      "id": "817267c2-ed90-497f-9ed3-c489a89e149b",
->>>>>>> e1b530b4
-      "name": "Madhabram Cc",
-      "nameBn": "মাধবরাম সিসি- কুড়িগ্রাম সদর",
-      "physicalType": "Building",
-      "type": "HEALTH_FACILITY",
-<<<<<<< HEAD
-      "partOf": "Location/6a86e2f4-7676-4799-9906-c9f36ec69d9e"
-    },
-    {
-      "id": "d7e33adb-a1bd-4379-a2cc-6d220ebdb95c",
-=======
-      "partOf": "Location/e9722a9b-0a90-4beb-81b7-070a2be425e3"
-    },
-    {
-      "id": "8e45c27b-e4c6-4d77-b2ac-8e772922f135",
->>>>>>> e1b530b4
-      "name": "Uttor Kumarpur Cc",
-      "nameBn": "উত্তর কুমারপুর সিসি- কুড়িগ্রাম সদর",
-      "physicalType": "Building",
-      "type": "HEALTH_FACILITY",
-<<<<<<< HEAD
-      "partOf": "Location/6a86e2f4-7676-4799-9906-c9f36ec69d9e"
-    },
-    {
-      "id": "4e9c95ae-51a2-40ca-9228-fc190af260a9",
-=======
-      "partOf": "Location/e9722a9b-0a90-4beb-81b7-070a2be425e3"
-    },
-    {
-      "id": "57026a1e-4042-4697-9dea-cf9be8c86b2c",
->>>>>>> e1b530b4
-      "name": "Paramali Cc",
-      "nameBn": "পারামালি সিসি- কুড়িগ্রাম সদর",
-      "physicalType": "Building",
-      "type": "HEALTH_FACILITY",
-<<<<<<< HEAD
-      "partOf": "Location/6a86e2f4-7676-4799-9906-c9f36ec69d9e"
-    },
-    {
-      "id": "f5f85e8c-a278-4889-b6d8-11992abf7f80",
-=======
-      "partOf": "Location/e9722a9b-0a90-4beb-81b7-070a2be425e3"
-    },
-    {
-      "id": "607d978c-c8a6-4ae5-a1c9-5c177d86d9da",
->>>>>>> e1b530b4
-      "name": "Kachichar Cc",
-      "nameBn": "কাছিছার সিসি- কুড়িগ্রাম সদর",
-      "physicalType": "Building",
-      "type": "HEALTH_FACILITY",
-<<<<<<< HEAD
-      "partOf": "Location/6a86e2f4-7676-4799-9906-c9f36ec69d9e"
-    },
-    {
-      "id": "07846c35-59a9-4dc3-81e7-ab66a9a8d392",
-=======
-      "partOf": "Location/e9722a9b-0a90-4beb-81b7-070a2be425e3"
-    },
-    {
-      "id": "d187c59a-6d09-4706-8bac-691aa9ec4c6f",
->>>>>>> e1b530b4
-      "name": "Lakshir Khamar Cc",
-      "nameBn": "লাকশির খামার সিসি- কুড়িগ্রাম সদর",
-      "physicalType": "Building",
-      "type": "HEALTH_FACILITY",
-<<<<<<< HEAD
-      "partOf": "Location/6a86e2f4-7676-4799-9906-c9f36ec69d9e"
-    },
-    {
-      "id": "1cb001d5-691e-44c8-9bd1-b8faee5d8ba8",
-=======
-      "partOf": "Location/e9722a9b-0a90-4beb-81b7-070a2be425e3"
-    },
-    {
-      "id": "568ceaa7-4247-450a-ab90-ada4cb40474e",
->>>>>>> e1b530b4
-      "name": "Rasulpur Cc",
-      "nameBn": "রাসুলপুর সিসি- কুড়িগ্রাম সদর",
-      "physicalType": "Building",
-      "type": "HEALTH_FACILITY",
-<<<<<<< HEAD
-      "partOf": "Location/6a86e2f4-7676-4799-9906-c9f36ec69d9e"
-    },
-    {
-      "id": "313a94d0-a971-4455-a564-95be0dad49fc",
-=======
-      "partOf": "Location/e9722a9b-0a90-4beb-81b7-070a2be425e3"
-    },
-    {
-      "id": "6ee4d59c-2e0d-44f7-b61b-5193917286da",
->>>>>>> e1b530b4
-      "name": "Lakshikanto Cc",
-      "nameBn": "লাকশিখান্ত সিসি- কুড়িগ্রাম সদর",
-      "physicalType": "Building",
-      "type": "HEALTH_FACILITY",
-<<<<<<< HEAD
-      "partOf": "Location/6a86e2f4-7676-4799-9906-c9f36ec69d9e"
-    },
-    {
-      "id": "608336d0-088f-470b-aa31-f02514939c30",
-=======
-      "partOf": "Location/e9722a9b-0a90-4beb-81b7-070a2be425e3"
-    },
-    {
-      "id": "51820e90-3ace-49f7-843b-edff223734eb",
->>>>>>> e1b530b4
-      "name": "Halokhana Cc",
-      "nameBn": "হলোখানা সিসি- কুড়িগ্রাম সদর",
-      "physicalType": "Building",
-      "type": "HEALTH_FACILITY",
-<<<<<<< HEAD
-      "partOf": "Location/6a86e2f4-7676-4799-9906-c9f36ec69d9e"
-    },
-    {
-      "id": "5c532f87-cc92-40ce-ae19-ed693cb5b081",
-=======
-      "partOf": "Location/e9722a9b-0a90-4beb-81b7-070a2be425e3"
-    },
-    {
-      "id": "37c4a704-bf76-4b01-b2c9-acc463b4ef77",
->>>>>>> e1b530b4
-      "name": "Ververi Cc",
-      "nameBn": "ভেরভেরী সিসি- কুড়িগ্রাম সদর",
-      "physicalType": "Building",
-      "type": "HEALTH_FACILITY",
-<<<<<<< HEAD
-      "partOf": "Location/6a86e2f4-7676-4799-9906-c9f36ec69d9e"
-    },
-    {
-      "id": "ca6893b8-99db-4848-a98d-6c335f50ddb4",
-=======
-      "partOf": "Location/e9722a9b-0a90-4beb-81b7-070a2be425e3"
-    },
-    {
-      "id": "37e828ab-ced8-4ef8-b9da-0223c43b3ff8",
->>>>>>> e1b530b4
-      "name": "Ghaneshyampur Cc",
-      "nameBn": "ঘনেশ্যামপুর সিসি- কুড়িগ্রাম সদর",
-      "physicalType": "Building",
-      "type": "HEALTH_FACILITY",
-<<<<<<< HEAD
-      "partOf": "Location/6a86e2f4-7676-4799-9906-c9f36ec69d9e"
-    },
-    {
-      "id": "b9578e1e-2b71-4b2b-a598-a7161e48f403",
-=======
-      "partOf": "Location/e9722a9b-0a90-4beb-81b7-070a2be425e3"
-    },
-    {
-      "id": "0c122daf-8cc2-46a6-9ae0-047e6fc64e13",
->>>>>>> e1b530b4
-      "name": "Adhgram Cc",
-      "nameBn": "আধগ্রাম সিসি- কুড়িগ্রাম সদর",
-      "physicalType": "Building",
-      "type": "HEALTH_FACILITY",
-<<<<<<< HEAD
-      "partOf": "Location/6a86e2f4-7676-4799-9906-c9f36ec69d9e"
-    },
-    {
-      "id": "7d2e92c0-1c0a-44e3-94f3-a9981991c39e",
-=======
-      "partOf": "Location/e9722a9b-0a90-4beb-81b7-070a2be425e3"
-    },
-    {
-      "id": "99e2f87d-4c8e-45ee-b445-15a62d7b8ad0",
->>>>>>> e1b530b4
-      "name": "Jotgobardhan Cc",
-      "nameBn": "জোতগোবরধন সিসি- কুড়িগ্রাম সদর",
-      "physicalType": "Building",
-      "type": "HEALTH_FACILITY",
-<<<<<<< HEAD
-      "partOf": "Location/6a86e2f4-7676-4799-9906-c9f36ec69d9e"
-    },
-    {
-      "id": "ac93a929-29ca-4b0f-86a5-014c3555af64",
-=======
-      "partOf": "Location/e9722a9b-0a90-4beb-81b7-070a2be425e3"
-    },
-    {
-      "id": "8ba5dd17-72e8-41d0-bb49-4db41338d1d8",
->>>>>>> e1b530b4
-      "name": "Khalisa Kalowa Cc",
-      "nameBn": "খালিসা কালোয়া সিসি- কুড়িগ্রাম সদর",
-      "physicalType": "Building",
-      "type": "HEALTH_FACILITY",
-<<<<<<< HEAD
-      "partOf": "Location/6a86e2f4-7676-4799-9906-c9f36ec69d9e"
-    },
-    {
-      "id": "f5cdafe6-cd63-459a-90a9-a281e1c376c8",
-=======
-      "partOf": "Location/e9722a9b-0a90-4beb-81b7-070a2be425e3"
-    },
-    {
-      "id": "610375a0-342d-434b-9f28-1b2b3aa5988b",
->>>>>>> e1b530b4
-      "name": "Uttor Sitaijhar Cc",
-      "nameBn": "উত্তর সিতাইঝার সিসি- কুড়িগ্রাম সদর",
-      "physicalType": "Building",
-      "type": "HEALTH_FACILITY",
-<<<<<<< HEAD
-      "partOf": "Location/6a86e2f4-7676-4799-9906-c9f36ec69d9e"
-    },
-    {
-      "id": "c3f42ca1-63d3-46e5-b77d-2043ea5702a0",
-=======
-      "partOf": "Location/e9722a9b-0a90-4beb-81b7-070a2be425e3"
-    },
-    {
-      "id": "736abbef-1a19-42e5-910b-5e68ca70624c",
->>>>>>> e1b530b4
-      "name": "Dakhin Sitaijhar Cc",
-      "nameBn": "দক্ষিন সিতাইঝার সিসি- কুড়িগ্রাম সদর",
-      "physicalType": "Building",
-      "type": "HEALTH_FACILITY",
-<<<<<<< HEAD
-      "partOf": "Location/6a86e2f4-7676-4799-9906-c9f36ec69d9e"
-    },
-    {
-      "id": "76256ccd-8cb9-43f2-8c81-7e35aa5371ec",
-=======
-      "partOf": "Location/e9722a9b-0a90-4beb-81b7-070a2be425e3"
-    },
-    {
-      "id": "dad0575a-f74a-40ea-b08d-98a7de15e1fd",
->>>>>>> e1b530b4
-      "name": "Gobindapur Cc",
-      "nameBn": "গোবিন্দাপুর সিসি- কুড়িগ্রাম সদর",
-      "physicalType": "Building",
-      "type": "HEALTH_FACILITY",
-<<<<<<< HEAD
-      "partOf": "Location/6a86e2f4-7676-4799-9906-c9f36ec69d9e"
-    },
-    {
-      "id": "d59dfc88-f600-4544-9b49-74a6e820c893",
-=======
-      "partOf": "Location/e9722a9b-0a90-4beb-81b7-070a2be425e3"
-    },
-    {
-      "id": "259cd42f-cad9-497f-a9ab-a737d3b1359b",
->>>>>>> e1b530b4
-      "name": "Shulkur Bazar Cc",
-      "nameBn": "শুলকুর বাজার সিসি- কুড়িগ্রাম সদর",
-      "physicalType": "Building",
-      "type": "HEALTH_FACILITY",
-<<<<<<< HEAD
-      "partOf": "Location/6a86e2f4-7676-4799-9906-c9f36ec69d9e"
-    },
-    {
-      "id": "76f8a97d-4fad-4b6c-8558-ff91e3d03cf1",
-=======
-      "partOf": "Location/e9722a9b-0a90-4beb-81b7-070a2be425e3"
-    },
-    {
-      "id": "96f559f8-52e1-4ae0-91ea-acdb6f99ae78",
->>>>>>> e1b530b4
-      "name": "Sitaijhar Cc",
-      "nameBn": "সিতাইঝার সিসি- কুড়িগ্রাম সদর",
-      "physicalType": "Building",
-      "type": "HEALTH_FACILITY",
-<<<<<<< HEAD
-      "partOf": "Location/6a86e2f4-7676-4799-9906-c9f36ec69d9e"
-    },
-    {
-      "id": "de33c080-685e-4240-95a3-0f2d73f1c11c",
-=======
-      "partOf": "Location/e9722a9b-0a90-4beb-81b7-070a2be425e3"
-    },
-    {
-      "id": "5bab68f5-fc88-4ead-856b-062fcfc85edc",
->>>>>>> e1b530b4
-      "name": "Holokhana Union Centre",
-      "nameBn": "হলোখানা সিসি- কুড়িগ্রাম সদর",
-      "physicalType": "Building",
-      "type": "HEALTH_FACILITY",
-<<<<<<< HEAD
-      "partOf": "Location/6a86e2f4-7676-4799-9906-c9f36ec69d9e"
-    },
-    {
-      "id": "e76858c3-b7c1-4204-a706-1b7a6fe81411",
-=======
-      "partOf": "Location/e9722a9b-0a90-4beb-81b7-070a2be425e3"
-    },
-    {
-      "id": "5647ac63-e3af-4ac3-8268-0e94f8e8c746",
->>>>>>> e1b530b4
-      "name": "Jattarapur Union Centre",
-      "nameBn": "জাত্তারাপুর সিসি- কুড়িগ্রাম সদর",
-      "physicalType": "Building",
-      "type": "HEALTH_FACILITY",
-<<<<<<< HEAD
-      "partOf": "Location/6a86e2f4-7676-4799-9906-c9f36ec69d9e"
-    },
-    {
-      "id": "2c805eff-baad-4dde-a40b-5c45497f3f49",
-=======
-      "partOf": "Location/e9722a9b-0a90-4beb-81b7-070a2be425e3"
-    },
-    {
-      "id": "107687cc-9348-4626-8c32-aa3f759fe66f",
->>>>>>> e1b530b4
-      "name": "Khatalbari Union Centre",
-      "nameBn": "খাতালবাড়ী সিসি- কুড়িগ্রাম সদর",
-      "physicalType": "Building",
-      "type": "HEALTH_FACILITY",
-<<<<<<< HEAD
-      "partOf": "Location/6a86e2f4-7676-4799-9906-c9f36ec69d9e"
-    },
-    {
-      "id": "c516ea84-7dbd-4361-bbff-086fe87271cb",
-=======
-      "partOf": "Location/e9722a9b-0a90-4beb-81b7-070a2be425e3"
-    },
-    {
-      "id": "94ddf3d1-8606-42fa-a4b0-a8976a488f5e",
->>>>>>> e1b530b4
-      "name": "Mogulbasha Union Centre",
-      "nameBn": "মঘুলবাসা সিসি- কুড়িগ্রাম সদর",
-      "physicalType": "Building",
-      "type": "HEALTH_FACILITY",
-<<<<<<< HEAD
-      "partOf": "Location/6a86e2f4-7676-4799-9906-c9f36ec69d9e"
-    },
-    {
-      "id": "c9010239-d945-4846-a4a3-530fbac0b181",
-=======
-      "partOf": "Location/e9722a9b-0a90-4beb-81b7-070a2be425e3"
-    },
-    {
-      "id": "a3ddf1b9-c1c4-43a2-b02d-dc6c23ffadd9",
->>>>>>> e1b530b4
-      "name": "Vogdanga Union Centre",
-      "nameBn": "ভগদাঙ্গা সিসি- কুড়িগ্রাম সদর",
-      "physicalType": "Building",
-      "type": "HEALTH_FACILITY",
-<<<<<<< HEAD
-      "partOf": "Location/6a86e2f4-7676-4799-9906-c9f36ec69d9e"
-    },
-    {
-      "id": "cc704f4f-a97c-44cd-8aa0-d02355994718",
-=======
-      "partOf": "Location/e9722a9b-0a90-4beb-81b7-070a2be425e3"
-    },
-    {
-      "id": "c4ccf393-c00b-4104-ae3f-961c1e8fb3fa",
->>>>>>> e1b530b4
-      "name": "Char Boraibari Cc",
-      "nameBn": "চর বরাইবাড়ী সিসি- কুড়িগ্রাম সদর",
-      "physicalType": "Building",
-      "type": "HEALTH_FACILITY",
-<<<<<<< HEAD
-      "partOf": "Location/6a86e2f4-7676-4799-9906-c9f36ec69d9e"
-    },
-    {
-      "id": "da3621bf-d1d8-4d6a-8bad-05bed5ad4e38",
-=======
-      "partOf": "Location/e9722a9b-0a90-4beb-81b7-070a2be425e3"
-    },
-    {
-      "id": "c30baf2b-e2bb-419c-b537-2f4a7c7ee47f",
->>>>>>> e1b530b4
-      "name": "Khalisha Zalfara Cc",
-      "nameBn": "খালিশা যালফারা সিসি- কুড়িগ্রাম সদর",
-      "physicalType": "Building",
-      "type": "HEALTH_FACILITY",
-<<<<<<< HEAD
-      "partOf": "Location/6a86e2f4-7676-4799-9906-c9f36ec69d9e"
-    },
-    {
-      "id": "947f42f7-1a21-4f0e-9567-f40d2ca7044c",
-=======
-      "partOf": "Location/e9722a9b-0a90-4beb-81b7-070a2be425e3"
-    },
-    {
-      "id": "2a9b8b6c-f408-48ae-9051-7bac74747b70",
->>>>>>> e1b530b4
-      "name": "Velakopa CC",
-      "nameBn": "ভেলাকোপা সিসি- কুড়িগ্রাম সদর",
-      "physicalType": "Building",
-      "type": "HEALTH_FACILITY",
-<<<<<<< HEAD
-      "partOf": "Location/6a86e2f4-7676-4799-9906-c9f36ec69d9e"
-    },
-    {
-      "id": "b92537d5-7566-41be-8338-a6e71449f4a9",
-=======
-      "partOf": "Location/e9722a9b-0a90-4beb-81b7-070a2be425e3"
-    },
-    {
-      "id": "97f6682c-b5c6-45ff-bcc8-171506863e61",
->>>>>>> e1b530b4
-      "name": "Kachichar(telipara) Cc",
-      "nameBn": "কাছিচর তেলিপারা)সিসি- কুড়িগ্রাম সদর",
-      "physicalType": "Building",
-      "type": "HEALTH_FACILITY",
-<<<<<<< HEAD
-      "partOf": "Location/6a86e2f4-7676-4799-9906-c9f36ec69d9e"
-    },
-    {
-      "id": "cf1d8455-1d02-465f-9331-8c79f23f7e4e",
-=======
-      "partOf": "Location/e9722a9b-0a90-4beb-81b7-070a2be425e3"
-    },
-    {
-      "id": "fa685119-d25f-47d0-afa1-116714a4fe52",
->>>>>>> e1b530b4
-      "name": "Moratari Cc",
-      "nameBn": "মরাতরি সিসি- কুড়িগ্রাম সদর",
-      "physicalType": "Building",
-      "type": "HEALTH_FACILITY",
-<<<<<<< HEAD
-      "partOf": "Location/6a86e2f4-7676-4799-9906-c9f36ec69d9e"
-    },
-    {
-      "id": "f1de2118-30dd-40e6-af4d-41e271467596",
-=======
-      "partOf": "Location/e9722a9b-0a90-4beb-81b7-070a2be425e3"
-    },
-    {
-      "id": "e8feec8a-ad94-4e07-a3f9-ce698b1ea5b1",
->>>>>>> e1b530b4
-      "name": "Himerkuti Cc",
-      "nameBn": "হিমেরকুটি সিসি- কুড়িগ্রাম সদর",
-      "physicalType": "Building",
-      "type": "HEALTH_FACILITY",
-<<<<<<< HEAD
-      "partOf": "Location/6a86e2f4-7676-4799-9906-c9f36ec69d9e"
-    },
-    {
-      "id": "4e2f4a1b-f09c-4e70-8b3e-c561483b45b8",
-=======
-      "partOf": "Location/e9722a9b-0a90-4beb-81b7-070a2be425e3"
-    },
-    {
-      "id": "e572a97e-e09c-4ae5-89e4-81f6f4b0191f",
->>>>>>> e1b530b4
-      "name": "Pipul Bari CC",
-      "nameBn": "পিপুলবাড়ী সিসি- কুড়িগ্রাম সদর",
-      "physicalType": "Building",
-      "type": "HEALTH_FACILITY",
-<<<<<<< HEAD
-      "partOf": "Location/6a86e2f4-7676-4799-9906-c9f36ec69d9e"
-    },
-    {
-      "id": "ef7bf203-53b1-476e-aa42-035592c72d64",
-=======
-      "partOf": "Location/e9722a9b-0a90-4beb-81b7-070a2be425e3"
-    },
-    {
-      "id": "df460a78-2692-4234-9ef4-a904141e1872",
->>>>>>> e1b530b4
-      "name": "Madhya Kumorpur Cc",
-      "nameBn": "মধ্য কুমরপুর সিসি- কুড়িগ্রাম সদর",
-      "physicalType": "Building",
-      "type": "HEALTH_FACILITY",
-<<<<<<< HEAD
-      "partOf": "Location/6a86e2f4-7676-4799-9906-c9f36ec69d9e"
-    },
-    {
-      "id": "5171139d-53e4-403e-96d7-55cc7a7f4a60",
-=======
-      "partOf": "Location/e9722a9b-0a90-4beb-81b7-070a2be425e3"
-    },
-    {
-      "id": "0de4c0d8-27ff-4b04-9e72-2b4f37c85b68",
->>>>>>> e1b530b4
-      "name": "Kadomtola Cc",
-      "nameBn": "কদমতলা সিসি- কুড়িগ্রাম সদর",
-      "physicalType": "Building",
-      "type": "HEALTH_FACILITY",
-<<<<<<< HEAD
-      "partOf": "Location/6a86e2f4-7676-4799-9906-c9f36ec69d9e"
-    },
-    {
-      "id": "e355035f-0776-4d49-8f7a-6a9af130eb48",
-=======
-      "partOf": "Location/e9722a9b-0a90-4beb-81b7-070a2be425e3"
-    },
-    {
-      "id": "ed0fd68c-2929-422b-bcb7-0bfa56746035",
->>>>>>> e1b530b4
-      "name": "Char Kisnopur Cc",
-      "nameBn": "চর কিষ্ণপুর সিসি- কুড়িগ্রাম সদর",
-      "physicalType": "Building",
-      "type": "HEALTH_FACILITY",
-<<<<<<< HEAD
-      "partOf": "Location/6a86e2f4-7676-4799-9906-c9f36ec69d9e"
-    },
-    {
-      "id": "13b6e9bc-5093-412d-a21d-7bd21657d045",
-=======
-      "partOf": "Location/e9722a9b-0a90-4beb-81b7-070a2be425e3"
-    },
-    {
-      "id": "8b557662-cead-4f06-8f52-610f9632e243",
->>>>>>> e1b530b4
-      "name": "Purbo Kollan Cc",
-      "nameBn": "পুর্ব কল্যাণ সিসি- কুড়িগ্রাম সদর",
-      "physicalType": "Building",
-      "type": "HEALTH_FACILITY",
-<<<<<<< HEAD
-      "partOf": "Location/6a86e2f4-7676-4799-9906-c9f36ec69d9e"
-    },
-    {
-      "id": "51367edd-1df3-4618-8ebc-deef57a56d0a",
-=======
-      "partOf": "Location/e9722a9b-0a90-4beb-81b7-070a2be425e3"
-    },
-    {
-      "id": "bab1b746-f4a5-4c79-9713-4eda66d65165",
->>>>>>> e1b530b4
-      "name": "Parbotipur Cc",
-      "nameBn": "পার্বতীপুর সিসি- কুড়িগ্রাম সদর",
-      "physicalType": "Building",
-      "type": "HEALTH_FACILITY",
-<<<<<<< HEAD
-      "partOf": "Location/6a86e2f4-7676-4799-9906-c9f36ec69d9e"
-    },
-    {
-      "id": "afe05552-967d-4972-90e6-359f6960eeed",
-=======
-      "partOf": "Location/e9722a9b-0a90-4beb-81b7-070a2be425e3"
-    },
-    {
-      "id": "cd99f5cf-548c-4d9b-9de9-df9019256b1e",
->>>>>>> e1b530b4
-      "name": "Terre Des Hommes Foundation",
-      "nameBn": "তেরে দেস হোমস ফাউন্ডেশন - কুড়িগ্রাম সদর",
-      "physicalType": "Building",
-      "type": "HEALTH_FACILITY",
-<<<<<<< HEAD
-      "partOf": "Location/6a86e2f4-7676-4799-9906-c9f36ec69d9e"
-    },
-    {
-      "id": "b66a8469-79ab-496d-81b2-e607e36d3d86",
-=======
-      "partOf": "Location/e9722a9b-0a90-4beb-81b7-070a2be425e3"
-    },
-    {
-      "id": "3a7cee16-8454-4e10-b36a-de58e7de82ef",
->>>>>>> e1b530b4
-      "name": "RDRS Bangladesh",
-      "nameBn": "আরডিআরএস বাংলাদেশ -কুড়িগ্রাম সদর",
-      "physicalType": "Building",
-      "type": "HEALTH_FACILITY",
-<<<<<<< HEAD
-      "partOf": "Location/6a86e2f4-7676-4799-9906-c9f36ec69d9e"
-    },
-    {
-      "id": "617c9d91-22a2-4bea-995a-e7ded3b9e7f5",
-=======
-      "partOf": "Location/e9722a9b-0a90-4beb-81b7-070a2be425e3"
-    },
-    {
-      "id": "32882cf3-c45a-4d88-a2ae-0440bc3c1789",
->>>>>>> e1b530b4
-      "name": "BRAC (BHP) ",
-      "nameBn": "ব্র্যাক (বিএইচপি) - কুড়িগ্রাম সদর",
-      "physicalType": "Building",
-      "type": "HEALTH_FACILITY",
-<<<<<<< HEAD
-      "partOf": "Location/6a86e2f4-7676-4799-9906-c9f36ec69d9e"
-    },
-    {
-      "id": "0e2e98eb-edd4-4e3f-ae5d-103cf97b36c4",
-=======
-      "partOf": "Location/e9722a9b-0a90-4beb-81b7-070a2be425e3"
-    },
-    {
-      "id": "4ba9da43-32a8-41c3-8c45-d128461752de",
->>>>>>> e1b530b4
-      "name": "Paribaik Shastho Clinic",
-      "nameBn": "পারিবাইক স্বাস্থ্য ক্লিনিক - কুড়িগ্রাম সদর",
-      "physicalType": "Building",
-      "type": "HEALTH_FACILITY",
-<<<<<<< HEAD
-      "partOf": "Location/6a86e2f4-7676-4799-9906-c9f36ec69d9e"
-    },
-    {
-      "id": "22ad78f6-26d5-453c-9178-24bcfa6c7a98",
-=======
-      "partOf": "Location/e9722a9b-0a90-4beb-81b7-070a2be425e3"
-    },
-    {
-      "id": "2e211611-6ceb-4872-be1b-48ee289a4af0",
->>>>>>> e1b530b4
-      "name": "RDRS Bangladesh",
-      "nameBn": "আরডিআরএস বাংলাদেশ - কুড়িগ্রাম সদর – ২",
-      "physicalType": "Building",
-      "type": "HEALTH_FACILITY",
-<<<<<<< HEAD
-      "partOf": "Location/6a86e2f4-7676-4799-9906-c9f36ec69d9e"
-    },
-    {
-      "id": "62420083-72d8-49d3-9a9c-b95b4a562f4c",
-=======
-      "partOf": "Location/e9722a9b-0a90-4beb-81b7-070a2be425e3"
-    },
-    {
-      "id": "3f26679f-17c4-4de5-b51b-b489683921f8",
->>>>>>> e1b530b4
-      "name": "Chinno Mukul",
-      "nameBn": "ছিন্ন মুকুল - কুড়িগ্রাম সদর",
-      "physicalType": "Building",
-      "type": "HEALTH_FACILITY",
-<<<<<<< HEAD
-      "partOf": "Location/6a86e2f4-7676-4799-9906-c9f36ec69d9e"
-    },
-    {
-      "id": "1e660f9f-fa9a-4311-8b62-9eed815a86c7",
-=======
-      "partOf": "Location/e9722a9b-0a90-4beb-81b7-070a2be425e3"
-    },
-    {
-      "id": "5087705f-2335-4183-84d4-b63b88aaa817",
->>>>>>> e1b530b4
-      "name": "Terre Des Hommes Foundation",
-      "nameBn": "তেরে দেস হোমস ফাউন্ডেশন - কুড়িগ্রাম সদর -২",
-      "physicalType": "Building",
-      "type": "HEALTH_FACILITY",
-<<<<<<< HEAD
-      "partOf": "Location/6a86e2f4-7676-4799-9906-c9f36ec69d9e"
-    },
-    {
-      "id": "59a72fb5-25ab-4b38-b0db-660a018620a9",
-=======
-      "partOf": "Location/e9722a9b-0a90-4beb-81b7-070a2be425e3"
-    },
-    {
-      "id": "35ab3d4c-e515-4830-a890-fd83dff19b0d",
->>>>>>> e1b530b4
-      "name": "Sheba Clinic",
-      "nameBn": "সেবা ক্লিনিক - কুড়িগ্রাম সদর",
-      "physicalType": "Building",
-      "type": "HEALTH_FACILITY",
-<<<<<<< HEAD
-      "partOf": "Location/6a86e2f4-7676-4799-9906-c9f36ec69d9e"
-    },
-    {
-      "id": "022a46f5-df9c-4d58-8d1a-4ea72adab3c7",
-=======
-      "partOf": "Location/e9722a9b-0a90-4beb-81b7-070a2be425e3"
-    },
-    {
-      "id": "a4840707-ed0e-45c9-af21-cca2522442e8",
->>>>>>> e1b530b4
-      "name": "Khan Clinic",
-      "nameBn": "খান ক্লিনিক - কুড়িগ্রাম সদর",
-      "physicalType": "Building",
-      "type": "HEALTH_FACILITY",
-<<<<<<< HEAD
-      "partOf": "Location/6a86e2f4-7676-4799-9906-c9f36ec69d9e"
-    },
-    {
-      "id": "09596d1a-46a5-4b4d-83b7-f99aa8dc75ad",
-=======
-      "partOf": "Location/e9722a9b-0a90-4beb-81b7-070a2be425e3"
-    },
-    {
-      "id": "d5bb09d6-9a91-4356-8f8b-daa11e395257",
->>>>>>> e1b530b4
-      "name": "Dharla clinic",
-      "nameBn": "ধারলা ক্লিনিক - কুড়িগ্রাম সদর",
-      "physicalType": "Building",
-      "type": "HEALTH_FACILITY",
-<<<<<<< HEAD
-      "partOf": "Location/6a86e2f4-7676-4799-9906-c9f36ec69d9e"
-    },
-    {
-      "id": "1bd12ad3-b2cf-4d1c-b160-5b6b49fd6c33",
-=======
-      "partOf": "Location/e9722a9b-0a90-4beb-81b7-070a2be425e3"
-    },
-    {
-      "id": "8b593b8a-987e-41f7-b5bb-eb1af31cb6ef",
->>>>>>> e1b530b4
-      "name": "Kurigram clinic",
-      "nameBn": "কুড়িগ্রাম ক্লিনিক - কুড়িগ্রাম সদর",
-      "physicalType": "Building",
-      "type": "HEALTH_FACILITY",
-<<<<<<< HEAD
-      "partOf": "Location/6a86e2f4-7676-4799-9906-c9f36ec69d9e"
-    },
-    {
-      "id": "610023d7-2f74-460d-addb-ac80713d623b",
-=======
-      "partOf": "Location/e9722a9b-0a90-4beb-81b7-070a2be425e3"
-    },
-    {
-      "id": "da6635dd-72ed-41e2-a093-c7ae353d9116",
->>>>>>> e1b530b4
-      "name": "Mother & Child Welfare Centre (MCWC) Kurigram Sadar",
-      "nameBn": "মাদার অ্যান্ড চাইল্ড ওয়েলফেয়ার (এমসিডবলিওসি)",
-      "physicalType": "Building",
-      "type": "HEALTH_FACILITY",
-<<<<<<< HEAD
-      "partOf": "Location/6a86e2f4-7676-4799-9906-c9f36ec69d9e"
-    },
-    {
-      "id": "a50b90d2-8a67-42ff-85e3-3a71cbae561f",
-=======
-      "partOf": "Location/e9722a9b-0a90-4beb-81b7-070a2be425e3"
-    },
-    {
-      "id": "55ea279a-1451-4116-b85b-2f94ae67d43a",
->>>>>>> e1b530b4
-      "name": "District Family Planing Office Kurigram",
-      "nameBn": "জেলা ফ্যামিলি প্লানিং অফিস কুড়িগ্রাম",
-      "physicalType": "Building",
-      "type": "HEALTH_FACILITY",
-<<<<<<< HEAD
-      "partOf": "Location/6a86e2f4-7676-4799-9906-c9f36ec69d9e"
-    },
-    {
-      "id": "990d84b3-3a99-425e-be8a-e2849b73bd76",
-=======
-      "partOf": "Location/e9722a9b-0a90-4beb-81b7-070a2be425e3"
-    },
-    {
-      "id": "e1d153d0-84b7-4fc9-ab2b-703d02128f37",
->>>>>>> e1b530b4
-      "name": "UH&FWC Holokhana",
-      "nameBn": "ইউনিয়ন হেলথ অ্যান্ড ফ্যামিলি ওয়েলফেয়ার সেন্টার (এউএইচএন্ডএফডবলিওসি) হলোখানা কুড়িগ্রাম সদর কুড়িগ্রাম",
-      "physicalType": "Building",
-      "type": "HEALTH_FACILITY",
-<<<<<<< HEAD
-      "partOf": "Location/6a86e2f4-7676-4799-9906-c9f36ec69d9e"
-    },
-    {
-      "id": "0d878383-6df4-4fdc-9876-36a0f15814b5",
-=======
-      "partOf": "Location/e9722a9b-0a90-4beb-81b7-070a2be425e3"
-    },
-    {
-      "id": "e04ec869-b61f-4bba-802d-917ca22db871",
->>>>>>> e1b530b4
-      "name": "Upazila Family Planning Office Sadar Kurigram",
-      "nameBn": "উপজেলা ফ্যামিলি প্লানিং অফিস সদর কুড়িগ্রাম",
-      "physicalType": "Building",
-      "type": "HEALTH_FACILITY",
-<<<<<<< HEAD
-      "partOf": "Location/6a86e2f4-7676-4799-9906-c9f36ec69d9e"
-=======
-      "partOf": "Location/e9722a9b-0a90-4beb-81b7-070a2be425e3"
->>>>>>> e1b530b4
-    }
-  ]
-}+      "data": [
+        {
+          "id": "bad8fae2-e599-43be-8acf-5f0465a5fa4c",
+          "name": "Moktarpur Union Parishad",
+          "nameBn": "মোক্তারপুর ইউনিয়ন পরিষদ",
+          "physicalType": "Building",
+          "type": "CRVS_OFFICE",
+          "partOf": "Location/c4086c6b-a258-4c65-af59-35b643f10460"
+        },
+        {
+          "id": "dfc70d05-b5e8-4bac-b031-08889fc79b4d",
+          "name": "Nagari Union Parishad",
+          "nameBn": "নাগারি ইউনিয়ন পরিষদ",
+          "physicalType": "Building",
+          "type": "CRVS_OFFICE",
+          "partOf": "Location/f304d1bf-4925-438a-82e4-0e22769a3f42"
+        },
+        {
+          "id": "d2af6f3e-0842-4fb0-82b1-63b9c148378f",
+          "name": "Tumulia Union Parishad",
+          "nameBn": "তিমুলিয়া ইউনিয়ন পরিষদ",
+          "physicalType": "Building",
+          "type": "CRVS_OFFICE",
+          "partOf": "Location/17fa341e-b2a3-4c96-820e-6319e4865cda"
+        },
+        {
+          "id": "82b26ae1-d0fd-4ec9-9766-0e20d02fd683",
+          "name": "Kanthalbari Union Parishad",
+          "nameBn": "কাঁঠালবাড়ী ইউনিয়ন পরিষদ",
+          "physicalType": "Building",
+          "type": "CRVS_OFFICE",
+          "partOf": "Location/b294c629-6c68-4fc9-a1b7-4c34cb897977"
+        },
+        {
+          "id": "7f834321-fff2-4a35-8871-6029bbd85279",
+          "name": "Mogolbasa Union Porishad",
+          "nameBn": "মোগলবাসা ইউনিয়ন পরিষদ",
+          "physicalType": "Building",
+          "type": "CRVS_OFFICE",
+          "partOf": "Location/13d9a056-d22d-4f9a-a094-da4279996e1b"
+        },
+        {
+          "id": "e4f169c8-5d77-4d8b-aab6-3849178f8b7f",
+          "name": "Punchgachhi Union Porishad",
+          "nameBn": " পাচগাছী ইউনিয়ন পরিষদ",
+          "physicalType": "Building",
+          "type": "CRVS_OFFICE",
+          "partOf": "Location/27cafc89-71ef-48f9-9b94-55abf3202814"
+        },
+        {
+          "id": "3586a8aa-38bf-4dc2-a9dc-b2cb458ea49b",
+          "name": "Belgachha Union Parishad",
+          "nameBn": "বেলগাছা ইউনিয়ন পরিষদ",
+          "physicalType": "Building",
+          "type": "CRVS_OFFICE",
+          "partOf": "Location/f10f73d0-26b1-4746-a0f6-7ff542e26d6a"
+        },
+        {
+          "id": "95a1e48d-1c72-47f0-ab5f-4e7b142a62d8",
+          "name": "Bhogdanga Union Parishad",
+          "nameBn": "ভোগডাঙ্গা ইউনিয়ন পরিষদ",
+          "physicalType": "Building",
+          "type": "CRVS_OFFICE",
+          "partOf": "Location/107f3b31-90af-4948-9c78-a5fc83037d33"
+        },
+        {
+          "id": "304f3b45-b0ee-4d18-b011-9fd23af2f97b",
+          "name": "Ghogadaha Union Parishad",
+          "nameBn": "ঘোগাদহ ইউনিয়ন পরিষদ",
+          "physicalType": "Building",
+          "type": "CRVS_OFFICE",
+          "partOf": "Location/d555b4c5-4bb3-4904-81f2-eaf7a04db131"
+        },
+        {
+          "id": "a1235ca8-46ef-4825-ac73-4d69d3672996",
+          "name": "Holokhana Union Parishad",
+          "nameBn": "হলোখানা ইউনিয়ন পরিষদ",
+          "physicalType": "Building",
+          "type": "CRVS_OFFICE",
+          "partOf": "Location/3aa1fa5a-3780-4242-ae7a-2e3152be8310"
+        },
+        {
+          "id": "53461cdc-791f-48db-b4fb-3a9c07425b86",
+          "name": "Jatrapur Union Parishad",
+          "nameBn": "যাত্রাপুর ইউনিয়ন পরিষদ",
+          "physicalType": "Building",
+          "type": "CRVS_OFFICE",
+          "partOf": "Location/f1cb9e35-559f-4d89-a41b-4cb784f0547f"
+        },
+        {
+          "id": "2944d5fb-3b95-4449-bbce-3ec58746137b",
+          "name": "Nurallapur Union Parishad",
+          "nameBn": "নূরালাপুর ইউনিয়ন পরিষদ",
+          "physicalType": "Building",
+          "type": "CRVS_OFFICE",
+          "partOf": "Location/dc01b364-e5fb-454b-ae77-5beea1bb1d30"
+        },
+        {
+          "id": "d3d9c23f-6c67-45c8-81bf-f5d74c2e7ce3",
+          "name": "Mahishasura Union Parishad",
+          "nameBn": "মহিষাশুড়া ইউনিয়ন পরিষদ",
+          "physicalType": "Building",
+          "type": "CRVS_OFFICE",
+          "partOf": "Location/f160ed2f-d3e1-4039-b208-e210af0eb3e5"
+        },
+        {
+          "id": "8c8b35ff-d64a-4382-9b14-45c9bf79a853",
+          "name": "Meherpara Union Parishad",
+          "nameBn": "মেহেড়পাড়া ইউনিয়ন পরিষদ",
+          "physicalType": "Building",
+          "type": "CRVS_OFFICE",
+          "partOf": "Location/7b1a7f49-09b1-4517-9c30-0b852bbdf21e"
+        },
+        {
+          "id": "2786f142-af71-4607-9add-d499317af4f9",
+          "name": "Nazarpur Union Parishad",
+          "nameBn": "নজরপুর ইউনিয়ন পরিষদ",
+          "physicalType": "Building",
+          "type": "CRVS_OFFICE",
+          "partOf": "Location/72010b7b-1fa5-4dbc-a333-30d5efe82a33"
+        },
+        {
+          "id": "bc82b033-f492-434a-9187-9550e39c9400",
+          "name": "Paikarchar Union Parishad",
+          "nameBn": "পাইকারচর ইউনিয়ন পরিষদ",
+          "physicalType": "Building",
+          "type": "CRVS_OFFICE",
+          "partOf": "Location/f3664fe2-beba-4ff2-bb8d-0aa20f2ceeda"
+        },
+        {
+          "id": "bc2c96c2-a831-4cbf-bc96-b44357f3ef66",
+          "name": "Panchdona Union Parishad",
+          "nameBn": "পাঁচদোনা ইউনিয়ন পরিষদ",
+          "physicalType": "Building",
+          "type": "CRVS_OFFICE",
+          "partOf": "Location/31fd03f5-fedf-4dee-aab1-b2a9153f3264"
+        },
+        {
+          "id": "21a0a95d-d8fa-48f7-b873-a3538370af01",
+          "name": "Amdia Union Parishad",
+          "nameBn": "আমদিয়া ইউনিয়ন পরিষদ",
+          "physicalType": "Building",
+          "type": "CRVS_OFFICE",
+          "partOf": "Location/1069fb0b-82b4-42ae-8d1e-eb11dbd31dd8"
+        },
+        {
+          "id": "40c6f932-68cd-4fdb-8fe5-ac285bd8bb51",
+          "name": "Chardighaldi Union Parishad",
+          "nameBn": "চরদিঘলদী ইউনয়ন পরিষদ",
+          "physicalType": "Building",
+          "type": "CRVS_OFFICE",
+          "partOf": "Location/1b72a550-797c-443b-8377-6a9a894f2f13"
+        },
+        {
+          "id": "34bfcf1f-534b-41bd-9faf-691a72dc3253",
+          "name": "Chinishpur Union Parishad",
+          "nameBn": "চিনিশপুর ইউনিয়ন পরিষদ",
+          "physicalType": "Building",
+          "type": "CRVS_OFFICE",
+          "partOf": "Location/33242fe1-f348-4283-a7e6-569474c438c6"
+        },
+        {
+          "id": "815c49ed-0892-4b7f-b2d0-1b1ceefde88e",
+          "name": "Hajipur Union Parishad",
+          "nameBn": "হাজীপুর ইউনিয়ন পরিষদ",
+          "physicalType": "Building",
+          "type": "CRVS_OFFICE",
+          "partOf": "Location/07c10410-5841-464b-9fe1-eea24ff03112"
+        },
+        {
+          "id": "712ec6b8-0ab6-4653-8f8d-06b06be0991e",
+          "name": "Karimpur Union parishad",
+          "nameBn": "করিমপুর ইউনিয়ন পরিষদ",
+          "physicalType": "Building",
+          "type": "CRVS_OFFICE",
+          "partOf": "Location/1732171d-87ff-42cf-813c-f259c30b2f12"
+        },
+        {
+          "id": "7aa5b8cb-58be-463a-b602-98f7a71d21fb",
+          "name": "Kanthalia Union Parishad",
+          "nameBn": "কাঠালিয়া ইউনিয়ন পরিষদ",
+          "physicalType": "Building",
+          "type": "CRVS_OFFICE",
+          "partOf": "Location/d58832a4-46f7-4433-98f1-f476de91c55e"
+        },
+        {
+          "id": "952be25b-38a5-446b-a60c-db2e948f46b1",
+          "name": "Alokbali Union Parishad",
+          "nameBn": "আলোকবালী ইউনিয়ন পরিষদ",
+          "physicalType": "Building",
+          "type": "CRVS_OFFICE",
+          "partOf": "Location/200a1d3f-fad6-4373-adf1-53280fc4bd2e"
+        },
+        {
+          "id": "fde7df5e-dc46-4fe1-960f-4787141070ef",
+          "name": "Shaheed Taj Uddin Ahmad Medical College",
+          "nameBn": "শহীদ তাজউদ্দিন আহমেদ মেডিকেল কলেজ হাসপাতাল",
+          "physicalType": "Building",
+          "type": "HEALTH_FACILITY",
+          "partOf": "Location/72e8c412-f432-446c-8ecc-257992970e37"
+        },
+        {
+          "id": "bdec0bc2-3151-4057-bd0f-07b7e793beda",
+          "name": "Kaliganj Union Sub Center",
+          "nameBn": "কালীগঞ্জ ইউনিয়ন উপ-স্বাস্থ্য কেন্দ্র",
+          "physicalType": "Building",
+          "type": "HEALTH_FACILITY",
+          "partOf": "Location/f17cfa17-2bc9-4768-98c5-2abb9a23d4c6"
+        },
+        {
+          "id": "5602f361-f94b-41d1-a598-cd7fe7034430",
+          "name": "Kaliganj Upazila Health Complex",
+          "nameBn": "কালীগঞ্জ উপজেলা স্বাস্থ্য কমপ্লেক্স",
+          "physicalType": "Building",
+          "type": "HEALTH_FACILITY",
+          "partOf": "Location/f17cfa17-2bc9-4768-98c5-2abb9a23d4c6"
+        },
+        {
+          "id": "0ec42339-25da-43b7-a166-e188835be7d8",
+          "name": "Dholashadhukhan Cc",
+          "nameBn": "ধলাশাধুখান সিসি - কালিগঞ্জ",
+          "physicalType": "Building",
+          "type": "HEALTH_FACILITY",
+          "partOf": "Location/f17cfa17-2bc9-4768-98c5-2abb9a23d4c6"
+        },
+        {
+          "id": "ee539afc-6316-4e9f-93a2-da9708099940",
+          "name": "Kholapara Cc",
+          "nameBn": "খোলাপাড়া সিসি - কালিগঞ্জ",
+          "physicalType": "Building",
+          "type": "HEALTH_FACILITY",
+          "partOf": "Location/f17cfa17-2bc9-4768-98c5-2abb9a23d4c6"
+        },
+        {
+          "id": "4fbd9501-d5d9-46c6-8103-8c467a4a5ba7",
+          "name": "Berua Cc",
+          "nameBn": "বেরুয়া সিসি - কালিগঞ্জ",
+          "physicalType": "Building",
+          "type": "HEALTH_FACILITY",
+          "partOf": "Location/f17cfa17-2bc9-4768-98c5-2abb9a23d4c6"
+        },
+        {
+          "id": "fe94d5b0-16e9-47eb-81b9-991f651b224e",
+          "name": "Brammangaon Cc",
+          "nameBn": "ব্রাহ্মণগাঁও সিসি - কালিগঞ্জ",
+          "physicalType": "Building",
+          "type": "HEALTH_FACILITY",
+          "partOf": "Location/f17cfa17-2bc9-4768-98c5-2abb9a23d4c6"
+        },
+        {
+          "id": "2d0685ac-55db-42a8-99cf-170e0a17983b",
+          "name": "Fuldi Cc",
+          "nameBn": "ফুলদি সিসি - কালিগঞ্জ",
+          "physicalType": "Building",
+          "type": "HEALTH_FACILITY",
+          "partOf": "Location/f17cfa17-2bc9-4768-98c5-2abb9a23d4c6"
+        },
+        {
+          "id": "7ff8c875-6b97-4027-ba6e-a6fdedfb8434",
+          "name": "Majhukhan Cc",
+          "nameBn": "মাজুখান সিসি - কালিগঞ্জ",
+          "physicalType": "Building",
+          "type": "HEALTH_FACILITY",
+          "partOf": "Location/f17cfa17-2bc9-4768-98c5-2abb9a23d4c6"
+        },
+        {
+          "id": "174dd8d6-d19a-4553-87f3-52ed7b81db17",
+          "name": "Mohani Cc",
+          "nameBn": "মোহানি সিসি - কালিগঞ্জ",
+          "physicalType": "Building",
+          "type": "HEALTH_FACILITY",
+          "partOf": "Location/f17cfa17-2bc9-4768-98c5-2abb9a23d4c6"
+        },
+        {
+          "id": "4f589908-205c-43cb-812b-75b2f247eaf9",
+          "name": "Vatira Cc",
+          "nameBn": "ভাটিরা সিসি - কালিগঞ্জ",
+          "physicalType": "Building",
+          "type": "HEALTH_FACILITY",
+          "partOf": "Location/f17cfa17-2bc9-4768-98c5-2abb9a23d4c6"
+        },
+        {
+          "id": "edb44c36-1543-4038-8b1e-3a176a7f2166",
+          "name": "Chhailadi Cc",
+          "nameBn": "ছাইলাদি সিসি - কালিগঞ্জ",
+          "physicalType": "Building",
+          "type": "HEALTH_FACILITY",
+          "partOf": "Location/f17cfa17-2bc9-4768-98c5-2abb9a23d4c6"
+        },
+        {
+          "id": "c0967bdf-a7b1-4e95-b9f7-c7bc65dba80b",
+          "name": "Jamalpur Cc",
+          "nameBn": "জামালপুর সিসি - কালিগঞ্জ",
+          "physicalType": "Building",
+          "type": "HEALTH_FACILITY",
+          "partOf": "Location/f17cfa17-2bc9-4768-98c5-2abb9a23d4c6"
+        },
+        {
+          "id": "44bb2c5f-c59c-40fd-9840-6e5a11de7f52",
+          "name": "Kapais Cc",
+          "nameBn": "কাপাইস সিসি - কালিগঞ্জ",
+          "physicalType": "Building",
+          "type": "HEALTH_FACILITY",
+          "partOf": "Location/f17cfa17-2bc9-4768-98c5-2abb9a23d4c6"
+        },
+        {
+          "id": "4a6bcd23-0505-4a8b-be8c-fc47ace951eb",
+          "name": "Chhatiyani Cc ",
+          "nameBn": "ছাতিয়ানি সিসি - কালিগঞ্জ",
+          "physicalType": "Building",
+          "type": "HEALTH_FACILITY",
+          "partOf": "Location/f17cfa17-2bc9-4768-98c5-2abb9a23d4c6"
+        },
+        {
+          "id": "b3712949-0d59-422d-8a88-79f0f01529f0",
+          "name": "Dubriya Cc",
+          "nameBn": "ডুবরিয়া সিসি - কালিগঞ্জ",
+          "physicalType": "Building",
+          "type": "HEALTH_FACILITY",
+          "partOf": "Location/f17cfa17-2bc9-4768-98c5-2abb9a23d4c6"
+        },
+        {
+          "id": "ec1f1003-40f0-4c3b-aac3-995bedfae2c9",
+          "name": "Jangaliya Cc",
+          "nameBn": "জাঙ্গালিয়া সিসি - কালিগঞ্জ",
+          "physicalType": "Building",
+          "type": "HEALTH_FACILITY",
+          "partOf": "Location/f17cfa17-2bc9-4768-98c5-2abb9a23d4c6"
+        },
+        {
+          "id": "8782528d-f432-4415-84c3-ceeb6bc0f4cc",
+          "name": "Chaiterpara CC",
+          "nameBn": "ছাইতেরপারা সিসি - কালিগঞ্জ",
+          "physicalType": "Building",
+          "type": "HEALTH_FACILITY",
+          "partOf": "Location/f17cfa17-2bc9-4768-98c5-2abb9a23d4c6"
+        },
+        {
+          "id": "19f6502c-4917-4e12-985a-88dddb756689",
+          "name": "Chandaiya CC",
+          "nameBn": "ছান্দাইয়া সিসি - কালিগঞ্জ",
+          "physicalType": "Building",
+          "type": "HEALTH_FACILITY",
+          "partOf": "Location/f17cfa17-2bc9-4768-98c5-2abb9a23d4c6"
+        },
+        {
+          "id": "935cf597-2983-4adc-8531-57a3d133cd9e",
+          "name": "Deopara Cc ",
+          "nameBn": "দেওপারা সিসি - কালিগঞ্জ",
+          "physicalType": "Building",
+          "type": "HEALTH_FACILITY",
+          "partOf": "Location/f17cfa17-2bc9-4768-98c5-2abb9a23d4c6"
+        },
+        {
+          "id": "fd3761f0-b19e-4857-b2a0-1a649ea4c477",
+          "name": "Dubbati CC ",
+          "nameBn": "ডুব্বাতি সিসি - কালিগঞ্জ",
+          "physicalType": "Building",
+          "type": "HEALTH_FACILITY",
+          "partOf": "Location/f17cfa17-2bc9-4768-98c5-2abb9a23d4c6"
+        },
+        {
+          "id": "787de3a8-16e2-4715-9564-feffc85aaf60",
+          "name": "Kumartek Cc",
+          "nameBn": "কুমারটেক সিসি - কালিগঞ্জ",
+          "physicalType": "Building",
+          "type": "HEALTH_FACILITY",
+          "partOf": "Location/f17cfa17-2bc9-4768-98c5-2abb9a23d4c6"
+        },
+        {
+          "id": "926fa20d-dd21-45fe-9af7-975f146c5f6b",
+          "name": "Uttargaon Cc ",
+          "nameBn": "উত্তারগাঁও সিসি - কালিগঞ্জ",
+          "physicalType": "Building",
+          "type": "HEALTH_FACILITY",
+          "partOf": "Location/f17cfa17-2bc9-4768-98c5-2abb9a23d4c6"
+        },
+        {
+          "id": "6691f537-7e71-4a2b-9acc-90f5aef7d21f",
+          "name": "Baghun Cc",
+          "nameBn": "বাঘুন সিসি - কালিগঞ্জ",
+          "physicalType": "Building",
+          "type": "HEALTH_FACILITY",
+          "partOf": "Location/f17cfa17-2bc9-4768-98c5-2abb9a23d4c6"
+        },
+        {
+          "id": "7912e096-d5e6-4996-bbce-6bb5fd7d4bf4",
+          "name": "Baragaon Cc",
+          "nameBn": "বারাগাঁও সিসি - কালিগঞ্জ",
+          "physicalType": "Building",
+          "type": "HEALTH_FACILITY",
+          "partOf": "Location/f17cfa17-2bc9-4768-98c5-2abb9a23d4c6"
+        },
+        {
+          "id": "1948cb32-7f15-4903-9e03-2d7d4ae9e850",
+          "name": "Dhanpur Cc ",
+          "nameBn": "ধানপুর সিসি - কালিগঞ্জ",
+          "physicalType": "Building",
+          "type": "HEALTH_FACILITY",
+          "partOf": "Location/f17cfa17-2bc9-4768-98c5-2abb9a23d4c6"
+        },
+        {
+          "id": "109f1fe1-a221-4573-bc13-455f9b903359",
+          "name": "Rathura Cc",
+          "nameBn": "রাথুরা সিসি - কালিগঞ্জ",
+          "physicalType": "Building",
+          "type": "HEALTH_FACILITY",
+          "partOf": "Location/f17cfa17-2bc9-4768-98c5-2abb9a23d4c6"
+        },
+        {
+          "id": "e0c476bb-acc6-482c-93cf-05df8e686554",
+          "name": "Shinglab Cc",
+          "nameBn": "শিংলাব সিসি - কালিগঞ্জ",
+          "physicalType": "Building",
+          "type": "HEALTH_FACILITY",
+          "partOf": "Location/f17cfa17-2bc9-4768-98c5-2abb9a23d4c6"
+        },
+        {
+          "id": "2968708a-5120-4a4f-8a3a-8333d05dcca1",
+          "name": "Boali Cc",
+          "nameBn": "বোয়ালি সিসি - কালিগঞ্জ",
+          "physicalType": "Building",
+          "type": "HEALTH_FACILITY",
+          "partOf": "Location/f17cfa17-2bc9-4768-98c5-2abb9a23d4c6"
+        },
+        {
+          "id": "508d1f20-08b1-4d89-b6cc-3a43b22435dd",
+          "name": "South Som Cc",
+          "nameBn": "সাউথ সম সিসি - কালিগঞ্জ",
+          "physicalType": "Building",
+          "type": "HEALTH_FACILITY",
+          "partOf": "Location/f17cfa17-2bc9-4768-98c5-2abb9a23d4c6"
+        },
+        {
+          "id": "9aa32282-cc44-4b04-ac81-8dc6226acf71",
+          "name": "Bahadurshadi Union Centre ",
+          "nameBn": "বাহাদুরশাদী ইউনিয়ন সেন্টার",
+          "physicalType": "Building",
+          "type": "HEALTH_FACILITY",
+          "partOf": "Location/f17cfa17-2bc9-4768-98c5-2abb9a23d4c6"
+        },
+        {
+          "id": "44c6e662-25b6-45a7-a8af-d05cd0f24f71",
+          "name": "Baktarpur Union Centre ",
+          "nameBn": "বক্তারপুর ইউনিয়ন সেন্টার",
+          "physicalType": "Building",
+          "type": "HEALTH_FACILITY",
+          "partOf": "Location/f17cfa17-2bc9-4768-98c5-2abb9a23d4c6"
+        },
+        {
+          "id": "0ae499ab-767a-4d0d-baac-6480aca024a4",
+          "name": "Jamalpur Union Centre",
+          "nameBn": "জামালপুর ইউনিয়ন সেন্টার",
+          "physicalType": "Building",
+          "type": "HEALTH_FACILITY",
+          "partOf": "Location/f17cfa17-2bc9-4768-98c5-2abb9a23d4c6"
+        },
+        {
+          "id": "3eac7798-6de8-4fba-9fb4-682d4e39f289",
+          "name": "Jangalia Union Centre",
+          "nameBn": "জাঙ্গালিয়া ইউনিয়ন সেন্টার",
+          "physicalType": "Building",
+          "type": "HEALTH_FACILITY",
+          "partOf": "Location/f17cfa17-2bc9-4768-98c5-2abb9a23d4c6"
+        },
+        {
+          "id": "93beaba7-1189-4a99-b367-6b619cc79383",
+          "name": "Moktarpur Union Centre",
+          "nameBn": "মোক্তারপুর ইউনিয়ন সেন্টার",
+          "physicalType": "Building",
+          "type": "HEALTH_FACILITY",
+          "partOf": "Location/f17cfa17-2bc9-4768-98c5-2abb9a23d4c6"
+        },
+        {
+          "id": "02bcfa8e-582f-4db1-8614-49fcf45dda29",
+          "name": "Nagri Union Centre",
+          "nameBn": "নাগরি ইউনিয়ন সেন্টার",
+          "physicalType": "Building",
+          "type": "HEALTH_FACILITY",
+          "partOf": "Location/f17cfa17-2bc9-4768-98c5-2abb9a23d4c6"
+        },
+        {
+          "id": "ab67e488-2077-403b-a41a-9ffb51c5fcb6",
+          "name": "Tumulia Union Centre",
+          "nameBn": "তুমুলিয়া ইউনিয়ন সেন্টার",
+          "physicalType": "Building",
+          "type": "HEALTH_FACILITY",
+          "partOf": "Location/f17cfa17-2bc9-4768-98c5-2abb9a23d4c6"
+        },
+        {
+          "id": "64664f55-4c2f-42c7-b432-6ced15cf7efa",
+          "name": "Royen CC- Kaligonj",
+          "nameBn": "রয়েন সিসি - কালিগঞ্জ",
+          "physicalType": "Building",
+          "type": "HEALTH_FACILITY",
+          "partOf": "Location/f17cfa17-2bc9-4768-98c5-2abb9a23d4c6"
+        },
+        {
+          "id": "6458a13a-85f8-40ac-8749-6f2fdaf33ed1",
+          "name": "Parabartha CC- Kaligonj",
+          "nameBn": "পারাবারথা সিসি - কালিগঞ্জ",
+          "physicalType": "Building",
+          "type": "HEALTH_FACILITY",
+          "partOf": "Location/f17cfa17-2bc9-4768-98c5-2abb9a23d4c6"
+        },
+        {
+          "id": "6cf2af90-ed81-4e3a-9512-046e779821e0",
+          "name": "Bangladesh Red Crescent Society-Kaliganj",
+          "nameBn": "বাংলাদেশ রেড ক্রিসেন্ট সোসাইটি - কালিগঞ্জ",
+          "physicalType": "Building",
+          "type": "HEALTH_FACILITY",
+          "partOf": "Location/f17cfa17-2bc9-4768-98c5-2abb9a23d4c6"
+        },
+        {
+          "id": "65ce8266-de98-4ba9-849c-2be91bf23cce",
+          "name": "Bangladesh Red Crescent Society-2 Kaliganj",
+          "nameBn": "বাংলাদেশ রেড ক্রিসেন্ট সোসাইটি - ২ কালিগঞ্জ",
+          "physicalType": "Building",
+          "type": "HEALTH_FACILITY",
+          "partOf": "Location/f17cfa17-2bc9-4768-98c5-2abb9a23d4c6"
+        },
+        {
+          "id": "9f5a5b2d-76d6-4dc8-b201-028ef815df95",
+          "name": "Bangladesh Red Crescent Society-3 Kaliganj",
+          "nameBn": "বাংলাদেশ রেড ক্রিসেন্ট সোসাইটি -৩ কালিগঞ্জ",
+          "physicalType": "Building",
+          "type": "HEALTH_FACILITY",
+          "partOf": "Location/f17cfa17-2bc9-4768-98c5-2abb9a23d4c6"
+        },
+        {
+          "id": "df9b2d77-9782-4cc4-a17a-fa0b6aaf96e1",
+          "name": "BRAC (BHP) -Kaliganj",
+          "nameBn": "ব্রাক (বিএইচপি) - কালিগঞ্জ",
+          "physicalType": "Building",
+          "type": "HEALTH_FACILITY",
+          "partOf": "Location/f17cfa17-2bc9-4768-98c5-2abb9a23d4c6"
+        },
+        {
+          "id": "99349a93-5232-4d92-9dfd-c7e84669c932",
+          "name": "Marie Stops-Kaliganj",
+          "nameBn": "মেরি স্টোপস - কালিগঞ্জ",
+          "physicalType": "Building",
+          "type": "HEALTH_FACILITY",
+          "partOf": "Location/f17cfa17-2bc9-4768-98c5-2abb9a23d4c6"
+        },
+        {
+          "id": "5c441307-b7e5-47b0-b003-4aa4eea4487d",
+          "name": "Saint marys Catholic Mother and Child Health center-Kaliganj",
+          "nameBn": "সেন্ট মেরিস কাথলিক মাদার অ্যান্ড চাইল্ড হেলথ সেন্টার - কালিগঞ্জ",
+          "physicalType": "Building",
+          "type": "HEALTH_FACILITY",
+          "partOf": "Location/f17cfa17-2bc9-4768-98c5-2abb9a23d4c6"
+        },
+        {
+          "id": "6677917d-3466-4517-9b99-76c861103b9b",
+          "name": "St. Anthony Mother and Child Health Care-Kaliganj",
+          "nameBn": "এসটি আন্থনি মাদার অ্যান্ড চাইল্ড হেলথ কেয়ার - কালিগঞ্জ",
+          "physicalType": "Building",
+          "type": "HEALTH_FACILITY",
+          "partOf": "Location/f17cfa17-2bc9-4768-98c5-2abb9a23d4c6"
+        },
+        {
+          "id": "de49cbe9-ed78-4365-9b7c-efb18be50002",
+          "name": "Kaliganj Central Hospital-kalioganj",
+          "nameBn": "কালিগঞ্জ সেন্টার হসপিটাল - কালিগঞ্জ",
+          "physicalType": "Building",
+          "type": "HEALTH_FACILITY",
+          "partOf": "Location/f17cfa17-2bc9-4768-98c5-2abb9a23d4c6"
+        },
+        {
+          "id": "e5f3905c-f591-4dbb-82e5-19bb61277198",
+          "name": "Jamil Eye General Hospital-kalioganj",
+          "nameBn": "জামিল আই জেনারেল হসপিটাল - কালিগঞ্জ",
+          "physicalType": "Building",
+          "type": "HEALTH_FACILITY",
+          "partOf": "Location/f17cfa17-2bc9-4768-98c5-2abb9a23d4c6"
+        },
+        {
+          "id": "58bd789b-74aa-4f88-8669-5ce3bb6d7272",
+          "name": "Norun CC - Kaliganj",
+          "nameBn": "নরুন সিসি - কালিগঞ্জ",
+          "physicalType": "Building",
+          "type": "HEALTH_FACILITY",
+          "partOf": "Location/f17cfa17-2bc9-4768-98c5-2abb9a23d4c6"
+        },
+        {
+          "id": "afaf925b-da5d-4ab4-aa3d-347b419a1cb3",
+          "name": "Upazila family welfare office",
+          "nameBn": "উপজেলা ফ্যামিলি ওয়েলফেয়ার অফিস - কালিগঞ্জ গাজীপুর.",
+          "physicalType": "Building",
+          "type": "HEALTH_FACILITY",
+          "partOf": "Location/f17cfa17-2bc9-4768-98c5-2abb9a23d4c6"
+        },
+        {
+          "id": "878baefd-2101-4de1-810b-de4de59d06e9",
+          "name": "Upazila family welfare sadar clinic",
+          "nameBn": "উপজেলা ফ্যামিলি ওয়েলফেয়ার সদর ক্লিনিক কালিগঞ্জ গাজীপুর.",
+          "physicalType": "Building",
+          "type": "HEALTH_FACILITY",
+          "partOf": "Location/f17cfa17-2bc9-4768-98c5-2abb9a23d4c6"
+        },
+        {
+          "id": "bced5d98-5343-4608-a07e-3b16033019fc",
+          "name": "UH & FWC Bahadursad",
+          "nameBn": "ইউনিয়ন হেলথ অ্যান্ড ফ্যামিলি ওয়েলফেয়ার সেন্টার (ইউএইচ অ্যান্ড এফডবলিওসি) বাহাদুরশাদী কালিগঞ্জ গাজীপুর.",
+          "physicalType": "Building",
+          "type": "HEALTH_FACILITY",
+          "partOf": "Location/f17cfa17-2bc9-4768-98c5-2abb9a23d4c6"
+        },
+        {
+          "id": "9568d015-a582-4e0e-a1c7-cc3de0941674",
+          "name": "UH & FWC Jamalpur",
+          "nameBn": "ইউনিয়ন হেলথ অ্যান্ড ফ্যামিলি ওয়েলফেয়ার সেন্টার (এউএইচ অ্যান্ড এফডবলিওসি) জামালপুর কালিগঞ্জ গাজীপুর.",
+          "physicalType": "Building",
+          "type": "HEALTH_FACILITY",
+          "partOf": "Location/f17cfa17-2bc9-4768-98c5-2abb9a23d4c6"
+        },
+        {
+          "id": "d6c68d90-0177-41ab-bbbf-967fdced4495",
+          "name": "UH & FWC Bakterpur",
+          "nameBn": "ইউনিয়ন হেলথ অ্যান্ড ফ্যামিলি ওয়েলফেয়ার সেন্টার (এউএইচ অ্যান্ড এফডবলিওসি) বক্তারপুর কালিগঞ্জ গাজীপুর.",
+          "physicalType": "Building",
+          "type": "HEALTH_FACILITY",
+          "partOf": "Location/f17cfa17-2bc9-4768-98c5-2abb9a23d4c6"
+        },
+        {
+          "id": "3a531a3e-0d94-47c3-b320-8f0d53651b16",
+          "name": "UH & FWC makterpur",
+          "nameBn": "ইউনিয়ন হেলথ অ্যান্ড ফ্যামিলি ওয়েলফেয়ার সেন্টার (এউএইচ অ্যান্ড এফডবলিওসি) মক্তারপুর কালিগঞ্জ গাজীপুর.",
+          "physicalType": "Building",
+          "type": "HEALTH_FACILITY",
+          "partOf": "Location/f17cfa17-2bc9-4768-98c5-2abb9a23d4c6"
+        },
+        {
+          "id": "4a00aa99-ef62-446d-8075-b8999234e93f",
+          "name": "UH & FWC Jangalia",
+          "nameBn": "ইউনিয়ন হেলথ অ্যান্ড ফ্যামিলি ওয়েলফেয়ার সেন্টার (এউএইচ অ্যান্ড এফডবলিওসি) জাঙ্গালিয়া কালিগঞ্জ গাজীপুর.",
+          "physicalType": "Building",
+          "type": "HEALTH_FACILITY",
+          "partOf": "Location/f17cfa17-2bc9-4768-98c5-2abb9a23d4c6"
+        },
+        {
+          "id": "460b13a3-2a96-4e26-9994-5c916d638f51",
+          "name": "UH & FWC Tumolia",
+          "nameBn": "ইউনিয়ন হেলথ অ্যান্ড ফ্যামিলি ওয়েলফেয়ার সেন্টার (এউএইচ অ্যান্ড এফডবলিওসি) তুমুলিয়া কালিগঞ্জ গাজীপুর.",
+          "physicalType": "Building",
+          "type": "HEALTH_FACILITY",
+          "partOf": "Location/f17cfa17-2bc9-4768-98c5-2abb9a23d4c6"
+        },
+        {
+          "id": "fd0ccb20-1bbf-4eb2-b79e-1b8b52967011",
+          "name": "Khoikora CC - Kaliganj",
+          "nameBn": "খইকরা সিসি - কালিগঞ্জ",
+          "physicalType": "Building",
+          "type": "HEALTH_FACILITY",
+          "partOf": "Location/f17cfa17-2bc9-4768-98c5-2abb9a23d4c6"
+        },
+        {
+          "id": "4faedb61-834d-4977-ad1f-3f2a9c359a5c",
+          "name": "Kaliganj (GP) Mun.",
+          "nameBn": "কালিগঞ্জ (জিপি) মুন",
+          "physicalType": "Building",
+          "type": "HEALTH_FACILITY",
+          "partOf": "Location/f17cfa17-2bc9-4768-98c5-2abb9a23d4c6"
+        },
+        {
+          "id": "5d772863-3afb-4055-b457-6d335a5ed912",
+          "name": "Algi(madhabdi) Union Sub Center",
+          "nameBn": "আল্গি (মাধাব্দি) ইউনিয়ন উপ-স্বাস্থ্য কেন্দ্র",
+          "physicalType": "Building",
+          "type": "HEALTH_FACILITY",
+          "partOf": "Location/dae6c1e8-9a62-47a1-a925-ccc5f24884de"
+        },
+        {
+          "id": "71a969be-180f-49d1-923f-b564282fdc16",
+          "name": "Amdia Union Sub Center",
+          "nameBn": "আমদিয়া উপ-স্বাস্থ্য কেন্দ্র",
+          "physicalType": "Building",
+          "type": "HEALTH_FACILITY",
+          "partOf": "Location/dae6c1e8-9a62-47a1-a925-ccc5f24884de"
+        },
+        {
+          "id": "2a2778d6-ed8b-44a7-998f-20d0270d6d9b",
+          "name": "Bhagirathpur Union Sub Center",
+          "nameBn": "ভাগিরাথপুর ইউনিয়ন উপ-স্বাস্থ্য কেন্দ্র",
+          "physicalType": "Building",
+          "type": "HEALTH_FACILITY",
+          "partOf": "Location/dae6c1e8-9a62-47a1-a925-ccc5f24884de"
+        },
+        {
+          "id": "0f2c122e-3325-4ef4-9678-2237853964f9",
+          "name": "Bhatpara Union Sub Center",
+          "nameBn": "ভাটপারা ইউনিয়ন উপ-স্বাস্থ্য কেন্দ্র",
+          "physicalType": "Building",
+          "type": "HEALTH_FACILITY",
+          "partOf": "Location/dae6c1e8-9a62-47a1-a925-ccc5f24884de"
+        },
+        {
+          "id": "63f6e0ab-c31a-4640-a033-a39edfb21fbc",
+          "name": "Karimpur Union Sub Center",
+          "nameBn": "করিমপুর ইউনিয়ন উপ-স্বাস্থ্য কেন্দ্র",
+          "physicalType": "Building",
+          "type": "HEALTH_FACILITY",
+          "partOf": "Location/dae6c1e8-9a62-47a1-a925-ccc5f24884de"
+        },
+        {
+          "id": "94091e3a-c337-4855-9849-7c8fa2c7c467",
+          "name": "Narsingdi Sadar Union Sub Center",
+          "nameBn": "নরসিংদী সদর ইউনিয়ন উপ-স্বাস্থ্য কেন্দ্র",
+          "physicalType": "Building",
+          "type": "HEALTH_FACILITY",
+          "partOf": "Location/dae6c1e8-9a62-47a1-a925-ccc5f24884de"
+        },
+        {
+          "id": "583228e9-e80e-4466-93e0-4389c9f5cd5d",
+          "name": "Narsingdi (sadar) Upazila Health Office",
+          "nameBn": "নরসিংদী (সদর) উপজেলা স্বাস্থ্য অফিস",
+          "physicalType": "Building",
+          "type": "HEALTH_FACILITY",
+          "partOf": "Location/dae6c1e8-9a62-47a1-a925-ccc5f24884de"
+        },
+        {
+          "id": "643c9479-0bfa-4128-8658-ba53a5083e7a",
+          "name": "Narsingdi Civil Surgeon Office",
+          "nameBn": "নরসিংদী সিভিল সার্জন অফিস",
+          "physicalType": "Building",
+          "type": "HEALTH_FACILITY",
+          "partOf": "Location/dae6c1e8-9a62-47a1-a925-ccc5f24884de"
+        },
+        {
+          "id": "f4d867e7-76cb-41bc-9d6a-eeaf5c8b9eea",
+          "name": "Narsingdi District Hospital",
+          "nameBn": "নরসিংদী জেলা হসপিটাল",
+          "physicalType": "Building",
+          "type": "HEALTH_FACILITY",
+          "partOf": "Location/dae6c1e8-9a62-47a1-a925-ccc5f24884de"
+        },
+        {
+          "id": "a1e29a1d-de99-4cf8-98d1-90da014cc0d9",
+          "name": "Narsingdi 100 Bed Zilla Hospital",
+          "nameBn": "নরসিংদী ১০০ বেড জেলা হসপিটাল",
+          "physicalType": "Building",
+          "type": "HEALTH_FACILITY",
+          "partOf": "Location/dae6c1e8-9a62-47a1-a925-ccc5f24884de"
+        },
+        {
+          "id": "0b43c7f8-a7d3-4174-a460-1f930ec5cab4",
+          "name": "Charmadhabpur(bakharnagar) Cc - Narsingdi Sadar",
+          "nameBn": "চরমাধবপুর (বাখারনগর) সিসি - নরসিংদী সদর",
+          "physicalType": "Building",
+          "type": "HEALTH_FACILITY",
+          "partOf": "Location/dae6c1e8-9a62-47a1-a925-ccc5f24884de"
+        },
+        {
+          "id": "16e11155-e50a-456f-a331-1fd8c3ace3b2",
+          "name": "Khodadila Cc - Narsingdi Sadar",
+          "nameBn": "খোদাদিলা সিসি – নরসিংদী সদর",
+          "physicalType": "Building",
+          "type": "HEALTH_FACILITY",
+          "partOf": "Location/dae6c1e8-9a62-47a1-a925-ccc5f24884de"
+        },
+        {
+          "id": "0a47e8e6-1f66-4ac1-9f38-ce54bfd3d39b",
+          "name": "Belab (bhaiyum) Cc - Narsingdi Sadar",
+          "nameBn": "বেলাব (ভাইয়ুম) সিসি - নরসিংদী সদর",
+          "physicalType": "Building",
+          "type": "HEALTH_FACILITY",
+          "partOf": "Location/dae6c1e8-9a62-47a1-a925-ccc5f24884de"
+        },
+        {
+          "id": "5533adcc-9ca6-4995-97d5-59ea7bf50dd9",
+          "name": "Goaldi Cc - Narsingdi Sadar",
+          "nameBn": "গলাদি সিসি - নরসিংদী সদর",
+          "physicalType": "Building",
+          "type": "HEALTH_FACILITY",
+          "partOf": "Location/dae6c1e8-9a62-47a1-a925-ccc5f24884de"
+        },
+        {
+          "id": "0455b508-746f-4d7e-ab97-dcf084996f0a",
+          "name": "Pakuriya Cc - Narsingdi Sadar",
+          "nameBn": "পাকুরিয়া সিসি - নরসিংদী সদর",
+          "physicalType": "Building",
+          "type": "HEALTH_FACILITY",
+          "partOf": "Location/dae6c1e8-9a62-47a1-a925-ccc5f24884de"
+        },
+        {
+          "id": "54f76f45-1860-417c-ba48-0d5e39f56878",
+          "name": "Kalikapur Cc - Narsingdi Sadar",
+          "nameBn": "কালিকাপুর সিসি - নরসিংদী সদর",
+          "physicalType": "Building",
+          "type": "HEALTH_FACILITY",
+          "partOf": "Location/dae6c1e8-9a62-47a1-a925-ccc5f24884de"
+        },
+        {
+          "id": "a102b6ab-c2e7-4087-a022-3e7ca70c8b40",
+          "name": "Chinishpur Cc - Narsingdi Sadar",
+          "nameBn": "চিনিসপুর সিসি - নরসিংদী সদর",
+          "physicalType": "Building",
+          "type": "HEALTH_FACILITY",
+          "partOf": "Location/dae6c1e8-9a62-47a1-a925-ccc5f24884de"
+        },
+        {
+          "id": "f53e8082-6e99-4c40-8233-06576ecc2d3d",
+          "name": "Ghoradiya Cc - Narsingdi Sadar",
+          "nameBn": "ঘোরাদিয়া সিসি - নরসিংদী সদর",
+          "physicalType": "Building",
+          "type": "HEALTH_FACILITY",
+          "partOf": "Location/dae6c1e8-9a62-47a1-a925-ccc5f24884de"
+        },
+        {
+          "id": "cfd618e6-2956-4cb6-ba5c-b1d2b0211b90",
+          "name": "Badarpur Cc - Narsingdi Sadar",
+          "nameBn": "বাদারপুর সিসি - নরসিংদী সদর",
+          "physicalType": "Building",
+          "type": "HEALTH_FACILITY",
+          "partOf": "Location/dae6c1e8-9a62-47a1-a925-ccc5f24884de"
+        },
+        {
+          "id": "8b1b6dfe-154f-482e-9be8-5eb06524c118",
+          "name": "Hajipur Cc - Narsingdi Sadar",
+          "nameBn": "হাজিপুর সিসি - নরসিংদী সদর",
+          "physicalType": "Building",
+          "type": "HEALTH_FACILITY",
+          "partOf": "Location/dae6c1e8-9a62-47a1-a925-ccc5f24884de"
+        },
+        {
+          "id": "4fd99309-c431-4084-91d3-47782ade5759",
+          "name": "Daukadi Cc - Narsingdi Sadar",
+          "nameBn": "দাউকাদি সিসি - নরসিংদী সদর",
+          "physicalType": "Building",
+          "type": "HEALTH_FACILITY",
+          "partOf": "Location/dae6c1e8-9a62-47a1-a925-ccc5f24884de"
+        },
+        {
+          "id": "259d36e7-7579-4a9f-afde-70daefbbb051",
+          "name": "Khamardi Cc - Narsingdi Sadar",
+          "nameBn": "খামারদি সিসি - নরসিংদী সদর",
+          "physicalType": "Building",
+          "type": "HEALTH_FACILITY",
+          "partOf": "Location/dae6c1e8-9a62-47a1-a925-ccc5f24884de"
+        },
+        {
+          "id": "d2113012-80d9-4353-a159-30f23d0a8fe8",
+          "name": "Panchabati Cc - Narsingdi Sadar",
+          "nameBn": "পঞ্চবতি সিসি - নরসিংদী সদর",
+          "physicalType": "Building",
+          "type": "HEALTH_FACILITY",
+          "partOf": "Location/dae6c1e8-9a62-47a1-a925-ccc5f24884de"
+        },
+        {
+          "id": "5ee53a3a-ba9d-486f-9dc3-5e6f3b7d7b1c",
+          "name": "Rasulpur Cc - Narsingdi Sadar",
+          "nameBn": "রাসুলপুর সিসি - নরসিংদী সদর",
+          "physicalType": "Building",
+          "type": "HEALTH_FACILITY",
+          "partOf": "Location/dae6c1e8-9a62-47a1-a925-ccc5f24884de"
+        },
+        {
+          "id": "7df64313-59fc-453a-9515-59c843a8b015",
+          "name": "Sreenagar Madhyapara Cc - Narsingdi Sadar",
+          "nameBn": "শ্রীনগর মধ্যপাড়া সিসি - নরসিংদী সদর",
+          "physicalType": "Building",
+          "type": "HEALTH_FACILITY",
+          "partOf": "Location/dae6c1e8-9a62-47a1-a925-ccc5f24884de"
+        },
+        {
+          "id": "7b2ca9fe-b008-445b-87dc-30bbaf35519c",
+          "name": "Baluchar Cc - Narsingdi Sadar",
+          "nameBn": "বালুচর সিসি - নরসিংদী সদর",
+          "physicalType": "Building",
+          "type": "HEALTH_FACILITY",
+          "partOf": "Location/dae6c1e8-9a62-47a1-a925-ccc5f24884de"
+        },
+        {
+          "id": "d21a3b7c-8af9-4936-834c-8167e460cc70",
+          "name": "Chanderpara Cc - Narsingdi Sadar",
+          "nameBn": "চান্দেরপাড়া সিসি - নরসিংদী সদর",
+          "physicalType": "Building",
+          "type": "HEALTH_FACILITY",
+          "partOf": "Location/dae6c1e8-9a62-47a1-a925-ccc5f24884de"
+        },
+        {
+          "id": "9a7c0bf5-a3f4-4b2e-9e30-b952374abc52",
+          "name": "Dorigazirgaon Cc - Narsingdi Sadar",
+          "nameBn": "দরিগাজিরগাঁও সিসি - নরসিংদী সদর",
+          "physicalType": "Building",
+          "type": "HEALTH_FACILITY",
+          "partOf": "Location/dae6c1e8-9a62-47a1-a925-ccc5f24884de"
+        },
+        {
+          "id": "cafe53d5-a07c-41bc-aa27-933dd300a895",
+          "name": "Kotalichor(bilpar) Cc - Narsingdi Sadar",
+          "nameBn": "কোটালিচর সিসি - নরসিংদী সদর",
+          "physicalType": "Building",
+          "type": "HEALTH_FACILITY",
+          "partOf": "Location/dae6c1e8-9a62-47a1-a925-ccc5f24884de"
+        },
+        {
+          "id": "c195fe93-605c-4512-9f8e-4e5feca7cf43",
+          "name": "Mahishashuragram Cc - Narsingdi Sadar",
+          "nameBn": "মহিষাসুরাগ্রাম সিসি - নরসিংদী সদর",
+          "physicalType": "Building",
+          "type": "HEALTH_FACILITY",
+          "partOf": "Location/dae6c1e8-9a62-47a1-a925-ccc5f24884de"
+        },
+        {
+          "id": "2dd91d17-700a-4da7-bbdd-023a0081efcb",
+          "name": "Meherpara Cc - Narsingdi Sadar",
+          "nameBn": "মেহেরপুরা সিসি - নরসিংদী সদর",
+          "physicalType": "Building",
+          "type": "HEALTH_FACILITY",
+          "partOf": "Location/dae6c1e8-9a62-47a1-a925-ccc5f24884de"
+        },
+        {
+          "id": "3df332f5-6221-44db-be49-2a1182ce65ff",
+          "name": "Sbarpanigair Cc - Narsingdi Sadar",
+          "nameBn": "সর্পনিগৈর সিসি - নরসিংদী সদর",
+          "physicalType": "Building",
+          "type": "HEALTH_FACILITY",
+          "partOf": "Location/dae6c1e8-9a62-47a1-a925-ccc5f24884de"
+        },
+        {
+          "id": "e9df204e-04dd-46de-9cd0-f5dd8b58bbb7",
+          "name": "Chhagriyapara Cc - Narsingdi Sadar",
+          "nameBn": "ছাগরিয়াপারা - নরসিংদী সদর",
+          "physicalType": "Building",
+          "type": "HEALTH_FACILITY",
+          "partOf": "Location/dae6c1e8-9a62-47a1-a925-ccc5f24884de"
+        },
+        {
+          "id": "4b60a64b-03c3-4104-ab01-bae9fe882849",
+          "name": "Dilarpur (alipur School Cc) - Narsingdi Sadar",
+          "nameBn": "দিলারপুর - নরসিংদী সদর",
+          "physicalType": "Building",
+          "type": "HEALTH_FACILITY",
+          "partOf": "Location/dae6c1e8-9a62-47a1-a925-ccc5f24884de"
+        },
+        {
+          "id": "59127a64-966e-42db-8507-2368c6f4feba",
+          "name": "Dilarpur Eidgah Cc - Narsingdi Sadar",
+          "nameBn": "দিলারপুর ঈদগাহ - নরসিংদী সদর",
+          "physicalType": "Building",
+          "type": "HEALTH_FACILITY",
+          "partOf": "Location/dae6c1e8-9a62-47a1-a925-ccc5f24884de"
+        },
+        {
+          "id": "c670d751-8f51-4668-aa9f-2b8104267ea7",
+          "name": "Jamaliyakandi Cc - Narsingdi Sadar",
+          "nameBn": "জামালিয়াকান্দি - নরসিংদী সদর",
+          "physicalType": "Building",
+          "type": "HEALTH_FACILITY",
+          "partOf": "Location/dae6c1e8-9a62-47a1-a925-ccc5f24884de"
+        },
+        {
+          "id": "d5524215-5070-4650-81ea-7f7e00988228",
+          "name": "North Char Bashania Cc. Narsingdi Sadar",
+          "nameBn": "নর্থ চর বাশানিয়া - নরসিংদী সদর",
+          "physicalType": "Building",
+          "type": "HEALTH_FACILITY",
+          "partOf": "Location/dae6c1e8-9a62-47a1-a925-ccc5f24884de"
+        },
+        {
+          "id": "0e867320-064b-4fb6-b54c-ee7fb3ca1864",
+          "name": "Bhatpara Cc - Narsingdi Sadar",
+          "nameBn": "ভাতপারা সিসি - নরসিংদী সদর",
+          "physicalType": "Building",
+          "type": "HEALTH_FACILITY",
+          "partOf": "Location/dae6c1e8-9a62-47a1-a925-ccc5f24884de"
+        },
+        {
+          "id": "3fa8d0cd-93c5-4440-ba0c-08e42d2f8c73",
+          "name": "Kakshiya Cc - Narsingdi Sadar",
+          "nameBn": "কাকশিয়া - নরসিংদী সদর",
+          "physicalType": "Building",
+          "type": "HEALTH_FACILITY",
+          "partOf": "Location/dae6c1e8-9a62-47a1-a925-ccc5f24884de"
+        },
+        {
+          "id": "acee5d9d-3ee4-4cc7-ab38-8bb59972b2af",
+          "name": "Shekherchar Cc - Narsingdi Sadar",
+          "nameBn": "শেখেরচর সিসি - নরসিংদী সদর",
+          "physicalType": "Building",
+          "type": "HEALTH_FACILITY",
+          "partOf": "Location/dae6c1e8-9a62-47a1-a925-ccc5f24884de"
+        },
+        {
+          "id": "7ce63f76-6d63-47d9-92dd-7d2e49128383",
+          "name": "Shilmandi Cc - Narsingdi Sadar",
+          "nameBn": "শিলামান্দি সিসি - নরসিংদী সদর",
+          "physicalType": "Building",
+          "type": "HEALTH_FACILITY",
+          "partOf": "Location/dae6c1e8-9a62-47a1-a925-ccc5f24884de"
+        },
+        {
+          "id": "89205511-75d8-40e5-bfce-ea26b8fe12bc",
+          "name": "Alokbali Union Centre",
+          "nameBn": "আলোকবালি ইউনিয়ন সেন্টার",
+          "physicalType": "Building",
+          "type": "HEALTH_FACILITY",
+          "partOf": "Location/dae6c1e8-9a62-47a1-a925-ccc5f24884de"
+        },
+        {
+          "id": "2f8af0b3-1eb7-46e8-8ddc-f81546450251",
+          "name": "Chardighaldi Union Centre",
+          "nameBn": "চরদিঘলদি ইউনিয়ন সেন্টার",
+          "physicalType": "Building",
+          "type": "HEALTH_FACILITY",
+          "partOf": "Location/dae6c1e8-9a62-47a1-a925-ccc5f24884de"
+        },
+        {
+          "id": "3eff53a9-269a-46f6-a87c-78ce1f399b80",
+          "name": "Chinishpur Union Centre",
+          "nameBn": "চিনিসপুর ইউনিয়ন সেন্টার",
+          "physicalType": "Building",
+          "type": "HEALTH_FACILITY",
+          "partOf": "Location/dae6c1e8-9a62-47a1-a925-ccc5f24884de"
+        },
+        {
+          "id": "e1dfeaab-6e75-4748-9b72-a82e66dab84f",
+          "name": "Nazarpur Union Centre",
+          "nameBn": "নজরপুর ইউনিয়ন সেন্টার",
+          "physicalType": "Building",
+          "type": "HEALTH_FACILITY",
+          "partOf": "Location/dae6c1e8-9a62-47a1-a925-ccc5f24884de"
+        },
+        {
+          "id": "0f7752db-7824-43b7-ae69-34bbd6b907f0",
+          "name": "Nuralpur Union Centre",
+          "nameBn": "নুরালপুর ইউনিয়ন সেন্টার",
+          "physicalType": "Building",
+          "type": "HEALTH_FACILITY",
+          "partOf": "Location/dae6c1e8-9a62-47a1-a925-ccc5f24884de"
+        },
+        {
+          "id": "aae6d0f0-3cb7-495d-ab04-2004e1841c5e",
+          "name": "Paikar Char Union Centre",
+          "nameBn": "পাইকারচর ইউনিয়ন সেন্টার",
+          "physicalType": "Building",
+          "type": "HEALTH_FACILITY",
+          "partOf": "Location/dae6c1e8-9a62-47a1-a925-ccc5f24884de"
+        },
+        {
+          "id": "df5dd7f2-cbb5-40f2-9973-8fae2ebbcb78",
+          "name": "Silmandi Union Centre",
+          "nameBn": "শিলামান্দি ইউনিয়ন সেন্টার",
+          "physicalType": "Building",
+          "type": "HEALTH_FACILITY",
+          "partOf": "Location/dae6c1e8-9a62-47a1-a925-ccc5f24884de"
+        },
+        {
+          "id": "813b306c-3ca9-49a5-9cdf-fa76031edd19",
+          "name": "Kazir Kandi Cc - Narsingdi Sadar",
+          "nameBn": "কাযিরকান্দি সিসি - নরসিংদী সদর",
+          "physicalType": "Building",
+          "type": "HEALTH_FACILITY",
+          "partOf": "Location/dae6c1e8-9a62-47a1-a925-ccc5f24884de"
+        },
+        {
+          "id": "aa1cf486-ee0d-46ba-b55a-7d870e5daaa1",
+          "name": "BRAC (BHP) ",
+          "nameBn": "ব্র্যাক (বিএইচপি) - নরসিংদী সদর",
+          "physicalType": "Building",
+          "type": "HEALTH_FACILITY",
+          "partOf": "Location/dae6c1e8-9a62-47a1-a925-ccc5f24884de"
+        },
+        {
+          "id": "4002aefe-45e9-4b27-92c1-06045f24ce1f",
+          "name": "Bangladesh Red Crescent Society",
+          "nameBn": "বাংলাদেশ রেড ক্রিসেন্ট সোসাইটি - নরসিংদী সদর",
+          "physicalType": "Building",
+          "type": "HEALTH_FACILITY",
+          "partOf": "Location/dae6c1e8-9a62-47a1-a925-ccc5f24884de"
+        },
+        {
+          "id": "31deede7-d048-4232-8798-a7fd446e5cc5",
+          "name": "Marie Stops",
+          "nameBn": "মেরি স্টোপস সিসি - নরসিংদী সদর",
+          "physicalType": "Building",
+          "type": "HEALTH_FACILITY",
+          "partOf": "Location/dae6c1e8-9a62-47a1-a925-ccc5f24884de"
+        },
+        {
+          "id": "4d28c23c-b11f-45f4-bd91-2615333edefc",
+          "name": "Bangladesh Association for Prevention of Septic Abortion",
+          "nameBn": "বাংলাদেশ এসোসিয়েশন ফর অফ প্রেভেনশন সেপটিক এবোরশন",
+          "physicalType": "Building",
+          "type": "HEALTH_FACILITY",
+          "partOf": "Location/dae6c1e8-9a62-47a1-a925-ccc5f24884de"
+        },
+        {
+          "id": "02e266a8-e871-4d02-b869-5a8a12e752f0",
+          "name": "BRAC (BHP)",
+          "nameBn": "ব্র্যাক (বিএইচপি)- নরসিংদী সদর",
+          "physicalType": "Building",
+          "type": "HEALTH_FACILITY",
+          "partOf": "Location/dae6c1e8-9a62-47a1-a925-ccc5f24884de"
+        },
+        {
+          "id": "b56e76af-9f7e-4933-805f-5bf0a23ceeab",
+          "name": "Welcome Hospital Pvt.",
+          "nameBn": "ওয়েলকাম হসপিটাল - নরসিংদী সদর",
+          "physicalType": "Building",
+          "type": "HEALTH_FACILITY",
+          "partOf": "Location/dae6c1e8-9a62-47a1-a925-ccc5f24884de"
+        },
+        {
+          "id": "aa146509-5cc8-4c09-81fb-d51ececa2cbd",
+          "name": "Narsingdi Modern Clinic",
+          "nameBn": "মডার্ন ক্লিনিক - নরসিংদী সদর",
+          "physicalType": "Building",
+          "type": "HEALTH_FACILITY",
+          "partOf": "Location/dae6c1e8-9a62-47a1-a925-ccc5f24884de"
+        },
+        {
+          "id": "66ddac04-dae5-4486-8633-be5e76eab2e5",
+          "name": "Prime General Hospital",
+          "nameBn": "প্রাইম জেনারেল হসপিটাল - নরসিংদী সদর",
+          "physicalType": "Building",
+          "type": "HEALTH_FACILITY",
+          "partOf": "Location/dae6c1e8-9a62-47a1-a925-ccc5f24884de"
+        },
+        {
+          "id": "fbba4cfb-06d3-4ca1-a890-cd27249472f3",
+          "name": "Narsingdhi General Hospital",
+          "nameBn": "নরসিংদী জেনারেল হসপিটাল - নরসিংদী সদর",
+          "physicalType": "Building",
+          "type": "HEALTH_FACILITY",
+          "partOf": "Location/dae6c1e8-9a62-47a1-a925-ccc5f24884de"
+        },
+        {
+          "id": "85576276-64c7-475a-be0b-1a53aedef870",
+          "name": "Mukti General Hospital",
+          "nameBn": "মুক্তি জেনারেল হসপিটাল - নরসিংদী সদর",
+          "physicalType": "Building",
+          "type": "HEALTH_FACILITY",
+          "partOf": "Location/dae6c1e8-9a62-47a1-a925-ccc5f24884de"
+        },
+        {
+          "id": "9c817859-1e9e-4f74-af58-4aa32bf02cd7",
+          "name": "National General Child Hospital",
+          "nameBn": "ন্যাশনাল জেনারেল চাইল্ড হসপিটাল - নরসিংদী সদর",
+          "physicalType": "Building",
+          "type": "HEALTH_FACILITY",
+          "partOf": "Location/dae6c1e8-9a62-47a1-a925-ccc5f24884de"
+        },
+        {
+          "id": "c95ff08a-d072-4d65-be6a-19777bd6695e",
+          "name": "EBA Private Hospital",
+          "nameBn": "ইবিএ প্রাইভেট হসপিটাল - নরসিংদী সদর",
+          "physicalType": "Building",
+          "type": "HEALTH_FACILITY",
+          "partOf": "Location/dae6c1e8-9a62-47a1-a925-ccc5f24884de"
+        },
+        {
+          "id": "11a6b7b6-afed-4fd3-8b79-fe5cda265b40",
+          "name": "Holy Life General Hospital",
+          "nameBn": "হলি লাইফ জেনারেল হসপিটাল - নরসিংদী সদর",
+          "physicalType": "Building",
+          "type": "HEALTH_FACILITY",
+          "partOf": "Location/dae6c1e8-9a62-47a1-a925-ccc5f24884de"
+        },
+        {
+          "id": "c5d8db34-a6f9-40f5-8118-55c1e3e4f2df",
+          "name": "Sufia Pvt. Hospital",
+          "nameBn": "সুফিয়া পিভিটি. হসপিটাল - নরসিংদী সদর",
+          "physicalType": "Building",
+          "type": "HEALTH_FACILITY",
+          "partOf": "Location/dae6c1e8-9a62-47a1-a925-ccc5f24884de"
+        },
+        {
+          "id": "60adf5ed-4f37-4903-b194-40a78bd350d4",
+          "name": "Madhavi General Hospital",
+          "nameBn": "মাধোভি জেনারেল হসপিটাল - নরসিংদী সদর",
+          "physicalType": "Building",
+          "type": "HEALTH_FACILITY",
+          "partOf": "Location/dae6c1e8-9a62-47a1-a925-ccc5f24884de"
+        },
+        {
+          "id": "47b65e0f-fed5-48fb-b94a-18c28d4fc1aa",
+          "name": "Poli Clinic and Eye Care Center",
+          "nameBn": "পলি ক্লিনিক এন্ড আই কেয়ার সেন্টার - নরসিংদী সদর",
+          "physicalType": "Building",
+          "type": "HEALTH_FACILITY",
+          "partOf": "Location/dae6c1e8-9a62-47a1-a925-ccc5f24884de"
+        },
+        {
+          "id": "8e750d8d-3d25-432c-9fa5-a68acc40d0ef",
+          "name": "Alfalaha Pipals Prikate Hospital",
+          "nameBn": "আলফালাহা পিপলস প্রাইভেট হসপিটাল - নরসিংদী সদর",
+          "physicalType": "Building",
+          "type": "HEALTH_FACILITY",
+          "partOf": "Location/dae6c1e8-9a62-47a1-a925-ccc5f24884de"
+        },
+        {
+          "id": "ad1cd281-b98f-476d-add5-41dac41e4bf5",
+          "name": "Apollo Hospital",
+          "nameBn": "এপোলো হসপিটাল - নরসিংদী সদর",
+          "physicalType": "Building",
+          "type": "HEALTH_FACILITY",
+          "partOf": "Location/dae6c1e8-9a62-47a1-a925-ccc5f24884de"
+        },
+        {
+          "id": "c8675958-6c2a-45c0-b4e4-e013725f2251",
+          "name": "People's Pvt. Hospital",
+          "nameBn": "পিপলস প্রাইভেট হসপিটাল - নরসিংদী সদর",
+          "physicalType": "Building",
+          "type": "HEALTH_FACILITY",
+          "partOf": "Location/dae6c1e8-9a62-47a1-a925-ccc5f24884de"
+        },
+        {
+          "id": "e203eb12-f43a-4266-aefb-f9799d41e3c4",
+          "name": "Mita Nursing Home",
+          "nameBn": "মিতা নার্সিং হোম - নরসিংদী সদর",
+          "physicalType": "Building",
+          "type": "HEALTH_FACILITY",
+          "partOf": "Location/dae6c1e8-9a62-47a1-a925-ccc5f24884de"
+        },
+        {
+          "id": "8b2511e7-1628-4258-9043-901d22751700",
+          "name": "Holly Cricent Hospital",
+          "nameBn": "হলি ক্রিসেন্ট হসপিটাল - নরসিংদী সদর",
+          "physicalType": "Building",
+          "type": "HEALTH_FACILITY",
+          "partOf": "Location/dae6c1e8-9a62-47a1-a925-ccc5f24884de"
+        },
+        {
+          "id": "a5e1b458-8d8d-4497-a684-2f93e41d682a",
+          "name": "Faith General Hospital",
+          "nameBn": "ফেইথ জেনারেল হসপিটাল - নরসিংদী সদর",
+          "physicalType": "Building",
+          "type": "HEALTH_FACILITY",
+          "partOf": "Location/dae6c1e8-9a62-47a1-a925-ccc5f24884de"
+        },
+        {
+          "id": "db05766b-2ea2-4f0c-a50c-cc7bff47d82b",
+          "name": "Prime General Hospital",
+          "nameBn": "প্রাইম জেনারেল হসপিটাল - নরসিংদী সদর",
+          "physicalType": "Building",
+          "type": "HEALTH_FACILITY",
+          "partOf": "Location/dae6c1e8-9a62-47a1-a925-ccc5f24884de"
+        },
+        {
+          "id": "a6f61311-9762-499d-9b81-92d752845e8a",
+          "name": "Mother & Child Welfare Centre (MCWC) Narsingdi Sadar",
+          "nameBn": "মাদার অ্যান্ড চাইল্ড ওয়েলফেয়ার সেন্টার (এমসিডব্লিওসি) নরসিংদী সদর",
+          "physicalType": "Building",
+          "type": "HEALTH_FACILITY",
+          "partOf": "Location/dae6c1e8-9a62-47a1-a925-ccc5f24884de"
+        },
+        {
+          "id": "001c90c0-1db1-4a47-bc9e-14890407855d",
+          "name": "Dhaka Progressive Lions Eye Hospital",
+          "nameBn": "ঢাকা প্রগ্রেসসিভ লায়ন্স আই হসপিটাল - নরসিংদী সদর",
+          "physicalType": "Building",
+          "type": "HEALTH_FACILITY",
+          "partOf": "Location/dae6c1e8-9a62-47a1-a925-ccc5f24884de"
+        },
+        {
+          "id": "11d8c949-f8eb-4259-8f90-54f04e4b7288",
+          "name": "Baghhata take para CC - Narsingdi Sadar",
+          "nameBn": "বাঘহাটা টেক পাড়া সিসি - নরসিংদী সদর",
+          "physicalType": "Building",
+          "type": "HEALTH_FACILITY",
+          "partOf": "Location/dae6c1e8-9a62-47a1-a925-ccc5f24884de"
+        },
+        {
+          "id": "5cdd2b11-1899-47c2-9e7a-e6354b328149",
+          "name": "Dr. Nuruzzaman Khokon CC - Narsingdi Sadar",
+          "nameBn": "ডঃ নুরুজামান খোকন সিসি - নরসিংদী সদর",
+          "physicalType": "Building",
+          "type": "HEALTH_FACILITY",
+          "partOf": "Location/dae6c1e8-9a62-47a1-a925-ccc5f24884de"
+        },
+        {
+          "id": "507b6d49-89ce-45dc-bf30-fe98af2e6769",
+          "name": "Kurigram (Sadar) Upazila Health office",
+          "nameBn": "কুড়িগ্রাম (সদর) উপজেলা হেল্‌থ অফিস",
+          "physicalType": "Building",
+          "type": "HEALTH_FACILITY",
+          "partOf": "Location/e9722a9b-0a90-4beb-81b7-070a2be425e3"
+        },
+        {
+          "id": "d24921ae-12cd-4547-9078-e4969ea47a53",
+          "name": "Pangachi Uh&fwc",
+          "nameBn": "পাঁচগাছি (এউএইচএন্ডএফডবলিওসি)",
+          "physicalType": "Building",
+          "type": "HEALTH_FACILITY",
+          "partOf": "Location/e9722a9b-0a90-4beb-81b7-070a2be425e3"
+        },
+        {
+          "id": "151d787b-01c4-4ee3-8fb5-e7c4b5fa9d42",
+          "name": "Kurigram Civil Surgeon Office",
+          "nameBn": "কুড়িগ্রাম সিভিল সার্জন অফিস",
+          "physicalType": "Building",
+          "type": "HEALTH_FACILITY",
+          "partOf": "Location/e9722a9b-0a90-4beb-81b7-070a2be425e3"
+        },
+        {
+          "id": "59827250-61f9-4898-85c0-3aa9492cec26",
+          "name": "Kurigram District Hospital",
+          "nameBn": "কুড়িগ্রাম জেলা হসপিটাল",
+          "physicalType": "Building",
+          "type": "HEALTH_FACILITY",
+          "partOf": "Location/e9722a9b-0a90-4beb-81b7-070a2be425e3"
+        },
+        {
+          "id": "57054f43-237a-4685-9ee2-3e8443dd5480",
+          "name": "Kurigram Chest Disease Clinic",
+          "nameBn": "কুড়িগ্রাম চেস্ট ডিসিস ক্লিনিক",
+          "physicalType": "Building",
+          "type": "HEALTH_FACILITY",
+          "partOf": "Location/e9722a9b-0a90-4beb-81b7-070a2be425e3"
+        },
+        {
+          "id": "c0b4d3ea-84ec-48da-a337-6d545b624d89",
+          "name": "Chilapara Cc",
+          "nameBn": "চিলাপাড়া সিসি- কুড়িগ্রাম সদর",
+          "physicalType": "Building",
+          "type": "HEALTH_FACILITY",
+          "partOf": "Location/e9722a9b-0a90-4beb-81b7-070a2be425e3"
+        },
+        {
+          "id": "6b44fd60-5645-4133-a268-b965d50d31a8",
+          "name": "Palashbari Cc",
+          "nameBn": "পলাশবাড়ী সিসি- কুড়িগ্রাম সদর",
+          "physicalType": "Building",
+          "type": "HEALTH_FACILITY",
+          "partOf": "Location/e9722a9b-0a90-4beb-81b7-070a2be425e3"
+        },
+        {
+          "id": "6ad0bc2e-581c-4116-b5b1-31dce70fe6a1",
+          "name": "Basurvita Cc",
+          "nameBn": "বাসুরভিটা সিসি- কুড়িগ্রাম সদর",
+          "physicalType": "Building",
+          "type": "HEALTH_FACILITY",
+          "partOf": "Location/e9722a9b-0a90-4beb-81b7-070a2be425e3"
+        },
+        {
+          "id": "817267c2-ed90-497f-9ed3-c489a89e149b",
+          "name": "Madhabram Cc",
+          "nameBn": "মাধবরাম সিসি- কুড়িগ্রাম সদর",
+          "physicalType": "Building",
+          "type": "HEALTH_FACILITY",
+          "partOf": "Location/e9722a9b-0a90-4beb-81b7-070a2be425e3"
+        },
+        {
+          "id": "8e45c27b-e4c6-4d77-b2ac-8e772922f135",
+          "name": "Uttor Kumarpur Cc",
+          "nameBn": "উত্তর কুমারপুর সিসি- কুড়িগ্রাম সদর",
+          "physicalType": "Building",
+          "type": "HEALTH_FACILITY",
+          "partOf": "Location/e9722a9b-0a90-4beb-81b7-070a2be425e3"
+        },
+        {
+          "id": "57026a1e-4042-4697-9dea-cf9be8c86b2c",
+          "name": "Paramali Cc",
+          "nameBn": "পারামালি সিসি- কুড়িগ্রাম সদর",
+          "physicalType": "Building",
+          "type": "HEALTH_FACILITY",
+          "partOf": "Location/e9722a9b-0a90-4beb-81b7-070a2be425e3"
+        },
+        {
+          "id": "607d978c-c8a6-4ae5-a1c9-5c177d86d9da",
+          "name": "Kachichar Cc",
+          "nameBn": "কাছিছার সিসি- কুড়িগ্রাম সদর",
+          "physicalType": "Building",
+          "type": "HEALTH_FACILITY",
+          "partOf": "Location/e9722a9b-0a90-4beb-81b7-070a2be425e3"
+        },
+        {
+          "id": "d187c59a-6d09-4706-8bac-691aa9ec4c6f",
+          "name": "Lakshir Khamar Cc",
+          "nameBn": "লাকশির খামার সিসি- কুড়িগ্রাম সদর",
+          "physicalType": "Building",
+          "type": "HEALTH_FACILITY",
+          "partOf": "Location/e9722a9b-0a90-4beb-81b7-070a2be425e3"
+        },
+        {
+          "id": "568ceaa7-4247-450a-ab90-ada4cb40474e",
+          "name": "Rasulpur Cc",
+          "nameBn": "রাসুলপুর সিসি- কুড়িগ্রাম সদর",
+          "physicalType": "Building",
+          "type": "HEALTH_FACILITY",
+          "partOf": "Location/e9722a9b-0a90-4beb-81b7-070a2be425e3"
+        },
+        {
+          "id": "6ee4d59c-2e0d-44f7-b61b-5193917286da",
+          "name": "Lakshikanto Cc",
+          "nameBn": "লাকশিখান্ত সিসি- কুড়িগ্রাম সদর",
+          "physicalType": "Building",
+          "type": "HEALTH_FACILITY",
+          "partOf": "Location/e9722a9b-0a90-4beb-81b7-070a2be425e3"
+        },
+        {
+          "id": "51820e90-3ace-49f7-843b-edff223734eb",
+          "name": "Halokhana Cc",
+          "nameBn": "হলোখানা সিসি- কুড়িগ্রাম সদর",
+          "physicalType": "Building",
+          "type": "HEALTH_FACILITY",
+          "partOf": "Location/e9722a9b-0a90-4beb-81b7-070a2be425e3"
+        },
+        {
+          "id": "37c4a704-bf76-4b01-b2c9-acc463b4ef77",
+          "name": "Ververi Cc",
+          "nameBn": "ভেরভেরী সিসি- কুড়িগ্রাম সদর",
+          "physicalType": "Building",
+          "type": "HEALTH_FACILITY",
+          "partOf": "Location/e9722a9b-0a90-4beb-81b7-070a2be425e3"
+        },
+        {
+          "id": "37e828ab-ced8-4ef8-b9da-0223c43b3ff8",
+          "name": "Ghaneshyampur Cc",
+          "nameBn": "ঘনেশ্যামপুর সিসি- কুড়িগ্রাম সদর",
+          "physicalType": "Building",
+          "type": "HEALTH_FACILITY",
+          "partOf": "Location/e9722a9b-0a90-4beb-81b7-070a2be425e3"
+        },
+        {
+          "id": "0c122daf-8cc2-46a6-9ae0-047e6fc64e13",
+          "name": "Adhgram Cc",
+          "nameBn": "আধগ্রাম সিসি- কুড়িগ্রাম সদর",
+          "physicalType": "Building",
+          "type": "HEALTH_FACILITY",
+          "partOf": "Location/e9722a9b-0a90-4beb-81b7-070a2be425e3"
+        },
+        {
+          "id": "99e2f87d-4c8e-45ee-b445-15a62d7b8ad0",
+          "name": "Jotgobardhan Cc",
+          "nameBn": "জোতগোবরধন সিসি- কুড়িগ্রাম সদর",
+          "physicalType": "Building",
+          "type": "HEALTH_FACILITY",
+          "partOf": "Location/e9722a9b-0a90-4beb-81b7-070a2be425e3"
+        },
+        {
+          "id": "8ba5dd17-72e8-41d0-bb49-4db41338d1d8",
+          "name": "Khalisa Kalowa Cc",
+          "nameBn": "খালিসা কালোয়া সিসি- কুড়িগ্রাম সদর",
+          "physicalType": "Building",
+          "type": "HEALTH_FACILITY",
+          "partOf": "Location/e9722a9b-0a90-4beb-81b7-070a2be425e3"
+        },
+        {
+          "id": "610375a0-342d-434b-9f28-1b2b3aa5988b",
+          "name": "Uttor Sitaijhar Cc",
+          "nameBn": "উত্তর সিতাইঝার সিসি- কুড়িগ্রাম সদর",
+          "physicalType": "Building",
+          "type": "HEALTH_FACILITY",
+          "partOf": "Location/e9722a9b-0a90-4beb-81b7-070a2be425e3"
+        },
+        {
+          "id": "736abbef-1a19-42e5-910b-5e68ca70624c",
+          "name": "Dakhin Sitaijhar Cc",
+          "nameBn": "দক্ষিন সিতাইঝার সিসি- কুড়িগ্রাম সদর",
+          "physicalType": "Building",
+          "type": "HEALTH_FACILITY",
+          "partOf": "Location/e9722a9b-0a90-4beb-81b7-070a2be425e3"
+        },
+        {
+          "id": "dad0575a-f74a-40ea-b08d-98a7de15e1fd",
+          "name": "Gobindapur Cc",
+          "nameBn": "গোবিন্দাপুর সিসি- কুড়িগ্রাম সদর",
+          "physicalType": "Building",
+          "type": "HEALTH_FACILITY",
+          "partOf": "Location/e9722a9b-0a90-4beb-81b7-070a2be425e3"
+        },
+        {
+          "id": "259cd42f-cad9-497f-a9ab-a737d3b1359b",
+          "name": "Shulkur Bazar Cc",
+          "nameBn": "শুলকুর বাজার সিসি- কুড়িগ্রাম সদর",
+          "physicalType": "Building",
+          "type": "HEALTH_FACILITY",
+          "partOf": "Location/e9722a9b-0a90-4beb-81b7-070a2be425e3"
+        },
+        {
+          "id": "96f559f8-52e1-4ae0-91ea-acdb6f99ae78",
+          "name": "Sitaijhar Cc",
+          "nameBn": "সিতাইঝার সিসি- কুড়িগ্রাম সদর",
+          "physicalType": "Building",
+          "type": "HEALTH_FACILITY",
+          "partOf": "Location/e9722a9b-0a90-4beb-81b7-070a2be425e3"
+        },
+        {
+          "id": "5bab68f5-fc88-4ead-856b-062fcfc85edc",
+          "name": "Holokhana Union Centre",
+          "nameBn": "হলোখানা সিসি- কুড়িগ্রাম সদর",
+          "physicalType": "Building",
+          "type": "HEALTH_FACILITY",
+          "partOf": "Location/e9722a9b-0a90-4beb-81b7-070a2be425e3"
+        },
+        {
+          "id": "5647ac63-e3af-4ac3-8268-0e94f8e8c746",
+          "name": "Jattarapur Union Centre",
+          "nameBn": "জাত্তারাপুর সিসি- কুড়িগ্রাম সদর",
+          "physicalType": "Building",
+          "type": "HEALTH_FACILITY",
+          "partOf": "Location/e9722a9b-0a90-4beb-81b7-070a2be425e3"
+        },
+        {
+          "id": "107687cc-9348-4626-8c32-aa3f759fe66f",
+          "name": "Khatalbari Union Centre",
+          "nameBn": "খাতালবাড়ী সিসি- কুড়িগ্রাম সদর",
+          "physicalType": "Building",
+          "type": "HEALTH_FACILITY",
+          "partOf": "Location/e9722a9b-0a90-4beb-81b7-070a2be425e3"
+        },
+        {
+          "id": "94ddf3d1-8606-42fa-a4b0-a8976a488f5e",
+          "name": "Mogulbasha Union Centre",
+          "nameBn": "মঘুলবাসা সিসি- কুড়িগ্রাম সদর",
+          "physicalType": "Building",
+          "type": "HEALTH_FACILITY",
+          "partOf": "Location/e9722a9b-0a90-4beb-81b7-070a2be425e3"
+        },
+        {
+          "id": "a3ddf1b9-c1c4-43a2-b02d-dc6c23ffadd9",
+          "name": "Vogdanga Union Centre",
+          "nameBn": "ভগদাঙ্গা সিসি- কুড়িগ্রাম সদর",
+          "physicalType": "Building",
+          "type": "HEALTH_FACILITY",
+          "partOf": "Location/e9722a9b-0a90-4beb-81b7-070a2be425e3"
+        },
+        {
+          "id": "c4ccf393-c00b-4104-ae3f-961c1e8fb3fa",
+          "name": "Char Boraibari Cc",
+          "nameBn": "চর বরাইবাড়ী সিসি- কুড়িগ্রাম সদর",
+          "physicalType": "Building",
+          "type": "HEALTH_FACILITY",
+          "partOf": "Location/e9722a9b-0a90-4beb-81b7-070a2be425e3"
+        },
+        {
+          "id": "c30baf2b-e2bb-419c-b537-2f4a7c7ee47f",
+          "name": "Khalisha Zalfara Cc",
+          "nameBn": "খালিশা যালফারা সিসি- কুড়িগ্রাম সদর",
+          "physicalType": "Building",
+          "type": "HEALTH_FACILITY",
+          "partOf": "Location/e9722a9b-0a90-4beb-81b7-070a2be425e3"
+        },
+        {
+          "id": "2a9b8b6c-f408-48ae-9051-7bac74747b70",
+          "name": "Velakopa CC",
+          "nameBn": "ভেলাকোপা সিসি- কুড়িগ্রাম সদর",
+          "physicalType": "Building",
+          "type": "HEALTH_FACILITY",
+          "partOf": "Location/e9722a9b-0a90-4beb-81b7-070a2be425e3"
+        },
+        {
+          "id": "97f6682c-b5c6-45ff-bcc8-171506863e61",
+          "name": "Kachichar(telipara) Cc",
+          "nameBn": "কাছিচর তেলিপারা)সিসি- কুড়িগ্রাম সদর",
+          "physicalType": "Building",
+          "type": "HEALTH_FACILITY",
+          "partOf": "Location/e9722a9b-0a90-4beb-81b7-070a2be425e3"
+        },
+        {
+          "id": "fa685119-d25f-47d0-afa1-116714a4fe52",
+          "name": "Moratari Cc",
+          "nameBn": "মরাতরি সিসি- কুড়িগ্রাম সদর",
+          "physicalType": "Building",
+          "type": "HEALTH_FACILITY",
+          "partOf": "Location/e9722a9b-0a90-4beb-81b7-070a2be425e3"
+        },
+        {
+          "id": "e8feec8a-ad94-4e07-a3f9-ce698b1ea5b1",
+          "name": "Himerkuti Cc",
+          "nameBn": "হিমেরকুটি সিসি- কুড়িগ্রাম সদর",
+          "physicalType": "Building",
+          "type": "HEALTH_FACILITY",
+          "partOf": "Location/e9722a9b-0a90-4beb-81b7-070a2be425e3"
+        },
+        {
+          "id": "e572a97e-e09c-4ae5-89e4-81f6f4b0191f",
+          "name": "Pipul Bari CC",
+          "nameBn": "পিপুলবাড়ী সিসি- কুড়িগ্রাম সদর",
+          "physicalType": "Building",
+          "type": "HEALTH_FACILITY",
+          "partOf": "Location/e9722a9b-0a90-4beb-81b7-070a2be425e3"
+        },
+        {
+          "id": "df460a78-2692-4234-9ef4-a904141e1872",
+          "name": "Madhya Kumorpur Cc",
+          "nameBn": "মধ্য কুমরপুর সিসি- কুড়িগ্রাম সদর",
+          "physicalType": "Building",
+          "type": "HEALTH_FACILITY",
+          "partOf": "Location/e9722a9b-0a90-4beb-81b7-070a2be425e3"
+        },
+        {
+          "id": "0de4c0d8-27ff-4b04-9e72-2b4f37c85b68",
+          "name": "Kadomtola Cc",
+          "nameBn": "কদমতলা সিসি- কুড়িগ্রাম সদর",
+          "physicalType": "Building",
+          "type": "HEALTH_FACILITY",
+          "partOf": "Location/e9722a9b-0a90-4beb-81b7-070a2be425e3"
+        },
+        {
+          "id": "ed0fd68c-2929-422b-bcb7-0bfa56746035",
+          "name": "Char Kisnopur Cc",
+          "nameBn": "চর কিষ্ণপুর সিসি- কুড়িগ্রাম সদর",
+          "physicalType": "Building",
+          "type": "HEALTH_FACILITY",
+          "partOf": "Location/e9722a9b-0a90-4beb-81b7-070a2be425e3"
+        },
+        {
+          "id": "8b557662-cead-4f06-8f52-610f9632e243",
+          "name": "Purbo Kollan Cc",
+          "nameBn": "পুর্ব কল্যাণ সিসি- কুড়িগ্রাম সদর",
+          "physicalType": "Building",
+          "type": "HEALTH_FACILITY",
+          "partOf": "Location/e9722a9b-0a90-4beb-81b7-070a2be425e3"
+        },
+        {
+          "id": "bab1b746-f4a5-4c79-9713-4eda66d65165",
+          "name": "Parbotipur Cc",
+          "nameBn": "পার্বতীপুর সিসি- কুড়িগ্রাম সদর",
+          "physicalType": "Building",
+          "type": "HEALTH_FACILITY",
+          "partOf": "Location/e9722a9b-0a90-4beb-81b7-070a2be425e3"
+        },
+        {
+          "id": "cd99f5cf-548c-4d9b-9de9-df9019256b1e",
+          "name": "Terre Des Hommes Foundation",
+          "nameBn": "তেরে দেস হোমস ফাউন্ডেশন - কুড়িগ্রাম সদর",
+          "physicalType": "Building",
+          "type": "HEALTH_FACILITY",
+          "partOf": "Location/e9722a9b-0a90-4beb-81b7-070a2be425e3"
+        },
+        {
+          "id": "3a7cee16-8454-4e10-b36a-de58e7de82ef",
+          "name": "RDRS Bangladesh",
+          "nameBn": "আরডিআরএস বাংলাদেশ -কুড়িগ্রাম সদর",
+          "physicalType": "Building",
+          "type": "HEALTH_FACILITY",
+          "partOf": "Location/e9722a9b-0a90-4beb-81b7-070a2be425e3"
+        },
+        {
+          "id": "32882cf3-c45a-4d88-a2ae-0440bc3c1789",
+          "name": "BRAC (BHP) ",
+          "nameBn": "ব্র্যাক (বিএইচপি) - কুড়িগ্রাম সদর",
+          "physicalType": "Building",
+          "type": "HEALTH_FACILITY",
+          "partOf": "Location/e9722a9b-0a90-4beb-81b7-070a2be425e3"
+        },
+        {
+          "id": "4ba9da43-32a8-41c3-8c45-d128461752de",
+          "name": "Paribaik Shastho Clinic",
+          "nameBn": "পারিবাইক স্বাস্থ্য ক্লিনিক - কুড়িগ্রাম সদর",
+          "physicalType": "Building",
+          "type": "HEALTH_FACILITY",
+          "partOf": "Location/e9722a9b-0a90-4beb-81b7-070a2be425e3"
+        },
+        {
+          "id": "2e211611-6ceb-4872-be1b-48ee289a4af0",
+          "name": "RDRS Bangladesh",
+          "nameBn": "আরডিআরএস বাংলাদেশ - কুড়িগ্রাম সদর – ২",
+          "physicalType": "Building",
+          "type": "HEALTH_FACILITY",
+          "partOf": "Location/e9722a9b-0a90-4beb-81b7-070a2be425e3"
+        },
+        {
+          "id": "3f26679f-17c4-4de5-b51b-b489683921f8",
+          "name": "Chinno Mukul",
+          "nameBn": "ছিন্ন মুকুল - কুড়িগ্রাম সদর",
+          "physicalType": "Building",
+          "type": "HEALTH_FACILITY",
+          "partOf": "Location/e9722a9b-0a90-4beb-81b7-070a2be425e3"
+        },
+        {
+          "id": "5087705f-2335-4183-84d4-b63b88aaa817",
+          "name": "Terre Des Hommes Foundation",
+          "nameBn": "তেরে দেস হোমস ফাউন্ডেশন - কুড়িগ্রাম সদর -২",
+          "physicalType": "Building",
+          "type": "HEALTH_FACILITY",
+          "partOf": "Location/e9722a9b-0a90-4beb-81b7-070a2be425e3"
+        },
+        {
+          "id": "35ab3d4c-e515-4830-a890-fd83dff19b0d",
+          "name": "Sheba Clinic",
+          "nameBn": "সেবা ক্লিনিক - কুড়িগ্রাম সদর",
+          "physicalType": "Building",
+          "type": "HEALTH_FACILITY",
+          "partOf": "Location/e9722a9b-0a90-4beb-81b7-070a2be425e3"
+        },
+        {
+          "id": "a4840707-ed0e-45c9-af21-cca2522442e8",
+          "name": "Khan Clinic",
+          "nameBn": "খান ক্লিনিক - কুড়িগ্রাম সদর",
+          "physicalType": "Building",
+          "type": "HEALTH_FACILITY",
+          "partOf": "Location/e9722a9b-0a90-4beb-81b7-070a2be425e3"
+        },
+        {
+          "id": "d5bb09d6-9a91-4356-8f8b-daa11e395257",
+          "name": "Dharla clinic",
+          "nameBn": "ধারলা ক্লিনিক - কুড়িগ্রাম সদর",
+          "physicalType": "Building",
+          "type": "HEALTH_FACILITY",
+          "partOf": "Location/e9722a9b-0a90-4beb-81b7-070a2be425e3"
+        },
+        {
+          "id": "8b593b8a-987e-41f7-b5bb-eb1af31cb6ef",
+          "name": "Kurigram clinic",
+          "nameBn": "কুড়িগ্রাম ক্লিনিক - কুড়িগ্রাম সদর",
+          "physicalType": "Building",
+          "type": "HEALTH_FACILITY",
+          "partOf": "Location/e9722a9b-0a90-4beb-81b7-070a2be425e3"
+        },
+        {
+          "id": "da6635dd-72ed-41e2-a093-c7ae353d9116",
+          "name": "Mother & Child Welfare Centre (MCWC) Kurigram Sadar",
+          "nameBn": "মাদার অ্যান্ড চাইল্ড ওয়েলফেয়ার (এমসিডবলিওসি)",
+          "physicalType": "Building",
+          "type": "HEALTH_FACILITY",
+          "partOf": "Location/e9722a9b-0a90-4beb-81b7-070a2be425e3"
+        },
+        {
+          "id": "55ea279a-1451-4116-b85b-2f94ae67d43a",
+          "name": "District Family Planing Office Kurigram",
+          "nameBn": "জেলা ফ্যামিলি প্লানিং অফিস কুড়িগ্রাম",
+          "physicalType": "Building",
+          "type": "HEALTH_FACILITY",
+          "partOf": "Location/e9722a9b-0a90-4beb-81b7-070a2be425e3"
+        },
+        {
+          "id": "e1d153d0-84b7-4fc9-ab2b-703d02128f37",
+          "name": "UH&FWC Holokhana",
+          "nameBn": "ইউনিয়ন হেলথ অ্যান্ড ফ্যামিলি ওয়েলফেয়ার সেন্টার (এউএইচএন্ডএফডবলিওসি) হলোখানা কুড়িগ্রাম সদর কুড়িগ্রাম",
+          "physicalType": "Building",
+          "type": "HEALTH_FACILITY",
+          "partOf": "Location/e9722a9b-0a90-4beb-81b7-070a2be425e3"
+        },
+        {
+          "id": "e04ec869-b61f-4bba-802d-917ca22db871",
+          "name": "Upazila Family Planning Office Sadar Kurigram",
+          "nameBn": "উপজেলা ফ্যামিলি প্লানিং অফিস সদর কুড়িগ্রাম",
+          "physicalType": "Building",
+          "type": "HEALTH_FACILITY",
+          "partOf": "Location/e9722a9b-0a90-4beb-81b7-070a2be425e3"
+        }
+      ]
+    }