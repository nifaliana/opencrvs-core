--- conflicted
+++ resolved
@@ -1,3260 +1,1740 @@
 {
   "data": [
     {
-<<<<<<< HEAD
       "id": "b1101062-3f37-4769-a7db-87c847d85a03",
-=======
-      "id": "235decf5-fea1-44b6-818d-277622fa7c44",
->>>>>>> d5d4cf6e
       "name": "Moktarpur Union Parishad",
       "nameBn": "মোক্তারপুর ইউনিয়ন পরিষদ",
       "physicalType": "Building",
       "type": "CRVS_OFFICE",
-<<<<<<< HEAD
       "partOf": "Location/788a92e1-d431-4af5-9346-71a260aff879"
     },
     {
       "id": "a23e90ae-d237-437a-acf1-2ccd4b10dfbc",
-=======
-      "partOf": "Location/0fcffcd9-1d63-4007-a79e-690df2bc9baa"
-    },
-    {
-      "id": "861e37fb-1320-4919-9e97-5b7b1354548e",
->>>>>>> d5d4cf6e
       "name": "Nagari Union Parishad",
       "nameBn": "নাগারি ইউনিয়ন পরিষদ",
       "physicalType": "Building",
       "type": "CRVS_OFFICE",
-<<<<<<< HEAD
       "partOf": "Location/bce7c952-fc99-4208-8f49-60eacddeb21d"
     },
     {
       "id": "4f04a067-21b0-426c-8a67-58fec0753196",
-=======
-      "partOf": "Location/154e5b6f-4a72-49aa-bd27-8076748cb93a"
-    },
-    {
-      "id": "cd4fffc6-e663-4499-b74b-ef82ca2559a2",
->>>>>>> d5d4cf6e
       "name": "Tumulia Union Parishad",
       "nameBn": "তিমুলিয়া ইউনিয়ন পরিষদ",
       "physicalType": "Building",
       "type": "CRVS_OFFICE",
-<<<<<<< HEAD
       "partOf": "Location/673acc2e-2b2d-44e0-8657-d99509755cc9"
     },
     {
       "id": "e3193752-da39-4dc5-b02f-1c1791ea173e",
-=======
-      "partOf": "Location/8f9314cc-f515-49cf-9468-8fc07aaf478d"
-    },
-    {
-      "id": "c5509336-b3f5-4b64-857c-664ca442deb7",
->>>>>>> d5d4cf6e
       "name": "Kanthalbari Union Parishad",
       "nameBn": "কাঁঠালবাড়ী ইউনিয়ন পরিষদ",
       "physicalType": "Building",
       "type": "CRVS_OFFICE",
-<<<<<<< HEAD
       "partOf": "Location/8d3992be-538e-464d-b60b-2e54d33f1030"
     },
     {
       "id": "9e5d6aa8-2ee4-436c-becf-550a2eaed8b1",
-=======
-      "partOf": "Location/c0f6c349-42ad-4dcd-a232-b11df3c5e65e"
-    },
-    {
-      "id": "df8a43a9-d016-4383-a54a-b847b3746747",
->>>>>>> d5d4cf6e
       "name": "Mogolbasa Union Porishad",
       "nameBn": "মোগলবাসা ইউনিয়ন পরিষদ",
       "physicalType": "Building",
       "type": "CRVS_OFFICE",
-<<<<<<< HEAD
       "partOf": "Location/d3c13999-117e-4af5-8155-97892ef4ffc2"
     },
     {
       "id": "6f380f41-7986-4556-88b1-1b4ad3e14696",
-=======
-      "partOf": "Location/8b6b8ecb-f976-40ff-885a-bffec56bf8a8"
-    },
-    {
-      "id": "76e525c1-82f0-4ee3-8771-3c04f615f1de",
->>>>>>> d5d4cf6e
       "name": "Punchgachhi Union Porishad",
       "nameBn": " পাচগাছী ইউনিয়ন পরিষদ",
       "physicalType": "Building",
       "type": "CRVS_OFFICE",
-<<<<<<< HEAD
       "partOf": "Location/df2352f7-58c1-43e2-beb0-23c59dd3ba30"
     },
     {
       "id": "d199706f-eb62-4a64-8d63-12f4b54187cf",
-=======
-      "partOf": "Location/c3b50744-0674-4c91-9f3a-a9428605266d"
-    },
-    {
-      "id": "10902d9e-eb2f-4e50-b263-59c537d031b8",
->>>>>>> d5d4cf6e
       "name": "Belgachha Union Parishad",
       "nameBn": "বেলগাছা ইউনিয়ন পরিষদ",
       "physicalType": "Building",
       "type": "CRVS_OFFICE",
-<<<<<<< HEAD
       "partOf": "Location/5154dc2a-33a0-4d8e-9b5a-93c66e5a22c6"
     },
     {
       "id": "6f0703aa-571e-4c4b-8119-e3c8e1c6f8ef",
-=======
-      "partOf": "Location/d5448725-2f10-4136-9851-c3ea64c66ae6"
-    },
-    {
-      "id": "11f039f4-c9b6-4a11-8ed4-da82f5b5f967",
->>>>>>> d5d4cf6e
       "name": "Bhogdanga Union Parishad",
       "nameBn": "ভোগডাঙ্গা ইউনিয়ন পরিষদ",
       "physicalType": "Building",
       "type": "CRVS_OFFICE",
-<<<<<<< HEAD
       "partOf": "Location/fd5419ff-bc34-4276-acf2-a557c7647ed5"
     },
     {
       "id": "355465c2-55be-4aa4-bb5c-181f9e8851be",
-=======
-      "partOf": "Location/2279244e-242c-493f-9541-f1b06f348fcd"
-    },
-    {
-      "id": "845f2cc5-dc25-4eb4-a4e9-e306a6b96fda",
->>>>>>> d5d4cf6e
       "name": "Ghogadaha Union Parishad",
       "nameBn": "ঘোগাদহ ইউনিয়ন পরিষদ",
       "physicalType": "Building",
       "type": "CRVS_OFFICE",
-<<<<<<< HEAD
       "partOf": "Location/8b81486c-70ca-45fe-9a3e-3284a51da9eb"
     },
     {
       "id": "8bcdb24d-da9b-4a55-80f3-3f07b016706f",
-=======
-      "partOf": "Location/2ac0e85c-cc5a-48b7-b675-2f8f849d2849"
-    },
-    {
-      "id": "8f58d024-8abe-4261-bad5-5a1ca79caa6a",
->>>>>>> d5d4cf6e
       "name": "Holokhana Union Parishad",
       "nameBn": "হলোখানা ইউনিয়ন পরিষদ",
       "physicalType": "Building",
       "type": "CRVS_OFFICE",
-<<<<<<< HEAD
       "partOf": "Location/bc57b22c-2b68-4380-9f45-edecfeadd32c"
     },
     {
       "id": "7e3d03b8-0cb5-49d9-8bea-d509a6f4ef1d",
-=======
-      "partOf": "Location/d702dba7-bf6b-41c0-9a99-3e384ecd7a50"
-    },
-    {
-      "id": "aa895777-ee57-4320-a898-81ea962847cb",
->>>>>>> d5d4cf6e
       "name": "Jatrapur Union Parishad",
       "nameBn": "যাত্রাপুর ইউনিয়ন পরিষদ",
       "physicalType": "Building",
       "type": "CRVS_OFFICE",
-<<<<<<< HEAD
       "partOf": "Location/ede452c9-11dc-4870-8aa2-4f5a255a732c"
     },
     {
       "id": "88d473af-8404-477e-9614-ab9b1f072a84",
-=======
-      "partOf": "Location/0bd18ec3-d7eb-4093-a39d-fee3c7709a64"
-    },
-    {
-      "id": "22d2225d-5fae-4d12-bf9f-96ffefbdd6bf",
->>>>>>> d5d4cf6e
       "name": "Nurallapur Union Parishad",
       "nameBn": "নূরালাপুর ইউনিয়ন পরিষদ",
       "physicalType": "Building",
       "type": "CRVS_OFFICE",
-<<<<<<< HEAD
       "partOf": "Location/5f467fb2-ca85-4aeb-93b9-0873c1fc2491"
     },
     {
       "id": "d46288f5-f872-42d1-89c4-31f7f3b4ad1c",
-=======
-      "partOf": "Location/69a5d9c8-5cf1-49a4-94a3-86fd1dfb7797"
-    },
-    {
-      "id": "7d42bd41-a4a1-41a3-ba0c-8418a96f6f00",
->>>>>>> d5d4cf6e
       "name": "Mahishasura Union Parishad",
       "nameBn": "মহিষাশুড়া ইউনিয়ন পরিষদ",
       "physicalType": "Building",
       "type": "CRVS_OFFICE",
-<<<<<<< HEAD
       "partOf": "Location/e0970b5e-011f-42a6-8a68-440b5b4bc7d3"
     },
     {
       "id": "2a38c1b0-2f57-4c21-ae87-870aa1c0511a",
-=======
-      "partOf": "Location/8c722f7b-140f-40e8-989d-dd4cedc545e2"
-    },
-    {
-      "id": "cf36fdbc-3bb2-4970-83e4-a36a60f52077",
->>>>>>> d5d4cf6e
       "name": "Meherpara Union Parishad",
       "nameBn": "মেহেড়পাড়া ইউনিয়ন পরিষদ",
       "physicalType": "Building",
       "type": "CRVS_OFFICE",
-<<<<<<< HEAD
       "partOf": "Location/8e5c3427-3918-470f-8210-8d1c5f4f8e1a"
     },
     {
       "id": "9ea7ff61-e2cc-4fc2-bd52-045ff5d63895",
-=======
-      "partOf": "Location/6768042f-e523-4d3b-96c0-277897413467"
-    },
-    {
-      "id": "5087b88e-3996-432f-b6c6-5ef2e3925056",
->>>>>>> d5d4cf6e
       "name": "Nazarpur Union Parishad",
       "nameBn": "নজরপুর ইউনিয়ন পরিষদ",
       "physicalType": "Building",
       "type": "CRVS_OFFICE",
-<<<<<<< HEAD
       "partOf": "Location/339be33c-a5d5-4fb9-836f-4128a1937c6b"
     },
     {
       "id": "b3c632fb-4653-4285-ba22-72e8a3dff795",
-=======
-      "partOf": "Location/f7cc1942-3e13-4ef4-9745-5e45a2bdab3e"
-    },
-    {
-      "id": "9a6a54a0-0249-4047-a17a-631606dd895c",
->>>>>>> d5d4cf6e
       "name": "Paikarchar Union Parishad",
       "nameBn": "পাইকারচর ইউনিয়ন পরিষদ",
       "physicalType": "Building",
       "type": "CRVS_OFFICE",
-<<<<<<< HEAD
       "partOf": "Location/3e8d6184-3e3c-432c-a62b-e80be947559d"
     },
     {
       "id": "67ecb93d-5a4b-497f-b192-49b22f4af2e8",
-=======
-      "partOf": "Location/589498cb-76b0-40dd-9b46-176657fa25f9"
-    },
-    {
-      "id": "33ffb8c2-67c0-4603-a67d-9473f159be4a",
->>>>>>> d5d4cf6e
       "name": "Panchdona Union Parishad",
       "nameBn": "পাঁচদোনা ইউনিয়ন পরিষদ",
       "physicalType": "Building",
       "type": "CRVS_OFFICE",
-<<<<<<< HEAD
       "partOf": "Location/9c1da163-2750-474e-9c9e-3a01ef0f3493"
     },
     {
       "id": "8673218f-af60-4803-89e4-9da29ffed43d",
-=======
-      "partOf": "Location/43c4478f-5477-4ac6-a7fe-88e746ab5267"
-    },
-    {
-      "id": "8f9d2c68-a481-4074-b538-7d335800603d",
->>>>>>> d5d4cf6e
       "name": "Amdia Union Parishad",
       "nameBn": "আমদিয়া ইউনিয়ন পরিষদ",
       "physicalType": "Building",
       "type": "CRVS_OFFICE",
-<<<<<<< HEAD
       "partOf": "Location/c083a455-8cac-4872-8d2d-ca3bb96eedc9"
     },
     {
       "id": "1c4ed5b9-cb0e-442f-9a4c-dc9cf68703a7",
-=======
-      "partOf": "Location/f0f32a6f-225a-4c5e-8471-7feb2bd2c635"
-    },
-    {
-      "id": "2cbc09aa-1dd9-499a-a3da-56a8f591a393",
->>>>>>> d5d4cf6e
       "name": "Chardighaldi Union Parishad",
       "nameBn": "চরদিঘলদী ইউনয়ন পরিষদ",
       "physicalType": "Building",
       "type": "CRVS_OFFICE",
-<<<<<<< HEAD
       "partOf": "Location/348c0262-1e58-4f7c-b40b-7a21ad3c437d"
     },
     {
       "id": "8849fc0a-a4a0-412e-a07a-665421cde2e6",
-=======
-      "partOf": "Location/ad8ae7ac-7ef7-4705-b729-67293c9f2f5c"
-    },
-    {
-      "id": "28da365c-e3db-486b-8740-6a628afa2a33",
->>>>>>> d5d4cf6e
       "name": "Chinishpur Union Parishad",
       "nameBn": "চিনিশপুর ইউনিয়ন পরিষদ",
       "physicalType": "Building",
       "type": "CRVS_OFFICE",
-<<<<<<< HEAD
       "partOf": "Location/8ad7edbf-be56-4e56-a126-bf7715f3369c"
     },
     {
       "id": "dd0710c8-aef5-44e6-9715-e990ca2bfe41",
-=======
-      "partOf": "Location/5c5d4a2d-2c2e-4104-9af7-c1294e566b66"
-    },
-    {
-      "id": "a58e0290-61a6-4b9d-a06c-0b4f867cbc7e",
->>>>>>> d5d4cf6e
       "name": "Hajipur Union Parishad",
       "nameBn": "হাজীপুর ইউনিয়ন পরিষদ",
       "physicalType": "Building",
       "type": "CRVS_OFFICE",
-<<<<<<< HEAD
       "partOf": "Location/e65df04f-3495-4dd4-9889-423c4a394cd6"
     },
     {
       "id": "3dc8398e-cefb-4045-87b9-94d6a3b09254",
-=======
-      "partOf": "Location/62602dbe-e402-49c5-bbb9-327b52758797"
-    },
-    {
-      "id": "b5d9289d-3fb3-465a-84c8-1195fa52896d",
->>>>>>> d5d4cf6e
       "name": "Karimpur Union parishad",
       "nameBn": "করিমপুর ইউনিয়ন পরিষদ",
       "physicalType": "Building",
       "type": "CRVS_OFFICE",
-<<<<<<< HEAD
       "partOf": "Location/2c942ae3-fd61-4351-826e-76edf3969481"
     },
     {
       "id": "cc3ae16b-c739-44ff-b975-3b2b4072f7bc",
-=======
-      "partOf": "Location/de9378ae-f801-4cd0-a2c9-ffed0853f44f"
-    },
-    {
-      "id": "44ba3766-adf5-4ff0-a3fd-21ae2a7b89ec",
->>>>>>> d5d4cf6e
       "name": "Kanthalia Union Parishad",
       "nameBn": "কাঠালিয়া ইউনিয়ন পরিষদ",
       "physicalType": "Building",
       "type": "CRVS_OFFICE",
-<<<<<<< HEAD
       "partOf": "Location/243522ff-fc12-466e-a61f-4865746e4508"
     },
     {
       "id": "b9044f37-ca83-4827-9a70-576c0c523a58",
-=======
-      "partOf": "Location/c845599e-b8a9-4bb3-acf5-7b815929fbc9"
-    },
-    {
-      "id": "3827ec48-d68e-4f45-a229-2e31b052dcd0",
->>>>>>> d5d4cf6e
       "name": "Alokbali Union Parishad",
       "nameBn": "আলোকবালী ইউনিয়ন পরিষদ",
       "physicalType": "Building",
       "type": "CRVS_OFFICE",
-<<<<<<< HEAD
       "partOf": "Location/6a05ca7f-a90a-4cab-98a3-3c9ff460ba87"
     },
     {
       "id": "da849e78-cd6b-44f4-bc0f-e80142432ea9",
-=======
-      "partOf": "Location/95800624-b344-4733-a5b6-01dbf8670d80"
-    },
-    {
-      "id": "50c2d4e7-eb26-4aca-8086-4d707593d6f5",
->>>>>>> d5d4cf6e
       "name": "Shaheed Taj Uddin Ahmad Medical College",
       "nameBn": "শহীদ তাজউদ্দিন আহমেদ মেডিকেল কলেজ হাসপাতাল",
       "physicalType": "Building",
       "type": "HEALTH_FACILITY",
-<<<<<<< HEAD
       "partOf": "Location/8eca1aaf-d9bc-4dcf-9b73-d8306dfe2dd1"
     },
     {
       "id": "6e06de64-ac62-444d-bbea-0da6346e5190",
-=======
-      "partOf": "Location/249a6236-d867-402f-a8b5-b134f5a7b354"
-    },
-    {
-      "id": "b7d2cf8a-944e-4fba-9073-b0df45158004",
->>>>>>> d5d4cf6e
       "name": "Kaliganj Union Sub Center",
       "nameBn": "কালীগঞ্জ ইউনিয়ন উপ-স্বাস্থ্য কেন্দ্র",
       "physicalType": "Building",
       "type": "HEALTH_FACILITY",
-<<<<<<< HEAD
       "partOf": "Location/5a659979-b374-4344-ad86-9c876800b68a"
     },
     {
       "id": "0625c112-c8de-49d7-ac60-ef001de223f1",
-=======
-      "partOf": "Location/83983c41-9e6e-493b-bcbb-90b31be5a7e2"
-    },
-    {
-      "id": "cfce2d03-5676-4984-8f68-2448c8c27826",
->>>>>>> d5d4cf6e
       "name": "Kaliganj Upazila Health Complex",
       "nameBn": "কালীগঞ্জ উপজেলা স্বাস্থ্য কমপ্লেক্স",
       "physicalType": "Building",
       "type": "HEALTH_FACILITY",
-<<<<<<< HEAD
       "partOf": "Location/5a659979-b374-4344-ad86-9c876800b68a"
     },
     {
       "id": "9d5ca7ec-46d8-4ba0-a74f-f5b18ede32b4",
-=======
-      "partOf": "Location/83983c41-9e6e-493b-bcbb-90b31be5a7e2"
-    },
-    {
-      "id": "ec23562e-1542-4381-b871-2b93e03f4443",
->>>>>>> d5d4cf6e
       "name": "Dholashadhukhan Cc",
       "nameBn": "ধলাশাধুখান সিসি - কালিগঞ্জ",
       "physicalType": "Building",
       "type": "HEALTH_FACILITY",
-<<<<<<< HEAD
       "partOf": "Location/5a659979-b374-4344-ad86-9c876800b68a"
     },
     {
       "id": "db99b6c3-e154-4628-aabe-74222dbcd332",
-=======
-      "partOf": "Location/83983c41-9e6e-493b-bcbb-90b31be5a7e2"
-    },
-    {
-      "id": "bcca9ec7-b973-4bc9-8224-153ace170ad8",
->>>>>>> d5d4cf6e
       "name": "Kholapara Cc",
       "nameBn": "খোলাপাড়া সিসি - কালিগঞ্জ",
       "physicalType": "Building",
       "type": "HEALTH_FACILITY",
-<<<<<<< HEAD
       "partOf": "Location/5a659979-b374-4344-ad86-9c876800b68a"
     },
     {
       "id": "99fef14d-931a-4f26-9687-49c3044ffa84",
-=======
-      "partOf": "Location/83983c41-9e6e-493b-bcbb-90b31be5a7e2"
-    },
-    {
-      "id": "b8f06469-fd5b-403d-8e4b-372aef2e245b",
->>>>>>> d5d4cf6e
       "name": "Berua Cc",
       "nameBn": "বেরুয়া সিসি - কালিগঞ্জ",
       "physicalType": "Building",
       "type": "HEALTH_FACILITY",
-<<<<<<< HEAD
       "partOf": "Location/5a659979-b374-4344-ad86-9c876800b68a"
     },
     {
       "id": "406c3d98-82bf-4001-a9d1-3d46131b220e",
-=======
-      "partOf": "Location/83983c41-9e6e-493b-bcbb-90b31be5a7e2"
-    },
-    {
-      "id": "21663096-f55a-4425-84f4-5dfc7f58bac1",
->>>>>>> d5d4cf6e
       "name": "Brammangaon Cc",
       "nameBn": "ব্রাহ্মণগাঁও সিসি - কালিগঞ্জ",
       "physicalType": "Building",
       "type": "HEALTH_FACILITY",
-<<<<<<< HEAD
       "partOf": "Location/5a659979-b374-4344-ad86-9c876800b68a"
     },
     {
       "id": "1c385985-36d0-40bf-b72d-a7690ed884f7",
-=======
-      "partOf": "Location/83983c41-9e6e-493b-bcbb-90b31be5a7e2"
-    },
-    {
-      "id": "53f57c1d-7820-41c1-9fe9-7c75ec355c9e",
->>>>>>> d5d4cf6e
       "name": "Fuldi Cc",
       "nameBn": "ফুলদি সিসি - কালিগঞ্জ",
       "physicalType": "Building",
       "type": "HEALTH_FACILITY",
-<<<<<<< HEAD
       "partOf": "Location/5a659979-b374-4344-ad86-9c876800b68a"
     },
     {
       "id": "38d30253-2daf-4a51-9f4b-f5d8659ff3c5",
-=======
-      "partOf": "Location/83983c41-9e6e-493b-bcbb-90b31be5a7e2"
-    },
-    {
-      "id": "2106e30c-7b67-4325-a48f-05606261d468",
->>>>>>> d5d4cf6e
       "name": "Majhukhan Cc",
       "nameBn": "মাজুখান সিসি - কালিগঞ্জ",
       "physicalType": "Building",
       "type": "HEALTH_FACILITY",
-<<<<<<< HEAD
       "partOf": "Location/5a659979-b374-4344-ad86-9c876800b68a"
     },
     {
       "id": "6d6094af-d8df-4356-a32c-0063931c8a85",
-=======
-      "partOf": "Location/83983c41-9e6e-493b-bcbb-90b31be5a7e2"
-    },
-    {
-      "id": "a8155567-6ca1-4c85-9a0c-c359d6047193",
->>>>>>> d5d4cf6e
       "name": "Mohani Cc",
       "nameBn": "মোহানি সিসি - কালিগঞ্জ",
       "physicalType": "Building",
       "type": "HEALTH_FACILITY",
-<<<<<<< HEAD
       "partOf": "Location/5a659979-b374-4344-ad86-9c876800b68a"
     },
     {
       "id": "34303db1-b0b0-48a7-9a3f-5e277f6668c2",
-=======
-      "partOf": "Location/83983c41-9e6e-493b-bcbb-90b31be5a7e2"
-    },
-    {
-      "id": "adeae71b-e74f-4617-b191-5c5eb19ec749",
->>>>>>> d5d4cf6e
       "name": "Vatira Cc",
       "nameBn": "ভাটিরা সিসি - কালিগঞ্জ",
       "physicalType": "Building",
       "type": "HEALTH_FACILITY",
-<<<<<<< HEAD
       "partOf": "Location/5a659979-b374-4344-ad86-9c876800b68a"
     },
     {
       "id": "b586812e-db74-4bf0-9063-8db8d36f16bd",
-=======
-      "partOf": "Location/83983c41-9e6e-493b-bcbb-90b31be5a7e2"
-    },
-    {
-      "id": "27095c67-56bb-4965-afe7-8b023aa8bbc6",
->>>>>>> d5d4cf6e
       "name": "Chhailadi Cc",
       "nameBn": "ছাইলাদি সিসি - কালিগঞ্জ",
       "physicalType": "Building",
       "type": "HEALTH_FACILITY",
-<<<<<<< HEAD
       "partOf": "Location/5a659979-b374-4344-ad86-9c876800b68a"
     },
     {
       "id": "ed379f15-de6a-4783-a6b6-181596ea18af",
-=======
-      "partOf": "Location/83983c41-9e6e-493b-bcbb-90b31be5a7e2"
-    },
-    {
-      "id": "8e645763-76cd-40a3-a6e6-c431810fb650",
->>>>>>> d5d4cf6e
       "name": "Jamalpur Cc",
       "nameBn": "জামালপুর সিসি - কালিগঞ্জ",
       "physicalType": "Building",
       "type": "HEALTH_FACILITY",
-<<<<<<< HEAD
       "partOf": "Location/5a659979-b374-4344-ad86-9c876800b68a"
     },
     {
       "id": "9378e996-2b5e-467b-b6ae-e41e351739f4",
-=======
-      "partOf": "Location/83983c41-9e6e-493b-bcbb-90b31be5a7e2"
-    },
-    {
-      "id": "66cdc1df-7e1c-417b-b518-781534e8ef27",
->>>>>>> d5d4cf6e
       "name": "Kapais Cc",
       "nameBn": "কাপাইস সিসি - কালিগঞ্জ",
       "physicalType": "Building",
       "type": "HEALTH_FACILITY",
-<<<<<<< HEAD
       "partOf": "Location/5a659979-b374-4344-ad86-9c876800b68a"
     },
     {
       "id": "5da49245-a81a-4c3c-9e27-51907c6be6b8",
-=======
-      "partOf": "Location/83983c41-9e6e-493b-bcbb-90b31be5a7e2"
-    },
-    {
-      "id": "b5bda1f8-987a-4da4-8313-cca45d937560",
->>>>>>> d5d4cf6e
       "name": "Chhatiyani Cc ",
       "nameBn": "ছাতিয়ানি সিসি - কালিগঞ্জ",
       "physicalType": "Building",
       "type": "HEALTH_FACILITY",
-<<<<<<< HEAD
       "partOf": "Location/5a659979-b374-4344-ad86-9c876800b68a"
     },
     {
       "id": "41e8dfdc-8a4b-479f-bdfa-890937af9ab8",
-=======
-      "partOf": "Location/83983c41-9e6e-493b-bcbb-90b31be5a7e2"
-    },
-    {
-      "id": "2ff53856-eb4c-40b4-89e5-f81b0bcffbbe",
->>>>>>> d5d4cf6e
       "name": "Dubriya Cc",
       "nameBn": "ডুবরিয়া সিসি - কালিগঞ্জ",
       "physicalType": "Building",
       "type": "HEALTH_FACILITY",
-<<<<<<< HEAD
       "partOf": "Location/5a659979-b374-4344-ad86-9c876800b68a"
     },
     {
       "id": "fc69a7c6-dba2-41e9-bcb7-672fdd7cf337",
-=======
-      "partOf": "Location/83983c41-9e6e-493b-bcbb-90b31be5a7e2"
-    },
-    {
-      "id": "ecbfd6ad-4a3c-4121-a6a8-574cb52cada7",
->>>>>>> d5d4cf6e
       "name": "Jangaliya Cc",
       "nameBn": "জাঙ্গালিয়া সিসি - কালিগঞ্জ",
       "physicalType": "Building",
       "type": "HEALTH_FACILITY",
-<<<<<<< HEAD
       "partOf": "Location/5a659979-b374-4344-ad86-9c876800b68a"
     },
     {
       "id": "751ebecc-71bb-4a45-a3c4-7b53ebcac593",
-=======
-      "partOf": "Location/83983c41-9e6e-493b-bcbb-90b31be5a7e2"
-    },
-    {
-      "id": "51eb9e4b-3658-4f02-b186-455f334945b0",
->>>>>>> d5d4cf6e
       "name": "Chaiterpara CC",
       "nameBn": "ছাইতেরপারা সিসি - কালিগঞ্জ",
       "physicalType": "Building",
       "type": "HEALTH_FACILITY",
-<<<<<<< HEAD
       "partOf": "Location/5a659979-b374-4344-ad86-9c876800b68a"
     },
     {
       "id": "84048b9e-010a-400c-9190-1460bdc193a0",
-=======
-      "partOf": "Location/83983c41-9e6e-493b-bcbb-90b31be5a7e2"
-    },
-    {
-      "id": "d74a1962-4de5-473a-b504-0e23bf8296ab",
->>>>>>> d5d4cf6e
       "name": "Chandaiya CC",
       "nameBn": "ছান্দাইয়া সিসি - কালিগঞ্জ",
       "physicalType": "Building",
       "type": "HEALTH_FACILITY",
-<<<<<<< HEAD
       "partOf": "Location/5a659979-b374-4344-ad86-9c876800b68a"
     },
     {
       "id": "774b2880-3802-426b-b11d-c3672423f2ca",
-=======
-      "partOf": "Location/83983c41-9e6e-493b-bcbb-90b31be5a7e2"
-    },
-    {
-      "id": "bb8e65f6-87f8-44e6-8325-d1819ac5681f",
->>>>>>> d5d4cf6e
       "name": "Deopara Cc ",
       "nameBn": "দেওপারা সিসি - কালিগঞ্জ",
       "physicalType": "Building",
       "type": "HEALTH_FACILITY",
-<<<<<<< HEAD
       "partOf": "Location/5a659979-b374-4344-ad86-9c876800b68a"
     },
     {
       "id": "b150a813-9f5a-4318-b8c8-af0152f03cdf",
-=======
-      "partOf": "Location/83983c41-9e6e-493b-bcbb-90b31be5a7e2"
-    },
-    {
-      "id": "3e324868-843a-43b5-89d0-fc14e5f9fd7c",
->>>>>>> d5d4cf6e
       "name": "Dubbati CC ",
       "nameBn": "ডুব্বাতি সিসি - কালিগঞ্জ",
       "physicalType": "Building",
       "type": "HEALTH_FACILITY",
-<<<<<<< HEAD
       "partOf": "Location/5a659979-b374-4344-ad86-9c876800b68a"
     },
     {
       "id": "f43f7ce8-89e2-4c33-b9d4-894173ad32e8",
-=======
-      "partOf": "Location/83983c41-9e6e-493b-bcbb-90b31be5a7e2"
-    },
-    {
-      "id": "73ac762f-56af-4298-b65f-d9147f472501",
->>>>>>> d5d4cf6e
       "name": "Kumartek Cc",
       "nameBn": "কুমারটেক সিসি - কালিগঞ্জ",
       "physicalType": "Building",
       "type": "HEALTH_FACILITY",
-<<<<<<< HEAD
       "partOf": "Location/5a659979-b374-4344-ad86-9c876800b68a"
     },
     {
       "id": "1556309f-479f-41aa-8dd8-b6432bbdb12f",
-=======
-      "partOf": "Location/83983c41-9e6e-493b-bcbb-90b31be5a7e2"
-    },
-    {
-      "id": "f2bb616d-11dc-49b9-9f44-a6fb33c4b504",
->>>>>>> d5d4cf6e
       "name": "Uttargaon Cc ",
       "nameBn": "উত্তারগাঁও সিসি - কালিগঞ্জ",
       "physicalType": "Building",
       "type": "HEALTH_FACILITY",
-<<<<<<< HEAD
       "partOf": "Location/5a659979-b374-4344-ad86-9c876800b68a"
     },
     {
       "id": "d6b23c32-7a11-4210-8334-d02a7ca6284b",
-=======
-      "partOf": "Location/83983c41-9e6e-493b-bcbb-90b31be5a7e2"
-    },
-    {
-      "id": "bf4543e3-a212-47d1-8949-d325901edde0",
->>>>>>> d5d4cf6e
       "name": "Baghun Cc",
       "nameBn": "বাঘুন সিসি - কালিগঞ্জ",
       "physicalType": "Building",
       "type": "HEALTH_FACILITY",
-<<<<<<< HEAD
       "partOf": "Location/5a659979-b374-4344-ad86-9c876800b68a"
     },
     {
       "id": "4048a353-234a-414a-90bf-2bb0831fd4a9",
-=======
-      "partOf": "Location/83983c41-9e6e-493b-bcbb-90b31be5a7e2"
-    },
-    {
-      "id": "dfdb062d-5120-4e05-93a0-6d808c357fa4",
->>>>>>> d5d4cf6e
       "name": "Baragaon Cc",
       "nameBn": "বারাগাঁও সিসি - কালিগঞ্জ",
       "physicalType": "Building",
       "type": "HEALTH_FACILITY",
-<<<<<<< HEAD
       "partOf": "Location/5a659979-b374-4344-ad86-9c876800b68a"
     },
     {
       "id": "3b66e3d4-32bc-4f0d-8ceb-01f9beaf5a92",
-=======
-      "partOf": "Location/83983c41-9e6e-493b-bcbb-90b31be5a7e2"
-    },
-    {
-      "id": "5b8187e2-7e5b-40d9-a31b-4585bb3c38cb",
->>>>>>> d5d4cf6e
       "name": "Dhanpur Cc ",
       "nameBn": "ধানপুর সিসি - কালিগঞ্জ",
       "physicalType": "Building",
       "type": "HEALTH_FACILITY",
-<<<<<<< HEAD
       "partOf": "Location/5a659979-b374-4344-ad86-9c876800b68a"
     },
     {
       "id": "e54afc22-19f2-4fa7-9cb0-c2931ab39eef",
-=======
-      "partOf": "Location/83983c41-9e6e-493b-bcbb-90b31be5a7e2"
-    },
-    {
-      "id": "8ff1f59e-e639-4062-a9e3-34d64b97bf14",
->>>>>>> d5d4cf6e
       "name": "Rathura Cc",
       "nameBn": "রাথুরা সিসি - কালিগঞ্জ",
       "physicalType": "Building",
       "type": "HEALTH_FACILITY",
-<<<<<<< HEAD
       "partOf": "Location/5a659979-b374-4344-ad86-9c876800b68a"
     },
     {
       "id": "94b1764d-191e-4740-8e63-2ef21c7a660f",
-=======
-      "partOf": "Location/83983c41-9e6e-493b-bcbb-90b31be5a7e2"
-    },
-    {
-      "id": "33c6ead4-fd77-48b1-9f7b-7c580ca5925e",
->>>>>>> d5d4cf6e
       "name": "Shinglab Cc",
       "nameBn": "শিংলাব সিসি - কালিগঞ্জ",
       "physicalType": "Building",
       "type": "HEALTH_FACILITY",
-<<<<<<< HEAD
       "partOf": "Location/5a659979-b374-4344-ad86-9c876800b68a"
     },
     {
       "id": "9089d5e8-371d-4bfd-afaf-41e443b79b36",
-=======
-      "partOf": "Location/83983c41-9e6e-493b-bcbb-90b31be5a7e2"
-    },
-    {
-      "id": "caf0d826-d0e0-4d43-ac14-1595ace4e2af",
->>>>>>> d5d4cf6e
       "name": "Boali Cc",
       "nameBn": "বোয়ালি সিসি - কালিগঞ্জ",
       "physicalType": "Building",
       "type": "HEALTH_FACILITY",
-<<<<<<< HEAD
       "partOf": "Location/5a659979-b374-4344-ad86-9c876800b68a"
     },
     {
       "id": "070d2f96-d97d-44fc-8647-def5f6b9d8b5",
-=======
-      "partOf": "Location/83983c41-9e6e-493b-bcbb-90b31be5a7e2"
-    },
-    {
-      "id": "ca12cd0f-6190-444d-a93f-87714a6c7eb4",
->>>>>>> d5d4cf6e
       "name": "South Som Cc",
       "nameBn": "সাউথ সম সিসি - কালিগঞ্জ",
       "physicalType": "Building",
       "type": "HEALTH_FACILITY",
-<<<<<<< HEAD
       "partOf": "Location/5a659979-b374-4344-ad86-9c876800b68a"
     },
     {
       "id": "717db0ce-11fa-414d-aaab-86e338655a7a",
-=======
-      "partOf": "Location/83983c41-9e6e-493b-bcbb-90b31be5a7e2"
-    },
-    {
-      "id": "e2afa59a-354e-4d3e-bd1d-aabe0f24478e",
->>>>>>> d5d4cf6e
       "name": "Bahadurshadi Union Centre ",
       "nameBn": "বাহাদুরশাদী ইউনিয়ন সেন্টার",
       "physicalType": "Building",
       "type": "HEALTH_FACILITY",
-<<<<<<< HEAD
       "partOf": "Location/5a659979-b374-4344-ad86-9c876800b68a"
     },
     {
       "id": "acd81baa-4570-474d-a1ea-cc484e49f8f4",
-=======
-      "partOf": "Location/83983c41-9e6e-493b-bcbb-90b31be5a7e2"
-    },
-    {
-      "id": "8c1e4dea-9a45-4114-8c93-83f973c93452",
->>>>>>> d5d4cf6e
       "name": "Baktarpur Union Centre ",
       "nameBn": "বক্তারপুর ইউনিয়ন সেন্টার",
       "physicalType": "Building",
       "type": "HEALTH_FACILITY",
-<<<<<<< HEAD
       "partOf": "Location/5a659979-b374-4344-ad86-9c876800b68a"
     },
     {
       "id": "804a24ab-348d-42e8-9e0b-3ef24e9ffe5f",
-=======
-      "partOf": "Location/83983c41-9e6e-493b-bcbb-90b31be5a7e2"
-    },
-    {
-      "id": "b566fc95-61ea-41f6-960b-212f52af04ca",
->>>>>>> d5d4cf6e
       "name": "Jamalpur Union Centre",
       "nameBn": "জামালপুর ইউনিয়ন সেন্টার",
       "physicalType": "Building",
       "type": "HEALTH_FACILITY",
-<<<<<<< HEAD
       "partOf": "Location/5a659979-b374-4344-ad86-9c876800b68a"
     },
     {
       "id": "458f2b6c-1d40-4808-b6f9-81d19f729440",
-=======
-      "partOf": "Location/83983c41-9e6e-493b-bcbb-90b31be5a7e2"
-    },
-    {
-      "id": "addf7730-437d-40c0-9bfa-ac910db1803d",
->>>>>>> d5d4cf6e
       "name": "Jangalia Union Centre",
       "nameBn": "জাঙ্গালিয়া ইউনিয়ন সেন্টার",
       "physicalType": "Building",
       "type": "HEALTH_FACILITY",
-<<<<<<< HEAD
       "partOf": "Location/5a659979-b374-4344-ad86-9c876800b68a"
     },
     {
       "id": "ab67493b-270b-4b14-815a-0213437724cf",
-=======
-      "partOf": "Location/83983c41-9e6e-493b-bcbb-90b31be5a7e2"
-    },
-    {
-      "id": "82b42033-3851-4a3f-8615-fd085139c255",
->>>>>>> d5d4cf6e
       "name": "Moktarpur Union Centre",
       "nameBn": "মোক্তারপুর ইউনিয়ন সেন্টার",
       "physicalType": "Building",
       "type": "HEALTH_FACILITY",
-<<<<<<< HEAD
       "partOf": "Location/5a659979-b374-4344-ad86-9c876800b68a"
     },
     {
       "id": "8f433610-c5ff-448f-aeab-afe3d9ca4084",
-=======
-      "partOf": "Location/83983c41-9e6e-493b-bcbb-90b31be5a7e2"
-    },
-    {
-      "id": "2b65e096-7824-4bda-89e0-8effd29e219f",
->>>>>>> d5d4cf6e
       "name": "Nagri Union Centre",
       "nameBn": "নাগরি ইউনিয়ন সেন্টার",
       "physicalType": "Building",
       "type": "HEALTH_FACILITY",
-<<<<<<< HEAD
       "partOf": "Location/5a659979-b374-4344-ad86-9c876800b68a"
     },
     {
       "id": "03bad756-59ea-448e-8527-f6bae8b98fa2",
-=======
-      "partOf": "Location/83983c41-9e6e-493b-bcbb-90b31be5a7e2"
-    },
-    {
-      "id": "ff1f9b73-d5bf-498e-9ba7-32006a1ffe75",
->>>>>>> d5d4cf6e
       "name": "Tumulia Union Centre",
       "nameBn": "তুমুলিয়া ইউনিয়ন সেন্টার",
       "physicalType": "Building",
       "type": "HEALTH_FACILITY",
-<<<<<<< HEAD
       "partOf": "Location/5a659979-b374-4344-ad86-9c876800b68a"
     },
     {
       "id": "1076ce8d-4e0b-4785-8364-5c3af1c37183",
-=======
-      "partOf": "Location/83983c41-9e6e-493b-bcbb-90b31be5a7e2"
-    },
-    {
-      "id": "1fa4722a-8b26-4ff5-868f-b20459616126",
->>>>>>> d5d4cf6e
       "name": "Royen CC- Kaligonj",
       "nameBn": "রয়েন সিসি - কালিগঞ্জ",
       "physicalType": "Building",
       "type": "HEALTH_FACILITY",
-<<<<<<< HEAD
       "partOf": "Location/5a659979-b374-4344-ad86-9c876800b68a"
     },
     {
       "id": "fd8a7ca9-254a-481b-a48e-a7a821606993",
-=======
-      "partOf": "Location/83983c41-9e6e-493b-bcbb-90b31be5a7e2"
-    },
-    {
-      "id": "8734be55-5a5e-40d2-8fb6-63cf21dee84c",
->>>>>>> d5d4cf6e
       "name": "Parabartha CC- Kaligonj",
       "nameBn": "পারাবারথা সিসি - কালিগঞ্জ",
       "physicalType": "Building",
       "type": "HEALTH_FACILITY",
-<<<<<<< HEAD
       "partOf": "Location/5a659979-b374-4344-ad86-9c876800b68a"
     },
     {
       "id": "7ddc15f3-3024-411d-ad2e-4582ef2f2f60",
-=======
-      "partOf": "Location/83983c41-9e6e-493b-bcbb-90b31be5a7e2"
-    },
-    {
-      "id": "d7aebd49-9364-4025-b815-e83493153c26",
->>>>>>> d5d4cf6e
       "name": "Bangladesh Red Crescent Society-Kaliganj",
       "nameBn": "বাংলাদেশ রেড ক্রিসেন্ট সোসাইটি - কালিগঞ্জ",
       "physicalType": "Building",
       "type": "HEALTH_FACILITY",
-<<<<<<< HEAD
       "partOf": "Location/5a659979-b374-4344-ad86-9c876800b68a"
     },
     {
       "id": "bacd3d69-4697-43e4-a97f-6be3b647d9ea",
-=======
-      "partOf": "Location/83983c41-9e6e-493b-bcbb-90b31be5a7e2"
-    },
-    {
-      "id": "935a7bca-cb51-49ac-8503-5b140792baba",
->>>>>>> d5d4cf6e
       "name": "Bangladesh Red Crescent Society-2 Kaliganj",
       "nameBn": "বাংলাদেশ রেড ক্রিসেন্ট সোসাইটি - ২ কালিগঞ্জ",
       "physicalType": "Building",
       "type": "HEALTH_FACILITY",
-<<<<<<< HEAD
       "partOf": "Location/5a659979-b374-4344-ad86-9c876800b68a"
     },
     {
       "id": "7206fb59-9094-4f60-ae01-b0a407cb90d1",
-=======
-      "partOf": "Location/83983c41-9e6e-493b-bcbb-90b31be5a7e2"
-    },
-    {
-      "id": "b13aaa1f-5f27-4537-bf8b-89d7c3b45509",
->>>>>>> d5d4cf6e
       "name": "Bangladesh Red Crescent Society-3 Kaliganj",
       "nameBn": "বাংলাদেশ রেড ক্রিসেন্ট সোসাইটি -৩ কালিগঞ্জ",
       "physicalType": "Building",
       "type": "HEALTH_FACILITY",
-<<<<<<< HEAD
       "partOf": "Location/5a659979-b374-4344-ad86-9c876800b68a"
     },
     {
       "id": "3a1a0719-afa6-4e58-88c7-d8a0d74d42fb",
-=======
-      "partOf": "Location/83983c41-9e6e-493b-bcbb-90b31be5a7e2"
-    },
-    {
-      "id": "8baad346-fdaf-4bbf-8bf2-9436b1de1acc",
->>>>>>> d5d4cf6e
       "name": "BRAC (BHP) -Kaliganj",
       "nameBn": "ব্রাক (বিএইচপি) - কালিগঞ্জ",
       "physicalType": "Building",
       "type": "HEALTH_FACILITY",
-<<<<<<< HEAD
       "partOf": "Location/5a659979-b374-4344-ad86-9c876800b68a"
     },
     {
       "id": "c8efbea1-db93-4200-aa84-94e20709e599",
-=======
-      "partOf": "Location/83983c41-9e6e-493b-bcbb-90b31be5a7e2"
-    },
-    {
-      "id": "81522fab-b77f-4e2f-b37d-66b8d6e9800e",
->>>>>>> d5d4cf6e
       "name": "Marie Stops-Kaliganj",
       "nameBn": "মেরি স্টোপস - কালিগঞ্জ",
       "physicalType": "Building",
       "type": "HEALTH_FACILITY",
-<<<<<<< HEAD
       "partOf": "Location/5a659979-b374-4344-ad86-9c876800b68a"
     },
     {
       "id": "0b38130a-a183-4cbb-8ac1-5f724c68d8da",
-=======
-      "partOf": "Location/83983c41-9e6e-493b-bcbb-90b31be5a7e2"
-    },
-    {
-      "id": "ca3e09f7-6780-42f4-af1c-29ab64b5cc8c",
->>>>>>> d5d4cf6e
       "name": "Saint marys Catholic Mother and Child Health center-Kaliganj",
       "nameBn": "সেন্ট মেরিস কাথলিক মাদার অ্যান্ড চাইল্ড হেলথ সেন্টার - কালিগঞ্জ",
       "physicalType": "Building",
       "type": "HEALTH_FACILITY",
-<<<<<<< HEAD
       "partOf": "Location/5a659979-b374-4344-ad86-9c876800b68a"
     },
     {
       "id": "8a594549-3164-4005-a969-e71afc3aba9e",
-=======
-      "partOf": "Location/83983c41-9e6e-493b-bcbb-90b31be5a7e2"
-    },
-    {
-      "id": "101a1810-9a6e-4e05-9fe2-7aee028c2ba3",
->>>>>>> d5d4cf6e
       "name": "St. Anthony Mother and Child Health Care-Kaliganj",
       "nameBn": "এসটি আন্থনি মাদার অ্যান্ড চাইল্ড হেলথ কেয়ার - কালিগঞ্জ",
       "physicalType": "Building",
       "type": "HEALTH_FACILITY",
-<<<<<<< HEAD
       "partOf": "Location/5a659979-b374-4344-ad86-9c876800b68a"
     },
     {
       "id": "e8ca947f-3512-4053-a436-ff62a66b55f2",
-=======
-      "partOf": "Location/83983c41-9e6e-493b-bcbb-90b31be5a7e2"
-    },
-    {
-      "id": "157d411c-7770-4f80-8f3c-93074a33e039",
->>>>>>> d5d4cf6e
       "name": "Kaliganj Central Hospital-kalioganj",
       "nameBn": "কালিগঞ্জ সেন্টার হসপিটাল - কালিগঞ্জ",
       "physicalType": "Building",
       "type": "HEALTH_FACILITY",
-<<<<<<< HEAD
       "partOf": "Location/5a659979-b374-4344-ad86-9c876800b68a"
     },
     {
       "id": "e80cfdb0-d6ef-4703-a698-13824f8c0724",
-=======
-      "partOf": "Location/83983c41-9e6e-493b-bcbb-90b31be5a7e2"
-    },
-    {
-      "id": "a0a8f1d0-b49a-45fd-816b-7c578be91c64",
->>>>>>> d5d4cf6e
       "name": "Jamil Eye General Hospital-kalioganj",
       "nameBn": "জামিল আই জেনারেল হসপিটাল - কালিগঞ্জ",
       "physicalType": "Building",
       "type": "HEALTH_FACILITY",
-<<<<<<< HEAD
       "partOf": "Location/5a659979-b374-4344-ad86-9c876800b68a"
     },
     {
       "id": "9606ed7a-77d1-4c66-8498-22e4ee5abf05",
-=======
-      "partOf": "Location/83983c41-9e6e-493b-bcbb-90b31be5a7e2"
-    },
-    {
-      "id": "fa8a2379-f165-4ee0-baa7-bf26dd343c05",
->>>>>>> d5d4cf6e
       "name": "Norun CC - Kaliganj",
       "nameBn": "নরুন সিসি - কালিগঞ্জ",
       "physicalType": "Building",
       "type": "HEALTH_FACILITY",
-<<<<<<< HEAD
       "partOf": "Location/5a659979-b374-4344-ad86-9c876800b68a"
     },
     {
       "id": "fa0c9cbb-95cc-4fca-aef5-9fbcde7153a9",
-=======
-      "partOf": "Location/83983c41-9e6e-493b-bcbb-90b31be5a7e2"
-    },
-    {
-      "id": "b9ce91bd-836a-489e-8d28-ccd77653f908",
->>>>>>> d5d4cf6e
       "name": "Upazila family welfare office",
       "nameBn": "উপজেলা ফ্যামিলি ওয়েলফেয়ার অফিস - কালিগঞ্জ গাজীপুর.",
       "physicalType": "Building",
       "type": "HEALTH_FACILITY",
-<<<<<<< HEAD
       "partOf": "Location/5a659979-b374-4344-ad86-9c876800b68a"
     },
     {
       "id": "2fe58d29-cd99-4d2c-82cd-9f99bcc3f8e8",
-=======
-      "partOf": "Location/83983c41-9e6e-493b-bcbb-90b31be5a7e2"
-    },
-    {
-      "id": "f139b883-4689-43a9-aa2d-b3aee960f835",
->>>>>>> d5d4cf6e
       "name": "Upazila family welfare sadar clinic",
       "nameBn": "উপজেলা ফ্যামিলি ওয়েলফেয়ার সদর ক্লিনিক কালিগঞ্জ গাজীপুর.",
       "physicalType": "Building",
       "type": "HEALTH_FACILITY",
-<<<<<<< HEAD
       "partOf": "Location/5a659979-b374-4344-ad86-9c876800b68a"
     },
     {
       "id": "5d9e6018-3a27-4549-8be6-eeba51d1150a",
-=======
-      "partOf": "Location/83983c41-9e6e-493b-bcbb-90b31be5a7e2"
-    },
-    {
-      "id": "12a0f39d-74f2-4569-ba11-5f63a55d371f",
->>>>>>> d5d4cf6e
       "name": "UH & FWC Bahadursad",
       "nameBn": "ইউনিয়ন হেলথ অ্যান্ড ফ্যামিলি ওয়েলফেয়ার সেন্টার (ইউএইচ অ্যান্ড এফডবলিওসি) বাহাদুরশাদী কালিগঞ্জ গাজীপুর.",
       "physicalType": "Building",
       "type": "HEALTH_FACILITY",
-<<<<<<< HEAD
       "partOf": "Location/5a659979-b374-4344-ad86-9c876800b68a"
     },
     {
       "id": "1afc6fe9-e413-442d-a1e6-483b87c7d219",
-=======
-      "partOf": "Location/83983c41-9e6e-493b-bcbb-90b31be5a7e2"
-    },
-    {
-      "id": "129c260b-721e-4663-90a6-b2dd3b95e13a",
->>>>>>> d5d4cf6e
       "name": "UH & FWC Jamalpur",
       "nameBn": "ইউনিয়ন হেলথ অ্যান্ড ফ্যামিলি ওয়েলফেয়ার সেন্টার (এউএইচ অ্যান্ড এফডবলিওসি) জামালপুর কালিগঞ্জ গাজীপুর.",
       "physicalType": "Building",
       "type": "HEALTH_FACILITY",
-<<<<<<< HEAD
       "partOf": "Location/5a659979-b374-4344-ad86-9c876800b68a"
     },
     {
       "id": "74261df3-4ab1-4e11-aeff-530c05c4222e",
-=======
-      "partOf": "Location/83983c41-9e6e-493b-bcbb-90b31be5a7e2"
-    },
-    {
-      "id": "be1a41c8-be8f-440e-a2c4-0b7cfd16a3df",
->>>>>>> d5d4cf6e
       "name": "UH & FWC Bakterpur",
       "nameBn": "ইউনিয়ন হেলথ অ্যান্ড ফ্যামিলি ওয়েলফেয়ার সেন্টার (এউএইচ অ্যান্ড এফডবলিওসি) বক্তারপুর কালিগঞ্জ গাজীপুর.",
       "physicalType": "Building",
       "type": "HEALTH_FACILITY",
-<<<<<<< HEAD
       "partOf": "Location/5a659979-b374-4344-ad86-9c876800b68a"
     },
     {
       "id": "32d1ec6c-bef6-47f0-84c7-e112954fc650",
-=======
-      "partOf": "Location/83983c41-9e6e-493b-bcbb-90b31be5a7e2"
-    },
-    {
-      "id": "6b9dc641-db71-4279-8674-30599ce3d725",
->>>>>>> d5d4cf6e
       "name": "UH & FWC makterpur",
       "nameBn": "ইউনিয়ন হেলথ অ্যান্ড ফ্যামিলি ওয়েলফেয়ার সেন্টার (এউএইচ অ্যান্ড এফডবলিওসি) মক্তারপুর কালিগঞ্জ গাজীপুর.",
       "physicalType": "Building",
       "type": "HEALTH_FACILITY",
-<<<<<<< HEAD
       "partOf": "Location/5a659979-b374-4344-ad86-9c876800b68a"
     },
     {
       "id": "ca8097dc-6bfb-4e0f-b4ae-c0dd7274f573",
-=======
-      "partOf": "Location/83983c41-9e6e-493b-bcbb-90b31be5a7e2"
-    },
-    {
-      "id": "7448ee10-bf62-440e-a4d9-ab69dc40f413",
->>>>>>> d5d4cf6e
       "name": "UH & FWC Jangalia",
       "nameBn": "ইউনিয়ন হেলথ অ্যান্ড ফ্যামিলি ওয়েলফেয়ার সেন্টার (এউএইচ অ্যান্ড এফডবলিওসি) জাঙ্গালিয়া কালিগঞ্জ গাজীপুর.",
       "physicalType": "Building",
       "type": "HEALTH_FACILITY",
-<<<<<<< HEAD
       "partOf": "Location/5a659979-b374-4344-ad86-9c876800b68a"
     },
     {
       "id": "466f9d6a-a3de-46f8-96e2-c8282e7906a3",
-=======
-      "partOf": "Location/83983c41-9e6e-493b-bcbb-90b31be5a7e2"
-    },
-    {
-      "id": "26fe12c5-b1c7-48db-8d3f-4b759dd6e58c",
->>>>>>> d5d4cf6e
       "name": "UH & FWC Tumolia",
       "nameBn": "ইউনিয়ন হেলথ অ্যান্ড ফ্যামিলি ওয়েলফেয়ার সেন্টার (এউএইচ অ্যান্ড এফডবলিওসি) তুমুলিয়া কালিগঞ্জ গাজীপুর.",
       "physicalType": "Building",
       "type": "HEALTH_FACILITY",
-<<<<<<< HEAD
       "partOf": "Location/5a659979-b374-4344-ad86-9c876800b68a"
     },
     {
       "id": "2c826262-c452-4ca5-90a3-4fc9827e2aa0",
-=======
-      "partOf": "Location/83983c41-9e6e-493b-bcbb-90b31be5a7e2"
-    },
-    {
-      "id": "a4dd3317-96b6-4e6d-9c58-b8831b5d3025",
->>>>>>> d5d4cf6e
       "name": "Khoikora CC - Kaliganj",
       "nameBn": "খইকরা সিসি - কালিগঞ্জ",
       "physicalType": "Building",
       "type": "HEALTH_FACILITY",
-<<<<<<< HEAD
       "partOf": "Location/5a659979-b374-4344-ad86-9c876800b68a"
     },
     {
       "id": "32b1e9f9-e2ae-4c86-bbcb-9af4a617ae50",
-=======
-      "partOf": "Location/83983c41-9e6e-493b-bcbb-90b31be5a7e2"
-    },
-    {
-      "id": "99e76035-4fb5-46f2-a281-b1104e77cc11",
->>>>>>> d5d4cf6e
       "name": "Kaliganj (GP) Mun.",
       "nameBn": "কালিগঞ্জ (জিপি) মুন",
       "physicalType": "Building",
       "type": "HEALTH_FACILITY",
-<<<<<<< HEAD
       "partOf": "Location/5a659979-b374-4344-ad86-9c876800b68a"
     },
     {
       "id": "6cd28dd0-0d8e-4d6e-8def-58427e7031c7",
-=======
-      "partOf": "Location/83983c41-9e6e-493b-bcbb-90b31be5a7e2"
-    },
-    {
-      "id": "52b99a56-d185-4493-9219-e6748c78361d",
->>>>>>> d5d4cf6e
       "name": "Algi(madhabdi) Union Sub Center",
       "nameBn": "আল্গি (মাধাব্দি) ইউনিয়ন উপ-স্বাস্থ্য কেন্দ্র",
       "physicalType": "Building",
       "type": "HEALTH_FACILITY",
-<<<<<<< HEAD
       "partOf": "Location/a0ffc7e3-b5ee-4cfc-8518-b56d45d8ca35"
     },
     {
       "id": "ac131bf2-8fcd-4f08-a206-d6c3f02a30f3",
-=======
-      "partOf": "Location/dbf2186e-2d42-435b-8d6a-256853c725b4"
-    },
-    {
-      "id": "8b2d896a-07d1-43b8-bb7d-c217c7e59366",
->>>>>>> d5d4cf6e
       "name": "Amdia Union Sub Center",
       "nameBn": "আমদিয়া উপ-স্বাস্থ্য কেন্দ্র",
       "physicalType": "Building",
       "type": "HEALTH_FACILITY",
-<<<<<<< HEAD
       "partOf": "Location/a0ffc7e3-b5ee-4cfc-8518-b56d45d8ca35"
     },
     {
       "id": "0819aac3-cd6b-407e-b2ab-4e4e077b0d1f",
-=======
-      "partOf": "Location/dbf2186e-2d42-435b-8d6a-256853c725b4"
-    },
-    {
-      "id": "de72a795-8d35-4f36-bdcb-000a9e37cd12",
->>>>>>> d5d4cf6e
       "name": "Bhagirathpur Union Sub Center",
       "nameBn": "ভাগিরাথপুর ইউনিয়ন উপ-স্বাস্থ্য কেন্দ্র",
       "physicalType": "Building",
       "type": "HEALTH_FACILITY",
-<<<<<<< HEAD
       "partOf": "Location/a0ffc7e3-b5ee-4cfc-8518-b56d45d8ca35"
     },
     {
       "id": "35e733d0-2c11-4393-b256-484464596c60",
-=======
-      "partOf": "Location/dbf2186e-2d42-435b-8d6a-256853c725b4"
-    },
-    {
-      "id": "87b51775-0ccd-4dd8-8f26-6bb7de690175",
->>>>>>> d5d4cf6e
       "name": "Bhatpara Union Sub Center",
       "nameBn": "ভাটপারা ইউনিয়ন উপ-স্বাস্থ্য কেন্দ্র",
       "physicalType": "Building",
       "type": "HEALTH_FACILITY",
-<<<<<<< HEAD
       "partOf": "Location/a0ffc7e3-b5ee-4cfc-8518-b56d45d8ca35"
     },
     {
       "id": "8abb6466-e675-4741-84f1-c77e9b67dc01",
-=======
-      "partOf": "Location/dbf2186e-2d42-435b-8d6a-256853c725b4"
-    },
-    {
-      "id": "42615b99-5198-4adb-a72e-5a6176827feb",
->>>>>>> d5d4cf6e
       "name": "Karimpur Union Sub Center",
       "nameBn": "করিমপুর ইউনিয়ন উপ-স্বাস্থ্য কেন্দ্র",
       "physicalType": "Building",
       "type": "HEALTH_FACILITY",
-<<<<<<< HEAD
       "partOf": "Location/a0ffc7e3-b5ee-4cfc-8518-b56d45d8ca35"
     },
     {
       "id": "a2aa672a-d22e-4d89-af1a-dc68d1efdfcd",
-=======
-      "partOf": "Location/dbf2186e-2d42-435b-8d6a-256853c725b4"
-    },
-    {
-      "id": "108ccebb-af86-406e-b121-07675e2e102f",
->>>>>>> d5d4cf6e
       "name": "Narsingdi Sadar Union Sub Center",
       "nameBn": "নরসিংদী সদর ইউনিয়ন উপ-স্বাস্থ্য কেন্দ্র",
       "physicalType": "Building",
       "type": "HEALTH_FACILITY",
-<<<<<<< HEAD
       "partOf": "Location/a0ffc7e3-b5ee-4cfc-8518-b56d45d8ca35"
     },
     {
       "id": "a4400339-5400-4447-81fb-36bb6f63ecaa",
-=======
-      "partOf": "Location/dbf2186e-2d42-435b-8d6a-256853c725b4"
-    },
-    {
-      "id": "97e233f7-f38f-48ac-ac9b-b28b081917a1",
->>>>>>> d5d4cf6e
       "name": "Narsingdi (sadar) Upazila Health Office",
       "nameBn": "নরসিংদী (সদর) উপজেলা স্বাস্থ্য অফিস",
       "physicalType": "Building",
       "type": "HEALTH_FACILITY",
-<<<<<<< HEAD
       "partOf": "Location/a0ffc7e3-b5ee-4cfc-8518-b56d45d8ca35"
     },
     {
       "id": "20bbc8a3-4067-4966-a8bd-a71533528024",
-=======
-      "partOf": "Location/dbf2186e-2d42-435b-8d6a-256853c725b4"
-    },
-    {
-      "id": "1b8762a8-fc1f-41a3-bdaa-99e9ec89e887",
->>>>>>> d5d4cf6e
       "name": "Narsingdi Civil Surgeon Office",
       "nameBn": "নরসিংদী সিভিল সার্জন অফিস",
       "physicalType": "Building",
       "type": "HEALTH_FACILITY",
-<<<<<<< HEAD
       "partOf": "Location/a0ffc7e3-b5ee-4cfc-8518-b56d45d8ca35"
     },
     {
       "id": "46986506-3fde-420c-8334-8e5d41badd04",
-=======
-      "partOf": "Location/dbf2186e-2d42-435b-8d6a-256853c725b4"
-    },
-    {
-      "id": "5306a003-8fd7-409c-ae66-612eb95bb211",
->>>>>>> d5d4cf6e
       "name": "Narsingdi District Hospital",
       "nameBn": "নরসিংদী জেলা হসপিটাল",
       "physicalType": "Building",
       "type": "HEALTH_FACILITY",
-<<<<<<< HEAD
       "partOf": "Location/a0ffc7e3-b5ee-4cfc-8518-b56d45d8ca35"
     },
     {
       "id": "60fefa3d-4893-4765-a63c-a5fc2d82d13e",
-=======
-      "partOf": "Location/dbf2186e-2d42-435b-8d6a-256853c725b4"
-    },
-    {
-      "id": "bb6b336c-795c-4c91-835b-6d598ffd9b29",
->>>>>>> d5d4cf6e
       "name": "Narsingdi 100 Bed Zilla Hospital",
       "nameBn": "নরসিংদী ১০০ বেড জেলা হসপিটাল",
       "physicalType": "Building",
       "type": "HEALTH_FACILITY",
-<<<<<<< HEAD
       "partOf": "Location/a0ffc7e3-b5ee-4cfc-8518-b56d45d8ca35"
     },
     {
       "id": "1319bfc2-1d7a-4016-b64d-652e09ce0358",
-=======
-      "partOf": "Location/dbf2186e-2d42-435b-8d6a-256853c725b4"
-    },
-    {
-      "id": "9c8f3228-e587-4801-bea9-1424d0bcd4fc",
->>>>>>> d5d4cf6e
       "name": "Charmadhabpur(bakharnagar) Cc - Narsingdi Sadar",
       "nameBn": "চরমাধবপুর (বাখারনগর) সিসি - নরসিংদী সদর",
       "physicalType": "Building",
       "type": "HEALTH_FACILITY",
-<<<<<<< HEAD
       "partOf": "Location/a0ffc7e3-b5ee-4cfc-8518-b56d45d8ca35"
     },
     {
       "id": "fa827e01-c900-491a-aad7-38a7b1e64b88",
-=======
-      "partOf": "Location/dbf2186e-2d42-435b-8d6a-256853c725b4"
-    },
-    {
-      "id": "9edd3e29-3cf3-493c-a88b-662008d769e5",
->>>>>>> d5d4cf6e
       "name": "Khodadila Cc - Narsingdi Sadar",
       "nameBn": "খোদাদিলা সিসি – নরসিংদী সদর",
       "physicalType": "Building",
       "type": "HEALTH_FACILITY",
-<<<<<<< HEAD
       "partOf": "Location/a0ffc7e3-b5ee-4cfc-8518-b56d45d8ca35"
     },
     {
       "id": "c45f4d74-2684-4b5e-889b-ebbe0656aaf9",
-=======
-      "partOf": "Location/dbf2186e-2d42-435b-8d6a-256853c725b4"
-    },
-    {
-      "id": "e14af6bd-a225-45da-b960-9bbedcf7b513",
->>>>>>> d5d4cf6e
       "name": "Belab (bhaiyum) Cc - Narsingdi Sadar",
       "nameBn": "বেলাব (ভাইয়ুম) সিসি - নরসিংদী সদর",
       "physicalType": "Building",
       "type": "HEALTH_FACILITY",
-<<<<<<< HEAD
       "partOf": "Location/a0ffc7e3-b5ee-4cfc-8518-b56d45d8ca35"
     },
     {
       "id": "e578178c-432f-4e0f-8311-3051324a1193",
-=======
-      "partOf": "Location/dbf2186e-2d42-435b-8d6a-256853c725b4"
-    },
-    {
-      "id": "d0f3b33f-f5f7-4e94-9661-67a146aec0e6",
->>>>>>> d5d4cf6e
       "name": "Goaldi Cc - Narsingdi Sadar",
       "nameBn": "গলাদি সিসি - নরসিংদী সদর",
       "physicalType": "Building",
       "type": "HEALTH_FACILITY",
-<<<<<<< HEAD
       "partOf": "Location/a0ffc7e3-b5ee-4cfc-8518-b56d45d8ca35"
     },
     {
       "id": "9b38bcaa-5778-455f-b6dd-168bec109367",
-=======
-      "partOf": "Location/dbf2186e-2d42-435b-8d6a-256853c725b4"
-    },
-    {
-      "id": "841839bb-4212-49c2-9815-0dd0f06bc95f",
->>>>>>> d5d4cf6e
       "name": "Pakuriya Cc - Narsingdi Sadar",
       "nameBn": "পাকুরিয়া সিসি - নরসিংদী সদর",
       "physicalType": "Building",
       "type": "HEALTH_FACILITY",
-<<<<<<< HEAD
       "partOf": "Location/a0ffc7e3-b5ee-4cfc-8518-b56d45d8ca35"
     },
     {
       "id": "e0cfd09c-feb5-4c9b-aa97-81cd7b00efe7",
-=======
-      "partOf": "Location/dbf2186e-2d42-435b-8d6a-256853c725b4"
-    },
-    {
-      "id": "5c26c400-a827-4894-9a7d-4089a20b39b6",
->>>>>>> d5d4cf6e
       "name": "Kalikapur Cc - Narsingdi Sadar",
       "nameBn": "কালিকাপুর সিসি - নরসিংদী সদর",
       "physicalType": "Building",
       "type": "HEALTH_FACILITY",
-<<<<<<< HEAD
       "partOf": "Location/a0ffc7e3-b5ee-4cfc-8518-b56d45d8ca35"
     },
     {
       "id": "070ede6d-2bad-48f7-afc8-0980c936e5ed",
-=======
-      "partOf": "Location/dbf2186e-2d42-435b-8d6a-256853c725b4"
-    },
-    {
-      "id": "f1be2462-c420-41ec-8b9b-357aa08a1ec5",
->>>>>>> d5d4cf6e
       "name": "Chinishpur Cc - Narsingdi Sadar",
       "nameBn": "চিনিসপুর সিসি - নরসিংদী সদর",
       "physicalType": "Building",
       "type": "HEALTH_FACILITY",
-<<<<<<< HEAD
       "partOf": "Location/a0ffc7e3-b5ee-4cfc-8518-b56d45d8ca35"
     },
     {
       "id": "c34088c2-7f2c-439b-8975-2bc4c8c3b01e",
-=======
-      "partOf": "Location/dbf2186e-2d42-435b-8d6a-256853c725b4"
-    },
-    {
-      "id": "30e7a23d-5cbe-4c5e-9848-8c8157f28f05",
->>>>>>> d5d4cf6e
       "name": "Ghoradiya Cc - Narsingdi Sadar",
       "nameBn": "ঘোরাদিয়া সিসি - নরসিংদী সদর",
       "physicalType": "Building",
       "type": "HEALTH_FACILITY",
-<<<<<<< HEAD
       "partOf": "Location/a0ffc7e3-b5ee-4cfc-8518-b56d45d8ca35"
     },
     {
       "id": "bffd48d9-6406-44a5-8504-b8f339ea9aeb",
-=======
-      "partOf": "Location/dbf2186e-2d42-435b-8d6a-256853c725b4"
-    },
-    {
-      "id": "90bf2ec3-62bf-4fdd-bdf2-9bb727396c4a",
->>>>>>> d5d4cf6e
       "name": "Badarpur Cc - Narsingdi Sadar",
       "nameBn": "বাদারপুর সিসি - নরসিংদী সদর",
       "physicalType": "Building",
       "type": "HEALTH_FACILITY",
-<<<<<<< HEAD
       "partOf": "Location/a0ffc7e3-b5ee-4cfc-8518-b56d45d8ca35"
     },
     {
       "id": "513e2e5f-c69a-4a08-87c0-40e117c8168f",
-=======
-      "partOf": "Location/dbf2186e-2d42-435b-8d6a-256853c725b4"
-    },
-    {
-      "id": "11a05031-7c80-43e8-85c8-a6200e38ac90",
->>>>>>> d5d4cf6e
       "name": "Hajipur Cc - Narsingdi Sadar",
       "nameBn": "হাজিপুর সিসি - নরসিংদী সদর",
       "physicalType": "Building",
       "type": "HEALTH_FACILITY",
-<<<<<<< HEAD
       "partOf": "Location/a0ffc7e3-b5ee-4cfc-8518-b56d45d8ca35"
     },
     {
       "id": "36d899bd-ac46-44a8-afcb-1e3201b1840e",
-=======
-      "partOf": "Location/dbf2186e-2d42-435b-8d6a-256853c725b4"
-    },
-    {
-      "id": "cff94cc5-de06-43c9-b07d-6d3282bf7a4e",
->>>>>>> d5d4cf6e
       "name": "Daukadi Cc - Narsingdi Sadar",
       "nameBn": "দাউকাদি সিসি - নরসিংদী সদর",
       "physicalType": "Building",
       "type": "HEALTH_FACILITY",
-<<<<<<< HEAD
       "partOf": "Location/a0ffc7e3-b5ee-4cfc-8518-b56d45d8ca35"
     },
     {
       "id": "dd687847-c9fc-4c24-9036-1e66b54def47",
-=======
-      "partOf": "Location/dbf2186e-2d42-435b-8d6a-256853c725b4"
-    },
-    {
-      "id": "1870a92f-58e8-4b4a-b006-bcd567ffd039",
->>>>>>> d5d4cf6e
       "name": "Khamardi Cc - Narsingdi Sadar",
       "nameBn": "খামারদি সিসি - নরসিংদী সদর",
       "physicalType": "Building",
       "type": "HEALTH_FACILITY",
-<<<<<<< HEAD
       "partOf": "Location/a0ffc7e3-b5ee-4cfc-8518-b56d45d8ca35"
     },
     {
       "id": "f26c380c-8f15-4294-b3b0-6074dfeb49ed",
-=======
-      "partOf": "Location/dbf2186e-2d42-435b-8d6a-256853c725b4"
-    },
-    {
-      "id": "508e1159-0108-4464-955c-dc533dce8f56",
->>>>>>> d5d4cf6e
       "name": "Panchabati Cc - Narsingdi Sadar",
       "nameBn": "পঞ্চবতি সিসি - নরসিংদী সদর",
       "physicalType": "Building",
       "type": "HEALTH_FACILITY",
-<<<<<<< HEAD
       "partOf": "Location/a0ffc7e3-b5ee-4cfc-8518-b56d45d8ca35"
     },
     {
       "id": "48c515a6-94de-4f24-a6b2-098075aa4663",
-=======
-      "partOf": "Location/dbf2186e-2d42-435b-8d6a-256853c725b4"
-    },
-    {
-      "id": "6ffe5f33-3043-4a2b-ba71-4cbae67d58ab",
->>>>>>> d5d4cf6e
       "name": "Rasulpur Cc - Narsingdi Sadar",
       "nameBn": "রাসুলপুর সিসি - নরসিংদী সদর",
       "physicalType": "Building",
       "type": "HEALTH_FACILITY",
-<<<<<<< HEAD
       "partOf": "Location/a0ffc7e3-b5ee-4cfc-8518-b56d45d8ca35"
     },
     {
       "id": "d5bc308b-06e4-4b42-bd5f-3d7b9ec4cd54",
-=======
-      "partOf": "Location/dbf2186e-2d42-435b-8d6a-256853c725b4"
-    },
-    {
-      "id": "036353b9-dd2e-49ea-a1ea-7584ae84a40d",
->>>>>>> d5d4cf6e
       "name": "Sreenagar Madhyapara Cc - Narsingdi Sadar",
       "nameBn": "শ্রীনগর মধ্যপাড়া সিসি - নরসিংদী সদর",
       "physicalType": "Building",
       "type": "HEALTH_FACILITY",
-<<<<<<< HEAD
       "partOf": "Location/a0ffc7e3-b5ee-4cfc-8518-b56d45d8ca35"
     },
     {
       "id": "aa74e274-353d-48c5-b41f-45442412af06",
-=======
-      "partOf": "Location/dbf2186e-2d42-435b-8d6a-256853c725b4"
-    },
-    {
-      "id": "3dabff36-df40-4b33-ac9b-13b6a0b96d2d",
->>>>>>> d5d4cf6e
       "name": "Baluchar Cc - Narsingdi Sadar",
       "nameBn": "বালুচর সিসি - নরসিংদী সদর",
       "physicalType": "Building",
       "type": "HEALTH_FACILITY",
-<<<<<<< HEAD
       "partOf": "Location/a0ffc7e3-b5ee-4cfc-8518-b56d45d8ca35"
     },
     {
       "id": "7e5eb501-fed6-4c2f-ac74-2d3fbaa5f997",
-=======
-      "partOf": "Location/dbf2186e-2d42-435b-8d6a-256853c725b4"
-    },
-    {
-      "id": "180b54d9-0d50-4678-b29c-b0be8b7a39b8",
->>>>>>> d5d4cf6e
       "name": "Chanderpara Cc - Narsingdi Sadar",
       "nameBn": "চান্দেরপাড়া সিসি - নরসিংদী সদর",
       "physicalType": "Building",
       "type": "HEALTH_FACILITY",
-<<<<<<< HEAD
       "partOf": "Location/a0ffc7e3-b5ee-4cfc-8518-b56d45d8ca35"
     },
     {
       "id": "e99f1f33-b4b1-4ba5-b642-6ac00a030ace",
-=======
-      "partOf": "Location/dbf2186e-2d42-435b-8d6a-256853c725b4"
-    },
-    {
-      "id": "97fbcb2c-dbec-4070-bce0-eaa91f853d22",
->>>>>>> d5d4cf6e
       "name": "Dorigazirgaon Cc - Narsingdi Sadar",
       "nameBn": "দরিগাজিরগাঁও সিসি - নরসিংদী সদর",
       "physicalType": "Building",
       "type": "HEALTH_FACILITY",
-<<<<<<< HEAD
       "partOf": "Location/a0ffc7e3-b5ee-4cfc-8518-b56d45d8ca35"
     },
     {
       "id": "65adea70-1944-452f-9c50-b780b8e0ba1f",
-=======
-      "partOf": "Location/dbf2186e-2d42-435b-8d6a-256853c725b4"
-    },
-    {
-      "id": "e582f8a9-d2f1-49ab-a1de-ee8ace3c93a9",
->>>>>>> d5d4cf6e
       "name": "Kotalichor(bilpar) Cc - Narsingdi Sadar",
       "nameBn": "কোটালিচর সিসি - নরসিংদী সদর",
       "physicalType": "Building",
       "type": "HEALTH_FACILITY",
-<<<<<<< HEAD
       "partOf": "Location/a0ffc7e3-b5ee-4cfc-8518-b56d45d8ca35"
     },
     {
       "id": "4e0402ae-1d90-4ce2-af02-ec946978719a",
-=======
-      "partOf": "Location/dbf2186e-2d42-435b-8d6a-256853c725b4"
-    },
-    {
-      "id": "c98f92bf-dd8b-41d6-914a-0ee59b7b9011",
->>>>>>> d5d4cf6e
       "name": "Mahishashuragram Cc - Narsingdi Sadar",
       "nameBn": "মহিষাসুরাগ্রাম সিসি - নরসিংদী সদর",
       "physicalType": "Building",
       "type": "HEALTH_FACILITY",
-<<<<<<< HEAD
       "partOf": "Location/a0ffc7e3-b5ee-4cfc-8518-b56d45d8ca35"
     },
     {
       "id": "5df6d566-8671-457f-8295-67cfe3b5bc70",
-=======
-      "partOf": "Location/dbf2186e-2d42-435b-8d6a-256853c725b4"
-    },
-    {
-      "id": "026e7235-7815-42f6-b263-4159e39e735d",
->>>>>>> d5d4cf6e
       "name": "Meherpara Cc - Narsingdi Sadar",
       "nameBn": "মেহেরপুরা সিসি - নরসিংদী সদর",
       "physicalType": "Building",
       "type": "HEALTH_FACILITY",
-<<<<<<< HEAD
       "partOf": "Location/a0ffc7e3-b5ee-4cfc-8518-b56d45d8ca35"
     },
     {
       "id": "794d178f-c802-4204-86d6-fb28be55a191",
-=======
-      "partOf": "Location/dbf2186e-2d42-435b-8d6a-256853c725b4"
-    },
-    {
-      "id": "e5f968c5-f0bb-4f55-b85a-190985f2ac98",
->>>>>>> d5d4cf6e
       "name": "Sbarpanigair Cc - Narsingdi Sadar",
       "nameBn": "সর্পনিগৈর সিসি - নরসিংদী সদর",
       "physicalType": "Building",
       "type": "HEALTH_FACILITY",
-<<<<<<< HEAD
       "partOf": "Location/a0ffc7e3-b5ee-4cfc-8518-b56d45d8ca35"
     },
     {
       "id": "097c41da-1bbd-4524-b155-97ade80f8278",
-=======
-      "partOf": "Location/dbf2186e-2d42-435b-8d6a-256853c725b4"
-    },
-    {
-      "id": "b29e61b8-bd1b-4e60-984f-5edf3949030a",
->>>>>>> d5d4cf6e
       "name": "Chhagriyapara Cc - Narsingdi Sadar",
       "nameBn": "ছাগরিয়াপারা - নরসিংদী সদর",
       "physicalType": "Building",
       "type": "HEALTH_FACILITY",
-<<<<<<< HEAD
       "partOf": "Location/a0ffc7e3-b5ee-4cfc-8518-b56d45d8ca35"
     },
     {
       "id": "e77b97a0-aaac-483a-a104-70c1990c8cd4",
-=======
-      "partOf": "Location/dbf2186e-2d42-435b-8d6a-256853c725b4"
-    },
-    {
-      "id": "1a28fb7d-0c63-4723-a398-6b286f929f6a",
->>>>>>> d5d4cf6e
       "name": "Dilarpur (alipur School Cc) - Narsingdi Sadar",
       "nameBn": "দিলারপুর - নরসিংদী সদর",
       "physicalType": "Building",
       "type": "HEALTH_FACILITY",
-<<<<<<< HEAD
       "partOf": "Location/a0ffc7e3-b5ee-4cfc-8518-b56d45d8ca35"
     },
     {
       "id": "488eb1ab-20c0-4077-8b15-b078b29945f7",
-=======
-      "partOf": "Location/dbf2186e-2d42-435b-8d6a-256853c725b4"
-    },
-    {
-      "id": "d942174c-8fee-4c4f-aa28-28a59f5fbd0c",
->>>>>>> d5d4cf6e
       "name": "Dilarpur Eidgah Cc - Narsingdi Sadar",
       "nameBn": "দিলারপুর ঈদগাহ - নরসিংদী সদর",
       "physicalType": "Building",
       "type": "HEALTH_FACILITY",
-<<<<<<< HEAD
       "partOf": "Location/a0ffc7e3-b5ee-4cfc-8518-b56d45d8ca35"
     },
     {
       "id": "717e296c-1f9b-48b0-a5e2-8f8e11de9772",
-=======
-      "partOf": "Location/dbf2186e-2d42-435b-8d6a-256853c725b4"
-    },
-    {
-      "id": "925cb047-8803-48d5-b23d-56ac16400885",
->>>>>>> d5d4cf6e
       "name": "Jamaliyakandi Cc - Narsingdi Sadar",
       "nameBn": "জামালিয়াকান্দি - নরসিংদী সদর",
       "physicalType": "Building",
       "type": "HEALTH_FACILITY",
-<<<<<<< HEAD
       "partOf": "Location/a0ffc7e3-b5ee-4cfc-8518-b56d45d8ca35"
     },
     {
       "id": "fc79e12a-b69f-493a-90ec-dcc042905e40",
-=======
-      "partOf": "Location/dbf2186e-2d42-435b-8d6a-256853c725b4"
-    },
-    {
-      "id": "6107bf62-a690-47ff-b267-e24d12dd6d37",
->>>>>>> d5d4cf6e
       "name": "North Char Bashania Cc. Narsingdi Sadar",
       "nameBn": "নর্থ চর বাশানিয়া - নরসিংদী সদর",
       "physicalType": "Building",
       "type": "HEALTH_FACILITY",
-<<<<<<< HEAD
       "partOf": "Location/a0ffc7e3-b5ee-4cfc-8518-b56d45d8ca35"
     },
     {
       "id": "b1759fd3-a675-4c14-bd54-cb87c57ddfb5",
-=======
-      "partOf": "Location/dbf2186e-2d42-435b-8d6a-256853c725b4"
-    },
-    {
-      "id": "3aa5f419-817b-4d7d-b5a7-56cc7ec586fb",
->>>>>>> d5d4cf6e
       "name": "Bhatpara Cc - Narsingdi Sadar",
       "nameBn": "ভাতপারা সিসি - নরসিংদী সদর",
       "physicalType": "Building",
       "type": "HEALTH_FACILITY",
-<<<<<<< HEAD
       "partOf": "Location/a0ffc7e3-b5ee-4cfc-8518-b56d45d8ca35"
     },
     {
       "id": "91025bf9-1626-44c6-9f95-d8b62109b327",
-=======
-      "partOf": "Location/dbf2186e-2d42-435b-8d6a-256853c725b4"
-    },
-    {
-      "id": "0ecfb2ee-e043-470f-80e7-4bc2e7f5e851",
->>>>>>> d5d4cf6e
       "name": "Kakshiya Cc - Narsingdi Sadar",
       "nameBn": "কাকশিয়া - নরসিংদী সদর",
       "physicalType": "Building",
       "type": "HEALTH_FACILITY",
-<<<<<<< HEAD
       "partOf": "Location/a0ffc7e3-b5ee-4cfc-8518-b56d45d8ca35"
     },
     {
       "id": "911e2b98-efe2-4869-a14e-614b569e60b9",
-=======
-      "partOf": "Location/dbf2186e-2d42-435b-8d6a-256853c725b4"
-    },
-    {
-      "id": "ad39aa0c-a43f-46fe-b0a7-0748b4b2ca18",
->>>>>>> d5d4cf6e
       "name": "Shekherchar Cc - Narsingdi Sadar",
       "nameBn": "শেখেরচর সিসি - নরসিংদী সদর",
       "physicalType": "Building",
       "type": "HEALTH_FACILITY",
-<<<<<<< HEAD
       "partOf": "Location/a0ffc7e3-b5ee-4cfc-8518-b56d45d8ca35"
     },
     {
       "id": "6b9aa508-370d-4199-8ac8-a4c03680d631",
-=======
-      "partOf": "Location/dbf2186e-2d42-435b-8d6a-256853c725b4"
-    },
-    {
-      "id": "bce1b5e1-9b24-471f-89b8-7fce84ecfbd1",
->>>>>>> d5d4cf6e
       "name": "Shilmandi Cc - Narsingdi Sadar",
       "nameBn": "শিলামান্দি সিসি - নরসিংদী সদর",
       "physicalType": "Building",
       "type": "HEALTH_FACILITY",
-<<<<<<< HEAD
       "partOf": "Location/a0ffc7e3-b5ee-4cfc-8518-b56d45d8ca35"
     },
     {
       "id": "29127de1-fb51-4604-a213-334c75e4fee8",
-=======
-      "partOf": "Location/dbf2186e-2d42-435b-8d6a-256853c725b4"
-    },
-    {
-      "id": "751e4ae9-704b-4fef-b707-ac99a3d5926c",
->>>>>>> d5d4cf6e
       "name": "Alokbali Union Centre",
       "nameBn": "আলোকবালি ইউনিয়ন সেন্টার",
       "physicalType": "Building",
       "type": "HEALTH_FACILITY",
-<<<<<<< HEAD
       "partOf": "Location/a0ffc7e3-b5ee-4cfc-8518-b56d45d8ca35"
     },
     {
       "id": "cac0085f-0bad-4ade-b3b4-e8febf8f9e0d",
-=======
-      "partOf": "Location/dbf2186e-2d42-435b-8d6a-256853c725b4"
-    },
-    {
-      "id": "974dc971-3691-417b-9312-6c8ec5fc6663",
->>>>>>> d5d4cf6e
       "name": "Chardighaldi Union Centre",
       "nameBn": "চরদিঘলদি ইউনিয়ন সেন্টার",
       "physicalType": "Building",
       "type": "HEALTH_FACILITY",
-<<<<<<< HEAD
       "partOf": "Location/a0ffc7e3-b5ee-4cfc-8518-b56d45d8ca35"
     },
     {
       "id": "83904931-024b-41d2-9dc7-bdae8200e910",
-=======
-      "partOf": "Location/dbf2186e-2d42-435b-8d6a-256853c725b4"
-    },
-    {
-      "id": "cf441ee8-7bb9-4c08-a458-c45fafa7efa9",
->>>>>>> d5d4cf6e
       "name": "Chinishpur Union Centre",
       "nameBn": "চিনিসপুর ইউনিয়ন সেন্টার",
       "physicalType": "Building",
       "type": "HEALTH_FACILITY",
-<<<<<<< HEAD
       "partOf": "Location/a0ffc7e3-b5ee-4cfc-8518-b56d45d8ca35"
     },
     {
       "id": "b6bb6329-2033-4f36-bca5-84788e4c79dc",
-=======
-      "partOf": "Location/dbf2186e-2d42-435b-8d6a-256853c725b4"
-    },
-    {
-      "id": "265a3ee1-44d8-42db-a80c-fc4ea61fcffc",
->>>>>>> d5d4cf6e
       "name": "Nazarpur Union Centre",
       "nameBn": "নজরপুর ইউনিয়ন সেন্টার",
       "physicalType": "Building",
       "type": "HEALTH_FACILITY",
-<<<<<<< HEAD
       "partOf": "Location/a0ffc7e3-b5ee-4cfc-8518-b56d45d8ca35"
     },
     {
       "id": "a8ea55cd-6f6a-422f-9ee8-641dee3a1247",
-=======
-      "partOf": "Location/dbf2186e-2d42-435b-8d6a-256853c725b4"
-    },
-    {
-      "id": "14bb8538-20fd-4ce0-a891-7fdbb042418d",
->>>>>>> d5d4cf6e
       "name": "Nuralpur Union Centre",
       "nameBn": "নুরালপুর ইউনিয়ন সেন্টার",
       "physicalType": "Building",
       "type": "HEALTH_FACILITY",
-<<<<<<< HEAD
       "partOf": "Location/a0ffc7e3-b5ee-4cfc-8518-b56d45d8ca35"
     },
     {
       "id": "6da9270b-e523-4cd3-a23c-702c3ac4e4a8",
-=======
-      "partOf": "Location/dbf2186e-2d42-435b-8d6a-256853c725b4"
-    },
-    {
-      "id": "67df8b45-c6b0-43eb-8ea0-87717c443156",
->>>>>>> d5d4cf6e
       "name": "Paikar Char Union Centre",
       "nameBn": "পাইকারচর ইউনিয়ন সেন্টার",
       "physicalType": "Building",
       "type": "HEALTH_FACILITY",
-<<<<<<< HEAD
       "partOf": "Location/a0ffc7e3-b5ee-4cfc-8518-b56d45d8ca35"
     },
     {
       "id": "dda0dc5a-ab1f-4475-bec1-fd0aec5bab87",
-=======
-      "partOf": "Location/dbf2186e-2d42-435b-8d6a-256853c725b4"
-    },
-    {
-      "id": "dd783512-e024-41b0-a931-40395a9c1449",
->>>>>>> d5d4cf6e
       "name": "Silmandi Union Centre",
       "nameBn": "শিলামান্দি ইউনিয়ন সেন্টার",
       "physicalType": "Building",
       "type": "HEALTH_FACILITY",
-<<<<<<< HEAD
       "partOf": "Location/a0ffc7e3-b5ee-4cfc-8518-b56d45d8ca35"
     },
     {
       "id": "94955cfd-ab03-490b-84e7-a766bdf0008a",
-=======
-      "partOf": "Location/dbf2186e-2d42-435b-8d6a-256853c725b4"
-    },
-    {
-      "id": "9381b334-1c6a-4685-a39d-71a9a506a8ec",
->>>>>>> d5d4cf6e
       "name": "Kazir Kandi Cc - Narsingdi Sadar",
       "nameBn": "কাযিরকান্দি সিসি - নরসিংদী সদর",
       "physicalType": "Building",
       "type": "HEALTH_FACILITY",
-<<<<<<< HEAD
       "partOf": "Location/a0ffc7e3-b5ee-4cfc-8518-b56d45d8ca35"
     },
     {
       "id": "2c26d681-78f0-4288-842d-b49bb38d21d4",
-=======
-      "partOf": "Location/dbf2186e-2d42-435b-8d6a-256853c725b4"
-    },
-    {
-      "id": "df65c76a-ddb9-4df0-8e2f-4a31b01953b5",
->>>>>>> d5d4cf6e
       "name": "BRAC (BHP) ",
       "nameBn": "ব্র্যাক (বিএইচপি) - নরসিংদী সদর",
       "physicalType": "Building",
       "type": "HEALTH_FACILITY",
-<<<<<<< HEAD
       "partOf": "Location/a0ffc7e3-b5ee-4cfc-8518-b56d45d8ca35"
     },
     {
       "id": "ccc65667-9921-475e-b40a-475a6ecf2b0a",
-=======
-      "partOf": "Location/dbf2186e-2d42-435b-8d6a-256853c725b4"
-    },
-    {
-      "id": "8cd04e44-4b10-4545-bbaa-0adae0cf49de",
->>>>>>> d5d4cf6e
       "name": "Bangladesh Red Crescent Society",
       "nameBn": "বাংলাদেশ রেড ক্রিসেন্ট সোসাইটি - নরসিংদী সদর",
       "physicalType": "Building",
       "type": "HEALTH_FACILITY",
-<<<<<<< HEAD
       "partOf": "Location/a0ffc7e3-b5ee-4cfc-8518-b56d45d8ca35"
     },
     {
       "id": "2ef0681d-791f-4167-962a-7584871e795d",
-=======
-      "partOf": "Location/dbf2186e-2d42-435b-8d6a-256853c725b4"
-    },
-    {
-      "id": "910c1243-c96e-41df-b88d-9d6298025741",
->>>>>>> d5d4cf6e
       "name": "Marie Stops",
       "nameBn": "মেরি স্টোপস সিসি - নরসিংদী সদর",
       "physicalType": "Building",
       "type": "HEALTH_FACILITY",
-<<<<<<< HEAD
       "partOf": "Location/a0ffc7e3-b5ee-4cfc-8518-b56d45d8ca35"
     },
     {
       "id": "b1188ee3-afeb-4fac-b82a-b73d74495a3a",
-=======
-      "partOf": "Location/dbf2186e-2d42-435b-8d6a-256853c725b4"
-    },
-    {
-      "id": "51bf78d1-6d42-49b8-b421-54921efc9d1c",
->>>>>>> d5d4cf6e
       "name": "Bangladesh Association for Prevention of Septic Abortion",
       "nameBn": "বাংলাদেশ এসোসিয়েশন ফর অফ প্রেভেনশন সেপটিক এবোরশন",
       "physicalType": "Building",
       "type": "HEALTH_FACILITY",
-<<<<<<< HEAD
       "partOf": "Location/a0ffc7e3-b5ee-4cfc-8518-b56d45d8ca35"
     },
     {
       "id": "294250fb-c0fe-41e5-9330-145b760324e0",
-=======
-      "partOf": "Location/dbf2186e-2d42-435b-8d6a-256853c725b4"
-    },
-    {
-      "id": "b441a4bc-3b58-45a3-a1bc-dacacb1a64aa",
->>>>>>> d5d4cf6e
       "name": "BRAC (BHP)",
       "nameBn": "ব্র্যাক (বিএইচপি)- নরসিংদী সদর",
       "physicalType": "Building",
       "type": "HEALTH_FACILITY",
-<<<<<<< HEAD
       "partOf": "Location/a0ffc7e3-b5ee-4cfc-8518-b56d45d8ca35"
     },
     {
       "id": "7a922db6-b5b9-4c4d-a760-fdf1274592e4",
-=======
-      "partOf": "Location/dbf2186e-2d42-435b-8d6a-256853c725b4"
-    },
-    {
-      "id": "c2860399-194f-431d-b62f-888d722da63e",
->>>>>>> d5d4cf6e
       "name": "Welcome Hospital Pvt.",
       "nameBn": "ওয়েলকাম হসপিটাল - নরসিংদী সদর",
       "physicalType": "Building",
       "type": "HEALTH_FACILITY",
-<<<<<<< HEAD
       "partOf": "Location/a0ffc7e3-b5ee-4cfc-8518-b56d45d8ca35"
     },
     {
       "id": "c270eaa3-9838-4ba2-85fa-93146508b973",
-=======
-      "partOf": "Location/dbf2186e-2d42-435b-8d6a-256853c725b4"
-    },
-    {
-      "id": "a13ea5ec-2b1f-4b06-b9df-591768509ac0",
->>>>>>> d5d4cf6e
       "name": "Narsingdi Modern Clinic",
       "nameBn": "মডার্ন ক্লিনিক - নরসিংদী সদর",
       "physicalType": "Building",
       "type": "HEALTH_FACILITY",
-<<<<<<< HEAD
       "partOf": "Location/a0ffc7e3-b5ee-4cfc-8518-b56d45d8ca35"
     },
     {
       "id": "c9abb414-4c3e-4113-a124-c0d4cd63790b",
-=======
-      "partOf": "Location/dbf2186e-2d42-435b-8d6a-256853c725b4"
-    },
-    {
-      "id": "eef0db55-7770-48cc-a3c1-3fe4d385fe3c",
->>>>>>> d5d4cf6e
       "name": "Prime General Hospital",
       "nameBn": "প্রাইম জেনারেল হসপিটাল - নরসিংদী সদর",
       "physicalType": "Building",
       "type": "HEALTH_FACILITY",
-<<<<<<< HEAD
       "partOf": "Location/a0ffc7e3-b5ee-4cfc-8518-b56d45d8ca35"
     },
     {
       "id": "2cd9e94c-82e3-471c-8c27-ad730e06a0a7",
-=======
-      "partOf": "Location/dbf2186e-2d42-435b-8d6a-256853c725b4"
-    },
-    {
-      "id": "034250ba-04af-4f8c-a828-797ae46451be",
->>>>>>> d5d4cf6e
       "name": "Narsingdhi General Hospital",
       "nameBn": "নরসিংদী জেনারেল হসপিটাল - নরসিংদী সদর",
       "physicalType": "Building",
       "type": "HEALTH_FACILITY",
-<<<<<<< HEAD
       "partOf": "Location/a0ffc7e3-b5ee-4cfc-8518-b56d45d8ca35"
     },
     {
       "id": "66a8013b-a825-4d5d-a92d-0fc4d3f482af",
-=======
-      "partOf": "Location/dbf2186e-2d42-435b-8d6a-256853c725b4"
-    },
-    {
-      "id": "3de88290-84cb-42a4-980e-dfad38545742",
->>>>>>> d5d4cf6e
       "name": "Mukti General Hospital",
       "nameBn": "মুক্তি জেনারেল হসপিটাল - নরসিংদী সদর",
       "physicalType": "Building",
       "type": "HEALTH_FACILITY",
-<<<<<<< HEAD
       "partOf": "Location/a0ffc7e3-b5ee-4cfc-8518-b56d45d8ca35"
     },
     {
       "id": "25a727cf-2ee9-4dbe-9684-e95b38759870",
-=======
-      "partOf": "Location/dbf2186e-2d42-435b-8d6a-256853c725b4"
-    },
-    {
-      "id": "d5329c91-37ff-4e7a-86e9-039d769095c0",
->>>>>>> d5d4cf6e
       "name": "National General Child Hospital",
       "nameBn": "ন্যাশনাল জেনারেল চাইল্ড হসপিটাল - নরসিংদী সদর",
       "physicalType": "Building",
       "type": "HEALTH_FACILITY",
-<<<<<<< HEAD
       "partOf": "Location/a0ffc7e3-b5ee-4cfc-8518-b56d45d8ca35"
     },
     {
       "id": "12a12113-ce05-43da-84c5-69c56bb53789",
-=======
-      "partOf": "Location/dbf2186e-2d42-435b-8d6a-256853c725b4"
-    },
-    {
-      "id": "0ab2a6e7-ea39-42a9-8876-5b4e772cf2fc",
->>>>>>> d5d4cf6e
       "name": "EBA Private Hospital",
       "nameBn": "ইবিএ প্রাইভেট হসপিটাল - নরসিংদী সদর",
       "physicalType": "Building",
       "type": "HEALTH_FACILITY",
-<<<<<<< HEAD
       "partOf": "Location/a0ffc7e3-b5ee-4cfc-8518-b56d45d8ca35"
     },
     {
       "id": "d47e46de-aea3-4704-9d58-885684c570aa",
-=======
-      "partOf": "Location/dbf2186e-2d42-435b-8d6a-256853c725b4"
-    },
-    {
-      "id": "ead1833e-5b7e-4644-964e-f1a923d5c97f",
->>>>>>> d5d4cf6e
       "name": "Holy Life General Hospital",
       "nameBn": "হলি লাইফ জেনারেল হসপিটাল - নরসিংদী সদর",
       "physicalType": "Building",
       "type": "HEALTH_FACILITY",
-<<<<<<< HEAD
       "partOf": "Location/a0ffc7e3-b5ee-4cfc-8518-b56d45d8ca35"
     },
     {
       "id": "649fab75-40ad-496b-8dea-7d38e5daa747",
-=======
-      "partOf": "Location/dbf2186e-2d42-435b-8d6a-256853c725b4"
-    },
-    {
-      "id": "9c2e8f91-5b28-406d-b881-f011b1aad61f",
->>>>>>> d5d4cf6e
       "name": "Sufia Pvt. Hospital",
       "nameBn": "সুফিয়া পিভিটি. হসপিটাল - নরসিংদী সদর",
       "physicalType": "Building",
       "type": "HEALTH_FACILITY",
-<<<<<<< HEAD
       "partOf": "Location/a0ffc7e3-b5ee-4cfc-8518-b56d45d8ca35"
     },
     {
       "id": "a2c5a1af-08eb-4611-b3c7-53d6648669ef",
-=======
-      "partOf": "Location/dbf2186e-2d42-435b-8d6a-256853c725b4"
-    },
-    {
-      "id": "8d46ce3b-6188-499a-959c-d564e2651538",
->>>>>>> d5d4cf6e
       "name": "Madhavi General Hospital",
       "nameBn": "মাধোভি জেনারেল হসপিটাল - নরসিংদী সদর",
       "physicalType": "Building",
       "type": "HEALTH_FACILITY",
-<<<<<<< HEAD
       "partOf": "Location/a0ffc7e3-b5ee-4cfc-8518-b56d45d8ca35"
     },
     {
       "id": "722b4679-f0ac-45ec-8767-1c9d2e746f9e",
-=======
-      "partOf": "Location/dbf2186e-2d42-435b-8d6a-256853c725b4"
-    },
-    {
-      "id": "1a6afd11-582e-496c-a9ec-ac905f53ddae",
->>>>>>> d5d4cf6e
       "name": "Poli Clinic and Eye Care Center",
       "nameBn": "পলি ক্লিনিক এন্ড আই কেয়ার সেন্টার - নরসিংদী সদর",
       "physicalType": "Building",
       "type": "HEALTH_FACILITY",
-<<<<<<< HEAD
       "partOf": "Location/a0ffc7e3-b5ee-4cfc-8518-b56d45d8ca35"
     },
     {
       "id": "99d5d175-9c6e-4e1c-8dfe-0d3701dd851c",
-=======
-      "partOf": "Location/dbf2186e-2d42-435b-8d6a-256853c725b4"
-    },
-    {
-      "id": "f2073026-3161-4295-b463-826ef4bd4523",
->>>>>>> d5d4cf6e
       "name": "Alfalaha Pipals Prikate Hospital",
       "nameBn": "আলফালাহা পিপলস প্রাইভেট হসপিটাল - নরসিংদী সদর",
       "physicalType": "Building",
       "type": "HEALTH_FACILITY",
-<<<<<<< HEAD
       "partOf": "Location/a0ffc7e3-b5ee-4cfc-8518-b56d45d8ca35"
     },
     {
       "id": "6a23f498-bd74-430a-8024-bf48b9349cd5",
-=======
-      "partOf": "Location/dbf2186e-2d42-435b-8d6a-256853c725b4"
-    },
-    {
-      "id": "ba52a299-a7dd-42de-9c8c-0580e7eec028",
->>>>>>> d5d4cf6e
       "name": "Apollo Hospital",
       "nameBn": "এপোলো হসপিটাল - নরসিংদী সদর",
       "physicalType": "Building",
       "type": "HEALTH_FACILITY",
-<<<<<<< HEAD
       "partOf": "Location/a0ffc7e3-b5ee-4cfc-8518-b56d45d8ca35"
     },
     {
       "id": "6184fbd2-2ab7-4fa2-ba4e-e928e48b288a",
-=======
-      "partOf": "Location/dbf2186e-2d42-435b-8d6a-256853c725b4"
-    },
-    {
-      "id": "26e4cc8c-bb09-410a-b47a-c97dd280fcb5",
->>>>>>> d5d4cf6e
       "name": "People's Pvt. Hospital",
       "nameBn": "পিপলস প্রাইভেট হসপিটাল - নরসিংদী সদর",
       "physicalType": "Building",
       "type": "HEALTH_FACILITY",
-<<<<<<< HEAD
       "partOf": "Location/a0ffc7e3-b5ee-4cfc-8518-b56d45d8ca35"
     },
     {
       "id": "2106f075-3069-4d71-b0a2-f40bcd2e5440",
-=======
-      "partOf": "Location/dbf2186e-2d42-435b-8d6a-256853c725b4"
-    },
-    {
-      "id": "58ba3534-88e9-4e95-abb4-ad3b11a8fc86",
->>>>>>> d5d4cf6e
       "name": "Mita Nursing Home",
       "nameBn": "মিতা নার্সিং হোম - নরসিংদী সদর",
       "physicalType": "Building",
       "type": "HEALTH_FACILITY",
-<<<<<<< HEAD
       "partOf": "Location/a0ffc7e3-b5ee-4cfc-8518-b56d45d8ca35"
     },
     {
       "id": "4a37178a-3b27-493c-9c3a-71d5b9f67884",
-=======
-      "partOf": "Location/dbf2186e-2d42-435b-8d6a-256853c725b4"
-    },
-    {
-      "id": "d5dabc7d-c8a2-4d1d-9925-1dd1bcbc6d31",
->>>>>>> d5d4cf6e
       "name": "Holly Cricent Hospital",
       "nameBn": "হলি ক্রিসেন্ট হসপিটাল - নরসিংদী সদর",
       "physicalType": "Building",
       "type": "HEALTH_FACILITY",
-<<<<<<< HEAD
       "partOf": "Location/a0ffc7e3-b5ee-4cfc-8518-b56d45d8ca35"
     },
     {
       "id": "9a649b64-4ee2-4102-b73e-ff5e5d7d84ec",
-=======
-      "partOf": "Location/dbf2186e-2d42-435b-8d6a-256853c725b4"
-    },
-    {
-      "id": "01eaaea3-3da8-4777-8da3-136164d87f50",
->>>>>>> d5d4cf6e
       "name": "Faith General Hospital",
       "nameBn": "ফেইথ জেনারেল হসপিটাল - নরসিংদী সদর",
       "physicalType": "Building",
       "type": "HEALTH_FACILITY",
-<<<<<<< HEAD
       "partOf": "Location/a0ffc7e3-b5ee-4cfc-8518-b56d45d8ca35"
     },
     {
       "id": "84ca233c-d7d2-492b-b222-f4bb262deb65",
-=======
-      "partOf": "Location/dbf2186e-2d42-435b-8d6a-256853c725b4"
-    },
-    {
-      "id": "fe3eba23-e195-49ee-973d-1d726b6d4286",
->>>>>>> d5d4cf6e
       "name": "Prime General Hospital",
       "nameBn": "প্রাইম জেনারেল হসপিটাল - নরসিংদী সদর",
       "physicalType": "Building",
       "type": "HEALTH_FACILITY",
-<<<<<<< HEAD
       "partOf": "Location/a0ffc7e3-b5ee-4cfc-8518-b56d45d8ca35"
     },
     {
       "id": "82fb1342-0912-45b0-b94f-8a9dfe1f895c",
-=======
-      "partOf": "Location/dbf2186e-2d42-435b-8d6a-256853c725b4"
-    },
-    {
-      "id": "72a96c56-1173-44ea-beb7-1762423676d5",
->>>>>>> d5d4cf6e
       "name": "Mother & Child Welfare Centre (MCWC) Narsingdi Sadar",
       "nameBn": "মাদার অ্যান্ড চাইল্ড ওয়েলফেয়ার সেন্টার (এমসিডব্লিওসি) নরসিংদী সদর",
       "physicalType": "Building",
       "type": "HEALTH_FACILITY",
-<<<<<<< HEAD
       "partOf": "Location/a0ffc7e3-b5ee-4cfc-8518-b56d45d8ca35"
     },
     {
       "id": "331bded2-28e1-4d71-8f1c-ce3f560430de",
-=======
-      "partOf": "Location/dbf2186e-2d42-435b-8d6a-256853c725b4"
-    },
-    {
-      "id": "1e482ef3-4920-44e8-bc43-10712fa5b34f",
->>>>>>> d5d4cf6e
       "name": "Dhaka Progressive Lions Eye Hospital",
       "nameBn": "ঢাকা প্রগ্রেসসিভ লায়ন্স আই হসপিটাল - নরসিংদী সদর",
       "physicalType": "Building",
       "type": "HEALTH_FACILITY",
-<<<<<<< HEAD
       "partOf": "Location/a0ffc7e3-b5ee-4cfc-8518-b56d45d8ca35"
     },
     {
       "id": "28c9d361-091a-47a7-94dd-a6ed1d5e8c6b",
-=======
-      "partOf": "Location/dbf2186e-2d42-435b-8d6a-256853c725b4"
-    },
-    {
-      "id": "9b6acc76-3d42-48f7-bc00-55314e0c8e60",
->>>>>>> d5d4cf6e
       "name": "Baghhata take para CC - Narsingdi Sadar",
       "nameBn": "বাঘহাটা টেক পাড়া সিসি - নরসিংদী সদর",
       "physicalType": "Building",
       "type": "HEALTH_FACILITY",
-<<<<<<< HEAD
       "partOf": "Location/a0ffc7e3-b5ee-4cfc-8518-b56d45d8ca35"
     },
     {
       "id": "350987bb-a7b2-423a-9aa9-eec94635fcaf",
-=======
-      "partOf": "Location/dbf2186e-2d42-435b-8d6a-256853c725b4"
-    },
-    {
-      "id": "6a10c616-13a6-435b-92b8-069edd923ca4",
->>>>>>> d5d4cf6e
       "name": "Dr. Nuruzzaman Khokon CC - Narsingdi Sadar",
       "nameBn": "ডঃ নুরুজামান খোকন সিসি - নরসিংদী সদর",
       "physicalType": "Building",
       "type": "HEALTH_FACILITY",
-<<<<<<< HEAD
       "partOf": "Location/a0ffc7e3-b5ee-4cfc-8518-b56d45d8ca35"
     },
     {
       "id": "ffdde9db-ba98-457a-834b-40580e93c0c1",
-=======
-      "partOf": "Location/dbf2186e-2d42-435b-8d6a-256853c725b4"
-    },
-    {
-      "id": "70a66961-3b77-4174-b655-e0199da71663",
->>>>>>> d5d4cf6e
       "name": "Kurigram (Sadar) Upazila Health office",
       "nameBn": "কুড়িগ্রাম (সদর) উপজেলা হেল্‌থ অফিস",
       "physicalType": "Building",
       "type": "HEALTH_FACILITY",
-<<<<<<< HEAD
       "partOf": "Location/608ad123-25a4-430b-8480-a6cc87c09d46"
     },
     {
       "id": "d4013f0f-82ae-4e2c-bccd-055b5c510bb4",
-=======
-      "partOf": "Location/49921e96-6ccb-45db-a57c-5213715b08af"
-    },
-    {
-      "id": "30157e23-51b7-438f-aebb-35b487b69ae2",
->>>>>>> d5d4cf6e
       "name": "Pangachi Uh&fwc",
       "nameBn": "পাঁচগাছি (এউএইচএন্ডএফডবলিওসি)",
       "physicalType": "Building",
       "type": "HEALTH_FACILITY",
-<<<<<<< HEAD
       "partOf": "Location/608ad123-25a4-430b-8480-a6cc87c09d46"
     },
     {
       "id": "22ff5dce-93ca-4bc8-afca-3e61cb7f5200",
-=======
-      "partOf": "Location/49921e96-6ccb-45db-a57c-5213715b08af"
-    },
-    {
-      "id": "6b039099-5ea0-45d5-933c-ee4cdd5fde1e",
->>>>>>> d5d4cf6e
       "name": "Kurigram Civil Surgeon Office",
       "nameBn": "কুড়িগ্রাম সিভিল সার্জন অফিস",
       "physicalType": "Building",
       "type": "HEALTH_FACILITY",
-<<<<<<< HEAD
       "partOf": "Location/608ad123-25a4-430b-8480-a6cc87c09d46"
     },
     {
       "id": "efca746b-6652-4ae3-a0ea-d5262dba37e8",
-=======
-      "partOf": "Location/49921e96-6ccb-45db-a57c-5213715b08af"
-    },
-    {
-      "id": "3a1fdedb-0f3b-480d-8ffa-e3e06059d5c4",
->>>>>>> d5d4cf6e
       "name": "Kurigram District Hospital",
       "nameBn": "কুড়িগ্রাম জেলা হসপিটাল",
       "physicalType": "Building",
       "type": "HEALTH_FACILITY",
-<<<<<<< HEAD
       "partOf": "Location/608ad123-25a4-430b-8480-a6cc87c09d46"
     },
     {
       "id": "bd9c1633-0cbc-4de7-822c-fd65560242d0",
-=======
-      "partOf": "Location/49921e96-6ccb-45db-a57c-5213715b08af"
-    },
-    {
-      "id": "f2b156fa-2df6-4861-88b6-71707a9e223c",
->>>>>>> d5d4cf6e
       "name": "Kurigram Chest Disease Clinic",
       "nameBn": "কুড়িগ্রাম চেস্ট ডিসিস ক্লিনিক",
       "physicalType": "Building",
       "type": "HEALTH_FACILITY",
-<<<<<<< HEAD
       "partOf": "Location/608ad123-25a4-430b-8480-a6cc87c09d46"
     },
     {
       "id": "48218d56-9388-4eca-8b89-d52a0f3e77f0",
-=======
-      "partOf": "Location/49921e96-6ccb-45db-a57c-5213715b08af"
-    },
-    {
-      "id": "8bbd917c-5006-41f8-9d29-ca86acff057b",
->>>>>>> d5d4cf6e
       "name": "Chilapara Cc",
       "nameBn": "চিলাপাড়া সিসি- কুড়িগ্রাম সদর",
       "physicalType": "Building",
       "type": "HEALTH_FACILITY",
-<<<<<<< HEAD
       "partOf": "Location/608ad123-25a4-430b-8480-a6cc87c09d46"
     },
     {
       "id": "92fbc92c-9f0a-4820-80b4-b1dc0993d88f",
-=======
-      "partOf": "Location/49921e96-6ccb-45db-a57c-5213715b08af"
-    },
-    {
-      "id": "381bb254-504b-4ef1-af29-f8aae23910aa",
->>>>>>> d5d4cf6e
       "name": "Palashbari Cc",
       "nameBn": "পলাশবাড়ী সিসি- কুড়িগ্রাম সদর",
       "physicalType": "Building",
       "type": "HEALTH_FACILITY",
-<<<<<<< HEAD
       "partOf": "Location/608ad123-25a4-430b-8480-a6cc87c09d46"
     },
     {
       "id": "1d4f2abc-680e-4086-a4a1-f6c118b26264",
-=======
-      "partOf": "Location/49921e96-6ccb-45db-a57c-5213715b08af"
-    },
-    {
-      "id": "d105d80f-8769-4bb1-8edc-538a7336caef",
->>>>>>> d5d4cf6e
       "name": "Basurvita Cc",
       "nameBn": "বাসুরভিটা সিসি- কুড়িগ্রাম সদর",
       "physicalType": "Building",
       "type": "HEALTH_FACILITY",
-<<<<<<< HEAD
       "partOf": "Location/608ad123-25a4-430b-8480-a6cc87c09d46"
     },
     {
       "id": "491d449a-ff9a-4828-98cb-b4772e6bd779",
-=======
-      "partOf": "Location/49921e96-6ccb-45db-a57c-5213715b08af"
-    },
-    {
-      "id": "ca61d568-1f34-45b6-8e97-7fc01934e6c5",
->>>>>>> d5d4cf6e
       "name": "Madhabram Cc",
       "nameBn": "মাধবরাম সিসি- কুড়িগ্রাম সদর",
       "physicalType": "Building",
       "type": "HEALTH_FACILITY",
-<<<<<<< HEAD
       "partOf": "Location/608ad123-25a4-430b-8480-a6cc87c09d46"
     },
     {
       "id": "98cbe9c7-05ea-4837-b2db-531d2964092e",
-=======
-      "partOf": "Location/49921e96-6ccb-45db-a57c-5213715b08af"
-    },
-    {
-      "id": "78c72eb1-10fe-4251-b4f6-02248d0d70fa",
->>>>>>> d5d4cf6e
       "name": "Uttor Kumarpur Cc",
       "nameBn": "উত্তর কুমারপুর সিসি- কুড়িগ্রাম সদর",
       "physicalType": "Building",
       "type": "HEALTH_FACILITY",
-<<<<<<< HEAD
       "partOf": "Location/608ad123-25a4-430b-8480-a6cc87c09d46"
     },
     {
       "id": "cd1d614d-8acf-4f77-b66a-796146dc1596",
-=======
-      "partOf": "Location/49921e96-6ccb-45db-a57c-5213715b08af"
-    },
-    {
-      "id": "55cef448-f550-40f2-8c10-37a3771b9810",
->>>>>>> d5d4cf6e
       "name": "Paramali Cc",
       "nameBn": "পারামালি সিসি- কুড়িগ্রাম সদর",
       "physicalType": "Building",
       "type": "HEALTH_FACILITY",
-<<<<<<< HEAD
       "partOf": "Location/608ad123-25a4-430b-8480-a6cc87c09d46"
     },
     {
       "id": "141308e5-33c0-46f9-9831-a6098697f77a",
-=======
-      "partOf": "Location/49921e96-6ccb-45db-a57c-5213715b08af"
-    },
-    {
-      "id": "d881760f-678e-41e6-857c-f4f068a05ebb",
->>>>>>> d5d4cf6e
       "name": "Kachichar Cc",
       "nameBn": "কাছিছার সিসি- কুড়িগ্রাম সদর",
       "physicalType": "Building",
       "type": "HEALTH_FACILITY",
-<<<<<<< HEAD
       "partOf": "Location/608ad123-25a4-430b-8480-a6cc87c09d46"
     },
     {
       "id": "821c0be0-0d0d-47c7-bcfe-165e8e387297",
-=======
-      "partOf": "Location/49921e96-6ccb-45db-a57c-5213715b08af"
-    },
-    {
-      "id": "db081546-0610-431f-83fc-3a67e0f1f54a",
->>>>>>> d5d4cf6e
       "name": "Lakshir Khamar Cc",
       "nameBn": "লাকশির খামার সিসি- কুড়িগ্রাম সদর",
       "physicalType": "Building",
       "type": "HEALTH_FACILITY",
-<<<<<<< HEAD
       "partOf": "Location/608ad123-25a4-430b-8480-a6cc87c09d46"
     },
     {
       "id": "a09d1bda-981c-4097-a4d7-4d6fa9d2fcea",
-=======
-      "partOf": "Location/49921e96-6ccb-45db-a57c-5213715b08af"
-    },
-    {
-      "id": "8a2c634d-5550-4e3d-acf6-921499d712df",
->>>>>>> d5d4cf6e
       "name": "Rasulpur Cc",
       "nameBn": "রাসুলপুর সিসি- কুড়িগ্রাম সদর",
       "physicalType": "Building",
       "type": "HEALTH_FACILITY",
-<<<<<<< HEAD
       "partOf": "Location/608ad123-25a4-430b-8480-a6cc87c09d46"
     },
     {
       "id": "52bf3371-f6dd-4e30-ae10-1e199ac834b4",
-=======
-      "partOf": "Location/49921e96-6ccb-45db-a57c-5213715b08af"
-    },
-    {
-      "id": "8009e8a3-bd18-4575-833b-b98748a930e0",
->>>>>>> d5d4cf6e
       "name": "Lakshikanto Cc",
       "nameBn": "লাকশিখান্ত সিসি- কুড়িগ্রাম সদর",
       "physicalType": "Building",
       "type": "HEALTH_FACILITY",
-<<<<<<< HEAD
       "partOf": "Location/608ad123-25a4-430b-8480-a6cc87c09d46"
     },
     {
       "id": "1c8d381a-a249-41f4-9509-58157c2e0ab2",
-=======
-      "partOf": "Location/49921e96-6ccb-45db-a57c-5213715b08af"
-    },
-    {
-      "id": "23132ac6-ea84-412e-8d1c-3b92dfc5e47e",
->>>>>>> d5d4cf6e
       "name": "Halokhana Cc",
       "nameBn": "হলোখানা সিসি- কুড়িগ্রাম সদর",
       "physicalType": "Building",
       "type": "HEALTH_FACILITY",
-<<<<<<< HEAD
       "partOf": "Location/608ad123-25a4-430b-8480-a6cc87c09d46"
     },
     {
       "id": "1b16001b-4081-429c-afa7-4449d63dfd0a",
-=======
-      "partOf": "Location/49921e96-6ccb-45db-a57c-5213715b08af"
-    },
-    {
-      "id": "a344904a-e6ac-4198-8d7b-bd152b4d1a32",
->>>>>>> d5d4cf6e
       "name": "Ververi Cc",
       "nameBn": "ভেরভেরী সিসি- কুড়িগ্রাম সদর",
       "physicalType": "Building",
       "type": "HEALTH_FACILITY",
-<<<<<<< HEAD
       "partOf": "Location/608ad123-25a4-430b-8480-a6cc87c09d46"
     },
     {
       "id": "4276d5ce-0742-4cb7-9d64-200411ed9361",
-=======
-      "partOf": "Location/49921e96-6ccb-45db-a57c-5213715b08af"
-    },
-    {
-      "id": "20070766-1918-4bc4-bd6f-b98273394548",
->>>>>>> d5d4cf6e
       "name": "Ghaneshyampur Cc",
       "nameBn": "ঘনেশ্যামপুর সিসি- কুড়িগ্রাম সদর",
       "physicalType": "Building",
       "type": "HEALTH_FACILITY",
-<<<<<<< HEAD
       "partOf": "Location/608ad123-25a4-430b-8480-a6cc87c09d46"
     },
     {
       "id": "dd96bdb3-fadb-466e-b367-525ed5b8b789",
-=======
-      "partOf": "Location/49921e96-6ccb-45db-a57c-5213715b08af"
-    },
-    {
-      "id": "d13719c9-bb50-409d-aed2-226da5c616ec",
->>>>>>> d5d4cf6e
       "name": "Adhgram Cc",
       "nameBn": "আধগ্রাম সিসি- কুড়িগ্রাম সদর",
       "physicalType": "Building",
       "type": "HEALTH_FACILITY",
-<<<<<<< HEAD
       "partOf": "Location/608ad123-25a4-430b-8480-a6cc87c09d46"
     },
     {
       "id": "b1fb25c8-1eeb-4479-934c-ee5916e6a2b3",
-=======
-      "partOf": "Location/49921e96-6ccb-45db-a57c-5213715b08af"
-    },
-    {
-      "id": "b16aead6-1270-4d91-970c-1e5016114c4e",
->>>>>>> d5d4cf6e
       "name": "Jotgobardhan Cc",
       "nameBn": "জোতগোবরধন সিসি- কুড়িগ্রাম সদর",
       "physicalType": "Building",
       "type": "HEALTH_FACILITY",
-<<<<<<< HEAD
       "partOf": "Location/608ad123-25a4-430b-8480-a6cc87c09d46"
     },
     {
       "id": "20864d8b-1058-4c1f-960a-12895c2f2e91",
-=======
-      "partOf": "Location/49921e96-6ccb-45db-a57c-5213715b08af"
-    },
-    {
-      "id": "b59af632-2254-42fe-984c-9a14072910dc",
->>>>>>> d5d4cf6e
       "name": "Khalisa Kalowa Cc",
       "nameBn": "খালিসা কালোয়া সিসি- কুড়িগ্রাম সদর",
       "physicalType": "Building",
       "type": "HEALTH_FACILITY",
-<<<<<<< HEAD
       "partOf": "Location/608ad123-25a4-430b-8480-a6cc87c09d46"
     },
     {
       "id": "2bf38f91-7f75-4efc-8819-b73765720e96",
-=======
-      "partOf": "Location/49921e96-6ccb-45db-a57c-5213715b08af"
-    },
-    {
-      "id": "7a7f2750-5cb3-4878-adec-3cebe1a49949",
->>>>>>> d5d4cf6e
       "name": "Uttor Sitaijhar Cc",
       "nameBn": "উত্তর সিতাইঝার সিসি- কুড়িগ্রাম সদর",
       "physicalType": "Building",
       "type": "HEALTH_FACILITY",
-<<<<<<< HEAD
       "partOf": "Location/608ad123-25a4-430b-8480-a6cc87c09d46"
     },
     {
       "id": "b0014cff-0eca-464e-a6fe-f560472845fc",
-=======
-      "partOf": "Location/49921e96-6ccb-45db-a57c-5213715b08af"
-    },
-    {
-      "id": "0e2a187c-fb9c-458b-866f-c6ed2d0bb012",
->>>>>>> d5d4cf6e
       "name": "Dakhin Sitaijhar Cc",
       "nameBn": "দক্ষিন সিতাইঝার সিসি- কুড়িগ্রাম সদর",
       "physicalType": "Building",
       "type": "HEALTH_FACILITY",
-<<<<<<< HEAD
       "partOf": "Location/608ad123-25a4-430b-8480-a6cc87c09d46"
     },
     {
       "id": "17b758a5-120d-4174-80fd-968f4f5237f5",
-=======
-      "partOf": "Location/49921e96-6ccb-45db-a57c-5213715b08af"
-    },
-    {
-      "id": "91a13495-3699-4ff1-8966-72bd54818ac3",
->>>>>>> d5d4cf6e
       "name": "Gobindapur Cc",
       "nameBn": "গোবিন্দাপুর সিসি- কুড়িগ্রাম সদর",
       "physicalType": "Building",
       "type": "HEALTH_FACILITY",
-<<<<<<< HEAD
       "partOf": "Location/608ad123-25a4-430b-8480-a6cc87c09d46"
     },
     {
       "id": "4950d534-15f4-423f-9b59-81aefab50080",
-=======
-      "partOf": "Location/49921e96-6ccb-45db-a57c-5213715b08af"
-    },
-    {
-      "id": "be686f38-3270-48c3-ba9f-d6092720f8f9",
->>>>>>> d5d4cf6e
       "name": "Shulkur Bazar Cc",
       "nameBn": "শুলকুর বাজার সিসি- কুড়িগ্রাম সদর",
       "physicalType": "Building",
       "type": "HEALTH_FACILITY",
-<<<<<<< HEAD
       "partOf": "Location/608ad123-25a4-430b-8480-a6cc87c09d46"
     },
     {
       "id": "6c2431ba-6c0e-46a5-bec3-0b7b149a1f02",
-=======
-      "partOf": "Location/49921e96-6ccb-45db-a57c-5213715b08af"
-    },
-    {
-      "id": "bfda70f1-8851-4781-b29c-a07db94ad4e8",
->>>>>>> d5d4cf6e
       "name": "Sitaijhar Cc",
       "nameBn": "সিতাইঝার সিসি- কুড়িগ্রাম সদর",
       "physicalType": "Building",
       "type": "HEALTH_FACILITY",
-<<<<<<< HEAD
       "partOf": "Location/608ad123-25a4-430b-8480-a6cc87c09d46"
     },
     {
       "id": "21e33797-3590-4dd2-9a84-59980a8c5f07",
-=======
-      "partOf": "Location/49921e96-6ccb-45db-a57c-5213715b08af"
-    },
-    {
-      "id": "07d2dcee-0cab-491a-9d1a-4425adc5b0c0",
->>>>>>> d5d4cf6e
       "name": "Holokhana Union Centre",
       "nameBn": "হলোখানা সিসি- কুড়িগ্রাম সদর",
       "physicalType": "Building",
       "type": "HEALTH_FACILITY",
-<<<<<<< HEAD
       "partOf": "Location/608ad123-25a4-430b-8480-a6cc87c09d46"
     },
     {
       "id": "8be101fd-0fb9-4c4b-ab85-ab941f543625",
-=======
-      "partOf": "Location/49921e96-6ccb-45db-a57c-5213715b08af"
-    },
-    {
-      "id": "ff4b23aa-173c-4836-96f3-09bba792fd1f",
->>>>>>> d5d4cf6e
       "name": "Jattarapur Union Centre",
       "nameBn": "জাত্তারাপুর সিসি- কুড়িগ্রাম সদর",
       "physicalType": "Building",
       "type": "HEALTH_FACILITY",
-<<<<<<< HEAD
       "partOf": "Location/608ad123-25a4-430b-8480-a6cc87c09d46"
     },
     {
       "id": "67226c13-0927-48f7-a997-3b42de76da15",
-=======
-      "partOf": "Location/49921e96-6ccb-45db-a57c-5213715b08af"
-    },
-    {
-      "id": "6241eb3f-0eb7-45d7-bfb8-d95714c0cf60",
->>>>>>> d5d4cf6e
       "name": "Khatalbari Union Centre",
       "nameBn": "খাতালবাড়ী সিসি- কুড়িগ্রাম সদর",
       "physicalType": "Building",
       "type": "HEALTH_FACILITY",
-<<<<<<< HEAD
       "partOf": "Location/608ad123-25a4-430b-8480-a6cc87c09d46"
     },
     {
       "id": "0aea5804-ed54-4923-8d14-e10c8128fe58",
-=======
-      "partOf": "Location/49921e96-6ccb-45db-a57c-5213715b08af"
-    },
-    {
-      "id": "11447395-337a-452a-9baa-0e3184fa5d5c",
->>>>>>> d5d4cf6e
       "name": "Mogulbasha Union Centre",
       "nameBn": "মঘুলবাসা সিসি- কুড়িগ্রাম সদর",
       "physicalType": "Building",
       "type": "HEALTH_FACILITY",
-<<<<<<< HEAD
       "partOf": "Location/608ad123-25a4-430b-8480-a6cc87c09d46"
     },
     {
       "id": "183bb57d-e906-4f19-964b-30125f43666e",
-=======
-      "partOf": "Location/49921e96-6ccb-45db-a57c-5213715b08af"
-    },
-    {
-      "id": "889d407f-e689-4564-97ab-26f6960597b8",
->>>>>>> d5d4cf6e
       "name": "Vogdanga Union Centre",
       "nameBn": "ভগদাঙ্গা সিসি- কুড়িগ্রাম সদর",
       "physicalType": "Building",
       "type": "HEALTH_FACILITY",
-<<<<<<< HEAD
       "partOf": "Location/608ad123-25a4-430b-8480-a6cc87c09d46"
     },
     {
       "id": "77ef4f30-0b22-4e8c-a16b-6117bc057c95",
-=======
-      "partOf": "Location/49921e96-6ccb-45db-a57c-5213715b08af"
-    },
-    {
-      "id": "e2977d3b-6833-4090-9e86-f1cb85e4ff1e",
->>>>>>> d5d4cf6e
       "name": "Char Boraibari Cc",
       "nameBn": "চর বরাইবাড়ী সিসি- কুড়িগ্রাম সদর",
       "physicalType": "Building",
       "type": "HEALTH_FACILITY",
-<<<<<<< HEAD
       "partOf": "Location/608ad123-25a4-430b-8480-a6cc87c09d46"
     },
     {
       "id": "279cfede-0f11-49fe-a30b-56765885fa08",
-=======
-      "partOf": "Location/49921e96-6ccb-45db-a57c-5213715b08af"
-    },
-    {
-      "id": "6d93d7d2-cd17-42a2-b3a1-4f22d33d9118",
->>>>>>> d5d4cf6e
       "name": "Khalisha Zalfara Cc",
       "nameBn": "খালিশা যালফারা সিসি- কুড়িগ্রাম সদর",
       "physicalType": "Building",
       "type": "HEALTH_FACILITY",
-<<<<<<< HEAD
       "partOf": "Location/608ad123-25a4-430b-8480-a6cc87c09d46"
     },
     {
       "id": "b88018cc-5018-46c6-a8f9-3051b3516623",
-=======
-      "partOf": "Location/49921e96-6ccb-45db-a57c-5213715b08af"
-    },
-    {
-      "id": "068c4fbd-33b7-4b61-9e7e-8801a5cb9c64",
->>>>>>> d5d4cf6e
       "name": "Velakopa CC",
       "nameBn": "ভেলাকোপা সিসি- কুড়িগ্রাম সদর",
       "physicalType": "Building",
       "type": "HEALTH_FACILITY",
-<<<<<<< HEAD
       "partOf": "Location/608ad123-25a4-430b-8480-a6cc87c09d46"
     },
     {
       "id": "8a39e05f-99d3-4adc-b6ec-328834e9698e",
-=======
-      "partOf": "Location/49921e96-6ccb-45db-a57c-5213715b08af"
-    },
-    {
-      "id": "26fd796d-2b00-4ae9-9bd5-68a21b0cd4ca",
->>>>>>> d5d4cf6e
       "name": "Kachichar(telipara) Cc",
       "nameBn": "কাছিচর তেলিপারা)সিসি- কুড়িগ্রাম সদর",
       "physicalType": "Building",
       "type": "HEALTH_FACILITY",
-<<<<<<< HEAD
       "partOf": "Location/608ad123-25a4-430b-8480-a6cc87c09d46"
     },
     {
       "id": "2f11399c-1fc5-4e9c-93da-4b360b074250",
-=======
-      "partOf": "Location/49921e96-6ccb-45db-a57c-5213715b08af"
-    },
-    {
-      "id": "e7195ca1-3b02-4665-b929-776a92b43774",
->>>>>>> d5d4cf6e
       "name": "Moratari Cc",
       "nameBn": "মরাতরি সিসি- কুড়িগ্রাম সদর",
       "physicalType": "Building",
       "type": "HEALTH_FACILITY",
-<<<<<<< HEAD
       "partOf": "Location/608ad123-25a4-430b-8480-a6cc87c09d46"
     },
     {
       "id": "3a4bbad9-5e89-4322-9ee6-19397a35da30",
-=======
-      "partOf": "Location/49921e96-6ccb-45db-a57c-5213715b08af"
-    },
-    {
-      "id": "ff7963a2-16b9-4c31-919f-ed912e458aef",
->>>>>>> d5d4cf6e
       "name": "Himerkuti Cc",
       "nameBn": "হিমেরকুটি সিসি- কুড়িগ্রাম সদর",
       "physicalType": "Building",
       "type": "HEALTH_FACILITY",
-<<<<<<< HEAD
       "partOf": "Location/608ad123-25a4-430b-8480-a6cc87c09d46"
     },
     {
       "id": "bebe3719-f850-47aa-a5c7-4ad24cf51344",
-=======
-      "partOf": "Location/49921e96-6ccb-45db-a57c-5213715b08af"
-    },
-    {
-      "id": "c9871ca4-6352-46ad-8ae7-3a10fd64908f",
->>>>>>> d5d4cf6e
       "name": "Pipul Bari CC",
       "nameBn": "পিপুলবাড়ী সিসি- কুড়িগ্রাম সদর",
       "physicalType": "Building",
       "type": "HEALTH_FACILITY",
-<<<<<<< HEAD
       "partOf": "Location/608ad123-25a4-430b-8480-a6cc87c09d46"
     },
     {
       "id": "7e0aaae8-87cb-40b8-bc00-cf8592ca12c9",
-=======
-      "partOf": "Location/49921e96-6ccb-45db-a57c-5213715b08af"
-    },
-    {
-      "id": "1944ae77-924b-43bd-b88d-6de7432505c2",
->>>>>>> d5d4cf6e
       "name": "Madhya Kumorpur Cc",
       "nameBn": "মধ্য কুমরপুর সিসি- কুড়িগ্রাম সদর",
       "physicalType": "Building",
       "type": "HEALTH_FACILITY",
-<<<<<<< HEAD
       "partOf": "Location/608ad123-25a4-430b-8480-a6cc87c09d46"
     },
     {
       "id": "7daa67a7-da95-4f3d-9ff9-5d5a15e3acba",
-=======
-      "partOf": "Location/49921e96-6ccb-45db-a57c-5213715b08af"
-    },
-    {
-      "id": "ca9bb023-035e-46b6-9a95-17653ec9de71",
->>>>>>> d5d4cf6e
       "name": "Kadomtola Cc",
       "nameBn": "কদমতলা সিসি- কুড়িগ্রাম সদর",
       "physicalType": "Building",
       "type": "HEALTH_FACILITY",
-<<<<<<< HEAD
       "partOf": "Location/608ad123-25a4-430b-8480-a6cc87c09d46"
     },
     {
       "id": "c1d7e14b-45cf-498d-a8dc-310a3301fe57",
-=======
-      "partOf": "Location/49921e96-6ccb-45db-a57c-5213715b08af"
-    },
-    {
-      "id": "e8229a4f-51e1-4ae2-bc10-55dceea152e4",
->>>>>>> d5d4cf6e
       "name": "Char Kisnopur Cc",
       "nameBn": "চর কিষ্ণপুর সিসি- কুড়িগ্রাম সদর",
       "physicalType": "Building",
       "type": "HEALTH_FACILITY",
-<<<<<<< HEAD
       "partOf": "Location/608ad123-25a4-430b-8480-a6cc87c09d46"
     },
     {
       "id": "7cd15c23-2baf-4e4d-9e11-21c4d2e9df8f",
-=======
-      "partOf": "Location/49921e96-6ccb-45db-a57c-5213715b08af"
-    },
-    {
-      "id": "5d9ed6f7-cc96-4080-b7d1-a7cc286b0e73",
->>>>>>> d5d4cf6e
       "name": "Purbo Kollan Cc",
       "nameBn": "পুর্ব কল্যাণ সিসি- কুড়িগ্রাম সদর",
       "physicalType": "Building",
       "type": "HEALTH_FACILITY",
-<<<<<<< HEAD
       "partOf": "Location/608ad123-25a4-430b-8480-a6cc87c09d46"
     },
     {
       "id": "775256a6-88ee-4a45-a270-2b2eb746d223",
-=======
-      "partOf": "Location/49921e96-6ccb-45db-a57c-5213715b08af"
-    },
-    {
-      "id": "14fba2b4-c000-4c1e-a13f-96ace300b7b3",
->>>>>>> d5d4cf6e
       "name": "Parbotipur Cc",
       "nameBn": "পার্বতীপুর সিসি- কুড়িগ্রাম সদর",
       "physicalType": "Building",
       "type": "HEALTH_FACILITY",
-<<<<<<< HEAD
       "partOf": "Location/608ad123-25a4-430b-8480-a6cc87c09d46"
     },
     {
       "id": "294abae1-bd43-4fd0-9d5f-99ad5c8ddcd6",
-=======
-      "partOf": "Location/49921e96-6ccb-45db-a57c-5213715b08af"
-    },
-    {
-      "id": "494feef3-813e-4084-8041-cdb03dccdc37",
->>>>>>> d5d4cf6e
       "name": "Terre Des Hommes Foundation",
       "nameBn": "তেরে দেস হোমস ফাউন্ডেশন - কুড়িগ্রাম সদর",
       "physicalType": "Building",
       "type": "HEALTH_FACILITY",
-<<<<<<< HEAD
       "partOf": "Location/608ad123-25a4-430b-8480-a6cc87c09d46"
     },
     {
       "id": "6e8ca7ff-4bd2-4abb-ac02-1e46ec6397ee",
-=======
-      "partOf": "Location/49921e96-6ccb-45db-a57c-5213715b08af"
-    },
-    {
-      "id": "88f07cb7-15b1-4716-8268-5b301324a36b",
->>>>>>> d5d4cf6e
       "name": "RDRS Bangladesh",
       "nameBn": "আরডিআরএস বাংলাদেশ -কুড়িগ্রাম সদর",
       "physicalType": "Building",
       "type": "HEALTH_FACILITY",
-<<<<<<< HEAD
       "partOf": "Location/608ad123-25a4-430b-8480-a6cc87c09d46"
     },
     {
       "id": "66d68e90-5637-468a-9987-b6d1bb43a187",
-=======
-      "partOf": "Location/49921e96-6ccb-45db-a57c-5213715b08af"
-    },
-    {
-      "id": "aa28e607-6aa8-4b8b-9fc4-480b6fe10157",
->>>>>>> d5d4cf6e
       "name": "BRAC (BHP) ",
       "nameBn": "ব্র্যাক (বিএইচপি) - কুড়িগ্রাম সদর",
       "physicalType": "Building",
       "type": "HEALTH_FACILITY",
-<<<<<<< HEAD
       "partOf": "Location/608ad123-25a4-430b-8480-a6cc87c09d46"
     },
     {
       "id": "44d10ff8-d48d-4ddb-8e4e-b32cd6fd24ad",
-=======
-      "partOf": "Location/49921e96-6ccb-45db-a57c-5213715b08af"
-    },
-    {
-      "id": "abb0bdc7-3b0e-4ebb-a042-d13eebced4d8",
->>>>>>> d5d4cf6e
       "name": "Paribaik Shastho Clinic",
       "nameBn": "পারিবাইক স্বাস্থ্য ক্লিনিক - কুড়িগ্রাম সদর",
       "physicalType": "Building",
       "type": "HEALTH_FACILITY",
-<<<<<<< HEAD
       "partOf": "Location/608ad123-25a4-430b-8480-a6cc87c09d46"
     },
     {
       "id": "eef0b605-2d2b-49b8-960c-5311e1b0ccb6",
-=======
-      "partOf": "Location/49921e96-6ccb-45db-a57c-5213715b08af"
-    },
-    {
-      "id": "2154dabd-b8f5-4044-b98d-dec957b70283",
->>>>>>> d5d4cf6e
       "name": "RDRS Bangladesh",
       "nameBn": "আরডিআরএস বাংলাদেশ - কুড়িগ্রাম সদর – ২",
       "physicalType": "Building",
       "type": "HEALTH_FACILITY",
-<<<<<<< HEAD
       "partOf": "Location/608ad123-25a4-430b-8480-a6cc87c09d46"
     },
     {
       "id": "a20dcdae-bdfb-45ef-af52-a2ca48cbf796",
-=======
-      "partOf": "Location/49921e96-6ccb-45db-a57c-5213715b08af"
-    },
-    {
-      "id": "3f8dfa09-70e9-4a2d-8b58-7f029fd3b230",
->>>>>>> d5d4cf6e
       "name": "Chinno Mukul",
       "nameBn": "ছিন্ন মুকুল - কুড়িগ্রাম সদর",
       "physicalType": "Building",
       "type": "HEALTH_FACILITY",
-<<<<<<< HEAD
       "partOf": "Location/608ad123-25a4-430b-8480-a6cc87c09d46"
     },
     {
       "id": "2fccca75-a6ab-4707-a468-6b624c8a76d9",
-=======
-      "partOf": "Location/49921e96-6ccb-45db-a57c-5213715b08af"
-    },
-    {
-      "id": "d31d9941-efcc-404e-b3c3-cdaf12d1dce6",
->>>>>>> d5d4cf6e
       "name": "Terre Des Hommes Foundation",
       "nameBn": "তেরে দেস হোমস ফাউন্ডেশন - কুড়িগ্রাম সদর -২",
       "physicalType": "Building",
       "type": "HEALTH_FACILITY",
-<<<<<<< HEAD
       "partOf": "Location/608ad123-25a4-430b-8480-a6cc87c09d46"
     },
     {
       "id": "bd413aff-bed7-4f95-ba4a-7cca509b307d",
-=======
-      "partOf": "Location/49921e96-6ccb-45db-a57c-5213715b08af"
-    },
-    {
-      "id": "df10cd8d-5b84-4307-bdf4-a65493c1f951",
->>>>>>> d5d4cf6e
       "name": "Sheba Clinic",
       "nameBn": "সেবা ক্লিনিক - কুড়িগ্রাম সদর",
       "physicalType": "Building",
       "type": "HEALTH_FACILITY",
-<<<<<<< HEAD
       "partOf": "Location/608ad123-25a4-430b-8480-a6cc87c09d46"
     },
     {
       "id": "33d3e880-216c-48bd-9b1f-4c9431141484",
-=======
-      "partOf": "Location/49921e96-6ccb-45db-a57c-5213715b08af"
-    },
-    {
-      "id": "819aa860-d0d3-45cd-b9ff-512d41818744",
->>>>>>> d5d4cf6e
       "name": "Khan Clinic",
       "nameBn": "খান ক্লিনিক - কুড়িগ্রাম সদর",
       "physicalType": "Building",
       "type": "HEALTH_FACILITY",
-<<<<<<< HEAD
       "partOf": "Location/608ad123-25a4-430b-8480-a6cc87c09d46"
     },
     {
       "id": "ef38e747-32c5-49b9-b369-d0db52885613",
-=======
-      "partOf": "Location/49921e96-6ccb-45db-a57c-5213715b08af"
-    },
-    {
-      "id": "2285ed67-dece-4878-8698-05fb169e6677",
->>>>>>> d5d4cf6e
       "name": "Dharla clinic",
       "nameBn": "ধারলা ক্লিনিক - কুড়িগ্রাম সদর",
       "physicalType": "Building",
       "type": "HEALTH_FACILITY",
-<<<<<<< HEAD
       "partOf": "Location/608ad123-25a4-430b-8480-a6cc87c09d46"
     },
     {
       "id": "b5b5ad58-eaed-4666-b476-10848071750a",
-=======
-      "partOf": "Location/49921e96-6ccb-45db-a57c-5213715b08af"
-    },
-    {
-      "id": "df4541d7-f966-466c-88a7-321c102d28c0",
->>>>>>> d5d4cf6e
       "name": "Kurigram clinic",
       "nameBn": "কুড়িগ্রাম ক্লিনিক - কুড়িগ্রাম সদর",
       "physicalType": "Building",
       "type": "HEALTH_FACILITY",
-<<<<<<< HEAD
       "partOf": "Location/608ad123-25a4-430b-8480-a6cc87c09d46"
     },
     {
       "id": "3bae324f-e1dc-47ff-87e8-08ef2a89b891",
-=======
-      "partOf": "Location/49921e96-6ccb-45db-a57c-5213715b08af"
-    },
-    {
-      "id": "5a2256d8-2da3-48b5-b7ef-d9ab9f8cbdd8",
->>>>>>> d5d4cf6e
       "name": "Mother & Child Welfare Centre (MCWC) Kurigram Sadar",
       "nameBn": "মাদার অ্যান্ড চাইল্ড ওয়েলফেয়ার (এমসিডবলিওসি)",
       "physicalType": "Building",
       "type": "HEALTH_FACILITY",
-<<<<<<< HEAD
       "partOf": "Location/608ad123-25a4-430b-8480-a6cc87c09d46"
     },
     {
       "id": "f3010e78-8b4c-414e-a060-c8a13af2d311",
-=======
-      "partOf": "Location/49921e96-6ccb-45db-a57c-5213715b08af"
-    },
-    {
-      "id": "5f91a075-075c-4955-ac38-f5b3c6a66634",
->>>>>>> d5d4cf6e
       "name": "District Family Planing Office Kurigram",
       "nameBn": "জেলা ফ্যামিলি প্লানিং অফিস কুড়িগ্রাম",
       "physicalType": "Building",
       "type": "HEALTH_FACILITY",
-<<<<<<< HEAD
       "partOf": "Location/608ad123-25a4-430b-8480-a6cc87c09d46"
     },
     {
       "id": "15f4ad59-5b64-48dc-b635-7d39fdd10611",
-=======
-      "partOf": "Location/49921e96-6ccb-45db-a57c-5213715b08af"
-    },
-    {
-      "id": "734a0ebe-3603-4683-9afd-b896ae289d2d",
->>>>>>> d5d4cf6e
       "name": "UH&FWC Holokhana",
       "nameBn": "ইউনিয়ন হেলথ অ্যান্ড ফ্যামিলি ওয়েলফেয়ার সেন্টার (এউএইচএন্ডএফডবলিওসি) হলোখানা কুড়িগ্রাম সদর কুড়িগ্রাম",
       "physicalType": "Building",
       "type": "HEALTH_FACILITY",
-<<<<<<< HEAD
       "partOf": "Location/608ad123-25a4-430b-8480-a6cc87c09d46"
     },
     {
       "id": "84bf3eae-6289-495f-aecc-b509b6c49a61",
-=======
-      "partOf": "Location/49921e96-6ccb-45db-a57c-5213715b08af"
-    },
-    {
-      "id": "8494f1b2-1c7e-4fc7-afb4-d22b23e344e4",
->>>>>>> d5d4cf6e
       "name": "Upazila Family Planning Office Sadar Kurigram",
       "nameBn": "উপজেলা ফ্যামিলি প্লানিং অফিস সদর কুড়িগ্রাম",
       "physicalType": "Building",
       "type": "HEALTH_FACILITY",
-<<<<<<< HEAD
-      "partOf": "Location/608ad123-25a4-430b-8480-a6cc87c09d46"
-=======
-      "partOf": "Location/49921e96-6ccb-45db-a57c-5213715b08af"
->>>>>>> d5d4cf6e
+      "partOf": "Location/608ad123-25a4-430b-8480-a6cc87c09d46"
     }
   ]
 }