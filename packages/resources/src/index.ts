--- conflicted
+++ resolved
@@ -150,7 +150,6 @@
   })
 
   server.route({
-<<<<<<< HEAD
     method: 'GET',
     path: '/bgd/bdris-queue/trigger',
     handler: bgdBDRISQueueTriggerHandler,
@@ -158,7 +157,10 @@
       tags: ['api'],
       description:
         'Triggers the queue to try send outstanding registration for BDRIS validation'
-=======
+    }
+  })
+
+  server.route({
     method: 'POST',
     path: '/verify/nid/bgd',
     handler: bgdNidVerificationHandler,
@@ -171,7 +173,6 @@
         schema: bgdNidResponseSchema
       },
       description: 'Verify NID for Bangladesh'
->>>>>>> 95c72957
     }
   })
 
