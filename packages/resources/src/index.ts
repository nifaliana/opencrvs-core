/*
 * This Source Code Form is subject to the terms of the Mozilla Public
 * License, v. 2.0. If a copy of the MPL was not distributed with this
 * file, You can obtain one at https://mozilla.org/MPL/2.0/.
 *
 * OpenCRVS is also distributed under the terms of the Civil Registration
 * & Healthcare Disclaimer located at http://opencrvs.org/license.
 *
 * Copyright (C) The OpenCRVS Authors. OpenCRVS and the OpenCRVS
 * graphic logo are (registered/a) trademark(s) of Plan International.
 */
// tslint:disable no-var-requires
require('app-module-path').addPath(require('path').join(__dirname, '../'))
// tslint:enable no-var-requires

import * as Hapi from 'hapi'
import { readFileSync } from 'fs'
import getPlugins from '@resources/config/plugins'
import * as usrMgntDB from '@resources/database'
import {
  RESOURCES_HOST,
  RESOURCES_PORT,
  CERT_PUBLIC_KEY_PATH,
  CHECK_INVALID_TOKEN,
  AUTH_URL
} from '@resources/constants'
import { validateFunc } from '@opencrvs/commons'
import {
  locationsHandler as bgdLocationsHandler,
  nidVerificationHandler as bgdNidVerificationHandler,
  nidVerificationReqSchema as bgdNidVerificationReqSchema,
  nidResponseSchema as bgdNidResponseSchema
} from '@resources/bgd/features/administrative/handler'
import { facilitiesHandler as bgdFacilitiesHandler } from '@resources/bgd/features/facilities/handler'
import { definitionsHandler as bgdDefinitionsHandler } from '@resources/bgd/features/definitions/handler'
import { assetHandler as bgdAssetHandler } from '@resources/bgd/features/assets/handler'
import {
  generatorHandler as bgdGeneratorHandler,
  requestSchema as bgdGeneratorRequestSchema,
  responseSchema as bgdGeneratorResponseSchema
} from '@resources/bgd/features/generate/handler'
import { locationsHandler as zmbLocationsHandler } from '@resources/zmb/features/administrative/handler'
import { facilitiesHandler as zmbFacilitiesHandler } from '@resources/zmb/features/facilities/handler'
import { definitionsHandler as zmbDefinitionsHandler } from '@resources/zmb/features/definitions/handler'
import { assetHandler as zmbAssetHandler } from '@resources/zmb/features/assets/handler'
import {
  generatorHandler as zmbGeneratorHandler,
  requestSchema as zmbGeneratorRequestSchema,
  responseSchema as zmbGeneratorResponseSchema
} from '@resources/zmb/features/generate/handler'
import { bgdValidateRegistrationHandler } from '@resources/bgd/features/validate/handler'

const publicCert = readFileSync(CERT_PUBLIC_KEY_PATH)

export async function createServer() {
  const server = new Hapi.Server({
    host: RESOURCES_HOST,
    port: RESOURCES_PORT,
    routes: {
      cors: { origin: ['*'] }
    }
  })

  await server.register(getPlugins())

  server.auth.strategy('jwt', 'jwt', {
    key: publicCert,
    verifyOptions: {
      algorithms: ['RS256'],
      issuer: 'opencrvs:auth-service',
      audience: 'opencrvs:resources-user'
    },
    validate: (payload: any, request: Hapi.Request) =>
      validateFunc(payload, request, CHECK_INVALID_TOKEN, AUTH_URL)
  })

  server.auth.default('jwt')

  // Bangladesh

  server.route({
    method: 'GET',
    path: '/bgd/locations',
    handler: bgdLocationsHandler,
    options: {
      tags: ['api'],
      description: 'Returns Bangladesh locations.json'
    }
  })

  server.route({
    method: 'GET',
    path: '/bgd/facilities',
    handler: bgdFacilitiesHandler,
    options: {
      tags: ['api'],
      description: 'Returns Bangladesh facilities.json'
    }
  })

  server.route({
    method: 'GET',
    path: '/bgd/assets/{file}',
    handler: bgdAssetHandler,
    options: {
      tags: ['api'],
      description: 'Serves country specific assets, unprotected'
    }
  })

  server.route({
    method: 'GET',
    path: '/bgd/definitions/{application}',
    handler: bgdDefinitionsHandler,
    options: {
      tags: ['api'],
      description:
        'Serves definitional metadata like form definitions, language files and pdf templates'
    }
  })

  server.route({
    // TODO this route can be removed once the validate route is fully functional
    method: 'POST',
    path: '/bgd/generate/{type}',
    handler: bgdGeneratorHandler,
    options: {
      tags: ['api'],
      validate: {
        payload: bgdGeneratorRequestSchema
      },
      response: {
        schema: bgdGeneratorResponseSchema
      },
      description:
        'Generates registration numbers based on country specific implementation logic'
    }
  })

  server.route({
    method: 'POST',
<<<<<<< HEAD
    path: '/verify/nid/bgd',
    handler: bgdNidVerificationHandler,
    options: {
      tags: ['api'],
      validate: {
        payload: bgdNidVerificationReqSchema
      },
      response: {
        schema: bgdNidResponseSchema
      },
      description: 'Verify NID for Bangladesh'
=======
    path: '/bgd/validate/registration',
    handler: bgdValidateRegistrationHandler,
    options: {
      tags: ['api'],
      description:
        'Validates a registration and if successful returns a BRN for that record'
>>>>>>> 76427ed8
    }
  })

  // Zambia

  server.route({
    method: 'GET',
    path: '/zmb/locations',
    handler: zmbLocationsHandler,
    options: {
      tags: ['api'],
      description: 'Returns Bangladesh locations.json'
    }
  })

  server.route({
    method: 'GET',
    path: '/zmb/facilities',
    handler: zmbFacilitiesHandler,
    options: {
      tags: ['api'],
      description: 'Returns Bangladesh facilities.json'
    }
  })

  server.route({
    method: 'GET',
    path: '/zmb/assets/{file}',
    handler: zmbAssetHandler,
    options: {
      tags: ['api'],
      description: 'Serves country specific assets, unprotected'
    }
  })

  server.route({
    method: 'GET',
    path: '/zmb/definitions/{application}',
    handler: zmbDefinitionsHandler,
    options: {
      tags: ['api'],
      description:
        'Serves definitional metadata like form definitions, language files and pdf templates'
    }
  })

  server.route({
    method: 'POST',
    path: '/zmb/generate/{type}',
    handler: zmbGeneratorHandler,
    options: {
      tags: ['api'],
      validate: {
        payload: zmbGeneratorRequestSchema
      },
      response: {
        schema: zmbGeneratorResponseSchema
      },
      description:
        'Generates registration numbers based on country specific implementation logic'
    }
  })

  async function stop() {
    await server.stop()
    await usrMgntDB.disconnect()
    server.log('info', 'server stopped')
  }

  async function start() {
    await server.start()
    await usrMgntDB.connect()
    server.log('info', `server started on ${RESOURCES_HOST}:${RESOURCES_PORT}`)
  }

  return { server, start, stop }
}

if (require.main === module) {
  createServer().then(server => server.start())
}<|MERGE_RESOLUTION|>--- conflicted
+++ resolved
@@ -139,7 +139,17 @@
 
   server.route({
     method: 'POST',
-<<<<<<< HEAD
+    path: '/bgd/validate/registration',
+    handler: bgdValidateRegistrationHandler,
+    options: {
+      tags: ['api'],
+      description:
+        'Validates a registration and if successful returns a BRN for that record'
+    }
+  })
+
+  server.route({
+    method: 'POST',
     path: '/verify/nid/bgd',
     handler: bgdNidVerificationHandler,
     options: {
@@ -151,14 +161,6 @@
         schema: bgdNidResponseSchema
       },
       description: 'Verify NID for Bangladesh'
-=======
-    path: '/bgd/validate/registration',
-    handler: bgdValidateRegistrationHandler,
-    options: {
-      tags: ['api'],
-      description:
-        'Validates a registration and if successful returns a BRN for that record'
->>>>>>> 76427ed8
     }
   })
 
