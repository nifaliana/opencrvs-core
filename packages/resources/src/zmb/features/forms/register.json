{
  "registerForm": {
    "birth": {
      "sections": [
        {
          "id": "child",
          "viewType": "form",
          "name": {
            "defaultMessage": "Child",
            "description": "Form section name for Child",
            "id": "birth.form.section.child.name"
          },
          "title": {
            "defaultMessage": "Child's details",
            "description": "Form section title for Child",
            "id": "birth.form.section.child.title"
          },
          "hasDocumentSection": true,
          "groups": [
            {
              "id": "child-view-group",
              "fields": [
                {
                  "name": "firstNames",
                  "type": "TEXT",
                  "label": {
                    "defaultMessage": "Given name(s)",
                    "description": "Label for form field: Given names",
                    "id": "form.field.label.childFirstNamesEng"
                  },
                  "required": true,
                  "initialValue": "",
                  "validate": [
                    {
                      "operation": "englishOnlyNameFormat"
                    }
                  ],
                  "mapping": {
                    "mutation": {
                      "operation": "fieldToNameTransformer",
                      "parameters": ["en", "firstNames"]
                    },
                    "query": {
                      "operation": "nameToFieldTransformer",
                      "parameters": ["en", "firstNames"]
                    }
                  }
                },
                {
                  "name": "familyName",
                  "type": "TEXT",
                  "label": {
                    "defaultMessage": "Surname",
                    "description": "Label for form field: Surname in english",
                    "id": "form.field.label.childFamilyNameEng"
                  },
                  "required": true,
                  "initialValue": "",
                  "validate": [
                    {
                      "operation": "englishOnlyNameFormat"
                    }
                  ],
                  "mapping": {
                    "mutation": {
                      "operation": "fieldToNameTransformer",
                      "parameters": ["en", "familyName"]
                    },
                    "query": {
                      "operation": "nameToFieldTransformer",
                      "parameters": ["en", "familyName"]
                    }
                  }
                },
                {
                  "name": "gender",
                  "type": "SELECT_WITH_OPTIONS",
                  "label": {
                    "defaultMessage": "Sex",
                    "description": "Label for form field: Sex name",
                    "id": "form.field.label.childSex"
                  },
                  "required": true,
                  "initialValue": "",
                  "validate": [],
                  "placeholder": {
                    "defaultMessage": "Select",
                    "description": "Placeholder text for a select",
                    "id": "form.field.select.placeholder"
                  },
                  "options": [
                    {
                      "value": "male",
                      "label": {
                        "defaultMessage": "Male",
                        "description": "Option for form field: Sex name",
                        "id": "form.field.label.childSexMale"
                      }
                    },
                    {
                      "value": "female",
                      "label": {
                        "defaultMessage": "Female",
                        "description": "Option for form field: Sex name",
                        "id": "form.field.label.childSexFemale"
                      }
                    },
                    {
                      "value": "other",
                      "label": {
                        "defaultMessage": "Other",
                        "description": "Option for form field: Sex name",
                        "id": "form.field.label.childSexOther"
                      }
                    },
                    {
                      "value": "unknown",
                      "label": {
                        "defaultMessage": "Unknown",
                        "description": "Option for form field: Sex name",
                        "id": "form.field.label.childSexUnknown"
                      }
                    }
                  ]
                },
                {
                  "name": "childBirthDate",
                  "type": "DATE",
                  "label": {
                    "defaultMessage": "Date of birth",
                    "description": "Label for form field: Date of birth",
                    "id": "form.field.label.childDateOfBirth"
                  },
                  "required": true,
                  "initialValue": "",
                  "validate": [
                    {
                      "operation": "isValidBirthDate"
                    }
                  ],
                  "mapping": {
                    "mutation": {
                      "operation": "fieldNameTransformer",
                      "parameters": ["birthDate"]
                    },
                    "query": {
                      "operation": "fieldValueTransformer",
                      "parameters": ["birthDate"]
                    }
                  }
                },
                {
                  "name": "attendantAtBirth",
                  "type": "SELECT_WITH_OPTIONS",
                  "label": {
                    "defaultMessage": "Attendant at birth",
                    "description": "Label for form field: Attendant at birth",
                    "id": "form.field.label.attendantAtBirth"
                  },
                  "required": false,
                  "initialValue": "",
                  "validate": [],
                  "placeholder": {
                    "defaultMessage": "Select",
                    "description": "Placeholder text for a select",
                    "id": "form.field.select.placeholder"
                  },
                  "options": [
                    {
                      "value": "PHYSICIAN",
                      "label": {
                        "defaultMessage": "Physician",
                        "description": "Label for form field: Attendant at birth",
                        "id": "form.field.label.attendantAtBirthPhysician"
                      }
                    },
                    {
                      "value": "NURSE",
                      "label": {
                        "defaultMessage": "Nurse",
                        "description": "Label for form field: Attendant at birth",
                        "id": "form.field.label.attendantAtBirthNurse"
                      }
                    },
                    {
                      "value": "MIDWIFE",
                      "label": {
                        "defaultMessage": "Midwife",
                        "description": "Label for form field: Attendant at birth",
                        "id": "form.field.label.attendantAtBirthMidwife"
                      }
                    },
                    {
                      "value": "OTHER_PARAMEDICAL_PERSONNEL",
                      "label": {
                        "defaultMessage": "Other paramedical personnel",
                        "description": "Label for form field: Attendant at birth",
                        "id": "form.field.label.attendantAtBirthOtherParamedicalPersonnel"
                      }
                    },
                    {
                      "value": "LAYPERSON",
                      "label": {
                        "defaultMessage": "Layperson",
                        "description": "Label for form field: Attendant at birth",
                        "id": "form.field.label.attendantAtBirthLayperson"
                      }
                    },
                    {
                      "value": "TRADITIONAL_BIRTH_ATTENDANT",
                      "label": {
                        "defaultMessage": "Traditional birth attendant",
                        "description": "Label for form field: Attendant at birth",
                        "id": "form.field.label.attendantAtBirthTraditionalBirthAttendant"
                      }
                    },
                    {
                      "value": "NONE",
                      "label": {
                        "defaultMessage": "None",
                        "description": "Label for form field: Attendant at birth",
                        "id": "form.field.label.attendantAtBirthNone"
                      }
                    },
                    {
                      "value": "OTHER",
                      "label": {
                        "defaultMessage": "Other",
                        "description": "Label for form field: Attendant at birth",
                        "id": "form.field.label.attendantAtBirthOther"
                      }
                    }
                  ],
                  "mapping": {
                    "mutation": {
                      "operation": "sectionFieldToBundleFieldTransformer",
                      "parameters": []
                    },
                    "query": {
                      "operation": "bundleFieldToSectionFieldTransformer",
                      "parameters": []
                    }
                  }
                },
                {
                  "name": "birthType",
                  "type": "SELECT_WITH_OPTIONS",
                  "label": {
                    "defaultMessage": "Type of birth",
                    "description": "Label for form field: Type of birth",
                    "id": "form.field.label.birthType"
                  },
                  "required": false,
                  "initialValue": "",
                  "validate": [],
                  "placeholder": {
                    "defaultMessage": "Select",
                    "description": "Placeholder text for a select",
                    "id": "form.field.select.placeholder"
                  },
                  "options": [
                    {
                      "value": "SINGLE",
                      "label": {
                        "defaultMessage": "Single",
                        "description": "Label for form field: Type of birth",
                        "id": "form.field.label.birthTypeSingle"
                      }
                    },
                    {
                      "value": "TWIN",
                      "label": {
                        "defaultMessage": "Twin",
                        "description": "Label for form field: Type of birth",
                        "id": "form.field.label.birthTypeTwin"
                      }
                    },
                    {
                      "value": "TRIPLET",
                      "label": {
                        "defaultMessage": "Triplet",
                        "description": "Label for form field: Type of birth",
                        "id": "form.field.label.birthTypeTriplet"
                      }
                    },
                    {
                      "value": "QUADRUPLET",
                      "label": {
                        "defaultMessage": "Quadruplet",
                        "description": "Label for form field: Type of birth",
                        "id": "form.field.label.birthTypeQuadruplet"
                      }
                    },
                    {
                      "value": "HIGHER_MULTIPLE_DELIVERY",
                      "label": {
                        "defaultMessage": "Higher multiple delivery",
                        "description": "Label for form field: Type of birth",
                        "id": "form.field.label.birthTypeHigherMultipleDelivery"
                      }
                    }
                  ],
                  "mapping": {
                    "mutation": {
                      "operation": "sectionFieldToBundleFieldTransformer",
                      "parameters": []
                    },
                    "query": {
                      "operation": "bundleFieldToSectionFieldTransformer",
                      "parameters": []
                    }
                  }
                },
                {
                  "name": "multipleBirth",
                  "type": "NUMBER",
                  "label": {
                    "defaultMessage": "Order of birth (number)",
                    "description": "Label for form field: Order of birth",
                    "id": "form.field.label.multipleBirth"
                  },
                  "required": true,
                  "initialValue": "",
                  "validate": [
                    {
                      "operation": "greaterThanZero"
                    },
                    {
                      "operation": "maxLength",
                      "parameters": [2]
                    }
                  ],
                  "mapping": {
                    "mutation": {
                      "operation": "fieldValueSectionExchangeTransformer",
                      "parameters": ["mother"]
                    },
                    "query": {
                      "operation": "sectionFieldExchangeTransformer",
                      "parameters": ["mother"]
                    }
                  }
                },
                {
                  "name": "weightAtBirth",
                  "type": "NUMBER",
                  "step": 0.01,
                  "label": {
                    "defaultMessage": "Weight at birth",
                    "description": "Label for form field: Weight at birth",
                    "id": "form.field.label.weightAtBirth"
                  },
                  "required": false,
                  "initialValue": "",
                  "validate": [
                    {
                      "operation": "range",
                      "parameters": [0, 6]
                    }
                  ],
                  "postfix": "Kg",
                  "mapping": {
                    "mutation": {
                      "operation": "sectionFieldToBundleFieldTransformer",
                      "parameters": []
                    },
                    "query": {
                      "operation": "bundleFieldToSectionFieldTransformer",
                      "parameters": []
                    }
                  }
                },
                {
                  "name": "placeOfBirth",
                  "type": "SELECT_WITH_OPTIONS",
                  "label": {
                    "defaultMessage": "Place of delivery",
                    "description": "Label for form field: Place of delivery",
                    "id": "form.field.label.placeOfBirth"
                  },
                  "required": true,
                  "initialValue": "",
                  "validate": [],
                  "placeholder": {
                    "defaultMessage": "Select",
                    "description": "Placeholder text for a select",
                    "id": "form.field.select.placeholder"
                  },
                  "options": [
                    {
                      "value": "HEALTH_INSTITUTION",
                      "label": {
                        "defaultMessage": "Health Institution",
                        "description": "Select item for Health Institution",
                        "id": "form.field.label.healthInstitution"
                      }
                    },
                    {
                      "value": "PRIVATE_HOME",
                      "label": {
                        "defaultMessage": "Private Home",
                        "description": "Select item for Private Home",
                        "id": "form.field.label.privateHome"
                      }
                    },
                    {
                      "value": "OTHER",
                      "label": {
                        "defaultMessage": "Other Institution",
                        "description": "Select item for Other Institution",
                        "id": "form.field.label.otherInstitution"
                      }
                    }
                  ],
                  "mapping": {
                    "mutation": {
                      "operation": "birthEventLocationMutationTransformer",
                      "parameters": []
                    },
                    "query": {
                      "operation": "eventLocationTypeQueryTransformer",
                      "parameters": []
                    }
                  }
                },
                {
                  "name": "birthLocation",
                  "type": "SEARCH_FIELD",
                  "label": {
                    "defaultMessage": "Health instition",
                    "description": "Label for form field: Health Institution",
                    "id": "form.field.label.healdInstitution"
                  },
                  "required": false,
                  "initialValue": "",
                  "validate": [],
                  "conditionals": [
                    {
                      "action": "hide",
                      "expression": "(values.placeOfBirth!=\"HEALTH_INSTITUTION\")"
                    }
                  ],
                  "mapping": {
                    "mutation": {
                      "operation": "birthEventLocationMutationTransformer",
                      "parameters": []
                    },
                    "query": {
                      "operation": "eventLocationIDQueryTransformer",
                      "parameters": []
                    }
                  }
                },
                {
                  "name": "country",
                  "type": "SELECT_WITH_OPTIONS",
                  "label": {
                    "defaultMessage": "Country",
                    "description": "Title for the country select",
                    "id": "form.field.label.country"
                  },
                  "previewGroup": "placeOfBirth",
                  "required": true,
                  "initialValue": "ZMB",
                  "validate": [],
                  "placeholder": {
                    "defaultMessage": "Select",
                    "description": "Placeholder text for a select",
                    "id": "form.field.select.placeholder"
                  },
                  "options": {
                    "resource": "countries"
                  },
                  "conditionals": [
                    {
                      "action": "hide",
                      "expression": "(values.placeOfBirth!=\"OTHER\" && values.placeOfBirth!=\"PRIVATE_HOME\")"
                    }
                  ],
                  "mapping": {
                    "mutation": {
                      "operation": "birthEventLocationMutationTransformer",
                      "parameters": []
                    },
                    "query": {
                      "operation": "eventLocationQueryTransformer",
                      "parameters": []
                    }
                  }
                },
                {
                  "name": "state",
                  "type": "SELECT_WITH_DYNAMIC_OPTIONS",
                  "label": {
                    "defaultMessage": "Province",
                    "description": "Title for the state select",
                    "id": "form.field.label.state"
                  },
                  "previewGroup": "placeOfBirth",
                  "required": true,
                  "initialValue": "",
                  "validate": [],
                  "placeholder": {
                    "defaultMessage": "Select",
                    "description": "Placeholder text for a select",
                    "id": "form.field.select.placeholder"
                  },
                  "dynamicOptions": {
                    "resource": "locations",
                    "dependency": "country"
                  },
                  "conditionals": [
                    {
                      "action": "hide",
                      "expression": "!values.country"
                    },
                    {
                      "action": "hide",
                      "expression": "(values.placeOfBirth!=\"OTHER\" && values.placeOfBirth!=\"PRIVATE_HOME\")"
                    }
                  ],
                  "mapping": {
                    "mutation": {
                      "operation": "birthEventLocationMutationTransformer",
                      "parameters": []
                    },
                    "query": {
                      "operation": "eventLocationQueryTransformer",
                      "parameters": []
                    }
                  }
                },
                {
                  "name": "district",
                  "type": "SELECT_WITH_DYNAMIC_OPTIONS",
                  "label": {
                    "defaultMessage": "District",
                    "description": "Title for the district select",
                    "id": "form.field.label.district"
                  },
                  "previewGroup": "placeOfBirth",
                  "required": true,
                  "initialValue": "",
                  "validate": [],
                  "placeholder": {
                    "defaultMessage": "Select",
                    "description": "Placeholder text for a select",
                    "id": "form.field.select.placeholder"
                  },
                  "dynamicOptions": {
                    "resource": "locations",
                    "dependency": "state"
                  },
                  "conditionals": [
                    {
                      "action": "hide",
                      "expression": "!values.country"
                    },
                    {
                      "action": "hide",
                      "expression": "!values.state"
                    },
                    {
                      "action": "hide",
                      "expression": "(values.placeOfBirth!=\"OTHER\" && values.placeOfBirth!=\"PRIVATE_HOME\")"
                    }
                  ],
                  "mapping": {
                    "mutation": {
                      "operation": "birthEventLocationMutationTransformer",
                      "parameters": []
                    },
                    "query": {
                      "operation": "eventLocationQueryTransformer",
                      "parameters": []
                    }
                  }
                },
                {
                  "name": "ruralOrUrban",
                  "type": "RADIO_GROUP",
                  "label": {
                    "defaultMessage": " ",
                    "description": "Empty label for form field",
                    "id": "form.field.label.emptyLabel"
                  },
                  "options": [
                    {
                      "label": {
                        "defaultMessage": "Urban address",
                        "id": "form.field.label.urban",
                        "description": "Label for form field checkbox option Urban"
                      },
                      "value": "URBAN"
                    },
                    {
                      "label": {
                        "defaultMessage": "Rural address",
                        "id": "form.field.label.rural",
                        "description": "Label for form field checkbox option Rural"
                      },
                      "value": "RURAL"
                    }
                  ],
                  "initialValue": "URBAN",
                  "required": false,
                  "hideInReview": true,
                  "previewGroup": "placeOfBirth",
                  "validate": [],
                  "conditionals": [
                    {
                      "action": "hide",
                      "expression": "!values.country"
                    },
                    {
                      "action": "hide",
                      "expression": "!values.state"
                    },
                    {
                      "action": "hide",
                      "expression": "!values.district"
                    },
                    {
                      "action": "hide",
                      "expression": "(values.placeOfBirth!=\"OTHER\" && values.placeOfBirth!=\"PRIVATE_HOME\")"
                    }
                  ],
                  "mapping": {
                    "mutation": {
                      "operation": "birthEventLocationMutationTransformer",
                      "parameters": [7]
                    },
                    "query": {
                      "operation": "eventLocationQueryTransformer",
                      "parameters": [7]
                    }
                  }
                },
                {
                  "name": "addressChief",
                  "type": "TEXT",
                  "label": {
                    "id": "form.field.label.addressChief",
                    "defaultMessage": "Chief",
                    "description": "The lable for form field chief"
                  },
                  "previewGroup": "placeOfBirth",
                  "required": false,
                  "initialValue": "",
                  "validate": [],
                  "conditionals": [
                    {
                      "action": "hide",
                      "expression": "!values.country"
                    },
                    {
                      "action": "hide",
                      "expression": "!values.state"
                    },
                    {
                      "action": "hide",
                      "expression": "!values.district"
                    },
                    {
                      "action": "hide",
                      "expression": "(values.placeOfBirth!=\"OTHER\" && values.placeOfBirth!=\"PRIVATE_HOME\")"
                    },
                    {
                      "action": "hide",
                      "expression": "values.ruralOrUrban !== \"RURAL\""
                    }
                  ],
                  "mapping": {
                    "mutation": {
                      "operation": "birthEventLocationMutationTransformer",
                      "parameters": [6]
                    },
                    "query": {
                      "operation": "eventLocationQueryTransformer",
                      "parameters": [6]
                    }
                  }
                },
                {
                  "name": "addressLine4CityOption",
                  "type": "TEXT",
                  "label": {
                    "defaultMessage": "Town",
                    "description": "Title for the address line 4",
                    "id": "form.field.label.addressLine4CityOption"
                  },
                  "previewGroup": "placeOfBirth",
                  "required": false,
                  "initialValue": "",
                  "validate": [],
                  "conditionals": [
                    {
                      "action": "hide",
                      "expression": "!values.country"
                    },
                    {
                      "action": "hide",
                      "expression": "!values.state"
                    },
                    {
                      "action": "hide",
                      "expression": "!values.district"
                    },
                    {
                      "action": "hide",
                      "expression": "(values.placeOfBirth!=\"OTHER\" && values.placeOfBirth!=\"PRIVATE_HOME\")"
                    },
                    {
                      "action": "hide",
                      "expression": "values.ruralOrUrban !== \"URBAN\""
                    }
                  ],
                  "mapping": {
                    "mutation": {
                      "operation": "birthEventLocationMutationTransformer",
                      "parameters": [4]
                    },
                    "query": {
                      "operation": "eventLocationQueryTransformer",
                      "parameters": [4]
                    }
                  }
                },
                {
                  "name": "addressLine3CityOption",
                  "type": "TEXT",
                  "label": {
                    "defaultMessage": "Residential Area",
                    "description": "Title for the address line 3 option 2",
                    "id": "form.field.label.addressLine3CityOption"
                  },
                  "previewGroup": "placeOfBirth",
                  "required": false,
                  "initialValue": "",
                  "validate": [],
                  "conditionals": [
                    {
                      "action": "hide",
                      "expression": "!values.country"
                    },
                    {
                      "action": "hide",
                      "expression": "!values.state"
                    },
                    {
                      "action": "hide",
                      "expression": "!values.district"
                    },
                    {
                      "action": "hide",
                      "expression": "(values.placeOfBirth!=\"OTHER\" && values.placeOfBirth!=\"PRIVATE_HOME\")"
                    },
                    {
                      "action": "hide",
                      "expression": "values.ruralOrUrban !== \"URBAN\""
                    }
                  ],
                  "mapping": {
                    "mutation": {
                      "operation": "birthEventLocationMutationTransformer",
                      "parameters": [3]
                    },
                    "query": {
                      "operation": "eventLocationQueryTransformer",
                      "parameters": [3]
                    }
                  }
                },
                {
                  "name": "addressLine2CityOption",
                  "type": "TEXT",
                  "label": {
                    "defaultMessage": "Street / Plot Number",
                    "description": "Title for the address line 1",
                    "id": "form.field.label.addressLine2CityOption"
                  },
                  "previewGroup": "placeOfBirth",
                  "required": false,
                  "initialValue": "",
                  "validate": [],
                  "conditionals": [
                    {
                      "action": "hide",
                      "expression": "!values.country"
                    },
                    {
                      "action": "hide",
                      "expression": "!values.state"
                    },
                    {
                      "action": "hide",
                      "expression": "!values.district"
                    },
                    {
                      "action": "hide",
                      "expression": "(values.placeOfBirth!=\"OTHER\" && values.placeOfBirth!=\"PRIVATE_HOME\")"
                    },
                    {
                      "action": "hide",
                      "expression": "values.ruralOrUrban !== \"URBAN\""
                    }
                  ],
                  "mapping": {
                    "mutation": {
                      "operation": "birthEventLocationMutationTransformer",
                      "parameters": [2]
                    },
                    "query": {
                      "operation": "eventLocationQueryTransformer",
                      "parameters": [2]
                    }
                  }
                },
                {
                  "name": "numberOption",
                  "type": "NUMBER",
                  "label": {
                    "defaultMessage": "Number",
                    "description": "Title for the number field",
                    "id": "form.field.label.number"
                  },
                  "previewGroup": "placeOfBirth",
                  "required": false,
                  "initialValue": "",
                  "validate": [],
                  "conditionals": [
                    {
                      "action": "hide",
                      "expression": "!values.country"
                    },
                    {
                      "action": "hide",
                      "expression": "!values.state"
                    },
                    {
                      "action": "hide",
                      "expression": "!values.district"
                    },
                    {
                      "action": "hide",
                      "expression": "(values.placeOfBirth!=\"OTHER\" && values.placeOfBirth!=\"PRIVATE_HOME\")"
                    },
                    {
                      "action": "hide",
                      "expression": "values.ruralOrUrban !== \"URBAN\""
                    }
                  ],
                  "mapping": {
                    "mutation": {
                      "operation": "birthEventLocationMutationTransformer",
                      "parameters": [1]
                    },
                    "query": {
                      "operation": "eventLocationQueryTransformer",
                      "parameters": [1]
                    }
                  }
                },
                {
                  "name": "addressLine1",
                  "type": "TEXT",
                  "label": {
                    "defaultMessage": "Village",
                    "description": "Title for the address line 1",
                    "id": "form.field.label.addressLine1"
                  },
                  "previewGroup": "placeOfBirth",
                  "required": false,
                  "initialValue": "",
                  "validate": [],
                  "conditionals": [
                    {
                      "action": "hide",
                      "expression": "!values.country"
                    },
                    {
                      "action": "hide",
                      "expression": "!values.state"
                    },
                    {
                      "action": "hide",
                      "expression": "!values.district"
                    },
                    {
                      "action": "hide",
                      "expression": "(values.placeOfBirth!=\"OTHER\" && values.placeOfBirth!=\"PRIVATE_HOME\")"
                    },
                    {
                      "action": "hide",
                      "expression": "values.ruralOrUrban !== \"RURAL\""
                    }
                  ],
                  "mapping": {
                    "mutation": {
                      "operation": "birthEventLocationMutationTransformer",
                      "parameters": [5]
                    },
                    "query": {
                      "operation": "eventLocationQueryTransformer",
                      "parameters": [5]
                    }
                  }
                }
              ]
            }
          ],
          "previewGroups": [
            {
              "id": "placeOfBirth",
              "label": {
                "defaultMessage": "Place of delivery",
                "description": "Label for form field: Place of delivery",
                "id": "form.field.label.placeOfBirth"
              },
              "fieldToRedirect": "placeOfBirth"
            }
          ]
        },
        {
          "id": "mother",
          "viewType": "form",
          "name": {
            "defaultMessage": "Mother",
            "description": "Form section name for Mother",
            "id": "form.section.mother.name"
          },
          "title": {
            "defaultMessage": "Mother's details",
            "description": "Form section title for Mother",
            "id": "form.section.mother.title"
          },
          "hasDocumentSection": true,
          "groups": [
            {
              "id": "mother-view-group",
              "fields": [
                {
                  "name": "nationality",
                  "type": "SELECT_WITH_OPTIONS",
                  "label": {
                    "defaultMessage": "Nationality",
                    "description": "Label for form field: Nationality",
                    "id": "form.field.label.deceased.nationality"
                  },
                  "required": false,
                  "initialValue": "ZMB",
                  "validate": [],
                  "placeholder": {
                    "defaultMessage": "Select",
                    "description": "Placeholder text for a select",
                    "id": "form.field.select.placeholder"
                  },
                  "options": {
                    "resource": "countries"
                  },
                  "mapping": {
                    "mutation": {
                      "operation": "fieldToArrayTransformer"
                    },
                    "query": {
                      "operation": "arrayToFieldTransformer"
                    }
                  }
                },
                {
                  "name": "nationalID",
                  "type": "NUMBER",
                  "label": {
                    "defaultMessage": "National ID",
                    "description": "Option for form field: Type of ID",
                    "id": "form.field.label.iDTypeNationalID"
                  },
                  "required": true,
                  "initialValue": "",
                  "validate": [
                    {
                      "operation": "numeric"
                    },
                    {
                      "operation": "validLength",
                      "parameters": [9]
                    }
                  ],
                  "conditionals": [],
                  "mapping": {
                    "mutation": {
                      "operation": "fieldToIdentityTransformer",
                      "parameters": ["id", "NATIONAL_ID"]
                    },
                    "query": {
                      "operation": "identityToFieldTransformer",
                      "parameters": ["id", "NATIONAL_ID"]
                    }
                  }
                },
                {
                  "name": "socialSecurityNo",
                  "type": "NUMBER",
                  "label": {
                    "defaultMessage": "Social Security No",
                    "description": "text for social security number form field",
                    "id": "form.field.label.socialSecurityNumber"
                  },
                  "required": false,
                  "initialValue": "",
                  "validate": [],
                  "conditionals": [],
                  "mapping": {
                    "mutation": {
                      "operation": "fieldToIdentityTransformer",
                      "parameters": ["id", "SOCIAL_SECURITY_NO"]
                    },
                    "query": {
                      "operation": "identityToFieldTransformer",
                      "parameters": ["id", "SOCIAL_SECURITY_NO"]
                    }
                  }
                },
                {
                  "name": "firstNames",
                  "type": "TEXT",
                  "label": {
                    "defaultMessage": "First Name",
                    "description": "Label for form field: First names in english",
                    "id": "form.field.label.motherFirstNamesEng"
                  },
                  "required": false,
                  "initialValue": "",
                  "validate": [
                    {
                      "operation": "englishOnlyNameFormat"
                    }
                  ],
                  "mapping": {
                    "mutation": {
                      "operation": "fieldToNameTransformer",
                      "parameters": ["en", "firstNames"]
                    },
                    "query": {
                      "operation": "nameToFieldTransformer",
                      "parameters": ["en", "firstNames"]
                    }
                  }
                },
                {
                  "name": "familyName",
                  "type": "TEXT",
                  "label": {
                    "defaultMessage": "Last Name",
                    "description": "Label for form field: Family name in english",
                    "id": "form.field.label.motherFamilyNameEng"
                  },
                  "required": true,
                  "initialValue": "",
                  "validate": [
                    {
                      "operation": "englishOnlyNameFormat"
                    }
                  ],
                  "mapping": {
                    "mutation": {
                      "operation": "fieldToNameTransformer",
                      "parameters": ["en", "familyName"]
                    },
                    "query": {
                      "operation": "nameToFieldTransformer",
                      "parameters": ["en", "familyName"]
                    }
                  }
                },
                {
                  "name": "fatherBirthDate",
                  "type": "FIELD_WITH_DYNAMIC_DEFINITIONS",
                  "dynamicDefinitions": {
                    "label": {
                      "dependency": "fatherBirthDate",
                      "labelMapper": {
                        "operation": "getFatherDateOfBirthLabel"
                      }
                    },
                    "type": {
                      "kind": "static",
                      "staticType": "DATE"
                    },
                    "validate": [
                      {
                        "validator": {
                          "operation": "dateFormatIsCorrect",
                          "parameters": []
                        },
                        "dependencies": []
                      },
                      {
                        "validator": {
                          "operation": "dateInPast",
                          "parameters": []
                        },
                        "dependencies": []
                      },
                      {
                        "validator": {
                          "operation": "dateLessThan",
                          "parameters": []
                        },
                        "dependencies": ["dateOfMarriage"]
                      }
                    ]
                  },
                  "label": {
                    "defaultMessage": "Date of birth",
                    "description": "Label for form field: Date of birth",
                    "id": "form.field.label.motherDateOfBirth"
                  },
                  "required": true,
                  "initialValue": "",
                  "validate": [],
                  "mapping": {
                    "mutation": {
                      "operation": "fieldNameTransformer",
                      "parameters": ["birthDate"]
                    },
                    "query": {
                      "operation": "fieldValueTransformer",
                      "parameters": ["birthDate"]
                    }
                  }
                },
                {
                  "name": "seperator",
                  "type": "SUBSECTION",
                  "label": {
                    "defaultMessage": " ",
                    "description": "empty string",
                    "id": "form.field.label.empty"
                  },
                  "initialValue": "",
                  "validate": [],
                  "conditionals": []
                },
                {
                  "name": "maritalStatus",
                  "type": "SELECT_WITH_OPTIONS",
                  "label": {
                    "defaultMessage": "Marital status",
                    "description": "Label for form field: Marital status",
                    "id": "form.field.label.maritalStatus"
                  },
                  "required": false,
                  "initialValue": "MARRIED",
                  "validate": [],
                  "placeholder": {
                    "defaultMessage": "Select",
                    "description": "Placeholder text for a select",
                    "id": "form.field.select.placeholder"
                  },
                  "options": [
                    {
                      "value": "SINGLE",
                      "label": {
                        "defaultMessage": "Unmarried",
                        "description": "Option for form field: Marital status",
                        "id": "form.field.label.maritalStatusSingle"
                      }
                    },
                    {
                      "value": "MARRIED",
                      "label": {
                        "defaultMessage": "Married",
                        "description": "Option for form field: Marital status",
                        "id": "form.field.label.maritalStatusMarried"
                      }
                    },
                    {
                      "value": "WIDOWED",
                      "label": {
                        "defaultMessage": "Widowed",
                        "description": "Option for form field: Marital status",
                        "id": "form.field.label.maritalStatusWidowed"
                      }
                    },
                    {
                      "value": "DIVORCED",
                      "label": {
                        "defaultMessage": "Divorced",
                        "description": "Option for form field: Marital status",
                        "id": "form.field.label.maritalStatusDivorced"
                      }
                    },
                    {
                      "value": "SEPARATED",
                      "label": {
                        "id": "form.field.label.maritalStatusSeparated",
                        "defaultMessage": "Separated",
                        "description": "Option for form field: Marital status"
                      }
                    },
                    {
                      "value": "NOT_STATED",
                      "label": {
                        "defaultMessage": "Not stated",
                        "description": "Option for form field: Marital status",
                        "id": "form.field.label.maritalStatusNotStated"
                      }
                    }
                  ]
                },
                {
                  "name": "occupation",
                  "type": "TEXT",
                  "label": {
                    "defaultMessage": "Occupation",
                    "description": "text for occupation form field",
                    "id": "form.field.label.occupation"
                  },
                  "required": false,
                  "initialValue": "",
                  "validate": [],
                  "conditionals": []
                },
                {
                  "name": "educationalAttainment",
                  "type": "SELECT_WITH_OPTIONS",
                  "label": {
                    "defaultMessage": "level of education",
                    "description": "Label for form field: Mother education",
                    "id": "form.field.label.motherEducationAttainment"
                  },
                  "required": false,
                  "initialValue": "",
                  "validate": [],
                  "placeholder": {
                    "defaultMessage": "Select",
                    "description": "Placeholder text for a select",
                    "id": "form.field.select.placeholder"
                  },
                  "options": [
                    {
                      "value": "NO_SCHOOLING",
                      "label": {
                        "defaultMessage": "No schooling",
                        "description": "Option for form field: no education",
                        "id": "form.field.label.educationAttainmentNone"
                      }
                    },
                    {
                      "value": "PRIMARY_ISCED_1",
                      "label": {
                        "defaultMessage": "Primary",
                        "description": "Option for form field: ISCED1 education",
                        "id": "form.field.label.educationAttainmentISCED1"
                      }
                    },
                    {
                      "value": "LOWER_SECONDARY_ISCED_2",
                      "label": {
                        "defaultMessage": "Lower secondary",
                        "description": "Option for form field: ISCED2 education",
                        "id": "form.field.label.educationAttainmentISCED2"
                      }
                    },
                    {
                      "value": "UPPER_SECONDARY_ISCED_3",
                      "label": {
                        "defaultMessage": "Upper secondary",
                        "description": "Option for form field: ISCED3 education",
                        "id": "form.field.label.educationAttainmentISCED3"
                      }
                    },
                    {
                      "value": "POST_SECONDARY_ISCED_4",
                      "label": {
                        "defaultMessage": "Post secondary",
                        "description": "Option for form field: ISCED4 education",
                        "id": "form.field.label.educationAttainmentISCED4"
                      }
                    },
                    {
                      "value": "FIRST_STAGE_TERTIARY_ISCED_5",
                      "label": {
                        "defaultMessage": "First stage tertiary",
                        "description": "Option for form field: ISCED5 education",
                        "id": "form.field.label.educationAttainmentISCED5"
                      }
                    },
                    {
                      "value": "SECOND_STAGE_TERTIARY_ISCED_6",
                      "label": {
                        "defaultMessage": "Second stage tertiary",
                        "description": "Option for form field: ISCED6 education",
                        "id": "form.field.label.educationAttainmentISCED6"
                      }
                    },
                    {
                      "value": "NOT_STATED",
                      "label": {
                        "defaultMessage": "Not stated",
                        "description": "Option for form field: not stated education",
                        "id": "form.field.label.educationAttainmentNotStated"
                      }
                    }
                  ]
                },
                {
                  "name": "placeOfHeritage",
                  "type": "SUBSECTION",
                  "label": {
                    "defaultMessage": "What is her place of origin (heritage)?",
                    "description": "Title for mother place of birth",
                    "id": "form.field.label.motherPlaceOfHeritage"
                  },
                  "initialValue": "",
                  "validate": []
                },
                {
                  "name": "countryPlaceOfHeritage",
                  "type": "SELECT_WITH_OPTIONS",
                  "label": {
                    "defaultMessage": "Country",
                    "description": "Title for the country select",
                    "id": "form.field.label.country"
                  },
                  "previewGroup": "placeOfHeritage",
                  "required": true,
                  "initialValue": "ZMB",
                  "validate": [],
                  "placeholder": {
                    "defaultMessage": "Select",
                    "description": "Placeholder text for a select",
                    "id": "form.field.select.placeholder"
                  },
                  "options": {
                    "resource": "countries"
                  },
                  "mapping": {
                    "mutation": {
                      "operation": "fieldToAddressTransformer",
                      "parameters": ["PLACE_OF_HERITAGE", 0, "country"]
                    },
                    "query": {
                      "operation": "addressToFieldTransformer",
                      "parameters": ["PLACE_OF_HERITAGE", 0, "country"]
                    }
                  }
                },
                {
                  "name": "statePlaceOfHeritage",
                  "type": "SELECT_WITH_DYNAMIC_OPTIONS",
                  "label": {
                    "defaultMessage": "Province",
                    "description": "Title for the state select",
                    "id": "form.field.label.state"
                  },
                  "previewGroup": "placeOfHeritage",
                  "required": true,
                  "initialValue": "",
                  "validate": [],
                  "placeholder": {
                    "defaultMessage": "Select",
                    "description": "Placeholder text for a select",
                    "id": "form.field.select.placeholder"
                  },
                  "dynamicOptions": {
                    "resource": "locations",
                    "dependency": "countryPlaceOfHeritage"
                  },
                  "conditionals": [
                    {
                      "action": "hide",
                      "expression": "!values.countryPlaceOfHeritage"
                    }
                  ],
                  "mapping": {
                    "mutation": {
                      "operation": "fieldToAddressTransformer",
                      "parameters": ["PLACE_OF_HERITAGE", 0, "state"]
                    },
                    "query": {
                      "operation": "addressToFieldTransformer",
                      "parameters": ["PLACE_OF_HERITAGE", 0, "state"]
                    }
                  }
                },
                {
                  "name": "districtPlaceOfHeritage",
                  "type": "SELECT_WITH_DYNAMIC_OPTIONS",
                  "label": {
                    "defaultMessage": "District",
                    "description": "Title for the district select",
                    "id": "form.field.label.district"
                  },
                  "previewGroup": "placeOfHeritage",
                  "required": true,
                  "initialValue": "",
                  "validate": [],
                  "placeholder": {
                    "defaultMessage": "Select",
                    "description": "Placeholder text for a select",
                    "id": "form.field.select.placeholder"
                  },
                  "dynamicOptions": {
                    "resource": "locations",
                    "dependency": "statePlaceOfHeritage"
                  },
                  "conditionals": [
                    {
                      "action": "hide",
                      "expression": "!values.countryPlaceOfHeritage"
                    },
                    {
                      "action": "hide",
                      "expression": "!values.statePlaceOfHeritage"
                    }
                  ],
                  "mapping": {
                    "mutation": {
                      "operation": "fieldToAddressTransformer",
                      "parameters": ["PLACE_OF_HERITAGE", 0, "district"]
                    },
                    "query": {
                      "operation": "addressToFieldTransformer",
                      "parameters": ["PLACE_OF_HERITAGE", 0, "district"]
                    }
                  }
                },
                {
                  "name": "addressChiefPlaceOfHeritage",
                  "type": "TEXT",
                  "label": {
                    "id": "form.field.label.addressChief",
                    "defaultMessage": "Chief",
                    "description": "The lable for form field chief"
                  },
                  "previewGroup": "placeOfHeritage",
                  "required": false,
                  "initialValue": "",
                  "validate": [],
                  "conditionals": [
                    {
                      "action": "hide",
                      "expression": "!values.countryPlaceOfHeritage"
                    },
                    {
                      "action": "hide",
                      "expression": "!values.statePlaceOfHeritage"
                    },
                    {
                      "action": "hide",
                      "expression": "!values.districtPlaceOfHeritage"
                    }
                  ],
                  "mapping": {
                    "mutation": {
                      "operation": "fieldToAddressTransformer",
                      "parameters": ["PLACE_OF_HERITAGE", 3]
                    },
                    "query": {
                      "operation": "addressToFieldTransformer",
                      "parameters": ["PLACE_OF_HERITAGE", 3]
                    }
                  }
                },
                {
                  "name": "addressLine1PlaceOfHeritage",
                  "type": "TEXT",
                  "label": {
                    "defaultMessage": "Village",
                    "description": "Title for the address line 1",
                    "id": "form.field.label.addressLine1"
                  },
                  "previewGroup": "placeOfHeritage",
                  "required": false,
                  "initialValue": "",
                  "validate": [],
                  "conditionals": [
                    {
                      "action": "hide",
                      "expression": "!values.countryPlaceOfHeritage"
                    },
                    {
                      "action": "hide",
                      "expression": "!values.statePlaceOfHeritage"
                    },
                    {
                      "action": "hide",
                      "expression": "!values.districtPlaceOfHeritage"
                    }
                  ],
                  "mapping": {
                    "mutation": {
                      "operation": "fieldToAddressTransformer",
                      "parameters": ["PLACE_OF_HERITAGE", 1]
                    },
                    "query": {
                      "operation": "addressToFieldTransformer",
                      "parameters": ["PLACE_OF_HERITAGE", 1]
                    }
                  }
                },
                {
                  "name": "permanentAddress",
                  "type": "SUBSECTION",
                  "label": {
                    "defaultMessage": "What is her residential address?",
                    "description": "Title for the permanent address fields",
                    "id": "form.field.label.motherPermanentAddress"
                  },
                  "initialValue": "",
                  "validate": []
                },
                {
                  "name": "countryPermanent",
                  "type": "SELECT_WITH_OPTIONS",
                  "label": {
                    "defaultMessage": "Country",
                    "description": "Title for the country select",
                    "id": "form.field.label.country"
                  },
                  "previewGroup": "permanentAddress",
                  "required": true,
                  "initialValue": "ZMB",
                  "validate": [],
                  "placeholder": {
                    "defaultMessage": "Select",
                    "description": "Placeholder text for a select",
                    "id": "form.field.select.placeholder"
                  },
                  "options": {
                    "resource": "countries"
                  },
                  "mapping": {
                    "mutation": {
                      "operation": "fieldToAddressTransformer",
                      "parameters": ["PERMANENT", 0, "country"]
                    },
                    "query": {
                      "operation": "addressToFieldTransformer",
                      "parameters": ["PERMANENT", 0, "country"]
                    }
                  }
                },
                {
                  "name": "statePermanent",
                  "type": "SELECT_WITH_DYNAMIC_OPTIONS",
                  "label": {
                    "defaultMessage": "Province",
                    "description": "Title for the state select",
                    "id": "form.field.label.state"
                  },
                  "previewGroup": "permanentAddress",
                  "required": true,
                  "initialValue": "",
                  "validate": [],
                  "placeholder": {
                    "defaultMessage": "Select",
                    "description": "Placeholder text for a select",
                    "id": "form.field.select.placeholder"
                  },
                  "dynamicOptions": {
                    "resource": "locations",
                    "dependency": "countryPermanent"
                  },
                  "conditionals": [
                    {
                      "action": "hide",
                      "expression": "!values.countryPermanent"
                    }
                  ],
                  "mapping": {
                    "mutation": {
                      "operation": "fieldToAddressTransformer",
                      "parameters": ["PERMANENT", 0, "state"]
                    },
                    "query": {
                      "operation": "addressToFieldTransformer",
                      "parameters": ["PERMANENT", 0, "state"]
                    }
                  }
                },
                {
                  "name": "districtPermanent",
                  "type": "SELECT_WITH_DYNAMIC_OPTIONS",
                  "label": {
                    "defaultMessage": "District",
                    "description": "Title for the district select",
                    "id": "form.field.label.district"
                  },
                  "previewGroup": "permanentAddress",
                  "required": true,
                  "initialValue": "",
                  "validate": [],
                  "placeholder": {
                    "defaultMessage": "Select",
                    "description": "Placeholder text for a select",
                    "id": "form.field.select.placeholder"
                  },
                  "dynamicOptions": {
                    "resource": "locations",
                    "dependency": "statePermanent"
                  },
                  "conditionals": [
                    {
                      "action": "hide",
                      "expression": "!values.countryPermanent"
                    },
                    {
                      "action": "hide",
                      "expression": "!values.statePermanent"
                    }
                  ],
                  "mapping": {
                    "mutation": {
                      "operation": "fieldToAddressTransformer",
                      "parameters": ["PERMANENT", 0, "district"]
                    },
                    "query": {
                      "operation": "addressToFieldTransformer",
                      "parameters": ["PERMANENT", 0, "district"]
                    }
                  }
                },
                {
                  "name": "ruralOrUrbanPermanent",
                  "type": "RADIO_GROUP",
                  "label": {
                    "defaultMessage": " ",
                    "description": "Empty label for form field",
                    "id": "form.field.label.emptyLabel"
                  },
                  "options": [
                    {
                      "label": {
                        "defaultMessage": "Urban address",
                        "id": "form.field.label.urban",
                        "description": "Label for form field checkbox option Urban"
                      },
                      "value": "URBAN"
                    },
                    {
                      "label": {
                        "defaultMessage": "Rural address",
                        "id": "form.field.label.rural",
                        "description": "Label for form field checkbox option Rural"
                      },
                      "value": "RURAL"
                    }
                  ],
                  "initialValue": "URBAN",
                  "previewGroup": "permanentAddress",
                  "hideInReview": true,
                  "required": false,
                  "validate": [],
                  "conditionals": [
                    {
                      "action": "hide",
                      "expression": "!values.countryPermanent"
                    },
                    {
                      "action": "hide",
                      "expression": "!values.statePermanent"
                    },
                    {
                      "action": "hide",
                      "expression": "!values.districtPermanent"
                    }
                  ],
                  "mapping": {
                    "mutation": {
                      "operation": "fieldToAddressTransformer",
                      "parameters": ["PERMANENT", 7]
                    },
                    "query": {
                      "operation": "addressToFieldTransformer",
                      "parameters": ["PERMANENT", 7]
                    }
                  }
                },
                {
                  "name": "addressChiefPermanent",
                  "type": "TEXT",
                  "label": {
                    "id": "form.field.label.addressChief",
                    "defaultMessage": "Chief",
                    "description": "The lable for form field chief"
                  },
                  "previewGroup": "permanentAddress",
                  "required": false,
                  "initialValue": "",
                  "validate": [],
                  "conditionals": [
                    {
                      "action": "hide",
                      "expression": "!values.countryPermanent"
                    },
                    {
                      "action": "hide",
                      "expression": "!values.statePermanent"
                    },
                    {
                      "action": "hide",
                      "expression": "!values.districtPermanent"
                    },
                    {
                      "action": "hide",
                      "expression": "values.ruralOrUrbanPermanent !== \"RURAL\""
                    }
                  ],
                  "mapping": {
                    "mutation": {
                      "operation": "fieldToAddressTransformer",
                      "parameters": ["PERMANENT", 6]
                    },
                    "query": {
                      "operation": "addressToFieldTransformer",
                      "parameters": ["PERMANENT", 6]
                    }
                  }
                },
                {
                  "name": "addressLine4CityOptionPermanent",
                  "type": "TEXT",
                  "label": {
                    "defaultMessage": "Town",
                    "description": "Title for the address line 4",
                    "id": "form.field.label.addressLine4CityOption"
                  },
                  "previewGroup": "permanentAddress",
                  "required": false,
                  "initialValue": "",
                  "validate": [],
                  "conditionals": [
                    {
                      "action": "hide",
                      "expression": "!values.countryPermanent"
                    },
                    {
                      "action": "hide",
                      "expression": "!values.statePermanent"
                    },
                    {
                      "action": "hide",
                      "expression": "!values.districtPermanent"
                    },
                    {
                      "action": "hide",
                      "expression": "values.ruralOrUrbanPermanent !== \"URBAN\""
                    }
                  ],
                  "mapping": {
                    "mutation": {
                      "operation": "fieldToAddressTransformer",
                      "parameters": ["PERMANENT", 4]
                    },
                    "query": {
                      "operation": "addressToFieldTransformer",
                      "parameters": ["PERMANENT", 4]
                    }
                  }
                },
                {
                  "name": "addressLine3CityOptionPermanent",
                  "type": "TEXT",
                  "label": {
                    "defaultMessage": "Residential Area",
                    "description": "Title for the address line 3 option 2",
                    "id": "form.field.label.addressLine3CityOption"
                  },
                  "previewGroup": "permanentAddress",
                  "required": false,
                  "initialValue": "",
                  "validate": [],
                  "conditionals": [
                    {
                      "action": "hide",
                      "expression": "!values.countryPermanent"
                    },
                    {
                      "action": "hide",
                      "expression": "!values.statePermanent"
                    },
                    {
                      "action": "hide",
                      "expression": "!values.districtPermanent"
                    },
                    {
                      "action": "hide",
                      "expression": "values.ruralOrUrbanPermanent !== \"URBAN\""
                    }
                  ],
                  "mapping": {
                    "mutation": {
                      "operation": "fieldToAddressTransformer",
                      "parameters": ["PERMANENT", 3]
                    },
                    "query": {
                      "operation": "addressToFieldTransformer",
                      "parameters": ["PERMANENT", 3]
                    }
                  }
                },
                {
                  "name": "addressLine2CityOptionPermanent",
                  "type": "TEXT",
                  "label": {
                    "defaultMessage": "Street / Plot Number",
                    "description": "Title for the address line 1",
                    "id": "form.field.label.addressLine2CityOption"
                  },
                  "previewGroup": "permanentAddress",
                  "required": false,
                  "initialValue": "",
                  "validate": [],
                  "conditionals": [
                    {
                      "action": "hide",
                      "expression": "!values.countryPermanent"
                    },
                    {
                      "action": "hide",
                      "expression": "!values.statePermanent"
                    },
                    {
                      "action": "hide",
                      "expression": "!values.districtPermanent"
                    },
                    {
                      "action": "hide",
                      "expression": "values.ruralOrUrbanPermanent !== \"URBAN\""
                    }
                  ],
                  "mapping": {
                    "mutation": {
                      "operation": "fieldToAddressTransformer",
                      "parameters": ["PERMANENT", 2]
                    },
                    "query": {
                      "operation": "addressToFieldTransformer",
                      "parameters": ["PERMANENT", 2]
                    }
                  }
                },
                {
                  "name": "numberOptionPermanent",
                  "type": "NUMBER",
                  "label": {
                    "defaultMessage": "Number",
                    "description": "Title for the number field",
                    "id": "form.field.label.number"
                  },
                  "previewGroup": "permanentAddress",
                  "required": false,
                  "initialValue": "",
                  "validate": [],
                  "conditionals": [
                    {
                      "action": "hide",
                      "expression": "!values.countryPermanent"
                    },
                    {
                      "action": "hide",
                      "expression": "!values.statePermanent"
                    },
                    {
                      "action": "hide",
                      "expression": "!values.districtPermanent"
                    },
                    {
                      "action": "hide",
                      "expression": "values.ruralOrUrbanPermanent !== \"URBAN\""
                    }
                  ],
                  "mapping": {
                    "mutation": {
                      "operation": "fieldToAddressTransformer",
                      "parameters": ["PERMANENT", 1]
                    },
                    "query": {
                      "operation": "addressToFieldTransformer",
                      "parameters": ["PERMANENT", 1]
                    }
                  }
                },
                {
                  "name": "addressLine1Permanent",
                  "type": "TEXT",
                  "label": {
                    "defaultMessage": "Village",
                    "description": "Title for the address line 1",
                    "id": "form.field.label.addressLine1"
                  },
                  "previewGroup": "permanentAddress",
                  "required": false,
                  "initialValue": "",
                  "validate": [],
                  "conditionals": [
                    {
                      "action": "hide",
                      "expression": "!values.countryPermanent"
                    },
                    {
                      "action": "hide",
                      "expression": "!values.statePermanent"
                    },
                    {
                      "action": "hide",
                      "expression": "!values.districtPermanent"
                    },
                    {
                      "action": "hide",
                      "expression": "values.ruralOrUrbanPermanent !== \"RURAL\""
                    }
                  ],
                  "mapping": {
                    "mutation": {
                      "operation": "fieldToAddressTransformer",
                      "parameters": ["PERMANENT", 5]
                    },
                    "query": {
                      "operation": "addressToFieldTransformer",
                      "parameters": ["PERMANENT", 5]
                    }
                  }
                },
                {
                  "name": "currentAddressSameAsPermanent",
                  "type": "RADIO_GROUP",
                  "label": {
                    "defaultMessage": "Is her usual place of residence the same as her residential address?",
                    "description": "Title for the radio button to select that the mothers current address is the same as her permanent address",
                    "id": "form.field.label.currentAddressSameAsPermanent"
                  },
                  "required": true,
                  "initialValue": true,
                  "validate": [],
                  "options": [
                    {
                      "value": true,
                      "label": {
                        "defaultMessage": "Yes",
                        "description": "confirmation label for yes / no radio button",
                        "id": "form.field.label.confirm"
                      }
                    },
                    {
                      "value": false,
                      "label": {
                        "defaultMessage": "No",
                        "description": "deny label for yes / no radio button",
                        "id": "form.field.label.deny"
                      }
                    }
                  ],
                  "conditionals": [],
                  "mapping": {
                    "mutation": {
                      "operation": "copyAddressTransformer",
                      "parameters": ["PERMANENT", "mother", "CURRENT", "mother"]
                    },
                    "query": {
                      "operation": "sameAddressFieldTransformer",
                      "parameters": ["PERMANENT", "mother", "CURRENT", "mother"]
                    }
                  }
                },
                {
                  "name": "currentAddress",
                  "type": "SUBSECTION",
                  "label": {
                    "defaultMessage": "Current Address",
                    "description": "Title for the current address fields",
                    "id": "form.field.label.currentAddress"
                  },
                  "initialValue": "",
                  "validate": [],
                  "conditionals": [
                    {
                      "action": "hide",
                      "expression": "values.currentAddressSameAsPermanent"
                    }
                  ]
                },
                {
                  "name": "country",
                  "type": "SELECT_WITH_OPTIONS",
                  "label": {
                    "defaultMessage": "Country",
                    "description": "Title for the country select",
                    "id": "form.field.label.country"
                  },
                  "previewGroup": "currentAddress",
                  "required": true,
                  "initialValue": "ZMB",
                  "validate": [],
                  "options": {
                    "resource": "countries"
                  },
                  "conditionals": [
                    {
                      "action": "hide",
                      "expression": "values.currentAddressSameAsPermanent"
                    }
                  ],
                  "mapping": {
                    "mutation": {
                      "operation": "fieldToAddressTransformer",
                      "parameters": ["CURRENT", 0, "country"]
                    },
                    "query": {
                      "operation": "addressToFieldTransformer",
                      "parameters": ["CURRENT", 0, "country"]
                    }
                  }
                },
                {
                  "name": "state",
                  "type": "SELECT_WITH_DYNAMIC_OPTIONS",
                  "label": {
                    "defaultMessage": "Province",
                    "description": "Title for the state select",
                    "id": "form.field.label.state"
                  },
                  "previewGroup": "currentAddress",
                  "required": true,
                  "initialValue": "",
                  "placeholder": {
                    "defaultMessage": "Select",
                    "description": "Placeholder text for a select",
                    "id": "form.field.select.placeholder"
                  },
                  "validate": [],
                  "dynamicOptions": {
                    "resource": "locations",
                    "dependency": "country"
                  },
                  "conditionals": [
                    {
                      "action": "hide",
                      "expression": "!values.country"
                    },
                    {
                      "action": "hide",
                      "expression": "values.currentAddressSameAsPermanent"
                    }
                  ],
                  "mapping": {
                    "mutation": {
                      "operation": "fieldToAddressTransformer",
                      "parameters": ["CURRENT"]
                    },
                    "query": {
                      "operation": "addressToFieldTransformer",
                      "parameters": ["CURRENT"]
                    }
                  }
                },
                {
                  "name": "district",
                  "type": "SELECT_WITH_DYNAMIC_OPTIONS",
                  "label": {
                    "defaultMessage": "District",
                    "description": "Title for the district select",
                    "id": "form.field.label.district"
                  },
                  "previewGroup": "currentAddress",
                  "required": true,
                  "initialValue": "",
                  "validate": [],
                  "placeholder": {
                    "defaultMessage": "Select",
                    "description": "Placeholder text for a select",
                    "id": "form.field.select.placeholder"
                  },
                  "dynamicOptions": {
                    "resource": "locations",
                    "dependency": "state"
                  },
                  "conditionals": [
                    {
                      "action": "hide",
                      "expression": "!values.country"
                    },
                    {
                      "action": "hide",
                      "expression": "!values.state"
                    },
                    {
                      "action": "hide",
                      "expression": "values.currentAddressSameAsPermanent"
                    }
                  ],
                  "mapping": {
                    "mutation": {
                      "operation": "fieldToAddressTransformer",
                      "parameters": ["CURRENT"]
                    },
                    "query": {
                      "operation": "addressToFieldTransformer",
                      "parameters": ["CURRENT"]
                    }
                  }
                },
                {
                  "name": "ruralOrUrban",
                  "type": "RADIO_GROUP",
                  "label": {
                    "defaultMessage": " ",
                    "description": "Empty label for form field",
                    "id": "form.field.label.emptyLabel"
                  },
                  "options": [
                    {
                      "label": {
                        "defaultMessage": "Urban address",
                        "id": "form.field.label.urban",
                        "description": "Label for form field checkbox option Urban"
                      },
                      "value": "URBAN"
                    },
                    {
                      "label": {
                        "defaultMessage": "Rural address",
                        "id": "form.field.label.rural",
                        "description": "Label for form field checkbox option Rural"
                      },
                      "value": "RURAL"
                    }
                  ],
                  "initialValue": "URBAN",
                  "previewGroup": "currentAddress",
                  "hideInReview": true,
                  "required": false,
                  "validate": [],
                  "conditionals": [
                    {
                      "action": "hide",
                      "expression": "!values.country"
                    },
                    {
                      "action": "hide",
                      "expression": "!values.state"
                    },
                    {
                      "action": "hide",
                      "expression": "!values.district"
                    },
                    {
                      "action": "hide",
                      "expression": "values.currentAddressSameAsPermanent"
                    }
                  ],
                  "mapping": {
                    "mutation": {
                      "operation": "fieldToAddressTransformer",
                      "parameters": ["CURRENT", 7]
                    },
                    "query": {
                      "operation": "addressToFieldTransformer",
                      "parameters": ["CURRENT", 7]
                    }
                  }
                },
                {
                  "name": "addressChief",
                  "type": "TEXT",
                  "label": {
                    "id": "form.field.label.addressChief",
                    "defaultMessage": "Chief",
                    "description": "The lable for form field chief"
                  },
                  "previewGroup": "currentAddress",
                  "required": false,
                  "initialValue": "",
                  "validate": [],
                  "conditionals": [
                    {
                      "action": "hide",
                      "expression": "!values.country"
                    },
                    {
                      "action": "hide",
                      "expression": "!values.state"
                    },
                    {
                      "action": "hide",
                      "expression": "!values.district"
                    },
                    {
                      "action": "hide",
                      "expression": "values.ruralOrUrban !== \"RURAL\""
                    },
                    {
                      "action": "hide",
                      "expression": "values.currentAddressSameAsPermanent"
                    }
                  ],
                  "mapping": {
                    "mutation": {
                      "operation": "fieldToAddressTransformer",
                      "parameters": ["CURRENT", 6]
                    },
                    "query": {
                      "operation": "addressToFieldTransformer",
                      "parameters": ["CURRENT", 6]
                    }
                  }
                },
                {
                  "name": "addressLine4CityOption",
                  "type": "TEXT",
                  "label": {
                    "defaultMessage": "Town",
                    "description": "Title for the address line 4",
                    "id": "form.field.label.addressLine4CityOption"
                  },
                  "previewGroup": "currentAddress",
                  "required": false,
                  "initialValue": "",
                  "validate": [],
                  "conditionals": [
                    {
                      "action": "hide",
                      "expression": "!values.country"
                    },
                    {
                      "action": "hide",
                      "expression": "!values.state"
                    },
                    {
                      "action": "hide",
                      "expression": "!values.district"
                    },
                    {
                      "action": "hide",
                      "expression": "values.ruralOrUrban !== \"URBAN\""
                    },
                    {
                      "action": "hide",
                      "expression": "values.currentAddressSameAsPermanent"
                    }
                  ],
                  "mapping": {
                    "mutation": {
                      "operation": "fieldToAddressTransformer",
                      "parameters": ["CURRENT", 4]
                    },
                    "query": {
                      "operation": "addressToFieldTransformer",
                      "parameters": ["CURRENT", 4]
                    }
                  }
                },
                {
                  "name": "addressLine3CityOption",
                  "type": "TEXT",
                  "label": {
                    "defaultMessage": "Residential Area",
                    "description": "Title for the address line 3 option 2",
                    "id": "form.field.label.addressLine3CityOption"
                  },
                  "previewGroup": "currentAddress",
                  "required": false,
                  "initialValue": "",
                  "validate": [],
                  "conditionals": [
                    {
                      "action": "hide",
                      "expression": "!values.country"
                    },
                    {
                      "action": "hide",
                      "expression": "!values.state"
                    },
                    {
                      "action": "hide",
                      "expression": "!values.district"
                    },
                    {
                      "action": "hide",
                      "expression": "values.ruralOrUrban !== \"URBAN\""
                    },
                    {
                      "action": "hide",
                      "expression": "values.currentAddressSameAsPermanent"
                    }
                  ],
                  "mapping": {
                    "mutation": {
                      "operation": "fieldToAddressTransformer",
                      "parameters": ["CURRENT", 3]
                    },
                    "query": {
                      "operation": "addressToFieldTransformer",
                      "parameters": ["CURRENT", 3]
                    }
                  }
                },
                {
                  "name": "addressLine1CityOption",
                  "type": "TEXT",
                  "label": {
                    "defaultMessage": "Street / Plot Number",
                    "description": "Title for the address line 1",
                    "id": "form.field.label.addressLine2CityOption"
                  },
                  "previewGroup": "currentAddress",
                  "required": false,
                  "initialValue": "",
                  "validate": [],
                  "conditionals": [
                    {
                      "action": "hide",
                      "expression": "!values.country"
                    },
                    {
                      "action": "hide",
                      "expression": "!values.state"
                    },
                    {
                      "action": "hide",
                      "expression": "!values.district"
                    },
                    {
                      "action": "hide",
                      "expression": "values.ruralOrUrban !== \"URBAN\""
                    },
                    {
                      "action": "hide",
                      "expression": "values.currentAddressSameAsPermanent"
                    }
                  ],
                  "mapping": {
                    "mutation": {
                      "operation": "fieldToAddressTransformer",
                      "parameters": ["CURRENT", 2]
                    },
                    "query": {
                      "operation": "addressToFieldTransformer",
                      "parameters": ["CURRENT", 2]
                    }
                  }
                },
                {
                  "name": "numberOption",
                  "type": "NUMBER",
                  "label": {
                    "defaultMessage": "Number",
                    "description": "Title for the number field",
                    "id": "form.field.label.number"
                  },
                  "previewGroup": "currentAddress",
                  "required": false,
                  "initialValue": "",
                  "validate": [],
                  "conditionals": [
                    {
                      "action": "hide",
                      "expression": "!values.country"
                    },
                    {
                      "action": "hide",
                      "expression": "!values.state"
                    },
                    {
                      "action": "hide",
                      "expression": "!values.district"
                    },
                    {
                      "action": "hide",
                      "expression": "values.ruralOrUrban !== \"URBAN\""
                    },
                    {
                      "action": "hide",
                      "expression": "values.currentAddressSameAsPermanent"
                    }
                  ],
                  "mapping": {
                    "mutation": {
                      "operation": "fieldToAddressTransformer",
                      "parameters": ["CURRENT", 1]
                    },
                    "query": {
                      "operation": "addressToFieldTransformer",
                      "parameters": ["CURRENT", 1]
                    }
                  }
                },
                {
                  "name": "addressLine1",
                  "type": "TEXT",
                  "label": {
                    "defaultMessage": "Village",
                    "description": "Title for the address line 1",
                    "id": "form.field.label.addressLine1"
                  },
                  "previewGroup": "currentAddress",
                  "required": false,
                  "initialValue": "",
                  "validate": [],
                  "conditionals": [
                    {
                      "action": "hide",
                      "expression": "!values.country"
                    },
                    {
                      "action": "hide",
                      "expression": "!values.state"
                    },
                    {
                      "action": "hide",
                      "expression": "!values.district"
                    },
                    {
                      "action": "hide",
                      "expression": "values.ruralOrUrban !== \"RURAL\""
                    },
                    {
                      "action": "hide",
                      "expression": "values.currentAddressSameAsPermanent"
                    }
                  ],
                  "mapping": {
                    "mutation": {
                      "operation": "fieldToAddressTransformer",
                      "parameters": ["CURRENT", 5]
                    },
                    "query": {
                      "operation": "addressToFieldTransformer",
                      "parameters": ["CURRENT", 5]
                    }
                  }
                }
              ]
            }
          ],
          "previewGroups": [
            {
              "id": "placeOfHeritage",
              "label": {
                "defaultMessage": "Place of origin (heritage)",
                "description": "Tag definition for placeOfHeritage",
                "id": "form.preview.tag.placeOfHeritage"
              },
              "fieldToRedirect": "placeOfHeritage"
            },
            {
              "id": "permanentAddress",
              "label": {
                "defaultMessage": "Permanent address",
                "description": "Tag definition for permanentAddress",
                "id": "form.preview.tag.permanent.address"
              },
              "fieldToRedirect": "permanentAddress"
            },
            {
              "id": "currentAddress",
              "label": {
                "defaultMessage": "Current address",
                "description": "Tag definition for crrent address",
                "id": "form.preview.tag.current.address"
              },
              "fieldToRedirect": "currentAddress"
            }
          ]
        },
        {
          "id": "father",
          "viewType": "form",
          "name": {
            "defaultMessage": "Father",
            "description": "Form section name for Father",
            "id": "form.section.father.name"
          },
          "title": {
            "defaultMessage": "Father's details",
            "description": "Form section title for Father",
            "id": "form.section.father.title"
          },
          "hasDocumentSection": true,
          "groups": [
            {
              "id": "father-view-group",
              "fields": [
                {
                  "name": "fathersDetailsExist",
                  "type": "RADIO_GROUP",
                  "label": {
                    "defaultMessage": "Do you have the father's details?",
                    "description": "Question to ask the user if they have the father's details",
                    "id": "form.field.label.fathersDetailsExist"
                  },
                  "required": true,
                  "initialValue": true,
                  "validate": [],
                  "options": [
                    {
                      "value": true,
                      "label": {
                        "defaultMessage": "Yes",
                        "description": "confirmation label for yes / no radio button",
                        "id": "form.field.label.confirm"
                      }
                    },
                    {
                      "value": false,
                      "label": {
                        "defaultMessage": "No",
                        "description": "deny label for yes / no radio button",
                        "id": "form.field.label.deny"
                      }
                    }
                  ],
                  "conditionals": [
                    {
                      "action": "hide",
                      "expression": "(draftData && draftData.registration && draftData.registration.whoseContactDetails === \"FATHER\")"
                    }
                  ],
                  "mapping": {
                    "mutation": {
                      "operation": "sectionRemoveTransformer",
                      "parameters": []
                    }
                  }
                },
                {
                  "name": "nationalID",
                  "type": "NUMBER",
                  "label": {
                    "defaultMessage": "National ID",
                    "description": "Option for form field: Type of ID",
                    "id": "form.field.label.iDTypeNationalID"
                  },
                  "required": true,
                  "initialValue": "",
                  "validate": [
                    {
                      "operation": "numeric"
                    },
                    {
                      "operation": "validLength",
                      "parameters": [9]
                    }
                  ],
                  "conditionals": [
                    {
                      "action": "hide",
                      "expression": "!values.fathersDetailsExist"
                    }
                  ],
                  "mapping": {
                    "mutation": {
                      "operation": "fieldToIdentityTransformer",
                      "parameters": ["id", "NATIONAL_ID"]
                    },
                    "query": {
                      "operation": "identityToFieldTransformer",
                      "parameters": ["id", "NATIONAL_ID"]
                    }
                  }
                },
                {
                  "name": "socialSecurityNo",
                  "type": "NUMBER",
                  "label": {
                    "defaultMessage": "Social Security No",
                    "description": "text for social security number form field",
                    "id": "form.field.label.socialSecurityNumber"
                  },
                  "required": false,
                  "initialValue": "",
                  "validate": [],
                  "conditionals": [
                    {
                      "action": "hide",
                      "expression": "!values.fathersDetailsExist"
                    }
                  ],
                  "mapping": {
                    "mutation": {
                      "operation": "fieldToIdentityTransformer",
                      "parameters": ["id", "SOCIAL_SECURITY_NO"]
                    },
                    "query": {
                      "operation": "identityToFieldTransformer",
                      "parameters": ["id", "SOCIAL_SECURITY_NO"]
                    }
                  }
                },
                {
                  "name": "nationality",
                  "type": "SELECT_WITH_OPTIONS",
                  "label": {
                    "defaultMessage": "Nationality",
                    "description": "Label for form field: Nationality",
                    "id": "form.field.label.deceased.nationality"
                  },
                  "required": false,
                  "initialValue": "ZMB",
                  "validate": [],
                  "placeholder": {
                    "defaultMessage": "Select",
                    "description": "Placeholder text for a select",
                    "id": "form.field.select.placeholder"
                  },
                  "options": {
                    "resource": "countries"
                  },
                  "conditionals": [
                    {
                      "action": "hide",
                      "expression": "!values.fathersDetailsExist"
                    }
                  ],
                  "mapping": {
                    "mutation": {
                      "operation": "fieldToArrayTransformer"
                    },
                    "query": {
                      "operation": "arrayToFieldTransformer"
                    }
                  }
                },
                {
                  "name": "firstNames",
                  "type": "TEXT",
                  "label": {
                    "defaultMessage": "First Name",
                    "description": "Label for form field: First names in english",
                    "id": "form.field.label.fatherFirstNamesEng"
                  },
                  "required": false,
                  "initialValue": "",
                  "validate": [
                    {
                      "operation": "englishOnlyNameFormat"
                    }
                  ],
                  "conditionals": [
                    {
                      "action": "hide",
                      "expression": "!values.fathersDetailsExist"
                    }
                  ],
                  "mapping": {
                    "mutation": {
                      "operation": "fieldToNameTransformer",
                      "parameters": ["en", "firstNames"]
                    },
                    "query": {
                      "operation": "nameToFieldTransformer",
                      "parameters": ["en", "firstNames"]
                    }
                  }
                },
                {
                  "name": "familyName",
                  "type": "TEXT",
                  "label": {
                    "defaultMessage": "Last Name",
                    "description": "Label for form field: Family name in english",
                    "id": "form.field.label.fatherFamilyNameEng"
                  },
                  "required": true,
                  "initialValue": "",
                  "validate": [
                    {
                      "operation": "englishOnlyNameFormat"
                    }
                  ],
                  "conditionals": [
                    {
                      "action": "hide",
                      "expression": "!values.fathersDetailsExist"
                    }
                  ],
                  "mapping": {
                    "mutation": {
                      "operation": "fieldToNameTransformer",
                      "parameters": ["en", "familyName"]
                    },
                    "query": {
                      "operation": "nameToFieldTransformer",
                      "parameters": ["en", "familyName"]
                    }
                  }
                },
                {
                  "name": "fatherBirthDate",
                  "type": "FIELD_WITH_DYNAMIC_DEFINITIONS",
                  "dynamicDefinitions": {
                    "label": {
                      "dependency": "fatherBirthDate",
                      "labelMapper": {
                        "operation": "getMotherDateOfBirthLabel"
                      }
                    },
                    "type": {
                      "kind": "static",
                      "staticType": "DATE"
                    },
                    "validate": [
                      {
                        "validator": {
                          "operation": "dateFormatIsCorrect",
                          "parameters": []
                        },
                        "dependencies": []
                      },
                      {
                        "validator": {
                          "operation": "dateInPast",
                          "parameters": []
                        },
                        "dependencies": []
                      },
                      {
                        "validator": {
                          "operation": "dateLessThan",
                          "parameters": []
                        },
                        "dependencies": ["dateOfMarriage"]
                      }
                    ]
                  },
                  "label": {
                    "defaultMessage": "Date of birth",
                    "description": "Label for form field: Date of birth",
                    "id": "form.field.label.motherDateOfBirth"
                  },
                  "required": true,
                  "initialValue": "",
                  "validate": [],
                  "conditionals": [
                    {
                      "action": "hide",
                      "expression": "!values.fathersDetailsExist"
                    }
                  ],
                  "mapping": {
                    "mutation": {
                      "operation": "fieldNameTransformer",
                      "parameters": ["birthDate"]
                    },
                    "query": {
                      "operation": "fieldValueTransformer",
                      "parameters": ["birthDate"]
                    }
                  }
                },
                {
                  "name": "seperator",
                  "type": "SUBSECTION",
                  "label": {
                    "defaultMessage": " ",
                    "description": "empty string",
                    "id": "form.field.label.empty"
                  },
                  "initialValue": "",
                  "validate": [],
                  "conditionals": [
                    {
                      "action": "hide",
                      "expression": "!values.fathersDetailsExist"
                    }
                  ]
                },
                {
                  "name": "maritalStatus",
                  "type": "SELECT_WITH_OPTIONS",
                  "label": {
                    "defaultMessage": "Marital status",
                    "description": "Label for form field: Marital status",
                    "id": "form.field.label.maritalStatus"
                  },
                  "required": false,
                  "initialValue": "MARRIED",
                  "validate": [],
                  "placeholder": {
                    "defaultMessage": "Select",
                    "description": "Placeholder text for a select",
                    "id": "form.field.select.placeholder"
                  },
                  "conditionals": [
                    {
                      "action": "hide",
                      "expression": "!values.fathersDetailsExist"
                    }
                  ],
                  "options": [
                    {
                      "value": "SINGLE",
                      "label": {
                        "defaultMessage": "Unmarried",
                        "description": "Option for form field: Marital status",
                        "id": "form.field.label.maritalStatusSingle"
                      }
                    },
                    {
                      "value": "MARRIED",
                      "label": {
                        "defaultMessage": "Married",
                        "description": "Option for form field: Marital status",
                        "id": "form.field.label.maritalStatusMarried"
                      }
                    },
                    {
                      "value": "WIDOWED",
                      "label": {
                        "defaultMessage": "Widowed",
                        "description": "Option for form field: Marital status",
                        "id": "form.field.label.maritalStatusWidowed"
                      }
                    },
                    {
                      "value": "DIVORCED",
                      "label": {
                        "defaultMessage": "Divorced",
                        "description": "Option for form field: Marital status",
                        "id": "form.field.label.maritalStatusDivorced"
                      }
                    },
                    {
                      "value": "SEPARATED",
                      "label": {
                        "id": "form.field.label.maritalStatusSeparated",
                        "defaultMessage": "Separated",
                        "description": "Option for form field: Marital status"
                      }
                    },
                    {
                      "value": "NOT_STATED",
                      "label": {
                        "defaultMessage": "Not stated",
                        "description": "Option for form field: Marital status",
                        "id": "form.field.label.maritalStatusNotStated"
                      }
                    }
                  ]
                },
                {
                  "name": "occupation",
                  "type": "TEXT",
                  "label": {
                    "defaultMessage": "Occupation",
                    "description": "text for occupation form field",
                    "id": "form.field.label.occupation"
                  },
                  "required": false,
                  "initialValue": "",
                  "validate": [],
                  "conditionals": [
                    {
                      "action": "hide",
                      "expression": "!values.fathersDetailsExist"
                    }
                  ]
                },
                {
                  "name": "educationalAttainment",
                  "type": "SELECT_WITH_OPTIONS",
                  "label": {
                    "defaultMessage": "level of education",
                    "description": "Label for form field: Mother education",
                    "id": "form.field.label.motherEducationAttainment"
                  },
                  "required": false,
                  "initialValue": "",
                  "validate": [],
                  "placeholder": {
                    "defaultMessage": "Select",
                    "description": "Placeholder text for a select",
                    "id": "form.field.select.placeholder"
                  },
                  "conditionals": [
                    {
                      "action": "hide",
                      "expression": "!values.fathersDetailsExist"
                    }
                  ],
                  "options": [
                    {
                      "value": "NO_SCHOOLING",
                      "label": {
                        "defaultMessage": "No schooling",
                        "description": "Option for form field: no education",
                        "id": "form.field.label.educationAttainmentNone"
                      }
                    },
                    {
                      "value": "PRIMARY_ISCED_1",
                      "label": {
                        "defaultMessage": "Primary",
                        "description": "Option for form field: ISCED1 education",
                        "id": "form.field.label.educationAttainmentISCED1"
                      }
                    },
                    {
                      "value": "LOWER_SECONDARY_ISCED_2",
                      "label": {
                        "defaultMessage": "Lower secondary",
                        "description": "Option for form field: ISCED2 education",
                        "id": "form.field.label.educationAttainmentISCED2"
                      }
                    },
                    {
                      "value": "UPPER_SECONDARY_ISCED_3",
                      "label": {
                        "defaultMessage": "Upper secondary",
                        "description": "Option for form field: ISCED3 education",
                        "id": "form.field.label.educationAttainmentISCED3"
                      }
                    },
                    {
                      "value": "POST_SECONDARY_ISCED_4",
                      "label": {
                        "defaultMessage": "Post secondary",
                        "description": "Option for form field: ISCED4 education",
                        "id": "form.field.label.educationAttainmentISCED4"
                      }
                    },
                    {
                      "value": "FIRST_STAGE_TERTIARY_ISCED_5",
                      "label": {
                        "defaultMessage": "First stage tertiary",
                        "description": "Option for form field: ISCED5 education",
                        "id": "form.field.label.educationAttainmentISCED5"
                      }
                    },
                    {
                      "value": "SECOND_STAGE_TERTIARY_ISCED_6",
                      "label": {
                        "defaultMessage": "Second stage tertiary",
                        "description": "Option for form field: ISCED6 education",
                        "id": "form.field.label.educationAttainmentISCED6"
                      }
                    },
                    {
                      "value": "NOT_STATED",
                      "label": {
                        "defaultMessage": "Not stated",
                        "description": "Option for form field: not stated education",
                        "id": "form.field.label.educationAttainmentNotStated"
                      }
                    }
                  ]
                },
                {
                  "name": "permanentAddressSameAsMother",
                  "type": "RADIO_GROUP",
                  "label": {
                    "defaultMessage": "Is his residential address the same as the mother's?",
                    "description": "Title for the radio button to select that the father's permanent address is the same as the mother's address",
                    "id": "form.field.label.permanentAddressSameAsMother"
                  },
                  "required": true,
                  "initialValue": true,
                  "validate": [],
                  "options": [
                    {
                      "value": true,
                      "label": {
                        "defaultMessage": "Yes",
                        "description": "confirmation label for yes / no radio button",
                        "id": "form.field.label.confirm"
                      }
                    },
                    {
                      "value": false,
                      "label": {
                        "defaultMessage": "No",
                        "description": "deny label for yes / no radio button",
                        "id": "form.field.label.deny"
                      }
                    }
                  ],
                  "conditionals": [
                    {
                      "action": "hide",
                      "expression": "!values.fathersDetailsExist"
                    }
                  ],
                  "mapping": {
                    "mutation": {
                      "operation": "copyAddressTransformer",
                      "parameters": [
                        "PERMANENT",
                        "mother",
                        "PERMANENT",
                        "father"
                      ]
                    },
                    "query": {
                      "operation": "sameAddressFieldTransformer",
                      "parameters": [
                        "PERMANENT",
                        "mother",
                        "PERMANENT",
                        "father"
                      ]
                    }
                  }
                },
                {
                  "name": "permanentAddress",
                  "type": "SUBSECTION",
                  "label": {
                    "defaultMessage": "What is his residential address?",
                    "description": "Title for the permanent address fields",
                    "id": "form.field.label.fatherPermanentAddress"
                  },
                  "initialValue": "",
                  "validate": [],
                  "conditionals": [
                    {
                      "action": "hide",
                      "expression": "!values.fathersDetailsExist"
                    },
                    {
                      "action": "hide",
                      "expression": "values.permanentAddressSameAsMother"
                    }
                  ]
                },
                {
                  "name": "countryPermanent",
                  "type": "SELECT_WITH_OPTIONS",
                  "label": {
                    "defaultMessage": "Country",
                    "description": "Title for the country select",
                    "id": "form.field.label.country"
                  },
                  "previewGroup": "permanentAddress",
                  "required": true,
                  "initialValue": "ZMB",
                  "validate": [],
                  "placeholder": {
                    "defaultMessage": "Select",
                    "description": "Placeholder text for a select",
                    "id": "form.field.select.placeholder"
                  },
                  "options": {
                    "resource": "countries"
                  },
                  "conditionals": [
                    {
                      "action": "hide",
                      "expression": "!values.fathersDetailsExist"
                    },
                    {
                      "action": "hide",
                      "expression": "values.permanentAddressSameAsMother"
                    }
                  ],
                  "mapping": {
                    "mutation": {
                      "operation": "fieldToAddressTransformer",
                      "parameters": ["PERMANENT", 0, "country"]
                    },
                    "query": {
                      "operation": "addressToFieldTransformer",
                      "parameters": ["PERMANENT", 0, "country"]
                    }
                  }
                },
                {
                  "name": "statePermanent",
                  "type": "SELECT_WITH_DYNAMIC_OPTIONS",
                  "label": {
                    "defaultMessage": "Province",
                    "description": "Title for the state select",
                    "id": "form.field.label.state"
                  },
                  "previewGroup": "permanentAddress",
                  "required": true,
                  "initialValue": "",
                  "validate": [],
                  "placeholder": {
                    "defaultMessage": "Select",
                    "description": "Placeholder text for a select",
                    "id": "form.field.select.placeholder"
                  },
                  "dynamicOptions": {
                    "resource": "locations",
                    "dependency": "countryPermanent"
                  },
                  "conditionals": [
                    {
                      "action": "hide",
                      "expression": "!values.fathersDetailsExist"
                    },
                    {
                      "action": "hide",
                      "expression": "values.permanentAddressSameAsMother"
                    },
                    {
                      "action": "hide",
                      "expression": "!values.countryPermanent"
                    }
                  ],
                  "mapping": {
                    "mutation": {
                      "operation": "fieldToAddressTransformer",
                      "parameters": ["PERMANENT", 0, "state"]
                    },
                    "query": {
                      "operation": "addressToFieldTransformer",
                      "parameters": ["PERMANENT", 0, "state"]
                    }
                  }
                },
                {
                  "name": "districtPermanent",
                  "type": "SELECT_WITH_DYNAMIC_OPTIONS",
                  "label": {
                    "defaultMessage": "District",
                    "description": "Title for the district select",
                    "id": "form.field.label.district"
                  },
                  "previewGroup": "permanentAddress",
                  "required": true,
                  "initialValue": "",
                  "validate": [],
                  "placeholder": {
                    "defaultMessage": "Select",
                    "description": "Placeholder text for a select",
                    "id": "form.field.select.placeholder"
                  },
                  "dynamicOptions": {
                    "resource": "locations",
                    "dependency": "statePermanent"
                  },
                  "conditionals": [
                    {
                      "action": "hide",
                      "expression": "!values.fathersDetailsExist"
                    },
                    {
                      "action": "hide",
                      "expression": "values.permanentAddressSameAsMother"
                    },
                    {
                      "action": "hide",
                      "expression": "!values.countryPermanent"
                    },
                    {
                      "action": "hide",
                      "expression": "!values.statePermanent"
                    }
                  ],
                  "mapping": {
                    "mutation": {
                      "operation": "fieldToAddressTransformer",
                      "parameters": ["PERMANENT", 0, "district"]
                    },
                    "query": {
                      "operation": "addressToFieldTransformer",
                      "parameters": ["PERMANENT", 0, "district"]
                    }
                  }
                },
                {
                  "name": "ruralOrUrbanPermanent",
                  "type": "RADIO_GROUP",
                  "label": {
                    "defaultMessage": " ",
                    "description": "Empty label for form field",
                    "id": "form.field.label.emptyLabel"
                  },
                  "options": [
                    {
                      "label": {
                        "defaultMessage": "Urban address",
                        "id": "form.field.label.urban",
                        "description": "Label for form field checkbox option Urban"
                      },
                      "value": "URBAN"
                    },
                    {
                      "label": {
                        "defaultMessage": "Rural address",
                        "id": "form.field.label.rural",
                        "description": "Label for form field checkbox option Rural"
                      },
                      "value": "RURAL"
                    }
                  ],
                  "initialValue": "URBAN",
                  "previewGroup": "permanentAddress",
                  "hideInReview": true,
                  "required": false,
                  "validate": [],
                  "conditionals": [
                    {
                      "action": "hide",
                      "expression": "!values.fathersDetailsExist"
                    },
                    {
                      "action": "hide",
                      "expression": "values.permanentAddressSameAsMother"
                    },
                    {
                      "action": "hide",
                      "expression": "!values.countryPermanent"
                    },
                    {
                      "action": "hide",
                      "expression": "!values.statePermanent"
                    },
                    {
                      "action": "hide",
                      "expression": "!values.districtPermanent"
                    }
                  ],
                  "mapping": {
                    "mutation": {
                      "operation": "fieldToAddressTransformer",
                      "parameters": ["PERMANENT", 7]
                    },
                    "query": {
                      "operation": "addressToFieldTransformer",
                      "parameters": ["PERMANENT", 7]
                    }
                  }
                },
                {
                  "name": "addressChiefPermanent",
                  "type": "TEXT",
                  "label": {
                    "id": "form.field.label.addressChief",
                    "defaultMessage": "Chief",
                    "description": "The lable for form field chief"
                  },
                  "previewGroup": "permanentAddress",
                  "required": false,
                  "initialValue": "",
                  "validate": [],
                  "conditionals": [
                    {
                      "action": "hide",
                      "expression": "!values.fathersDetailsExist"
                    },
                    {
                      "action": "hide",
                      "expression": "values.permanentAddressSameAsMother"
                    },
                    {
                      "action": "hide",
                      "expression": "!values.countryPermanent"
                    },
                    {
                      "action": "hide",
                      "expression": "!values.statePermanent"
                    },
                    {
                      "action": "hide",
                      "expression": "!values.districtPermanent"
                    },
                    {
                      "action": "hide",
                      "expression": "values.ruralOrUrbanPermanent !== \"RURAL\""
                    }
                  ],
                  "mapping": {
                    "mutation": {
                      "operation": "fieldToAddressTransformer",
                      "parameters": ["PERMANENT", 6]
                    },
                    "query": {
                      "operation": "addressToFieldTransformer",
                      "parameters": ["PERMANENT", 6]
                    }
                  }
                },
                {
                  "name": "addressLine4CityOptionPermanent",
                  "type": "TEXT",
                  "label": {
                    "defaultMessage": "Town",
                    "description": "Title for the address line 4",
                    "id": "form.field.label.addressLine4CityOption"
                  },
                  "previewGroup": "permanentAddress",
                  "required": false,
                  "initialValue": "",
                  "validate": [],
                  "conditionals": [
                    {
                      "action": "hide",
                      "expression": "!values.fathersDetailsExist"
                    },
                    {
                      "action": "hide",
                      "expression": "values.permanentAddressSameAsMother"
                    },
                    {
                      "action": "hide",
                      "expression": "!values.countryPermanent"
                    },
                    {
                      "action": "hide",
                      "expression": "!values.statePermanent"
                    },
                    {
                      "action": "hide",
                      "expression": "!values.districtPermanent"
                    },
                    {
                      "action": "hide",
                      "expression": "values.ruralOrUrbanPermanent !== \"URBAN\""
                    }
                  ],
                  "mapping": {
                    "mutation": {
                      "operation": "fieldToAddressTransformer",
                      "parameters": ["PERMANENT", 4]
                    },
                    "query": {
                      "operation": "addressToFieldTransformer",
                      "parameters": ["PERMANENT", 4]
                    }
                  }
                },
                {
                  "name": "addressLine3CityOptionPermanent",
                  "type": "TEXT",
                  "label": {
                    "defaultMessage": "Residential Area",
                    "description": "Title for the address line 3 option 2",
                    "id": "form.field.label.addressLine3CityOption"
                  },
                  "previewGroup": "permanentAddress",
                  "required": false,
                  "initialValue": "",
                  "validate": [],
                  "conditionals": [
                    {
                      "action": "hide",
                      "expression": "!values.fathersDetailsExist"
                    },
                    {
                      "action": "hide",
                      "expression": "values.permanentAddressSameAsMother"
                    },
                    {
                      "action": "hide",
                      "expression": "!values.countryPermanent"
                    },
                    {
                      "action": "hide",
                      "expression": "!values.statePermanent"
                    },
                    {
                      "action": "hide",
                      "expression": "!values.districtPermanent"
                    },
                    {
                      "action": "hide",
                      "expression": "values.ruralOrUrbanPermanent !== \"URBAN\""
                    }
                  ],
                  "mapping": {
                    "mutation": {
                      "operation": "fieldToAddressTransformer",
                      "parameters": ["PERMANENT", 3]
                    },
                    "query": {
                      "operation": "addressToFieldTransformer",
                      "parameters": ["PERMANENT", 3]
                    }
                  }
                },
                {
                  "name": "addressLine2CityOptionPermanent",
                  "type": "TEXT",
                  "label": {
                    "defaultMessage": "Street / Plot Number",
                    "description": "Title for the address line 1",
                    "id": "form.field.label.addressLine2CityOption"
                  },
                  "previewGroup": "permanentAddress",
                  "required": false,
                  "initialValue": "",
                  "validate": [],
                  "conditionals": [
                    {
                      "action": "hide",
                      "expression": "!values.fathersDetailsExist"
                    },
                    {
                      "action": "hide",
                      "expression": "values.permanentAddressSameAsMother"
                    },
                    {
                      "action": "hide",
                      "expression": "!values.countryPermanent"
                    },
                    {
                      "action": "hide",
                      "expression": "!values.statePermanent"
                    },
                    {
                      "action": "hide",
                      "expression": "!values.districtPermanent"
                    },
                    {
                      "action": "hide",
                      "expression": "values.ruralOrUrbanPermanent !== \"URBAN\""
                    }
                  ],
                  "mapping": {
                    "mutation": {
                      "operation": "fieldToAddressTransformer",
                      "parameters": ["PERMANENT", 2]
                    },
                    "query": {
                      "operation": "addressToFieldTransformer",
                      "parameters": ["PERMANENT", 2]
                    }
                  }
                },
                {
                  "name": "numberOptionPermanent",
                  "type": "NUMBER",
                  "label": {
                    "defaultMessage": "Number",
                    "description": "Title for the number field",
                    "id": "form.field.label.number"
                  },
                  "previewGroup": "permanentAddress",
                  "required": false,
                  "initialValue": "",
                  "validate": [],
                  "conditionals": [
                    {
                      "action": "hide",
                      "expression": "!values.fathersDetailsExist"
                    },
                    {
                      "action": "hide",
                      "expression": "values.permanentAddressSameAsMother"
                    },
                    {
                      "action": "hide",
                      "expression": "!values.countryPermanent"
                    },
                    {
                      "action": "hide",
                      "expression": "!values.statePermanent"
                    },
                    {
                      "action": "hide",
                      "expression": "!values.districtPermanent"
                    },
                    {
                      "action": "hide",
                      "expression": "values.ruralOrUrbanPermanent !== \"URBAN\""
                    }
                  ],
                  "mapping": {
                    "mutation": {
                      "operation": "fieldToAddressTransformer",
                      "parameters": ["PERMANENT", 1]
                    },
                    "query": {
                      "operation": "addressToFieldTransformer",
                      "parameters": ["PERMANENT", 1]
                    }
                  }
                },
                {
                  "name": "addressLine1Permanent",
                  "type": "TEXT",
                  "label": {
                    "defaultMessage": "Village",
                    "description": "Title for the address line 1",
                    "id": "form.field.label.addressLine1"
                  },
                  "previewGroup": "permanentAddress",
                  "required": false,
                  "initialValue": "",
                  "validate": [],
                  "conditionals": [
                    {
                      "action": "hide",
                      "expression": "!values.fathersDetailsExist"
                    },
                    {
                      "action": "hide",
                      "expression": "values.permanentAddressSameAsMother"
                    },
                    {
                      "action": "hide",
                      "expression": "!values.countryPermanent"
                    },
                    {
                      "action": "hide",
                      "expression": "!values.statePermanent"
                    },
                    {
                      "action": "hide",
                      "expression": "!values.districtPermanent"
                    },
                    {
                      "action": "hide",
                      "expression": "values.ruralOrUrbanPermanent !== \"RURAL\""
                    }
                  ],
                  "mapping": {
                    "mutation": {
                      "operation": "fieldToAddressTransformer",
                      "parameters": ["PERMANENT", 5]
                    },
                    "query": {
                      "operation": "addressToFieldTransformer",
                      "parameters": ["PERMANENT", 5]
                    }
                  }
                }
              ],
              "previewGroups": [
                {
                  "id": "permanentAddress",
                  "label": {
                    "defaultMessage": "Permanent address",
                    "description": "Tag definition for permanentAddress",
                    "id": "form.preview.tag.permanent.address"
                  },
                  "fieldToRedirect": "permanentAddress"
                },
                {
                  "id": "currentAddress",
                  "label": {
                    "defaultMessage": "Current address",
                    "description": "Tag definition for crrent address",
                    "id": "form.preview.tag.current.address"
                  },
                  "fieldToRedirect": "currentAddress"
                }
              ]
            }
          ],
          "mapping": {
            "query": {
              "operation": "emptyFatherSectionTransformer"
            }
          }
        },
        {
          "id": "registration",
          "viewType": "hidden",
          "name": {
            "defaultMessage": "Registration",
            "description": "Form section name for Registration",
            "id": "form.section.application.name"
          },
          "title": {
            "defaultMessage": "Registration",
            "description": "Form section title for Registration",
            "id": "form.section.application.title"
          },
          "groups": [
            {
              "id": "registration-view-group",
              "fields": [
                {
                  "name": "presentAtBirthRegistration",
                  "type": "SELECT_WITH_OPTIONS",
                  "label": {
                    "defaultMessage": "Who is present for the registration",
                    "description": "Input label for who is present input",
                    "id": "form.field.label.application.whoIsPresent"
                  },
                  "required": false,
                  "initialValue": "",
                  "validate": [],
                  "placeholder": {
                    "defaultMessage": "Select",
                    "description": "Placeholder text for a select",
                    "id": "form.field.select.placeholder"
                  },
                  "options": [
                    {
                      "value": "BOTH_PARENTS",
                      "label": {
                        "defaultMessage": "Both Parents",
                        "description": "Label for \"Both Parents\" select option",
                        "id": "form.field.label.application.whoIsPresent.both"
                      }
                    },
                    {
                      "value": "MOTHER",
                      "label": {
                        "defaultMessage": "Mother",
                        "description": "Label for \"Mother\" select option",
                        "id": "form.field.label.application.whoIsPresent.mother"
                      }
                    },
                    {
                      "value": "FATHER",
                      "label": {
                        "defaultMessage": "Father",
                        "description": "Label for \"Father\" select option",
                        "id": "form.field.label.application.whoIsPresent.father"
                      }
                    },
                    {
                      "value": "OTHER",
                      "label": {
                        "defaultMessage": "Other",
                        "description": "Label for \"Other\" select option",
                        "id": "form.field.label.application.whoIsPresent.other"
                      }
                    }
                  ],
                  "mapping": {
                    "mutation": {
                      "operation": "sectionFieldToBundleFieldTransformer",
                      "parameters": []
                    },
                    "query": {
                      "operation": "bundleFieldToSectionFieldTransformer",
                      "parameters": []
                    }
                  }
                },
                {
                  "name": "whoseContactDetails",
                  "type": "SELECT_WITH_OPTIONS",
                  "label": {
                    "defaultMessage": "Who is the contact person for this application?",
                    "description": "Input label for contact details person",
                    "id": "form.field.label.application.whoseContactDetails"
                  },
                  "required": false,
                  "initialValue": "",
                  "validate": [],
                  "placeholder": {
                    "defaultMessage": "Select",
                    "description": "Placeholder text for a select",
                    "id": "form.field.select.placeholder"
                  },
                  "options": [
                    {
                      "value": "BOTH",
                      "label": {
                        "defaultMessage": "Both Parents",
                        "description": "Label for \"Both Parents\" select option",
                        "id": "form.field.label.application.whoseContactDetails.both"
                      }
                    },
                    {
                      "value": "MOTHER",
                      "label": {
                        "defaultMessage": "Mother",
                        "description": "Label for \"Mother\" select option",
                        "id": "form.field.label.application.whoseContactDetails.mother"
                      }
                    },
                    {
                      "value": "FATHER",
                      "label": {
                        "defaultMessage": "Father",
                        "description": "Label for \"Father\" select option",
                        "id": "form.field.label.application.whoseContactDetails.father"
                      }
                    }
                  ],
                  "mapping": {
                    "mutation": {
                      "operation": "fieldNameTransformer",
                      "parameters": ["contact"]
                    },
                    "query": {
                      "operation": "fieldValueTransformer",
                      "parameters": ["contact"]
                    }
                  }
                },
                {
                  "name": "registrationPhone",
                  "type": "TEL",
                  "label": {
                    "defaultMessage": "Phone number",
                    "description": "Input label for phone input",
                    "id": "form.field.label.application.phone"
                  },
                  "required": true,
                  "initialValue": "",
                  "validate": [
                    {
                      "operation": "phoneNumberFormat"
                    }
                  ],
                  "mapping": {
                    "mutation": {
                      "operation": "fieldNameTransformer",
                      "parameters": ["contactPhoneNumber"]
                    },
                    "query": {
                      "operation": "fieldValueTransformer",
                      "parameters": ["contactPhoneNumber"]
                    }
                  }
                },
                {
                  "name": "phoneVerificationWarning",
                  "type": "WARNING",
                  "label": {
                    "defaultMessage": "Check with the applicant that the mobile phone number you have entered is correct",
                    "description": "Warning message to verify applicant phone number ",
                    "id": "form.field.label.application.phoneVerificationWarning"
                  },
                  "initialValue": "",
                  "validate": []
                },
                {
                  "name": "commentsOrNotes",
                  "type": "TEXTAREA",
                  "label": {
                    "defaultMessage": "Comments or notes",
                    "description": "Input label for comments or notes textarea",
                    "id": "form.field.label.application.commentsOrNotes"
                  },
                  "required": false,
                  "initialValue": "",
                  "validate": [],
                  "description": {
                    "defaultMessage": "Use this section to add any comments or notes that might be relevant to the completion and certification of this registration. This information won’t be shared with the informants.",
                    "description": "Help text for the notes field",
                    "id": "form.field.label.application.commentsOrNotes.description"
                  },
                  "mapping": {
                    "mutation": {
                      "operation": "fieldToCommentTransformer"
                    },
                    "query": {
                      "operation": "commentToFieldTransformer"
                    }
                  }
                }
              ]
            }
          ],
          "mapping": {
            "mutation": {
              "operation": "setBirthRegistrationSectionTransformer"
            },
            "query": {
              "operation": "getBirthRegistrationSectionTransformer"
            }
          }
        },
        {
          "id": "documents",
          "viewType": "form",
          "name": {
            "defaultMessage": "Documents",
            "description": "Form section name for Documents",
            "id": "form.section.documents.name"
          },
          "title": {
            "defaultMessage": "Attaching supporting documents",
            "description": "Form section title for Documents",
            "id": "form.section.documents.title"
          },
          "groups": [
            {
              "id": "documents-view-group",
              "fields": [
                {
                  "name": "paragraph",
                  "type": "PARAGRAPH",
                  "label": {
                    "defaultMessage": "For birth registration of birth the following documents are required:",
                    "description": "Documents Paragraph text",
                    "id": "form.section.documents.birth.requirements"
                  },
                  "initialValue": "",
                  "validate": []
                },
                {
                  "name": "uploadDocPlaceAndDOB",
                  "type": "DOCUMENT_UPLOADER_WITH_OPTION",
                  "label": {
                    "defaultMessage": "Proof of Place and Date of Birth of Child",
                    "description": "Label for list item Child Birth Proof",
                    "id": "form.field.label.proofOfBirthPlaceAndDate"
                  },
                  "initialValue": "",
                  "extraValue": "CHILD",
                  "hideAsterisk": true,
                  "validate": [],
                  "options": [
                    {
                      "value": "Original Birth Record",
                      "label": {
                        "defaultMessage": "Original birth record",
                        "description": "Label for select option original Birth Record",
                        "id": "form.field.label.docTypeChildBirthProof"
                      }
                    },
                    {
                      "value": "Under Five Card",
                      "label": {
                        "defaultMessage": "Under five card",
                        "description": "Label for select option Under five card",
                        "id": "form.field.label.docTypeChildUnderFiveCard"
                      }
                    }
                  ],
                  "mapping": {
                    "mutation": {
                      "operation": "birthFieldToAttachmentTransformer"
                    },
                    "query": {
                      "operation": "birthAttachmentToFieldTransformer"
                    }
                  }
                },
                {
                  "name": "uploadDocForMother",
                  "type": "DOCUMENT_UPLOADER_WITH_OPTION",
                  "label": {
                    "defaultMessage": "Proof of Mother's ID",
                    "description": "Label for list item Mother ID Proof",
                    "id": "form.field.label.proofOfMothersID"
                  },
                  "initialValue": "",
                  "extraValue": "MOTHER",
                  "hideAsterisk": true,
                  "validate": [],
                  "options": [
                    {
                      "value": "Front Of National ID",
                      "label": {
                        "defaultMessage": "Front of national ID",
                        "description": "Label for select option front of national ID",
                        "id": "form.field.label.docTypeNIDFront"
                      }
                    },
                    {
                      "value": "Back Of National ID'",
                      "label": {
                        "defaultMessage": "Back of national ID'",
                        "description": "Label for select option back of national ID'",
                        "id": "form.field.label.docTypeNIDBack"
                      }
                    }
                  ],
                  "mapping": {
                    "mutation": {
                      "operation": "birthFieldToAttachmentTransformer"
                    },
                    "query": {
                      "operation": "birthAttachmentToFieldTransformer"
                    }
                  }
                },
                {
                  "name": "uploadDocForFather",
                  "type": "DOCUMENT_UPLOADER_WITH_OPTION",
                  "label": {
                    "defaultMessage": "Proof of Father's ID",
                    "description": "Label for list item Father ID Proof",
                    "id": "form.field.label.proofOfFathersID"
                  },
                  "initialValue": "",
                  "extraValue": "FATHER",
                  "hideAsterisk": true,
                  "validate": [],
                  "options": [
                    {
                      "value": "Front Of National ID",
                      "label": {
                        "defaultMessage": "Front of national ID",
                        "description": "Label for select option front of national ID",
                        "id": "form.field.label.docTypeNIDFront"
                      }
                    },
                    {
                      "value": "Back Of National ID'",
                      "label": {
                        "defaultMessage": "Back of national ID",
                        "description": "Label for select option back of national ID'",
                        "id": "form.field.label.docTypeNIDBack"
                      }
                    }
                  ],
                  "mapping": {
                    "mutation": {
                      "operation": "birthFieldToAttachmentTransformer"
                    },
                    "query": {
                      "operation": "birthAttachmentToFieldTransformer"
                    }
                  }
                }
              ]
            }
          ]
        }
      ]
    },
    "death": {
      "sections": [
        {
          "id": "deceased",
          "viewType": "form",
          "name": {
            "defaultMessage": "Deceased",
            "description": "Form section name for Deceased",
            "id": "form.section.deceased.name"
          },
          "title": {
            "defaultMessage": "What are the deceased details?",
            "description": "Form section title for Deceased",
            "id": "form.section.deceased.title"
          },
          "hasDocumentSection": true,
          "groups": [
            {
              "id": "deceased-view-group",
              "fields": [
                {
                  "name": "nationalID",
                  "type": "NUMBER",
                  "label": {
                    "defaultMessage": "National ID",
                    "description": "Option for form field: Type of ID",
                    "id": "form.field.label.iDTypeNationalID"
                  },
                  "required": true,
                  "initialValue": "",
                  "validate": [
                    {
                      "operation": "numeric"
                    },
                    {
                      "operation": "validLength",
                      "parameters": [9]
                    }
                  ],
                  "conditionals": [],
                  "mapping": {
                    "mutation": {
                      "operation": "fieldToIdentityTransformer",
                      "parameters": ["id", "NATIONAL_ID"]
                    },
                    "query": {
                      "operation": "identityToFieldTransformer",
                      "parameters": ["id", "NATIONAL_ID"]
                    }
                  }
                },
                {
                  "name": "socialSecurityNo",
                  "type": "NUMBER",
                  "label": {
                    "defaultMessage": "Social security no./NAPSA",
                    "description": "text for social security number form field",
                    "id": "form.field.label.socialSecurityNumber"
                  },
                  "required": true,
                  "initialValue": "",
                  "validate": [],
                  "conditionals": [],
                  "mapping": {
                    "mutation": {
                      "operation": "fieldToIdentityTransformer",
                      "parameters": ["id", "SOCIAL_SECURITY_NO"]
                    },
                    "query": {
                      "operation": "identityToFieldTransformer",
                      "parameters": ["id", "SOCIAL_SECURITY_NO"]
                    }
                  }
                },
                {
                  "name": "nationality",
                  "type": "SELECT_WITH_OPTIONS",
                  "label": {
                    "defaultMessage": "Nationality",
                    "description": "Label for form field: Nationality",
                    "id": "form.field.label.deceased.nationality"
                  },
                  "required": false,
                  "initialValue": "ZMB",
                  "validate": [],
                  "placeholder": {
                    "defaultMessage": "Select",
                    "description": "Placeholder text for a select",
                    "id": "form.field.select.placeholder"
                  },
                  "options": {
                    "resource": "countries"
                  },
                  "mapping": {
                    "mutation": {
                      "operation": "fieldToArrayTransformer"
                    },
                    "query": {
                      "operation": "arrayToFieldTransformer"
                    }
                  }
                },
                {
                  "name": "firstNames",
                  "type": "TEXT",
                  "label": {
                    "defaultMessage": "Given name(s)",
                    "description": "Label for form field: Given names",
                    "id": "form.field.label.deceasedGivenNamesEng"
                  },
                  "required": true,
                  "initialValue": "",
                  "validate": [
                    {
                      "operation": "englishOnlyNameFormat"
                    }
                  ],
                  "mapping": {
                    "mutation": {
                      "operation": "fieldToNameTransformer",
                      "parameters": ["en", "firstNames"]
                    },
                    "query": {
                      "operation": "nameToFieldTransformer",
                      "parameters": ["en", "firstNames"]
                    }
                  }
                },
                {
                  "name": "familyName",
                  "type": "TEXT",
                  "label": {
                    "defaultMessage": "Surname",
                    "description": "Label for form field: Surname in english",
                    "id": "form.field.label.deceasedFamilyNameEng"
                  },
                  "required": true,
                  "initialValue": "",
                  "validate": [
                    {
                      "operation": "englishOnlyNameFormat"
                    }
                  ],
                  "mapping": {
                    "mutation": {
                      "operation": "fieldToNameTransformer",
                      "parameters": ["en", "familyName"]
                    },
                    "query": {
                      "operation": "nameToFieldTransformer",
                      "parameters": ["en", "familyName"]
                    }
                  }
                },
                {
                  "name": "birthDate",
                  "type": "DATE",
                  "label": {
                    "defaultMessage": "Date of Birth",
                    "description": "Label for form field: Date of birth",
                    "id": "form.field.label.deceasedDateOfBirth"
                  },
                  "required": true,
                  "initialValue": "",
                  "validate": [
                    {
                      "operation": "isValidBirthDate"
                    }
                  ]
                },
                {
                  "name": "gender",
                  "type": "SELECT_WITH_OPTIONS",
                  "label": {
                    "defaultMessage": "Sex",
                    "description": "Label for form field: Sex name",
                    "id": "form.field.label.deceasedSex"
                  },
                  "required": true,
                  "initialValue": "",
                  "validate": [],
                  "placeholder": {
                    "defaultMessage": "Select",
                    "description": "Placeholder text for a select",
                    "id": "form.field.select.placeholder"
                  },
                  "options": [
                    {
                      "value": "male",
                      "label": {
                        "defaultMessage": "Male",
                        "description": "Option for form field: Sex name",
                        "id": "form.field.label.deceasedSexMale"
                      }
                    },
                    {
                      "value": "female",
                      "label": {
                        "defaultMessage": "Female",
                        "description": "Option for form field: Sex name",
                        "id": "form.field.label.deceasedSexFemale"
                      }
                    },
                    {
                      "value": "other",
                      "label": {
                        "defaultMessage": "Other",
                        "description": "Option for form field: Sex name",
                        "id": "form.field.label.deceasedSexOther"
                      }
                    },
                    {
                      "value": "unknown",
                      "label": {
                        "defaultMessage": "Unknown",
                        "description": "Option for form field: Sex name",
                        "id": "form.field.label.deceasedSexUnknown"
                      }
                    }
                  ]
                },
                {
                  "name": "seperator",
                  "type": "SUBSECTION",
                  "label": {
                    "defaultMessage": " ",
                    "description": "empty string",
                    "id": "form.field.label.empty"
                  },
                  "initialValue": "",
                  "validate": [],
                  "conditionals": []
                },
                {
                  "name": "maritalStatus",
                  "type": "SELECT_WITH_OPTIONS",
                  "label": {
                    "defaultMessage": "Marital status",
                    "description": "Label for form field: Marital status",
                    "id": "form.field.label.maritalStatus"
                  },
                  "required": false,
                  "initialValue": "MARRIED",
                  "validate": [],
                  "placeholder": {
                    "defaultMessage": "Select",
                    "description": "Placeholder text for a select",
                    "id": "form.field.select.placeholder"
                  },
                  "options": [
                    {
                      "value": "SINGLE",
                      "label": {
                        "defaultMessage": "Unmarried",
                        "description": "Option for form field: Marital status",
                        "id": "form.field.label.maritalStatusSingle"
                      }
                    },
                    {
                      "value": "MARRIED",
                      "label": {
                        "defaultMessage": "Married",
                        "description": "Option for form field: Marital status",
                        "id": "form.field.label.maritalStatusMarried"
                      }
                    },
                    {
                      "value": "WIDOWED",
                      "label": {
                        "defaultMessage": "Widowed",
                        "description": "Option for form field: Marital status",
                        "id": "form.field.label.maritalStatusWidowed"
                      }
                    },
                    {
                      "value": "DIVORCED",
                      "label": {
                        "defaultMessage": "Divorced",
                        "description": "Option for form field: Marital status",
                        "id": "form.field.label.maritalStatusDivorced"
                      }
                    },
                    {
                      "value": "SEPARATED",
                      "label": {
                        "id": "form.field.label.maritalStatusSeparated",
                        "defaultMessage": "Separated",
                        "description": "Option for form field: Marital status"
                      }
                    },
                    {
                      "value": "NOT_STATED",
                      "label": {
                        "defaultMessage": "Not stated",
                        "description": "Option for form field: Marital status",
                        "id": "form.field.label.maritalStatusNotStated"
                      }
                    }
                  ]
                },
                {
                  "name": "occupation",
                  "type": "TEXT",
                  "label": {
                    "defaultMessage": "Occupation",
                    "description": "text for occupation form field",
                    "id": "form.field.label.occupation"
                  },
                  "required": false,
                  "initialValue": "",
                  "validate": [],
                  "conditionals": []
                },
                {
                  "name": "permanentAddress",
                  "type": "SUBSECTION",
                  "label": {
                    "defaultMessage": "What was their residential address?",
                    "description": "Title for the residential address fields",
                    "id": "form.field.label.permanentAddress"
                  },
                  "initialValue": "",
                  "validate": []
                },
                {
                  "name": "countryPermanent",
                  "type": "SELECT_WITH_OPTIONS",
                  "label": {
                    "defaultMessage": "Country",
                    "description": "Title for the country select",
                    "id": "form.field.label.country"
                  },
                  "previewGroup": "permanentAddress",
                  "required": true,
                  "initialValue": "ZMB",
                  "validate": [],
                  "placeholder": {
                    "defaultMessage": "Select",
                    "description": "Placeholder text for a select",
                    "id": "form.field.select.placeholder"
                  },
                  "options": {
                    "resource": "countries"
                  },
                  "mapping": {
                    "mutation": {
                      "operation": "fieldToAddressTransformer",
                      "parameters": ["PERMANENT", 0, "country"]
                    },
                    "query": {
                      "operation": "addressToFieldTransformer",
                      "parameters": ["PERMANENT", 0, "country"]
                    }
                  }
                },
                {
                  "name": "statePermanent",
                  "type": "SELECT_WITH_DYNAMIC_OPTIONS",
                  "label": {
                    "defaultMessage": "Province",
                    "description": "Title for the state select",
                    "id": "form.field.label.state"
                  },
                  "previewGroup": "permanentAddress",
                  "required": true,
                  "initialValue": "",
                  "validate": [],
                  "placeholder": {
                    "defaultMessage": "Select",
                    "description": "Placeholder text for a select",
                    "id": "form.field.select.placeholder"
                  },
                  "dynamicOptions": {
                    "resource": "locations",
                    "dependency": "countryPermanent"
                  },
                  "conditionals": [
                    {
                      "action": "hide",
                      "expression": "!values.countryPermanent"
                    }
                  ],
                  "mapping": {
                    "mutation": {
                      "operation": "fieldToAddressTransformer",
                      "parameters": ["PERMANENT", 0, "state"]
                    },
                    "query": {
                      "operation": "addressToFieldTransformer",
                      "parameters": ["PERMANENT", 0, "state"]
                    }
                  }
                },
                {
                  "name": "districtPermanent",
                  "type": "SELECT_WITH_DYNAMIC_OPTIONS",
                  "label": {
                    "defaultMessage": "District",
                    "description": "Title for the district select",
                    "id": "form.field.label.district"
                  },
                  "previewGroup": "permanentAddress",
                  "required": true,
                  "initialValue": "",
                  "validate": [],
                  "placeholder": {
                    "defaultMessage": "Select",
                    "description": "Placeholder text for a select",
                    "id": "form.field.select.placeholder"
                  },
                  "dynamicOptions": {
                    "resource": "locations",
                    "dependency": "statePermanent"
                  },
                  "conditionals": [
                    {
                      "action": "hide",
                      "expression": "!values.countryPermanent"
                    },
                    {
                      "action": "hide",
                      "expression": "!values.statePermanent"
                    }
                  ],
                  "mapping": {
                    "mutation": {
                      "operation": "fieldToAddressTransformer",
                      "parameters": ["PERMANENT", 0, "district"]
                    },
                    "query": {
                      "operation": "addressToFieldTransformer",
                      "parameters": ["PERMANENT", 0, "district"]
                    }
                  }
                },
                {
                  "name": "ruralOrUrbanPermanent",
                  "type": "RADIO_GROUP",
                  "label": {
                    "defaultMessage": " ",
                    "description": "Empty label for form field",
                    "id": "form.field.label.emptyLabel"
                  },
                  "options": [
                    {
                      "label": {
                        "defaultMessage": "Urban address",
                        "id": "form.field.label.urban",
                        "description": "Label for form field checkbox option Urban"
                      },
                      "value": "URBAN"
                    },
                    {
                      "label": {
                        "defaultMessage": "Rural address",
                        "id": "form.field.label.rural",
                        "description": "Label for form field checkbox option Rural"
                      },
                      "value": "RURAL"
                    }
                  ],
                  "initialValue": "URBAN",
                  "previewGroup": "permanentAddress",
                  "hideInReview": true,
                  "required": false,
                  "validate": [],
                  "conditionals": [
                    {
                      "action": "hide",
                      "expression": "!values.countryPermanent"
                    },
                    {
                      "action": "hide",
                      "expression": "!values.statePermanent"
                    },
                    {
                      "action": "hide",
                      "expression": "!values.districtPermanent"
                    }
                  ],
                  "mapping": {
                    "mutation": {
                      "operation": "fieldToAddressTransformer",
                      "parameters": ["PERMANENT", 7]
                    },
                    "query": {
                      "operation": "addressToFieldTransformer",
                      "parameters": ["PERMANENT", 7]
                    }
                  }
                },
                {
                  "name": "addressChiefPermanent",
                  "type": "TEXT",
                  "label": {
                    "id": "form.field.label.addressChief",
                    "defaultMessage": "Chief",
                    "description": "The lable for form field chief"
                  },
                  "previewGroup": "permanentAddress",
                  "required": false,
                  "initialValue": "",
                  "validate": [],
                  "conditionals": [
                    {
                      "action": "hide",
                      "expression": "!values.countryPermanent"
                    },
                    {
                      "action": "hide",
                      "expression": "!values.statePermanent"
                    },
                    {
                      "action": "hide",
                      "expression": "!values.districtPermanent"
                    },
                    {
                      "action": "hide",
                      "expression": "values.ruralOrUrbanPermanent !== \"RURAL\""
                    }
                  ],
                  "mapping": {
                    "mutation": {
                      "operation": "fieldToAddressTransformer",
                      "parameters": ["PERMANENT", 6]
                    },
                    "query": {
                      "operation": "addressToFieldTransformer",
                      "parameters": ["PERMANENT", 6]
                    }
                  }
                },
                {
                  "name": "addressLine4CityOptionPermanent",
                  "type": "TEXT",
                  "label": {
                    "defaultMessage": "Town",
                    "description": "Title for the address line 4",
                    "id": "form.field.label.addressLine4CityOption"
                  },
                  "previewGroup": "permanentAddress",
                  "required": false,
                  "initialValue": "",
                  "validate": [],
                  "conditionals": [
                    {
                      "action": "hide",
                      "expression": "!values.countryPermanent"
                    },
                    {
                      "action": "hide",
                      "expression": "!values.statePermanent"
                    },
                    {
                      "action": "hide",
                      "expression": "!values.districtPermanent"
                    },
                    {
                      "action": "hide",
                      "expression": "values.ruralOrUrbanPermanent !== \"URBAN\""
                    }
                  ],
                  "mapping": {
                    "mutation": {
                      "operation": "fieldToAddressTransformer",
                      "parameters": ["PERMANENT", 4]
                    },
                    "query": {
                      "operation": "addressToFieldTransformer",
                      "parameters": ["PERMANENT", 4]
                    }
                  }
                },
                {
                  "name": "addressLine3CityOptionPermanent",
                  "type": "TEXT",
                  "label": {
                    "defaultMessage": "Residential Area",
                    "description": "Title for the address line 3 option 2",
                    "id": "form.field.label.addressLine3CityOption"
                  },
                  "previewGroup": "permanentAddress",
                  "required": false,
                  "initialValue": "",
                  "validate": [],
                  "conditionals": [
                    {
                      "action": "hide",
                      "expression": "!values.countryPermanent"
                    },
                    {
                      "action": "hide",
                      "expression": "!values.statePermanent"
                    },
                    {
                      "action": "hide",
                      "expression": "!values.districtPermanent"
                    },
                    {
                      "action": "hide",
                      "expression": "values.ruralOrUrbanPermanent !== \"URBAN\""
                    }
                  ],
                  "mapping": {
                    "mutation": {
                      "operation": "fieldToAddressTransformer",
                      "parameters": ["PERMANENT", 3]
                    },
                    "query": {
                      "operation": "addressToFieldTransformer",
                      "parameters": ["PERMANENT", 3]
                    }
                  }
                },
                {
                  "name": "addressLine2CityOptionPermanent",
                  "type": "TEXT",
                  "label": {
                    "defaultMessage": "Street / Plot Number",
                    "description": "Title for the address line 1",
                    "id": "form.field.label.addressLine2CityOption"
                  },
                  "previewGroup": "permanentAddress",
                  "required": false,
                  "initialValue": "",
                  "validate": [],
                  "conditionals": [
                    {
                      "action": "hide",
                      "expression": "!values.countryPermanent"
                    },
                    {
                      "action": "hide",
                      "expression": "!values.statePermanent"
                    },
                    {
                      "action": "hide",
                      "expression": "!values.districtPermanent"
                    },
                    {
                      "action": "hide",
                      "expression": "values.ruralOrUrbanPermanent !== \"URBAN\""
                    }
                  ],
                  "mapping": {
                    "mutation": {
                      "operation": "fieldToAddressTransformer",
                      "parameters": ["PERMANENT", 2]
                    },
                    "query": {
                      "operation": "addressToFieldTransformer",
                      "parameters": ["PERMANENT", 2]
                    }
                  }
                },
                {
                  "name": "numberOptionPermanent",
                  "type": "NUMBER",
                  "label": {
                    "defaultMessage": "Number",
                    "description": "Title for the number field",
                    "id": "form.field.label.number"
                  },
                  "previewGroup": "permanentAddress",
                  "required": false,
                  "initialValue": "",
                  "validate": [],
                  "conditionals": [
                    {
                      "action": "hide",
                      "expression": "!values.countryPermanent"
                    },
                    {
                      "action": "hide",
                      "expression": "!values.statePermanent"
                    },
                    {
                      "action": "hide",
                      "expression": "!values.districtPermanent"
                    },
                    {
                      "action": "hide",
                      "expression": "values.ruralOrUrbanPermanent !== \"URBAN\""
                    }
                  ],
                  "mapping": {
                    "mutation": {
                      "operation": "fieldToAddressTransformer",
                      "parameters": ["PERMANENT", 1]
                    },
                    "query": {
                      "operation": "addressToFieldTransformer",
                      "parameters": ["PERMANENT", 1]
                    }
                  }
                },
                {
                  "name": "addressLine1Permanent",
                  "type": "TEXT",
                  "label": {
                    "defaultMessage": "Village",
                    "description": "Title for the address line 1",
                    "id": "form.field.label.addressLine1"
                  },
                  "previewGroup": "permanentAddress",
                  "required": false,
                  "initialValue": "",
                  "validate": [],
                  "conditionals": [
                    {
                      "action": "hide",
                      "expression": "!values.countryPermanent"
                    },
                    {
                      "action": "hide",
                      "expression": "!values.statePermanent"
                    },
                    {
                      "action": "hide",
                      "expression": "!values.districtPermanent"
                    },
                    {
                      "action": "hide",
                      "expression": "values.ruralOrUrbanPermanent !== \"RURAL\""
                    }
                  ],
                  "mapping": {
                    "mutation": {
                      "operation": "fieldToAddressTransformer",
                      "parameters": ["PERMANENT", 5]
                    },
                    "query": {
                      "operation": "addressToFieldTransformer",
                      "parameters": ["PERMANENT", 5]
                    }
                  }
                }
              ],
              "previewGroups": [
                {
                  "id": "permanentAddress",
                  "label": {
                    "defaultMessage": "Permanent address",
                    "description": "Tag definition for permanentAddress",
                    "id": "form.preview.tag.permanent.address"
                  },
                  "fieldToRedirect": "permanentAddress"
                }
              ]
            }
          ]
        },
        {
          "id": "deathEvent",
          "viewType": "form",
          "name": {
            "defaultMessage": "When did the death occur?",
            "description": "Form section name for Death Event",
            "id": "form.section.deathEvent.name"
          },
          "title": {
            "defaultMessage": "When did the death occur?",
            "description": "Form section title for Death Event",
            "id": "form.section.deathEvent.title"
          },
          "groups": [
            {
              "id": "deathEvent-deathDate",
              "fields": [
                {
                  "name": "deathDate",
                  "type": "DATE",
                  "label": {
                    "defaultMessage": "When did the death occur?",
                    "description": "Form section title for Death Event",
                    "id": "form.section.deathEvent.title"
                  },
                  "notice": {
                    "defaultMessage": "Enter the date in the format day, month and year. For example 24 10 2020.",
                    "description": "Label for form field: Date of occurrence",
                    "id": "form.field.label.deathDate"
                  },
                  "ignorePlaceHolder": true,
                  "required": true,
                  "initialValue": "",
                  "validate": [
                    {
                      "operation": "isValidDeathOccurrenceDate"
                    }
                  ],
                  "mapping": {
                    "mutation": {
                      "operation": "fieldToDeceasedDateTransformation",
                      "parameters": ["deceased"]
                    },
                    "query": {
                      "operation": "deceasedDateToFieldTransformation",
                      "parameters": ["deceased"]
                    }
                  }
                }
              ]
            },
            {
              "id": "deathEvent-deathManner",
              "fields": [
                {
                  "name": "manner",
                  "type": "RADIO_GROUP",
                  "label": {
                    "defaultMessage": "What was the manner of death?",
                    "description": "Label for form field: Manner of death",
                    "id": "form.field.label.mannerOfDeath"
                  },
                  "required": false,
                  "initialValue": "",
                  "validate": [],
                  "size": "large",
                  "placeholder": {
                    "defaultMessage": "Select",
                    "description": "Placeholder text for a select",
                    "id": "form.field.select.placeholder"
                  },
                  "options": [
                    {
                      "value": "NATURAL_CAUSES",
                      "label": {
                        "defaultMessage": "Natural causes",
                        "description": "Option for form field: Manner of death",
                        "id": "form.field.label.mannerOfDeathNatural"
                      }
                    },
                    {
                      "value": "ACCIDENT",
                      "label": {
                        "defaultMessage": "Accident",
                        "description": "Option for form field: Manner of death",
                        "id": "form.field.label.mannerOfDeathAccident"
                      }
                    },
                    {
                      "value": "SUICIDE",
                      "label": {
                        "defaultMessage": "Suicide",
                        "description": "Option for form field: Manner of death",
                        "id": "form.field.label.mannerOfDeathSuicide"
                      }
                    },
                    {
                      "value": "HOMICIDE",
                      "label": {
                        "defaultMessage": "Homicide",
                        "description": "Option for form field: Manner of death",
                        "id": "form.field.label.mannerOfDeathHomicide"
                      }
                    },
                    {
                      "value": "MANNER_UNDETERMINED",
                      "label": {
                        "defaultMessage": "Manner undetermined",
                        "description": "Option for form field: Manner of death",
                        "id": "form.field.label.mannerOfDeathUndetermined"
                      }
                    }
                  ],
                  "mapping": {
                    "mutation": {
                      "operation": "sectionFieldToBundleFieldTransformer",
                      "parameters": ["mannerOfDeath"]
                    },
                    "query": {
                      "operation": "bundleFieldToSectionFieldTransformer",
                      "parameters": ["mannerOfDeath"]
                    }
                  }
                }
              ]
            },
            {
              "id": "deathEvent-deathPlaceAddress",
              "fields": [
                {
                  "name": "deathPlaceAddress",
                  "type": "RADIO_GROUP",
                  "label": {
                    "defaultMessage": "Where did the death occur?",
                    "description": "Label for form field: Place of occurrence of death",
                    "id": "form.field.label.deathPlaceAddress"
                  },
                  "required": true,
                  "initialValue": "",
                  "validate": [],
                  "size": "large",
                  "options": [
                    {
                      "value": "PERMANENT",
                      "label": {
                        "defaultMessage": "Residential address of the deceased",
                        "description": "Select item for Private Home",
                        "id": "form.field.label.resedentialAddress"
                      }
                    },
                    {
                      "value": "HEALTH_INSTITUTION",
                      "label": {
                        "defaultMessage": "Health Institution",
                        "description": "Select item for Health Institution",
                        "id": "form.field.label.healthInstitution"
                      }
                    },
                    {
                      "value": "OTHER",
                      "label": {
                        "defaultMessage": "Other address",
                        "description": "Select item for Other address",
                        "id": "form.field.label.otherAddress"
                      }
                    }
                  ],
                  "conditionals": [],
                  "mapping": {
                    "mutation": {
                      "operation": "copyEventAddressTransformer",
                      "parameters": ["deceased"]
                    },
                    "query": {
                      "operation": "deathPlaceToFieldTransformer"
                    }
                  }
                }
              ]
            },
            {
              "id": "deathEvent-deathLocation",
              "conditionals": [
                {
                  "action": "hide",
                  "expression": "values.deathPlaceAddress!=\"HEALTH_INSTITUTION\""
                }
              ],
              "fields": [
                {
                  "name": "deathLocation",
                  "type": "SEARCH_FIELD",
                  "label": {
                    "defaultMessage": "What hospital did the death occur at?",
                    "description": "Label for form field: Hospital or Health Institution",
                    "id": "form.field.label.deathAtFacility"
                  },
                  "required": true,
                  "initialValue": "",
                  "validate": [],
                  "placeholder": {
                    "defaultMessage": "Select",
                    "description": "Placeholder text for a select",
                    "id": "form.field.select.placeholder"
                  },
                  "mapping": {
                    "mutation": {
                      "operation": "deathEventLocationMutationTransformer",
                      "parameters": []
                    },
                    "query": {
                      "operation": "eventLocationIDQueryTransformer",
                      "parameters": []
                    }
                  }
                }
              ]
            },
            {
              "id": "deathEvent-deathAtOtherLocation",
              "title": {
                "defaultMessage": "What is the other address did the death occur at?",
                "description": "Label for form field: Other Location Address",
                "id": "form.field.label.deathAtOtherLocation"
              },
              "conditionals": [
                {
                  "action": "hide",
                  "expression": "values.deathPlaceAddress !== \"OTHER\""
                }
              ],
              "previewGroups": [
                {
                  "id": "deathPlaceAddress",
                  "label": {
                    "defaultMessage": "What is the other address did the death occur at?",
                    "description": "Label for form field: Other Location Address",
                    "id": "form.field.label.deathAtOtherLocation"
                  },
                  "fieldToRedirect": "country"
                }
              ],
              "fields": [
                {
                  "name": "country",
                  "type": "SELECT_WITH_OPTIONS",
                  "previewGroup": "deathPlaceAddress",
                  "label": {
                    "defaultMessage": "Country",
                    "description": "Title for the country select",
                    "id": "form.field.label.country"
                  },
                  "required": true,
                  "initialValue": "ZMB",
                  "validate": [],
                  "placeholder": {
                    "defaultMessage": "Select",
                    "description": "Placeholder text for a select",
                    "id": "form.field.select.placeholder"
                  },
                  "options": {
                    "resource": "countries"
                  },
                  "mapping": {
                    "mutation": {
                      "operation": "deathEventLocationMutationTransformer",
                      "parameters": []
                    },
                    "query": {
                      "operation": "eventLocationQueryTransformer",
                      "parameters": []
                    }
                  }
                },
                {
                  "name": "state",
                  "type": "SELECT_WITH_DYNAMIC_OPTIONS",
                  "previewGroup": "deathPlaceAddress",
                  "label": {
                    "defaultMessage": "Province",
                    "description": "Title for the state select",
                    "id": "form.field.label.state"
                  },
                  "required": true,
                  "initialValue": "",
                  "validate": [],
                  "placeholder": {
                    "defaultMessage": "Select",
                    "description": "Placeholder text for a select",
                    "id": "form.field.select.placeholder"
                  },
                  "dynamicOptions": {
                    "resource": "locations",
                    "dependency": "country"
                  },
                  "conditionals": [
                    {
                      "action": "hide",
                      "expression": "!values.country"
                    }
                  ],
                  "mapping": {
                    "mutation": {
                      "operation": "deathEventLocationMutationTransformer",
                      "parameters": []
                    },
                    "query": {
                      "operation": "eventLocationQueryTransformer",
                      "parameters": []
                    }
                  }
                },
                {
                  "name": "district",
                  "type": "SELECT_WITH_DYNAMIC_OPTIONS",
                  "previewGroup": "deathPlaceAddress",
                  "label": {
                    "defaultMessage": "District",
                    "description": "Title for the district select",
                    "id": "form.field.label.district"
                  },
                  "required": true,
                  "initialValue": "",
                  "validate": [],
                  "placeholder": {
                    "defaultMessage": "Select",
                    "description": "Placeholder text for a select",
                    "id": "form.field.select.placeholder"
                  },
                  "dynamicOptions": {
                    "resource": "locations",
                    "dependency": "state"
                  },
                  "conditionals": [
                    {
                      "action": "hide",
                      "expression": "!values.country"
                    },
                    {
                      "action": "hide",
                      "expression": "!values.state"
                    }
                  ],
                  "mapping": {
                    "mutation": {
                      "operation": "deathEventLocationMutationTransformer",
                      "parameters": []
                    },
                    "query": {
                      "operation": "eventLocationQueryTransformer",
                      "parameters": []
                    }
                  }
                },
                {
                  "name": "ruralOrUrban",
                  "type": "RADIO_GROUP",
                  "previewGroup": "deathPlaceAddress",
                  "label": {
                    "defaultMessage": " ",
                    "description": "Empty label for form field",
                    "id": "form.field.label.emptyLabel"
                  },
                  "options": [
                    {
                      "label": {
                        "defaultMessage": "Urban address",
                        "id": "form.field.label.urban",
                        "description": "Label for form field checkbox option Urban"
                      },
                      "value": "URBAN"
                    },
                    {
                      "label": {
                        "defaultMessage": "Rural address",
                        "id": "form.field.label.rural",
                        "description": "Label for form field checkbox option Rural"
                      },
                      "value": "RURAL"
                    }
                  ],
                  "initialValue": "URBAN",
                  "required": false,
                  "hideInReview": true,
                  "validate": [],
                  "conditionals": [
                    {
                      "action": "hide",
                      "expression": "!values.country"
                    },
                    {
                      "action": "hide",
                      "expression": "!values.state"
                    },
                    {
                      "action": "hide",
                      "expression": "!values.district"
                    }
                  ],
                  "mapping": {
                    "mutation": {
                      "operation": "deathEventLocationMutationTransformer",
                      "parameters": [7]
                    },
                    "query": {
                      "operation": "eventLocationQueryTransformer",
                      "parameters": [7]
                    }
                  }
                },
                {
                  "name": "addressChief",
                  "type": "TEXT",
                  "previewGroup": "deathPlaceAddress",
                  "label": {
                    "id": "form.field.label.addressChief",
                    "defaultMessage": "Chief",
                    "description": "The lable for form field chief"
                  },
                  "required": false,
                  "initialValue": "",
                  "validate": [],
                  "conditionals": [
                    {
                      "action": "hide",
                      "expression": "!values.country"
                    },
                    {
                      "action": "hide",
                      "expression": "!values.state"
                    },
                    {
                      "action": "hide",
                      "expression": "!values.district"
                    },
                    {
                      "action": "hide",
                      "expression": "values.ruralOrUrban !== \"RURAL\""
                    }
                  ],
                  "mapping": {
                    "mutation": {
                      "operation": "deathEventLocationMutationTransformer",
                      "parameters": [6]
                    },
                    "query": {
                      "operation": "eventLocationQueryTransformer",
                      "parameters": [6]
                    }
                  }
                },
                {
                  "name": "addressLine4CityOption",
                  "type": "TEXT",
                  "previewGroup": "deathPlaceAddress",
                  "label": {
                    "defaultMessage": "Town",
                    "description": "Title for the address line 4",
                    "id": "form.field.label.addressLine4CityOption"
                  },
                  "required": false,
                  "initialValue": "",
                  "validate": [],
                  "conditionals": [
                    {
                      "action": "hide",
                      "expression": "!values.country"
                    },
                    {
                      "action": "hide",
                      "expression": "!values.state"
                    },
                    {
                      "action": "hide",
                      "expression": "!values.district"
                    },
                    {
                      "action": "hide",
                      "expression": "values.ruralOrUrban !== \"URBAN\""
                    }
                  ],
                  "mapping": {
                    "mutation": {
                      "operation": "deathEventLocationMutationTransformer",
                      "parameters": [4]
                    },
                    "query": {
                      "operation": "eventLocationQueryTransformer",
                      "parameters": [4]
                    }
                  }
                },
                {
                  "name": "addressLine3CityOption",
                  "type": "TEXT",
                  "previewGroup": "deathPlaceAddress",
                  "label": {
                    "defaultMessage": "Residential Area",
                    "description": "Title for the address line 3 option 2",
                    "id": "form.field.label.addressLine3CityOption"
                  },
                  "required": false,
                  "initialValue": "",
                  "validate": [],
                  "conditionals": [
                    {
                      "action": "hide",
                      "expression": "!values.country"
                    },
                    {
                      "action": "hide",
                      "expression": "!values.state"
                    },
                    {
                      "action": "hide",
                      "expression": "!values.district"
                    },
                    {
                      "action": "hide",
                      "expression": "values.ruralOrUrban !== \"URBAN\""
                    }
                  ],
                  "mapping": {
                    "mutation": {
                      "operation": "deathEventLocationMutationTransformer",
                      "parameters": [3]
                    },
                    "query": {
                      "operation": "eventLocationQueryTransformer",
                      "parameters": [3]
                    }
                  }
                },
                {
                  "name": "addressLine2CityOption",
                  "type": "TEXT",
                  "previewGroup": "deathPlaceAddress",
                  "label": {
                    "defaultMessage": "Street / Plot Number",
                    "description": "Title for the address line 1",
                    "id": "form.field.label.addressLine2CityOption"
                  },
                  "required": false,
                  "initialValue": "",
                  "validate": [],
                  "conditionals": [
                    {
                      "action": "hide",
                      "expression": "!values.country"
                    },
                    {
                      "action": "hide",
                      "expression": "!values.state"
                    },
                    {
                      "action": "hide",
                      "expression": "!values.district"
                    },
                    {
                      "action": "hide",
                      "expression": "values.ruralOrUrban !== \"URBAN\""
                    }
                  ],
                  "mapping": {
                    "mutation": {
                      "operation": "deathEventLocationMutationTransformer",
                      "parameters": [2]
                    },
                    "query": {
                      "operation": "eventLocationQueryTransformer",
                      "parameters": [2]
                    }
                  }
                },
                {
                  "name": "numberOption",
                  "type": "NUMBER",
                  "previewGroup": "deathPlaceAddress",
                  "label": {
                    "defaultMessage": "Number",
                    "description": "Title for the number field",
                    "id": "form.field.label.number"
                  },
                  "required": false,
                  "initialValue": "",
                  "validate": [],
                  "conditionals": [
                    {
                      "action": "hide",
                      "expression": "!values.country"
                    },
                    {
                      "action": "hide",
                      "expression": "!values.state"
                    },
                    {
                      "action": "hide",
                      "expression": "!values.district"
                    },
                    {
                      "action": "hide",
                      "expression": "values.ruralOrUrban !== \"URBAN\""
                    }
                  ],
                  "mapping": {
                    "mutation": {
                      "operation": "deathEventLocationMutationTransformer",
                      "parameters": [1]
                    },
                    "query": {
                      "operation": "eventLocationQueryTransformer",
                      "parameters": [1]
                    }
                  }
                },
                {
                  "name": "addressLine1",
                  "type": "TEXT",
                  "previewGroup": "deathPlaceAddress",
                  "label": {
                    "defaultMessage": "Village",
                    "description": "Title for the address line 1",
                    "id": "form.field.label.addressLine1"
                  },
                  "required": false,
                  "initialValue": "",
                  "validate": [],
                  "conditionals": [
                    {
                      "action": "hide",
                      "expression": "!values.country"
                    },
                    {
                      "action": "hide",
                      "expression": "!values.state"
                    },
                    {
                      "action": "hide",
                      "expression": "!values.district"
                    },
                    {
                      "action": "hide",
                      "expression": "values.ruralOrUrban !== \"RURAL\""
                    }
                  ],
                  "mapping": {
                    "mutation": {
                      "operation": "deathEventLocationMutationTransformer",
                      "parameters": [5]
                    },
                    "query": {
                      "operation": "eventLocationQueryTransformer",
                      "parameters": [5]
                    }
                  }
                }
              ]
            }
          ],
          "mapping": {
            "mutation": {
              "operation": "setDeathRegistrationSectionTransformer"
            },
            "query": {
              "operation": "getDeathRegistrationSectionTransformer"
            }
          }
        },
        {
          "id": "causeOfDeath",
          "viewType": "form",
          "name": {
            "defaultMessage": "What is the official cause of death?",
            "description": "Form section name for Cause of Death",
            "id": "form.section.causeOfDeath.name"
          },
          "title": {
            "defaultMessage": "What is the official cause of death?",
            "description": "Form section title for Cause of Death",
            "id": "form.section.causeOfDeath.title"
          },
          "groups": [
            {
              "id": "causeOfDeath-causeOfDeathEstablished",
              "fields": [
                {
                  "name": "causeOfDeathEstablished",
                  "type": "RADIO_GROUP",
                  "label": {
                    "defaultMessage": "Has an official cause of death been established ?",
                    "description": "Label for form field: Cause of Death Established",
                    "id": "form.field.label.causeOfDeathEstablished"
                  },
                  "notice": {
                    "defaultMessage": "Official cause of death is not mandatory to submit the application. A cause of death can be added at a later date.",
                    "description": "Form section notice for Cause of Death",
                    "id": "form.section.causeOfDeathNotice"
                  },
                  "required": false,
                  "initialValue": "",
                  "size": "large",
                  "validate": [],
                  "options": [
                    {
                      "value": true,
                      "label": {
                        "defaultMessage": "Yes",
                        "description": "confirmation label for yes / no radio button",
                        "id": "form.field.label.confirm"
                      }
                    },
                    {
                      "value": false,
                      "label": {
                        "defaultMessage": "No",
                        "description": "deny label for yes / no radio button",
                        "id": "form.field.label.deny"
                      }
                    }
                  ],
                  "mapping": {
                    "mutation": {
                      "operation": "ignoreFieldTransformer"
                    },
                    "query": {
                      "operation": "hasCaseOfDeathSectionTransformer"
                    }
                  }
                }
              ]
            },
            {
              "id": "causeOfDeath-methodOfCauseOfDeathSection",
              "title": {
                "defaultMessage": "What is the official cause of death?",
                "description": "Form section title for Cause of Death",
                "id": "form.section.causeOfDeath.title"
              },
              "conditionals": [
                {
                  "action": "hide",
                  "expression": "!values.causeOfDeathEstablished"
                }
              ],
              "fields": [
                {
                  "name": "methodOfCauseOfDeath",
                  "type": "SELECT_WITH_OPTIONS",
                  "initialValue": "",
                  "label": {
                    "defaultMessage": "Method of Cause of Death",
                    "description": "Label for form field: Method of Cause of Death",
                    "id": "form.field.label.methodOfCauseOfDeath"
                  },
                  "validate": [],
                  "placeholder": {
                    "defaultMessage": "Select",
                    "description": "Placeholder text for a select",
                    "id": "form.field.select.placeholder"
                  },
                  "required": false,
                  "options": [
                    {
                      "value": "VERBAL_AUTOPSY",
                      "label": {
                        "defaultMessage": "Verbal autopsy",
                        "description": "Option for form field: Method of Cause of Death",
                        "id": "form.field.label.verbalAutopsy"
                      }
                    },
                    {
                      "value": "MEDICALLY_CERTIFIED",
                      "label": {
                        "defaultMessage": "Medically Certified Cause of Death",
                        "description": "Option for form field: Method of Cause of Death",
                        "id": "form.field.label.medicallyCertified"
                      }
                    }
                  ],
                  "mapping": {
                    "mutation": {
                      "operation": "sectionFieldToBundleFieldTransformer",
                      "parameters": ["causeOfDeathMethod"]
                    },
                    "query": {
                      "operation": "bundleFieldToSectionFieldTransformer",
                      "parameters": ["causeOfDeathMethod"]
                    }
                  }
                },
                {
                  "name": "causeOfDeathCode",
                  "type": "TEXT",
                  "initialValue": "",
                  "label": {
                    "defaultMessage": "Cause of Death Code",
                    "description": "Label for form field: Cause of Death Code",
                    "id": "form.field.label.causeOfDeathCode"
                  },
                  "required": false,
                  "validate": [
                    {
                      "operation": "blockAlphaNumericDot"
                    },
                    {
                      "operation": "maxLength",
                      "parameters": [17]
                    }
                  ],
                  "mapping": {
                    "mutation": {
                      "operation": "sectionFieldToBundleFieldTransformer",
                      "parameters": ["causeOfDeath"]
                    },
                    "query": {
                      "operation": "bundleFieldToSectionFieldTransformer",
                      "parameters": ["causeOfDeath"]
                    }
                  }
                }
              ]
            }
          ]
        },
        {
          "id": "informant",
          "viewType": "form",
          "name": {
            "defaultMessage": "Applicant",
            "description": "Form section name for Applicant",
            "id": "form.section.applicant.name"
          },
          "title": {
            "defaultMessage": "What are the applicant's details?",
            "description": "Form section title for applicants",
            "id": "form.section.applicant.title"
          },
          "hasDocumentSection": true,
          "groups": [
            {
              "id": "informant-view-group",
              "fields": [
                {
<<<<<<< HEAD
                  "name": "iDType",
                  "type": "SELECT_WITH_OPTIONS",
                  "label": {
                    "defaultMessage": "Type of ID",
                    "description": "Label for form field: Existing ID",
                    "id": "form.field.label.applicantsIdType"
                  },
                  "required": true,
                  "initialValue": "",
                  "validate": [],
                  "placeholder": {
                    "defaultMessage": "Select",
                    "description": "Placeholder text for a select",
                    "id": "form.field.select.placeholder"
                  },
                  "options": [
                    {
                      "value": "PASSPORT",
                      "label": {
                        "defaultMessage": "Passport",
                        "description": "Option for form field: Type of ID",
                        "id": "form.field.label.iDTypePassport"
                      }
                    },
                    {
                      "value": "NATIONAL_ID",
                      "label": {
                        "defaultMessage": "National ID",
                        "description": "Option for form field: Type of ID",
                        "id": "form.field.label.iDTypeNationalID"
                      }
                    },
                    {
                      "value": "DRIVING_LICENSE",
                      "label": {
                        "defaultMessage": "Drivers License",
                        "description": "Option for form field: Type of ID",
                        "id": "form.field.label.iDTypeDrivingLicense"
                      }
                    },
                    {
                      "value": "BIRTH_REGISTRATION_NUMBER",
                      "label": {
                        "defaultMessage": "Birth Registration Number",
                        "description": "Option for form field: Type of ID",
                        "id": "form.field.label.iDTypeBRN"
                      }
                    },
                    {
                      "value": "REFUGEE_NUMBER",
                      "label": {
                        "defaultMessage": "Refugee Number",
                        "description": "Option for form field: Type of ID",
                        "id": "form.field.label.iDTypeRefugeeNumber"
                      }
                    },
                    {
                      "value": "ALIEN_NUMBER",
                      "label": {
                        "defaultMessage": "Alien Number",
                        "description": "Option for form field: Type of ID",
                        "id": "form.field.label.iDTypeAlienNumber"
                      }
                    },
                    {
                      "value": "NO_ID",
                      "label": {
                        "defaultMessage": "No ID available",
                        "description": "Option for form field: Type of ID",
                        "id": "form.field.label.iDTypeNoID"
                      }
                    },
                    {
                      "value": "OTHER",
                      "label": {
                        "defaultMessage": "Other",
                        "description": "Option for form field: Type of ID",
                        "id": "form.field.label.iDTypeOther"
                      }
                    }
                  ],
                  "mapping": {
                    "mutation": {
                      "operation": "fieldValueNestingTransformer",
                      "parameters": [
                        "individual",
                        {
                          "operation": "fieldToIdentifierTransformer",
                          "parameters": ["type"]
                        }
                      ]
                    },
                    "query": {
                      "operation": "nestedValueToFieldTransformer",
                      "parameters": [
                        "individual",
                        {
                          "operation": "identifierToFieldTransformer",
                          "parameters": ["type"]
                        }
                      ]
                    }
                  }
                },
                {
                  "name": "iDTypeOther",
                  "type": "TEXT",
                  "label": {
                    "defaultMessage": "Other type of ID",
                    "description": "Label for form field: Other type of ID",
                    "id": "form.field.label.iDTypeOtherLabel"
                  },
                  "required": true,
                  "initialValue": "",
                  "validate": [],
                  "conditionals": [
                    {
                      "action": "hide",
                      "expression": "!values.iDType || (values.iDType !== 'OTHER')"
                    }
                  ],
                  "mapping": {
                    "mutation": {
                      "operation": "fieldValueNestingTransformer",
                      "parameters": [
                        "individual",
                        {
                          "operation": "fieldToIdentifierTransformer",
                          "parameters": ["otherType"]
                        }
                      ]
                    },
                    "query": {
                      "operation": "nestedValueToFieldTransformer",
                      "parameters": [
                        "individual",
                        {
                          "operation": "identifierToFieldTransformer",
                          "parameters": ["otherType"]
                        }
                      ]
                    }
                  }
                },
                {
                  "name": "applicantID",
                  "type": "FIELD_WITH_DYNAMIC_DEFINITIONS",
                  "dynamicDefinitions": {
                    "label": {
                      "dependency": "iDType",
                      "labelMapper": {
                        "operation": "identityNameMapper"
                      }
                    },
                    "type": {
                      "kind": "dynamic",
                      "dependency": "iDType",
                      "typeMapper": {
                        "operation": "identityTypeMapper"
                      }
                    },
                    "validate": [
                      {
                        "validator": {
                          "operation": "validIDNumber",
                          "parameters": []
                        },
                        "dependencies": ["iDType"]
                      }
                    ]
                  },
                  "label": {
                    "defaultMessage": "ID Number",
                    "description": "Label for form field: ID Number",
                    "id": "form.field.label.iD"
                  },
                  "required": true,
                  "initialValue": "",
                  "validate": [],
                  "conditionals": [
                    {
                      "action": "hide",
                      "expression": "!values.iDType || values.iDType === \"NO_ID\""
                    }
                  ],
                  "mapping": {
                    "mutation": {
                      "operation": "fieldValueNestingTransformer",
                      "parameters": [
                        "individual",
                        {
                          "operation": "fieldToIdentifierTransformer",
                          "parameters": ["id"]
                        }
                      ]
                    },
                    "query": {
                      "operation": "nestedValueToFieldTransformer",
                      "parameters": [
                        "individual",
                        {
                          "operation": "identifierToFieldTransformer",
                          "parameters": ["id"]
                        }
                      ]
                    }
                  }
                },
                {
                  "name": "fetchButton",
                  "type": "FETCH_BUTTON",
                  "label": {
                    "defaultMessage": "Retrieve Informant's Details",
                    "description": "Label for loader button",
                    "id": "form.field.label.fetchInformantDetails"
                  },
                  "required": false,
                  "initialValue": "",
                  "queryMap": {
                    "BIRTH_REGISTRATION_NUMBER": {
                      "query": {
                        "operation": "FETCH_REGISTRATION"
                      },
                      "inputs": [
                        {
                          "name": "identifier",
                          "valueField": "applicantID"
                        }
                      ],
                      "responseTransformer": {
                        "operation": "transformRegistrationData"
                      },
                      "modalInfoText": {
                        "defaultMessage": "Birth Registration Number",
                        "description": "Label for loader button",
                        "id": "form.field.label.fetchRegistrationModalInfo"
                      },
                      "errorText": {
                        "defaultMessage": "No registration found for provided BRN",
                        "description": "Label for fetch modal error title",
                        "id": "form.field.label.fetchRegistrationModalErrorText"
                      }
                    },
                    "NATIONAL_ID": {
                      "query": {
                        "operation": "FETCH_PERSON"
                      },
                      "inputs": [
                        {
                          "name": "identifier",
                          "valueField": "applicantID"
                        }
                      ],
                      "responseTransformer": {
                        "operation": "transformInformantData"
                      },
                      "modalInfoText": {
                        "defaultMessage": "National ID",
                        "description": "Label for loader button",
                        "id": "form.field.label.fetchPersonByNIDModalInfo"
                      },
                      "errorText": {
                        "defaultMessage": "No person found for provided NID",
                        "description": "Label for fetch modal error title",
                        "id": "form.field.label.fetchPersonByNIDModalErrorText"
                      }
                    }
                  },
                  "querySelectorInput": {
                    "name": "identifierType",
                    "valueField": "iDType"
                  },
                  "validate": [],
                  "conditionals": [
                    {
                      "action": "hide",
                      "expression": "(!values.iDType || (values.iDType !== \"BIRTH_REGISTRATION_NUMBER\" && values.iDType !== \"NATIONAL_ID\"))"
                    }
                  ],
                  "modalTitle": {
                    "defaultMessage": "Checking",
                    "description": "Label for fetch modal title",
                    "id": "form.field.label.fetchIdentifierModalTitle"
                  },
                  "successTitle": {
                    "defaultMessage": "ID valid",
                    "description": "Label for fetch modal success title",
                    "id": "form.field.label.fetchIdentifierModalSuccessTitle"
                  },
                  "errorTitle": {
                    "defaultMessage": "Invalid Id",
                    "description": "Label for fetch modal error title",
                    "id": "form.field.label.fetchIdentifierModalErrorTitle"
                  }
                },
                {
=======
>>>>>>> 2d4cc60b
                  "name": "nationality",
                  "type": "SELECT_WITH_OPTIONS",
                  "label": {
                    "defaultMessage": "Nationality",
                    "description": "Label for form field: Nationality",
                    "id": "form.field.label.deceased.nationality"
                  },
                  "required": false,
                  "initialValue": "ZMB",
                  "validate": [],
                  "placeholder": {
                    "defaultMessage": "Select",
                    "description": "Placeholder text for a select",
                    "id": "form.field.select.placeholder"
                  },
                  "options": {
                    "resource": "countries"
                  },
                  "mapping": {
                    "mutation": {
                      "operation": "fieldValueNestingTransformer",
                      "parameters": [
                        "individual",
                        {
                          "operation": "fieldToArrayTransformer"
                        }
                      ]
                    },
                    "query": {
                      "operation": "nestedValueToFieldTransformer",
                      "parameters": [
                        "individual",
                        {
                          "operation": "arrayToFieldTransformer"
                        }
                      ]
                    }
                  }
                },
                {
                  "name": "nationalID",
                  "type": "NUMBER",
                  "label": {
                    "defaultMessage": "National ID",
                    "description": "Option for form field: Type of ID",
                    "id": "form.field.label.iDTypeNationalID"
                  },
                  "required": true,
                  "initialValue": "",
                  "validate": [
                    {
<<<<<<< HEAD
                      "operation": "bengaliOnlyNameFormat"
                    }
                  ],
                  "mapping": {
                    "mutation": {
                      "operation": "fieldValueNestingTransformer",
                      "parameters": [
                        "individual",
                        {
                          "operation": "fieldToNameTransformer",
                          "parameters": ["bn", "firstNames"]
                        },
                        "name"
                      ]
=======
                      "operation": "numeric"
>>>>>>> 2d4cc60b
                    },
                    {
                      "operation": "validLength",
                      "parameters": [
<<<<<<< HEAD
                        "individual",
                        {
                          "operation": "nameToFieldTransformer",
                          "parameters": ["bn", "firstNames"]
                        }
=======
                        9
>>>>>>> 2d4cc60b
                      ]
                    }
                  ],
                  "conditionals": [],
                  "mapping": {
                    "mutation": {
                      "operation": "fieldValueNestingTransformer",
                      "parameters": [
                        "individual",
                        {
<<<<<<< HEAD
                          "operation": "fieldToNameTransformer",
                          "parameters": ["bn", "familyName"]
                        },
                        "name"
=======
                          "operation": "fieldToIdentityTransformer",
                          "parameters": [
                            "id",
                            "NATIONAL_ID"
                          ]
                        }
>>>>>>> 2d4cc60b
                      ]
                    },
                    "query": {
                      "operation": "nestedValueToFieldTransformer",
                      "parameters": [
                        "individual",
                        {
<<<<<<< HEAD
                          "operation": "nameToFieldTransformer",
                          "parameters": ["bn", "familyName"]
=======
                          "operation": "identityToFieldTransformer",
                          "parameters": [
                            "id",
                            "NATIONAL_ID"
                          ]
>>>>>>> 2d4cc60b
                        }
                      ]
                    }
                  }
                },
                {
                  "name": "firstNames",
                  "type": "TEXT",
                  "label": {
                    "defaultMessage": "Given name(s)",
                    "description": "Label for form field: Given names",
                    "id": "form.field.label.childFirstNamesEng"
                  },
                  "required": true,
                  "initialValue": "",
                  "validate": [
                    {
                      "operation": "englishOnlyNameFormat"
                    }
                  ],
                  "mapping": {
                    "mutation": {
                      "operation": "fieldValueNestingTransformer",
                      "parameters": [
                        "individual",
                        {
                          "operation": "fieldToNameTransformer",
                          "parameters": ["en", "firstNames"]
                        },
                        "name"
                      ]
                    },
                    "query": {
                      "operation": "nestedValueToFieldTransformer",
                      "parameters": [
                        "individual",
                        {
                          "operation": "nameToFieldTransformer",
                          "parameters": ["en", "firstNames"]
                        }
                      ]
                    }
                  }
                },
                {
                  "name": "familyName",
                  "type": "TEXT",
                  "label": {
                    "defaultMessage": "Surname",
                    "description": "Label for form field: Surname in english",
                    "id": "form.field.label.childFamilyNameEng"
                  },
                  "required": true,
                  "initialValue": "",
                  "validate": [
                    {
                      "operation": "englishOnlyNameFormat"
                    }
                  ],
                  "mapping": {
                    "mutation": {
                      "operation": "fieldValueNestingTransformer",
                      "parameters": [
                        "individual",
                        {
                          "operation": "fieldToNameTransformer",
                          "parameters": ["en", "familyName"]
                        },
                        "name"
                      ]
                    },
                    "query": {
                      "operation": "nestedValueToFieldTransformer",
                      "parameters": [
                        "individual",
                        {
                          "operation": "nameToFieldTransformer",
                          "parameters": ["en", "familyName"]
                        }
                      ]
                    }
                  }
                },
                {
<<<<<<< HEAD
                  "name": "applicantBirthDate",
                  "type": "DATE",
                  "label": {
                    "defaultMessage": "Date of Birth",
                    "description": "Label for form field: Date of birth",
                    "id": "form.field.label.applicantsDateOfBirth"
                  },
                  "required": false,
                  "initialValue": "",
                  "validate": [
                    {
                      "operation": "isValidBirthDate"
                    },
                    {
                      "operation": "isDateInPast"
                    }
                  ],
                  "mapping": {
                    "mutation": {
                      "operation": "fieldValueNestingTransformer",
                      "parameters": [
                        "individual",
                        {
                          "operation": "fieldNameTransformer",
                          "parameters": ["birthDate"]
                        }
                      ]
                    },
                    "query": {
                      "operation": "nestedValueToFieldTransformer",
                      "parameters": [
                        "individual",
                        {
                          "operation": "fieldValueTransformer",
                          "parameters": ["birthDate"]
                        }
                      ]
                    }
                  }
                },
                {
=======
>>>>>>> 2d4cc60b
                  "name": "applicantsRelationToDeceased",
                  "type": "SELECT_WITH_OPTIONS",
                  "label": {
                    "defaultMessage": "Relationship to Deceased",
                    "description": "Label for Relationship to Deceased select",
                    "id": "form.field.label.applicantsRelationWithDeceased"
                  },
                  "required": true,
                  "initialValue": "",
                  "validate": [],
                  "placeholder": {
                    "defaultMessage": "Select",
                    "description": "Placeholder text for a select",
                    "id": "form.field.select.placeholder"
                  },
                  "hidden": true,
                  "options": [
                    {
                      "value": "FATHER",
                      "label": {
                        "defaultMessage": "Father",
                        "description": "Label for option Father",
                        "id": "form.field.label.applicantRelation.father"
                      }
                    },
                    {
                      "value": "MOTHER",
                      "label": {
                        "defaultMessage": "Mother",
                        "description": "Label for option Mother",
                        "id": "form.field.label.applicantRelation.mother"
                      }
                    },
                    {
                      "value": "SPOUSE",
                      "label": {
                        "defaultMessage": "Spouse",
                        "description": "Label for option Spouse",
                        "id": "form.field.label.applicantRelation.spouse"
                      }
                    },
                    {
                      "value": "SON",
                      "label": {
                        "defaultMessage": "Son",
                        "description": "Label for option Son",
                        "id": "form.field.label.applicantRelation.son"
                      }
                    },
                    {
                      "value": "DAUGHTER",
                      "label": {
                        "defaultMessage": "Daughter",
                        "description": "Label for option Daughter",
                        "id": "form.field.label.applicantRelation.daughter"
                      }
                    },
                    {
                      "value": "EXTENDED_FAMILY",
                      "label": {
                        "defaultMessage": "Extended Family",
                        "description": "Label for option Extended Family",
                        "id": "form.field.label.applicantRelation.extendedFamily"
                      }
                    },
                    {
                      "value": "OTHER",
                      "label": {
                        "defaultMessage": "Other (Specify)",
                        "description": "Label for option Other",
                        "id": "form.field.label.applicantRelation.other"
                      }
                    }
                  ],
                  "mapping": {
                    "mutation": {
                      "operation": "fieldValueSectionExchangeTransformer",
                      "parameters": ["informant", "relationship"]
                    },
                    "query": {
                      "operation": "sectionFieldExchangeTransformer",
                      "parameters": ["informant", "relationship"]
                    }
                  }
                },
                {
                  "name": "applicantOtherRelationship",
                  "type": "TEXT",
                  "label": {
                    "defaultMessage": "Other relation",
                    "description": "Label for form field: Other relation",
                    "id": "form.field.label.applicantOtherRelationship"
                  },
                  "required": true,
                  "initialValue": "",
                  "validate": [],
                  "mapping": {
                    "mutation": {
                      "operation": "fieldValueSectionExchangeTransformer",
                      "parameters": ["informant", "otherRelationship"]
                    },
                    "query": {
                      "operation": "sectionFieldExchangeTransformer",
                      "parameters": ["informant", "otherRelationship"]
                    }
                  },
                  "conditionals": [
                    {
                      "action": "hide",
                      "expression": "values.applicantsRelationToDeceased !== \"OTHER\""
                    }
                  ]
                },
                {
                  "name": "applicantPhone",
                  "type": "TEL",
                  "label": {
                    "defaultMessage": "Phone number",
                    "description": "Input label for phone input",
                    "id": "form.field.label.phoneNumber"
                  },
                  "required": true,
                  "initialValue": "",
                  "validate": [
                    {
                      "operation": "phoneNumberFormat"
                    }
                  ],
                  "hidden": true,
<<<<<<< HEAD
                  "mapping": {
                    "mutation": {
                      "operation": "fieldValueNestingTransformer",
                      "parameters": [
                        "individual",
                        {
                          "operation": "fieldToPhoneNumberTransformer",
                          "parameters": []
                        }
                      ]
                    },
                    "query": {
                      "operation": "nestedValueToFieldTransformer",
                      "parameters": [
                        "individual",
                        {
                          "operation": "phoneNumberToFieldTransformer"
                        }
                      ]
                    }
                  }
                },
                {
                  "name": "currentAddress",
                  "type": "SUBSECTION",
                  "label": {
                    "defaultMessage": "Current Address",
                    "description": "Title for the current address fields",
                    "id": "form.field.label.currentAddress"
                  },
                  "initialValue": "",
                  "validate": [],
                  "conditionals": []
                },
                {
                  "name": "country",
                  "type": "SELECT_WITH_OPTIONS",
                  "label": {
                    "defaultMessage": "Country",
                    "description": "Title for the country select",
                    "id": "form.field.label.country"
                  },
                  "required": true,
                  "initialValue": "ZMB",
                  "validate": [],
                  "placeholder": {
                    "defaultMessage": "Select",
                    "description": "Placeholder text for a select",
                    "id": "form.field.select.placeholder"
                  },
                  "options": {
                    "resource": "countries"
                  },
                  "mapping": {
                    "mutation": {
                      "operation": "fieldValueNestingTransformer",
                      "parameters": [
                        "individual",
                        {
                          "operation": "fieldToAddressTransformer",
                          "parameters": ["CURRENT"]
                        },
                        "name"
                      ]
                    },
                    "query": {
                      "operation": "nestedValueToFieldTransformer",
                      "parameters": [
                        "individual",
                        {
                          "operation": "addressToFieldTransformer",
                          "parameters": ["CURRENT"]
                        }
                      ]
                    }
                  }
                },
                {
                  "name": "state",
                  "type": "SELECT_WITH_DYNAMIC_OPTIONS",
                  "label": {
                    "defaultMessage": "Division",
                    "description": "Title for the state select",
                    "id": "form.field.label.state"
                  },
                  "required": true,
                  "initialValue": "",
                  "validate": [],
                  "placeholder": {
                    "defaultMessage": "Select",
                    "description": "Placeholder text for a select",
                    "id": "form.field.select.placeholder"
                  },
                  "dynamicOptions": {
                    "resource": "locations",
                    "dependency": "country"
                  },
                  "conditionals": [
                    {
                      "action": "hide",
                      "expression": "!values.country"
                    }
                  ],
                  "mapping": {
                    "mutation": {
                      "operation": "fieldValueNestingTransformer",
                      "parameters": [
                        "individual",
                        {
                          "operation": "fieldToAddressTransformer",
                          "parameters": ["CURRENT"]
                        },
                        "address"
                      ]
                    },
                    "query": {
                      "operation": "nestedValueToFieldTransformer",
                      "parameters": [
                        "individual",
                        {
                          "operation": "addressToFieldTransformer",
                          "parameters": ["CURRENT"]
                        }
                      ]
                    }
                  }
                },
                {
                  "name": "district",
                  "type": "SELECT_WITH_DYNAMIC_OPTIONS",
                  "label": {
                    "defaultMessage": "District",
                    "description": "Title for the district select",
                    "id": "form.field.label.district"
                  },
                  "required": true,
                  "initialValue": "",
                  "validate": [],
                  "placeholder": {
                    "defaultMessage": "Select",
                    "description": "Placeholder text for a select",
                    "id": "form.field.select.placeholder"
                  },
                  "dynamicOptions": {
                    "resource": "locations",
                    "dependency": "state"
                  },
                  "conditionals": [
                    {
                      "action": "hide",
                      "expression": "!values.country"
                    },
                    {
                      "action": "hide",
                      "expression": "!values.state"
                    }
                  ],
                  "mapping": {
                    "mutation": {
                      "operation": "fieldValueNestingTransformer",
                      "parameters": [
                        "individual",
                        {
                          "operation": "fieldToAddressTransformer",
                          "parameters": ["CURRENT"]
                        },
                        "address"
                      ]
                    },
                    "query": {
                      "operation": "nestedValueToFieldTransformer",
                      "parameters": [
                        "individual",
                        {
                          "operation": "addressToFieldTransformer",
                          "parameters": ["CURRENT"]
                        }
                      ]
                    }
                  }
                },
                {
                  "name": "addressLine4",
                  "type": "SELECT_WITH_DYNAMIC_OPTIONS",
                  "label": {
                    "defaultMessage": "Upazila (Thana) / City",
                    "description": "Title for the address line 4",
                    "id": "form.field.label.addressLine4"
                  },
                  "required": true,
                  "initialValue": "",
                  "validate": [],
                  "dynamicOptions": {
                    "resource": "locations",
                    "dependency": "district"
                  },
                  "conditionals": [
                    {
                      "action": "hide",
                      "expression": "!values.country"
                    },
                    {
                      "action": "hide",
                      "expression": "!values.state"
                    },
                    {
                      "action": "hide",
                      "expression": "!values.district"
                    }
                  ],
                  "mapping": {
                    "mutation": {
                      "operation": "fieldValueNestingTransformer",
                      "parameters": [
                        "individual",
                        {
                          "operation": "fieldToAddressTransformer",
                          "parameters": ["CURRENT", 6]
                        },
                        "address"
                      ]
                    },
                    "query": {
                      "operation": "nestedValueToFieldTransformer",
                      "parameters": [
                        "individual",
                        {
                          "operation": "addressToFieldTransformer",
                          "parameters": ["CURRENT", 6]
                        }
                      ]
                    }
                  }
                },
                {
                  "name": "addressLine3",
                  "type": "SELECT_WITH_DYNAMIC_OPTIONS",
                  "label": {
                    "defaultMessage": "Union / Municipality / Cantonement",
                    "description": "Title for the address line 3 option 1",
                    "id": "form.field.label.addressLine3"
                  },
                  "required": false,
                  "initialValue": "",
                  "validate": [],
                  "placeholder": {
                    "defaultMessage": "Select",
                    "description": "Placeholder text for a select",
                    "id": "form.field.select.placeholder"
                  },
                  "dynamicOptions": {
                    "resource": "locations",
                    "dependency": "addressLine4"
                  },
                  "conditionals": [
                    {
                      "action": "hide",
                      "expression": "!values.country"
                    },
                    {
                      "action": "hide",
                      "expression": "!values.state"
                    },
                    {
                      "action": "hide",
                      "expression": "!values.district"
                    },
                    {
                      "action": "hide",
                      "expression": "!values.addressLine4"
                    },
                    {
                      "action": "hide",
                      "expression": "(resources && resources.locations && isCityLocation(resources.locations,values.addressLine4))"
                    }
                  ],
                  "mapping": {
                    "mutation": {
                      "operation": "fieldValueNestingTransformer",
                      "parameters": [
                        "individual",
                        {
                          "operation": "fieldToAddressTransformer",
                          "parameters": ["CURRENT", 4]
                        },
                        "address"
                      ]
                    },
                    "query": {
                      "operation": "nestedValueToFieldTransformer",
                      "parameters": [
                        "individual",
                        {
                          "operation": "addressToFieldTransformer",
                          "parameters": ["CURRENT", 4]
                        }
                      ]
                    }
                  }
                },
                {
                  "name": "addressLine3CityOption",
                  "type": "TEXT",
                  "label": {
                    "defaultMessage": "Ward",
                    "description": "Title for the address line 3 option 2",
                    "id": "form.field.label.addressLine3CityOption"
                  },
                  "required": false,
                  "initialValue": "",
                  "validate": [],
                  "conditionals": [
                    {
                      "action": "hide",
                      "expression": "!values.country"
                    },
                    {
                      "action": "hide",
                      "expression": "!values.state"
                    },
                    {
                      "action": "hide",
                      "expression": "!values.district"
                    },
                    {
                      "action": "hide",
                      "expression": "!values.addressLine4"
                    },
                    {
                      "action": "hide",
                      "expression": "values.currentAddressSameAsPermanent"
                    },
                    {
                      "action": "hide",
                      "expression": "!(resources && resources.locations && isCityLocation(resources.locations,values.addressLine4))"
                    }
                  ],
                  "mapping": {
                    "mutation": {
                      "operation": "fieldValueNestingTransformer",
                      "parameters": [
                        "individual",
                        {
                          "operation": "fieldToAddressTransformer",
                          "parameters": ["CURRENT", 5]
                        },
                        "address"
                      ]
                    },
                    "query": {
                      "operation": "nestedValueToFieldTransformer",
                      "parameters": [
                        "individual",
                        {
                          "operation": "addressToFieldTransformer",
                          "parameters": ["CURRENT", 5]
                        }
                      ]
                    }
                  }
                },
                {
                  "name": "addressLine2",
                  "type": "TEXT",
                  "label": {
                    "defaultMessage": "Area / Ward / Mouja / Village",
                    "description": "Title for the address line 2",
                    "id": "form.field.label.addressLine2"
                  },
                  "required": false,
                  "initialValue": "",
                  "validate": [],
                  "conditionals": [
                    {
                      "action": "hide",
                      "expression": "!values.country"
                    },
                    {
                      "action": "hide",
                      "expression": "!values.state"
                    },
                    {
                      "action": "hide",
                      "expression": "!values.district"
                    },
                    {
                      "action": "hide",
                      "expression": "!values.addressLine4"
                    },
                    {
                      "action": "hide",
                      "expression": "!values.addressLine3"
                    }
                  ],
                  "mapping": {
                    "mutation": {
                      "operation": "fieldValueNestingTransformer",
                      "parameters": [
                        "individual",
                        {
                          "operation": "fieldToAddressTransformer",
                          "parameters": ["CURRENT", 3]
                        },
                        "address"
                      ]
                    },
                    "query": {
                      "operation": "nestedValueToFieldTransformer",
                      "parameters": [
                        "individual",
                        {
                          "operation": "addressToFieldTransformer",
                          "parameters": ["CURRENT", 3]
                        }
                      ]
                    }
                  }
                },
                {
                  "name": "addressLine1CityOption",
                  "type": "TEXT",
                  "label": {
                    "defaultMessage": "Street and house number",
                    "description": "Title for the address line 1",
                    "id": "form.field.label.addressLine1"
                  },
                  "required": false,
                  "initialValue": "",
                  "validate": [],
                  "conditionals": [
                    {
                      "action": "hide",
                      "expression": "!values.country"
                    },
                    {
                      "action": "hide",
                      "expression": "!values.state"
                    },
                    {
                      "action": "hide",
                      "expression": "!values.district"
                    },
                    {
                      "action": "hide",
                      "expression": "!values.addressLine4"
                    },
                    {
                      "action": "hide",
                      "expression": "values.currentAddressSameAsPermanent"
                    },
                    {
                      "action": "hide",
                      "expression": "!(resources && resources.locations && isCityLocation(resources.locations,values.addressLine4))"
                    }
                  ],
                  "mapping": {
                    "mutation": {
                      "operation": "fieldValueNestingTransformer",
                      "parameters": [
                        "individual",
                        {
                          "operation": "fieldToAddressTransformer",
                          "parameters": ["CURRENT", 2]
                        },
                        "address"
                      ]
                    },
                    "query": {
                      "operation": "nestedValueToFieldTransformer",
                      "parameters": [
                        "individual",
                        {
                          "operation": "addressToFieldTransformer",
                          "parameters": ["CURRENT", 2]
                        }
                      ]
                    }
                  }
                },
                {
                  "name": "postCodeCityOption",
                  "type": "TEL",
                  "label": {
                    "defaultMessage": "Postcode",
                    "description": "Title for the postcode field",
                    "id": "form.field.label.postCode"
                  },
                  "required": false,
                  "initialValue": "",
                  "validate": [
                    {
                      "operation": "numeric"
                    },
                    {
                      "operation": "maxLength",
                      "parameters": [4]
                    }
                  ],
                  "conditionals": [
                    {
                      "action": "hide",
                      "expression": "!values.country"
                    },
                    {
                      "action": "hide",
                      "expression": "!values.state"
                    },
                    {
                      "action": "hide",
                      "expression": "!values.district"
                    },
                    {
                      "action": "hide",
                      "expression": "!values.addressLine4"
                    },
                    {
                      "action": "hide",
                      "expression": "values.currentAddressSameAsPermanent"
                    },
                    {
                      "action": "hide",
                      "expression": "!(resources && resources.locations && isCityLocation(resources.locations,values.addressLine4))"
                    }
                  ],
                  "mapping": {
                    "mutation": {
                      "operation": "fieldValueNestingTransformer",
                      "parameters": [
                        "individual",
                        {
                          "operation": "fieldToAddressTransformer",
                          "parameters": ["CURRENT", 0, "postalCode"]
                        },
                        "address"
                      ]
                    },
                    "query": {
                      "operation": "nestedValueToFieldTransformer",
                      "parameters": [
                        "individual",
                        {
                          "operation": "addressToFieldTransformer",
                          "parameters": ["CURRENT", 0, "postalCode"]
                        }
                      ]
                    }
                  }
                },
                {
                  "name": "addressLine1",
                  "type": "TEXT",
                  "label": {
                    "defaultMessage": "Street and house number",
                    "description": "Title for the address line 1",
                    "id": "form.field.label.addressLine1"
                  },
                  "required": false,
                  "initialValue": "",
                  "validate": [],
                  "conditionals": [
                    {
                      "action": "hide",
                      "expression": "!values.country"
                    },
                    {
                      "action": "hide",
                      "expression": "!values.state"
                    },
                    {
                      "action": "hide",
                      "expression": "!values.district"
                    },
                    {
                      "action": "hide",
                      "expression": "!values.addressLine4"
                    },
                    {
                      "action": "hide",
                      "expression": "!values.addressLine3"
                    }
                  ],
                  "mapping": {
                    "mutation": {
                      "operation": "fieldValueNestingTransformer",
                      "parameters": [
                        "individual",
                        {
                          "operation": "fieldToAddressTransformer",
                          "parameters": ["CURRENT", 1]
                        },
                        "address"
                      ]
                    },
                    "query": {
                      "operation": "nestedValueToFieldTransformer",
                      "parameters": [
                        "individual",
                        {
                          "operation": "addressToFieldTransformer",
                          "parameters": ["CURRENT", 1]
                        }
                      ]
                    }
                  }
                },
                {
                  "name": "postCode",
                  "type": "TEL",
                  "label": {
                    "defaultMessage": "Postcode",
                    "description": "Title for the postcode field",
                    "id": "form.field.label.postCode"
                  },
                  "required": false,
                  "initialValue": "",
                  "validate": [
                    {
                      "operation": "numeric"
                    },
                    {
                      "operation": "maxLength",
                      "parameters": [4]
                    }
                  ],
                  "conditionals": [
                    {
                      "action": "hide",
                      "expression": "!values.country"
                    },
                    {
                      "action": "hide",
                      "expression": "!values.state"
                    },
                    {
                      "action": "hide",
                      "expression": "!values.district"
                    },
                    {
                      "action": "hide",
                      "expression": "!values.addressLine4"
                    },
                    {
                      "action": "hide",
                      "expression": "!values.addressLine3"
                    }
                  ],
                  "mapping": {
                    "mutation": {
                      "operation": "fieldValueNestingTransformer",
                      "parameters": [
                        "individual",
                        {
                          "operation": "fieldToAddressTransformer",
                          "parameters": ["CURRENT", 0, "postalCode"]
                        },
                        "address"
                      ]
                    },
                    "query": {
                      "operation": "nestedValueToFieldTransformer",
                      "parameters": [
                        "individual",
                        {
                          "operation": "addressToFieldTransformer",
                          "parameters": ["CURRENT", 0, "postalCode"]
                        }
                      ]
                    }
                  }
                },
                {
                  "name": "applicantPermanentAddressSameAsCurrent",
                  "type": "RADIO_GROUP",
                  "label": {
                    "defaultMessage": "Is applicant’s permanent address the same as their current address?",
                    "description": "Title for the radio button to select that the applicants current address is the same as their permanent address",
                    "id": "form.field.label.applicantsCurrentAddressSameAsPermanent"
                  },
                  "required": true,
                  "initialValue": true,
                  "validate": [],
                  "options": [
                    {
                      "value": true,
                      "label": {
                        "defaultMessage": "Yes",
                        "description": "confirmation label for yes / no radio button",
                        "id": "form.field.label.confirm"
                      }
                    },
                    {
                      "value": false,
                      "label": {
                        "defaultMessage": "No",
                        "description": "deny label for yes / no radio button",
                        "id": "form.field.label.deny"
                      }
                    }
                  ],
                  "conditionals": [],
=======
>>>>>>> 2d4cc60b
                  "mapping": {
                    "mutation": {
                      "operation": "fieldValueNestingTransformer",
                      "parameters": [
                        "individual",
                        {
                          "operation": "fieldToPhoneNumberTransformer",
                          "parameters": []
                        }
                      ]
                    },
                    "query": {
                      "operation": "nestedValueToFieldTransformer",
                      "parameters": [
                        "individual",
                        {
                          "operation": "phoneNumberToFieldTransformer"
                        }
                      ]
                    }
                  }
                },
                {
                  "name": "permanentAddress",
                  "type": "SUBSECTION",
                  "label": {
                    "defaultMessage": "What is their residential address?",
                    "description": "Title for the permanent address fields",
                    "id": "form.field.label.informantPermanentAddress"
                  },
                  "initialValue": "",
                  "previewGroup": "permanentAddress",
                  "validate": []
                },
                {
                  "name": "countryPermanent",
                  "type": "SELECT_WITH_OPTIONS",
                  "label": {
                    "defaultMessage": "Country",
                    "description": "Title for the country select",
                    "id": "form.field.label.country"
                  },
                  "previewGroup": "permanentAddress",
                  "required": true,
                  "initialValue": "ZMB",
                  "validate": [],
                  "placeholder": {
                    "defaultMessage": "Select",
                    "description": "Placeholder text for a select",
                    "id": "form.field.select.placeholder"
                  },
                  "options": {
                    "resource": "countries"
                  },
                  "mapping": {
                    "mutation": {
                      "operation": "fieldValueNestingTransformer",
                      "parameters": [
                        "individual",
                        {
                          "operation": "fieldToAddressTransformer",
                          "parameters": ["PERMANENT", 0, "country"]
                        },
                        "address"
                      ]
                    },
                    "query": {
                      "operation": "nestedValueToFieldTransformer",
                      "parameters": [
                        "individual",
                        {
                          "operation": "addressToFieldTransformer",
                          "parameters": ["PERMANENT", 0, "country"]
                        }
                      ]
                    }
                  }
                },
                {
                  "name": "statePermanent",
                  "type": "SELECT_WITH_DYNAMIC_OPTIONS",
                  "label": {
                    "defaultMessage": "Province",
                    "description": "Title for the state select",
                    "id": "form.field.label.state"
                  },
                  "previewGroup": "permanentAddress",
                  "required": true,
                  "initialValue": "",
                  "validate": [],
                  "placeholder": {
                    "defaultMessage": "Select",
                    "description": "Placeholder text for a select",
                    "id": "form.field.select.placeholder"
                  },
                  "dynamicOptions": {
                    "resource": "locations",
                    "dependency": "countryPermanent"
                  },
                  "conditionals": [
                    {
                      "action": "hide",
                      "expression": "!values.countryPermanent"
                    }
                  ],
                  "mapping": {
                    "mutation": {
                      "operation": "fieldValueNestingTransformer",
                      "parameters": [
                        "individual",
                        {
                          "operation": "fieldToAddressTransformer",
                          "parameters": ["PERMANENT", 0, "state"]
                        },
                        "address"
                      ]
                    },
                    "query": {
                      "operation": "nestedValueToFieldTransformer",
                      "parameters": [
                        "individual",
                        {
                          "operation": "addressToFieldTransformer",
                          "parameters": ["PERMANENT", 0, "state"]
                        }
                      ]
                    }
                  }
                },
                {
                  "name": "districtPermanent",
                  "type": "SELECT_WITH_DYNAMIC_OPTIONS",
                  "label": {
                    "defaultMessage": "District",
                    "description": "Title for the district select",
                    "id": "form.field.label.district"
                  },
                  "previewGroup": "permanentAddress",
                  "required": true,
                  "initialValue": "",
                  "validate": [],
                  "placeholder": {
                    "defaultMessage": "Select",
                    "description": "Placeholder text for a select",
                    "id": "form.field.select.placeholder"
                  },
                  "dynamicOptions": {
                    "resource": "locations",
                    "dependency": "statePermanent"
                  },
                  "conditionals": [
                    {
                      "action": "hide",
                      "expression": "!values.countryPermanent"
                    },
                    {
                      "action": "hide",
                      "expression": "!values.statePermanent"
                    }
                  ],
                  "mapping": {
                    "mutation": {
                      "operation": "fieldValueNestingTransformer",
                      "parameters": [
                        "individual",
                        {
                          "operation": "fieldToAddressTransformer",
                          "parameters": ["PERMANENT", 0, "district"]
                        },
                        "address"
                      ]
                    },
                    "query": {
                      "operation": "nestedValueToFieldTransformer",
                      "parameters": [
                        "individual",
                        {
                          "operation": "addressToFieldTransformer",
                          "parameters": ["PERMANENT", 0, "district"]
                        }
                      ]
                    }
                  }
                },
                {
                  "name": "ruralOrUrbanPermanent",
                  "type": "RADIO_GROUP",
                  "label": {
                    "defaultMessage": " ",
                    "description": "Empty label for form field",
                    "id": "form.field.label.emptyLabel"
                  },
                  "options": [
                    {
                      "label": {
                        "defaultMessage": "Urban address",
                        "id": "form.field.label.urban",
                        "description": "Label for form field checkbox option Urban"
                      },
                      "value": "URBAN"
                    },
                    {
                      "label": {
                        "defaultMessage": "Rural address",
                        "id": "form.field.label.rural",
                        "description": "Label for form field checkbox option Rural"
                      },
                      "value": "RURAL"
                    }
                  ],
                  "initialValue": "URBAN",
                  "previewGroup": "permanentAddress",
                  "hideInReview": true,
                  "required": false,
                  "validate": [],
                  "conditionals": [
                    {
                      "action": "hide",
                      "expression": "!values.countryPermanent"
                    },
                    {
                      "action": "hide",
                      "expression": "!values.statePermanent"
                    },
                    {
                      "action": "hide",
                      "expression": "!values.districtPermanent"
                    }
                  ],
                  "mapping": {
                    "mutation": {
                      "operation": "fieldValueNestingTransformer",
                      "parameters": [
                        "individual",
                        {
                          "operation": "fieldToAddressTransformer",
<<<<<<< HEAD
                          "parameters": ["PERMANENT", 6]
=======
                          "parameters": [
                            "PERMANENT",
                            7
                          ]
>>>>>>> 2d4cc60b
                        },
                        "address"
                      ]
                    },
                    "query": {
                      "operation": "nestedValueToFieldTransformer",
                      "parameters": [
                        "individual",
                        {
                          "operation": "addressToFieldTransformer",
<<<<<<< HEAD
                          "parameters": ["PERMANENT", 6]
=======
                          "parameters": [
                            "PERMANENT",
                            7
                          ]
>>>>>>> 2d4cc60b
                        }
                      ]
                    }
                  }
                },
                {
                  "name": "addressChiefPermanent",
                  "type": "TEXT",
                  "label": {
                    "id": "form.field.label.addressChief",
                    "defaultMessage": "Chief",
                    "description": "The lable for form field chief"
                  },
                  "previewGroup": "permanentAddress",
                  "required": false,
                  "initialValue": "",
                  "validate": [],
                  "conditionals": [
                    {
                      "action": "hide",
                      "expression": "!values.countryPermanent"
                    },
                    {
                      "action": "hide",
                      "expression": "!values.statePermanent"
                    },
                    {
                      "action": "hide",
                      "expression": "!values.districtPermanent"
                    },
                    {
                      "action": "hide",
                      "expression": "values.ruralOrUrbanPermanent !== \"RURAL\""
                    }
                  ],
                  "mapping": {
                    "mutation": {
                      "operation": "fieldValueNestingTransformer",
                      "parameters": [
                        "individual",
                        {
                          "operation": "fieldToAddressTransformer",
<<<<<<< HEAD
                          "parameters": ["PERMANENT", 4]
=======
                          "parameters": [
                            "PERMANENT",
                            6
                          ]
>>>>>>> 2d4cc60b
                        },
                        "address"
                      ]
                    },
                    "query": {
                      "operation": "nestedValueToFieldTransformer",
                      "parameters": [
                        "individual",
                        {
                          "operation": "addressToFieldTransformer",
<<<<<<< HEAD
                          "parameters": ["PERMANENT", 4]
=======
                          "parameters": [
                            "PERMANENT",
                            6
                          ]
>>>>>>> 2d4cc60b
                        }
                      ]
                    }
                  }
                },
                {
                  "name": "addressLine4CityOptionPermanent",
                  "type": "TEXT",
                  "label": {
                    "defaultMessage": "Town",
                    "description": "Title for the address line 4",
                    "id": "form.field.label.addressLine4CityOption"
                  },
                  "previewGroup": "permanentAddress",
                  "required": false,
                  "initialValue": "",
                  "validate": [],
                  "conditionals": [
                    {
                      "action": "hide",
                      "expression": "!values.countryPermanent"
                    },
                    {
                      "action": "hide",
                      "expression": "!values.statePermanent"
                    },
                    {
                      "action": "hide",
                      "expression": "!values.districtPermanent"
                    },
                    {
                      "action": "hide",
                      "expression": "values.ruralOrUrbanPermanent !== \"URBAN\""
                    }
                  ],
                  "mapping": {
                    "mutation": {
                      "operation": "fieldValueNestingTransformer",
                      "parameters": [
                        "individual",
                        {
                          "operation": "fieldToAddressTransformer",
<<<<<<< HEAD
                          "parameters": ["PERMANENT", 5]
=======
                          "parameters": [
                            "PERMANENT",
                            4
                          ]
>>>>>>> 2d4cc60b
                        },
                        "address"
                      ]
                    },
                    "query": {
                      "operation": "nestedValueToFieldTransformer",
                      "parameters": [
                        "individual",
                        {
                          "operation": "addressToFieldTransformer",
<<<<<<< HEAD
                          "parameters": ["PERMANENT", 5]
=======
                          "parameters": [
                            "PERMANENT",
                            4
                          ]
>>>>>>> 2d4cc60b
                        }
                      ]
                    }
                  }
                },
                {
                  "name": "addressLine3CityOptionPermanent",
                  "type": "TEXT",
                  "label": {
                    "defaultMessage": "Residential Area",
                    "description": "Title for the address line 3 option 2",
                    "id": "form.field.label.addressLine3CityOption"
                  },
                  "previewGroup": "permanentAddress",
                  "required": false,
                  "initialValue": "",
                  "validate": [],
                  "conditionals": [
                    {
                      "action": "hide",
                      "expression": "!values.countryPermanent"
                    },
                    {
                      "action": "hide",
                      "expression": "!values.statePermanent"
                    },
                    {
                      "action": "hide",
                      "expression": "!values.districtPermanent"
                    },
                    {
                      "action": "hide",
                      "expression": "values.ruralOrUrbanPermanent !== \"URBAN\""
                    }
                  ],
                  "mapping": {
                    "mutation": {
                      "operation": "fieldValueNestingTransformer",
                      "parameters": [
                        "individual",
                        {
                          "operation": "fieldToAddressTransformer",
                          "parameters": ["PERMANENT", 3]
                        },
                        "address"
                      ]
                    },
                    "query": {
                      "operation": "nestedValueToFieldTransformer",
                      "parameters": [
                        "individual",
                        {
                          "operation": "addressToFieldTransformer",
                          "parameters": ["PERMANENT", 3]
                        }
                      ]
                    }
                  }
                },
                {
                  "name": "addressLine2CityOptionPermanent",
                  "type": "TEXT",
                  "label": {
                    "defaultMessage": "Street / Plot Number",
                    "description": "Title for the address line 1",
                    "id": "form.field.label.addressLine2CityOption"
                  },
                  "previewGroup": "permanentAddress",
                  "required": false,
                  "initialValue": "",
                  "validate": [],
                  "conditionals": [
                    {
                      "action": "hide",
                      "expression": "!values.countryPermanent"
                    },
                    {
                      "action": "hide",
                      "expression": "!values.statePermanent"
                    },
                    {
                      "action": "hide",
                      "expression": "!values.districtPermanent"
                    },
                    {
                      "action": "hide",
                      "expression": "values.ruralOrUrbanPermanent !== \"URBAN\""
                    }
                  ],
                  "mapping": {
                    "mutation": {
                      "operation": "fieldValueNestingTransformer",
                      "parameters": [
                        "individual",
                        {
                          "operation": "fieldToAddressTransformer",
                          "parameters": ["PERMANENT", 2]
                        },
                        "address"
                      ]
                    },
                    "query": {
                      "operation": "nestedValueToFieldTransformer",
                      "parameters": [
                        "individual",
                        {
                          "operation": "addressToFieldTransformer",
                          "parameters": ["PERMANENT", 2]
                        }
                      ]
                    }
                  }
                },
                {
                  "name": "numberOptionPermanent",
                  "type": "NUMBER",
                  "label": {
                    "defaultMessage": "Number",
                    "description": "Title for the number field",
                    "id": "form.field.label.number"
                  },
                  "previewGroup": "permanentAddress",
                  "required": false,
                  "initialValue": "",
<<<<<<< HEAD
                  "validate": [
                    {
                      "operation": "numeric"
                    },
                    {
                      "operation": "maxLength",
                      "parameters": [4]
                    }
                  ],
=======
                  "validate": [],
>>>>>>> 2d4cc60b
                  "conditionals": [
                    {
                      "action": "hide",
                      "expression": "!values.countryPermanent"
                    },
                    {
                      "action": "hide",
                      "expression": "!values.statePermanent"
                    },
                    {
                      "action": "hide",
                      "expression": "!values.districtPermanent"
                    },
                    {
                      "action": "hide",
                      "expression": "values.ruralOrUrbanPermanent !== \"URBAN\""
                    }
                  ],
                  "mapping": {
                    "mutation": {
                      "operation": "fieldValueNestingTransformer",
                      "parameters": [
                        "individual",
                        {
                          "operation": "fieldToAddressTransformer",
<<<<<<< HEAD
                          "parameters": ["PERMANENT", 0, "postalCode"]
=======
                          "parameters": [
                            "PERMANENT",
                            1
                          ]
>>>>>>> 2d4cc60b
                        },
                        "address"
                      ]
                    },
                    "query": {
                      "operation": "nestedValueToFieldTransformer",
                      "parameters": [
                        "individual",
                        {
                          "operation": "addressToFieldTransformer",
<<<<<<< HEAD
                          "parameters": ["PERMANENT", 0, "postalCode"]
=======
                          "parameters": [
                            "PERMANENT",
                            1
                          ]
>>>>>>> 2d4cc60b
                        }
                      ]
                    }
                  }
                },
                {
                  "name": "addressLine1Permanent",
                  "type": "TEXT",
                  "label": {
                    "defaultMessage": "Village",
                    "description": "Title for the address line 1",
                    "id": "form.field.label.addressLine1"
                  },
                  "previewGroup": "permanentAddress",
                  "required": false,
                  "initialValue": "",
                  "validate": [],
                  "conditionals": [
                    {
                      "action": "hide",
                      "expression": "!values.countryPermanent"
                    },
                    {
                      "action": "hide",
                      "expression": "!values.statePermanent"
                    },
                    {
                      "action": "hide",
                      "expression": "!values.districtPermanent"
                    },
                    {
                      "action": "hide",
                      "expression": "values.ruralOrUrbanPermanent !== \"RURAL\""
                    }
                  ],
                  "mapping": {
                    "mutation": {
                      "operation": "fieldValueNestingTransformer",
                      "parameters": [
                        "individual",
                        {
                          "operation": "fieldToAddressTransformer",
<<<<<<< HEAD
                          "parameters": ["PERMANENT", 1]
=======
                          "parameters": [
                            "PERMANENT",
                            5
                          ]
>>>>>>> 2d4cc60b
                        },
                        "address"
                      ]
                    },
                    "query": {
                      "operation": "nestedValueToFieldTransformer",
                      "parameters": [
                        "individual",
                        {
                          "operation": "addressToFieldTransformer",
<<<<<<< HEAD
                          "parameters": ["PERMANENT", 1]
=======
                          "parameters": [
                            "PERMANENT",
                            5
                          ]
>>>>>>> 2d4cc60b
                        }
                      ]
                    }
                  }
                }
              ],
              "previewGroups": [
                {
                  "id": "permanentAddress",
                  "label": {
                    "defaultMessage": "Residential address",
                    "description": "Preview groups label for form field: residential address",
                    "id": "form.field.previewGroups.permanentAddress"
                  },
<<<<<<< HEAD
                  "required": false,
                  "initialValue": "",
                  "validate": [
                    {
                      "operation": "numeric"
                    },
                    {
                      "operation": "maxLength",
                      "parameters": [4]
                    }
                  ],
                  "conditionals": [
                    {
                      "action": "hide",
                      "expression": "!values.countryPermanent"
                    },
                    {
                      "action": "hide",
                      "expression": "!values.statePermanent"
                    },
                    {
                      "action": "hide",
                      "expression": "!values.districtPermanent"
                    },
                    {
                      "action": "hide",
                      "expression": "!values.addressLine4Permanent"
                    },
                    {
                      "action": "hide",
                      "expression": "!values.addressLine3Permanent"
                    },
                    {
                      "action": "hide",
                      "expression": "values.applicantPermanentAddressSameAsCurrent"
                    }
                  ],
                  "mapping": {
                    "mutation": {
                      "operation": "fieldValueNestingTransformer",
                      "parameters": [
                        "individual",
                        {
                          "operation": "fieldToAddressTransformer",
                          "parameters": ["PERMANENT", 0, "postalCode"]
                        },
                        "address"
                      ]
                    },
                    "query": {
                      "operation": "nestedValueToFieldTransformer",
                      "parameters": [
                        "individual",
                        {
                          "operation": "addressToFieldTransformer",
                          "parameters": ["PERMANENT", 0, "postalCode"]
                        }
                      ]
                    }
                  }
=======
                  "fieldToRedirect": "countryPermanent"
>>>>>>> 2d4cc60b
                }
              ]
            }
          ],
          "mapping": {
            "mutation": {
              "operation": "setInformantSectionTransformer"
            },
            "query": {
              "operation": "getInformantSectionTransformer"
            }
          }
        },
        {
          "id": "documents",
          "viewType": "form",
          "name": {
            "defaultMessage": "Documents",
            "description": "Form section name for Documents",
            "id": "form.section.documents.name"
          },
          "title": {
            "defaultMessage": "Attach supporting documents",
            "description": "Form section title for Documents",
            "id": "form.section.documents.title"
          },
          "groups": [
            {
              "id": "documents-view-group",
              "fields": [
                {
                  "name": "paragraph",
                  "type": "PARAGRAPH",
                  "label": {
                    "defaultMessage": "For a death registration the following documents are required:",
                    "description": "Documents Paragraph text",
                    "id": "form.field.label.deceasedDocumentParagraph"
                  },
                  "initialValue": "",
                  "validate": []
                },
                {
                  "name": "uploadDocForApplicant",
                  "type": "DOCUMENT_UPLOADER_WITH_OPTION",
                  "label": {
                    "defaultMessage": "Applicant id",
                    "description": "Option for radio group field: Type of Document To Upload",
                    "id": "form.field.label.applicantIDProof"
                  },
                  "initialValue": "",
                  "extraValue": "APPLICANT_ID_PROOF",
                  "hideAsterisk": true,
                  "validate": [],
                  "options": [
                    {
                      "value": "Front of National ID",
                      "label": {
                        "defaultMessage": "Front of national ID",
                        "description": "Label for select option radio option NID front",
                        "id": "form.field.label.docTypeNIDFront"
                      }
                    },
                    {
                      "value": "Back of National ID",
                      "label": {
                        "defaultMessage": "Back of national ID",
                        "description": "Label for select option radio option NID back",
                        "id": "form.field.label.docTypeNIDBack"
                      }
                    }
                  ],
                  "mapping": {
                    "mutation": {
                      "operation": "deathFieldToAttachmentTransformer"
                    },
                    "query": {
                      "operation": "deathAttachmentToFieldTransformer"
                    }
                  }
                },
                {
                  "name": "uploadDocForDeceasedDeath",
                  "type": "DOCUMENT_UPLOADER_WITH_OPTION",
                  "label": {
                    "defaultMessage": "Proof of death of deceased",
                    "description": "Option for radio group field: Type of Document To Upload",
                    "id": "form.field.label.deceasedDeathProof"
                  },
                  "initialValue": "",
                  "extraValue": "DECEASED_DEATH_PROOF",
                  "hideAsterisk": true,
                  "validate": [],
                  "options": [
                    {
                      "value": "Police Brought In Dead Certificate",
                      "label": {
                        "defaultMessage": "Police brought in dead certificate",
                        "description": "Label for select option Police brought in dead certificate",
                        "id": "form.field.label.docTypePoliceBroughtInDeathCertificate"
                      }
                    },
                    {
                      "value": "Coroners Report",
                      "label": {
                        "defaultMessage": "Coroner's report",
                        "description": "Label for select option Coroner's report",
                        "id": "form.field.label.docTypeCoronersReport"
                      }
                    },
                    {
                      "value": "Other",
                      "label": {
                        "defaultMessage": "Other",
                        "description": "Label for radio option Other",
                        "id": "form.field.label.docTypeOther"
                      }
                    }
                  ],
                  "mapping": {
                    "mutation": {
                      "operation": "deathFieldToAttachmentTransformer"
                    },
                    "query": {
                      "operation": "deathAttachmentToFieldTransformer"
                    }
                  }
                }
              ]
            }
          ]
        }
      ]
    }
  }
}<|MERGE_RESOLUTION|>--- conflicted
+++ resolved
@@ -5500,305 +5500,6 @@
               "id": "informant-view-group",
               "fields": [
                 {
-<<<<<<< HEAD
-                  "name": "iDType",
-                  "type": "SELECT_WITH_OPTIONS",
-                  "label": {
-                    "defaultMessage": "Type of ID",
-                    "description": "Label for form field: Existing ID",
-                    "id": "form.field.label.applicantsIdType"
-                  },
-                  "required": true,
-                  "initialValue": "",
-                  "validate": [],
-                  "placeholder": {
-                    "defaultMessage": "Select",
-                    "description": "Placeholder text for a select",
-                    "id": "form.field.select.placeholder"
-                  },
-                  "options": [
-                    {
-                      "value": "PASSPORT",
-                      "label": {
-                        "defaultMessage": "Passport",
-                        "description": "Option for form field: Type of ID",
-                        "id": "form.field.label.iDTypePassport"
-                      }
-                    },
-                    {
-                      "value": "NATIONAL_ID",
-                      "label": {
-                        "defaultMessage": "National ID",
-                        "description": "Option for form field: Type of ID",
-                        "id": "form.field.label.iDTypeNationalID"
-                      }
-                    },
-                    {
-                      "value": "DRIVING_LICENSE",
-                      "label": {
-                        "defaultMessage": "Drivers License",
-                        "description": "Option for form field: Type of ID",
-                        "id": "form.field.label.iDTypeDrivingLicense"
-                      }
-                    },
-                    {
-                      "value": "BIRTH_REGISTRATION_NUMBER",
-                      "label": {
-                        "defaultMessage": "Birth Registration Number",
-                        "description": "Option for form field: Type of ID",
-                        "id": "form.field.label.iDTypeBRN"
-                      }
-                    },
-                    {
-                      "value": "REFUGEE_NUMBER",
-                      "label": {
-                        "defaultMessage": "Refugee Number",
-                        "description": "Option for form field: Type of ID",
-                        "id": "form.field.label.iDTypeRefugeeNumber"
-                      }
-                    },
-                    {
-                      "value": "ALIEN_NUMBER",
-                      "label": {
-                        "defaultMessage": "Alien Number",
-                        "description": "Option for form field: Type of ID",
-                        "id": "form.field.label.iDTypeAlienNumber"
-                      }
-                    },
-                    {
-                      "value": "NO_ID",
-                      "label": {
-                        "defaultMessage": "No ID available",
-                        "description": "Option for form field: Type of ID",
-                        "id": "form.field.label.iDTypeNoID"
-                      }
-                    },
-                    {
-                      "value": "OTHER",
-                      "label": {
-                        "defaultMessage": "Other",
-                        "description": "Option for form field: Type of ID",
-                        "id": "form.field.label.iDTypeOther"
-                      }
-                    }
-                  ],
-                  "mapping": {
-                    "mutation": {
-                      "operation": "fieldValueNestingTransformer",
-                      "parameters": [
-                        "individual",
-                        {
-                          "operation": "fieldToIdentifierTransformer",
-                          "parameters": ["type"]
-                        }
-                      ]
-                    },
-                    "query": {
-                      "operation": "nestedValueToFieldTransformer",
-                      "parameters": [
-                        "individual",
-                        {
-                          "operation": "identifierToFieldTransformer",
-                          "parameters": ["type"]
-                        }
-                      ]
-                    }
-                  }
-                },
-                {
-                  "name": "iDTypeOther",
-                  "type": "TEXT",
-                  "label": {
-                    "defaultMessage": "Other type of ID",
-                    "description": "Label for form field: Other type of ID",
-                    "id": "form.field.label.iDTypeOtherLabel"
-                  },
-                  "required": true,
-                  "initialValue": "",
-                  "validate": [],
-                  "conditionals": [
-                    {
-                      "action": "hide",
-                      "expression": "!values.iDType || (values.iDType !== 'OTHER')"
-                    }
-                  ],
-                  "mapping": {
-                    "mutation": {
-                      "operation": "fieldValueNestingTransformer",
-                      "parameters": [
-                        "individual",
-                        {
-                          "operation": "fieldToIdentifierTransformer",
-                          "parameters": ["otherType"]
-                        }
-                      ]
-                    },
-                    "query": {
-                      "operation": "nestedValueToFieldTransformer",
-                      "parameters": [
-                        "individual",
-                        {
-                          "operation": "identifierToFieldTransformer",
-                          "parameters": ["otherType"]
-                        }
-                      ]
-                    }
-                  }
-                },
-                {
-                  "name": "applicantID",
-                  "type": "FIELD_WITH_DYNAMIC_DEFINITIONS",
-                  "dynamicDefinitions": {
-                    "label": {
-                      "dependency": "iDType",
-                      "labelMapper": {
-                        "operation": "identityNameMapper"
-                      }
-                    },
-                    "type": {
-                      "kind": "dynamic",
-                      "dependency": "iDType",
-                      "typeMapper": {
-                        "operation": "identityTypeMapper"
-                      }
-                    },
-                    "validate": [
-                      {
-                        "validator": {
-                          "operation": "validIDNumber",
-                          "parameters": []
-                        },
-                        "dependencies": ["iDType"]
-                      }
-                    ]
-                  },
-                  "label": {
-                    "defaultMessage": "ID Number",
-                    "description": "Label for form field: ID Number",
-                    "id": "form.field.label.iD"
-                  },
-                  "required": true,
-                  "initialValue": "",
-                  "validate": [],
-                  "conditionals": [
-                    {
-                      "action": "hide",
-                      "expression": "!values.iDType || values.iDType === \"NO_ID\""
-                    }
-                  ],
-                  "mapping": {
-                    "mutation": {
-                      "operation": "fieldValueNestingTransformer",
-                      "parameters": [
-                        "individual",
-                        {
-                          "operation": "fieldToIdentifierTransformer",
-                          "parameters": ["id"]
-                        }
-                      ]
-                    },
-                    "query": {
-                      "operation": "nestedValueToFieldTransformer",
-                      "parameters": [
-                        "individual",
-                        {
-                          "operation": "identifierToFieldTransformer",
-                          "parameters": ["id"]
-                        }
-                      ]
-                    }
-                  }
-                },
-                {
-                  "name": "fetchButton",
-                  "type": "FETCH_BUTTON",
-                  "label": {
-                    "defaultMessage": "Retrieve Informant's Details",
-                    "description": "Label for loader button",
-                    "id": "form.field.label.fetchInformantDetails"
-                  },
-                  "required": false,
-                  "initialValue": "",
-                  "queryMap": {
-                    "BIRTH_REGISTRATION_NUMBER": {
-                      "query": {
-                        "operation": "FETCH_REGISTRATION"
-                      },
-                      "inputs": [
-                        {
-                          "name": "identifier",
-                          "valueField": "applicantID"
-                        }
-                      ],
-                      "responseTransformer": {
-                        "operation": "transformRegistrationData"
-                      },
-                      "modalInfoText": {
-                        "defaultMessage": "Birth Registration Number",
-                        "description": "Label for loader button",
-                        "id": "form.field.label.fetchRegistrationModalInfo"
-                      },
-                      "errorText": {
-                        "defaultMessage": "No registration found for provided BRN",
-                        "description": "Label for fetch modal error title",
-                        "id": "form.field.label.fetchRegistrationModalErrorText"
-                      }
-                    },
-                    "NATIONAL_ID": {
-                      "query": {
-                        "operation": "FETCH_PERSON"
-                      },
-                      "inputs": [
-                        {
-                          "name": "identifier",
-                          "valueField": "applicantID"
-                        }
-                      ],
-                      "responseTransformer": {
-                        "operation": "transformInformantData"
-                      },
-                      "modalInfoText": {
-                        "defaultMessage": "National ID",
-                        "description": "Label for loader button",
-                        "id": "form.field.label.fetchPersonByNIDModalInfo"
-                      },
-                      "errorText": {
-                        "defaultMessage": "No person found for provided NID",
-                        "description": "Label for fetch modal error title",
-                        "id": "form.field.label.fetchPersonByNIDModalErrorText"
-                      }
-                    }
-                  },
-                  "querySelectorInput": {
-                    "name": "identifierType",
-                    "valueField": "iDType"
-                  },
-                  "validate": [],
-                  "conditionals": [
-                    {
-                      "action": "hide",
-                      "expression": "(!values.iDType || (values.iDType !== \"BIRTH_REGISTRATION_NUMBER\" && values.iDType !== \"NATIONAL_ID\"))"
-                    }
-                  ],
-                  "modalTitle": {
-                    "defaultMessage": "Checking",
-                    "description": "Label for fetch modal title",
-                    "id": "form.field.label.fetchIdentifierModalTitle"
-                  },
-                  "successTitle": {
-                    "defaultMessage": "ID valid",
-                    "description": "Label for fetch modal success title",
-                    "id": "form.field.label.fetchIdentifierModalSuccessTitle"
-                  },
-                  "errorTitle": {
-                    "defaultMessage": "Invalid Id",
-                    "description": "Label for fetch modal error title",
-                    "id": "form.field.label.fetchIdentifierModalErrorTitle"
-                  }
-                },
-                {
-=======
->>>>>>> 2d4cc60b
                   "name": "nationality",
                   "type": "SELECT_WITH_OPTIONS",
                   "label": {
@@ -5850,60 +5551,23 @@
                   "initialValue": "",
                   "validate": [
                     {
-<<<<<<< HEAD
-                      "operation": "bengaliOnlyNameFormat"
-                    }
-                  ],
+                      "operation": "numeric"
+                    },
+                    {
+                      "operation": "validLength",
+                      "parameters": [9]
+                    }
+                  ],
+                  "conditionals": [],
                   "mapping": {
                     "mutation": {
                       "operation": "fieldValueNestingTransformer",
                       "parameters": [
                         "individual",
                         {
-                          "operation": "fieldToNameTransformer",
-                          "parameters": ["bn", "firstNames"]
-                        },
-                        "name"
-                      ]
-=======
-                      "operation": "numeric"
->>>>>>> 2d4cc60b
-                    },
-                    {
-                      "operation": "validLength",
-                      "parameters": [
-<<<<<<< HEAD
-                        "individual",
-                        {
-                          "operation": "nameToFieldTransformer",
-                          "parameters": ["bn", "firstNames"]
+                          "operation": "fieldToIdentityTransformer",
+                          "parameters": ["id", "NATIONAL_ID"]
                         }
-=======
-                        9
->>>>>>> 2d4cc60b
-                      ]
-                    }
-                  ],
-                  "conditionals": [],
-                  "mapping": {
-                    "mutation": {
-                      "operation": "fieldValueNestingTransformer",
-                      "parameters": [
-                        "individual",
-                        {
-<<<<<<< HEAD
-                          "operation": "fieldToNameTransformer",
-                          "parameters": ["bn", "familyName"]
-                        },
-                        "name"
-=======
-                          "operation": "fieldToIdentityTransformer",
-                          "parameters": [
-                            "id",
-                            "NATIONAL_ID"
-                          ]
-                        }
->>>>>>> 2d4cc60b
                       ]
                     },
                     "query": {
@@ -5911,16 +5575,8 @@
                       "parameters": [
                         "individual",
                         {
-<<<<<<< HEAD
-                          "operation": "nameToFieldTransformer",
-                          "parameters": ["bn", "familyName"]
-=======
                           "operation": "identityToFieldTransformer",
-                          "parameters": [
-                            "id",
-                            "NATIONAL_ID"
-                          ]
->>>>>>> 2d4cc60b
+                          "parameters": ["id", "NATIONAL_ID"]
                         }
                       ]
                     }
@@ -6005,50 +5661,6 @@
                   }
                 },
                 {
-<<<<<<< HEAD
-                  "name": "applicantBirthDate",
-                  "type": "DATE",
-                  "label": {
-                    "defaultMessage": "Date of Birth",
-                    "description": "Label for form field: Date of birth",
-                    "id": "form.field.label.applicantsDateOfBirth"
-                  },
-                  "required": false,
-                  "initialValue": "",
-                  "validate": [
-                    {
-                      "operation": "isValidBirthDate"
-                    },
-                    {
-                      "operation": "isDateInPast"
-                    }
-                  ],
-                  "mapping": {
-                    "mutation": {
-                      "operation": "fieldValueNestingTransformer",
-                      "parameters": [
-                        "individual",
-                        {
-                          "operation": "fieldNameTransformer",
-                          "parameters": ["birthDate"]
-                        }
-                      ]
-                    },
-                    "query": {
-                      "operation": "nestedValueToFieldTransformer",
-                      "parameters": [
-                        "individual",
-                        {
-                          "operation": "fieldValueTransformer",
-                          "parameters": ["birthDate"]
-                        }
-                      ]
-                    }
-                  }
-                },
-                {
-=======
->>>>>>> 2d4cc60b
                   "name": "applicantsRelationToDeceased",
                   "type": "SELECT_WITH_OPTIONS",
                   "label": {
@@ -6178,709 +5790,6 @@
                     }
                   ],
                   "hidden": true,
-<<<<<<< HEAD
-                  "mapping": {
-                    "mutation": {
-                      "operation": "fieldValueNestingTransformer",
-                      "parameters": [
-                        "individual",
-                        {
-                          "operation": "fieldToPhoneNumberTransformer",
-                          "parameters": []
-                        }
-                      ]
-                    },
-                    "query": {
-                      "operation": "nestedValueToFieldTransformer",
-                      "parameters": [
-                        "individual",
-                        {
-                          "operation": "phoneNumberToFieldTransformer"
-                        }
-                      ]
-                    }
-                  }
-                },
-                {
-                  "name": "currentAddress",
-                  "type": "SUBSECTION",
-                  "label": {
-                    "defaultMessage": "Current Address",
-                    "description": "Title for the current address fields",
-                    "id": "form.field.label.currentAddress"
-                  },
-                  "initialValue": "",
-                  "validate": [],
-                  "conditionals": []
-                },
-                {
-                  "name": "country",
-                  "type": "SELECT_WITH_OPTIONS",
-                  "label": {
-                    "defaultMessage": "Country",
-                    "description": "Title for the country select",
-                    "id": "form.field.label.country"
-                  },
-                  "required": true,
-                  "initialValue": "ZMB",
-                  "validate": [],
-                  "placeholder": {
-                    "defaultMessage": "Select",
-                    "description": "Placeholder text for a select",
-                    "id": "form.field.select.placeholder"
-                  },
-                  "options": {
-                    "resource": "countries"
-                  },
-                  "mapping": {
-                    "mutation": {
-                      "operation": "fieldValueNestingTransformer",
-                      "parameters": [
-                        "individual",
-                        {
-                          "operation": "fieldToAddressTransformer",
-                          "parameters": ["CURRENT"]
-                        },
-                        "name"
-                      ]
-                    },
-                    "query": {
-                      "operation": "nestedValueToFieldTransformer",
-                      "parameters": [
-                        "individual",
-                        {
-                          "operation": "addressToFieldTransformer",
-                          "parameters": ["CURRENT"]
-                        }
-                      ]
-                    }
-                  }
-                },
-                {
-                  "name": "state",
-                  "type": "SELECT_WITH_DYNAMIC_OPTIONS",
-                  "label": {
-                    "defaultMessage": "Division",
-                    "description": "Title for the state select",
-                    "id": "form.field.label.state"
-                  },
-                  "required": true,
-                  "initialValue": "",
-                  "validate": [],
-                  "placeholder": {
-                    "defaultMessage": "Select",
-                    "description": "Placeholder text for a select",
-                    "id": "form.field.select.placeholder"
-                  },
-                  "dynamicOptions": {
-                    "resource": "locations",
-                    "dependency": "country"
-                  },
-                  "conditionals": [
-                    {
-                      "action": "hide",
-                      "expression": "!values.country"
-                    }
-                  ],
-                  "mapping": {
-                    "mutation": {
-                      "operation": "fieldValueNestingTransformer",
-                      "parameters": [
-                        "individual",
-                        {
-                          "operation": "fieldToAddressTransformer",
-                          "parameters": ["CURRENT"]
-                        },
-                        "address"
-                      ]
-                    },
-                    "query": {
-                      "operation": "nestedValueToFieldTransformer",
-                      "parameters": [
-                        "individual",
-                        {
-                          "operation": "addressToFieldTransformer",
-                          "parameters": ["CURRENT"]
-                        }
-                      ]
-                    }
-                  }
-                },
-                {
-                  "name": "district",
-                  "type": "SELECT_WITH_DYNAMIC_OPTIONS",
-                  "label": {
-                    "defaultMessage": "District",
-                    "description": "Title for the district select",
-                    "id": "form.field.label.district"
-                  },
-                  "required": true,
-                  "initialValue": "",
-                  "validate": [],
-                  "placeholder": {
-                    "defaultMessage": "Select",
-                    "description": "Placeholder text for a select",
-                    "id": "form.field.select.placeholder"
-                  },
-                  "dynamicOptions": {
-                    "resource": "locations",
-                    "dependency": "state"
-                  },
-                  "conditionals": [
-                    {
-                      "action": "hide",
-                      "expression": "!values.country"
-                    },
-                    {
-                      "action": "hide",
-                      "expression": "!values.state"
-                    }
-                  ],
-                  "mapping": {
-                    "mutation": {
-                      "operation": "fieldValueNestingTransformer",
-                      "parameters": [
-                        "individual",
-                        {
-                          "operation": "fieldToAddressTransformer",
-                          "parameters": ["CURRENT"]
-                        },
-                        "address"
-                      ]
-                    },
-                    "query": {
-                      "operation": "nestedValueToFieldTransformer",
-                      "parameters": [
-                        "individual",
-                        {
-                          "operation": "addressToFieldTransformer",
-                          "parameters": ["CURRENT"]
-                        }
-                      ]
-                    }
-                  }
-                },
-                {
-                  "name": "addressLine4",
-                  "type": "SELECT_WITH_DYNAMIC_OPTIONS",
-                  "label": {
-                    "defaultMessage": "Upazila (Thana) / City",
-                    "description": "Title for the address line 4",
-                    "id": "form.field.label.addressLine4"
-                  },
-                  "required": true,
-                  "initialValue": "",
-                  "validate": [],
-                  "dynamicOptions": {
-                    "resource": "locations",
-                    "dependency": "district"
-                  },
-                  "conditionals": [
-                    {
-                      "action": "hide",
-                      "expression": "!values.country"
-                    },
-                    {
-                      "action": "hide",
-                      "expression": "!values.state"
-                    },
-                    {
-                      "action": "hide",
-                      "expression": "!values.district"
-                    }
-                  ],
-                  "mapping": {
-                    "mutation": {
-                      "operation": "fieldValueNestingTransformer",
-                      "parameters": [
-                        "individual",
-                        {
-                          "operation": "fieldToAddressTransformer",
-                          "parameters": ["CURRENT", 6]
-                        },
-                        "address"
-                      ]
-                    },
-                    "query": {
-                      "operation": "nestedValueToFieldTransformer",
-                      "parameters": [
-                        "individual",
-                        {
-                          "operation": "addressToFieldTransformer",
-                          "parameters": ["CURRENT", 6]
-                        }
-                      ]
-                    }
-                  }
-                },
-                {
-                  "name": "addressLine3",
-                  "type": "SELECT_WITH_DYNAMIC_OPTIONS",
-                  "label": {
-                    "defaultMessage": "Union / Municipality / Cantonement",
-                    "description": "Title for the address line 3 option 1",
-                    "id": "form.field.label.addressLine3"
-                  },
-                  "required": false,
-                  "initialValue": "",
-                  "validate": [],
-                  "placeholder": {
-                    "defaultMessage": "Select",
-                    "description": "Placeholder text for a select",
-                    "id": "form.field.select.placeholder"
-                  },
-                  "dynamicOptions": {
-                    "resource": "locations",
-                    "dependency": "addressLine4"
-                  },
-                  "conditionals": [
-                    {
-                      "action": "hide",
-                      "expression": "!values.country"
-                    },
-                    {
-                      "action": "hide",
-                      "expression": "!values.state"
-                    },
-                    {
-                      "action": "hide",
-                      "expression": "!values.district"
-                    },
-                    {
-                      "action": "hide",
-                      "expression": "!values.addressLine4"
-                    },
-                    {
-                      "action": "hide",
-                      "expression": "(resources && resources.locations && isCityLocation(resources.locations,values.addressLine4))"
-                    }
-                  ],
-                  "mapping": {
-                    "mutation": {
-                      "operation": "fieldValueNestingTransformer",
-                      "parameters": [
-                        "individual",
-                        {
-                          "operation": "fieldToAddressTransformer",
-                          "parameters": ["CURRENT", 4]
-                        },
-                        "address"
-                      ]
-                    },
-                    "query": {
-                      "operation": "nestedValueToFieldTransformer",
-                      "parameters": [
-                        "individual",
-                        {
-                          "operation": "addressToFieldTransformer",
-                          "parameters": ["CURRENT", 4]
-                        }
-                      ]
-                    }
-                  }
-                },
-                {
-                  "name": "addressLine3CityOption",
-                  "type": "TEXT",
-                  "label": {
-                    "defaultMessage": "Ward",
-                    "description": "Title for the address line 3 option 2",
-                    "id": "form.field.label.addressLine3CityOption"
-                  },
-                  "required": false,
-                  "initialValue": "",
-                  "validate": [],
-                  "conditionals": [
-                    {
-                      "action": "hide",
-                      "expression": "!values.country"
-                    },
-                    {
-                      "action": "hide",
-                      "expression": "!values.state"
-                    },
-                    {
-                      "action": "hide",
-                      "expression": "!values.district"
-                    },
-                    {
-                      "action": "hide",
-                      "expression": "!values.addressLine4"
-                    },
-                    {
-                      "action": "hide",
-                      "expression": "values.currentAddressSameAsPermanent"
-                    },
-                    {
-                      "action": "hide",
-                      "expression": "!(resources && resources.locations && isCityLocation(resources.locations,values.addressLine4))"
-                    }
-                  ],
-                  "mapping": {
-                    "mutation": {
-                      "operation": "fieldValueNestingTransformer",
-                      "parameters": [
-                        "individual",
-                        {
-                          "operation": "fieldToAddressTransformer",
-                          "parameters": ["CURRENT", 5]
-                        },
-                        "address"
-                      ]
-                    },
-                    "query": {
-                      "operation": "nestedValueToFieldTransformer",
-                      "parameters": [
-                        "individual",
-                        {
-                          "operation": "addressToFieldTransformer",
-                          "parameters": ["CURRENT", 5]
-                        }
-                      ]
-                    }
-                  }
-                },
-                {
-                  "name": "addressLine2",
-                  "type": "TEXT",
-                  "label": {
-                    "defaultMessage": "Area / Ward / Mouja / Village",
-                    "description": "Title for the address line 2",
-                    "id": "form.field.label.addressLine2"
-                  },
-                  "required": false,
-                  "initialValue": "",
-                  "validate": [],
-                  "conditionals": [
-                    {
-                      "action": "hide",
-                      "expression": "!values.country"
-                    },
-                    {
-                      "action": "hide",
-                      "expression": "!values.state"
-                    },
-                    {
-                      "action": "hide",
-                      "expression": "!values.district"
-                    },
-                    {
-                      "action": "hide",
-                      "expression": "!values.addressLine4"
-                    },
-                    {
-                      "action": "hide",
-                      "expression": "!values.addressLine3"
-                    }
-                  ],
-                  "mapping": {
-                    "mutation": {
-                      "operation": "fieldValueNestingTransformer",
-                      "parameters": [
-                        "individual",
-                        {
-                          "operation": "fieldToAddressTransformer",
-                          "parameters": ["CURRENT", 3]
-                        },
-                        "address"
-                      ]
-                    },
-                    "query": {
-                      "operation": "nestedValueToFieldTransformer",
-                      "parameters": [
-                        "individual",
-                        {
-                          "operation": "addressToFieldTransformer",
-                          "parameters": ["CURRENT", 3]
-                        }
-                      ]
-                    }
-                  }
-                },
-                {
-                  "name": "addressLine1CityOption",
-                  "type": "TEXT",
-                  "label": {
-                    "defaultMessage": "Street and house number",
-                    "description": "Title for the address line 1",
-                    "id": "form.field.label.addressLine1"
-                  },
-                  "required": false,
-                  "initialValue": "",
-                  "validate": [],
-                  "conditionals": [
-                    {
-                      "action": "hide",
-                      "expression": "!values.country"
-                    },
-                    {
-                      "action": "hide",
-                      "expression": "!values.state"
-                    },
-                    {
-                      "action": "hide",
-                      "expression": "!values.district"
-                    },
-                    {
-                      "action": "hide",
-                      "expression": "!values.addressLine4"
-                    },
-                    {
-                      "action": "hide",
-                      "expression": "values.currentAddressSameAsPermanent"
-                    },
-                    {
-                      "action": "hide",
-                      "expression": "!(resources && resources.locations && isCityLocation(resources.locations,values.addressLine4))"
-                    }
-                  ],
-                  "mapping": {
-                    "mutation": {
-                      "operation": "fieldValueNestingTransformer",
-                      "parameters": [
-                        "individual",
-                        {
-                          "operation": "fieldToAddressTransformer",
-                          "parameters": ["CURRENT", 2]
-                        },
-                        "address"
-                      ]
-                    },
-                    "query": {
-                      "operation": "nestedValueToFieldTransformer",
-                      "parameters": [
-                        "individual",
-                        {
-                          "operation": "addressToFieldTransformer",
-                          "parameters": ["CURRENT", 2]
-                        }
-                      ]
-                    }
-                  }
-                },
-                {
-                  "name": "postCodeCityOption",
-                  "type": "TEL",
-                  "label": {
-                    "defaultMessage": "Postcode",
-                    "description": "Title for the postcode field",
-                    "id": "form.field.label.postCode"
-                  },
-                  "required": false,
-                  "initialValue": "",
-                  "validate": [
-                    {
-                      "operation": "numeric"
-                    },
-                    {
-                      "operation": "maxLength",
-                      "parameters": [4]
-                    }
-                  ],
-                  "conditionals": [
-                    {
-                      "action": "hide",
-                      "expression": "!values.country"
-                    },
-                    {
-                      "action": "hide",
-                      "expression": "!values.state"
-                    },
-                    {
-                      "action": "hide",
-                      "expression": "!values.district"
-                    },
-                    {
-                      "action": "hide",
-                      "expression": "!values.addressLine4"
-                    },
-                    {
-                      "action": "hide",
-                      "expression": "values.currentAddressSameAsPermanent"
-                    },
-                    {
-                      "action": "hide",
-                      "expression": "!(resources && resources.locations && isCityLocation(resources.locations,values.addressLine4))"
-                    }
-                  ],
-                  "mapping": {
-                    "mutation": {
-                      "operation": "fieldValueNestingTransformer",
-                      "parameters": [
-                        "individual",
-                        {
-                          "operation": "fieldToAddressTransformer",
-                          "parameters": ["CURRENT", 0, "postalCode"]
-                        },
-                        "address"
-                      ]
-                    },
-                    "query": {
-                      "operation": "nestedValueToFieldTransformer",
-                      "parameters": [
-                        "individual",
-                        {
-                          "operation": "addressToFieldTransformer",
-                          "parameters": ["CURRENT", 0, "postalCode"]
-                        }
-                      ]
-                    }
-                  }
-                },
-                {
-                  "name": "addressLine1",
-                  "type": "TEXT",
-                  "label": {
-                    "defaultMessage": "Street and house number",
-                    "description": "Title for the address line 1",
-                    "id": "form.field.label.addressLine1"
-                  },
-                  "required": false,
-                  "initialValue": "",
-                  "validate": [],
-                  "conditionals": [
-                    {
-                      "action": "hide",
-                      "expression": "!values.country"
-                    },
-                    {
-                      "action": "hide",
-                      "expression": "!values.state"
-                    },
-                    {
-                      "action": "hide",
-                      "expression": "!values.district"
-                    },
-                    {
-                      "action": "hide",
-                      "expression": "!values.addressLine4"
-                    },
-                    {
-                      "action": "hide",
-                      "expression": "!values.addressLine3"
-                    }
-                  ],
-                  "mapping": {
-                    "mutation": {
-                      "operation": "fieldValueNestingTransformer",
-                      "parameters": [
-                        "individual",
-                        {
-                          "operation": "fieldToAddressTransformer",
-                          "parameters": ["CURRENT", 1]
-                        },
-                        "address"
-                      ]
-                    },
-                    "query": {
-                      "operation": "nestedValueToFieldTransformer",
-                      "parameters": [
-                        "individual",
-                        {
-                          "operation": "addressToFieldTransformer",
-                          "parameters": ["CURRENT", 1]
-                        }
-                      ]
-                    }
-                  }
-                },
-                {
-                  "name": "postCode",
-                  "type": "TEL",
-                  "label": {
-                    "defaultMessage": "Postcode",
-                    "description": "Title for the postcode field",
-                    "id": "form.field.label.postCode"
-                  },
-                  "required": false,
-                  "initialValue": "",
-                  "validate": [
-                    {
-                      "operation": "numeric"
-                    },
-                    {
-                      "operation": "maxLength",
-                      "parameters": [4]
-                    }
-                  ],
-                  "conditionals": [
-                    {
-                      "action": "hide",
-                      "expression": "!values.country"
-                    },
-                    {
-                      "action": "hide",
-                      "expression": "!values.state"
-                    },
-                    {
-                      "action": "hide",
-                      "expression": "!values.district"
-                    },
-                    {
-                      "action": "hide",
-                      "expression": "!values.addressLine4"
-                    },
-                    {
-                      "action": "hide",
-                      "expression": "!values.addressLine3"
-                    }
-                  ],
-                  "mapping": {
-                    "mutation": {
-                      "operation": "fieldValueNestingTransformer",
-                      "parameters": [
-                        "individual",
-                        {
-                          "operation": "fieldToAddressTransformer",
-                          "parameters": ["CURRENT", 0, "postalCode"]
-                        },
-                        "address"
-                      ]
-                    },
-                    "query": {
-                      "operation": "nestedValueToFieldTransformer",
-                      "parameters": [
-                        "individual",
-                        {
-                          "operation": "addressToFieldTransformer",
-                          "parameters": ["CURRENT", 0, "postalCode"]
-                        }
-                      ]
-                    }
-                  }
-                },
-                {
-                  "name": "applicantPermanentAddressSameAsCurrent",
-                  "type": "RADIO_GROUP",
-                  "label": {
-                    "defaultMessage": "Is applicant’s permanent address the same as their current address?",
-                    "description": "Title for the radio button to select that the applicants current address is the same as their permanent address",
-                    "id": "form.field.label.applicantsCurrentAddressSameAsPermanent"
-                  },
-                  "required": true,
-                  "initialValue": true,
-                  "validate": [],
-                  "options": [
-                    {
-                      "value": true,
-                      "label": {
-                        "defaultMessage": "Yes",
-                        "description": "confirmation label for yes / no radio button",
-                        "id": "form.field.label.confirm"
-                      }
-                    },
-                    {
-                      "value": false,
-                      "label": {
-                        "defaultMessage": "No",
-                        "description": "deny label for yes / no radio button",
-                        "id": "form.field.label.deny"
-                      }
-                    }
-                  ],
-                  "conditionals": [],
-=======
->>>>>>> 2d4cc60b
                   "mapping": {
                     "mutation": {
                       "operation": "fieldValueNestingTransformer",
@@ -7117,14 +6026,7 @@
                         "individual",
                         {
                           "operation": "fieldToAddressTransformer",
-<<<<<<< HEAD
-                          "parameters": ["PERMANENT", 6]
-=======
-                          "parameters": [
-                            "PERMANENT",
-                            7
-                          ]
->>>>>>> 2d4cc60b
+                          "parameters": ["PERMANENT", 7]
                         },
                         "address"
                       ]
@@ -7135,14 +6037,7 @@
                         "individual",
                         {
                           "operation": "addressToFieldTransformer",
-<<<<<<< HEAD
-                          "parameters": ["PERMANENT", 6]
-=======
-                          "parameters": [
-                            "PERMANENT",
-                            7
-                          ]
->>>>>>> 2d4cc60b
+                          "parameters": ["PERMANENT", 7]
                         }
                       ]
                     }
@@ -7185,14 +6080,7 @@
                         "individual",
                         {
                           "operation": "fieldToAddressTransformer",
-<<<<<<< HEAD
-                          "parameters": ["PERMANENT", 4]
-=======
-                          "parameters": [
-                            "PERMANENT",
-                            6
-                          ]
->>>>>>> 2d4cc60b
+                          "parameters": ["PERMANENT", 6]
                         },
                         "address"
                       ]
@@ -7203,14 +6091,7 @@
                         "individual",
                         {
                           "operation": "addressToFieldTransformer",
-<<<<<<< HEAD
-                          "parameters": ["PERMANENT", 4]
-=======
-                          "parameters": [
-                            "PERMANENT",
-                            6
-                          ]
->>>>>>> 2d4cc60b
+                          "parameters": ["PERMANENT", 6]
                         }
                       ]
                     }
@@ -7253,14 +6134,7 @@
                         "individual",
                         {
                           "operation": "fieldToAddressTransformer",
-<<<<<<< HEAD
-                          "parameters": ["PERMANENT", 5]
-=======
-                          "parameters": [
-                            "PERMANENT",
-                            4
-                          ]
->>>>>>> 2d4cc60b
+                          "parameters": ["PERMANENT", 4]
                         },
                         "address"
                       ]
@@ -7271,14 +6145,7 @@
                         "individual",
                         {
                           "operation": "addressToFieldTransformer",
-<<<<<<< HEAD
-                          "parameters": ["PERMANENT", 5]
-=======
-                          "parameters": [
-                            "PERMANENT",
-                            4
-                          ]
->>>>>>> 2d4cc60b
+                          "parameters": ["PERMANENT", 4]
                         }
                       ]
                     }
@@ -7403,19 +6270,7 @@
                   "previewGroup": "permanentAddress",
                   "required": false,
                   "initialValue": "",
-<<<<<<< HEAD
-                  "validate": [
-                    {
-                      "operation": "numeric"
-                    },
-                    {
-                      "operation": "maxLength",
-                      "parameters": [4]
-                    }
-                  ],
-=======
-                  "validate": [],
->>>>>>> 2d4cc60b
+                  "validate": [],
                   "conditionals": [
                     {
                       "action": "hide",
@@ -7441,14 +6296,7 @@
                         "individual",
                         {
                           "operation": "fieldToAddressTransformer",
-<<<<<<< HEAD
-                          "parameters": ["PERMANENT", 0, "postalCode"]
-=======
-                          "parameters": [
-                            "PERMANENT",
-                            1
-                          ]
->>>>>>> 2d4cc60b
+                          "parameters": ["PERMANENT", 1]
                         },
                         "address"
                       ]
@@ -7459,14 +6307,7 @@
                         "individual",
                         {
                           "operation": "addressToFieldTransformer",
-<<<<<<< HEAD
-                          "parameters": ["PERMANENT", 0, "postalCode"]
-=======
-                          "parameters": [
-                            "PERMANENT",
-                            1
-                          ]
->>>>>>> 2d4cc60b
+                          "parameters": ["PERMANENT", 1]
                         }
                       ]
                     }
@@ -7509,14 +6350,7 @@
                         "individual",
                         {
                           "operation": "fieldToAddressTransformer",
-<<<<<<< HEAD
-                          "parameters": ["PERMANENT", 1]
-=======
-                          "parameters": [
-                            "PERMANENT",
-                            5
-                          ]
->>>>>>> 2d4cc60b
+                          "parameters": ["PERMANENT", 5]
                         },
                         "address"
                       ]
@@ -7527,14 +6361,7 @@
                         "individual",
                         {
                           "operation": "addressToFieldTransformer",
-<<<<<<< HEAD
-                          "parameters": ["PERMANENT", 1]
-=======
-                          "parameters": [
-                            "PERMANENT",
-                            5
-                          ]
->>>>>>> 2d4cc60b
+                          "parameters": ["PERMANENT", 5]
                         }
                       ]
                     }
@@ -7549,70 +6376,7 @@
                     "description": "Preview groups label for form field: residential address",
                     "id": "form.field.previewGroups.permanentAddress"
                   },
-<<<<<<< HEAD
-                  "required": false,
-                  "initialValue": "",
-                  "validate": [
-                    {
-                      "operation": "numeric"
-                    },
-                    {
-                      "operation": "maxLength",
-                      "parameters": [4]
-                    }
-                  ],
-                  "conditionals": [
-                    {
-                      "action": "hide",
-                      "expression": "!values.countryPermanent"
-                    },
-                    {
-                      "action": "hide",
-                      "expression": "!values.statePermanent"
-                    },
-                    {
-                      "action": "hide",
-                      "expression": "!values.districtPermanent"
-                    },
-                    {
-                      "action": "hide",
-                      "expression": "!values.addressLine4Permanent"
-                    },
-                    {
-                      "action": "hide",
-                      "expression": "!values.addressLine3Permanent"
-                    },
-                    {
-                      "action": "hide",
-                      "expression": "values.applicantPermanentAddressSameAsCurrent"
-                    }
-                  ],
-                  "mapping": {
-                    "mutation": {
-                      "operation": "fieldValueNestingTransformer",
-                      "parameters": [
-                        "individual",
-                        {
-                          "operation": "fieldToAddressTransformer",
-                          "parameters": ["PERMANENT", 0, "postalCode"]
-                        },
-                        "address"
-                      ]
-                    },
-                    "query": {
-                      "operation": "nestedValueToFieldTransformer",
-                      "parameters": [
-                        "individual",
-                        {
-                          "operation": "addressToFieldTransformer",
-                          "parameters": ["PERMANENT", 0, "postalCode"]
-                        }
-                      ]
-                    }
-                  }
-=======
                   "fieldToRedirect": "countryPermanent"
->>>>>>> 2d4cc60b
                 }
               ]
             }
