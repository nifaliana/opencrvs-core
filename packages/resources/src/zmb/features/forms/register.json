--- conflicted
+++ resolved
@@ -5925,156 +5925,9 @@
                   }
                 },
                 {
-<<<<<<< HEAD
-                  "name": "addressLine4",
-                  "type": "SELECT_WITH_DYNAMIC_OPTIONS",
-                  "label": {
-                    "defaultMessage": "Upazila (Thana) / City",
-                    "description": "Title for the address line 4",
-                    "id": "form.field.label.addressLine4"
-                  },
-                  "required": true,
-                  "initialValue": "",
-                  "validate": [],
-                  "placeholder": {
-                    "defaultMessage": "Select",
-                    "description": "Placeholder text for a select",
-                    "id": "form.field.select.placeholder"
-                  },
-                  "dynamicOptions": {
-                    "resource": "locations",
-                    "dependency": "district"
-                  },
-                  "conditionals": [
-                    {
-                      "action": "hide",
-                      "expression": "!values.country"
-                    },
-                    {
-                      "action": "hide",
-                      "expression": "!values.state"
-                    },
-                    {
-                      "action": "hide",
-                      "expression": "!values.district"
-                    }
-                  ],
-                  "mapping": {
-                    "mutation": {
-                      "operation": "deathEventLocationMutationTransformer",
-                      "parameters": [6]
-                    },
-                    "query": {
-                      "operation": "eventLocationQueryTransformer",
-                      "parameters": [6]
-                    }
-                  }
-                },
-                {
-                  "name": "addressLine3",
-                  "type": "SELECT_WITH_DYNAMIC_OPTIONS",
-                  "label": {
-                    "defaultMessage": "Union / Municipality / Cantonement",
-                    "description": "Title for the address line 3 option 1",
-                    "id": "form.field.label.addressLine3"
-                  },
-                  "required": false,
-                  "initialValue": "",
-                  "validate": [],
-                  "placeholder": {
-                    "defaultMessage": "Select",
-                    "description": "Placeholder text for a select",
-                    "id": "form.field.select.placeholder"
-                  },
-                  "dynamicOptions": {
-                    "resource": "locations",
-                    "dependency": "addressLine4"
-                  },
-                  "conditionals": [
-                    {
-                      "action": "hide",
-                      "expression": "!values.country"
-                    },
-                    {
-                      "action": "hide",
-                      "expression": "!values.state"
-                    },
-                    {
-                      "action": "hide",
-                      "expression": "!values.district"
-                    },
-                    {
-                      "action": "hide",
-                      "expression": "!values.addressLine4"
-                    },
-                    {
-                      "action": "hide",
-                      "expression": "(resources && resources.locations && isCityLocation(resources.locations,values.addressLine4))"
-                    }
-                  ],
-                  "mapping": {
-                    "mutation": {
-                      "operation": "deathEventLocationMutationTransformer",
-                      "parameters": [4]
-                    },
-                    "query": {
-                      "operation": "eventLocationQueryTransformer",
-                      "parameters": [4]
-                    }
-                  }
-                },
-                {
-                  "name": "addressLine3CityOption",
-                  "type": "TEXT",
-                  "label": {
-                    "defaultMessage": "Ward",
-                    "description": "Title for the address line 3 option 2",
-                    "id": "form.field.label.addressLine3CityOption"
-                  },
-                  "required": false,
-                  "initialValue": "",
-                  "validate": [],
-                  "conditionals": [
-                    {
-                      "action": "hide",
-                      "expression": "!values.country"
-                    },
-                    {
-                      "action": "hide",
-                      "expression": "!values.state"
-                    },
-                    {
-                      "action": "hide",
-                      "expression": "!values.district"
-                    },
-                    {
-                      "action": "hide",
-                      "expression": "!values.addressLine4"
-                    },
-                    {
-                      "action": "hide",
-                      "expression": "!(resources && resources.locations && isCityLocation(resources.locations,values.addressLine4))"
-                    }
-                  ],
-                  "mapping": {
-                    "mutation": {
-                      "operation": "deathEventLocationMutationTransformer",
-                      "parameters": [5]
-                    },
-                    "query": {
-                      "operation": "eventLocationQueryTransformer",
-                      "parameters": [5]
-                    }
-                  }
-                },
-                {
-                  "name": "addressLine2",
-                  "type": "TEXT",
-=======
                   "name": "ruralOrUrban",
                   "type": "RADIO_GROUP",
                   "previewGroup": "deathPlaceAddress",
->>>>>>> 030dd0d8
                   "label": {
                     "defaultMessage": " ",
                     "description": "Empty label for form field",
@@ -6090,372 +5943,12 @@
                       "value": "URBAN"
                     },
                     {
-<<<<<<< HEAD
-                      "action": "hide",
-                      "expression": "!values.addressLine3"
-                    }
-                  ],
-                  "mapping": {
-                    "mutation": {
-                      "operation": "deathEventLocationMutationTransformer",
-                      "parameters": [3]
-                    },
-                    "query": {
-                      "operation": "eventLocationQueryTransformer",
-                      "parameters": [3]
-                    }
-                  }
-                },
-                {
-                  "name": "addressLine1CityOption",
-                  "type": "TEXT",
-                  "label": {
-                    "defaultMessage": "Street and house number",
-                    "description": "Title for the address line 1",
-                    "id": "form.field.label.addressLine1"
-                  },
-                  "required": false,
-                  "initialValue": "",
-                  "validate": [],
-                  "conditionals": [
-                    {
-                      "action": "hide",
-                      "expression": "!values.country"
-                    },
-                    {
-                      "action": "hide",
-                      "expression": "!values.state"
-                    },
-                    {
-                      "action": "hide",
-                      "expression": "!values.district"
-                    },
-                    {
-                      "action": "hide",
-                      "expression": "!values.addressLine4"
-                    },
-                    {
-                      "action": "hide",
-                      "expression": "!(resources && resources.locations && isCityLocation(resources.locations,values.addressLine4))"
-                    }
-                  ],
-                  "mapping": {
-                    "mutation": {
-                      "operation": "deathEventLocationMutationTransformer",
-                      "parameters": [2]
-                    },
-                    "query": {
-                      "operation": "eventLocationQueryTransformer",
-                      "parameters": [2]
-                    }
-                  }
-                },
-                {
-                  "name": "postCodeCityOption",
-                  "type": "NUMBER",
-                  "label": {
-                    "defaultMessage": "Postcode",
-                    "description": "Title for the postcode field",
-                    "id": "form.field.label.postCode"
-                  },
-                  "required": false,
-                  "initialValue": "",
-                  "validate": [],
-                  "conditionals": [
-                    {
-                      "action": "hide",
-                      "expression": "!values.country"
-                    },
-                    {
-                      "action": "hide",
-                      "expression": "!values.state"
-                    },
-                    {
-                      "action": "hide",
-                      "expression": "!values.district"
-                    },
-                    {
-                      "action": "hide",
-                      "expression": "!values.addressLine4"
-                    },
-                    {
-                      "action": "hide",
-                      "expression": "!(resources && resources.locations && isCityLocation(resources.locations,values.addressLine4))"
-                    }
-                  ],
-                  "mapping": {
-                    "mutation": {
-                      "operation": "deathEventLocationMutationTransformer",
-                      "parameters": [0, "postalCode"]
-                    },
-                    "query": {
-                      "operation": "eventLocationQueryTransformer",
-                      "parameters": [0, "postalCode"]
-                    }
-                  }
-                },
-                {
-                  "name": "addressLine1",
-                  "type": "TEXT",
-                  "label": {
-                    "defaultMessage": "Street and house number",
-                    "description": "Title for the address line 1",
-                    "id": "form.field.label.addressLine1"
-                  },
-                  "required": false,
-                  "initialValue": "",
-                  "validate": [],
-                  "conditionals": [
-                    {
-                      "action": "hide",
-                      "expression": "!values.country"
-                    },
-                    {
-                      "action": "hide",
-                      "expression": "!values.state"
-                    },
-                    {
-                      "action": "hide",
-                      "expression": "!values.district"
-                    },
-                    {
-                      "action": "hide",
-                      "expression": "!values.addressLine4"
-                    },
-                    {
-                      "action": "hide",
-                      "expression": "!values.addressLine3"
-                    }
-                  ],
-                  "mapping": {
-                    "mutation": {
-                      "operation": "deathEventLocationMutationTransformer",
-                      "parameters": [1]
-                    },
-                    "query": {
-                      "operation": "eventLocationQueryTransformer",
-                      "parameters": [1]
-                    }
-                  }
-                },
-                {
-                  "name": "postCode",
-                  "type": "NUMBER",
-                  "label": {
-                    "defaultMessage": "Postcode",
-                    "description": "Title for the postcode field",
-                    "id": "form.field.label.postCode"
-                  },
-                  "required": false,
-                  "initialValue": "",
-                  "validate": [],
-                  "conditionals": [
-                    {
-                      "action": "hide",
-                      "expression": "!values.country"
-                    },
-                    {
-                      "action": "hide",
-                      "expression": "!values.state"
-                    },
-                    {
-                      "action": "hide",
-                      "expression": "!values.district"
-                    },
-                    {
-                      "action": "hide",
-                      "expression": "!values.addressLine4"
-                    },
-                    {
-                      "action": "hide",
-                      "expression": "!values.addressLine3"
-                    }
-                  ],
-                  "mapping": {
-                    "mutation": {
-                      "operation": "deathEventLocationMutationTransformer",
-                      "parameters": [0, "postalCode"]
-                    },
-                    "query": {
-                      "operation": "eventLocationQueryTransformer",
-                      "parameters": [0, "postalCode"]
-                    }
-                  }
-                }
-              ]
-            },
-            {
-              "id": "deathEvent-deathAtOtherLocation",
-              "title": {
-                "defaultMessage": "What is the other address did the death occur at?",
-                "description": "Label for form field: Other Location Address",
-                "id": "form.field.label.deathAtOtherLocation"
-              },
-              "conditionals": [
-                {
-                  "action": "hide",
-                  "expression": "values.deathPlaceAddress !== \"OTHER\""
-                }
-              ],
-              "fields": [
-                {
-                  "name": "country",
-                  "type": "SELECT_WITH_OPTIONS",
-                  "label": {
-                    "defaultMessage": "Country",
-                    "description": "Title for the country select",
-                    "id": "form.field.label.country"
-                  },
-                  "required": true,
-                  "initialValue": "BGD",
-                  "validate": [],
-                  "placeholder": {
-                    "defaultMessage": "Select",
-                    "description": "Placeholder text for a select",
-                    "id": "form.field.select.placeholder"
-                  },
-                  "options": {
-                    "resource": "countries"
-                  },
-                  "mapping": {
-                    "mutation": {
-                      "operation": "deathEventLocationMutationTransformer",
-                      "parameters": []
-                    },
-                    "query": {
-                      "operation": "eventLocationQueryTransformer",
-                      "parameters": []
-                    }
-                  }
-                },
-                {
-                  "name": "state",
-                  "type": "SELECT_WITH_DYNAMIC_OPTIONS",
-                  "label": {
-                    "defaultMessage": "Division",
-                    "description": "Title for the state select",
-                    "id": "form.field.label.state"
-                  },
-                  "required": true,
-                  "initialValue": "",
-                  "validate": [],
-                  "placeholder": {
-                    "defaultMessage": "Select",
-                    "description": "Placeholder text for a select",
-                    "id": "form.field.select.placeholder"
-                  },
-                  "dynamicOptions": {
-                    "resource": "locations",
-                    "dependency": "country"
-                  },
-                  "conditionals": [
-                    {
-                      "action": "hide",
-                      "expression": "!values.country"
-                    }
-                  ],
-                  "mapping": {
-                    "mutation": {
-                      "operation": "deathEventLocationMutationTransformer",
-                      "parameters": []
-                    },
-                    "query": {
-                      "operation": "eventLocationQueryTransformer",
-                      "parameters": []
-                    }
-                  }
-                },
-                {
-                  "name": "district",
-                  "type": "SELECT_WITH_DYNAMIC_OPTIONS",
-                  "label": {
-                    "defaultMessage": "District",
-                    "description": "Title for the district select",
-                    "id": "form.field.label.district"
-                  },
-                  "required": true,
-                  "initialValue": "",
-                  "validate": [],
-                  "placeholder": {
-                    "defaultMessage": "Select",
-                    "description": "Placeholder text for a select",
-                    "id": "form.field.select.placeholder"
-                  },
-                  "dynamicOptions": {
-                    "resource": "locations",
-                    "dependency": "state"
-                  },
-                  "conditionals": [
-                    {
-                      "action": "hide",
-                      "expression": "!values.country"
-                    },
-                    {
-                      "action": "hide",
-                      "expression": "!values.state"
-                    }
-                  ],
-                  "mapping": {
-                    "mutation": {
-                      "operation": "deathEventLocationMutationTransformer",
-                      "parameters": []
-                    },
-                    "query": {
-                      "operation": "eventLocationQueryTransformer",
-                      "parameters": []
-                    }
-                  }
-                },
-                {
-                  "name": "addressLine4",
-                  "type": "SELECT_WITH_DYNAMIC_OPTIONS",
-                  "label": {
-                    "defaultMessage": "Upazila (Thana) / City",
-                    "description": "Title for the address line 4",
-                    "id": "form.field.label.addressLine4"
-                  },
-                  "required": true,
-                  "initialValue": "",
-                  "validate": [],
-                  "placeholder": {
-                    "defaultMessage": "Select",
-                    "description": "Placeholder text for a select",
-                    "id": "form.field.select.placeholder"
-                  },
-                  "dynamicOptions": {
-                    "resource": "locations",
-                    "dependency": "district"
-                  },
-                  "conditionals": [
-                    {
-                      "action": "hide",
-                      "expression": "!values.country"
-                    },
-                    {
-                      "action": "hide",
-                      "expression": "!values.state"
-                    },
-                    {
-                      "action": "hide",
-                      "expression": "!values.district"
-                    }
-                  ],
-                  "mapping": {
-                    "mutation": {
-                      "operation": "deathEventLocationMutationTransformer",
-                      "parameters": [6]
-                    },
-                    "query": {
-                      "operation": "eventLocationQueryTransformer",
-                      "parameters": [6]
-=======
                       "label": {
                         "defaultMessage": "Rural address",
                         "id": "form.field.label.rural",
                         "description": "Label for form field checkbox option Rural"
                       },
                       "value": "RURAL"
->>>>>>> 030dd0d8
                     }
                   ],
                   "initialValue": "URBAN",
@@ -6479,23 +5972,11 @@
                   "mapping": {
                     "mutation": {
                       "operation": "deathEventLocationMutationTransformer",
-<<<<<<< HEAD
-                      "parameters": [4]
+                      "parameters": [7]
                     },
                     "query": {
                       "operation": "eventLocationQueryTransformer",
-                      "parameters": [4]
-=======
-                      "parameters": [
-                        7
-                      ]
-                    },
-                    "query": {
-                      "operation": "eventLocationQueryTransformer",
-                      "parameters": [
-                        7
-                      ]
->>>>>>> 030dd0d8
+                      "parameters": [7]
                     }
                   }
                 },
@@ -6532,23 +6013,11 @@
                   "mapping": {
                     "mutation": {
                       "operation": "deathEventLocationMutationTransformer",
-<<<<<<< HEAD
-                      "parameters": [5]
+                      "parameters": [6]
                     },
                     "query": {
                       "operation": "eventLocationQueryTransformer",
-                      "parameters": [5]
-=======
-                      "parameters": [
-                        6
-                      ]
-                    },
-                    "query": {
-                      "operation": "eventLocationQueryTransformer",
-                      "parameters": [
-                        6
-                      ]
->>>>>>> 030dd0d8
+                      "parameters": [6]
                     }
                   }
                 },
@@ -6585,23 +6054,11 @@
                   "mapping": {
                     "mutation": {
                       "operation": "deathEventLocationMutationTransformer",
-<<<<<<< HEAD
-                      "parameters": [3]
+                      "parameters": [4]
                     },
                     "query": {
                       "operation": "eventLocationQueryTransformer",
-                      "parameters": [3]
-=======
-                      "parameters": [
-                        4
-                      ]
-                    },
-                    "query": {
-                      "operation": "eventLocationQueryTransformer",
-                      "parameters": [
-                        4
-                      ]
->>>>>>> 030dd0d8
+                      "parameters": [4]
                     }
                   }
                 },
@@ -6638,23 +6095,11 @@
                   "mapping": {
                     "mutation": {
                       "operation": "deathEventLocationMutationTransformer",
-<<<<<<< HEAD
-                      "parameters": [2]
+                      "parameters": [3]
                     },
                     "query": {
                       "operation": "eventLocationQueryTransformer",
-                      "parameters": [2]
-=======
-                      "parameters": [
-                        3
-                      ]
-                    },
-                    "query": {
-                      "operation": "eventLocationQueryTransformer",
-                      "parameters": [
-                        3
-                      ]
->>>>>>> 030dd0d8
+                      "parameters": [3]
                     }
                   }
                 },
@@ -6691,23 +6136,11 @@
                   "mapping": {
                     "mutation": {
                       "operation": "deathEventLocationMutationTransformer",
-<<<<<<< HEAD
-                      "parameters": [0, "postalCode"]
+                      "parameters": [2]
                     },
                     "query": {
                       "operation": "eventLocationQueryTransformer",
-                      "parameters": [0, "postalCode"]
-=======
-                      "parameters": [
-                        2
-                      ]
-                    },
-                    "query": {
-                      "operation": "eventLocationQueryTransformer",
-                      "parameters": [
-                        2
-                      ]
->>>>>>> 030dd0d8
+                      "parameters": [2]
                     }
                   }
                 },
@@ -6785,23 +6218,11 @@
                   "mapping": {
                     "mutation": {
                       "operation": "deathEventLocationMutationTransformer",
-<<<<<<< HEAD
-                      "parameters": [0, "postalCode"]
+                      "parameters": [5]
                     },
                     "query": {
                       "operation": "eventLocationQueryTransformer",
-                      "parameters": [0, "postalCode"]
-=======
-                      "parameters": [
-                        5
-                      ]
-                    },
-                    "query": {
-                      "operation": "eventLocationQueryTransformer",
-                      "parameters": [
-                        5
-                      ]
->>>>>>> 030dd0d8
+                      "parameters": [5]
                     }
                   }
                 }
