{
  "registerForm": {
    "birth": {
      "sections": [
        {
          "id": "child",
          "viewType": "form",
          "name": {
            "defaultMessage": "Child",
            "description": "Form section name for Child",
            "id": "birth.form.section.child.name"
          },
          "title": {
            "defaultMessage": "Child's details",
            "description": "Form section title for Child",
            "id": "birth.form.section.child.title"
          },
          "hasDocumentSection": true,
          "groups": [
            {
              "id": "child-view-group",
              "fields": [
                {
                  "name": "firstNamesEng",
                  "type": "TEXT",
                  "label": {
                    "defaultMessage": "Given name(s)",
                    "description": "Label for form field: Given names",
                    "id": "form.field.label.childFirstNamesEng"
                  },
                  "required": true,
                  "initialValue": "",
                  "validate": [
                    {
                      "operation": "englishOnlyNameFormat"
                    }
                  ],
                  "mapping": {
                    "mutation": {
                      "operation": "fieldToNameTransformer",
                      "parameters": ["en", "firstNames"]
                    },
                    "query": {
                      "operation": "nameToFieldTransformer",
                      "parameters": ["en", "firstNames"]
                    }
                  }
                },
                {
                  "name": "familyNameEng",
                  "type": "TEXT",
                  "label": {
                    "defaultMessage": "Surname",
                    "description": "Label for form field: Surname in english",
                    "id": "form.field.label.childFamilyNameEng"
                  },
                  "required": true,
                  "initialValue": "",
                  "validate": [
                    {
                      "operation": "englishOnlyNameFormat"
                    }
                  ],
                  "mapping": {
                    "mutation": {
                      "operation": "fieldToNameTransformer",
                      "parameters": ["en", "familyName"]
                    },
                    "query": {
                      "operation": "nameToFieldTransformer",
                      "parameters": ["en", "familyName"]
                    }
                  }
                },
                {
                  "name": "gender",
                  "type": "SELECT_WITH_OPTIONS",
                  "label": {
                    "defaultMessage": "Sex",
                    "description": "Label for form field: Sex name",
                    "id": "form.field.label.childSex"
                  },
                  "required": true,
                  "initialValue": "",
                  "validate": [],
                  "placeholder": {
                    "defaultMessage": "Select",
                    "description": "Placeholder text for a select",
                    "id": "form.field.select.placeholder"
                  },
                  "options": [
                    {
                      "value": "male",
                      "label": {
                        "defaultMessage": "Male",
                        "description": "Option for form field: Sex name",
                        "id": "form.field.label.childSexMale"
                      }
                    },
                    {
                      "value": "female",
                      "label": {
                        "defaultMessage": "Female",
                        "description": "Option for form field: Sex name",
                        "id": "form.field.label.childSexFemale"
                      }
                    },
                    {
                      "value": "other",
                      "label": {
                        "defaultMessage": "Other",
                        "description": "Option for form field: Sex name",
                        "id": "form.field.label.childSexOther"
                      }
                    },
                    {
                      "value": "unknown",
                      "label": {
                        "defaultMessage": "Unknown",
                        "description": "Option for form field: Sex name",
                        "id": "form.field.label.childSexUnknown"
                      }
                    }
                  ]
                },
                {
                  "name": "childBirthDate",
                  "type": "DATE",
                  "label": {
                    "defaultMessage": "Date of birth",
                    "description": "Label for form field: Date of birth",
                    "id": "form.field.label.childDateOfBirth"
                  },
                  "required": true,
                  "initialValue": "",
                  "validate": [
                    {
                      "operation": "isValidBirthDate"
                    }
                  ],
                  "mapping": {
                    "mutation": {
                      "operation": "fieldNameTransformer",
                      "parameters": ["birthDate"]
                    },
                    "query": {
                      "operation": "fieldValueTransformer",
                      "parameters": ["birthDate"]
                    }
                  }
                },
                {
                  "name": "attendantAtBirth",
                  "type": "SELECT_WITH_OPTIONS",
                  "label": {
                    "defaultMessage": "Attendant at birth",
                    "description": "Label for form field: Attendant at birth",
                    "id": "form.field.label.attendantAtBirth"
                  },
                  "required": false,
                  "initialValue": "",
                  "validate": [],
                  "placeholder": {
                    "defaultMessage": "Select",
                    "description": "Placeholder text for a select",
                    "id": "form.field.select.placeholder"
                  },
                  "options": [
                    {
                      "value": "PHYSICIAN",
                      "label": {
                        "defaultMessage": "Physician",
                        "description": "Label for form field: Attendant at birth",
                        "id": "form.field.label.attendantAtBirthPhysician"
                      }
                    },
                    {
                      "value": "NURSE",
                      "label": {
                        "defaultMessage": "Nurse",
                        "description": "Label for form field: Attendant at birth",
                        "id": "form.field.label.attendantAtBirthNurse"
                      }
                    },
                    {
                      "value": "MIDWIFE",
                      "label": {
                        "defaultMessage": "Midwife",
                        "description": "Label for form field: Attendant at birth",
                        "id": "form.field.label.attendantAtBirthMidwife"
                      }
                    },
                    {
                      "value": "OTHER_PARAMEDICAL_PERSONNEL",
                      "label": {
                        "defaultMessage": "Other paramedical personnel",
                        "description": "Label for form field: Attendant at birth",
                        "id": "form.field.label.attendantAtBirthOtherParamedicalPersonnel"
                      }
                    },
                    {
                      "value": "LAYPERSON",
                      "label": {
                        "defaultMessage": "Layperson",
                        "description": "Label for form field: Attendant at birth",
                        "id": "form.field.label.attendantAtBirthLayperson"
                      }
                    },
                    {
                      "value": "TRADITIONAL_BIRTH_ATTENDANT",
                      "label": {
                        "defaultMessage": "Traditional birth attendant",
                        "description": "Label for form field: Attendant at birth",
                        "id": "form.field.label.attendantAtBirthTraditionalBirthAttendant"
                      }
                    },
                    {
                      "value": "NONE",
                      "label": {
                        "defaultMessage": "None",
                        "description": "Label for form field: Attendant at birth",
                        "id": "form.field.label.attendantAtBirthNone"
                      }
                    },
                    {
                      "value": "OTHER",
                      "label": {
                        "defaultMessage": "Other",
                        "description": "Label for form field: Attendant at birth",
                        "id": "form.field.label.attendantAtBirthOther"
                      }
                    }
                  ],
                  "mapping": {
                    "mutation": {
                      "operation": "sectionFieldToBundleFieldTransformer",
                      "parameters": []
                    },
                    "query": {
                      "operation": "bundleFieldToSectionFieldTransformer",
                      "parameters": []
                    }
                  }
                },
                {
                  "name": "birthType",
                  "type": "SELECT_WITH_OPTIONS",
                  "label": {
                    "defaultMessage": "Type of birth",
                    "description": "Label for form field: Type of birth",
                    "id": "form.field.label.birthType"
                  },
                  "required": false,
                  "initialValue": "",
                  "validate": [],
                  "placeholder": {
                    "defaultMessage": "Select",
                    "description": "Placeholder text for a select",
                    "id": "form.field.select.placeholder"
                  },
                  "options": [
                    {
                      "value": "SINGLE",
                      "label": {
                        "defaultMessage": "Single",
                        "description": "Label for form field: Type of birth",
                        "id": "form.field.label.birthTypeSingle"
                      }
                    },
                    {
                      "value": "TWIN",
                      "label": {
                        "defaultMessage": "Twin",
                        "description": "Label for form field: Type of birth",
                        "id": "form.field.label.birthTypeTwin"
                      }
                    },
                    {
                      "value": "TRIPLET",
                      "label": {
                        "defaultMessage": "Triplet",
                        "description": "Label for form field: Type of birth",
                        "id": "form.field.label.birthTypeTriplet"
                      }
                    },
                    {
                      "value": "QUADRUPLET",
                      "label": {
                        "defaultMessage": "Quadruplet",
                        "description": "Label for form field: Type of birth",
                        "id": "form.field.label.birthTypeQuadruplet"
                      }
                    },
                    {
                      "value": "HIGHER_MULTIPLE_DELIVERY",
                      "label": {
                        "defaultMessage": "Higher multiple delivery",
                        "description": "Label for form field: Type of birth",
                        "id": "form.field.label.birthTypeHigherMultipleDelivery"
                      }
                    }
                  ],
                  "mapping": {
                    "mutation": {
                      "operation": "sectionFieldToBundleFieldTransformer",
                      "parameters": []
                    },
                    "query": {
                      "operation": "bundleFieldToSectionFieldTransformer",
                      "parameters": []
                    }
                  }
                },
                {
                  "name": "multipleBirth",
                  "type": "NUMBER",
                  "label": {
                    "defaultMessage": "Order of birth (number)",
                    "description": "Label for form field: Order of birth",
                    "id": "form.field.label.multipleBirth"
                  },
                  "required": true,
                  "initialValue": "",
                  "validate": [
                    {
                      "operation": "greaterThanZero"
                    },
                    {
                      "operation": "maxLength",
                      "parameters": [2]
                    }
                  ],
                  "mapping": {
                    "mutation": {
                      "operation": "fieldValueSectionExchangeTransformer",
                      "parameters": ["mother"]
                    },
                    "query": {
                      "operation": "sectionFieldExchangeTransformer",
                      "parameters": ["mother"]
                    }
                  }
                },
                {
                  "name": "weightAtBirth",
                  "type": "NUMBER",
                  "step": 0.01,
                  "label": {
                    "defaultMessage": "Weight at birth",
                    "description": "Label for form field: Weight at birth",
                    "id": "form.field.label.weightAtBirth"
                  },
                  "required": false,
                  "initialValue": "",
                  "validate": [
                    {
                      "operation": "range",
                      "parameters": [0, 6]
                    }
                  ],
                  "postfix": "Kg",
                  "mapping": {
                    "mutation": {
                      "operation": "sectionFieldToBundleFieldTransformer",
                      "parameters": []
                    },
                    "query": {
                      "operation": "bundleFieldToSectionFieldTransformer",
                      "parameters": []
                    }
                  }
                },
                {
                  "name": "placeOfBirth",
                  "type": "SELECT_WITH_OPTIONS",
                  "label": {
                    "defaultMessage": "Place of delivery",
                    "description": "Label for form field: Place of delivery",
                    "id": "form.field.label.placeOfBirth"
                  },
                  "previewGroup": "placeOfBirth",
                  "required": true,
                  "initialValue": "",
                  "validate": [],
                  "placeholder": {
                    "defaultMessage": "Select",
                    "description": "Placeholder text for a select",
                    "id": "form.field.select.placeholder"
                  },
                  "options": [
                    {
                      "value": "HEALTH_INSTITUTION",
                      "label": {
                        "defaultMessage": "Health Institution",
                        "description": "Select item for Health Institution",
                        "id": "form.field.label.healthInstitution"
                      }
                    },
                    {
                      "value": "PRIVATE_HOME",
                      "label": {
                        "defaultMessage": "Private Home",
                        "description": "Select item for Private Home",
                        "id": "form.field.label.privateHome"
                      }
                    },
                    {
                      "value": "OTHER",
                      "label": {
                        "defaultMessage": "Other Institution",
                        "description": "Select item for Other Institution",
                        "id": "form.field.label.otherInstitution"
                      }
                    }
                  ],
                  "mapping": {
                    "mutation": {
                      "operation": "birthEventLocationMutationTransformer",
                      "parameters": []
                    },
                    "query": {
                      "operation": "eventLocationTypeQueryTransformer",
                      "parameters": []
                    }
                  }
                },
                {
                  "name": "birthLocation",
                  "type": "SEARCH_FIELD",
                  "label": {
                    "defaultMessage": "Health instition",
                    "description": "Label for form field: Health Institution",
                    "id": "form.field.label.healdInstitution"
                  },
                  "previewGroup": "placeOfBirth",
                  "required": true,
                  "initialValue": "",
                  "searchableResource": "facilities",
                  "validate": [],
                  "conditionals": [
                    {
                      "action": "hide",
                      "expression": "(values.placeOfBirth!=\"HEALTH_INSTITUTION\")"
                    }
                  ],
                  "mapping": {
                    "mutation": {
                      "operation": "birthEventLocationMutationTransformer",
                      "parameters": []
                    },
                    "query": {
                      "operation": "eventLocationIDQueryTransformer",
                      "parameters": []
                    }
                  }
                },
                {
                  "name": "country",
                  "type": "SELECT_WITH_OPTIONS",
                  "label": {
                    "defaultMessage": "Country",
                    "description": "Title for the country select",
                    "id": "form.field.label.country"
                  },
                  "previewGroup": "placeOfBirth",
                  "required": true,
                  "initialValue": "ZMB",
                  "validate": [],
                  "placeholder": {
                    "defaultMessage": "Select",
                    "description": "Placeholder text for a select",
                    "id": "form.field.select.placeholder"
                  },
                  "options": {
                    "resource": "countries"
                  },
                  "conditionals": [
                    {
                      "action": "hide",
                      "expression": "(values.placeOfBirth!=\"OTHER\" && values.placeOfBirth!=\"PRIVATE_HOME\")"
                    }
                  ],
                  "mapping": {
                    "mutation": {
                      "operation": "birthEventLocationMutationTransformer",
                      "parameters": []
                    },
                    "query": {
                      "operation": "eventLocationQueryTransformer",
                      "parameters": []
                    }
                  }
                },
                {
                  "name": "state",
                  "type": "SELECT_WITH_DYNAMIC_OPTIONS",
                  "label": {
                    "defaultMessage": "Province",
                    "description": "Title for the state select",
                    "id": "form.field.label.state"
                  },
                  "previewGroup": "placeOfBirth",
                  "required": true,
                  "initialValue": "",
                  "validate": [],
                  "placeholder": {
                    "defaultMessage": "Select",
                    "description": "Placeholder text for a select",
                    "id": "form.field.select.placeholder"
                  },
                  "dynamicOptions": {
                    "resource": "locations",
                    "dependency": "country"
                  },
                  "conditionals": [
                    {
                      "action": "hide",
                      "expression": "!values.country"
                    },
                    {
                      "action": "hide",
                      "expression": "(values.placeOfBirth!=\"OTHER\" && values.placeOfBirth!=\"PRIVATE_HOME\")"
                    }
                  ],
                  "mapping": {
                    "mutation": {
                      "operation": "birthEventLocationMutationTransformer",
                      "parameters": []
                    },
                    "query": {
                      "operation": "eventLocationQueryTransformer",
                      "parameters": []
                    }
                  }
                },
                {
                  "name": "district",
                  "type": "SELECT_WITH_DYNAMIC_OPTIONS",
                  "label": {
                    "defaultMessage": "District",
                    "description": "Title for the district select",
                    "id": "form.field.label.district"
                  },
                  "previewGroup": "placeOfBirth",
                  "required": true,
                  "initialValue": "",
                  "validate": [],
                  "placeholder": {
                    "defaultMessage": "Select",
                    "description": "Placeholder text for a select",
                    "id": "form.field.select.placeholder"
                  },
                  "dynamicOptions": {
                    "resource": "locations",
                    "dependency": "state"
                  },
                  "conditionals": [
                    {
                      "action": "hide",
                      "expression": "!values.country"
                    },
                    {
                      "action": "hide",
                      "expression": "!values.state"
                    },
                    {
                      "action": "hide",
                      "expression": "(values.placeOfBirth!=\"OTHER\" && values.placeOfBirth!=\"PRIVATE_HOME\")"
                    }
                  ],
                  "mapping": {
                    "mutation": {
                      "operation": "birthEventLocationMutationTransformer",
                      "parameters": []
                    },
                    "query": {
                      "operation": "eventLocationQueryTransformer",
                      "parameters": []
                    }
                  }
                },
                {
                  "name": "ruralOrUrban",
                  "type": "RADIO_GROUP",
                  "label": {
                    "defaultMessage": " ",
                    "description": "Empty label for form field",
                    "id": "form.field.label.emptyLabel"
                  },
                  "options": [
                    {
                      "label": {
                        "defaultMessage": "Urban address",
                        "id": "form.field.label.urban",
                        "description": "Label for form field checkbox option Urban"
                      },
                      "value": "URBAN"
                    },
                    {
                      "label": {
                        "defaultMessage": "Rural address",
                        "id": "form.field.label.rural",
                        "description": "Label for form field checkbox option Rural"
                      },
                      "value": "RURAL"
                    }
                  ],
                  "initialValue": "URBAN",
                  "required": false,
                  "hideValueInPreview": true,
                  "previewGroup": "placeOfBirth",
                  "validate": [],
                  "conditionals": [
                    {
                      "action": "hide",
                      "expression": "!values.country"
                    },
                    {
                      "action": "hide",
                      "expression": "!values.state"
                    },
                    {
                      "action": "hide",
                      "expression": "!values.district"
                    },
                    {
                      "action": "hide",
                      "expression": "(values.placeOfBirth!=\"OTHER\" && values.placeOfBirth!=\"PRIVATE_HOME\")"
                    }
                  ],
                  "mapping": {
                    "mutation": {
                      "operation": "birthEventLocationMutationTransformer",
                      "parameters": [7]
                    },
                    "query": {
                      "operation": "eventLocationQueryTransformer",
                      "parameters": [7]
                    }
                  }
                },
                {
                  "name": "addressChief",
                  "type": "TEXT",
                  "label": {
                    "id": "form.field.label.addressChief",
                    "defaultMessage": "Chief",
                    "description": "The lable for form field chief"
                  },
                  "previewGroup": "placeOfBirth",
                  "required": false,
                  "initialValue": "",
                  "validate": [],
                  "conditionals": [
                    {
                      "action": "hide",
                      "expression": "!values.country"
                    },
                    {
                      "action": "hide",
                      "expression": "!values.state"
                    },
                    {
                      "action": "hide",
                      "expression": "!values.district"
                    },
                    {
                      "action": "hide",
                      "expression": "(values.placeOfBirth!=\"OTHER\" && values.placeOfBirth!=\"PRIVATE_HOME\")"
                    },
                    {
                      "action": "hide",
                      "expression": "values.ruralOrUrban !== \"RURAL\""
                    }
                  ],
                  "mapping": {
                    "mutation": {
                      "operation": "birthEventLocationMutationTransformer",
                      "parameters": [6]
                    },
                    "query": {
                      "operation": "eventLocationQueryTransformer",
                      "parameters": [6]
                    }
                  }
                },
                {
                  "name": "addressLine4CityOption",
                  "type": "TEXT",
                  "label": {
                    "defaultMessage": "Town",
                    "description": "Title for the address line 4",
                    "id": "form.field.label.addressLine4CityOption"
                  },
                  "previewGroup": "placeOfBirth",
                  "required": false,
                  "initialValue": "",
                  "validate": [],
                  "conditionals": [
                    {
                      "action": "hide",
                      "expression": "!values.country"
                    },
                    {
                      "action": "hide",
                      "expression": "!values.state"
                    },
                    {
                      "action": "hide",
                      "expression": "!values.district"
                    },
                    {
                      "action": "hide",
                      "expression": "(values.placeOfBirth!=\"OTHER\" && values.placeOfBirth!=\"PRIVATE_HOME\")"
                    },
                    {
                      "action": "hide",
                      "expression": "values.ruralOrUrban !== \"URBAN\""
                    }
                  ],
                  "mapping": {
                    "mutation": {
                      "operation": "birthEventLocationMutationTransformer",
                      "parameters": [4]
                    },
                    "query": {
                      "operation": "eventLocationQueryTransformer",
                      "parameters": [4]
                    }
                  }
                },
                {
                  "name": "addressLine3CityOption",
                  "type": "TEXT",
                  "label": {
                    "defaultMessage": "Residential Area",
                    "description": "Title for the address line 3 option 2",
                    "id": "form.field.label.addressLine3CityOption"
                  },
                  "previewGroup": "placeOfBirth",
                  "required": false,
                  "initialValue": "",
                  "validate": [],
                  "conditionals": [
                    {
                      "action": "hide",
                      "expression": "!values.country"
                    },
                    {
                      "action": "hide",
                      "expression": "!values.state"
                    },
                    {
                      "action": "hide",
                      "expression": "!values.district"
                    },
                    {
                      "action": "hide",
                      "expression": "(values.placeOfBirth!=\"OTHER\" && values.placeOfBirth!=\"PRIVATE_HOME\")"
                    },
                    {
                      "action": "hide",
                      "expression": "values.ruralOrUrban !== \"URBAN\""
                    }
                  ],
                  "mapping": {
                    "mutation": {
                      "operation": "birthEventLocationMutationTransformer",
                      "parameters": [3]
                    },
                    "query": {
                      "operation": "eventLocationQueryTransformer",
                      "parameters": [3]
                    }
                  }
                },
                {
                  "name": "addressLine2CityOption",
                  "type": "TEXT",
                  "label": {
                    "defaultMessage": "Street / Plot Number",
                    "description": "Title for the address line 1",
                    "id": "form.field.label.addressLine2CityOption"
                  },
                  "previewGroup": "placeOfBirth",
                  "required": false,
                  "initialValue": "",
                  "validate": [],
                  "conditionals": [
                    {
                      "action": "hide",
                      "expression": "!values.country"
                    },
                    {
                      "action": "hide",
                      "expression": "!values.state"
                    },
                    {
                      "action": "hide",
                      "expression": "!values.district"
                    },
                    {
                      "action": "hide",
                      "expression": "(values.placeOfBirth!=\"OTHER\" && values.placeOfBirth!=\"PRIVATE_HOME\")"
                    },
                    {
                      "action": "hide",
                      "expression": "values.ruralOrUrban !== \"URBAN\""
                    }
                  ],
                  "mapping": {
                    "mutation": {
                      "operation": "birthEventLocationMutationTransformer",
                      "parameters": [2]
                    },
                    "query": {
                      "operation": "eventLocationQueryTransformer",
                      "parameters": [2]
                    }
                  }
                },
                {
                  "name": "numberOption",
                  "type": "NUMBER",
                  "label": {
                    "defaultMessage": "Number",
                    "description": "Title for the number field",
                    "id": "form.field.label.number"
                  },
                  "previewGroup": "placeOfBirth",
                  "required": false,
                  "initialValue": "",
                  "validate": [],
                  "conditionals": [
                    {
                      "action": "hide",
                      "expression": "!values.country"
                    },
                    {
                      "action": "hide",
                      "expression": "!values.state"
                    },
                    {
                      "action": "hide",
                      "expression": "!values.district"
                    },
                    {
                      "action": "hide",
                      "expression": "(values.placeOfBirth!=\"OTHER\" && values.placeOfBirth!=\"PRIVATE_HOME\")"
                    },
                    {
                      "action": "hide",
                      "expression": "values.ruralOrUrban !== \"URBAN\""
                    }
                  ],
                  "mapping": {
                    "mutation": {
                      "operation": "birthEventLocationMutationTransformer",
                      "parameters": [1]
                    },
                    "query": {
                      "operation": "eventLocationQueryTransformer",
                      "parameters": [1]
                    }
                  }
                },
                {
                  "name": "addressLine1",
                  "type": "TEXT",
                  "label": {
                    "defaultMessage": "Village",
                    "description": "Title for the address line 1",
                    "id": "form.field.label.addressLine1"
                  },
                  "previewGroup": "placeOfBirth",
                  "required": false,
                  "initialValue": "",
                  "validate": [],
                  "conditionals": [
                    {
                      "action": "hide",
                      "expression": "!values.country"
                    },
                    {
                      "action": "hide",
                      "expression": "!values.state"
                    },
                    {
                      "action": "hide",
                      "expression": "!values.district"
                    },
                    {
                      "action": "hide",
                      "expression": "(values.placeOfBirth!=\"OTHER\" && values.placeOfBirth!=\"PRIVATE_HOME\")"
                    },
                    {
                      "action": "hide",
                      "expression": "values.ruralOrUrban !== \"RURAL\""
                    }
                  ],
                  "mapping": {
                    "mutation": {
                      "operation": "birthEventLocationMutationTransformer",
                      "parameters": [5]
                    },
                    "query": {
                      "operation": "eventLocationQueryTransformer",
                      "parameters": [5]
                    }
                  }
                }
              ]
            }
          ],
          "previewGroups": [
            {
              "id": "placeOfBirth",
              "label": {
                "defaultMessage": "Place of delivery",
                "description": "Label for form field: Place of delivery",
                "id": "form.field.label.placeOfBirth"
              },
              "fieldToRedirect": "placeOfBirth"
            }
          ]
        },
        {
          "id": "mother",
          "viewType": "form",
          "name": {
            "defaultMessage": "Mother",
            "description": "Form section name for Mother",
            "id": "form.section.mother.name"
          },
          "title": {
            "defaultMessage": "Mother's details",
            "description": "Form section title for Mother",
            "id": "form.section.mother.title"
          },
          "hasDocumentSection": true,
          "groups": [
            {
              "id": "mother-view-group",
              "fields": [
                {
                  "name": "nationality",
                  "type": "SELECT_WITH_OPTIONS",
                  "label": {
                    "defaultMessage": "Nationality",
                    "description": "Label for form field: Nationality",
                    "id": "form.field.label.deceased.nationality"
                  },
                  "required": false,
                  "initialValue": "ZMB",
                  "validate": [],
                  "placeholder": {
                    "defaultMessage": "Select",
                    "description": "Placeholder text for a select",
                    "id": "form.field.select.placeholder"
                  },
                  "options": {
                    "resource": "countries"
                  },
                  "mapping": {
                    "mutation": {
                      "operation": "fieldToArrayTransformer"
                    },
                    "query": {
                      "operation": "arrayToFieldTransformer"
                    }
                  }
                },
                {
                  "name": "iD",
                  "type": "NUMBER",
                  "label": {
                    "defaultMessage": "National ID",
                    "description": "Option for form field: Type of ID",
                    "id": "form.field.label.iDTypeNationalID"
                  },
                  "required": true,
                  "initialValue": "",
                  "validate": [
                    {
                      "operation": "numeric"
                    },
                    {
                      "operation": "validLength",
                      "parameters": [9]
                    }
                  ],
                  "conditionals": [],
                  "mapping": {
                    "mutation": {
                      "operation": "fieldToIdentityTransformer",
                      "parameters": ["id", "NATIONAL_ID"]
                    },
                    "query": {
                      "operation": "identityToFieldTransformer",
                      "parameters": ["id", "NATIONAL_ID"]
                    }
                  }
                },
                {
                  "name": "socialSecurityNo",
                  "type": "NUMBER",
                  "label": {
                    "defaultMessage": "Social Security No",
                    "description": "text for social security number form field",
                    "id": "form.field.label.socialSecurityNumber"
                  },
                  "required": false,
                  "initialValue": "",
                  "validate": [],
                  "conditionals": [],
                  "mapping": {
                    "mutation": {
                      "operation": "fieldToIdentityTransformer",
                      "parameters": ["id", "SOCIAL_SECURITY_NO"]
                    },
                    "query": {
                      "operation": "identityToFieldTransformer",
                      "parameters": ["id", "SOCIAL_SECURITY_NO"]
                    }
                  }
                },
                {
                  "name": "firstNamesEng",
                  "type": "TEXT",
                  "label": {
                    "defaultMessage": "First Name",
                    "description": "Label for form field: First names in english",
                    "id": "form.field.label.motherFirstNamesEng"
                  },
                  "required": false,
                  "initialValue": "",
                  "validate": [
                    {
                      "operation": "englishOnlyNameFormat"
                    }
                  ],
                  "mapping": {
                    "mutation": {
                      "operation": "fieldToNameTransformer",
                      "parameters": ["en", "firstNames"]
                    },
                    "query": {
                      "operation": "nameToFieldTransformer",
                      "parameters": ["en", "firstNames"]
                    }
                  }
                },
                {
                  "name": "familyNameEng",
                  "type": "TEXT",
                  "label": {
                    "defaultMessage": "Last Name",
                    "description": "Label for form field: Family name in english",
                    "id": "form.field.label.motherFamilyNameEng"
                  },
                  "required": true,
                  "initialValue": "",
                  "validate": [
                    {
                      "operation": "englishOnlyNameFormat"
                    }
                  ],
                  "mapping": {
                    "mutation": {
                      "operation": "fieldToNameTransformer",
                      "parameters": ["en", "familyName"]
                    },
                    "query": {
                      "operation": "nameToFieldTransformer",
                      "parameters": ["en", "familyName"]
                    }
                  }
                },
                {
                  "name": "fatherBirthDate",
                  "type": "FIELD_WITH_DYNAMIC_DEFINITIONS",
                  "dynamicDefinitions": {
                    "label": {
                      "dependency": "fatherBirthDate",
                      "labelMapper": {
                        "operation": "getFatherDateOfBirthLabel"
                      }
                    },
                    "type": {
                      "kind": "static",
                      "staticType": "DATE"
                    },
                    "validate": [
                      {
                        "validator": {
                          "operation": "dateFormatIsCorrect",
                          "parameters": []
                        },
                        "dependencies": []
                      },
                      {
                        "validator": {
                          "operation": "dateInPast",
                          "parameters": []
                        },
                        "dependencies": []
                      },
                      {
                        "validator": {
                          "operation": "dateLessThan",
                          "parameters": []
                        },
                        "dependencies": ["dateOfMarriage"]
                      }
                    ]
                  },
                  "label": {
                    "defaultMessage": "Date of birth",
                    "description": "Label for form field: Date of birth",
                    "id": "form.field.label.motherDateOfBirth"
                  },
                  "required": true,
                  "initialValue": "",
                  "validate": [],
                  "mapping": {
                    "mutation": {
                      "operation": "fieldNameTransformer",
                      "parameters": ["birthDate"]
                    },
                    "query": {
                      "operation": "fieldValueTransformer",
                      "parameters": ["birthDate"]
                    }
                  }
                },
                {
                  "name": "seperator",
                  "type": "SUBSECTION",
                  "label": {
                    "defaultMessage": " ",
                    "description": "empty string",
                    "id": "form.field.label.empty"
                  },
                  "initialValue": "",
                  "validate": [],
                  "conditionals": []
                },
                {
                  "name": "maritalStatus",
                  "type": "SELECT_WITH_OPTIONS",
                  "label": {
                    "defaultMessage": "Marital status",
                    "description": "Label for form field: Marital status",
                    "id": "form.field.label.maritalStatus"
                  },
                  "required": false,
                  "initialValue": "MARRIED",
                  "validate": [],
                  "placeholder": {
                    "defaultMessage": "Select",
                    "description": "Placeholder text for a select",
                    "id": "form.field.select.placeholder"
                  },
                  "options": [
                    {
                      "value": "SINGLE",
                      "label": {
                        "defaultMessage": "Unmarried",
                        "description": "Option for form field: Marital status",
                        "id": "form.field.label.maritalStatusSingle"
                      }
                    },
                    {
                      "value": "MARRIED",
                      "label": {
                        "defaultMessage": "Married",
                        "description": "Option for form field: Marital status",
                        "id": "form.field.label.maritalStatusMarried"
                      }
                    },
                    {
                      "value": "WIDOWED",
                      "label": {
                        "defaultMessage": "Widowed",
                        "description": "Option for form field: Marital status",
                        "id": "form.field.label.maritalStatusWidowed"
                      }
                    },
                    {
                      "value": "DIVORCED",
                      "label": {
                        "defaultMessage": "Divorced",
                        "description": "Option for form field: Marital status",
                        "id": "form.field.label.maritalStatusDivorced"
                      }
                    },
                    {
                      "value": "SEPARATED",
                      "label": {
                        "id": "form.field.label.maritalStatusSeparated",
                        "defaultMessage": "Separated",
                        "description": "Option for form field: Marital status"
                      }
                    },
                    {
                      "value": "NOT_STATED",
                      "label": {
                        "defaultMessage": "Not stated",
                        "description": "Option for form field: Marital status",
                        "id": "form.field.label.maritalStatusNotStated"
                      }
                    }
                  ]
                },
                {
                  "name": "occupation",
                  "type": "TEXT",
                  "label": {
                    "defaultMessage": "Occupation",
                    "description": "text for occupation form field",
                    "id": "form.field.label.occupation"
                  },
                  "required": false,
                  "initialValue": "",
                  "validate": [],
                  "conditionals": []
                },
                {
                  "name": "educationalAttainment",
                  "type": "SELECT_WITH_OPTIONS",
                  "label": {
                    "defaultMessage": "level of education",
                    "description": "Label for form field: Mother education",
                    "id": "form.field.label.motherEducationAttainment"
                  },
                  "required": false,
                  "initialValue": "",
                  "validate": [],
                  "placeholder": {
                    "defaultMessage": "Select",
                    "description": "Placeholder text for a select",
                    "id": "form.field.select.placeholder"
                  },
                  "options": [
                    {
                      "value": "NO_SCHOOLING",
                      "label": {
                        "defaultMessage": "No schooling",
                        "description": "Option for form field: no education",
                        "id": "form.field.label.educationAttainmentNone"
                      }
                    },
                    {
                      "value": "PRIMARY_ISCED_1",
                      "label": {
                        "defaultMessage": "Primary",
                        "description": "Option for form field: ISCED1 education",
                        "id": "form.field.label.educationAttainmentISCED1"
                      }
                    },
                    {
                      "value": "LOWER_SECONDARY_ISCED_2",
                      "label": {
                        "defaultMessage": "Lower secondary",
                        "description": "Option for form field: ISCED2 education",
                        "id": "form.field.label.educationAttainmentISCED2"
                      }
                    },
                    {
                      "value": "UPPER_SECONDARY_ISCED_3",
                      "label": {
                        "defaultMessage": "Upper secondary",
                        "description": "Option for form field: ISCED3 education",
                        "id": "form.field.label.educationAttainmentISCED3"
                      }
                    },
                    {
                      "value": "POST_SECONDARY_ISCED_4",
                      "label": {
                        "defaultMessage": "Post secondary",
                        "description": "Option for form field: ISCED4 education",
                        "id": "form.field.label.educationAttainmentISCED4"
                      }
                    },
                    {
                      "value": "FIRST_STAGE_TERTIARY_ISCED_5",
                      "label": {
                        "defaultMessage": "First stage tertiary",
                        "description": "Option for form field: ISCED5 education",
                        "id": "form.field.label.educationAttainmentISCED5"
                      }
                    },
                    {
                      "value": "SECOND_STAGE_TERTIARY_ISCED_6",
                      "label": {
                        "defaultMessage": "Second stage tertiary",
                        "description": "Option for form field: ISCED6 education",
                        "id": "form.field.label.educationAttainmentISCED6"
                      }
                    },
                    {
                      "value": "NOT_STATED",
                      "label": {
                        "defaultMessage": "Not stated",
                        "description": "Option for form field: not stated education",
                        "id": "form.field.label.educationAttainmentNotStated"
                      }
                    }
                  ]
                },
                {
                  "name": "placeOfHeritage",
                  "type": "SUBSECTION",
                  "label": {
                    "defaultMessage": "What is her place of origin (heritage)?",
                    "description": "Title for mother place of birth",
                    "id": "form.field.label.motherPlaceOfHeritage"
                  },
                  "previewGroup": "placeOfHeritage",
                  "initialValue": "",
                  "validate": []
                },
                {
                  "name": "countryPlaceOfHeritage",
                  "type": "SELECT_WITH_OPTIONS",
                  "label": {
                    "defaultMessage": "Country",
                    "description": "Title for the country select",
                    "id": "form.field.label.country"
                  },
                  "previewGroup": "placeOfHeritage",
                  "required": true,
                  "initialValue": "ZMB",
                  "validate": [],
                  "placeholder": {
                    "defaultMessage": "Select",
                    "description": "Placeholder text for a select",
                    "id": "form.field.select.placeholder"
                  },
                  "options": {
                    "resource": "countries"
                  },
                  "mapping": {
                    "mutation": {
                      "operation": "fieldToAddressTransformer",
                      "parameters": ["PLACE_OF_HERITAGE", 0, "country"]
                    },
                    "query": {
                      "operation": "addressToFieldTransformer",
                      "parameters": ["PLACE_OF_HERITAGE", 0, "country"]
                    }
                  }
                },
                {
                  "name": "statePlaceOfHeritage",
                  "type": "SELECT_WITH_DYNAMIC_OPTIONS",
                  "label": {
                    "defaultMessage": "Province",
                    "description": "Title for the state select",
                    "id": "form.field.label.state"
                  },
                  "previewGroup": "placeOfHeritage",
                  "required": true,
                  "initialValue": "",
                  "validate": [],
                  "placeholder": {
                    "defaultMessage": "Select",
                    "description": "Placeholder text for a select",
                    "id": "form.field.select.placeholder"
                  },
                  "dynamicOptions": {
                    "resource": "locations",
                    "dependency": "countryPlaceOfHeritage"
                  },
                  "conditionals": [
                    {
                      "action": "hide",
                      "expression": "!values.countryPlaceOfHeritage"
                    }
                  ],
                  "mapping": {
                    "mutation": {
                      "operation": "fieldToAddressTransformer",
                      "parameters": ["PLACE_OF_HERITAGE", 0, "state"]
                    },
                    "query": {
                      "operation": "addressToFieldTransformer",
                      "parameters": ["PLACE_OF_HERITAGE", 0, "state"]
                    }
                  }
                },
                {
                  "name": "districtPlaceOfHeritage",
                  "type": "SELECT_WITH_DYNAMIC_OPTIONS",
                  "label": {
                    "defaultMessage": "District",
                    "description": "Title for the district select",
                    "id": "form.field.label.district"
                  },
                  "previewGroup": "placeOfHeritage",
                  "required": true,
                  "initialValue": "",
                  "validate": [],
                  "placeholder": {
                    "defaultMessage": "Select",
                    "description": "Placeholder text for a select",
                    "id": "form.field.select.placeholder"
                  },
                  "dynamicOptions": {
                    "resource": "locations",
                    "dependency": "statePlaceOfHeritage"
                  },
                  "conditionals": [
                    {
                      "action": "hide",
                      "expression": "!values.countryPlaceOfHeritage"
                    },
                    {
                      "action": "hide",
                      "expression": "!values.statePlaceOfHeritage"
                    }
                  ],
                  "mapping": {
                    "mutation": {
                      "operation": "fieldToAddressTransformer",
                      "parameters": ["PLACE_OF_HERITAGE", 0, "district"]
                    },
                    "query": {
                      "operation": "addressToFieldTransformer",
                      "parameters": ["PLACE_OF_HERITAGE", 0, "district"]
                    }
                  }
                },
                {
                  "name": "addressChiefPlaceOfHeritage",
                  "type": "TEXT",
                  "label": {
                    "id": "form.field.label.addressChief",
                    "defaultMessage": "Chief",
                    "description": "The lable for form field chief"
                  },
                  "previewGroup": "placeOfHeritage",
                  "required": false,
                  "initialValue": "",
                  "validate": [],
                  "conditionals": [
                    {
                      "action": "hide",
                      "expression": "!values.countryPlaceOfHeritage"
                    },
                    {
                      "action": "hide",
                      "expression": "!values.statePlaceOfHeritage"
                    },
                    {
                      "action": "hide",
                      "expression": "!values.districtPlaceOfHeritage"
                    }
                  ],
                  "mapping": {
                    "mutation": {
                      "operation": "fieldToAddressTransformer",
                      "parameters": ["PLACE_OF_HERITAGE", 3]
                    },
                    "query": {
                      "operation": "addressToFieldTransformer",
                      "parameters": ["PLACE_OF_HERITAGE", 3]
                    }
                  }
                },
                {
                  "name": "addressLine1PlaceOfHeritage",
                  "type": "TEXT",
                  "label": {
                    "defaultMessage": "Village",
                    "description": "Title for the address line 1",
                    "id": "form.field.label.addressLine1"
                  },
                  "previewGroup": "placeOfHeritage",
                  "required": false,
                  "initialValue": "",
                  "validate": [],
                  "conditionals": [
                    {
                      "action": "hide",
                      "expression": "!values.countryPlaceOfHeritage"
                    },
                    {
                      "action": "hide",
                      "expression": "!values.statePlaceOfHeritage"
                    },
                    {
                      "action": "hide",
                      "expression": "!values.districtPlaceOfHeritage"
                    }
                  ],
                  "mapping": {
                    "mutation": {
                      "operation": "fieldToAddressTransformer",
                      "parameters": ["PLACE_OF_HERITAGE", 1]
                    },
                    "query": {
                      "operation": "addressToFieldTransformer",
                      "parameters": ["PLACE_OF_HERITAGE", 1]
                    }
                  }
                },
                {
                  "name": "permanentAddress",
                  "type": "SUBSECTION",
                  "label": {
                    "defaultMessage": "What is her residential address?",
                    "description": "Title for the permanent address fields",
                    "id": "form.field.label.motherPermanentAddress"
                  },
                  "previewGroup": "permanentAddress",
                  "initialValue": "",
                  "validate": []
                },
                {
                  "name": "countryPermanent",
                  "type": "SELECT_WITH_OPTIONS",
                  "label": {
                    "defaultMessage": "Country",
                    "description": "Title for the country select",
                    "id": "form.field.label.country"
                  },
                  "previewGroup": "permanentAddress",
                  "required": true,
                  "initialValue": "ZMB",
                  "validate": [],
                  "placeholder": {
                    "defaultMessage": "Select",
                    "description": "Placeholder text for a select",
                    "id": "form.field.select.placeholder"
                  },
                  "options": {
                    "resource": "countries"
                  },
                  "mapping": {
                    "mutation": {
                      "operation": "fieldToAddressTransformer",
                      "parameters": ["PERMANENT", 0, "country"]
                    },
                    "query": {
                      "operation": "addressToFieldTransformer",
                      "parameters": ["PERMANENT", 0, "country"]
                    }
                  }
                },
                {
                  "name": "statePermanent",
                  "type": "SELECT_WITH_DYNAMIC_OPTIONS",
                  "label": {
                    "defaultMessage": "Province",
                    "description": "Title for the state select",
                    "id": "form.field.label.state"
                  },
                  "previewGroup": "permanentAddress",
                  "required": true,
                  "initialValue": "",
                  "validate": [],
                  "placeholder": {
                    "defaultMessage": "Select",
                    "description": "Placeholder text for a select",
                    "id": "form.field.select.placeholder"
                  },
                  "dynamicOptions": {
                    "resource": "locations",
                    "dependency": "countryPermanent"
                  },
                  "conditionals": [
                    {
                      "action": "hide",
                      "expression": "!values.countryPermanent"
                    }
                  ],
                  "mapping": {
                    "mutation": {
                      "operation": "fieldToAddressTransformer",
                      "parameters": ["PERMANENT", 0, "state"]
                    },
                    "query": {
                      "operation": "addressToFieldTransformer",
                      "parameters": ["PERMANENT", 0, "state"]
                    }
                  }
                },
                {
                  "name": "districtPermanent",
                  "type": "SELECT_WITH_DYNAMIC_OPTIONS",
                  "label": {
                    "defaultMessage": "District",
                    "description": "Title for the district select",
                    "id": "form.field.label.district"
                  },
                  "previewGroup": "permanentAddress",
                  "required": true,
                  "initialValue": "",
                  "validate": [],
                  "placeholder": {
                    "defaultMessage": "Select",
                    "description": "Placeholder text for a select",
                    "id": "form.field.select.placeholder"
                  },
                  "dynamicOptions": {
                    "resource": "locations",
                    "dependency": "statePermanent"
                  },
                  "conditionals": [
                    {
                      "action": "hide",
                      "expression": "!values.countryPermanent"
                    },
                    {
                      "action": "hide",
                      "expression": "!values.statePermanent"
                    }
                  ],
                  "mapping": {
                    "mutation": {
                      "operation": "fieldToAddressTransformer",
                      "parameters": ["PERMANENT", 0, "district"]
                    },
                    "query": {
                      "operation": "addressToFieldTransformer",
                      "parameters": ["PERMANENT", 0, "district"]
                    }
                  }
                },
                {
                  "name": "ruralOrUrbanPermanent",
                  "type": "RADIO_GROUP",
                  "label": {
                    "defaultMessage": " ",
                    "description": "Empty label for form field",
                    "id": "form.field.label.emptyLabel"
                  },
                  "options": [
                    {
                      "label": {
                        "defaultMessage": "Urban address",
                        "id": "form.field.label.urban",
                        "description": "Label for form field checkbox option Urban"
                      },
                      "value": "URBAN"
                    },
                    {
                      "label": {
                        "defaultMessage": "Rural address",
                        "id": "form.field.label.rural",
                        "description": "Label for form field checkbox option Rural"
                      },
                      "value": "RURAL"
                    }
                  ],
                  "initialValue": "URBAN",
                  "previewGroup": "permanentAddress",
                  "hideValueInPreview": true,
                  "required": false,
                  "validate": [],
                  "conditionals": [
                    {
                      "action": "hide",
                      "expression": "!values.countryPermanent"
                    },
                    {
                      "action": "hide",
                      "expression": "!values.statePermanent"
                    },
                    {
                      "action": "hide",
                      "expression": "!values.districtPermanent"
                    }
                  ],
                  "mapping": {
                    "mutation": {
                      "operation": "fieldToAddressTransformer",
                      "parameters": ["PERMANENT", 7]
                    },
                    "query": {
                      "operation": "addressToFieldTransformer",
                      "parameters": ["PERMANENT", 7]
                    }
                  }
                },
                {
                  "name": "addressChiefPermanent",
                  "type": "TEXT",
                  "label": {
                    "id": "form.field.label.addressChief",
                    "defaultMessage": "Chief",
                    "description": "The lable for form field chief"
                  },
                  "previewGroup": "permanentAddress",
                  "required": false,
                  "initialValue": "",
                  "validate": [],
                  "conditionals": [
                    {
                      "action": "hide",
                      "expression": "!values.countryPermanent"
                    },
                    {
                      "action": "hide",
                      "expression": "!values.statePermanent"
                    },
                    {
                      "action": "hide",
                      "expression": "!values.districtPermanent"
                    },
                    {
                      "action": "hide",
                      "expression": "values.ruralOrUrbanPermanent !== \"RURAL\""
                    }
                  ],
                  "mapping": {
                    "mutation": {
                      "operation": "fieldToAddressTransformer",
                      "parameters": ["PERMANENT", 6]
                    },
                    "query": {
                      "operation": "addressToFieldTransformer",
                      "parameters": ["PERMANENT", 6]
                    }
                  }
                },
                {
                  "name": "addressLine4CityOptionPermanent",
                  "type": "TEXT",
                  "label": {
                    "defaultMessage": "Town",
                    "description": "Title for the address line 4",
                    "id": "form.field.label.addressLine4CityOption"
                  },
                  "previewGroup": "permanentAddress",
                  "required": false,
                  "initialValue": "",
                  "validate": [],
                  "conditionals": [
                    {
                      "action": "hide",
                      "expression": "!values.countryPermanent"
                    },
                    {
                      "action": "hide",
                      "expression": "!values.statePermanent"
                    },
                    {
                      "action": "hide",
                      "expression": "!values.districtPermanent"
                    },
                    {
                      "action": "hide",
                      "expression": "values.ruralOrUrbanPermanent !== \"URBAN\""
                    }
                  ],
                  "mapping": {
                    "mutation": {
                      "operation": "fieldToAddressTransformer",
                      "parameters": ["PERMANENT", 4]
                    },
                    "query": {
                      "operation": "addressToFieldTransformer",
                      "parameters": ["PERMANENT", 4]
                    }
                  }
                },
                {
                  "name": "addressLine3CityOptionPermanent",
                  "type": "TEXT",
                  "label": {
                    "defaultMessage": "Residential Area",
                    "description": "Title for the address line 3 option 2",
                    "id": "form.field.label.addressLine3CityOption"
                  },
                  "previewGroup": "permanentAddress",
                  "required": false,
                  "initialValue": "",
                  "validate": [],
                  "conditionals": [
                    {
                      "action": "hide",
                      "expression": "!values.countryPermanent"
                    },
                    {
                      "action": "hide",
                      "expression": "!values.statePermanent"
                    },
                    {
                      "action": "hide",
                      "expression": "!values.districtPermanent"
                    },
                    {
                      "action": "hide",
                      "expression": "values.ruralOrUrbanPermanent !== \"URBAN\""
                    }
                  ],
                  "mapping": {
                    "mutation": {
                      "operation": "fieldToAddressTransformer",
                      "parameters": ["PERMANENT", 3]
                    },
                    "query": {
                      "operation": "addressToFieldTransformer",
                      "parameters": ["PERMANENT", 3]
                    }
                  }
                },
                {
                  "name": "addressLine2CityOptionPermanent",
                  "type": "TEXT",
                  "label": {
                    "defaultMessage": "Street / Plot Number",
                    "description": "Title for the address line 1",
                    "id": "form.field.label.addressLine2CityOption"
                  },
                  "previewGroup": "permanentAddress",
                  "required": false,
                  "initialValue": "",
                  "validate": [],
                  "conditionals": [
                    {
                      "action": "hide",
                      "expression": "!values.countryPermanent"
                    },
                    {
                      "action": "hide",
                      "expression": "!values.statePermanent"
                    },
                    {
                      "action": "hide",
                      "expression": "!values.districtPermanent"
                    },
                    {
                      "action": "hide",
                      "expression": "values.ruralOrUrbanPermanent !== \"URBAN\""
                    }
                  ],
                  "mapping": {
                    "mutation": {
                      "operation": "fieldToAddressTransformer",
                      "parameters": ["PERMANENT", 2]
                    },
                    "query": {
                      "operation": "addressToFieldTransformer",
                      "parameters": ["PERMANENT", 2]
                    }
                  }
                },
                {
                  "name": "numberOptionPermanent",
                  "type": "NUMBER",
                  "label": {
                    "defaultMessage": "Number",
                    "description": "Title for the number field",
                    "id": "form.field.label.number"
                  },
                  "previewGroup": "permanentAddress",
                  "required": false,
                  "initialValue": "",
                  "validate": [],
                  "conditionals": [
                    {
                      "action": "hide",
                      "expression": "!values.countryPermanent"
                    },
                    {
                      "action": "hide",
                      "expression": "!values.statePermanent"
                    },
                    {
                      "action": "hide",
                      "expression": "!values.districtPermanent"
                    },
                    {
                      "action": "hide",
                      "expression": "values.ruralOrUrbanPermanent !== \"URBAN\""
                    }
                  ],
                  "mapping": {
                    "mutation": {
                      "operation": "fieldToAddressTransformer",
                      "parameters": ["PERMANENT", 1]
                    },
                    "query": {
                      "operation": "addressToFieldTransformer",
                      "parameters": ["PERMANENT", 1]
                    }
                  }
                },
                {
                  "name": "addressLine1Permanent",
                  "type": "TEXT",
                  "label": {
                    "defaultMessage": "Village",
                    "description": "Title for the address line 1",
                    "id": "form.field.label.addressLine1"
                  },
                  "previewGroup": "permanentAddress",
                  "required": false,
                  "initialValue": "",
                  "validate": [],
                  "conditionals": [
                    {
                      "action": "hide",
                      "expression": "!values.countryPermanent"
                    },
                    {
                      "action": "hide",
                      "expression": "!values.statePermanent"
                    },
                    {
                      "action": "hide",
                      "expression": "!values.districtPermanent"
                    },
                    {
                      "action": "hide",
                      "expression": "values.ruralOrUrbanPermanent !== \"RURAL\""
                    }
                  ],
                  "mapping": {
                    "mutation": {
                      "operation": "fieldToAddressTransformer",
                      "parameters": ["PERMANENT", 5]
                    },
                    "query": {
                      "operation": "addressToFieldTransformer",
                      "parameters": ["PERMANENT", 5]
                    }
                  }
                },
                {
                  "name": "currentAddressSameAsPermanent",
                  "type": "RADIO_GROUP",
                  "label": {
                    "defaultMessage": "Is her usual place of residence the same as her residential address?",
                    "description": "Title for the radio button to select that the mothers current address is the same as her permanent address",
                    "id": "form.field.label.currentAddressSameAsPermanent"
                  },
                  "required": true,
                  "initialValue": true,
                  "validate": [],
                  "options": [
                    {
                      "value": true,
                      "label": {
                        "defaultMessage": "Yes",
                        "description": "confirmation label for yes / no radio button",
                        "id": "form.field.label.confirm"
                      }
                    },
                    {
                      "value": false,
                      "label": {
                        "defaultMessage": "No",
                        "description": "deny label for yes / no radio button",
                        "id": "form.field.label.deny"
                      }
                    }
                  ],
                  "conditionals": [],
                  "mapping": {
                    "mutation": {
                      "operation": "copyAddressTransformer",
                      "parameters": ["PERMANENT", "mother", "CURRENT", "mother"]
                    },
                    "query": {
                      "operation": "sameAddressFieldTransformer",
                      "parameters": ["PERMANENT", "mother", "CURRENT", "mother"]
                    }
                  }
                },
                {
                  "name": "currentAddress",
                  "type": "SUBSECTION",
                  "label": {
                    "defaultMessage": "Current Address",
                    "description": "Title for the current address fields",
                    "id": "form.field.label.currentAddress"
                  },
                  "previewGroup": "currentAddress",
                  "initialValue": "",
                  "validate": [],
                  "conditionals": [
                    {
                      "action": "hide",
                      "expression": "values.currentAddressSameAsPermanent"
                    }
                  ]
                },
                {
                  "name": "country",
                  "type": "SELECT_WITH_OPTIONS",
                  "label": {
                    "defaultMessage": "Country",
                    "description": "Title for the country select",
                    "id": "form.field.label.country"
                  },
                  "previewGroup": "currentAddress",
                  "required": true,
                  "initialValue": "ZMB",
                  "validate": [],
                  "options": {
                    "resource": "countries"
                  },
                  "conditionals": [
                    {
                      "action": "hide",
                      "expression": "values.currentAddressSameAsPermanent"
                    }
                  ],
                  "mapping": {
                    "mutation": {
                      "operation": "fieldToAddressTransformer",
                      "parameters": ["CURRENT", 0, "country"]
                    },
                    "query": {
                      "operation": "addressToFieldTransformer",
                      "parameters": ["CURRENT", 0, "country"]
                    }
                  }
                },
                {
                  "name": "state",
                  "type": "SELECT_WITH_DYNAMIC_OPTIONS",
                  "label": {
                    "defaultMessage": "Province",
                    "description": "Title for the state select",
                    "id": "form.field.label.state"
                  },
                  "previewGroup": "currentAddress",
                  "required": true,
                  "initialValue": "",
                  "placeholder": {
                    "defaultMessage": "Select",
                    "description": "Placeholder text for a select",
                    "id": "form.field.select.placeholder"
                  },
                  "validate": [],
                  "dynamicOptions": {
                    "resource": "locations",
                    "dependency": "country"
                  },
                  "conditionals": [
                    {
                      "action": "hide",
                      "expression": "!values.country"
                    },
                    {
                      "action": "hide",
                      "expression": "values.currentAddressSameAsPermanent"
                    }
                  ],
                  "mapping": {
                    "mutation": {
                      "operation": "fieldToAddressTransformer",
                      "parameters": ["CURRENT"]
                    },
                    "query": {
                      "operation": "addressToFieldTransformer",
                      "parameters": ["CURRENT"]
                    }
                  }
                },
                {
                  "name": "district",
                  "type": "SELECT_WITH_DYNAMIC_OPTIONS",
                  "label": {
                    "defaultMessage": "District",
                    "description": "Title for the district select",
                    "id": "form.field.label.district"
                  },
                  "previewGroup": "currentAddress",
                  "required": true,
                  "initialValue": "",
                  "validate": [],
                  "placeholder": {
                    "defaultMessage": "Select",
                    "description": "Placeholder text for a select",
                    "id": "form.field.select.placeholder"
                  },
                  "dynamicOptions": {
                    "resource": "locations",
                    "dependency": "state"
                  },
                  "conditionals": [
                    {
                      "action": "hide",
                      "expression": "!values.country"
                    },
                    {
                      "action": "hide",
                      "expression": "!values.state"
                    },
                    {
                      "action": "hide",
                      "expression": "values.currentAddressSameAsPermanent"
                    }
                  ],
                  "mapping": {
                    "mutation": {
                      "operation": "fieldToAddressTransformer",
                      "parameters": ["CURRENT"]
                    },
                    "query": {
                      "operation": "addressToFieldTransformer",
                      "parameters": ["CURRENT"]
                    }
                  }
                },
                {
                  "name": "ruralOrUrban",
                  "type": "RADIO_GROUP",
                  "label": {
                    "defaultMessage": " ",
                    "description": "Empty label for form field",
                    "id": "form.field.label.emptyLabel"
                  },
                  "options": [
                    {
                      "label": {
                        "defaultMessage": "Urban address",
                        "id": "form.field.label.urban",
                        "description": "Label for form field checkbox option Urban"
                      },
                      "value": "URBAN"
                    },
                    {
                      "label": {
                        "defaultMessage": "Rural address",
                        "id": "form.field.label.rural",
                        "description": "Label for form field checkbox option Rural"
                      },
                      "value": "RURAL"
                    }
                  ],
                  "initialValue": "URBAN",
                  "previewGroup": "currentAddress",
                  "hideValueInPreview": true,
                  "required": false,
                  "validate": [],
                  "conditionals": [
                    {
                      "action": "hide",
                      "expression": "!values.country"
                    },
                    {
                      "action": "hide",
                      "expression": "!values.state"
                    },
                    {
                      "action": "hide",
                      "expression": "!values.district"
                    },
                    {
                      "action": "hide",
                      "expression": "values.currentAddressSameAsPermanent"
                    }
                  ],
                  "mapping": {
                    "mutation": {
                      "operation": "fieldToAddressTransformer",
                      "parameters": ["CURRENT", 7]
                    },
                    "query": {
                      "operation": "addressToFieldTransformer",
                      "parameters": ["CURRENT", 7]
                    }
                  }
                },
                {
                  "name": "addressChief",
                  "type": "TEXT",
                  "label": {
                    "id": "form.field.label.addressChief",
                    "defaultMessage": "Chief",
                    "description": "The lable for form field chief"
                  },
                  "previewGroup": "currentAddress",
                  "required": false,
                  "initialValue": "",
                  "validate": [],
                  "conditionals": [
                    {
                      "action": "hide",
                      "expression": "!values.country"
                    },
                    {
                      "action": "hide",
                      "expression": "!values.state"
                    },
                    {
                      "action": "hide",
                      "expression": "!values.district"
                    },
                    {
                      "action": "hide",
                      "expression": "values.ruralOrUrban !== \"RURAL\""
                    },
                    {
                      "action": "hide",
                      "expression": "values.currentAddressSameAsPermanent"
                    }
                  ],
                  "mapping": {
                    "mutation": {
                      "operation": "fieldToAddressTransformer",
                      "parameters": ["CURRENT", 6]
                    },
                    "query": {
                      "operation": "addressToFieldTransformer",
                      "parameters": ["CURRENT", 6]
                    }
                  }
                },
                {
                  "name": "addressLine4CityOption",
                  "type": "TEXT",
                  "label": {
                    "defaultMessage": "Town",
                    "description": "Title for the address line 4",
                    "id": "form.field.label.addressLine4CityOption"
                  },
                  "previewGroup": "currentAddress",
                  "required": false,
                  "initialValue": "",
                  "validate": [],
                  "conditionals": [
                    {
                      "action": "hide",
                      "expression": "!values.country"
                    },
                    {
                      "action": "hide",
                      "expression": "!values.state"
                    },
                    {
                      "action": "hide",
                      "expression": "!values.district"
                    },
                    {
                      "action": "hide",
                      "expression": "values.ruralOrUrban !== \"URBAN\""
                    },
                    {
                      "action": "hide",
                      "expression": "values.currentAddressSameAsPermanent"
                    }
                  ],
                  "mapping": {
                    "mutation": {
                      "operation": "fieldToAddressTransformer",
                      "parameters": ["CURRENT", 4]
                    },
                    "query": {
                      "operation": "addressToFieldTransformer",
                      "parameters": ["CURRENT", 4]
                    }
                  }
                },
                {
                  "name": "addressLine3CityOption",
                  "type": "TEXT",
                  "label": {
                    "defaultMessage": "Residential Area",
                    "description": "Title for the address line 3 option 2",
                    "id": "form.field.label.addressLine3CityOption"
                  },
                  "previewGroup": "currentAddress",
                  "required": false,
                  "initialValue": "",
                  "validate": [],
                  "conditionals": [
                    {
                      "action": "hide",
                      "expression": "!values.country"
                    },
                    {
                      "action": "hide",
                      "expression": "!values.state"
                    },
                    {
                      "action": "hide",
                      "expression": "!values.district"
                    },
                    {
                      "action": "hide",
                      "expression": "values.ruralOrUrban !== \"URBAN\""
                    },
                    {
                      "action": "hide",
                      "expression": "values.currentAddressSameAsPermanent"
                    }
                  ],
                  "mapping": {
                    "mutation": {
                      "operation": "fieldToAddressTransformer",
                      "parameters": ["CURRENT", 3]
                    },
                    "query": {
                      "operation": "addressToFieldTransformer",
                      "parameters": ["CURRENT", 3]
                    }
                  }
                },
                {
                  "name": "addressLine1CityOption",
                  "type": "TEXT",
                  "label": {
                    "defaultMessage": "Street / Plot Number",
                    "description": "Title for the address line 1",
                    "id": "form.field.label.addressLine2CityOption"
                  },
                  "previewGroup": "currentAddress",
                  "required": false,
                  "initialValue": "",
                  "validate": [],
                  "conditionals": [
                    {
                      "action": "hide",
                      "expression": "!values.country"
                    },
                    {
                      "action": "hide",
                      "expression": "!values.state"
                    },
                    {
                      "action": "hide",
                      "expression": "!values.district"
                    },
                    {
                      "action": "hide",
                      "expression": "values.ruralOrUrban !== \"URBAN\""
                    },
                    {
                      "action": "hide",
                      "expression": "values.currentAddressSameAsPermanent"
                    }
                  ],
                  "mapping": {
                    "mutation": {
                      "operation": "fieldToAddressTransformer",
                      "parameters": ["CURRENT", 2]
                    },
                    "query": {
                      "operation": "addressToFieldTransformer",
                      "parameters": ["CURRENT", 2]
                    }
                  }
                },
                {
                  "name": "numberOption",
                  "type": "NUMBER",
                  "label": {
                    "defaultMessage": "Number",
                    "description": "Title for the number field",
                    "id": "form.field.label.number"
                  },
                  "previewGroup": "currentAddress",
                  "required": false,
                  "initialValue": "",
                  "validate": [],
                  "conditionals": [
                    {
                      "action": "hide",
                      "expression": "!values.country"
                    },
                    {
                      "action": "hide",
                      "expression": "!values.state"
                    },
                    {
                      "action": "hide",
                      "expression": "!values.district"
                    },
                    {
                      "action": "hide",
                      "expression": "values.ruralOrUrban !== \"URBAN\""
                    },
                    {
                      "action": "hide",
                      "expression": "values.currentAddressSameAsPermanent"
                    }
                  ],
                  "mapping": {
                    "mutation": {
                      "operation": "fieldToAddressTransformer",
                      "parameters": ["CURRENT", 1]
                    },
                    "query": {
                      "operation": "addressToFieldTransformer",
                      "parameters": ["CURRENT", 1]
                    }
                  }
                },
                {
                  "name": "addressLine1",
                  "type": "TEXT",
                  "label": {
                    "defaultMessage": "Village",
                    "description": "Title for the address line 1",
                    "id": "form.field.label.addressLine1"
                  },
                  "previewGroup": "currentAddress",
                  "required": false,
                  "initialValue": "",
                  "validate": [],
                  "conditionals": [
                    {
                      "action": "hide",
                      "expression": "!values.country"
                    },
                    {
                      "action": "hide",
                      "expression": "!values.state"
                    },
                    {
                      "action": "hide",
                      "expression": "!values.district"
                    },
                    {
                      "action": "hide",
                      "expression": "values.ruralOrUrban !== \"RURAL\""
                    },
                    {
                      "action": "hide",
                      "expression": "values.currentAddressSameAsPermanent"
                    }
                  ],
                  "mapping": {
                    "mutation": {
                      "operation": "fieldToAddressTransformer",
                      "parameters": ["CURRENT", 5]
                    },
                    "query": {
                      "operation": "addressToFieldTransformer",
                      "parameters": ["CURRENT", 5]
                    }
                  }
                }
              ]
            }
          ],
          "previewGroups": [
            {
              "id": "placeOfHeritage",
              "label": {
                "defaultMessage": "Place of origin (heritage)",
                "description": "Tag definition for placeOfHeritage",
                "id": "form.preview.tag.placeOfHeritage"
              },
              "fieldToRedirect": "placeOfHeritage"
            },
            {
              "id": "permanentAddress",
              "label": {
                "defaultMessage": "Permanent address",
                "description": "Tag definition for permanentAddress",
                "id": "form.preview.tag.permanent.address"
              },
              "fieldToRedirect": "permanentAddress"
            },
            {
              "id": "currentAddress",
              "label": {
                "defaultMessage": "Current address",
                "description": "Tag definition for crrent address",
                "id": "form.preview.tag.current.address"
              },
              "fieldToRedirect": "currentAddress"
            }
          ]
        },
        {
          "id": "father",
          "viewType": "form",
          "name": {
            "defaultMessage": "Father",
            "description": "Form section name for Father",
            "id": "form.section.father.name"
          },
          "title": {
            "defaultMessage": "Father's details",
            "description": "Form section title for Father",
            "id": "form.section.father.title"
          },
          "hasDocumentSection": true,
          "groups": [
            {
              "id": "father-view-group",
              "fields": [
                {
                  "name": "fathersDetailsExist",
                  "type": "RADIO_GROUP",
                  "label": {
                    "defaultMessage": "Do you have the father's details?",
                    "description": "Question to ask the user if they have the father's details",
                    "id": "form.field.label.fathersDetailsExist"
                  },
                  "required": true,
                  "initialValue": true,
                  "validate": [],
                  "options": [
                    {
                      "value": true,
                      "label": {
                        "defaultMessage": "Yes",
                        "description": "confirmation label for yes / no radio button",
                        "id": "form.field.label.confirm"
                      }
                    },
                    {
                      "value": false,
                      "label": {
                        "defaultMessage": "No",
                        "description": "deny label for yes / no radio button",
                        "id": "form.field.label.deny"
                      }
                    }
                  ],
                  "conditionals": [
                    {
                      "action": "hide",
                      "expression": "(draftData && draftData.registration && draftData.registration.whoseContactDetails === \"FATHER\")"
                    }
                  ],
                  "mapping": {
                    "mutation": {
                      "operation": "sectionRemoveTransformer",
                      "parameters": []
                    }
                  }
                },
                {
                  "name": "iD",
                  "type": "NUMBER",
                  "label": {
                    "defaultMessage": "National ID",
                    "description": "Option for form field: Type of ID",
                    "id": "form.field.label.iDTypeNationalID"
                  },
                  "required": true,
                  "initialValue": "",
                  "validate": [
                    {
                      "operation": "numeric"
                    },
                    {
                      "operation": "validLength",
                      "parameters": [9]
                    }
                  ],
                  "conditionals": [
                    {
                      "action": "hide",
                      "expression": "!values.fathersDetailsExist"
                    }
                  ],
                  "mapping": {
                    "mutation": {
                      "operation": "fieldToIdentityTransformer",
                      "parameters": ["id", "NATIONAL_ID"]
                    },
                    "query": {
                      "operation": "identityToFieldTransformer",
                      "parameters": ["id", "NATIONAL_ID"]
                    }
                  }
                },
                {
                  "name": "socialSecurityNo",
                  "type": "NUMBER",
                  "label": {
                    "defaultMessage": "Social Security No",
                    "description": "text for social security number form field",
                    "id": "form.field.label.socialSecurityNumber"
                  },
                  "required": false,
                  "initialValue": "",
                  "validate": [],
                  "conditionals": [
                    {
                      "action": "hide",
                      "expression": "!values.fathersDetailsExist"
                    }
                  ],
                  "mapping": {
                    "mutation": {
                      "operation": "fieldToIdentityTransformer",
                      "parameters": ["id", "SOCIAL_SECURITY_NO"]
                    },
                    "query": {
                      "operation": "identityToFieldTransformer",
                      "parameters": ["id", "SOCIAL_SECURITY_NO"]
                    }
                  }
                },
                {
                  "name": "nationality",
                  "type": "SELECT_WITH_OPTIONS",
                  "label": {
                    "defaultMessage": "Nationality",
                    "description": "Label for form field: Nationality",
                    "id": "form.field.label.deceased.nationality"
                  },
                  "required": false,
                  "initialValue": "ZMB",
                  "validate": [],
                  "placeholder": {
                    "defaultMessage": "Select",
                    "description": "Placeholder text for a select",
                    "id": "form.field.select.placeholder"
                  },
                  "options": {
                    "resource": "countries"
                  },
                  "conditionals": [
                    {
                      "action": "hide",
                      "expression": "!values.fathersDetailsExist"
                    }
                  ],
                  "mapping": {
                    "mutation": {
                      "operation": "fieldToArrayTransformer"
                    },
                    "query": {
                      "operation": "arrayToFieldTransformer"
                    }
                  }
                },
                {
                  "name": "firstNamesEng",
                  "type": "TEXT",
                  "label": {
                    "defaultMessage": "First Name",
                    "description": "Label for form field: First names in english",
                    "id": "form.field.label.fatherFirstNamesEng"
                  },
                  "required": false,
                  "initialValue": "",
                  "validate": [
                    {
                      "operation": "englishOnlyNameFormat"
                    }
                  ],
                  "conditionals": [
                    {
                      "action": "hide",
                      "expression": "!values.fathersDetailsExist"
                    }
                  ],
                  "mapping": {
                    "mutation": {
                      "operation": "fieldToNameTransformer",
                      "parameters": ["en", "firstNames"]
                    },
                    "query": {
                      "operation": "nameToFieldTransformer",
                      "parameters": ["en", "firstNames"]
                    }
                  }
                },
                {
                  "name": "familyNameEng",
                  "type": "TEXT",
                  "label": {
                    "defaultMessage": "Last Name",
                    "description": "Label for form field: Family name in english",
                    "id": "form.field.label.fatherFamilyNameEng"
                  },
                  "required": true,
                  "initialValue": "",
                  "validate": [
                    {
                      "operation": "englishOnlyNameFormat"
                    }
                  ],
                  "conditionals": [
                    {
                      "action": "hide",
                      "expression": "!values.fathersDetailsExist"
                    }
                  ],
                  "mapping": {
                    "mutation": {
                      "operation": "fieldToNameTransformer",
                      "parameters": ["en", "familyName"]
                    },
                    "query": {
                      "operation": "nameToFieldTransformer",
                      "parameters": ["en", "familyName"]
                    }
                  }
                },
                {
                  "name": "fatherBirthDate",
                  "type": "FIELD_WITH_DYNAMIC_DEFINITIONS",
                  "dynamicDefinitions": {
                    "label": {
                      "dependency": "fatherBirthDate",
                      "labelMapper": {
                        "operation": "getMotherDateOfBirthLabel"
                      }
                    },
                    "type": {
                      "kind": "static",
                      "staticType": "DATE"
                    },
                    "validate": [
                      {
                        "validator": {
                          "operation": "dateFormatIsCorrect",
                          "parameters": []
                        },
                        "dependencies": []
                      },
                      {
                        "validator": {
                          "operation": "dateInPast",
                          "parameters": []
                        },
                        "dependencies": []
                      },
                      {
                        "validator": {
                          "operation": "dateLessThan",
                          "parameters": []
                        },
                        "dependencies": ["dateOfMarriage"]
                      }
                    ]
                  },
                  "label": {
                    "defaultMessage": "Date of birth",
                    "description": "Label for form field: Date of birth",
                    "id": "form.field.label.motherDateOfBirth"
                  },
                  "required": true,
                  "initialValue": "",
                  "validate": [],
                  "conditionals": [
                    {
                      "action": "hide",
                      "expression": "!values.fathersDetailsExist"
                    }
                  ],
                  "mapping": {
                    "mutation": {
                      "operation": "fieldNameTransformer",
                      "parameters": ["birthDate"]
                    },
                    "query": {
                      "operation": "fieldValueTransformer",
                      "parameters": ["birthDate"]
                    }
                  }
                },
                {
                  "name": "seperator",
                  "type": "SUBSECTION",
                  "label": {
                    "defaultMessage": " ",
                    "description": "empty string",
                    "id": "form.field.label.empty"
                  },
                  "initialValue": "",
                  "validate": [],
                  "conditionals": [
                    {
                      "action": "hide",
                      "expression": "!values.fathersDetailsExist"
                    }
                  ]
                },
                {
                  "name": "maritalStatus",
                  "type": "SELECT_WITH_OPTIONS",
                  "label": {
                    "defaultMessage": "Marital status",
                    "description": "Label for form field: Marital status",
                    "id": "form.field.label.maritalStatus"
                  },
                  "required": false,
                  "initialValue": "MARRIED",
                  "validate": [],
                  "placeholder": {
                    "defaultMessage": "Select",
                    "description": "Placeholder text for a select",
                    "id": "form.field.select.placeholder"
                  },
                  "conditionals": [
                    {
                      "action": "hide",
                      "expression": "!values.fathersDetailsExist"
                    }
                  ],
                  "options": [
                    {
                      "value": "SINGLE",
                      "label": {
                        "defaultMessage": "Unmarried",
                        "description": "Option for form field: Marital status",
                        "id": "form.field.label.maritalStatusSingle"
                      }
                    },
                    {
                      "value": "MARRIED",
                      "label": {
                        "defaultMessage": "Married",
                        "description": "Option for form field: Marital status",
                        "id": "form.field.label.maritalStatusMarried"
                      }
                    },
                    {
                      "value": "WIDOWED",
                      "label": {
                        "defaultMessage": "Widowed",
                        "description": "Option for form field: Marital status",
                        "id": "form.field.label.maritalStatusWidowed"
                      }
                    },
                    {
                      "value": "DIVORCED",
                      "label": {
                        "defaultMessage": "Divorced",
                        "description": "Option for form field: Marital status",
                        "id": "form.field.label.maritalStatusDivorced"
                      }
                    },
                    {
                      "value": "SEPARATED",
                      "label": {
                        "id": "form.field.label.maritalStatusSeparated",
                        "defaultMessage": "Separated",
                        "description": "Option for form field: Marital status"
                      }
                    },
                    {
                      "value": "NOT_STATED",
                      "label": {
                        "defaultMessage": "Not stated",
                        "description": "Option for form field: Marital status",
                        "id": "form.field.label.maritalStatusNotStated"
                      }
                    }
                  ]
                },
                {
                  "name": "occupation",
                  "type": "TEXT",
                  "label": {
                    "defaultMessage": "Occupation",
                    "description": "text for occupation form field",
                    "id": "form.field.label.occupation"
                  },
                  "required": false,
                  "initialValue": "",
                  "validate": [],
                  "conditionals": [
                    {
                      "action": "hide",
                      "expression": "!values.fathersDetailsExist"
                    }
                  ]
                },
                {
                  "name": "educationalAttainment",
                  "type": "SELECT_WITH_OPTIONS",
                  "label": {
                    "defaultMessage": "level of education",
                    "description": "Label for form field: Mother education",
                    "id": "form.field.label.motherEducationAttainment"
                  },
                  "required": false,
                  "initialValue": "",
                  "validate": [],
                  "placeholder": {
                    "defaultMessage": "Select",
                    "description": "Placeholder text for a select",
                    "id": "form.field.select.placeholder"
                  },
                  "conditionals": [
                    {
                      "action": "hide",
                      "expression": "!values.fathersDetailsExist"
                    }
                  ],
                  "options": [
                    {
                      "value": "NO_SCHOOLING",
                      "label": {
                        "defaultMessage": "No schooling",
                        "description": "Option for form field: no education",
                        "id": "form.field.label.educationAttainmentNone"
                      }
                    },
                    {
                      "value": "PRIMARY_ISCED_1",
                      "label": {
                        "defaultMessage": "Primary",
                        "description": "Option for form field: ISCED1 education",
                        "id": "form.field.label.educationAttainmentISCED1"
                      }
                    },
                    {
                      "value": "LOWER_SECONDARY_ISCED_2",
                      "label": {
                        "defaultMessage": "Lower secondary",
                        "description": "Option for form field: ISCED2 education",
                        "id": "form.field.label.educationAttainmentISCED2"
                      }
                    },
                    {
                      "value": "UPPER_SECONDARY_ISCED_3",
                      "label": {
                        "defaultMessage": "Upper secondary",
                        "description": "Option for form field: ISCED3 education",
                        "id": "form.field.label.educationAttainmentISCED3"
                      }
                    },
                    {
                      "value": "POST_SECONDARY_ISCED_4",
                      "label": {
                        "defaultMessage": "Post secondary",
                        "description": "Option for form field: ISCED4 education",
                        "id": "form.field.label.educationAttainmentISCED4"
                      }
                    },
                    {
                      "value": "FIRST_STAGE_TERTIARY_ISCED_5",
                      "label": {
                        "defaultMessage": "First stage tertiary",
                        "description": "Option for form field: ISCED5 education",
                        "id": "form.field.label.educationAttainmentISCED5"
                      }
                    },
                    {
                      "value": "SECOND_STAGE_TERTIARY_ISCED_6",
                      "label": {
                        "defaultMessage": "Second stage tertiary",
                        "description": "Option for form field: ISCED6 education",
                        "id": "form.field.label.educationAttainmentISCED6"
                      }
                    },
                    {
                      "value": "NOT_STATED",
                      "label": {
                        "defaultMessage": "Not stated",
                        "description": "Option for form field: not stated education",
                        "id": "form.field.label.educationAttainmentNotStated"
                      }
                    }
                  ]
                },
                {
                  "name": "permanentAddressSameAsMother",
                  "type": "RADIO_GROUP",
                  "label": {
                    "defaultMessage": "Is his residential address the same as the mother's?",
                    "description": "Title for the radio button to select that the father's permanent address is the same as the mother's address",
                    "id": "form.field.label.permanentAddressSameAsMother"
                  },
                  "required": true,
                  "initialValue": true,
                  "validate": [],
                  "options": [
                    {
                      "value": true,
                      "label": {
                        "defaultMessage": "Yes",
                        "description": "confirmation label for yes / no radio button",
                        "id": "form.field.label.confirm"
                      }
                    },
                    {
                      "value": false,
                      "label": {
                        "defaultMessage": "No",
                        "description": "deny label for yes / no radio button",
                        "id": "form.field.label.deny"
                      }
                    }
                  ],
                  "conditionals": [
                    {
                      "action": "hide",
                      "expression": "!values.fathersDetailsExist"
                    }
                  ],
                  "mapping": {
                    "mutation": {
                      "operation": "copyAddressTransformer",
                      "parameters": [
                        "PERMANENT",
                        "mother",
                        "PERMANENT",
                        "father"
                      ]
                    },
                    "query": {
                      "operation": "sameAddressFieldTransformer",
                      "parameters": [
                        "PERMANENT",
                        "mother",
                        "PERMANENT",
                        "father"
                      ]
                    }
                  }
                },
                {
                  "name": "permanentAddress",
                  "type": "SUBSECTION",
                  "label": {
                    "defaultMessage": "What is his residential address?",
                    "description": "Title for the permanent address fields",
                    "id": "form.field.label.fatherPermanentAddress"
                  },
                  "previewGroup": "permanentAddress",
                  "initialValue": "",
                  "validate": [],
                  "conditionals": [
                    {
                      "action": "hide",
                      "expression": "!values.fathersDetailsExist"
                    },
                    {
                      "action": "hide",
                      "expression": "values.permanentAddressSameAsMother"
                    }
                  ]
                },
                {
                  "name": "countryPermanent",
                  "type": "SELECT_WITH_OPTIONS",
                  "label": {
                    "defaultMessage": "Country",
                    "description": "Title for the country select",
                    "id": "form.field.label.country"
                  },
                  "previewGroup": "permanentAddress",
                  "required": true,
                  "initialValue": "ZMB",
                  "validate": [],
                  "placeholder": {
                    "defaultMessage": "Select",
                    "description": "Placeholder text for a select",
                    "id": "form.field.select.placeholder"
                  },
                  "options": {
                    "resource": "countries"
                  },
                  "conditionals": [
                    {
                      "action": "hide",
                      "expression": "!values.fathersDetailsExist"
                    },
                    {
                      "action": "hide",
                      "expression": "values.permanentAddressSameAsMother"
                    }
                  ],
                  "mapping": {
                    "mutation": {
                      "operation": "fieldToAddressTransformer",
                      "parameters": ["PERMANENT", 0, "country"]
                    },
                    "query": {
                      "operation": "addressToFieldTransformer",
                      "parameters": ["PERMANENT", 0, "country"]
                    }
                  }
                },
                {
                  "name": "statePermanent",
                  "type": "SELECT_WITH_DYNAMIC_OPTIONS",
                  "label": {
                    "defaultMessage": "Province",
                    "description": "Title for the state select",
                    "id": "form.field.label.state"
                  },
                  "previewGroup": "permanentAddress",
                  "required": true,
                  "initialValue": "",
                  "validate": [],
                  "placeholder": {
                    "defaultMessage": "Select",
                    "description": "Placeholder text for a select",
                    "id": "form.field.select.placeholder"
                  },
                  "dynamicOptions": {
                    "resource": "locations",
                    "dependency": "countryPermanent"
                  },
                  "conditionals": [
                    {
                      "action": "hide",
                      "expression": "!values.fathersDetailsExist"
                    },
                    {
                      "action": "hide",
                      "expression": "values.permanentAddressSameAsMother"
                    },
                    {
                      "action": "hide",
                      "expression": "!values.countryPermanent"
                    }
                  ],
                  "mapping": {
                    "mutation": {
                      "operation": "fieldToAddressTransformer",
                      "parameters": ["PERMANENT", 0, "state"]
                    },
                    "query": {
                      "operation": "addressToFieldTransformer",
                      "parameters": ["PERMANENT", 0, "state"]
                    }
                  }
                },
                {
                  "name": "districtPermanent",
                  "type": "SELECT_WITH_DYNAMIC_OPTIONS",
                  "label": {
                    "defaultMessage": "District",
                    "description": "Title for the district select",
                    "id": "form.field.label.district"
                  },
                  "previewGroup": "permanentAddress",
                  "required": true,
                  "initialValue": "",
                  "validate": [],
                  "placeholder": {
                    "defaultMessage": "Select",
                    "description": "Placeholder text for a select",
                    "id": "form.field.select.placeholder"
                  },
                  "dynamicOptions": {
                    "resource": "locations",
                    "dependency": "statePermanent"
                  },
                  "conditionals": [
                    {
                      "action": "hide",
                      "expression": "!values.fathersDetailsExist"
                    },
                    {
                      "action": "hide",
                      "expression": "values.permanentAddressSameAsMother"
                    },
                    {
                      "action": "hide",
                      "expression": "!values.countryPermanent"
                    },
                    {
                      "action": "hide",
                      "expression": "!values.statePermanent"
                    }
                  ],
                  "mapping": {
                    "mutation": {
                      "operation": "fieldToAddressTransformer",
                      "parameters": ["PERMANENT", 0, "district"]
                    },
                    "query": {
                      "operation": "addressToFieldTransformer",
                      "parameters": ["PERMANENT", 0, "district"]
                    }
                  }
                },
                {
                  "name": "ruralOrUrbanPermanent",
                  "type": "RADIO_GROUP",
                  "label": {
                    "defaultMessage": " ",
                    "description": "Empty label for form field",
                    "id": "form.field.label.emptyLabel"
                  },
                  "options": [
                    {
                      "label": {
                        "defaultMessage": "Urban address",
                        "id": "form.field.label.urban",
                        "description": "Label for form field checkbox option Urban"
                      },
                      "value": "URBAN"
                    },
                    {
                      "label": {
                        "defaultMessage": "Rural address",
                        "id": "form.field.label.rural",
                        "description": "Label for form field checkbox option Rural"
                      },
                      "value": "RURAL"
                    }
                  ],
                  "initialValue": "URBAN",
                  "previewGroup": "permanentAddress",
                  "hideValueInPreview": true,
                  "required": false,
                  "validate": [],
                  "conditionals": [
                    {
                      "action": "hide",
                      "expression": "!values.fathersDetailsExist"
                    },
                    {
                      "action": "hide",
                      "expression": "values.permanentAddressSameAsMother"
                    },
                    {
                      "action": "hide",
                      "expression": "!values.countryPermanent"
                    },
                    {
                      "action": "hide",
                      "expression": "!values.statePermanent"
                    },
                    {
                      "action": "hide",
                      "expression": "!values.districtPermanent"
                    }
                  ],
                  "mapping": {
                    "mutation": {
                      "operation": "fieldToAddressTransformer",
                      "parameters": ["PERMANENT", 7]
                    },
                    "query": {
                      "operation": "addressToFieldTransformer",
                      "parameters": ["PERMANENT", 7]
                    }
                  }
                },
                {
                  "name": "addressChiefPermanent",
                  "type": "TEXT",
                  "label": {
                    "id": "form.field.label.addressChief",
                    "defaultMessage": "Chief",
                    "description": "The lable for form field chief"
                  },
                  "previewGroup": "permanentAddress",
                  "required": false,
                  "initialValue": "",
                  "validate": [],
                  "conditionals": [
                    {
                      "action": "hide",
                      "expression": "!values.fathersDetailsExist"
                    },
                    {
                      "action": "hide",
                      "expression": "values.permanentAddressSameAsMother"
                    },
                    {
                      "action": "hide",
                      "expression": "!values.countryPermanent"
                    },
                    {
                      "action": "hide",
                      "expression": "!values.statePermanent"
                    },
                    {
                      "action": "hide",
                      "expression": "!values.districtPermanent"
                    },
                    {
                      "action": "hide",
                      "expression": "values.ruralOrUrbanPermanent !== \"RURAL\""
                    }
                  ],
                  "mapping": {
                    "mutation": {
                      "operation": "fieldToAddressTransformer",
                      "parameters": ["PERMANENT", 6]
                    },
                    "query": {
                      "operation": "addressToFieldTransformer",
                      "parameters": ["PERMANENT", 6]
                    }
                  }
                },
                {
                  "name": "addressLine4CityOptionPermanent",
                  "type": "TEXT",
                  "label": {
                    "defaultMessage": "Town",
                    "description": "Title for the address line 4",
                    "id": "form.field.label.addressLine4CityOption"
                  },
                  "previewGroup": "permanentAddress",
                  "required": false,
                  "initialValue": "",
                  "validate": [],
                  "conditionals": [
                    {
                      "action": "hide",
                      "expression": "!values.fathersDetailsExist"
                    },
                    {
                      "action": "hide",
                      "expression": "values.permanentAddressSameAsMother"
                    },
                    {
                      "action": "hide",
                      "expression": "!values.countryPermanent"
                    },
                    {
                      "action": "hide",
                      "expression": "!values.statePermanent"
                    },
                    {
                      "action": "hide",
                      "expression": "!values.districtPermanent"
                    },
                    {
                      "action": "hide",
                      "expression": "values.ruralOrUrbanPermanent !== \"URBAN\""
                    }
                  ],
                  "mapping": {
                    "mutation": {
                      "operation": "fieldToAddressTransformer",
                      "parameters": ["PERMANENT", 4]
                    },
                    "query": {
                      "operation": "addressToFieldTransformer",
                      "parameters": ["PERMANENT", 4]
                    }
                  }
                },
                {
                  "name": "addressLine3CityOptionPermanent",
                  "type": "TEXT",
                  "label": {
                    "defaultMessage": "Residential Area",
                    "description": "Title for the address line 3 option 2",
                    "id": "form.field.label.addressLine3CityOption"
                  },
                  "previewGroup": "permanentAddress",
                  "required": false,
                  "initialValue": "",
                  "validate": [],
                  "conditionals": [
                    {
                      "action": "hide",
                      "expression": "!values.fathersDetailsExist"
                    },
                    {
                      "action": "hide",
                      "expression": "values.permanentAddressSameAsMother"
                    },
                    {
                      "action": "hide",
                      "expression": "!values.countryPermanent"
                    },
                    {
                      "action": "hide",
                      "expression": "!values.statePermanent"
                    },
                    {
                      "action": "hide",
                      "expression": "!values.districtPermanent"
                    },
                    {
                      "action": "hide",
                      "expression": "values.ruralOrUrbanPermanent !== \"URBAN\""
                    }
                  ],
                  "mapping": {
                    "mutation": {
                      "operation": "fieldToAddressTransformer",
                      "parameters": ["PERMANENT", 3]
                    },
                    "query": {
                      "operation": "addressToFieldTransformer",
                      "parameters": ["PERMANENT", 3]
                    }
                  }
                },
                {
                  "name": "addressLine2CityOptionPermanent",
                  "type": "TEXT",
                  "label": {
                    "defaultMessage": "Street / Plot Number",
                    "description": "Title for the address line 1",
                    "id": "form.field.label.addressLine2CityOption"
                  },
                  "previewGroup": "permanentAddress",
                  "required": false,
                  "initialValue": "",
                  "validate": [],
                  "conditionals": [
                    {
                      "action": "hide",
                      "expression": "!values.fathersDetailsExist"
                    },
                    {
                      "action": "hide",
                      "expression": "values.permanentAddressSameAsMother"
                    },
                    {
                      "action": "hide",
                      "expression": "!values.countryPermanent"
                    },
                    {
                      "action": "hide",
                      "expression": "!values.statePermanent"
                    },
                    {
                      "action": "hide",
                      "expression": "!values.districtPermanent"
                    },
                    {
                      "action": "hide",
                      "expression": "values.ruralOrUrbanPermanent !== \"URBAN\""
                    }
                  ],
                  "mapping": {
                    "mutation": {
                      "operation": "fieldToAddressTransformer",
                      "parameters": ["PERMANENT", 2]
                    },
                    "query": {
                      "operation": "addressToFieldTransformer",
                      "parameters": ["PERMANENT", 2]
                    }
                  }
                },
                {
                  "name": "numberOptionPermanent",
                  "type": "NUMBER",
                  "label": {
                    "defaultMessage": "Number",
                    "description": "Title for the number field",
                    "id": "form.field.label.number"
                  },
                  "previewGroup": "permanentAddress",
                  "required": false,
                  "initialValue": "",
                  "validate": [],
                  "conditionals": [
                    {
                      "action": "hide",
                      "expression": "!values.fathersDetailsExist"
                    },
                    {
                      "action": "hide",
                      "expression": "values.permanentAddressSameAsMother"
                    },
                    {
                      "action": "hide",
                      "expression": "!values.countryPermanent"
                    },
                    {
                      "action": "hide",
                      "expression": "!values.statePermanent"
                    },
                    {
                      "action": "hide",
                      "expression": "!values.districtPermanent"
                    },
                    {
                      "action": "hide",
                      "expression": "values.ruralOrUrbanPermanent !== \"URBAN\""
                    }
                  ],
                  "mapping": {
                    "mutation": {
                      "operation": "fieldToAddressTransformer",
                      "parameters": ["PERMANENT", 1]
                    },
                    "query": {
                      "operation": "addressToFieldTransformer",
                      "parameters": ["PERMANENT", 1]
                    }
                  }
                },
                {
                  "name": "addressLine1Permanent",
                  "type": "TEXT",
                  "label": {
                    "defaultMessage": "Village",
                    "description": "Title for the address line 1",
                    "id": "form.field.label.addressLine1"
                  },
                  "previewGroup": "permanentAddress",
                  "required": false,
                  "initialValue": "",
                  "validate": [],
                  "conditionals": [
                    {
                      "action": "hide",
                      "expression": "!values.fathersDetailsExist"
                    },
                    {
                      "action": "hide",
                      "expression": "values.permanentAddressSameAsMother"
                    },
                    {
                      "action": "hide",
                      "expression": "!values.countryPermanent"
                    },
                    {
                      "action": "hide",
                      "expression": "!values.statePermanent"
                    },
                    {
                      "action": "hide",
                      "expression": "!values.districtPermanent"
                    },
                    {
                      "action": "hide",
                      "expression": "values.ruralOrUrbanPermanent !== \"RURAL\""
                    }
                  ],
                  "mapping": {
                    "mutation": {
                      "operation": "fieldToAddressTransformer",
                      "parameters": ["PERMANENT", 5]
                    },
                    "query": {
                      "operation": "addressToFieldTransformer",
                      "parameters": ["PERMANENT", 5]
                    }
                  }
                }
              ],
              "previewGroups": [
                {
                  "id": "permanentAddress",
                  "label": {
                    "defaultMessage": "Permanent address",
                    "description": "Tag definition for permanentAddress",
                    "id": "form.preview.tag.permanent.address"
                  },
                  "fieldToRedirect": "permanentAddress"
                },
                {
                  "id": "currentAddress",
                  "label": {
                    "defaultMessage": "Current address",
                    "description": "Tag definition for crrent address",
                    "id": "form.preview.tag.current.address"
                  },
                  "fieldToRedirect": "currentAddress"
                }
              ]
            }
          ],
          "mapping": {
            "query": {
              "operation": "emptyFatherSectionTransformer"
            }
          }
        },
        {
          "id": "registration",
          "viewType": "hidden",
          "name": {
            "defaultMessage": "Registration",
            "description": "Form section name for Registration",
            "id": "form.section.application.name"
          },
          "title": {
            "defaultMessage": "Registration",
            "description": "Form section title for Registration",
            "id": "form.section.application.title"
          },
          "groups": [
            {
              "id": "registration-view-group",
              "fields": [
                {
                  "name": "presentAtBirthRegistration",
                  "type": "SELECT_WITH_OPTIONS",
                  "label": {
                    "defaultMessage": "Who is present for the registration",
                    "description": "Input label for who is present input",
                    "id": "form.field.label.application.whoIsPresent"
                  },
                  "required": false,
                  "initialValue": "",
                  "validate": [],
                  "placeholder": {
                    "defaultMessage": "Select",
                    "description": "Placeholder text for a select",
                    "id": "form.field.select.placeholder"
                  },
                  "options": [
                    {
                      "value": "BOTH_PARENTS",
                      "label": {
                        "defaultMessage": "Both Parents",
                        "description": "Label for \"Both Parents\" select option",
                        "id": "form.field.label.application.whoIsPresent.both"
                      }
                    },
                    {
                      "value": "MOTHER",
                      "label": {
                        "defaultMessage": "Mother",
                        "description": "Label for \"Mother\" select option",
                        "id": "form.field.label.application.whoIsPresent.mother"
                      }
                    },
                    {
                      "value": "FATHER",
                      "label": {
                        "defaultMessage": "Father",
                        "description": "Label for \"Father\" select option",
                        "id": "form.field.label.application.whoIsPresent.father"
                      }
                    },
                    {
                      "value": "OTHER",
                      "label": {
                        "defaultMessage": "Other",
                        "description": "Label for \"Other\" select option",
                        "id": "form.field.label.application.whoIsPresent.other"
                      }
                    }
                  ],
                  "mapping": {
                    "mutation": {
                      "operation": "sectionFieldToBundleFieldTransformer",
                      "parameters": []
                    },
                    "query": {
                      "operation": "bundleFieldToSectionFieldTransformer",
                      "parameters": []
                    }
                  }
                },
                {
                  "name": "whoseContactDetails",
                  "type": "SELECT_WITH_OPTIONS",
                  "label": {
                    "defaultMessage": "Who is the contact person for this application?",
                    "description": "Input label for contact details person",
                    "id": "form.field.label.application.whoseContactDetails"
                  },
                  "required": false,
                  "initialValue": "",
                  "validate": [],
                  "placeholder": {
                    "defaultMessage": "Select",
                    "description": "Placeholder text for a select",
                    "id": "form.field.select.placeholder"
                  },
                  "options": [
                    {
                      "value": "BOTH",
                      "label": {
                        "defaultMessage": "Both Parents",
                        "description": "Label for \"Both Parents\" select option",
                        "id": "form.field.label.application.whoseContactDetails.both"
                      }
                    },
                    {
                      "value": "MOTHER",
                      "label": {
                        "defaultMessage": "Mother",
                        "description": "Label for \"Mother\" select option",
                        "id": "form.field.label.application.whoseContactDetails.mother"
                      }
                    },
                    {
                      "value": "FATHER",
                      "label": {
                        "defaultMessage": "Father",
                        "description": "Label for \"Father\" select option",
                        "id": "form.field.label.application.whoseContactDetails.father"
                      }
                    }
                  ],
                  "mapping": {
                    "mutation": {
                      "operation": "fieldNameTransformer",
                      "parameters": ["contact"]
                    },
                    "query": {
                      "operation": "fieldValueTransformer",
                      "parameters": ["contact"]
                    }
                  }
                },
                {
                  "name": "registrationPhone",
                  "type": "TEL",
                  "label": {
                    "defaultMessage": "Phone number",
                    "description": "Input label for phone input",
                    "id": "form.field.label.application.phone"
                  },
                  "required": true,
                  "initialValue": "",
                  "validate": [
                    {
                      "operation": "phoneNumberFormat"
                    }
                  ],
                  "mapping": {
                    "mutation": {
                      "operation": "fieldNameTransformer",
                      "parameters": ["contactPhoneNumber"]
                    },
                    "query": {
                      "operation": "fieldValueTransformer",
                      "parameters": ["contactPhoneNumber"]
                    }
                  }
                },
                {
                  "name": "phoneVerificationWarning",
                  "type": "WARNING",
                  "label": {
                    "defaultMessage": "Check with the applicant that the mobile phone number you have entered is correct",
                    "description": "Warning message to verify applicant phone number ",
                    "id": "form.field.label.application.phoneVerificationWarning"
                  },
                  "initialValue": "",
                  "validate": []
                },
                {
                  "name": "commentsOrNotes",
                  "type": "TEXTAREA",
                  "label": {
                    "defaultMessage": "Comments or notes",
                    "description": "Input label for comments or notes textarea",
                    "id": "form.field.label.application.commentsOrNotes"
                  },
                  "required": false,
                  "initialValue": "",
                  "validate": [],
                  "description": {
                    "defaultMessage": "Use this section to add any comments or notes that might be relevant to the completion and certification of this registration. This information won’t be shared with the informants.",
                    "description": "Help text for the notes field",
                    "id": "form.field.label.application.commentsOrNotes.description"
                  },
                  "mapping": {
                    "mutation": {
                      "operation": "fieldToCommentTransformer"
                    },
                    "query": {
                      "operation": "commentToFieldTransformer"
                    }
                  }
                }
              ]
            }
          ],
          "mapping": {
            "mutation": {
              "operation": "setBirthRegistrationSectionTransformer"
            },
            "query": {
              "operation": "getBirthRegistrationSectionTransformer"
            }
          }
        },
        {
          "id": "documents",
          "viewType": "form",
          "name": {
            "defaultMessage": "Documents",
            "description": "Form section name for Documents",
            "id": "form.section.documents.name"
          },
          "title": {
            "defaultMessage": "Attaching supporting documents",
            "description": "Form section title for Documents",
            "id": "form.section.documents.title"
          },
          "groups": [
            {
              "id": "documents-view-group",
              "fields": [
                {
                  "name": "paragraph",
                  "type": "PARAGRAPH",
                  "label": {
                    "defaultMessage": "For birth registration of birth the following documents are required:",
                    "description": "Documents Paragraph text",
                    "id": "form.section.documents.birth.requirements"
                  },
                  "initialValue": "",
                  "validate": []
                },
                {
                  "name": "uploadDocPlaceAndDOB",
                  "type": "DOCUMENT_UPLOADER_WITH_OPTION",
                  "label": {
                    "defaultMessage": "Proof of Place and Date of Birth of Child",
                    "description": "Label for list item Child Birth Proof",
                    "id": "form.field.label.proofOfBirthPlaceAndDate"
                  },
                  "initialValue": "",
                  "extraValue": "CHILD",
                  "hideAsterisk": true,
                  "validate": [],
                  "options": [
                    {
                      "value": "Original Birth Record",
                      "label": {
                        "defaultMessage": "Original birth record",
                        "description": "Label for select option original Birth Record",
                        "id": "form.field.label.docTypeChildBirthProof"
                      }
                    },
                    {
                      "value": "Under Five Card",
                      "label": {
                        "defaultMessage": "Under five card",
                        "description": "Label for select option Under five card",
                        "id": "form.field.label.docTypeChildUnderFiveCard"
                      }
                    }
                  ],
                  "mapping": {
                    "mutation": {
                      "operation": "birthFieldToAttachmentTransformer"
                    },
                    "query": {
                      "operation": "birthAttachmentToFieldTransformer"
                    }
                  }
                },
                {
                  "name": "uploadDocForMother",
                  "type": "DOCUMENT_UPLOADER_WITH_OPTION",
                  "label": {
                    "defaultMessage": "Proof of Mother's ID",
                    "description": "Label for list item Mother ID Proof",
                    "id": "form.field.label.proofOfMothersID"
                  },
                  "initialValue": "",
                  "extraValue": "MOTHER",
                  "hideAsterisk": true,
                  "validate": [],
                  "options": [
                    {
                      "value": "Front Of National ID",
                      "label": {
                        "defaultMessage": "Front of national ID",
                        "description": "Label for select option front of national ID",
                        "id": "form.field.label.docTypeNIDFront"
                      }
                    },
                    {
                      "value": "Back Of National ID'",
                      "label": {
                        "defaultMessage": "Back of national ID'",
                        "description": "Label for select option back of national ID'",
                        "id": "form.field.label.docTypeNIDBack"
                      }
                    }
                  ],
                  "mapping": {
                    "mutation": {
                      "operation": "birthFieldToAttachmentTransformer"
                    },
                    "query": {
                      "operation": "birthAttachmentToFieldTransformer"
                    }
                  }
                },
                {
                  "name": "uploadDocForFather",
                  "type": "DOCUMENT_UPLOADER_WITH_OPTION",
                  "label": {
                    "defaultMessage": "Proof of Father's ID",
                    "description": "Label for list item Father ID Proof",
                    "id": "form.field.label.proofOfFathersID"
                  },
                  "initialValue": "",
                  "extraValue": "FATHER",
                  "hideAsterisk": true,
                  "validate": [],
                  "options": [
                    {
                      "value": "Front Of National ID",
                      "label": {
                        "defaultMessage": "Front of national ID",
                        "description": "Label for select option front of national ID",
                        "id": "form.field.label.docTypeNIDFront"
                      }
                    },
                    {
                      "value": "Back Of National ID'",
                      "label": {
                        "defaultMessage": "Back of national ID",
                        "description": "Label for select option back of national ID'",
                        "id": "form.field.label.docTypeNIDBack"
                      }
                    }
                  ],
                  "mapping": {
                    "mutation": {
                      "operation": "birthFieldToAttachmentTransformer"
                    },
                    "query": {
                      "operation": "birthAttachmentToFieldTransformer"
                    }
                  }
                }
              ]
            }
          ]
        }
      ]
    },
    "death": {
      "sections": [
        {
          "id": "deceased",
          "viewType": "form",
          "name": {
            "defaultMessage": "Deceased",
            "description": "Form section name for Deceased",
            "id": "form.section.deceased.name"
          },
          "title": {
            "defaultMessage": "What are the deceased details?",
            "description": "Form section title for Deceased",
            "id": "form.section.deceased.title"
          },
          "hasDocumentSection": true,
          "groups": [
            {
              "id": "deceased-view-group",
              "fields": [
                {
<<<<<<< HEAD
                  "name": "nationalID",
=======
                  "name": "iD",
>>>>>>> 49d97912
                  "type": "NUMBER",
                  "label": {
                    "defaultMessage": "National ID",
                    "description": "Option for form field: Type of ID",
                    "id": "form.field.label.iDTypeNationalID"
                  },
                  "required": true,
                  "initialValue": "",
                  "validate": [
                    {
                      "operation": "numeric"
                    },
                    {
                      "operation": "validLength",
                      "parameters": [9]
                    }
                  ],
                  "conditionals": [],
                  "mapping": {
                    "mutation": {
                      "operation": "fieldToIdentityTransformer",
                      "parameters": ["id", "NATIONAL_ID"]
                    },
                    "query": {
                      "operation": "identityToFieldTransformer",
                      "parameters": ["id", "NATIONAL_ID"]
                    }
                  }
                },
                {
                  "name": "socialSecurityNo",
                  "type": "NUMBER",
                  "label": {
                    "defaultMessage": "Social security no./NAPSA",
                    "description": "text for social security number form field",
                    "id": "form.field.label.socialSecurityNumber"
                  },
                  "required": true,
                  "initialValue": "",
                  "validate": [],
                  "conditionals": [],
                  "mapping": {
                    "mutation": {
                      "operation": "fieldToIdentityTransformer",
                      "parameters": ["id", "SOCIAL_SECURITY_NO"]
                    },
                    "query": {
                      "operation": "identityToFieldTransformer",
                      "parameters": ["id", "SOCIAL_SECURITY_NO"]
                    }
                  }
                },
                {
                  "name": "nationality",
                  "type": "SELECT_WITH_OPTIONS",
                  "label": {
                    "defaultMessage": "Nationality",
                    "description": "Label for form field: Nationality",
                    "id": "form.field.label.deceased.nationality"
                  },
                  "required": false,
                  "initialValue": "ZMB",
                  "validate": [],
                  "placeholder": {
                    "defaultMessage": "Select",
                    "description": "Placeholder text for a select",
                    "id": "form.field.select.placeholder"
                  },
                  "options": {
                    "resource": "countries"
                  },
                  "mapping": {
                    "mutation": {
                      "operation": "fieldToArrayTransformer"
                    },
                    "query": {
                      "operation": "arrayToFieldTransformer"
                    }
                  }
                },
                {
                  "name": "firstNamesEng",
                  "type": "TEXT",
                  "label": {
                    "defaultMessage": "Given name(s)",
                    "description": "Label for form field: Given names",
                    "id": "form.field.label.deceasedGivenNamesEng"
<<<<<<< HEAD
                  },
                  "required": true,
                  "initialValue": "",
                  "validate": [
                    {
                      "operation": "englishOnlyNameFormat"
                    }
                  ],
                  "mapping": {
                    "mutation": {
                      "operation": "fieldToNameTransformer",
                      "parameters": ["en", "firstNames"]
                    },
                    "query": {
                      "operation": "nameToFieldTransformer",
                      "parameters": ["en", "firstNames"]
                    }
                  }
                },
                {
                  "name": "familyName",
                  "type": "TEXT",
                  "label": {
                    "defaultMessage": "Surname",
                    "description": "Label for form field: Surname in english",
                    "id": "form.field.label.deceasedFamilyNameEng"
=======
>>>>>>> 49d97912
                  },
                  "required": true,
                  "initialValue": "",
                  "validate": [
                    {
<<<<<<< HEAD
=======
                      "operation": "englishOnlyNameFormat"
                    }
                  ],
                  "mapping": {
                    "mutation": {
                      "operation": "fieldToNameTransformer",
                      "parameters": ["en", "firstNames"]
                    },
                    "query": {
                      "operation": "nameToFieldTransformer",
                      "parameters": ["en", "firstNames"]
                    }
                  }
                },
                {
                  "name": "familyNameEng",
                  "type": "TEXT",
                  "label": {
                    "defaultMessage": "Surname",
                    "description": "Label for form field: Surname in english",
                    "id": "form.field.label.deceasedFamilyNameEng"
                  },
                  "required": true,
                  "initialValue": "",
                  "validate": [
                    {
>>>>>>> 49d97912
                      "operation": "englishOnlyNameFormat"
                    }
                  ],
                  "mapping": {
                    "mutation": {
                      "operation": "fieldToNameTransformer",
                      "parameters": ["en", "familyName"]
                    },
                    "query": {
                      "operation": "nameToFieldTransformer",
                      "parameters": ["en", "familyName"]
                    }
                  }
                },
                {
                  "name": "birthDate",
                  "type": "DATE",
                  "label": {
                    "defaultMessage": "Date of Birth",
                    "description": "Label for form field: Date of birth",
                    "id": "form.field.label.deceasedDateOfBirth"
                  },
                  "required": true,
                  "initialValue": "",
                  "validate": [
                    {
                      "operation": "isValidBirthDate"
                    }
                  ]
                },
                {
                  "name": "gender",
                  "type": "SELECT_WITH_OPTIONS",
                  "label": {
                    "defaultMessage": "Sex",
                    "description": "Label for form field: Sex name",
                    "id": "form.field.label.deceasedSex"
                  },
                  "required": true,
                  "initialValue": "",
                  "validate": [],
                  "placeholder": {
                    "defaultMessage": "Select",
                    "description": "Placeholder text for a select",
                    "id": "form.field.select.placeholder"
                  },
                  "options": [
                    {
                      "value": "male",
                      "label": {
                        "defaultMessage": "Male",
                        "description": "Option for form field: Sex name",
                        "id": "form.field.label.deceasedSexMale"
                      }
                    },
                    {
                      "value": "female",
                      "label": {
                        "defaultMessage": "Female",
                        "description": "Option for form field: Sex name",
                        "id": "form.field.label.deceasedSexFemale"
                      }
                    },
                    {
                      "value": "other",
                      "label": {
                        "defaultMessage": "Other",
                        "description": "Option for form field: Sex name",
                        "id": "form.field.label.deceasedSexOther"
                      }
                    },
                    {
                      "value": "unknown",
                      "label": {
                        "defaultMessage": "Unknown",
                        "description": "Option for form field: Sex name",
                        "id": "form.field.label.deceasedSexUnknown"
                      }
                    }
                  ]
                },
                {
                  "name": "seperator",
                  "type": "SUBSECTION",
                  "label": {
                    "defaultMessage": " ",
                    "description": "empty string",
                    "id": "form.field.label.empty"
                  },
                  "initialValue": "",
                  "validate": [],
                  "conditionals": []
                },
                {
                  "name": "maritalStatus",
                  "type": "SELECT_WITH_OPTIONS",
                  "label": {
                    "defaultMessage": "Marital status",
                    "description": "Label for form field: Marital status",
                    "id": "form.field.label.maritalStatus"
                  },
                  "required": false,
                  "initialValue": "MARRIED",
                  "validate": [],
                  "placeholder": {
                    "defaultMessage": "Select",
                    "description": "Placeholder text for a select",
                    "id": "form.field.select.placeholder"
                  },
                  "options": [
                    {
                      "value": "SINGLE",
                      "label": {
                        "defaultMessage": "Unmarried",
                        "description": "Option for form field: Marital status",
                        "id": "form.field.label.maritalStatusSingle"
                      }
                    },
                    {
                      "value": "MARRIED",
                      "label": {
                        "defaultMessage": "Married",
                        "description": "Option for form field: Marital status",
                        "id": "form.field.label.maritalStatusMarried"
                      }
                    },
                    {
                      "value": "WIDOWED",
                      "label": {
                        "defaultMessage": "Widowed",
                        "description": "Option for form field: Marital status",
                        "id": "form.field.label.maritalStatusWidowed"
                      }
                    },
                    {
                      "value": "DIVORCED",
                      "label": {
                        "defaultMessage": "Divorced",
                        "description": "Option for form field: Marital status",
                        "id": "form.field.label.maritalStatusDivorced"
                      }
                    },
                    {
                      "value": "SEPARATED",
                      "label": {
                        "id": "form.field.label.maritalStatusSeparated",
                        "defaultMessage": "Separated",
                        "description": "Option for form field: Marital status"
                      }
                    },
                    {
                      "value": "NOT_STATED",
                      "label": {
                        "defaultMessage": "Not stated",
                        "description": "Option for form field: Marital status",
                        "id": "form.field.label.maritalStatusNotStated"
                      }
                    }
                  ]
                },
                {
                  "name": "occupation",
                  "type": "TEXT",
                  "label": {
                    "defaultMessage": "Occupation",
                    "description": "text for occupation form field",
                    "id": "form.field.label.occupation"
                  },
                  "required": false,
                  "initialValue": "",
                  "validate": [],
                  "conditionals": []
                },
                {
                  "name": "permanentAddress",
                  "type": "SUBSECTION",
                  "label": {
                    "defaultMessage": "What was their residential address?",
                    "description": "Title for the residential address fields",
                    "id": "form.field.label.permanentAddress"
                  },
                  "previewGroup": "permanentAddress",
                  "initialValue": "",
                  "validate": []
                },
                {
                  "name": "countryPermanent",
                  "type": "SELECT_WITH_OPTIONS",
                  "label": {
                    "defaultMessage": "Country",
                    "description": "Title for the country select",
                    "id": "form.field.label.country"
                  },
                  "previewGroup": "permanentAddress",
                  "required": true,
                  "initialValue": "ZMB",
                  "validate": [],
                  "placeholder": {
                    "defaultMessage": "Select",
                    "description": "Placeholder text for a select",
                    "id": "form.field.select.placeholder"
                  },
                  "options": {
                    "resource": "countries"
                  },
                  "mapping": {
                    "mutation": {
                      "operation": "fieldToAddressTransformer",
                      "parameters": ["PERMANENT", 0, "country"]
                    },
                    "query": {
                      "operation": "addressToFieldTransformer",
                      "parameters": ["PERMANENT", 0, "country"]
                    }
                  }
                },
                {
                  "name": "statePermanent",
                  "type": "SELECT_WITH_DYNAMIC_OPTIONS",
                  "label": {
                    "defaultMessage": "Province",
                    "description": "Title for the state select",
                    "id": "form.field.label.state"
                  },
                  "previewGroup": "permanentAddress",
                  "required": true,
                  "initialValue": "",
                  "validate": [],
                  "placeholder": {
                    "defaultMessage": "Select",
                    "description": "Placeholder text for a select",
                    "id": "form.field.select.placeholder"
                  },
                  "dynamicOptions": {
                    "resource": "locations",
                    "dependency": "countryPermanent"
                  },
                  "conditionals": [
                    {
                      "action": "hide",
                      "expression": "!values.countryPermanent"
                    }
                  ],
                  "mapping": {
                    "mutation": {
                      "operation": "fieldToAddressTransformer",
                      "parameters": ["PERMANENT", 0, "state"]
                    },
                    "query": {
                      "operation": "addressToFieldTransformer",
                      "parameters": ["PERMANENT", 0, "state"]
                    }
                  }
                },
                {
                  "name": "districtPermanent",
                  "type": "SELECT_WITH_DYNAMIC_OPTIONS",
                  "label": {
                    "defaultMessage": "District",
                    "description": "Title for the district select",
                    "id": "form.field.label.district"
                  },
                  "previewGroup": "permanentAddress",
                  "required": true,
                  "initialValue": "",
                  "validate": [],
                  "placeholder": {
                    "defaultMessage": "Select",
                    "description": "Placeholder text for a select",
                    "id": "form.field.select.placeholder"
                  },
                  "dynamicOptions": {
                    "resource": "locations",
                    "dependency": "statePermanent"
                  },
                  "conditionals": [
                    {
                      "action": "hide",
                      "expression": "!values.countryPermanent"
                    },
                    {
                      "action": "hide",
                      "expression": "!values.statePermanent"
                    }
                  ],
                  "mapping": {
                    "mutation": {
                      "operation": "fieldToAddressTransformer",
                      "parameters": ["PERMANENT", 0, "district"]
                    },
                    "query": {
                      "operation": "addressToFieldTransformer",
                      "parameters": ["PERMANENT", 0, "district"]
                    }
                  }
                },
                {
                  "name": "ruralOrUrbanPermanent",
                  "type": "RADIO_GROUP",
                  "label": {
                    "defaultMessage": " ",
                    "description": "Empty label for form field",
                    "id": "form.field.label.emptyLabel"
                  },
                  "options": [
                    {
                      "label": {
                        "defaultMessage": "Urban address",
                        "id": "form.field.label.urban",
                        "description": "Label for form field checkbox option Urban"
                      },
                      "value": "URBAN"
                    },
                    {
                      "label": {
                        "defaultMessage": "Rural address",
                        "id": "form.field.label.rural",
                        "description": "Label for form field checkbox option Rural"
                      },
                      "value": "RURAL"
                    }
                  ],
                  "initialValue": "URBAN",
                  "previewGroup": "permanentAddress",
                  "hideValueInPreview": true,
                  "required": false,
                  "validate": [],
                  "conditionals": [
                    {
                      "action": "hide",
                      "expression": "!values.countryPermanent"
                    },
                    {
                      "action": "hide",
                      "expression": "!values.statePermanent"
                    },
                    {
                      "action": "hide",
                      "expression": "!values.districtPermanent"
                    }
                  ],
                  "mapping": {
                    "mutation": {
                      "operation": "fieldToAddressTransformer",
                      "parameters": ["PERMANENT", 7]
                    },
                    "query": {
                      "operation": "addressToFieldTransformer",
                      "parameters": ["PERMANENT", 7]
                    }
                  }
                },
                {
                  "name": "addressChiefPermanent",
                  "type": "TEXT",
                  "label": {
                    "id": "form.field.label.addressChief",
                    "defaultMessage": "Chief",
                    "description": "The lable for form field chief"
                  },
                  "previewGroup": "permanentAddress",
                  "required": false,
                  "initialValue": "",
                  "validate": [],
                  "conditionals": [
                    {
                      "action": "hide",
                      "expression": "!values.countryPermanent"
                    },
                    {
                      "action": "hide",
                      "expression": "!values.statePermanent"
                    },
                    {
                      "action": "hide",
                      "expression": "!values.districtPermanent"
                    },
                    {
                      "action": "hide",
                      "expression": "values.ruralOrUrbanPermanent !== \"RURAL\""
                    }
                  ],
                  "mapping": {
                    "mutation": {
                      "operation": "fieldToAddressTransformer",
                      "parameters": ["PERMANENT", 6]
                    },
                    "query": {
                      "operation": "addressToFieldTransformer",
                      "parameters": ["PERMANENT", 6]
                    }
                  }
                },
                {
                  "name": "addressLine4CityOptionPermanent",
                  "type": "TEXT",
                  "label": {
                    "defaultMessage": "Town",
                    "description": "Title for the address line 4",
                    "id": "form.field.label.addressLine4CityOption"
                  },
                  "previewGroup": "permanentAddress",
                  "required": false,
                  "initialValue": "",
                  "validate": [],
                  "conditionals": [
                    {
                      "action": "hide",
                      "expression": "!values.countryPermanent"
                    },
                    {
                      "action": "hide",
                      "expression": "!values.statePermanent"
                    },
                    {
                      "action": "hide",
                      "expression": "!values.districtPermanent"
                    },
                    {
                      "action": "hide",
                      "expression": "values.ruralOrUrbanPermanent !== \"URBAN\""
                    }
                  ],
                  "mapping": {
                    "mutation": {
                      "operation": "fieldToAddressTransformer",
                      "parameters": ["PERMANENT", 4]
                    },
                    "query": {
                      "operation": "addressToFieldTransformer",
                      "parameters": ["PERMANENT", 4]
                    }
                  }
                },
                {
                  "name": "addressLine3CityOptionPermanent",
                  "type": "TEXT",
                  "label": {
                    "defaultMessage": "Residential Area",
                    "description": "Title for the address line 3 option 2",
                    "id": "form.field.label.addressLine3CityOption"
                  },
                  "previewGroup": "permanentAddress",
                  "required": false,
                  "initialValue": "",
                  "validate": [],
                  "conditionals": [
                    {
                      "action": "hide",
                      "expression": "!values.countryPermanent"
                    },
                    {
                      "action": "hide",
                      "expression": "!values.statePermanent"
                    },
                    {
                      "action": "hide",
                      "expression": "!values.districtPermanent"
                    },
                    {
                      "action": "hide",
                      "expression": "values.ruralOrUrbanPermanent !== \"URBAN\""
                    }
                  ],
                  "mapping": {
                    "mutation": {
                      "operation": "fieldToAddressTransformer",
                      "parameters": ["PERMANENT", 3]
                    },
                    "query": {
                      "operation": "addressToFieldTransformer",
                      "parameters": ["PERMANENT", 3]
                    }
                  }
                },
                {
                  "name": "addressLine2CityOptionPermanent",
                  "type": "TEXT",
                  "label": {
                    "defaultMessage": "Street / Plot Number",
                    "description": "Title for the address line 1",
                    "id": "form.field.label.addressLine2CityOption"
                  },
                  "previewGroup": "permanentAddress",
                  "required": false,
                  "initialValue": "",
                  "validate": [],
                  "conditionals": [
                    {
                      "action": "hide",
                      "expression": "!values.countryPermanent"
                    },
                    {
                      "action": "hide",
                      "expression": "!values.statePermanent"
                    },
                    {
                      "action": "hide",
                      "expression": "!values.districtPermanent"
                    },
                    {
                      "action": "hide",
                      "expression": "values.ruralOrUrbanPermanent !== \"URBAN\""
                    }
                  ],
                  "mapping": {
                    "mutation": {
                      "operation": "fieldToAddressTransformer",
                      "parameters": ["PERMANENT", 2]
                    },
                    "query": {
                      "operation": "addressToFieldTransformer",
                      "parameters": ["PERMANENT", 2]
                    }
                  }
                },
                {
                  "name": "numberOptionPermanent",
                  "type": "NUMBER",
                  "label": {
                    "defaultMessage": "Number",
                    "description": "Title for the number field",
                    "id": "form.field.label.number"
                  },
                  "previewGroup": "permanentAddress",
                  "required": false,
                  "initialValue": "",
                  "validate": [],
                  "conditionals": [
                    {
                      "action": "hide",
                      "expression": "!values.countryPermanent"
                    },
                    {
                      "action": "hide",
                      "expression": "!values.statePermanent"
                    },
                    {
                      "action": "hide",
                      "expression": "!values.districtPermanent"
                    },
                    {
                      "action": "hide",
                      "expression": "values.ruralOrUrbanPermanent !== \"URBAN\""
                    }
                  ],
                  "mapping": {
                    "mutation": {
                      "operation": "fieldToAddressTransformer",
                      "parameters": ["PERMANENT", 1]
                    },
                    "query": {
                      "operation": "addressToFieldTransformer",
                      "parameters": ["PERMANENT", 1]
                    }
                  }
                },
                {
                  "name": "addressLine1Permanent",
                  "type": "TEXT",
                  "label": {
                    "defaultMessage": "Village",
                    "description": "Title for the address line 1",
                    "id": "form.field.label.addressLine1"
                  },
                  "previewGroup": "permanentAddress",
                  "required": false,
                  "initialValue": "",
                  "validate": [],
                  "conditionals": [
                    {
                      "action": "hide",
                      "expression": "!values.countryPermanent"
                    },
                    {
                      "action": "hide",
                      "expression": "!values.statePermanent"
                    },
                    {
                      "action": "hide",
                      "expression": "!values.districtPermanent"
                    },
                    {
                      "action": "hide",
                      "expression": "values.ruralOrUrbanPermanent !== \"RURAL\""
                    }
                  ],
                  "mapping": {
                    "mutation": {
                      "operation": "fieldToAddressTransformer",
                      "parameters": ["PERMANENT", 5]
                    },
                    "query": {
                      "operation": "addressToFieldTransformer",
                      "parameters": ["PERMANENT", 5]
                    }
                  }
                }
              ],
              "previewGroups": [
                {
                  "id": "permanentAddress",
                  "label": {
                    "defaultMessage": "Permanent address",
                    "description": "Tag definition for permanentAddress",
                    "id": "form.preview.tag.permanent.address"
                  },
                  "fieldToRedirect": "permanentAddress"
                }
              ]
            }
          ]
        },
        {
          "id": "deathEvent",
          "viewType": "form",
          "name": {
            "defaultMessage": "When did the death occur?",
            "description": "Form section name for Death Event",
            "id": "form.section.deathEvent.name"
          },
          "title": {
            "defaultMessage": "When did the death occur?",
            "description": "Form section title for Death Event",
            "id": "form.section.deathEvent.title"
          },
          "groups": [
            {
              "id": "deathEvent-deathDate",
              "fields": [
                {
                  "name": "deathDate",
                  "type": "DATE",
                  "label": {
                    "defaultMessage": "When did the death occur?",
                    "description": "Form section title for Death Event",
                    "id": "form.section.deathEvent.title"
                  },
                  "notice": {
                    "defaultMessage": "Enter the date in the format day, month and year. For example 24 10 2020.",
                    "description": "Label for form field: Date of occurrence",
                    "id": "form.field.label.deathDate"
                  },
                  "ignorePlaceHolder": true,
                  "required": true,
                  "initialValue": "",
                  "validate": [
                    {
                      "operation": "isValidDeathOccurrenceDate"
                    }
                  ],
                  "mapping": {
                    "mutation": {
                      "operation": "fieldToDeceasedDateTransformation",
                      "parameters": ["deceased"]
                    },
                    "query": {
                      "operation": "deceasedDateToFieldTransformation",
                      "parameters": ["deceased"]
                    }
                  }
                }
              ]
            },
            {
              "id": "deathEvent-deathManner",
              "fields": [
                {
                  "name": "manner",
                  "type": "RADIO_GROUP",
                  "label": {
                    "defaultMessage": "What was the manner of death?",
                    "description": "Label for form field: Manner of death",
                    "id": "form.field.label.mannerOfDeath"
                  },
                  "required": false,
                  "initialValue": "",
                  "validate": [],
                  "size": "large",
                  "placeholder": {
                    "defaultMessage": "Select",
                    "description": "Placeholder text for a select",
                    "id": "form.field.select.placeholder"
                  },
                  "options": [
                    {
                      "value": "NATURAL_CAUSES",
                      "label": {
                        "defaultMessage": "Natural causes",
                        "description": "Option for form field: Manner of death",
                        "id": "form.field.label.mannerOfDeathNatural"
                      }
                    },
                    {
                      "value": "ACCIDENT",
                      "label": {
                        "defaultMessage": "Accident",
                        "description": "Option for form field: Manner of death",
                        "id": "form.field.label.mannerOfDeathAccident"
                      }
                    },
                    {
                      "value": "SUICIDE",
                      "label": {
                        "defaultMessage": "Suicide",
                        "description": "Option for form field: Manner of death",
                        "id": "form.field.label.mannerOfDeathSuicide"
                      }
                    },
                    {
                      "value": "HOMICIDE",
                      "label": {
                        "defaultMessage": "Homicide",
                        "description": "Option for form field: Manner of death",
                        "id": "form.field.label.mannerOfDeathHomicide"
                      }
                    },
                    {
                      "value": "MANNER_UNDETERMINED",
                      "label": {
                        "defaultMessage": "Manner undetermined",
                        "description": "Option for form field: Manner of death",
                        "id": "form.field.label.mannerOfDeathUndetermined"
                      }
                    }
                  ],
                  "mapping": {
                    "mutation": {
                      "operation": "sectionFieldToBundleFieldTransformer",
                      "parameters": ["mannerOfDeath"]
                    },
                    "query": {
                      "operation": "bundleFieldToSectionFieldTransformer",
                      "parameters": ["mannerOfDeath"]
                    }
                  }
                }
              ]
            },
            {
              "id": "deathEvent-deathPlaceAddress",
              "fields": [
                {
                  "name": "deathPlaceAddress",
                  "type": "RADIO_GROUP",
                  "label": {
                    "defaultMessage": "Where did the death occur?",
                    "description": "Label for form field: Place of occurrence of death",
                    "id": "form.field.label.deathPlaceAddress"
                  },
                  "required": true,
                  "initialValue": "",
                  "validate": [],
                  "size": "large",
                  "options": [
                    {
                      "value": "PERMANENT",
                      "label": {
                        "defaultMessage": "Residential address of the deceased",
                        "description": "Select item for Private Home",
                        "id": "form.field.label.resedentialAddress"
                      }
                    },
                    {
                      "value": "HEALTH_INSTITUTION",
                      "label": {
                        "defaultMessage": "Health Institution",
                        "description": "Select item for Health Institution",
                        "id": "form.field.label.healthInstitution"
                      }
                    },
                    {
                      "value": "OTHER",
                      "label": {
                        "defaultMessage": "Other address",
                        "description": "Select item for Other address",
                        "id": "form.field.label.otherAddress"
                      }
                    }
                  ],
                  "conditionals": [],
                  "mapping": {
                    "mutation": {
                      "operation": "copyEventAddressTransformer",
                      "parameters": ["deceased"]
                    },
                    "query": {
                      "operation": "deathPlaceToFieldTransformer"
                    }
                  }
                }
              ]
            },
            {
              "id": "deathEvent-deathLocation",
              "conditionals": [
                {
                  "action": "hide",
                  "expression": "values.deathPlaceAddress!=\"HEALTH_INSTITUTION\""
                }
              ],
              "fields": [
                {
                  "name": "deathLocation",
                  "type": "SEARCH_FIELD",
                  "label": {
                    "defaultMessage": "What hospital did the death occur at?",
                    "description": "Label for form field: Hospital or Health Institution",
                    "id": "form.field.label.deathAtFacility"
                  },
                  "required": true,
                  "initialValue": "",
                  "searchableResource": "facilities",
                  "validate": [],
                  "placeholder": {
                    "defaultMessage": "Select",
                    "description": "Placeholder text for a select",
                    "id": "form.field.select.placeholder"
                  },
                  "mapping": {
                    "mutation": {
                      "operation": "deathEventLocationMutationTransformer",
                      "parameters": []
                    },
                    "query": {
                      "operation": "eventLocationIDQueryTransformer",
                      "parameters": []
                    }
                  }
                }
              ]
            },
            {
              "id": "deathEvent-deathAtOtherLocation",
              "title": {
                "defaultMessage": "What is the other address did the death occur at?",
                "description": "Label for form field: Other Location Address",
                "id": "form.field.label.deathAtOtherLocation"
              },
              "conditionals": [
                {
                  "action": "hide",
                  "expression": "values.deathPlaceAddress !== \"OTHER\""
                }
              ],
              "previewGroups": [
                {
                  "id": "deathPlaceAddress",
                  "label": {
                    "defaultMessage": "What is the other address did the death occur at?",
                    "description": "Label for form field: Other Location Address",
                    "id": "form.field.label.deathAtOtherLocation"
                  },
                  "fieldToRedirect": "country"
                }
              ],
              "fields": [
                {
                  "name": "country",
                  "type": "SELECT_WITH_OPTIONS",
                  "previewGroup": "deathPlaceAddress",
                  "label": {
                    "defaultMessage": "Country",
                    "description": "Title for the country select",
                    "id": "form.field.label.country"
                  },
                  "required": true,
                  "initialValue": "ZMB",
                  "validate": [],
                  "placeholder": {
                    "defaultMessage": "Select",
                    "description": "Placeholder text for a select",
                    "id": "form.field.select.placeholder"
                  },
                  "options": {
                    "resource": "countries"
                  },
                  "mapping": {
                    "mutation": {
                      "operation": "deathEventLocationMutationTransformer",
                      "parameters": []
                    },
                    "query": {
                      "operation": "eventLocationQueryTransformer",
                      "parameters": []
                    }
                  }
                },
                {
                  "name": "state",
                  "type": "SELECT_WITH_DYNAMIC_OPTIONS",
                  "previewGroup": "deathPlaceAddress",
                  "label": {
                    "defaultMessage": "Province",
                    "description": "Title for the state select",
                    "id": "form.field.label.state"
                  },
                  "required": true,
                  "initialValue": "",
                  "validate": [],
                  "placeholder": {
                    "defaultMessage": "Select",
                    "description": "Placeholder text for a select",
                    "id": "form.field.select.placeholder"
                  },
                  "dynamicOptions": {
                    "resource": "locations",
                    "dependency": "country"
                  },
                  "conditionals": [
                    {
                      "action": "hide",
                      "expression": "!values.country"
                    }
                  ],
                  "mapping": {
                    "mutation": {
                      "operation": "deathEventLocationMutationTransformer",
                      "parameters": []
                    },
                    "query": {
                      "operation": "eventLocationQueryTransformer",
                      "parameters": []
                    }
                  }
                },
                {
                  "name": "district",
                  "type": "SELECT_WITH_DYNAMIC_OPTIONS",
                  "previewGroup": "deathPlaceAddress",
                  "label": {
                    "defaultMessage": "District",
                    "description": "Title for the district select",
                    "id": "form.field.label.district"
                  },
                  "required": true,
                  "initialValue": "",
                  "validate": [],
                  "placeholder": {
                    "defaultMessage": "Select",
                    "description": "Placeholder text for a select",
                    "id": "form.field.select.placeholder"
                  },
                  "dynamicOptions": {
                    "resource": "locations",
                    "dependency": "state"
                  },
                  "conditionals": [
                    {
                      "action": "hide",
                      "expression": "!values.country"
                    },
                    {
                      "action": "hide",
                      "expression": "!values.state"
                    }
                  ],
                  "mapping": {
                    "mutation": {
                      "operation": "deathEventLocationMutationTransformer",
                      "parameters": []
                    },
                    "query": {
                      "operation": "eventLocationQueryTransformer",
                      "parameters": []
                    }
                  }
                },
                {
                  "name": "ruralOrUrban",
                  "type": "RADIO_GROUP",
                  "previewGroup": "deathPlaceAddress",
                  "label": {
                    "defaultMessage": " ",
                    "description": "Empty label for form field",
                    "id": "form.field.label.emptyLabel"
                  },
                  "options": [
                    {
                      "label": {
                        "defaultMessage": "Urban address",
                        "id": "form.field.label.urban",
                        "description": "Label for form field checkbox option Urban"
                      },
                      "value": "URBAN"
                    },
                    {
                      "label": {
                        "defaultMessage": "Rural address",
                        "id": "form.field.label.rural",
                        "description": "Label for form field checkbox option Rural"
                      },
                      "value": "RURAL"
                    }
                  ],
                  "initialValue": "URBAN",
                  "required": false,
                  "hideValueInPreview": true,
                  "validate": [],
                  "conditionals": [
                    {
                      "action": "hide",
                      "expression": "!values.country"
                    },
                    {
                      "action": "hide",
                      "expression": "!values.state"
                    },
                    {
                      "action": "hide",
                      "expression": "!values.district"
                    }
                  ],
                  "mapping": {
                    "mutation": {
                      "operation": "deathEventLocationMutationTransformer",
                      "parameters": [7]
                    },
                    "query": {
                      "operation": "eventLocationQueryTransformer",
                      "parameters": [7]
                    }
                  }
                },
                {
                  "name": "addressChief",
                  "type": "TEXT",
                  "previewGroup": "deathPlaceAddress",
                  "label": {
                    "id": "form.field.label.addressChief",
                    "defaultMessage": "Chief",
                    "description": "The lable for form field chief"
                  },
                  "required": false,
                  "initialValue": "",
                  "validate": [],
                  "conditionals": [
                    {
                      "action": "hide",
                      "expression": "!values.country"
                    },
                    {
                      "action": "hide",
                      "expression": "!values.state"
                    },
                    {
                      "action": "hide",
                      "expression": "!values.district"
                    },
                    {
                      "action": "hide",
                      "expression": "values.ruralOrUrban !== \"RURAL\""
                    }
                  ],
                  "mapping": {
                    "mutation": {
                      "operation": "deathEventLocationMutationTransformer",
                      "parameters": [6]
                    },
                    "query": {
                      "operation": "eventLocationQueryTransformer",
                      "parameters": [6]
                    }
                  }
                },
                {
                  "name": "addressLine4CityOption",
                  "type": "TEXT",
                  "previewGroup": "deathPlaceAddress",
                  "label": {
                    "defaultMessage": "Town",
                    "description": "Title for the address line 4",
                    "id": "form.field.label.addressLine4CityOption"
                  },
                  "required": false,
                  "initialValue": "",
                  "validate": [],
                  "conditionals": [
                    {
                      "action": "hide",
                      "expression": "!values.country"
                    },
                    {
                      "action": "hide",
                      "expression": "!values.state"
                    },
                    {
                      "action": "hide",
                      "expression": "!values.district"
                    },
                    {
                      "action": "hide",
                      "expression": "values.ruralOrUrban !== \"URBAN\""
                    }
                  ],
                  "mapping": {
                    "mutation": {
                      "operation": "deathEventLocationMutationTransformer",
                      "parameters": [4]
                    },
                    "query": {
                      "operation": "eventLocationQueryTransformer",
                      "parameters": [4]
                    }
                  }
                },
                {
                  "name": "addressLine3CityOption",
                  "type": "TEXT",
                  "previewGroup": "deathPlaceAddress",
                  "label": {
                    "defaultMessage": "Residential Area",
                    "description": "Title for the address line 3 option 2",
                    "id": "form.field.label.addressLine3CityOption"
                  },
                  "required": false,
                  "initialValue": "",
                  "validate": [],
                  "conditionals": [
                    {
                      "action": "hide",
                      "expression": "!values.country"
                    },
                    {
                      "action": "hide",
                      "expression": "!values.state"
                    },
                    {
                      "action": "hide",
                      "expression": "!values.district"
                    },
                    {
                      "action": "hide",
                      "expression": "values.ruralOrUrban !== \"URBAN\""
                    }
                  ],
                  "mapping": {
                    "mutation": {
                      "operation": "deathEventLocationMutationTransformer",
                      "parameters": [3]
                    },
                    "query": {
                      "operation": "eventLocationQueryTransformer",
                      "parameters": [3]
                    }
                  }
                },
                {
                  "name": "addressLine2CityOption",
                  "type": "TEXT",
                  "previewGroup": "deathPlaceAddress",
                  "label": {
                    "defaultMessage": "Street / Plot Number",
                    "description": "Title for the address line 1",
                    "id": "form.field.label.addressLine2CityOption"
                  },
                  "required": false,
                  "initialValue": "",
                  "validate": [],
                  "conditionals": [
                    {
                      "action": "hide",
                      "expression": "!values.country"
                    },
                    {
                      "action": "hide",
                      "expression": "!values.state"
                    },
                    {
                      "action": "hide",
                      "expression": "!values.district"
                    },
                    {
                      "action": "hide",
                      "expression": "values.ruralOrUrban !== \"URBAN\""
                    }
                  ],
                  "mapping": {
                    "mutation": {
                      "operation": "deathEventLocationMutationTransformer",
                      "parameters": [2]
                    },
                    "query": {
                      "operation": "eventLocationQueryTransformer",
                      "parameters": [2]
                    }
                  }
                },
                {
                  "name": "numberOption",
                  "type": "NUMBER",
                  "previewGroup": "deathPlaceAddress",
                  "label": {
                    "defaultMessage": "Number",
                    "description": "Title for the number field",
                    "id": "form.field.label.number"
                  },
                  "required": false,
                  "initialValue": "",
                  "validate": [],
                  "conditionals": [
                    {
                      "action": "hide",
                      "expression": "!values.country"
                    },
                    {
                      "action": "hide",
                      "expression": "!values.state"
                    },
                    {
                      "action": "hide",
                      "expression": "!values.district"
                    },
                    {
                      "action": "hide",
                      "expression": "values.ruralOrUrban !== \"URBAN\""
                    }
                  ],
                  "mapping": {
                    "mutation": {
                      "operation": "deathEventLocationMutationTransformer",
                      "parameters": [1]
                    },
                    "query": {
                      "operation": "eventLocationQueryTransformer",
                      "parameters": [1]
                    }
                  }
                },
                {
                  "name": "addressLine1",
                  "type": "TEXT",
                  "previewGroup": "deathPlaceAddress",
                  "label": {
                    "defaultMessage": "Village",
                    "description": "Title for the address line 1",
                    "id": "form.field.label.addressLine1"
                  },
                  "required": false,
                  "initialValue": "",
                  "validate": [],
                  "conditionals": [
                    {
                      "action": "hide",
                      "expression": "!values.country"
                    },
                    {
                      "action": "hide",
                      "expression": "!values.state"
                    },
                    {
                      "action": "hide",
                      "expression": "!values.district"
                    },
                    {
                      "action": "hide",
                      "expression": "values.ruralOrUrban !== \"RURAL\""
                    }
                  ],
                  "mapping": {
                    "mutation": {
                      "operation": "deathEventLocationMutationTransformer",
                      "parameters": [5]
                    },
                    "query": {
                      "operation": "eventLocationQueryTransformer",
                      "parameters": [5]
                    }
                  }
                }
              ]
            }
          ],
          "mapping": {
            "mutation": {
              "operation": "setDeathRegistrationSectionTransformer"
            },
            "query": {
              "operation": "getDeathRegistrationSectionTransformer"
            }
          }
        },
        {
          "id": "causeOfDeath",
          "viewType": "form",
          "name": {
            "defaultMessage": "What is the official cause of death?",
            "description": "Form section name for Cause of Death",
            "id": "form.section.causeOfDeath.name"
          },
          "title": {
            "defaultMessage": "What is the official cause of death?",
            "description": "Form section title for Cause of Death",
            "id": "form.section.causeOfDeath.title"
          },
          "groups": [
            {
              "id": "causeOfDeath-causeOfDeathEstablished",
              "fields": [
                {
                  "name": "causeOfDeathEstablished",
                  "type": "RADIO_GROUP",
                  "label": {
                    "defaultMessage": "Has an official cause of death been established ?",
                    "description": "Label for form field: Cause of Death Established",
                    "id": "form.field.label.causeOfDeathEstablished"
                  },
                  "notice": {
                    "defaultMessage": "Official cause of death is not mandatory to submit the application. A cause of death can be added at a later date.",
                    "description": "Form section notice for Cause of Death",
                    "id": "form.section.causeOfDeathNotice"
                  },
                  "required": false,
                  "initialValue": "",
                  "size": "large",
                  "validate": [],
                  "options": [
                    {
                      "value": true,
<<<<<<< HEAD
                      "label": {
                        "defaultMessage": "Yes",
                        "description": "confirmation label for yes / no radio button",
                        "id": "form.field.label.confirm"
                      }
                    },
                    {
                      "value": false,
                      "label": {
                        "defaultMessage": "No",
                        "description": "deny label for yes / no radio button",
                        "id": "form.field.label.deny"
                      }
                    }
                  ],
                  "mapping": {
                    "mutation": {
                      "operation": "ignoreFieldTransformer"
                    },
                    "query": {
                      "operation": "hasCaseOfDeathSectionTransformer"
                    }
                  }
                }
              ]
            },
            {
              "id": "causeOfDeath-methodOfCauseOfDeathSection",
              "title": {
                "defaultMessage": "What is the official cause of death?",
                "description": "Form section title for Cause of Death",
                "id": "form.section.causeOfDeath.title"
              },
              "conditionals": [
                {
                  "action": "hide",
                  "expression": "!values.causeOfDeathEstablished"
                }
              ],
              "fields": [
                {
                  "name": "methodOfCauseOfDeath",
                  "type": "SELECT_WITH_OPTIONS",
                  "initialValue": "",
                  "label": {
                    "defaultMessage": "Method of Cause of Death",
                    "description": "Label for form field: Method of Cause of Death",
                    "id": "form.field.label.methodOfCauseOfDeath"
                  },
                  "validate": [],
                  "placeholder": {
                    "defaultMessage": "Select",
                    "description": "Placeholder text for a select",
                    "id": "form.field.select.placeholder"
                  },
                  "required": false,
                  "options": [
                    {
                      "value": "VERBAL_AUTOPSY",
                      "label": {
                        "defaultMessage": "Verbal autopsy",
                        "description": "Option for form field: Method of Cause of Death",
                        "id": "form.field.label.verbalAutopsy"
                      }
                    },
                    {
                      "value": "MEDICALLY_CERTIFIED",
                      "label": {
                        "defaultMessage": "Medically Certified Cause of Death",
                        "description": "Option for form field: Method of Cause of Death",
                        "id": "form.field.label.medicallyCertified"
=======
                      "label": {
                        "defaultMessage": "Yes",
                        "description": "confirmation label for yes / no radio button",
                        "id": "form.field.label.confirm"
                      }
                    },
                    {
                      "value": false,
                      "label": {
                        "defaultMessage": "No",
                        "description": "deny label for yes / no radio button",
                        "id": "form.field.label.deny"
>>>>>>> 49d97912
                      }
                    }
                  ],
                  "mapping": {
                    "mutation": {
<<<<<<< HEAD
                      "operation": "sectionFieldToBundleFieldTransformer",
                      "parameters": ["causeOfDeathMethod"]
                    },
                    "query": {
                      "operation": "bundleFieldToSectionFieldTransformer",
                      "parameters": ["causeOfDeathMethod"]
                    }
                  }
                },
                {
                  "name": "causeOfDeathCode",
                  "type": "TEXT",
                  "initialValue": "",
                  "label": {
                    "defaultMessage": "Cause of Death Code",
                    "description": "Label for form field: Cause of Death Code",
                    "id": "form.field.label.causeOfDeathCode"
                  },
                  "required": false,
                  "validate": [
                    {
                      "operation": "blockAlphaNumericDot"
                    },
                    {
                      "operation": "maxLength",
                      "parameters": [17]
                    }
                  ],
=======
                      "operation": "ignoreFieldTransformer"
                    },
                    "query": {
                      "operation": "hasCaseOfDeathSectionTransformer"
                    }
                  }
                }
              ]
            },
            {
              "id": "causeOfDeath-methodOfCauseOfDeathSection",
              "title": {
                "defaultMessage": "What is the official cause of death?",
                "description": "Form section title for Cause of Death",
                "id": "form.section.causeOfDeath.title"
              },
              "conditionals": [
                {
                  "action": "hide",
                  "expression": "!values.causeOfDeathEstablished"
                }
              ],
              "fields": [
                {
                  "name": "methodOfCauseOfDeath",
                  "type": "SELECT_WITH_OPTIONS",
                  "initialValue": "",
                  "label": {
                    "defaultMessage": "Method of Cause of Death",
                    "description": "Label for form field: Method of Cause of Death",
                    "id": "form.field.label.methodOfCauseOfDeath"
                  },
                  "validate": [],
                  "placeholder": {
                    "defaultMessage": "Select",
                    "description": "Placeholder text for a select",
                    "id": "form.field.select.placeholder"
                  },
                  "required": false,
                  "options": [
                    {
                      "value": "VERBAL_AUTOPSY",
                      "label": {
                        "defaultMessage": "Verbal autopsy",
                        "description": "Option for form field: Method of Cause of Death",
                        "id": "form.field.label.verbalAutopsy"
                      }
                    },
                    {
                      "value": "MEDICALLY_CERTIFIED",
                      "label": {
                        "defaultMessage": "Medically Certified Cause of Death",
                        "description": "Option for form field: Method of Cause of Death",
                        "id": "form.field.label.medicallyCertified"
                      }
                    }
                  ],
                  "mapping": {
                    "mutation": {
                      "operation": "sectionFieldToBundleFieldTransformer",
                      "parameters": ["causeOfDeathMethod"]
                    },
                    "query": {
                      "operation": "bundleFieldToSectionFieldTransformer",
                      "parameters": ["causeOfDeathMethod"]
                    }
                  }
                },
                {
                  "name": "causeOfDeathCode",
                  "type": "TEXT",
                  "initialValue": "",
                  "label": {
                    "defaultMessage": "Cause of Death Code",
                    "description": "Label for form field: Cause of Death Code",
                    "id": "form.field.label.causeOfDeathCode"
                  },
                  "required": false,
                  "validate": [
                    {
                      "operation": "blockAlphaNumericDot"
                    },
                    {
                      "operation": "maxLength",
                      "parameters": [17]
                    }
                  ],
>>>>>>> 49d97912
                  "mapping": {
                    "mutation": {
                      "operation": "sectionFieldToBundleFieldTransformer",
                      "parameters": ["causeOfDeath"]
                    },
                    "query": {
                      "operation": "bundleFieldToSectionFieldTransformer",
                      "parameters": ["causeOfDeath"]
                    }
                  }
                }
              ]
            }
          ]
        },
        {
          "id": "informant",
          "viewType": "form",
          "name": {
            "defaultMessage": "Applicant",
            "description": "Form section name for Applicant",
            "id": "form.section.applicant.name"
          },
          "title": {
            "defaultMessage": "What are the applicant's details?",
            "description": "Form section title for applicants",
            "id": "form.section.applicant.title"
          },
          "hasDocumentSection": true,
          "groups": [
            {
              "id": "informant-view-group",
              "fields": [
                {
                  "name": "nationality",
                  "type": "SELECT_WITH_OPTIONS",
                  "label": {
                    "defaultMessage": "Nationality",
                    "description": "Label for form field: Nationality",
                    "id": "form.field.label.deceased.nationality"
                  },
                  "required": false,
                  "initialValue": "ZMB",
                  "validate": [],
                  "placeholder": {
                    "defaultMessage": "Select",
                    "description": "Placeholder text for a select",
                    "id": "form.field.select.placeholder"
                  },
                  "options": {
                    "resource": "countries"
                  },
                  "mapping": {
                    "mutation": {
                      "operation": "fieldValueNestingTransformer",
                      "parameters": [
                        "individual",
                        {
                          "operation": "fieldToArrayTransformer"
                        }
                      ]
                    },
                    "query": {
                      "operation": "nestedValueToFieldTransformer",
                      "parameters": [
                        "individual",
                        {
                          "operation": "arrayToFieldTransformer"
                        }
                      ]
                    }
                  }
                },
                {
<<<<<<< HEAD
                  "name": "nationalID",
=======
                  "name": "applicantID",
>>>>>>> 49d97912
                  "type": "NUMBER",
                  "label": {
                    "defaultMessage": "National ID",
                    "description": "Option for form field: Type of ID",
                    "id": "form.field.label.iDTypeNationalID"
                  },
                  "required": true,
                  "initialValue": "",
                  "validate": [
                    {
                      "operation": "numeric"
                    },
                    {
                      "operation": "validLength",
                      "parameters": [9]
                    }
                  ],
                  "conditionals": [],
                  "mapping": {
                    "mutation": {
                      "operation": "fieldValueNestingTransformer",
                      "parameters": [
                        "individual",
                        {
                          "operation": "fieldToIdentityTransformer",
                          "parameters": ["id", "NATIONAL_ID"]
                        }
                      ]
                    },
                    "query": {
                      "operation": "nestedValueToFieldTransformer",
                      "parameters": [
                        "individual",
                        {
                          "operation": "identityToFieldTransformer",
                          "parameters": ["id", "NATIONAL_ID"]
                        }
                      ]
                    }
                  }
                },
                {
<<<<<<< HEAD
                  "name": "firstNames",
=======
                  "name": "firstNamesEng",
>>>>>>> 49d97912
                  "type": "TEXT",
                  "label": {
                    "defaultMessage": "Given name(s)",
                    "description": "Label for form field: Given names",
                    "id": "form.field.label.childFirstNamesEng"
                  },
                  "required": true,
                  "initialValue": "",
                  "validate": [
                    {
                      "operation": "englishOnlyNameFormat"
                    }
                  ],
                  "mapping": {
                    "mutation": {
                      "operation": "fieldValueNestingTransformer",
                      "parameters": [
                        "individual",
                        {
                          "operation": "fieldToNameTransformer",
                          "parameters": ["en", "firstNames"]
                        },
                        "name"
                      ]
                    },
                    "query": {
                      "operation": "nestedValueToFieldTransformer",
                      "parameters": [
                        "individual",
                        {
                          "operation": "nameToFieldTransformer",
                          "parameters": ["en", "firstNames"]
                        }
                      ]
                    }
                  }
                },
                {
<<<<<<< HEAD
                  "name": "familyName",
=======
                  "name": "familyNameEng",
>>>>>>> 49d97912
                  "type": "TEXT",
                  "label": {
                    "defaultMessage": "Surname",
                    "description": "Label for form field: Surname in english",
                    "id": "form.field.label.childFamilyNameEng"
                  },
                  "required": true,
                  "initialValue": "",
                  "validate": [
                    {
                      "operation": "englishOnlyNameFormat"
                    }
                  ],
                  "mapping": {
                    "mutation": {
                      "operation": "fieldValueNestingTransformer",
                      "parameters": [
                        "individual",
                        {
                          "operation": "fieldToNameTransformer",
                          "parameters": ["en", "familyName"]
                        },
                        "name"
                      ]
                    },
                    "query": {
                      "operation": "nestedValueToFieldTransformer",
                      "parameters": [
                        "individual",
                        {
                          "operation": "nameToFieldTransformer",
                          "parameters": ["en", "familyName"]
                        }
                      ]
                    }
                  }
                },
                {
                  "name": "applicantsRelationToDeceased",
                  "type": "SELECT_WITH_OPTIONS",
                  "label": {
                    "defaultMessage": "Relationship to Deceased",
                    "description": "Label for Relationship to Deceased select",
                    "id": "form.field.label.applicantsRelationWithDeceased"
                  },
                  "required": true,
                  "initialValue": "",
                  "validate": [],
                  "placeholder": {
                    "defaultMessage": "Select",
                    "description": "Placeholder text for a select",
                    "id": "form.field.select.placeholder"
                  },
                  "hidden": true,
                  "options": [
                    {
                      "value": "FATHER",
                      "label": {
                        "defaultMessage": "Father",
                        "description": "Label for option Father",
                        "id": "form.field.label.applicantRelation.father"
                      }
                    },
                    {
                      "value": "MOTHER",
                      "label": {
                        "defaultMessage": "Mother",
                        "description": "Label for option Mother",
                        "id": "form.field.label.applicantRelation.mother"
                      }
                    },
                    {
                      "value": "SPOUSE",
                      "label": {
                        "defaultMessage": "Spouse",
                        "description": "Label for option Spouse",
                        "id": "form.field.label.applicantRelation.spouse"
                      }
                    },
                    {
                      "value": "SON",
                      "label": {
                        "defaultMessage": "Son",
                        "description": "Label for option Son",
                        "id": "form.field.label.applicantRelation.son"
                      }
                    },
                    {
                      "value": "DAUGHTER",
                      "label": {
                        "defaultMessage": "Daughter",
                        "description": "Label for option Daughter",
                        "id": "form.field.label.applicantRelation.daughter"
                      }
                    },
                    {
                      "value": "EXTENDED_FAMILY",
                      "label": {
                        "defaultMessage": "Extended Family",
                        "description": "Label for option Extended Family",
                        "id": "form.field.label.applicantRelation.extendedFamily"
                      }
                    },
                    {
                      "value": "OTHER",
                      "label": {
                        "defaultMessage": "Other (Specify)",
                        "description": "Label for option Other",
                        "id": "form.field.label.applicantRelation.other"
                      }
                    }
                  ],
                  "mapping": {
                    "mutation": {
                      "operation": "fieldValueSectionExchangeTransformer",
                      "parameters": ["informant", "relationship"]
                    },
                    "query": {
                      "operation": "sectionFieldExchangeTransformer",
                      "parameters": ["informant", "relationship"]
                    }
                  }
                },
                {
                  "name": "applicantOtherRelationship",
                  "type": "TEXT",
                  "label": {
                    "defaultMessage": "Other relation",
                    "description": "Label for form field: Other relation",
                    "id": "form.field.label.applicantOtherRelationship"
                  },
                  "required": true,
                  "initialValue": "",
                  "validate": [],
                  "mapping": {
                    "mutation": {
                      "operation": "fieldValueSectionExchangeTransformer",
                      "parameters": ["informant", "otherRelationship"]
                    },
                    "query": {
                      "operation": "sectionFieldExchangeTransformer",
                      "parameters": ["informant", "otherRelationship"]
                    }
                  },
                  "conditionals": [
                    {
                      "action": "hide",
                      "expression": "values.applicantsRelationToDeceased !== \"OTHER\""
                    }
                  ]
                },
                {
                  "name": "applicantPhone",
                  "type": "TEL",
                  "label": {
                    "defaultMessage": "Phone number",
                    "description": "Input label for phone input",
                    "id": "form.field.label.phoneNumber"
                  },
                  "required": true,
                  "initialValue": "",
                  "validate": [
                    {
                      "operation": "phoneNumberFormat"
                    }
                  ],
                  "hidden": true,
                  "mapping": {
                    "mutation": {
                      "operation": "fieldValueNestingTransformer",
                      "parameters": [
                        "individual",
                        {
                          "operation": "fieldToPhoneNumberTransformer",
                          "parameters": []
                        }
                      ]
                    },
                    "query": {
                      "operation": "nestedValueToFieldTransformer",
                      "parameters": [
                        "individual",
                        {
                          "operation": "phoneNumberToFieldTransformer"
                        }
                      ]
                    }
                  }
                },
                {
                  "name": "permanentAddress",
                  "type": "SUBSECTION",
                  "label": {
                    "defaultMessage": "What is their residential address?",
                    "description": "Title for the permanent address fields",
                    "id": "form.field.label.informantPermanentAddress"
                  },
                  "initialValue": "",
                  "previewGroup": "permanentAddress",
                  "validate": []
                },
                {
                  "name": "countryPermanent",
                  "type": "SELECT_WITH_OPTIONS",
                  "label": {
                    "defaultMessage": "Country",
                    "description": "Title for the country select",
                    "id": "form.field.label.country"
                  },
                  "previewGroup": "permanentAddress",
                  "required": true,
                  "initialValue": "ZMB",
                  "validate": [],
                  "placeholder": {
                    "defaultMessage": "Select",
                    "description": "Placeholder text for a select",
                    "id": "form.field.select.placeholder"
                  },
                  "options": {
                    "resource": "countries"
                  },
                  "mapping": {
                    "mutation": {
                      "operation": "fieldValueNestingTransformer",
                      "parameters": [
                        "individual",
                        {
                          "operation": "fieldToAddressTransformer",
                          "parameters": ["PERMANENT", 0, "country"]
                        },
                        "address"
                      ]
                    },
                    "query": {
                      "operation": "nestedValueToFieldTransformer",
                      "parameters": [
                        "individual",
                        {
                          "operation": "addressToFieldTransformer",
                          "parameters": ["PERMANENT", 0, "country"]
                        }
                      ]
                    }
                  }
                },
                {
                  "name": "statePermanent",
                  "type": "SELECT_WITH_DYNAMIC_OPTIONS",
                  "label": {
                    "defaultMessage": "Province",
                    "description": "Title for the state select",
                    "id": "form.field.label.state"
                  },
                  "previewGroup": "permanentAddress",
                  "required": true,
                  "initialValue": "",
                  "validate": [],
                  "placeholder": {
                    "defaultMessage": "Select",
                    "description": "Placeholder text for a select",
                    "id": "form.field.select.placeholder"
                  },
                  "dynamicOptions": {
                    "resource": "locations",
                    "dependency": "countryPermanent"
                  },
                  "conditionals": [
                    {
                      "action": "hide",
                      "expression": "!values.countryPermanent"
                    }
                  ],
                  "mapping": {
                    "mutation": {
                      "operation": "fieldValueNestingTransformer",
                      "parameters": [
                        "individual",
                        {
                          "operation": "fieldToAddressTransformer",
                          "parameters": ["PERMANENT", 0, "state"]
                        },
                        "address"
                      ]
                    },
                    "query": {
                      "operation": "nestedValueToFieldTransformer",
                      "parameters": [
                        "individual",
                        {
                          "operation": "addressToFieldTransformer",
                          "parameters": ["PERMANENT", 0, "state"]
                        }
                      ]
                    }
                  }
                },
                {
                  "name": "districtPermanent",
                  "type": "SELECT_WITH_DYNAMIC_OPTIONS",
                  "label": {
                    "defaultMessage": "District",
                    "description": "Title for the district select",
                    "id": "form.field.label.district"
                  },
                  "previewGroup": "permanentAddress",
                  "required": true,
                  "initialValue": "",
                  "validate": [],
                  "placeholder": {
                    "defaultMessage": "Select",
                    "description": "Placeholder text for a select",
                    "id": "form.field.select.placeholder"
                  },
                  "dynamicOptions": {
                    "resource": "locations",
                    "dependency": "statePermanent"
                  },
                  "conditionals": [
                    {
                      "action": "hide",
                      "expression": "!values.countryPermanent"
                    },
                    {
                      "action": "hide",
                      "expression": "!values.statePermanent"
                    }
                  ],
                  "mapping": {
                    "mutation": {
                      "operation": "fieldValueNestingTransformer",
                      "parameters": [
                        "individual",
                        {
                          "operation": "fieldToAddressTransformer",
                          "parameters": ["PERMANENT", 0, "district"]
                        },
                        "address"
                      ]
                    },
                    "query": {
                      "operation": "nestedValueToFieldTransformer",
                      "parameters": [
                        "individual",
                        {
                          "operation": "addressToFieldTransformer",
                          "parameters": ["PERMANENT", 0, "district"]
                        }
                      ]
                    }
                  }
                },
                {
                  "name": "ruralOrUrbanPermanent",
                  "type": "RADIO_GROUP",
                  "label": {
                    "defaultMessage": " ",
                    "description": "Empty label for form field",
                    "id": "form.field.label.emptyLabel"
                  },
                  "options": [
                    {
                      "label": {
                        "defaultMessage": "Urban address",
                        "id": "form.field.label.urban",
                        "description": "Label for form field checkbox option Urban"
                      },
                      "value": "URBAN"
                    },
                    {
                      "label": {
                        "defaultMessage": "Rural address",
                        "id": "form.field.label.rural",
                        "description": "Label for form field checkbox option Rural"
                      },
                      "value": "RURAL"
                    }
                  ],
                  "initialValue": "URBAN",
                  "previewGroup": "permanentAddress",
                  "hideValueInPreview": true,
                  "required": false,
                  "validate": [],
                  "conditionals": [
                    {
                      "action": "hide",
                      "expression": "!values.countryPermanent"
                    },
                    {
                      "action": "hide",
                      "expression": "!values.statePermanent"
                    },
                    {
                      "action": "hide",
                      "expression": "!values.districtPermanent"
                    }
                  ],
                  "mapping": {
                    "mutation": {
                      "operation": "fieldValueNestingTransformer",
                      "parameters": [
                        "individual",
                        {
                          "operation": "fieldToAddressTransformer",
                          "parameters": ["PERMANENT", 7]
                        },
                        "address"
                      ]
                    },
                    "query": {
                      "operation": "nestedValueToFieldTransformer",
                      "parameters": [
                        "individual",
                        {
                          "operation": "addressToFieldTransformer",
                          "parameters": ["PERMANENT", 7]
                        }
                      ]
                    }
                  }
                },
                {
                  "name": "addressChiefPermanent",
                  "type": "TEXT",
                  "label": {
                    "id": "form.field.label.addressChief",
                    "defaultMessage": "Chief",
                    "description": "The lable for form field chief"
                  },
                  "previewGroup": "permanentAddress",
                  "required": false,
                  "initialValue": "",
                  "validate": [],
                  "conditionals": [
                    {
                      "action": "hide",
                      "expression": "!values.countryPermanent"
                    },
                    {
                      "action": "hide",
                      "expression": "!values.statePermanent"
                    },
                    {
                      "action": "hide",
                      "expression": "!values.districtPermanent"
                    },
                    {
                      "action": "hide",
                      "expression": "values.ruralOrUrbanPermanent !== \"RURAL\""
                    }
                  ],
                  "mapping": {
                    "mutation": {
                      "operation": "fieldValueNestingTransformer",
                      "parameters": [
                        "individual",
                        {
                          "operation": "fieldToAddressTransformer",
                          "parameters": ["PERMANENT", 6]
                        },
                        "address"
                      ]
                    },
                    "query": {
                      "operation": "nestedValueToFieldTransformer",
                      "parameters": [
                        "individual",
                        {
                          "operation": "addressToFieldTransformer",
                          "parameters": ["PERMANENT", 6]
                        }
                      ]
                    }
                  }
                },
                {
                  "name": "addressLine4CityOptionPermanent",
                  "type": "TEXT",
                  "label": {
                    "defaultMessage": "Town",
                    "description": "Title for the address line 4",
                    "id": "form.field.label.addressLine4CityOption"
                  },
                  "previewGroup": "permanentAddress",
                  "required": false,
                  "initialValue": "",
                  "validate": [],
                  "conditionals": [
                    {
                      "action": "hide",
                      "expression": "!values.countryPermanent"
                    },
                    {
                      "action": "hide",
                      "expression": "!values.statePermanent"
                    },
                    {
                      "action": "hide",
                      "expression": "!values.districtPermanent"
                    },
                    {
                      "action": "hide",
                      "expression": "values.ruralOrUrbanPermanent !== \"URBAN\""
                    }
                  ],
                  "mapping": {
                    "mutation": {
                      "operation": "fieldValueNestingTransformer",
                      "parameters": [
                        "individual",
                        {
                          "operation": "fieldToAddressTransformer",
                          "parameters": ["PERMANENT", 4]
                        },
                        "address"
                      ]
                    },
                    "query": {
                      "operation": "nestedValueToFieldTransformer",
                      "parameters": [
                        "individual",
                        {
                          "operation": "addressToFieldTransformer",
                          "parameters": ["PERMANENT", 4]
                        }
                      ]
                    }
                  }
                },
                {
                  "name": "addressLine3CityOptionPermanent",
                  "type": "TEXT",
                  "label": {
                    "defaultMessage": "Residential Area",
                    "description": "Title for the address line 3 option 2",
                    "id": "form.field.label.addressLine3CityOption"
                  },
                  "previewGroup": "permanentAddress",
                  "required": false,
                  "initialValue": "",
                  "validate": [],
                  "conditionals": [
                    {
                      "action": "hide",
                      "expression": "!values.countryPermanent"
                    },
                    {
                      "action": "hide",
                      "expression": "!values.statePermanent"
                    },
                    {
                      "action": "hide",
                      "expression": "!values.districtPermanent"
                    },
                    {
                      "action": "hide",
                      "expression": "values.ruralOrUrbanPermanent !== \"URBAN\""
                    }
                  ],
                  "mapping": {
                    "mutation": {
                      "operation": "fieldValueNestingTransformer",
                      "parameters": [
                        "individual",
                        {
                          "operation": "fieldToAddressTransformer",
                          "parameters": ["PERMANENT", 3]
                        },
                        "address"
                      ]
                    },
                    "query": {
                      "operation": "nestedValueToFieldTransformer",
                      "parameters": [
                        "individual",
                        {
                          "operation": "addressToFieldTransformer",
                          "parameters": ["PERMANENT", 3]
                        }
                      ]
                    }
                  }
                },
                {
                  "name": "addressLine2CityOptionPermanent",
                  "type": "TEXT",
                  "label": {
                    "defaultMessage": "Street / Plot Number",
                    "description": "Title for the address line 1",
                    "id": "form.field.label.addressLine2CityOption"
                  },
                  "previewGroup": "permanentAddress",
                  "required": false,
                  "initialValue": "",
                  "validate": [],
                  "conditionals": [
                    {
                      "action": "hide",
                      "expression": "!values.countryPermanent"
                    },
                    {
                      "action": "hide",
                      "expression": "!values.statePermanent"
                    },
                    {
                      "action": "hide",
                      "expression": "!values.districtPermanent"
                    },
                    {
                      "action": "hide",
                      "expression": "values.ruralOrUrbanPermanent !== \"URBAN\""
                    }
                  ],
                  "mapping": {
                    "mutation": {
                      "operation": "fieldValueNestingTransformer",
                      "parameters": [
                        "individual",
                        {
                          "operation": "fieldToAddressTransformer",
                          "parameters": ["PERMANENT", 2]
                        },
                        "address"
                      ]
                    },
                    "query": {
                      "operation": "nestedValueToFieldTransformer",
                      "parameters": [
                        "individual",
                        {
                          "operation": "addressToFieldTransformer",
                          "parameters": ["PERMANENT", 2]
                        }
                      ]
                    }
                  }
                },
                {
                  "name": "numberOptionPermanent",
                  "type": "NUMBER",
                  "label": {
                    "defaultMessage": "Number",
                    "description": "Title for the number field",
                    "id": "form.field.label.number"
                  },
                  "previewGroup": "permanentAddress",
                  "required": false,
                  "initialValue": "",
                  "validate": [],
                  "conditionals": [
                    {
                      "action": "hide",
                      "expression": "!values.countryPermanent"
                    },
                    {
                      "action": "hide",
                      "expression": "!values.statePermanent"
                    },
                    {
                      "action": "hide",
                      "expression": "!values.districtPermanent"
                    },
                    {
                      "action": "hide",
                      "expression": "values.ruralOrUrbanPermanent !== \"URBAN\""
                    }
                  ],
                  "mapping": {
                    "mutation": {
                      "operation": "fieldValueNestingTransformer",
                      "parameters": [
                        "individual",
                        {
                          "operation": "fieldToAddressTransformer",
                          "parameters": ["PERMANENT", 1]
                        },
                        "address"
                      ]
                    },
                    "query": {
                      "operation": "nestedValueToFieldTransformer",
                      "parameters": [
                        "individual",
                        {
                          "operation": "addressToFieldTransformer",
                          "parameters": ["PERMANENT", 1]
                        }
                      ]
                    }
                  }
                },
                {
                  "name": "addressLine1Permanent",
                  "type": "TEXT",
                  "label": {
                    "defaultMessage": "Village",
                    "description": "Title for the address line 1",
                    "id": "form.field.label.addressLine1"
                  },
                  "previewGroup": "permanentAddress",
                  "required": false,
                  "initialValue": "",
                  "validate": [],
                  "conditionals": [
                    {
                      "action": "hide",
                      "expression": "!values.countryPermanent"
                    },
                    {
                      "action": "hide",
                      "expression": "!values.statePermanent"
                    },
                    {
                      "action": "hide",
                      "expression": "!values.districtPermanent"
                    },
                    {
                      "action": "hide",
                      "expression": "values.ruralOrUrbanPermanent !== \"RURAL\""
                    }
                  ],
                  "mapping": {
                    "mutation": {
                      "operation": "fieldValueNestingTransformer",
                      "parameters": [
                        "individual",
                        {
                          "operation": "fieldToAddressTransformer",
                          "parameters": ["PERMANENT", 5]
                        },
                        "address"
                      ]
                    },
                    "query": {
                      "operation": "nestedValueToFieldTransformer",
                      "parameters": [
                        "individual",
                        {
                          "operation": "addressToFieldTransformer",
                          "parameters": ["PERMANENT", 5]
                        }
                      ]
                    }
                  }
                }
              ],
              "previewGroups": [
                {
                  "id": "permanentAddress",
                  "label": {
                    "defaultMessage": "Residential address",
                    "description": "Preview groups label for form field: residential address",
                    "id": "form.field.previewGroups.permanentAddress"
                  },
                  "fieldToRedirect": "countryPermanent"
                }
              ]
            }
          ],
          "mapping": {
            "mutation": {
              "operation": "setInformantSectionTransformer"
            },
            "query": {
              "operation": "getInformantSectionTransformer"
            }
          }
        },
        {
          "id": "documents",
          "viewType": "form",
          "name": {
            "defaultMessage": "Documents",
            "description": "Form section name for Documents",
            "id": "form.section.documents.name"
          },
          "title": {
            "defaultMessage": "Attach supporting documents",
            "description": "Form section title for Documents",
            "id": "form.section.documents.title"
          },
          "groups": [
            {
              "id": "documents-view-group",
              "fields": [
                {
                  "name": "paragraph",
                  "type": "PARAGRAPH",
                  "label": {
                    "defaultMessage": "For a death registration the following documents are required:",
                    "description": "Documents Paragraph text",
                    "id": "form.field.label.deceasedDocumentParagraph"
                  },
                  "initialValue": "",
                  "validate": []
                },
                {
                  "name": "uploadDocForApplicant",
                  "type": "DOCUMENT_UPLOADER_WITH_OPTION",
                  "label": {
                    "defaultMessage": "Applicant id",
                    "description": "Option for radio group field: Type of Document To Upload",
                    "id": "form.field.label.applicantIDProof"
                  },
                  "initialValue": "",
                  "extraValue": "APPLICANT_ID_PROOF",
                  "hideAsterisk": true,
                  "validate": [],
                  "options": [
                    {
                      "value": "Front of National ID",
                      "label": {
                        "defaultMessage": "Front of national ID",
                        "description": "Label for select option radio option NID front",
                        "id": "form.field.label.docTypeNIDFront"
                      }
                    },
                    {
                      "value": "Back of National ID",
                      "label": {
                        "defaultMessage": "Back of national ID",
                        "description": "Label for select option radio option NID back",
                        "id": "form.field.label.docTypeNIDBack"
                      }
                    }
                  ],
                  "mapping": {
                    "mutation": {
                      "operation": "deathFieldToAttachmentTransformer"
                    },
                    "query": {
                      "operation": "deathAttachmentToFieldTransformer"
                    }
                  }
                },
                {
                  "name": "uploadDocForDeceasedDeath",
                  "type": "DOCUMENT_UPLOADER_WITH_OPTION",
                  "label": {
                    "defaultMessage": "Proof of death of deceased",
                    "description": "Option for radio group field: Type of Document To Upload",
                    "id": "form.field.label.deceasedDeathProof"
                  },
                  "initialValue": "",
                  "extraValue": "DECEASED_DEATH_PROOF",
                  "hideAsterisk": true,
                  "validate": [],
                  "options": [
                    {
                      "value": "Police Brought In Dead Certificate",
                      "label": {
                        "defaultMessage": "Police brought in dead certificate",
                        "description": "Label for select option Police brought in dead certificate",
                        "id": "form.field.label.docTypePoliceBroughtInDeathCertificate"
                      }
                    },
                    {
                      "value": "Coroners Report",
                      "label": {
                        "defaultMessage": "Coroner's report",
                        "description": "Label for select option Coroner's report",
                        "id": "form.field.label.docTypeCoronersReport"
                      }
                    },
                    {
                      "value": "Other",
                      "label": {
                        "defaultMessage": "Other",
                        "description": "Label for radio option Other",
                        "id": "form.field.label.docTypeOther"
                      }
                    }
                  ],
                  "mapping": {
                    "mutation": {
                      "operation": "deathFieldToAttachmentTransformer"
                    },
                    "query": {
                      "operation": "deathAttachmentToFieldTransformer"
                    }
                  }
                }
              ]
            }
          ]
        }
      ]
    }
  }
}<|MERGE_RESOLUTION|>--- conflicted
+++ resolved
@@ -3933,11 +3933,7 @@
               "id": "deceased-view-group",
               "fields": [
                 {
-<<<<<<< HEAD
-                  "name": "nationalID",
-=======
                   "name": "iD",
->>>>>>> 49d97912
                   "type": "NUMBER",
                   "label": {
                     "defaultMessage": "National ID",
@@ -4025,7 +4021,6 @@
                     "defaultMessage": "Given name(s)",
                     "description": "Label for form field: Given names",
                     "id": "form.field.label.deceasedGivenNamesEng"
-<<<<<<< HEAD
                   },
                   "required": true,
                   "initialValue": "",
@@ -4046,48 +4041,17 @@
                   }
                 },
                 {
-                  "name": "familyName",
+                  "name": "familyNameEng",
                   "type": "TEXT",
                   "label": {
                     "defaultMessage": "Surname",
                     "description": "Label for form field: Surname in english",
                     "id": "form.field.label.deceasedFamilyNameEng"
-=======
->>>>>>> 49d97912
                   },
                   "required": true,
                   "initialValue": "",
                   "validate": [
                     {
-<<<<<<< HEAD
-=======
-                      "operation": "englishOnlyNameFormat"
-                    }
-                  ],
-                  "mapping": {
-                    "mutation": {
-                      "operation": "fieldToNameTransformer",
-                      "parameters": ["en", "firstNames"]
-                    },
-                    "query": {
-                      "operation": "nameToFieldTransformer",
-                      "parameters": ["en", "firstNames"]
-                    }
-                  }
-                },
-                {
-                  "name": "familyNameEng",
-                  "type": "TEXT",
-                  "label": {
-                    "defaultMessage": "Surname",
-                    "description": "Label for form field: Surname in english",
-                    "id": "form.field.label.deceasedFamilyNameEng"
-                  },
-                  "required": true,
-                  "initialValue": "",
-                  "validate": [
-                    {
->>>>>>> 49d97912
                       "operation": "englishOnlyNameFormat"
                     }
                   ],
@@ -5407,7 +5371,6 @@
                   "options": [
                     {
                       "value": true,
-<<<<<<< HEAD
                       "label": {
                         "defaultMessage": "Yes",
                         "description": "confirmation label for yes / no radio button",
@@ -5479,26 +5442,11 @@
                         "defaultMessage": "Medically Certified Cause of Death",
                         "description": "Option for form field: Method of Cause of Death",
                         "id": "form.field.label.medicallyCertified"
-=======
-                      "label": {
-                        "defaultMessage": "Yes",
-                        "description": "confirmation label for yes / no radio button",
-                        "id": "form.field.label.confirm"
-                      }
-                    },
-                    {
-                      "value": false,
-                      "label": {
-                        "defaultMessage": "No",
-                        "description": "deny label for yes / no radio button",
-                        "id": "form.field.label.deny"
->>>>>>> 49d97912
-                      }
-                    }
-                  ],
-                  "mapping": {
-                    "mutation": {
-<<<<<<< HEAD
+                      }
+                    }
+                  ],
+                  "mapping": {
+                    "mutation": {
                       "operation": "sectionFieldToBundleFieldTransformer",
                       "parameters": ["causeOfDeathMethod"]
                     },
@@ -5527,95 +5475,6 @@
                       "parameters": [17]
                     }
                   ],
-=======
-                      "operation": "ignoreFieldTransformer"
-                    },
-                    "query": {
-                      "operation": "hasCaseOfDeathSectionTransformer"
-                    }
-                  }
-                }
-              ]
-            },
-            {
-              "id": "causeOfDeath-methodOfCauseOfDeathSection",
-              "title": {
-                "defaultMessage": "What is the official cause of death?",
-                "description": "Form section title for Cause of Death",
-                "id": "form.section.causeOfDeath.title"
-              },
-              "conditionals": [
-                {
-                  "action": "hide",
-                  "expression": "!values.causeOfDeathEstablished"
-                }
-              ],
-              "fields": [
-                {
-                  "name": "methodOfCauseOfDeath",
-                  "type": "SELECT_WITH_OPTIONS",
-                  "initialValue": "",
-                  "label": {
-                    "defaultMessage": "Method of Cause of Death",
-                    "description": "Label for form field: Method of Cause of Death",
-                    "id": "form.field.label.methodOfCauseOfDeath"
-                  },
-                  "validate": [],
-                  "placeholder": {
-                    "defaultMessage": "Select",
-                    "description": "Placeholder text for a select",
-                    "id": "form.field.select.placeholder"
-                  },
-                  "required": false,
-                  "options": [
-                    {
-                      "value": "VERBAL_AUTOPSY",
-                      "label": {
-                        "defaultMessage": "Verbal autopsy",
-                        "description": "Option for form field: Method of Cause of Death",
-                        "id": "form.field.label.verbalAutopsy"
-                      }
-                    },
-                    {
-                      "value": "MEDICALLY_CERTIFIED",
-                      "label": {
-                        "defaultMessage": "Medically Certified Cause of Death",
-                        "description": "Option for form field: Method of Cause of Death",
-                        "id": "form.field.label.medicallyCertified"
-                      }
-                    }
-                  ],
-                  "mapping": {
-                    "mutation": {
-                      "operation": "sectionFieldToBundleFieldTransformer",
-                      "parameters": ["causeOfDeathMethod"]
-                    },
-                    "query": {
-                      "operation": "bundleFieldToSectionFieldTransformer",
-                      "parameters": ["causeOfDeathMethod"]
-                    }
-                  }
-                },
-                {
-                  "name": "causeOfDeathCode",
-                  "type": "TEXT",
-                  "initialValue": "",
-                  "label": {
-                    "defaultMessage": "Cause of Death Code",
-                    "description": "Label for form field: Cause of Death Code",
-                    "id": "form.field.label.causeOfDeathCode"
-                  },
-                  "required": false,
-                  "validate": [
-                    {
-                      "operation": "blockAlphaNumericDot"
-                    },
-                    {
-                      "operation": "maxLength",
-                      "parameters": [17]
-                    }
-                  ],
->>>>>>> 49d97912
                   "mapping": {
                     "mutation": {
                       "operation": "sectionFieldToBundleFieldTransformer",
@@ -5690,11 +5549,7 @@
                   }
                 },
                 {
-<<<<<<< HEAD
-                  "name": "nationalID",
-=======
                   "name": "applicantID",
->>>>>>> 49d97912
                   "type": "NUMBER",
                   "label": {
                     "defaultMessage": "National ID",
@@ -5737,11 +5592,7 @@
                   }
                 },
                 {
-<<<<<<< HEAD
-                  "name": "firstNames",
-=======
                   "name": "firstNamesEng",
->>>>>>> 49d97912
                   "type": "TEXT",
                   "label": {
                     "defaultMessage": "Given name(s)",
@@ -5780,11 +5631,7 @@
                   }
                 },
                 {
-<<<<<<< HEAD
-                  "name": "familyName",
-=======
                   "name": "familyNameEng",
->>>>>>> 49d97912
                   "type": "TEXT",
                   "label": {
                     "defaultMessage": "Surname",
