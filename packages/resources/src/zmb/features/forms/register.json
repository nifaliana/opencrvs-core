{
  "registerForm": {
    "birth": {
      "sections": [
        {
          "id": "registration",
          "viewType": "form",
          "name": {
            "defaultMessage": "Registration",
            "description": "Form section name for Registration",
            "id": "form.section.application.name"
          },
          "title": {
            "defaultMessage": "Application Details",
            "description": "Form section title for Registration",
            "id": "form.section.application.title"
          },
          "groups": [
            {
              "id": "applicant-relation",
              "title": {
                "defaultMessage": "Who is the applicant?",
                "description": "Form section title for contact point",
                "id": "register.selectInformant.relation"
              },
              "conditionals": [
                {
                  "action": "hide",
                  "expression": "(!draftData || !draftData.registration || draftData.registration.presentAtBirthRegistration !== \"OTHER\" || draftData.registration.presentAtBirthRegistration === \"BOTH_PARENTS\" )"
                }
              ],
              "fields": [
                {
                  "name": "applicant",
                  "type": "RADIO_GROUP_WITH_NESTED_FIELDS",
                  "label": {
                    "defaultMessage": "Who is the applicant?",
                    "description": "Form section title for contact point",
                    "id": "register.selectInformant.relation"
                  },
                  "required": false,
                  "readonly": true,
                  "hideHeader": true,
                  "initialValue": "",
                  "validate": [],
                  "size": "large",
                  "placeholder": {
                    "defaultMessage": "Select",
                    "description": "Placeholder text for a select",
                    "id": "form.field.select.placeholder"
                  },
                  "options": [
                    {
                      "value": "GRANDFATHER",
                      "label": {
                        "defaultMessage": "Grandfather",
                        "description": "Option for form field: Grandfather",
                        "id": "form.field.label.relationGrandfather"
                      }
                    },
                    {
                      "value": "GRANDMOTHER",
                      "label": {
                        "defaultMessage": "Grandmother",
                        "description": "Option for form field: Grandmother",
                        "id": "form.field.label.relationGrandmother"
                      }
                    },
                    {
                      "value": "BROTHER",
                      "label": {
                        "defaultMessage": "Brother",
                        "description": "Option for form field: Brother",
                        "id": "form.field.label.relationBrother"
                      }
                    },
                    {
                      "value": "SISTER",
                      "label": {
                        "defaultMessage": "Sister",
                        "description": "Option for form field: Sister",
                        "id": "form.field.label.relationSister"
                      }
                    },
                    {
                      "value": "OTHER_FAMILY_MEMBER",
                      "label": {
                        "defaultMessage": "Other family member",
                        "description": "Option for form field: Other family member",
                        "id": "form.field.label.relationOtherFamilyMember"
                      }
                    },
                    {
                      "value": "INSTITUTION_HEAD_PLACE_OF_BIRTH",
                      "label": {
                        "defaultMessage": "Head of the institution where the birth occured",
                        "description": "Option for form field: Head of the institution where the birth occured",
                        "id": "form.field.label.relationInstitutionHeadPlaceOfBirth"
                      }
                    },
                    {
                      "value": "HOUSE_OWNER",
                      "label": {
                        "defaultMessage": "Owner of the house or building where the birth occured",
                        "description": "Option for form field: Owner of the house or building where the birth occured",
                        "id": "form.field.label.relationHouseOwner"
                      }
                    },
                    {
                      "value": "OPERATOR",
                      "label": {
                        "defaultMessage": "Driver or operator of the land or water vehicle or aircraft where the birth occured",
                        "description": "Option for form field: Driver or operator of the land or water vehicle or aircraft where the birth occured",
                        "id": "form.field.label.relationOperator"
                      }
                    },
                    {
                      "value": "OFFICE_IN_CHARGE",
                      "label": {
                        "defaultMessage": "Officer-in-charge of the Thana of a road or public space where the birth occured",
                        "description": "Option for form field: Officer-in-charge of the Thana of a road or public space where the birth occured",
                        "id": "form.field.label.relationOfficeInCharge"
                      }
                    },
                    {
                      "value": "OTHER",
                      "label": {
                        "defaultMessage": "Someone else",
                        "description": "Option for form field: Someone else",
                        "id": "form.field.label.relationSomeoneElse"
                      }
                    }
                  ],
                  "nestedFields": {
                    "GRANDFATHER": [],
                    "GRANDMOTHER": [],
                    "BROTHER": [],
                    "SISTER": [],
                    "OTHER_FAMILY_MEMBER": [
                      {
                        "name": "otherRelationShip",
                        "type": "TEXT",
                        "label": {
                          "defaultMessage": "Relationship to child",
                          "id": "form.field.label.applicantsRelationWithChild",
                          "description": "Label for input Relationship to child"
                        },
                        "required": true,
                        "initialValue": "",
                        "validate": [],
                        "mapping": {
                          "mutation": {
                            "operation": "changeHirerchyMutationTransformer",
                            "parameters": [
                              "informant.otherRelationship"
                            ]
                          },
                          "query": {
                            "operation": "changeHirerchyQueryTransformer",
                            "parameters": [
                              "informant.otherRelationship"
                            ]
                          }
                        }
                      }
                    ],
                    "INSTITUTION_HEAD_PLACE_OF_BIRTH": [],
                    "HOUSE_OWNER": [],
                    "OPERATOR": [],
                    "OFFICE_IN_CHARGE": [],
                    "OTHER": [
                      {
                        "name": "otherRelationShip",
                        "type": "TEXT",
                        "label": {
                          "defaultMessage": "Relationship to child",
                          "id": "form.field.label.applicantsRelationWithChild",
                          "description": "Label for input Relationship to child"
                        },
                        "required": true,
                        "initialValue": "",
                        "validate": [],
                        "mapping": {
                          "mutation": {
                            "operation": "changeHirerchyMutationTransformer",
                            "parameters": [
                              "informant.otherRelationship"
                            ]
                          },
                          "query": {
                            "operation": "changeHirerchyQueryTransformer",
                            "parameters": [
                              "informant.otherRelationship"
                            ]
                          }
                        }
                      }
                    ]
                  },
                  "mapping": {
                    "mutation": {
                      "operation": "nestedRadioFieldToBundleFieldTransformer",
                      "parameters": [
                        "informant.relationship"
                      ]
                    },
                    "query": {
                      "operation": "bundleFieldToNestedRadioFieldTransformer",
                      "parameters": [
                        "informant.relationship"
                      ]
                    }
                  }
                }
              ]
            },
            {
              "id": "primary-applicant",
              "title": {
                "defaultMessage": "Who is the primary applicant for this application?",
                "description": "Form section title for primary applicant",
                "id": "register.primaryApplicant.registerNewEventHeading"
              },
              "conditionals": [
                {
                  "action": "hide",
                  "expression": "(!draftData || !draftData.registration || draftData.registration.presentAtBirthRegistration !== \"BOTH_PARENTS\" || draftData.registration.presentAtBirthRegistration === \"OTHER\")"
                }
              ],
              "fields": [
                {
                  "name": "paragraph",
                  "type": "PARAGRAPH",
                  "label": {
                    "defaultMessage": "This person is responsible for providing accurate information in this application.",
                    "description": "Documents Paragraph text",
                    "id": "register.primaryApplicant.description"
                  },
                  "initialValue": "",
                  "validate": [],
                  "conditionals": []
                },
                {
                  "name": "applicant",
                  "type": "RADIO_GROUP_WITH_NESTED_FIELDS",
                  "label": {
                    "defaultMessage": "Who is the primary applicant for this application?",
                    "description": "Form section title for primary applicant",
                    "id": "register.primaryApplicant.registerNewEventHeading"
                  },
                  "hideHeader": true,
                  "size": "large",
                  "required": true,
                  "initialValue": "",
                  "validate": [],
                  "options": [
                    {
                      "value": "MOTHER",
                      "label": {
                        "defaultMessage": "Mother",
                        "description": "Mother as applicant",
                        "id": "form.field.label.applicantRelation.mother"
                      }
                    },
                    {
                      "value": "FATHER",
                      "label": {
                        "defaultMessage": "Father",
                        "description": "Father as applicant",
                        "id": "form.field.label.applicantRelation.father"
                      }
                    }
                  ],
                  "nestedFields": {
                    "MOTHER": [],
                    "FATHER": []
                  },
                  "conditionals": [],
                  "mapping": {
                    "mutation": {
                      "operation": "nestedRadioFieldToBundleFieldTransformer",
                      "parameters": [
                        "informant.relationship"
                      ]
                    },
                    "query": {
                      "operation": "bundleFieldToNestedRadioFieldTransformer",
                      "parameters": [
                        "informant.relationship"
                      ]
                    }
                  }
                }
              ]
            },
            {
              "id": "contact-view-group",
              "title": {
                "defaultMessage": "Who is the main point of contact for this application?",
                "description": "Form section title for contact point",
                "id": "register.SelectContactPoint.heading"
              },
              "conditionals": [],
              "previewGroups": [
                {
                  "id": "contactPointGroup",
                  "label": {
                    "defaultMessage": "Main Contact",
                    "description": "Label for form field: Place of delivery",
                    "id": "form.field.label.placeOfBirths"
                  },
                  "required": false,
                  "initialValue": "",
                  "fieldToRedirect": "contactPoint"
                }
              ],
              "fields": [
                {
                  "name": "presentAtBirthRegistration",
                  "type": "TEXT",
                  "required": true,
                  "readonly": true,
                  "hidden": true,
                  "hideInPreview": true,
                  "initialValue": "",
                  "validate": [],
                  "label": {
                    "defaultMessage": "Who is present for the birth registration?",
                    "description": "Form section title for contact point",
                    "id": "form.field.label.application.whoIsPresent"
                  },
                  "mapping": {
                    "mutation": {
                      "operation": "sectionFieldToBundleFieldTransformer",
                      "parameters": []
                    },
                    "query": {
                      "operation": "bundleFieldToSectionFieldTransformer",
                      "parameters": []
                    }
                  }
                },
                {
                  "name": "applicant",
                  "type": "RADIO_GROUP_WITH_NESTED_FIELDS",
                  "readonly": true,
                  "hidden": true,
                  "initialValue": "",
                  "validate": [],
                  "conditionals": [
                    {
                      "action": "hide",
                      "expression": "(!draftData || !draftData.registration || draftData.registration.presentAtBirthRegistration !== \"LEGAL_GUARDIAN\")"
                    }
                  ],
                  "label": {
                    "defaultMessage": "Applicant",
                    "description": "Form section title for contact point",
                    "id": "form.section.applicant.name"
                  },
                  "options": [
                    {
                      "value": "LEGAL_GUARDIAN",
                      "label": {
                        "defaultMessage": "Legal guardian",
                        "description": "Option for form field: Legal Guardian",
                        "id": "register.selectinformant.legalGuardian"
                      }
                    }
                  ],
                  "nestedFields": {
                    "LEGAL_GUARDIAN": []
                  },
                  "mapping": {
                    "mutation": {
                      "operation": "nestedRadioFieldToBundleFieldTransformer",
                      "parameters": [
                        "informant.relationship"
                      ]
                    },
                    "query": {
                      "operation": "bundleFieldToNestedRadioFieldTransformer",
                      "parameters": [
                        "informant.relationship"
                      ]
                    }
                  }
                },
                {
                  "name": "contactPoint",
                  "type": "RADIO_GROUP_WITH_NESTED_FIELDS",
                  "label": {
                    "defaultMessage": " ",
                    "description": "Form section title for contact point",
                    "id": "register.SelectContactPoint.headings"
                  },
                  "conditionals": [],
                  "previewGroup": "contactPointGroup",
                  "required": false,
                  "initialValue": "",
                  "validate": [],
                  "size": "large",
                  "placeholder": {
                    "defaultMessage": "Select",
                    "description": "Placeholder text for a select",
                    "id": "form.field.select.placeholder"
                  },
                  "options": [
                    {
                      "value": "APPLICANT",
                      "label": {
                        "defaultMessage": "Applicant",
                        "description": "Label for \"Applicant\" radio option",
                        "id": "form.field.label.application.whoseContactDetails.applicant"
                      },
                      "conditionals": [
                        {
                          "action": "hide",
                          "expression": "(draftData && draftData.registration && draftData.registration.presentAtBirthRegistration !== \"LEGAL_GUARDIAN\")"
                        }
                      ]
                    },
                    {
                      "value": "MOTHER",
                      "label": {
                        "defaultMessage": "Mother",
                        "description": "Label for \"Mother\" radio option",
                        "id": "form.field.label.application.whoseContactDetails.mother"
                      }
                    },
                    {
                      "value": "FATHER",
                      "label": {
                        "defaultMessage": "Father",
                        "description": "Label for \"Father\" radio option",
                        "id": "form.field.label.application.whoseContactDetails.father"
                      }
                    },
                    {
                      "value": "OTHER",
                      "label": {
                        "defaultMessage": "Someone else",
                        "description": "Label for \"Someone else\" radio option",
                        "id": "form.field.label.someoneElse"
                      }
                    }
                  ],
                  "nestedFields": {
                    "APPLICANT": [
                      {
                        "name": "registrationPhone",
                        "type": "TEL",
                        "label": {
                          "defaultMessage": "Phone number",
                          "description": "Input label for phone input",
                          "id": "form.field.label.phoneNumber"
                        },
                        "required": false,
                        "initialValue": "",
                        "validate": [
                          {
                            "operation": "phoneNumberFormat"
                          }
                        ],
                        "mapping": {
                          "mutation": {
                            "operation": "changeHirerchyMutationTransformer",
                            "parameters": [
                              "registration.contactPhoneNumber",
                              {
                                "operation": "msisdnTransformer",
                                "parameters": [
                                  "registration.contactPhoneNumber"
                                ]
                              }
                            ]
                          },
                          "query": {
                            "operation": "changeHirerchyQueryTransformer",
                            "parameters": [
                              "registration.contactPhoneNumber",
                              {
                                "operation": "localPhoneTransformer",
                                "parameters": [
                                  "registration.contactPhoneNumber"
                                ]
                              }
                            ]
                          }
                        }
                      }
                    ],
                    "MOTHER": [
                      {
                        "name": "registrationPhone",
                        "type": "TEL",
                        "label": {
                          "defaultMessage": "Phone number",
                          "description": "Input label for phone input",
                          "id": "form.field.label.phoneNumber"
                        },
                        "required": false,
                        "initialValue": "",
                        "validate": [
                          {
                            "operation": "phoneNumberFormat"
                          }
                        ],
                        "mapping": {
                          "mutation": {
                            "operation": "changeHirerchyMutationTransformer",
                            "parameters": [
                              "registration.contactPhoneNumber",
                              {
                                "operation": "msisdnTransformer",
                                "parameters": [
                                  "registration.contactPhoneNumber"
                                ]
                              }
                            ]
                          },
                          "query": {
                            "operation": "changeHirerchyQueryTransformer",
                            "parameters": [
                              "registration.contactPhoneNumber",
                              {
                                "operation": "localPhoneTransformer",
                                "parameters": [
                                  "registration.contactPhoneNumber"
                                ]
                              }
                            ]
                          }
                        }
                      }
                    ],
                    "FATHER": [
                      {
                        "name": "registrationPhone",
                        "type": "TEL",
                        "label": {
                          "defaultMessage": "Phone number",
                          "description": "Input label for phone input",
                          "id": "form.field.label.phoneNumber"
                        },
                        "required": false,
                        "initialValue": "",
                        "validate": [
                          {
                            "operation": "phoneNumberFormat"
                          }
                        ],
                        "mapping": {
                          "mutation": {
                            "operation": "changeHirerchyMutationTransformer",
                            "parameters": [
                              "registration.contactPhoneNumber",
                              {
                                "operation": "msisdnTransformer",
                                "parameters": [
                                  "registration.contactPhoneNumber"
                                ]
                              }
                            ]
                          },
                          "query": {
                            "operation": "changeHirerchyQueryTransformer",
                            "parameters": [
                              "registration.contactPhoneNumber",
                              {
                                "operation": "localPhoneTransformer",
                                "parameters": [
                                  "registration.contactPhoneNumber"
                                ]
                              }
                            ]
                          }
                        }
                      }
                    ],
                    "OTHER": [
                      {
                        "name": "contactRelationshipOther",
                        "type": "TEXT",
                        "label": {
                          "defaultMessage": "Relationship to child",
                          "id": "form.field.label.applicantsRelationWithChild",
                          "description": "Label for input Relationship to child"
                        },
                        "required": true,
                        "initialValue": "",
                        "validate": []
                      },
                      {
                        "name": "registrationPhone",
                        "type": "TEL",
                        "label": {
                          "defaultMessage": "Phone number",
                          "description": "Input label for phone input",
                          "id": "form.field.label.phoneNumber"
                        },
                        "required": false,
                        "initialValue": "",
                        "validate": [
                          {
                            "operation": "phoneNumberFormat"
                          }
                        ],
                        "mapping": {
                          "mutation": {
                            "operation": "changeHirerchyMutationTransformer",
                            "parameters": [
                              "registration.contactPhoneNumber",
                              {
                                "operation": "msisdnTransformer",
                                "parameters": [
                                  "registration.contactPhoneNumber"
                                ]
                              }
                            ]
                          },
                          "query": {
                            "operation": "changeHirerchyQueryTransformer",
                            "parameters": [
                              "registration.contactPhoneNumber",
                              {
                                "operation": "localPhoneTransformer",
                                "parameters": [
                                  "registration.contactPhoneNumber"
                                ]
                              }
                            ]
                          }
                        }
                      }
                    ]
                  },
                  "mapping": {
                    "mutation": {
                      "operation": "nestedRadioFieldToBundleFieldTransformer",
                      "parameters": [
                        "registration.contact"
                      ]
                    },
                    "query": {
                      "operation": "bundleFieldToNestedRadioFieldTransformer",
                      "parameters": [
                        "registration.contact"
                      ]
                    }
                  }
                }
              ]
            }
          ],
          "mapping": {
            "mutation": {
              "operation": "setBirthRegistrationSectionTransformer"
            },
            "query": {
              "operation": "getBirthRegistrationSectionTransformer"
            }
          }
        },
        {
          "id": "child",
          "viewType": "form",
          "name": {
            "defaultMessage": "Child",
            "description": "Form section name for Child",
            "id": "birth.form.section.child.name"
          },
          "title": {
            "defaultMessage": "Child's details",
            "description": "Form section title for Child",
            "id": "birth.form.section.child.title"
          },
          "hasDocumentSection": true,
          "groups": [
            {
              "id": "child-view-group",
              "fields": [
                {
                  "name": "firstNamesEng",
                  "type": "TEXT",
                  "label": {
                    "defaultMessage": "First name(s)",
                    "description": "Label for form field: Given names",
                    "id": "form.field.label.childFirstNamesEng"
                  },
                  "required": true,
                  "initialValue": "",
                  "validate": [
                    {
                      "operation": "englishOnlyNameFormat"
                    }
                  ],
                  "mapping": {
                    "mutation": {
                      "operation": "fieldToNameTransformer",
                      "parameters": [
                        "en",
                        "firstNames"
                      ]
                    },
                    "query": {
                      "operation": "nameToFieldTransformer",
                      "parameters": [
                        "en",
                        "firstNames"
                      ]
                    }
                  }
                },
                {
                  "name": "familyNameEng",
                  "type": "TEXT",
                  "label": {
                    "defaultMessage": "Last name",
                    "description": "Label for form field: Last name in english",
                    "id": "form.field.label.childFamilyNameEng"
                  },
                  "required": true,
                  "initialValue": "",
                  "validate": [
                    {
                      "operation": "englishOnlyNameFormat"
                    }
                  ],
                  "mapping": {
                    "mutation": {
                      "operation": "fieldToNameTransformer",
                      "parameters": [
                        "en",
                        "familyName"
                      ]
                    },
                    "query": {
                      "operation": "nameToFieldTransformer",
                      "parameters": [
                        "en",
                        "familyName"
                      ]
                    }
                  }
                },
                {
                  "name": "gender",
                  "type": "SELECT_WITH_OPTIONS",
                  "label": {
                    "defaultMessage": "Sex",
                    "description": "Label for form field: Sex name",
                    "id": "form.field.label.childSex"
                  },
                  "required": true,
                  "initialValue": "",
                  "validate": [],
                  "placeholder": {
                    "defaultMessage": "Select",
                    "description": "Placeholder text for a select",
                    "id": "form.field.select.placeholder"
                  },
                  "options": [
                    {
                      "value": "male",
                      "label": {
                        "defaultMessage": "Male",
                        "description": "Option for form field: Sex name",
                        "id": "form.field.label.childSexMale"
                      }
                    },
                    {
                      "value": "female",
                      "label": {
                        "defaultMessage": "Female",
                        "description": "Option for form field: Sex name",
                        "id": "form.field.label.childSexFemale"
                      }
                    },
                    {
                      "value": "other",
                      "label": {
                        "defaultMessage": "Other",
                        "description": "Option for form field: Sex name",
                        "id": "form.field.label.childSexOther"
                      }
                    },
                    {
                      "value": "unknown",
                      "label": {
                        "defaultMessage": "Unknown",
                        "description": "Option for form field: Sex name",
                        "id": "form.field.label.childSexUnknown"
                      }
                    }
                  ]
                },
                {
                  "name": "childBirthDate",
                  "type": "DATE",
                  "label": {
                    "defaultMessage": "Date of birth",
                    "description": "Label for form field: Date of birth",
                    "id": "form.field.label.childDateOfBirth"
                  },
                  "required": true,
                  "initialValue": "",
                  "validate": [
                    {
                      "operation": "isValidBirthDate"
                    }
                  ],
                  "mapping": {
                    "mutation": {
<<<<<<< HEAD
                      "operation": "longDateTransformer",
                      "parameters": ["birthDate"]
=======
                      "operation": "fieldNameTransformer",
                      "parameters": [
                        "birthDate"
                      ]
>>>>>>> 66fd57cd
                    },
                    "query": {
                      "operation": "fieldValueTransformer",
                      "parameters": [
                        "birthDate"
                      ]
                    }
                  }
                },
                {
                  "name": "attendantAtBirth",
                  "type": "SELECT_WITH_OPTIONS",
                  "label": {
                    "defaultMessage": "Attendant at birth",
                    "description": "Label for form field: Attendant at birth",
                    "id": "form.field.label.attendantAtBirth"
                  },
                  "required": false,
                  "initialValue": "",
                  "validate": [],
                  "placeholder": {
                    "defaultMessage": "Select",
                    "description": "Placeholder text for a select",
                    "id": "form.field.select.placeholder"
                  },
                  "options": [
                    {
                      "value": "PHYSICIAN",
                      "label": {
                        "defaultMessage": "Physician",
                        "description": "Label for form field: Attendant at birth",
                        "id": "form.field.label.attendantAtBirthPhysician"
                      }
                    },
                    {
                      "value": "NURSE",
                      "label": {
                        "defaultMessage": "Nurse",
                        "description": "Label for form field: Attendant at birth",
                        "id": "form.field.label.attendantAtBirthNurse"
                      }
                    },
                    {
                      "value": "MIDWIFE",
                      "label": {
                        "defaultMessage": "Midwife",
                        "description": "Label for form field: Attendant at birth",
                        "id": "form.field.label.attendantAtBirthMidwife"
                      }
                    },
                    {
                      "value": "OTHER_PARAMEDICAL_PERSONNEL",
                      "label": {
                        "defaultMessage": "Other paramedical personnel",
                        "description": "Label for form field: Attendant at birth",
                        "id": "form.field.label.attendantAtBirthOtherParamedicalPersonnel"
                      }
                    },
                    {
                      "value": "LAYPERSON",
                      "label": {
                        "defaultMessage": "Layperson",
                        "description": "Label for form field: Attendant at birth",
                        "id": "form.field.label.attendantAtBirthLayperson"
                      }
                    },
                    {
                      "value": "TRADITIONAL_BIRTH_ATTENDANT",
                      "label": {
                        "defaultMessage": "Traditional birth attendant",
                        "description": "Label for form field: Attendant at birth",
                        "id": "form.field.label.attendantAtBirthTraditionalBirthAttendant"
                      }
                    },
                    {
                      "value": "NONE",
                      "label": {
                        "defaultMessage": "None",
                        "description": "Label for form field: Attendant at birth",
                        "id": "form.field.label.attendantAtBirthNone"
                      }
                    },
                    {
                      "value": "OTHER",
                      "label": {
                        "defaultMessage": "Other",
                        "description": "Label for form field: Attendant at birth",
                        "id": "form.field.label.attendantAtBirthOther"
                      }
                    }
                  ],
                  "mapping": {
                    "mutation": {
                      "operation": "sectionFieldToBundleFieldTransformer",
                      "parameters": []
                    },
                    "query": {
                      "operation": "bundleFieldToSectionFieldTransformer",
                      "parameters": []
                    }
                  }
                },
                {
                  "name": "birthType",
                  "type": "SELECT_WITH_OPTIONS",
                  "label": {
                    "defaultMessage": "Type of birth",
                    "description": "Label for form field: Type of birth",
                    "id": "form.field.label.birthType"
                  },
                  "required": false,
                  "initialValue": "",
                  "validate": [],
                  "placeholder": {
                    "defaultMessage": "Select",
                    "description": "Placeholder text for a select",
                    "id": "form.field.select.placeholder"
                  },
                  "options": [
                    {
                      "value": "SINGLE",
                      "label": {
                        "defaultMessage": "Single",
                        "description": "Label for form field: Type of birth",
                        "id": "form.field.label.birthTypeSingle"
                      }
                    },
                    {
                      "value": "TWIN",
                      "label": {
                        "defaultMessage": "Twin",
                        "description": "Label for form field: Type of birth",
                        "id": "form.field.label.birthTypeTwin"
                      }
                    },
                    {
                      "value": "TRIPLET",
                      "label": {
                        "defaultMessage": "Triplet",
                        "description": "Label for form field: Type of birth",
                        "id": "form.field.label.birthTypeTriplet"
                      }
                    },
                    {
                      "value": "QUADRUPLET",
                      "label": {
                        "defaultMessage": "Quadruplet",
                        "description": "Label for form field: Type of birth",
                        "id": "form.field.label.birthTypeQuadruplet"
                      }
                    },
                    {
                      "value": "HIGHER_MULTIPLE_DELIVERY",
                      "label": {
                        "defaultMessage": "Higher multiple delivery",
                        "description": "Label for form field: Type of birth",
                        "id": "form.field.label.birthTypeHigherMultipleDelivery"
                      }
                    }
                  ],
                  "mapping": {
                    "mutation": {
                      "operation": "sectionFieldToBundleFieldTransformer",
                      "parameters": []
                    },
                    "query": {
                      "operation": "bundleFieldToSectionFieldTransformer",
                      "parameters": []
                    }
                  }
                },
                {
                  "name": "multipleBirth",
                  "type": "NUMBER",
                  "label": {
                    "defaultMessage": "Order of birth (number)",
                    "description": "Label for form field: Order of birth",
                    "id": "form.field.label.multipleBirth"
                  },
                  "required": true,
                  "initialValue": "",
                  "validate": [
                    {
                      "operation": "greaterThanZero"
                    },
                    {
                      "operation": "maxLength",
                      "parameters": [
                        2
                      ]
                    }
                  ],
                  "mapping": {
                    "mutation": {
                      "operation": "fieldValueSectionExchangeTransformer",
                      "parameters": [
                        "mother"
                      ]
                    },
                    "query": {
                      "operation": "sectionFieldExchangeTransformer",
                      "parameters": [
                        "mother"
                      ]
                    }
                  }
                },
                {
                  "name": "weightAtBirth",
                  "type": "NUMBER",
                  "step": 0.01,
                  "label": {
                    "defaultMessage": "Weight at birth",
                    "description": "Label for form field: Weight at birth",
                    "id": "form.field.label.weightAtBirth"
                  },
                  "required": false,
                  "initialValue": "",
                  "validate": [
                    {
                      "operation": "range",
                      "parameters": [
                        0,
                        6
                      ]
                    }
                  ],
                  "postfix": "Kg",
                  "mapping": {
                    "mutation": {
                      "operation": "sectionFieldToBundleFieldTransformer",
                      "parameters": []
                    },
                    "query": {
                      "operation": "bundleFieldToSectionFieldTransformer",
                      "parameters": []
                    }
                  }
                },
                {
                  "name": "placeOfBirth",
                  "type": "SELECT_WITH_OPTIONS",
                  "label": {
                    "defaultMessage": "Place of delivery",
                    "description": "Label for form field: Place of delivery",
                    "id": "form.field.label.placeOfBirth"
                  },
                  "previewGroup": "placeOfBirth",
                  "required": true,
                  "initialValue": "",
                  "validate": [],
                  "placeholder": {
                    "defaultMessage": "Select",
                    "description": "Placeholder text for a select",
                    "id": "form.field.select.placeholder"
                  },
                  "options": [
                    {
                      "value": "HEALTH_FACILITY",
                      "label": {
                        "defaultMessage": "Health Institution",
                        "description": "Select item for Health Institution",
                        "id": "form.field.label.healthInstitution"
                      }
                    },
                    {
                      "value": "PRIVATE_HOME",
                      "label": {
                        "defaultMessage": "Private Home",
                        "description": "Select item for Private Home",
                        "id": "form.field.label.privateHome"
                      }
                    },
                    {
                      "value": "OTHER",
                      "label": {
                        "defaultMessage": "Other Institution",
                        "description": "Select item for Other Institution",
                        "id": "form.field.label.otherInstitution"
                      }
                    }
                  ],
                  "mapping": {
                    "mutation": {
                      "operation": "birthEventLocationMutationTransformer",
                      "parameters": []
                    },
                    "query": {
                      "operation": "eventLocationTypeQueryTransformer",
                      "parameters": []
                    }
                  }
                },
                {
                  "name": "birthLocation",
                  "type": "SEARCH_FIELD",
                  "label": {
                    "defaultMessage": "Health institution",
                    "description": "Label for form field: Health Institution",
                    "id": "form.field.label.healthInstitution"
                  },
                  "previewGroup": "placeOfBirth",
                  "required": true,
                  "initialValue": "",
                  "searchableResource": "facilities",
                  "searchableType": "HEALTH_FACILITY",
                  "dynamicOptions": {
                    "resource": "facilities"
                  },
                  "validate": [],
                  "conditionals": [
                    {
                      "action": "hide",
                      "expression": "(values.placeOfBirth!=\"HEALTH_FACILITY\")"
                    }
                  ],
                  "mapping": {
                    "mutation": {
                      "operation": "birthEventLocationMutationTransformer",
                      "parameters": []
                    },
                    "query": {
                      "operation": "eventLocationIDQueryTransformer",
                      "parameters": []
                    }
                  }
                },
                {
                  "name": "country",
                  "type": "SELECT_WITH_OPTIONS",
                  "label": {
                    "defaultMessage": "Country",
                    "description": "Title for the country select",
                    "id": "form.field.label.country"
                  },
                  "previewGroup": "placeOfBirth",
                  "required": true,
                  "initialValue": "ZMB",
                  "validate": [],
                  "placeholder": {
                    "defaultMessage": "Select",
                    "description": "Placeholder text for a select",
                    "id": "form.field.select.placeholder"
                  },
                  "options": {
                    "resource": "countries"
                  },
                  "conditionals": [
                    {
                      "action": "hide",
                      "expression": "(values.placeOfBirth!=\"OTHER\" && values.placeOfBirth!=\"PRIVATE_HOME\")"
                    }
                  ],
                  "mapping": {
                    "mutation": {
                      "operation": "birthEventLocationMutationTransformer",
                      "parameters": []
                    },
                    "query": {
                      "operation": "eventLocationQueryTransformer",
                      "parameters": []
                    }
                  }
                },
                {
                  "name": "state",
                  "type": "SELECT_WITH_DYNAMIC_OPTIONS",
                  "label": {
                    "defaultMessage": "Province",
                    "description": "Title for the state select",
                    "id": "form.field.label.state"
                  },
                  "previewGroup": "placeOfBirth",
                  "required": true,
                  "initialValue": "",
                  "validate": [],
                  "placeholder": {
                    "defaultMessage": "Select",
                    "description": "Placeholder text for a select",
                    "id": "form.field.select.placeholder"
                  },
                  "dynamicOptions": {
                    "resource": "locations",
                    "dependency": "country"
                  },
                  "conditionals": [
                    {
                      "action": "hide",
                      "expression": "!values.country"
                    },
                    {
                      "action": "hide",
                      "expression": "(values.placeOfBirth!=\"OTHER\" && values.placeOfBirth!=\"PRIVATE_HOME\")"
                    }
                  ],
                  "mapping": {
                    "mutation": {
                      "operation": "birthEventLocationMutationTransformer",
                      "parameters": []
                    },
                    "query": {
                      "operation": "eventLocationQueryTransformer",
                      "parameters": []
                    }
                  }
                },
                {
                  "name": "district",
                  "type": "SELECT_WITH_DYNAMIC_OPTIONS",
                  "label": {
                    "defaultMessage": "District",
                    "description": "Title for the district select",
                    "id": "form.field.label.district"
                  },
                  "previewGroup": "placeOfBirth",
                  "required": true,
                  "initialValue": "",
                  "validate": [],
                  "placeholder": {
                    "defaultMessage": "Select",
                    "description": "Placeholder text for a select",
                    "id": "form.field.select.placeholder"
                  },
                  "dynamicOptions": {
                    "resource": "locations",
                    "dependency": "state"
                  },
                  "conditionals": [
                    {
                      "action": "hide",
                      "expression": "!values.country"
                    },
                    {
                      "action": "hide",
                      "expression": "!values.state"
                    },
                    {
                      "action": "hide",
                      "expression": "(values.placeOfBirth!=\"OTHER\" && values.placeOfBirth!=\"PRIVATE_HOME\")"
                    }
                  ],
                  "mapping": {
                    "mutation": {
                      "operation": "birthEventLocationMutationTransformer",
                      "parameters": []
                    },
                    "query": {
                      "operation": "eventLocationQueryTransformer",
                      "parameters": []
                    }
                  }
                },
                {
                  "name": "ruralOrUrban",
                  "type": "RADIO_GROUP",
                  "label": {
                    "defaultMessage": " ",
                    "description": "Empty label for form field",
                    "id": "form.field.label.emptyLabel"
                  },
                  "options": [
                    {
                      "label": {
                        "defaultMessage": "Urban address",
                        "id": "form.field.label.urban",
                        "description": "Label for form field checkbox option Urban"
                      },
                      "value": "URBAN"
                    },
                    {
                      "label": {
                        "defaultMessage": "Rural address",
                        "id": "form.field.label.rural",
                        "description": "Label for form field checkbox option Rural"
                      },
                      "value": "RURAL"
                    }
                  ],
                  "initialValue": "URBAN",
                  "required": false,
                  "hideValueInPreview": true,
                  "previewGroup": "placeOfBirth",
                  "validate": [],
                  "conditionals": [
                    {
                      "action": "hide",
                      "expression": "!values.country"
                    },
                    {
                      "action": "hide",
                      "expression": "!values.state"
                    },
                    {
                      "action": "hide",
                      "expression": "!values.district"
                    },
                    {
                      "action": "hide",
                      "expression": "(values.placeOfBirth!=\"OTHER\" && values.placeOfBirth!=\"PRIVATE_HOME\")"
                    }
                  ],
                  "mapping": {
                    "mutation": {
                      "operation": "birthEventLocationMutationTransformer",
                      "parameters": [
                        7
                      ]
                    },
                    "query": {
                      "operation": "eventLocationQueryTransformer",
                      "parameters": [
                        7
                      ]
                    }
                  }
                },
                {
                  "name": "addressChief",
                  "type": "TEXT",
                  "label": {
                    "id": "form.field.label.addressChief",
                    "defaultMessage": "Chief",
                    "description": "The lable for form field chief"
                  },
                  "previewGroup": "placeOfBirth",
                  "required": false,
                  "initialValue": "",
                  "validate": [],
                  "conditionals": [
                    {
                      "action": "hide",
                      "expression": "!values.country"
                    },
                    {
                      "action": "hide",
                      "expression": "!values.state"
                    },
                    {
                      "action": "hide",
                      "expression": "!values.district"
                    },
                    {
                      "action": "hide",
                      "expression": "(values.placeOfBirth!=\"OTHER\" && values.placeOfBirth!=\"PRIVATE_HOME\")"
                    },
                    {
                      "action": "hide",
                      "expression": "values.ruralOrUrban !== \"RURAL\""
                    }
                  ],
                  "mapping": {
                    "mutation": {
                      "operation": "birthEventLocationMutationTransformer",
                      "parameters": [
                        6
                      ]
                    },
                    "query": {
                      "operation": "eventLocationQueryTransformer",
                      "parameters": [
                        6
                      ]
                    }
                  }
                },
                {
                  "name": "addressLine4CityOption",
                  "type": "TEXT",
                  "label": {
                    "defaultMessage": "Town",
                    "description": "Title for the address line 4",
                    "id": "form.field.label.addressLine4CityOption"
                  },
                  "previewGroup": "placeOfBirth",
                  "required": false,
                  "initialValue": "",
                  "validate": [],
                  "conditionals": [
                    {
                      "action": "hide",
                      "expression": "!values.country"
                    },
                    {
                      "action": "hide",
                      "expression": "!values.state"
                    },
                    {
                      "action": "hide",
                      "expression": "!values.district"
                    },
                    {
                      "action": "hide",
                      "expression": "(values.placeOfBirth!=\"OTHER\" && values.placeOfBirth!=\"PRIVATE_HOME\")"
                    },
                    {
                      "action": "hide",
                      "expression": "values.ruralOrUrban !== \"URBAN\""
                    }
                  ],
                  "mapping": {
                    "mutation": {
                      "operation": "birthEventLocationMutationTransformer",
                      "parameters": [
                        4
                      ]
                    },
                    "query": {
                      "operation": "eventLocationQueryTransformer",
                      "parameters": [
                        4
                      ]
                    }
                  }
                },
                {
                  "name": "addressLine3CityOption",
                  "type": "TEXT",
                  "label": {
                    "defaultMessage": "Residential Area",
                    "description": "Title for the address line 3 option 2",
                    "id": "form.field.label.addressLine3CityOption"
                  },
                  "previewGroup": "placeOfBirth",
                  "required": false,
                  "initialValue": "",
                  "validate": [],
                  "conditionals": [
                    {
                      "action": "hide",
                      "expression": "!values.country"
                    },
                    {
                      "action": "hide",
                      "expression": "!values.state"
                    },
                    {
                      "action": "hide",
                      "expression": "!values.district"
                    },
                    {
                      "action": "hide",
                      "expression": "(values.placeOfBirth!=\"OTHER\" && values.placeOfBirth!=\"PRIVATE_HOME\")"
                    },
                    {
                      "action": "hide",
                      "expression": "values.ruralOrUrban !== \"URBAN\""
                    }
                  ],
                  "mapping": {
                    "mutation": {
                      "operation": "birthEventLocationMutationTransformer",
                      "parameters": [
                        3
                      ]
                    },
                    "query": {
                      "operation": "eventLocationQueryTransformer",
                      "parameters": [
                        3
                      ]
                    }
                  }
                },
                {
                  "name": "addressLine2CityOption",
                  "type": "TEXT",
                  "label": {
                    "defaultMessage": "Street / Plot Number",
                    "description": "Title for the address line 1",
                    "id": "form.field.label.addressLine2CityOption"
                  },
                  "previewGroup": "placeOfBirth",
                  "required": false,
                  "initialValue": "",
                  "validate": [],
                  "conditionals": [
                    {
                      "action": "hide",
                      "expression": "!values.country"
                    },
                    {
                      "action": "hide",
                      "expression": "!values.state"
                    },
                    {
                      "action": "hide",
                      "expression": "!values.district"
                    },
                    {
                      "action": "hide",
                      "expression": "(values.placeOfBirth!=\"OTHER\" && values.placeOfBirth!=\"PRIVATE_HOME\")"
                    },
                    {
                      "action": "hide",
                      "expression": "values.ruralOrUrban !== \"URBAN\""
                    }
                  ],
                  "mapping": {
                    "mutation": {
                      "operation": "birthEventLocationMutationTransformer",
                      "parameters": [
                        2
                      ]
                    },
                    "query": {
                      "operation": "eventLocationQueryTransformer",
                      "parameters": [
                        2
                      ]
                    }
                  }
                },
                {
                  "name": "numberOption",
                  "type": "NUMBER",
                  "label": {
                    "defaultMessage": "Number",
                    "description": "Title for the number field",
                    "id": "form.field.label.number"
                  },
                  "previewGroup": "placeOfBirth",
                  "required": false,
                  "initialValue": "",
                  "validate": [],
                  "conditionals": [
                    {
                      "action": "hide",
                      "expression": "!values.country"
                    },
                    {
                      "action": "hide",
                      "expression": "!values.state"
                    },
                    {
                      "action": "hide",
                      "expression": "!values.district"
                    },
                    {
                      "action": "hide",
                      "expression": "(values.placeOfBirth!=\"OTHER\" && values.placeOfBirth!=\"PRIVATE_HOME\")"
                    },
                    {
                      "action": "hide",
                      "expression": "values.ruralOrUrban !== \"URBAN\""
                    }
                  ],
                  "mapping": {
                    "mutation": {
                      "operation": "birthEventLocationMutationTransformer",
                      "parameters": [
                        1
                      ]
                    },
                    "query": {
                      "operation": "eventLocationQueryTransformer",
                      "parameters": [
                        1
                      ]
                    }
                  }
                },
                {
                  "name": "addressLine1",
                  "type": "TEXT",
                  "label": {
                    "defaultMessage": "Village",
                    "description": "Title for the address line 1",
                    "id": "form.field.label.addressLine1"
                  },
                  "previewGroup": "placeOfBirth",
                  "required": false,
                  "initialValue": "",
                  "validate": [],
                  "conditionals": [
                    {
                      "action": "hide",
                      "expression": "!values.country"
                    },
                    {
                      "action": "hide",
                      "expression": "!values.state"
                    },
                    {
                      "action": "hide",
                      "expression": "!values.district"
                    },
                    {
                      "action": "hide",
                      "expression": "(values.placeOfBirth!=\"OTHER\" && values.placeOfBirth!=\"PRIVATE_HOME\")"
                    },
                    {
                      "action": "hide",
                      "expression": "values.ruralOrUrban !== \"RURAL\""
                    }
                  ],
                  "mapping": {
                    "mutation": {
                      "operation": "birthEventLocationMutationTransformer",
                      "parameters": [
                        5
                      ]
                    },
                    "query": {
                      "operation": "eventLocationQueryTransformer",
                      "parameters": [
                        5
                      ]
                    }
                  }
                }
              ],
              "previewGroups": [
                {
                  "id": "placeOfBirth",
                  "label": {
                    "defaultMessage": "Place of delivery",
                    "description": "Label for form field: Place of delivery",
                    "id": "form.field.label.placeOfBirth"
                  },
                  "fieldToRedirect": "placeOfBirth"
                }
              ]
            }
          ]
        },
        {
          "id": "informant",
          "viewType": "form",
          "name": {
            "defaultMessage": "Applicant",
            "description": "Form section name for Applicant",
            "id": "form.section.applicant.name"
          },
          "title": {
            "defaultMessage": "What are the applicant's details?",
            "description": "Form section title for applicants",
            "id": "form.section.applicant.title"
          },
          "hasDocumentSection": true,
          "groups": [
            {
              "id": "informant-view-group",
              "conditionals": [
                {
                  "action": "hide",
                  "expression": "(!draftData || !draftData.registration || !((draftData.presentAtBirthRegistration && (draftData.presentAtBirthRegistration === \"LEGAL_GUARDIAN\" || draftData.presentAtBirthRegistration === \"OTHER\")) || (draftData.registration.presentAtBirthRegistration && (draftData.registration.presentAtBirthRegistration === \"LEGAL_GUARDIAN\" || draftData.registration.presentAtBirthRegistration === \"OTHER\")  )))"
                }
              ],
              "fields": [
                {
                  "name": "nationality",
                  "type": "SELECT_WITH_OPTIONS",
                  "label": {
                    "defaultMessage": "Nationality",
                    "description": "Label for form field: Nationality",
                    "id": "form.field.label.deceased.nationality"
                  },
                  "required": false,
                  "initialValue": "ZMB",
                  "validate": [],
                  "placeholder": {
                    "defaultMessage": "Select",
                    "description": "Placeholder text for a select",
                    "id": "form.field.select.placeholder"
                  },
                  "options": {
                    "resource": "countries"
                  },
                  "mapping": {
                    "mutation": {
                      "operation": "fieldValueNestingTransformer",
                      "parameters": [
                        "individual",
                        {
                          "operation": "fieldToArrayTransformer"
                        }
                      ]
                    },
                    "query": {
                      "operation": "nestedValueToFieldTransformer",
                      "parameters": [
                        "individual",
                        {
                          "operation": "arrayToFieldTransformer"
                        }
                      ]
                    }
                  }
                },
                {
                  "name": "applicantID",
                  "type": "NUMBER",
                  "label": {
                    "defaultMessage": "National ID",
                    "description": "Option for form field: Type of ID",
                    "id": "form.field.label.iDTypeNationalID"
                  },
                  "required": true,
                  "initialValue": "",
                  "validate": [
                    {
                      "operation": "numeric"
                    },
                    {
                      "operation": "validLength",
                      "parameters": [
                        9
                      ]
                    }
                  ],
                  "conditionals": [],
                  "mapping": {
                    "mutation": {
                      "operation": "fieldValueNestingTransformer",
                      "parameters": [
                        "individual",
                        {
                          "operation": "fieldToIdentityTransformer",
                          "parameters": [
                            "id",
                            "NATIONAL_ID"
                          ]
                        }
                      ]
                    },
                    "query": {
                      "operation": "nestedValueToFieldTransformer",
                      "parameters": [
                        "individual",
                        {
                          "operation": "identityToFieldTransformer",
                          "parameters": [
                            "id",
                            "NATIONAL_ID"
                          ]
                        }
                      ]
                    }
                  }
                },
                {
                  "name": "firstNamesEng",
                  "type": "TEXT",
                  "label": {
                    "defaultMessage": "First name(s)",
                    "description": "Label for form field: Given names",
                    "id": "form.field.label.childFirstNamesEng"
                  },
                  "required": true,
                  "initialValue": "",
                  "validate": [
                    {
                      "operation": "englishOnlyNameFormat"
                    }
                  ],
                  "mapping": {
                    "mutation": {
                      "operation": "fieldValueNestingTransformer",
                      "parameters": [
                        "individual",
                        {
                          "operation": "fieldToNameTransformer",
                          "parameters": [
                            "en",
                            "firstNames"
                          ]
                        },
                        "name"
                      ]
                    },
                    "query": {
                      "operation": "nestedValueToFieldTransformer",
                      "parameters": [
                        "individual",
                        {
                          "operation": "nameToFieldTransformer",
                          "parameters": [
                            "en",
                            "firstNames"
                          ]
                        }
                      ]
                    }
                  }
                },
                {
                  "name": "familyNameEng",
                  "type": "TEXT",
                  "label": {
                    "defaultMessage": "Last name",
                    "description": "Label for form field: Last name in english",
                    "id": "form.field.label.childFamilyNameEng"
                  },
                  "required": true,
                  "initialValue": "",
                  "validate": [
                    {
                      "operation": "englishOnlyNameFormat"
                    }
                  ],
                  "mapping": {
                    "mutation": {
                      "operation": "fieldValueNestingTransformer",
                      "parameters": [
                        "individual",
                        {
                          "operation": "fieldToNameTransformer",
                          "parameters": [
                            "en",
                            "familyName"
                          ]
                        },
                        "name"
                      ]
                    },
                    "query": {
                      "operation": "nestedValueToFieldTransformer",
                      "parameters": [
                        "individual",
                        {
                          "operation": "nameToFieldTransformer",
                          "parameters": [
                            "en",
                            "familyName"
                          ]
                        }
                      ]
                    }
                  }
                },
                {
                  "name": "permanentAddress",
                  "type": "SUBSECTION",
                  "label": {
                    "defaultMessage": "What is their residential address?",
                    "description": "Title for the permanent address fields",
                    "id": "form.field.label.informantPermanentAddress"
                  },
                  "initialValue": "",
                  "previewGroup": "permanentAddress",
                  "validate": []
                },
                {
                  "name": "countryPermanent",
                  "type": "SELECT_WITH_OPTIONS",
                  "label": {
                    "defaultMessage": "Country",
                    "description": "Title for the country select",
                    "id": "form.field.label.country"
                  },
                  "previewGroup": "permanentAddress",
                  "required": true,
                  "initialValue": "ZMB",
                  "validate": [],
                  "placeholder": {
                    "defaultMessage": "Select",
                    "description": "Placeholder text for a select",
                    "id": "form.field.select.placeholder"
                  },
                  "options": {
                    "resource": "countries"
                  },
                  "mapping": {
                    "mutation": {
                      "operation": "fieldValueNestingTransformer",
                      "parameters": [
                        "individual",
                        {
                          "operation": "fieldToAddressTransformer",
                          "parameters": [
                            "PERMANENT",
                            0,
                            "country"
                          ]
                        },
                        "address"
                      ]
                    },
                    "query": {
                      "operation": "nestedValueToFieldTransformer",
                      "parameters": [
                        "individual",
                        {
                          "operation": "addressToFieldTransformer",
                          "parameters": [
                            "PERMANENT",
                            0,
                            "country"
                          ]
                        }
                      ]
                    }
                  }
                },
                {
                  "name": "statePermanent",
                  "type": "SELECT_WITH_DYNAMIC_OPTIONS",
                  "label": {
                    "defaultMessage": "Province",
                    "description": "Title for the state select",
                    "id": "form.field.label.state"
                  },
                  "previewGroup": "permanentAddress",
                  "required": true,
                  "initialValue": "",
                  "validate": [],
                  "placeholder": {
                    "defaultMessage": "Select",
                    "description": "Placeholder text for a select",
                    "id": "form.field.select.placeholder"
                  },
                  "dynamicOptions": {
                    "resource": "locations",
                    "dependency": "countryPermanent"
                  },
                  "conditionals": [
                    {
                      "action": "hide",
                      "expression": "!values.countryPermanent"
                    }
                  ],
                  "mapping": {
                    "mutation": {
                      "operation": "fieldValueNestingTransformer",
                      "parameters": [
                        "individual",
                        {
                          "operation": "fieldToAddressTransformer",
                          "parameters": [
                            "PERMANENT",
                            0,
                            "state"
                          ]
                        },
                        "address"
                      ]
                    },
                    "query": {
                      "operation": "nestedValueToFieldTransformer",
                      "parameters": [
                        "individual",
                        {
                          "operation": "addressToFieldTransformer",
                          "parameters": [
                            "PERMANENT",
                            0,
                            "state"
                          ]
                        }
                      ]
                    }
                  }
                },
                {
                  "name": "districtPermanent",
                  "type": "SELECT_WITH_DYNAMIC_OPTIONS",
                  "label": {
                    "defaultMessage": "District",
                    "description": "Title for the district select",
                    "id": "form.field.label.district"
                  },
                  "previewGroup": "permanentAddress",
                  "required": true,
                  "initialValue": "",
                  "validate": [],
                  "placeholder": {
                    "defaultMessage": "Select",
                    "description": "Placeholder text for a select",
                    "id": "form.field.select.placeholder"
                  },
                  "dynamicOptions": {
                    "resource": "locations",
                    "dependency": "statePermanent"
                  },
                  "conditionals": [
                    {
                      "action": "hide",
                      "expression": "!values.countryPermanent"
                    },
                    {
                      "action": "hide",
                      "expression": "!values.statePermanent"
                    }
                  ],
                  "mapping": {
                    "mutation": {
                      "operation": "fieldValueNestingTransformer",
                      "parameters": [
                        "individual",
                        {
                          "operation": "fieldToAddressTransformer",
                          "parameters": [
                            "PERMANENT",
                            0,
                            "district"
                          ]
                        },
                        "address"
                      ]
                    },
                    "query": {
                      "operation": "nestedValueToFieldTransformer",
                      "parameters": [
                        "individual",
                        {
                          "operation": "addressToFieldTransformer",
                          "parameters": [
                            "PERMANENT",
                            0,
                            "district"
                          ]
                        }
                      ]
                    }
                  }
                },
                {
                  "name": "ruralOrUrbanPermanent",
                  "type": "RADIO_GROUP",
                  "label": {
                    "defaultMessage": " ",
                    "description": "Empty label for form field",
                    "id": "form.field.label.emptyLabel"
                  },
                  "options": [
                    {
                      "label": {
                        "defaultMessage": "Urban address",
                        "id": "form.field.label.urban",
                        "description": "Label for form field checkbox option Urban"
                      },
                      "value": "URBAN"
                    },
                    {
                      "label": {
                        "defaultMessage": "Rural address",
                        "id": "form.field.label.rural",
                        "description": "Label for form field checkbox option Rural"
                      },
                      "value": "RURAL"
                    }
                  ],
                  "initialValue": "URBAN",
                  "previewGroup": "permanentAddress",
                  "hideValueInPreview": true,
                  "required": false,
                  "validate": [],
                  "conditionals": [
                    {
                      "action": "hide",
                      "expression": "!values.countryPermanent"
                    },
                    {
                      "action": "hide",
                      "expression": "!values.statePermanent"
                    },
                    {
                      "action": "hide",
                      "expression": "!values.districtPermanent"
                    }
                  ],
                  "mapping": {
                    "mutation": {
                      "operation": "fieldValueNestingTransformer",
                      "parameters": [
                        "individual",
                        {
                          "operation": "fieldToAddressTransformer",
                          "parameters": [
                            "PERMANENT",
                            7
                          ]
                        },
                        "address"
                      ]
                    },
                    "query": {
                      "operation": "nestedValueToFieldTransformer",
                      "parameters": [
                        "individual",
                        {
                          "operation": "addressToFieldTransformer",
                          "parameters": [
                            "PERMANENT",
                            7
                          ]
                        }
                      ]
                    }
                  }
                },
                {
                  "name": "addressChiefPermanent",
                  "type": "TEXT",
                  "label": {
                    "id": "form.field.label.addressChief",
                    "defaultMessage": "Chief",
                    "description": "The lable for form field chief"
                  },
                  "previewGroup": "permanentAddress",
                  "required": false,
                  "initialValue": "",
                  "validate": [],
                  "conditionals": [
                    {
                      "action": "hide",
                      "expression": "!values.countryPermanent"
                    },
                    {
                      "action": "hide",
                      "expression": "!values.statePermanent"
                    },
                    {
                      "action": "hide",
                      "expression": "!values.districtPermanent"
                    },
                    {
                      "action": "hide",
                      "expression": "values.ruralOrUrbanPermanent !== \"RURAL\""
                    }
                  ],
                  "mapping": {
                    "mutation": {
                      "operation": "fieldValueNestingTransformer",
                      "parameters": [
                        "individual",
                        {
                          "operation": "fieldToAddressTransformer",
                          "parameters": [
                            "PERMANENT",
                            6
                          ]
                        },
                        "address"
                      ]
                    },
                    "query": {
                      "operation": "nestedValueToFieldTransformer",
                      "parameters": [
                        "individual",
                        {
                          "operation": "addressToFieldTransformer",
                          "parameters": [
                            "PERMANENT",
                            6
                          ]
                        }
                      ]
                    }
                  }
                },
                {
                  "name": "addressLine4CityOptionPermanent",
                  "type": "TEXT",
                  "label": {
                    "defaultMessage": "Town",
                    "description": "Title for the address line 4",
                    "id": "form.field.label.addressLine4CityOption"
                  },
                  "previewGroup": "permanentAddress",
                  "required": false,
                  "initialValue": "",
                  "validate": [],
                  "conditionals": [
                    {
                      "action": "hide",
                      "expression": "!values.countryPermanent"
                    },
                    {
                      "action": "hide",
                      "expression": "!values.statePermanent"
                    },
                    {
                      "action": "hide",
                      "expression": "!values.districtPermanent"
                    },
                    {
                      "action": "hide",
                      "expression": "values.ruralOrUrbanPermanent !== \"URBAN\""
                    }
                  ],
                  "mapping": {
                    "mutation": {
                      "operation": "fieldValueNestingTransformer",
                      "parameters": [
                        "individual",
                        {
                          "operation": "fieldToAddressTransformer",
                          "parameters": [
                            "PERMANENT",
                            4
                          ]
                        },
                        "address"
                      ]
                    },
                    "query": {
                      "operation": "nestedValueToFieldTransformer",
                      "parameters": [
                        "individual",
                        {
                          "operation": "addressToFieldTransformer",
                          "parameters": [
                            "PERMANENT",
                            4
                          ]
                        }
                      ]
                    }
                  }
                },
                {
                  "name": "addressLine3CityOptionPermanent",
                  "type": "TEXT",
                  "label": {
                    "defaultMessage": "Residential Area",
                    "description": "Title for the address line 3 option 2",
                    "id": "form.field.label.addressLine3CityOption"
                  },
                  "previewGroup": "permanentAddress",
                  "required": false,
                  "initialValue": "",
                  "validate": [],
                  "conditionals": [
                    {
                      "action": "hide",
                      "expression": "!values.countryPermanent"
                    },
                    {
                      "action": "hide",
                      "expression": "!values.statePermanent"
                    },
                    {
                      "action": "hide",
                      "expression": "!values.districtPermanent"
                    },
                    {
                      "action": "hide",
                      "expression": "values.ruralOrUrbanPermanent !== \"URBAN\""
                    }
                  ],
                  "mapping": {
                    "mutation": {
                      "operation": "fieldValueNestingTransformer",
                      "parameters": [
                        "individual",
                        {
                          "operation": "fieldToAddressTransformer",
                          "parameters": [
                            "PERMANENT",
                            3
                          ]
                        },
                        "address"
                      ]
                    },
                    "query": {
                      "operation": "nestedValueToFieldTransformer",
                      "parameters": [
                        "individual",
                        {
                          "operation": "addressToFieldTransformer",
                          "parameters": [
                            "PERMANENT",
                            3
                          ]
                        }
                      ]
                    }
                  }
                },
                {
                  "name": "addressLine2CityOptionPermanent",
                  "type": "TEXT",
                  "label": {
                    "defaultMessage": "Street / Plot Number",
                    "description": "Title for the address line 1",
                    "id": "form.field.label.addressLine2CityOption"
                  },
                  "previewGroup": "permanentAddress",
                  "required": false,
                  "initialValue": "",
                  "validate": [],
                  "conditionals": [
                    {
                      "action": "hide",
                      "expression": "!values.countryPermanent"
                    },
                    {
                      "action": "hide",
                      "expression": "!values.statePermanent"
                    },
                    {
                      "action": "hide",
                      "expression": "!values.districtPermanent"
                    },
                    {
                      "action": "hide",
                      "expression": "values.ruralOrUrbanPermanent !== \"URBAN\""
                    }
                  ],
                  "mapping": {
                    "mutation": {
                      "operation": "fieldValueNestingTransformer",
                      "parameters": [
                        "individual",
                        {
                          "operation": "fieldToAddressTransformer",
                          "parameters": [
                            "PERMANENT",
                            2
                          ]
                        },
                        "address"
                      ]
                    },
                    "query": {
                      "operation": "nestedValueToFieldTransformer",
                      "parameters": [
                        "individual",
                        {
                          "operation": "addressToFieldTransformer",
                          "parameters": [
                            "PERMANENT",
                            2
                          ]
                        }
                      ]
                    }
                  }
                },
                {
                  "name": "numberOptionPermanent",
                  "type": "NUMBER",
                  "label": {
                    "defaultMessage": "Number",
                    "description": "Title for the number field",
                    "id": "form.field.label.number"
                  },
                  "previewGroup": "permanentAddress",
                  "required": false,
                  "initialValue": "",
                  "validate": [],
                  "conditionals": [
                    {
                      "action": "hide",
                      "expression": "!values.countryPermanent"
                    },
                    {
                      "action": "hide",
                      "expression": "!values.statePermanent"
                    },
                    {
                      "action": "hide",
                      "expression": "!values.districtPermanent"
                    },
                    {
                      "action": "hide",
                      "expression": "values.ruralOrUrbanPermanent !== \"URBAN\""
                    }
                  ],
                  "mapping": {
                    "mutation": {
                      "operation": "fieldValueNestingTransformer",
                      "parameters": [
                        "individual",
                        {
                          "operation": "fieldToAddressTransformer",
                          "parameters": [
                            "PERMANENT",
                            1
                          ]
                        },
                        "address"
                      ]
                    },
                    "query": {
                      "operation": "nestedValueToFieldTransformer",
                      "parameters": [
                        "individual",
                        {
                          "operation": "addressToFieldTransformer",
                          "parameters": [
                            "PERMANENT",
                            1
                          ]
                        }
                      ]
                    }
                  }
                },
                {
                  "name": "addressLine1Permanent",
                  "type": "TEXT",
                  "label": {
                    "defaultMessage": "Village",
                    "description": "Title for the address line 1",
                    "id": "form.field.label.addressLine1"
                  },
                  "previewGroup": "permanentAddress",
                  "required": false,
                  "initialValue": "",
                  "validate": [],
                  "conditionals": [
                    {
                      "action": "hide",
                      "expression": "!values.countryPermanent"
                    },
                    {
                      "action": "hide",
                      "expression": "!values.statePermanent"
                    },
                    {
                      "action": "hide",
                      "expression": "!values.districtPermanent"
                    },
                    {
                      "action": "hide",
                      "expression": "values.ruralOrUrbanPermanent !== \"RURAL\""
                    }
                  ],
                  "mapping": {
                    "mutation": {
                      "operation": "fieldValueNestingTransformer",
                      "parameters": [
                        "individual",
                        {
                          "operation": "fieldToAddressTransformer",
                          "parameters": [
                            "PERMANENT",
                            5
                          ]
                        },
                        "address"
                      ]
                    },
                    "query": {
                      "operation": "nestedValueToFieldTransformer",
                      "parameters": [
                        "individual",
                        {
                          "operation": "addressToFieldTransformer",
                          "parameters": [
                            "PERMANENT",
                            5
                          ]
                        }
                      ]
                    }
                  }
                }
              ],
              "previewGroups": [
                {
                  "id": "permanentAddress",
                  "label": {
                    "defaultMessage": "Residential address",
                    "description": "Preview groups label for form field: residential address",
                    "id": "form.field.previewGroups.permanentAddress"
                  },
                  "fieldToRedirect": "countryPermanent"
                }
              ]
            }
          ],
          "mapping": {
            "mutation": {
              "operation": "setInformantSectionTransformer"
            },
            "query": {
              "operation": "getInformantSectionTransformer"
            }
          }
        },
        {
          "id": "primaryCaregiver",
          "viewType": "form",
          "name": {
            "defaultMessage": "Parents details",
            "description": "Form section name or title for primary caregiver",
            "id": "form.section.primaryCaregiver.nameOrTitle"
          },
          "title": {
            "defaultMessage": "Parents details",
            "description": "Form section name or title for primary caregiver",
            "id": "form.section.primaryCaregiver.nameOrTitle"
          },
          "groups": [
            {
              "id": "parent-details-view-group",
              "conditionals": [
                {
                  "action": "hide",
                  "expression": "(!draftData || !draftData.registration || !((draftData.presentAtBirthRegistration && (draftData.presentAtBirthRegistration === \"LEGAL_GUARDIAN\" || draftData.presentAtBirthRegistration === \"OTHER\")) || (draftData.registration.presentAtBirthRegistration && (draftData.registration.presentAtBirthRegistration === \"LEGAL_GUARDIAN\" || draftData.registration.presentAtBirthRegistration === \"OTHER\")  )))"
                }
              ],
              "fields": [
                {
                  "name": "parentDetailsType",
                  "type": "RADIO_GROUP",
                  "size": "large",
                  "label": {
                    "defaultMessage": "Do you have the mother and father's details?",
                    "description": "Question to ask the user if they have the parents details",
                    "id": "form.field.label.parentDetailsType"
                  },
                  "initialValue": "",
                  "required": true,
                  "validate": [],
                  "options": [
                    {
                      "value": "MOTHER_AND_FATHER",
                      "label": {
                        "defaultMessage": "Yes",
                        "description": "confirmation label for parents radio button",
                        "id": "buttons.yes"
                      }
                    },
                    {
                      "value": "MOTHER_ONLY",
                      "label": {
                        "defaultMessage": "Only the mother's",
                        "description": "deny label for mother radio button",
                        "id": "form.field.label.radio.mother"
                      }
                    },
                    {
                      "value": "FATHER_ONLY",
                      "label": {
                        "defaultMessage": "Only the father's",
                        "description": "deny label for father radio button",
                        "id": "form.field.label.radio.father"
                      }
                    },
                    {
                      "value": "NONE",
                      "label": {
                        "defaultMessage": "No",
                        "description": "confirmation label for No radio button",
                        "id": "buttons.no"
                      }
                    }
                  ]
                }
              ]
            },
            {
              "id": "parent-not-applying-view-group",
              "conditionals": [
                {
                  "action": "hide",
                  "expression": "(!draftData || !draftData.registration || !((draftData.presentAtBirthRegistration && (draftData.presentAtBirthRegistration === \"LEGAL_GUARDIAN\" || draftData.presentAtBirthRegistration === \"OTHER\")) || (draftData.registration.presentAtBirthRegistration && (draftData.registration.presentAtBirthRegistration === \"LEGAL_GUARDIAN\" || draftData.registration.presentAtBirthRegistration === \"OTHER\")  )))"
                }
              ],
              "title": {
                "defaultMessage": "Why are the mother and father not applying?",
                "description": "Form group name for reason parents are not applying",
                "id": "form.group.reasonNotApplying.parents"
              },
              "fields": [
                {
                  "name": "reasonMotherNotApplying",
                  "conditionals": [
                    {
                      "action": "hide",
                      "expression": "(draftData && draftData.primaryCaregiver && draftData.primaryCaregiver.motherIsDeceased && draftData.primaryCaregiver.motherIsDeceased.toString() === [\"deceased\"].toString())"
                    }
                  ],
                  "type": "TEXT",
                  "label": {
                    "defaultMessage": "Reason for mother",
                    "description": "Label for form field: reasonMotherNotApplying",
                    "id": "form.field.label.reasonMotherNotApplying"
                  },
                  "validate": [],
                  "initialValue": "",
                  "required": true,
                  "extraValue": "MOTHER",
                  "previewGroup": "reasonMotherNotApplying",
                  "mapping": {
                    "mutation": {
                      "operation": "fieldToReasonsNotApplyingTransformer",
                      "parameters": [
                        "reasonsNotApplying",
                        "reasonNotApplying",
                        "primaryCaregiverType"
                      ]
                    },
                    "query": {
                      "operation": "reasonsNotApplyingToFieldValueTransformer",
                      "parameters": [
                        "reasonsNotApplying",
                        "reasonNotApplying",
                        "primaryCaregiverType"
                      ]
                    }
                  }
                },
                {
                  "name": "motherIsDeceased",
                  "type": "CHECKBOX_GROUP",
                  "label": {
                    "defaultMessage": " ",
                    "description": "Label for form field: motherIsDeceased",
                    "id": "print.certificate.noLabel"
                  },
                  "validate": [],
                  "initialValue": [],
                  "extraValue": "MOTHER",
                  "required": false,
                  "previewGroup": "reasonMotherNotApplying",
                  "options": [
                    {
                      "value": "deceased",
                      "label": {
                        "defaultMessage": "Mother has died",
                        "description": "Label for form field: motherIsDeceased",
                        "id": "form.field.label.motherIsDeceased"
                      }
                    }
                  ],
                  "mapping": {
                    "mutation": {
                      "operation": "fieldToReasonsNotApplyingTransformer",
                      "parameters": [
                        "reasonsNotApplying",
                        "isDeceased",
                        "primaryCaregiverType",
                        true
                      ]
                    },
                    "query": {
                      "operation": "reasonsNotApplyingToFieldValueTransformer",
                      "parameters": [
                        "reasonsNotApplying",
                        "isDeceased",
                        "primaryCaregiverType",
                        "",
                        [
                          "deceased"
                        ]
                      ]
                    }
                  }
                },
                {
                  "name": "reasonFatherNotApplying",
                  "conditionals": [
                    {
                      "action": "hide",
                      "expression": "(draftData && draftData.primaryCaregiver && draftData.primaryCaregiver.fatherIsDeceased && draftData.primaryCaregiver.fatherIsDeceased.toString() === [\"deceased\"].toString())"
                    }
                  ],
                  "type": "TEXT",
                  "label": {
                    "defaultMessage": "Reason for father",
                    "description": "Label for form field: reasonFatherNotApplying",
                    "id": "form.field.label.reasonFatherNotApplying"
                  },
                  "validate": [],
                  "initialValue": "",
                  "required": true,
                  "previewGroup": "reasonFatherNotApplying",
                  "extraValue": "FATHER",
                  "mapping": {
                    "mutation": {
                      "operation": "fieldToReasonsNotApplyingTransformer",
                      "parameters": [
                        "reasonsNotApplying",
                        "reasonNotApplying",
                        "primaryCaregiverType"
                      ]
                    },
                    "query": {
                      "operation": "reasonsNotApplyingToFieldValueTransformer",
                      "parameters": [
                        "reasonsNotApplying",
                        "reasonNotApplying",
                        "primaryCaregiverType"
                      ]
                    }
                  }
                },
                {
                  "name": "fatherIsDeceased",
                  "type": "CHECKBOX_GROUP",
                  "label": {
                    "defaultMessage": "",
                    "description": "Label for form field: fatherIsDeceased",
                    "id": "print.certificate.noLabel"
                  },
                  "validate": [],
                  "initialValue": [],
                  "extraValue": "FATHER",
                  "required": false,
                  "previewGroup": "reasonFatherNotApplying",
                  "options": [
                    {
                      "value": "deceased",
                      "label": {
                        "defaultMessage": "Father has died",
                        "description": "Label for form field: fatherIsDeceased",
                        "id": "form.field.label.fatherIsDeceased"
                      }
                    }
                  ],
                  "mapping": {
                    "mutation": {
                      "operation": "fieldToReasonsNotApplyingTransformer",
                      "parameters": [
                        "reasonsNotApplying",
                        "isDeceased",
                        "primaryCaregiverType",
                        true
                      ]
                    },
                    "query": {
                      "operation": "reasonsNotApplyingToFieldValueTransformer",
                      "parameters": [
                        "reasonsNotApplying",
                        "isDeceased",
                        "primaryCaregiverType",
                        "",
                        [
                          "deceased"
                        ]
                      ]
                    }
                  }
                }
              ],
              "previewGroups": [
                {
                  "id": "reasonMotherNotApplying",
                  "label": {
                    "defaultMessage": "Reason for mother not applying",
                    "description": "Label for form field: reasonMotherNotApplyingPreview",
                    "id": "form.field.label.reasonMotherNotApplyingPreview"
                  },
                  "fieldToRedirect": "reasonMotherNotApplying"
                },
                {
                  "id": "reasonFatherNotApplying",
                  "label": {
                    "defaultMessage": "Reason for father not applying",
                    "description": "Label for form field: reasonFatherNotApplyingPreview",
                    "id": "form.field.label.reasonFatherNotApplyingPreview"
                  },
                  "fieldToRedirect": "reasonFatherNotApplying"
                }
              ]
            },
            {
              "id": "caregiver-details-view-group",
              "conditionals": [
                {
                  "action": "hide",
                  "expression": "(!draftData || !draftData.registration || !((draftData.presentAtBirthRegistration && (draftData.presentAtBirthRegistration === \"LEGAL_GUARDIAN\" || draftData.presentAtBirthRegistration === \"OTHER\")) || (draftData.registration.presentAtBirthRegistration && (draftData.registration.presentAtBirthRegistration === \"LEGAL_GUARDIAN\" || draftData.registration.presentAtBirthRegistration === \"OTHER\")  )))"
                }
              ],
              "fields": [
                {
                  "name": "primaryCaregiverType",
                  "type": "RADIO_GROUP_WITH_NESTED_FIELDS",
                  "size": "large",
                  "label": {
                    "defaultMessage": "Who is looking after the child?",
                    "description": "Question to ask the user about caregiver",
                    "id": "form.field.label.primaryCaregiverType"
                  },
                  "initialValue": "",
                  "required": true,
                  "validate": [],
                  "options": [
                    {
                      "value": "MOTHER_AND_FATHER",
                      "label": {
                        "defaultMessage": "Mother and father",
                        "description": "label for parents radio button",
                        "id": "form.field.label.caregiver.parents"
                      },
                      "conditionals": [
                        {
                          "action": "hide",
                          "expression": "(draftData && draftData.primaryCaregiver && ((draftData.primaryCaregiver.motherIsDeceased && draftData.primaryCaregiver.motherIsDeceased.toString() === [\"deceased\"].toString()) || (draftData.primaryCaregiver.fatherIsDeceased && draftData.primaryCaregiver.fatherIsDeceased.toString() === [\"deceased\"].toString())))"
                        }
                      ]
                    },
                    {
                      "value": "MOTHER",
                      "label": {
                        "defaultMessage": "Mother",
                        "description": "label for mother radio button",
                        "id": "form.field.label.caregiver.mother"
                      },
                      "conditionals": [
                        {
                          "action": "hide",
                          "expression": "(draftData && draftData.primaryCaregiver && (draftData.primaryCaregiver.motherIsDeceased && draftData.primaryCaregiver.motherIsDeceased.toString() === [\"deceased\"].toString()))"
                        }
                      ]
                    },
                    {
                      "value": "FATHER",
                      "label": {
                        "defaultMessage": "Father",
                        "description": "label for father radio button",
                        "id": "form.field.label.caregiver.father"
                      },
                      "conditionals": [
                        {
                          "action": "hide",
                          "expression": "(draftData && draftData.primaryCaregiver &&  (draftData.primaryCaregiver.fatherIsDeceased && draftData.primaryCaregiver.fatherIsDeceased.toString() === [\"deceased\"].toString()))"
                        }
                      ]
                    },
                    {
                      "value": "LEGAL_GUARDIAN",
                      "label": {
                        "defaultMessage": "Legal guardian",
                        "description": "label for Legal guardian radio button",
                        "id": "form.field.label.caregiver.legalGuardian"
                      }
                    },
                    {
                      "value": "INFORMANT",
                      "label": {
                        "defaultMessage": "Applicant is the primary caregiver",
                        "description": "label for informant radio button",
                        "id": "form.field.label.caregiver.informant"
                      }
                    },
                    {
                      "value": "OTHER",
                      "label": {
                        "defaultMessage": "Other caregiver",
                        "description": "label for Other caregiver radio button",
                        "id": "form.field.label.caregiver.other"
                      }
                    }
                  ],
                  "nestedFields": {
                    "MOTHER_AND_FATHER": [],
                    "MOTHER": [],
                    "FATHER": [],
                    "LEGAL_GUARDIAN": [
                      {
                        "name": "name",
                        "type": "TEXT",
                        "label": {
                          "id": "form.field.label.name",
                          "defaultMessage": "Name",
                          "description": "field label for name"
                        },
                        "initialValue": "",
                        "validate": [],
                        "required": true,
                        "mapping": {
                          "mutation": {
                            "operation": "nestedRadioFieldTransformer",
                            "parameters": [
                              "",
                              {
                                "operation": "fieldValueNestingTransformer",
                                "parameters": [
                                  "primaryCaregiver",
                                  {
                                    "operation": "fieldToNameTransformer",
                                    "parameters": [
                                      "en",
                                      "familyName"
                                    ]
                                  },
                                  "name"
                                ]
                              }
                            ]
                          },
                          "query": {
                            "operation": "valueToNestedRadioFieldTransformer",
                            "parameters": [
                              "",
                              {
                                "operation": "nestedValueToFieldTransformer",
                                "parameters": [
                                  "primaryCaregiver",
                                  {
                                    "operation": "nameToFieldTransformer",
                                    "parameters": [
                                      "en",
                                      "familyName"
                                    ]
                                  }
                                ]
                              }
                            ]
                          }
                        }
                      },
                      {
                        "name": "phone",
                        "type": "TEL",
                        "label": {
                          "id": "form.field.label.application.phone",
                          "defaultMessage": "Phone number",
                          "description": "field label for phone"
                        },
                        "initialValue": "",
                        "required": true,
                        "validate": [
                          {
                            "operation": "phoneNumberFormat"
                          }
                        ],
                        "mapping": {
                          "mutation": {
                            "operation": "nestedRadioFieldTransformer",
                            "parameters": [
                              "",
                              {
                                "operation": "fieldValueNestingTransformer",
                                "parameters": [
                                  "primaryCaregiver",
                                  {
                                    "operation": "fieldToPhoneNumberTransformer",
                                    "parameters": []
                                  },
                                  "phone"
                                ]
                              }
                            ]
                          },
                          "query": {
                            "operation": "valueToNestedRadioFieldTransformer",
                            "parameters": [
                              "",
                              {
                                "operation": "nestedValueToFieldTransformer",
                                "parameters": [
                                  "primaryCaregiver",
                                  {
                                    "operation": "phoneNumberToFieldTransformer"
                                  }
                                ]
                              }
                            ]
                          }
                        }
                      },
                      {
                        "name": "reasonNotApplying",
                        "type": "TEXT",
                        "label": {
                          "id": "form.field.label.reasonNotApplying",
                          "defaultMessage": "Reason not applying",
                          "description": "field label for reasonNotApplying"
                        },
                        "initialValue": "",
                        "validate": [],
                        "extraValue": "LEGAL_GUARDIAN",
                        "required": false,
                        "mapping": {
                          "mutation": {
                            "operation": "nestedRadioFieldTransformer",
                            "parameters": [
                              "",
                              {
                                "operation": "fieldToReasonsNotApplyingTransformer",
                                "parameters": [
                                  "reasonsNotApplying",
                                  "reasonNotApplying",
                                  "primaryCaregiverType"
                                ]
                              }
                            ]
                          },
                          "query": {
                            "operation": "valueToNestedRadioFieldTransformer",
                            "parameters": [
                              "",
                              {
                                "operation": "reasonsNotApplyingToFieldValueTransformer",
                                "parameters": [
                                  "reasonsNotApplying",
                                  "reasonNotApplying",
                                  "primaryCaregiverType",
                                  [
                                    "LEGAL_GUARDIAN"
                                  ]
                                ]
                              }
                            ]
                          }
                        }
                      }
                    ],
                    "INFORMANT": [],
                    "OTHER": [
                      {
                        "name": "name",
                        "type": "TEXT",
                        "label": {
                          "id": "form.field.label.name",
                          "defaultMessage": "Name",
                          "description": "field label for name"
                        },
                        "initialValue": "",
                        "required": true,
                        "validate": [],
                        "mapping": {
                          "mutation": {
                            "operation": "nestedRadioFieldTransformer",
                            "parameters": [
                              "",
                              {
                                "operation": "fieldValueNestingTransformer",
                                "parameters": [
                                  "primaryCaregiver",
                                  {
                                    "operation": "fieldToNameTransformer",
                                    "parameters": [
                                      "en",
                                      "familyName"
                                    ]
                                  },
                                  "name"
                                ]
                              }
                            ]
                          },
                          "query": {
                            "operation": "valueToNestedRadioFieldTransformer",
                            "parameters": [
                              "",
                              {
                                "operation": "nestedValueToFieldTransformer",
                                "parameters": [
                                  "primaryCaregiver",
                                  {
                                    "operation": "nameToFieldTransformer",
                                    "parameters": [
                                      "en",
                                      "familyName"
                                    ]
                                  }
                                ]
                              }
                            ]
                          }
                        }
                      },
                      {
                        "name": "phone",
                        "type": "TEL",
                        "label": {
                          "id": "form.field.label.application.phone",
                          "defaultMessage": "Phone number",
                          "description": "field label for phone"
                        },
                        "initialValue": "",
                        "required": true,
                        "validate": [
                          {
                            "operation": "phoneNumberFormat"
                          }
                        ],
                        "mapping": {
                          "mutation": {
                            "operation": "nestedRadioFieldTransformer",
                            "parameters": [
                              "",
                              {
                                "operation": "fieldValueNestingTransformer",
                                "parameters": [
                                  "primaryCaregiver",
                                  {
                                    "operation": "fieldToPhoneNumberTransformer",
                                    "parameters": []
                                  },
                                  "phone"
                                ]
                              }
                            ]
                          },
                          "query": {
                            "operation": "valueToNestedRadioFieldTransformer",
                            "parameters": [
                              "",
                              {
                                "operation": "nestedValueToFieldTransformer",
                                "parameters": [
                                  "primaryCaregiver",
                                  {
                                    "operation": "phoneNumberToFieldTransformer"
                                  }
                                ]
                              }
                            ]
                          }
                        }
                      },
                      {
                        "name": "reasonNotApplying",
                        "type": "TEXT",
                        "label": {
                          "id": "form.field.label.reasonNotApplying",
                          "defaultMessage": "Reason not applying",
                          "description": "field label for reasonNotApplying"
                        },
                        "initialValue": "",
                        "validate": [],
                        "required": false,
                        "extraValue": "OTHER",
                        "mapping": {
                          "mutation": {
                            "operation": "nestedRadioFieldTransformer",
                            "parameters": [
                              "",
                              {
                                "operation": "fieldToReasonsNotApplyingTransformer",
                                "parameters": [
                                  "reasonsNotApplying",
                                  "reasonNotApplying",
                                  "primaryCaregiverType"
                                ]
                              }
                            ]
                          },
                          "query": {
                            "operation": "valueToNestedRadioFieldTransformer",
                            "parameters": [
                              "",
                              {
                                "operation": "reasonsNotApplyingToFieldValueTransformer",
                                "parameters": [
                                  "reasonsNotApplying",
                                  "reasonNotApplying",
                                  "primaryCaregiverType",
                                  [
                                    "OTHER"
                                  ]
                                ]
                              }
                            ]
                          }
                        }
                      }
                    ]
                  },
                  "mapping": {
                    "mutation": {
                      "operation": "nestedRadioFieldTransformer",
                      "parameters": [
                        "",
                        {
                          "operation": "fieldToReasonsNotApplyingTransformer",
                          "parameters": [
                            "reasonsNotApplying",
                            "primaryCaregiverType",
                            "",
                            false,
                            true
                          ]
                        }
                      ]
                    },
                    "query": {
                      "operation": "valueToNestedRadioFieldTransformer",
                      "parameters": [
                        "",
                        {
                          "operation": "reasonsNotApplyingToFieldValueTransformer",
                          "parameters": [
                            "reasonsNotApplying",
                            "primaryCaregiverType",
                            "",
                            [
                              "MOTHER_AND_FATHER",
                              "MOTHER",
                              "FATHER",
                              "INFORMANT",
                              "OTHER",
                              "LEGAL_GUARDIAN"
                            ]
                          ]
                        }
                      ]
                    }
                  }
                }
              ]
            }
          ]
        },
        {
          "id": "mother",
          "viewType": "form",
          "name": {
            "defaultMessage": "Mother",
            "description": "Form section name for Mother",
            "id": "form.section.mother.name"
          },
          "title": {
            "defaultMessage": "Mother's details",
            "description": "Form section title for Mother",
            "id": "form.section.mother.title"
          },
          "hasDocumentSection": true,
          "groups": [
            {
              "id": "mother-view-group",
              "fields": [
                {
                  "name": "nationality",
                  "type": "SELECT_WITH_OPTIONS",
                  "label": {
                    "defaultMessage": "Nationality",
                    "description": "Label for form field: Nationality",
                    "id": "form.field.label.deceased.nationality"
                  },
                  "required": false,
                  "initialValue": "ZMB",
                  "validate": [],
                  "placeholder": {
                    "defaultMessage": "Select",
                    "description": "Placeholder text for a select",
                    "id": "form.field.select.placeholder"
                  },
                  "options": {
                    "resource": "countries"
                  },
                  "mapping": {
                    "mutation": {
                      "operation": "fieldToArrayTransformer"
                    },
                    "query": {
                      "operation": "arrayToFieldTransformer"
                    }
                  }
                },
                {
                  "name": "iD",
                  "type": "NUMBER",
                  "label": {
                    "defaultMessage": "National ID",
                    "description": "Option for form field: Type of ID",
                    "id": "form.field.label.iDTypeNationalID"
                  },
                  "required": true,
                  "initialValue": "",
                  "validate": [
                    {
                      "operation": "numeric"
                    },
                    {
                      "operation": "validLength",
                      "parameters": [
                        9
                      ]
                    }
                  ],
                  "conditionals": [],
                  "mapping": {
                    "mutation": {
                      "operation": "fieldToIdentityTransformer",
                      "parameters": [
                        "id",
                        "NATIONAL_ID"
                      ]
                    },
                    "query": {
                      "operation": "identityToFieldTransformer",
                      "parameters": [
                        "id",
                        "NATIONAL_ID"
                      ]
                    }
                  }
                },
                {
                  "name": "socialSecurityNo",
                  "type": "NUMBER",
                  "label": {
                    "defaultMessage": "Social Security No",
                    "description": "text for social security number form field",
                    "id": "form.field.label.socialSecurityNumber"
                  },
                  "required": false,
                  "initialValue": "",
                  "validate": [],
                  "conditionals": [],
                  "mapping": {
                    "mutation": {
                      "operation": "fieldToIdentityTransformer",
                      "parameters": [
                        "id",
                        "SOCIAL_SECURITY_NO"
                      ]
                    },
                    "query": {
                      "operation": "identityToFieldTransformer",
                      "parameters": [
                        "id",
                        "SOCIAL_SECURITY_NO"
                      ]
                    }
                  }
                },
                {
                  "name": "firstNamesEng",
                  "type": "TEXT",
                  "label": {
                    "defaultMessage": "First Name",
                    "description": "Label for form field: First names in english",
                    "id": "form.field.label.motherFirstNamesEng"
                  },
                  "required": false,
                  "initialValue": "",
                  "validate": [
                    {
                      "operation": "englishOnlyNameFormat"
                    }
                  ],
                  "mapping": {
                    "mutation": {
                      "operation": "fieldToNameTransformer",
                      "parameters": [
                        "en",
                        "firstNames"
                      ]
                    },
                    "query": {
                      "operation": "nameToFieldTransformer",
                      "parameters": [
                        "en",
                        "firstNames"
                      ]
                    }
                  }
                },
                {
                  "name": "familyNameEng",
                  "type": "TEXT",
                  "label": {
                    "defaultMessage": "Last Name",
                    "description": "Label for form field: Family name in english",
                    "id": "form.field.label.motherFamilyNameEng"
                  },
                  "required": true,
                  "initialValue": "",
                  "validate": [
                    {
                      "operation": "englishOnlyNameFormat"
                    }
                  ],
                  "mapping": {
                    "mutation": {
                      "operation": "fieldToNameTransformer",
                      "parameters": [
                        "en",
                        "familyName"
                      ]
                    },
                    "query": {
                      "operation": "nameToFieldTransformer",
                      "parameters": [
                        "en",
                        "familyName"
                      ]
                    }
                  }
                },
                {
                  "name": "fatherBirthDate",
                  "type": "FIELD_WITH_DYNAMIC_DEFINITIONS",
                  "dynamicDefinitions": {
                    "label": {
                      "dependency": "fatherBirthDate",
                      "labelMapper": {
                        "operation": "getFatherDateOfBirthLabel"
                      }
                    },
                    "type": {
                      "kind": "static",
                      "staticType": "DATE"
                    },
                    "validate": [
                      {
                        "validator": {
                          "operation": "dateFormatIsCorrect",
                          "parameters": []
                        },
                        "dependencies": []
                      },
                      {
                        "validator": {
                          "operation": "dateInPast",
                          "parameters": []
                        },
                        "dependencies": []
                      },
                      {
                        "validator": {
                          "operation": "dateLessThan",
                          "parameters": []
                        },
                        "dependencies": [
                          "dateOfMarriage"
                        ]
                      }
                    ]
                  },
                  "label": {
                    "defaultMessage": "Date of birth",
                    "description": "Label for form field: Date of birth",
                    "id": "form.field.label.motherDateOfBirth"
                  },
                  "required": true,
                  "initialValue": "",
                  "validate": [],
                  "mapping": {
                    "mutation": {
<<<<<<< HEAD
                      "operation": "longDateTransformer",
                      "parameters": ["birthDate"]
=======
                      "operation": "fieldNameTransformer",
                      "parameters": [
                        "birthDate"
                      ]
>>>>>>> 66fd57cd
                    },
                    "query": {
                      "operation": "fieldValueTransformer",
                      "parameters": [
                        "birthDate"
                      ]
                    }
                  }
                },
                {
                  "name": "seperator",
                  "type": "SUBSECTION",
                  "label": {
                    "defaultMessage": " ",
                    "description": "empty string",
                    "id": "form.field.label.empty"
                  },
                  "initialValue": "",
                  "validate": [],
                  "conditionals": []
                },
                {
                  "name": "maritalStatus",
                  "type": "SELECT_WITH_OPTIONS",
                  "label": {
                    "defaultMessage": "Marital status",
                    "description": "Label for form field: Marital status",
                    "id": "form.field.label.maritalStatus"
                  },
                  "required": false,
                  "initialValue": "MARRIED",
                  "validate": [],
                  "placeholder": {
                    "defaultMessage": "Select",
                    "description": "Placeholder text for a select",
                    "id": "form.field.select.placeholder"
                  },
                  "options": [
                    {
                      "value": "SINGLE",
                      "label": {
                        "defaultMessage": "Unmarried",
                        "description": "Option for form field: Marital status",
                        "id": "form.field.label.maritalStatusSingle"
                      }
                    },
                    {
                      "value": "MARRIED",
                      "label": {
                        "defaultMessage": "Married",
                        "description": "Option for form field: Marital status",
                        "id": "form.field.label.maritalStatusMarried"
                      }
                    },
                    {
                      "value": "WIDOWED",
                      "label": {
                        "defaultMessage": "Widowed",
                        "description": "Option for form field: Marital status",
                        "id": "form.field.label.maritalStatusWidowed"
                      }
                    },
                    {
                      "value": "DIVORCED",
                      "label": {
                        "defaultMessage": "Divorced",
                        "description": "Option for form field: Marital status",
                        "id": "form.field.label.maritalStatusDivorced"
                      }
                    },
                    {
                      "value": "SEPARATED",
                      "label": {
                        "id": "form.field.label.maritalStatusSeparated",
                        "defaultMessage": "Separated",
                        "description": "Option for form field: Marital status"
                      }
                    },
                    {
                      "value": "NOT_STATED",
                      "label": {
                        "defaultMessage": "Not stated",
                        "description": "Option for form field: Marital status",
                        "id": "form.field.label.maritalStatusNotStated"
                      }
                    }
                  ]
                },
                {
                  "name": "occupation",
                  "type": "TEXT",
                  "label": {
                    "defaultMessage": "Occupation",
                    "description": "text for occupation form field",
                    "id": "form.field.label.occupation"
                  },
                  "required": false,
                  "initialValue": "",
                  "validate": [],
                  "conditionals": []
                },
                {
                  "name": "educationalAttainment",
                  "type": "SELECT_WITH_OPTIONS",
                  "label": {
                    "defaultMessage": "level of education",
                    "description": "Label for form field: Mother education",
                    "id": "form.field.label.motherEducationAttainment"
                  },
                  "required": false,
                  "initialValue": "",
                  "validate": [],
                  "placeholder": {
                    "defaultMessage": "Select",
                    "description": "Placeholder text for a select",
                    "id": "form.field.select.placeholder"
                  },
                  "options": [
                    {
                      "value": "NO_SCHOOLING",
                      "label": {
                        "defaultMessage": "No schooling",
                        "description": "Option for form field: no education",
                        "id": "form.field.label.educationAttainmentNone"
                      }
                    },
                    {
                      "value": "PRIMARY_ISCED_1",
                      "label": {
                        "defaultMessage": "Primary",
                        "description": "Option for form field: ISCED1 education",
                        "id": "form.field.label.educationAttainmentISCED1"
                      }
                    },
                    {
                      "value": "POST_SECONDARY_ISCED_4",
                      "label": {
                        "defaultMessage": "Secondary",
                        "description": "Option for form field: ISCED4 education",
                        "id": "form.field.label.educationAttainmentISCED4"
                      }
                    },
                    {
                      "value": "FIRST_STAGE_TERTIARY_ISCED_5",
                      "label": {
                        "defaultMessage": "Tertiary",
                        "description": "Option for form field: ISCED5 education",
                        "id": "form.field.label.educationAttainmentISCED5"
                      }
                    }
                  ]
                },
                {
                  "name": "placeOfHeritage",
                  "type": "SUBSECTION",
                  "label": {
                    "defaultMessage": "What is her place of origin (heritage)?",
                    "description": "Title for mother place of birth",
                    "id": "form.field.label.motherPlaceOfHeritage"
                  },
                  "previewGroup": "placeOfHeritage",
                  "initialValue": "",
                  "validate": []
                },
                {
                  "name": "countryPlaceOfHeritage",
                  "type": "SELECT_WITH_OPTIONS",
                  "label": {
                    "defaultMessage": "Country",
                    "description": "Title for the country select",
                    "id": "form.field.label.country"
                  },
                  "previewGroup": "placeOfHeritage",
                  "required": true,
                  "initialValue": "ZMB",
                  "validate": [],
                  "placeholder": {
                    "defaultMessage": "Select",
                    "description": "Placeholder text for a select",
                    "id": "form.field.select.placeholder"
                  },
                  "options": {
                    "resource": "countries"
                  },
                  "mapping": {
                    "mutation": {
                      "operation": "fieldToAddressTransformer",
                      "parameters": [
                        "PLACE_OF_HERITAGE",
                        0,
                        "country"
                      ]
                    },
                    "query": {
                      "operation": "addressToFieldTransformer",
                      "parameters": [
                        "PLACE_OF_HERITAGE",
                        0,
                        "country"
                      ]
                    }
                  }
                },
                {
                  "name": "statePlaceOfHeritage",
                  "type": "SELECT_WITH_DYNAMIC_OPTIONS",
                  "label": {
                    "defaultMessage": "Province",
                    "description": "Title for the state select",
                    "id": "form.field.label.state"
                  },
                  "previewGroup": "placeOfHeritage",
                  "required": true,
                  "initialValue": "",
                  "validate": [],
                  "placeholder": {
                    "defaultMessage": "Select",
                    "description": "Placeholder text for a select",
                    "id": "form.field.select.placeholder"
                  },
                  "dynamicOptions": {
                    "resource": "locations",
                    "dependency": "countryPlaceOfHeritage"
                  },
                  "conditionals": [
                    {
                      "action": "hide",
                      "expression": "!values.countryPlaceOfHeritage"
                    }
                  ],
                  "mapping": {
                    "mutation": {
                      "operation": "fieldToAddressTransformer",
                      "parameters": [
                        "PLACE_OF_HERITAGE",
                        0,
                        "state"
                      ]
                    },
                    "query": {
                      "operation": "addressToFieldTransformer",
                      "parameters": [
                        "PLACE_OF_HERITAGE",
                        0,
                        "state"
                      ]
                    }
                  }
                },
                {
                  "name": "districtPlaceOfHeritage",
                  "type": "SELECT_WITH_DYNAMIC_OPTIONS",
                  "label": {
                    "defaultMessage": "District",
                    "description": "Title for the district select",
                    "id": "form.field.label.district"
                  },
                  "previewGroup": "placeOfHeritage",
                  "required": true,
                  "initialValue": "",
                  "validate": [],
                  "placeholder": {
                    "defaultMessage": "Select",
                    "description": "Placeholder text for a select",
                    "id": "form.field.select.placeholder"
                  },
                  "dynamicOptions": {
                    "resource": "locations",
                    "dependency": "statePlaceOfHeritage"
                  },
                  "conditionals": [
                    {
                      "action": "hide",
                      "expression": "!values.countryPlaceOfHeritage"
                    },
                    {
                      "action": "hide",
                      "expression": "!values.statePlaceOfHeritage"
                    }
                  ],
                  "mapping": {
                    "mutation": {
                      "operation": "fieldToAddressTransformer",
                      "parameters": [
                        "PLACE_OF_HERITAGE",
                        0,
                        "district"
                      ]
                    },
                    "query": {
                      "operation": "addressToFieldTransformer",
                      "parameters": [
                        "PLACE_OF_HERITAGE",
                        0,
                        "district"
                      ]
                    }
                  }
                },
                {
                  "name": "addressChiefPlaceOfHeritage",
                  "type": "TEXT",
                  "label": {
                    "id": "form.field.label.addressChief",
                    "defaultMessage": "Chief",
                    "description": "The lable for form field chief"
                  },
                  "previewGroup": "placeOfHeritage",
                  "required": false,
                  "initialValue": "",
                  "validate": [],
                  "conditionals": [
                    {
                      "action": "hide",
                      "expression": "!values.countryPlaceOfHeritage"
                    },
                    {
                      "action": "hide",
                      "expression": "!values.statePlaceOfHeritage"
                    },
                    {
                      "action": "hide",
                      "expression": "!values.districtPlaceOfHeritage"
                    }
                  ],
                  "mapping": {
                    "mutation": {
                      "operation": "fieldToAddressTransformer",
                      "parameters": [
                        "PLACE_OF_HERITAGE",
                        3
                      ]
                    },
                    "query": {
                      "operation": "addressToFieldTransformer",
                      "parameters": [
                        "PLACE_OF_HERITAGE",
                        3
                      ]
                    }
                  }
                },
                {
                  "name": "addressLine1PlaceOfHeritage",
                  "type": "TEXT",
                  "label": {
                    "defaultMessage": "Village",
                    "description": "Title for the address line 1",
                    "id": "form.field.label.addressLine1"
                  },
                  "previewGroup": "placeOfHeritage",
                  "required": false,
                  "initialValue": "",
                  "validate": [],
                  "conditionals": [
                    {
                      "action": "hide",
                      "expression": "!values.countryPlaceOfHeritage"
                    },
                    {
                      "action": "hide",
                      "expression": "!values.statePlaceOfHeritage"
                    },
                    {
                      "action": "hide",
                      "expression": "!values.districtPlaceOfHeritage"
                    }
                  ],
                  "mapping": {
                    "mutation": {
                      "operation": "fieldToAddressTransformer",
                      "parameters": [
                        "PLACE_OF_HERITAGE",
                        1
                      ]
                    },
                    "query": {
                      "operation": "addressToFieldTransformer",
                      "parameters": [
                        "PLACE_OF_HERITAGE",
                        1
                      ]
                    }
                  }
                },
                {
                  "name": "permanentAddress",
                  "type": "SUBSECTION",
                  "label": {
                    "defaultMessage": "What is her residential address?",
                    "description": "Title for the permanent address fields",
                    "id": "form.field.label.motherPermanentAddress"
                  },
                  "previewGroup": "permanentAddress",
                  "initialValue": "",
                  "validate": []
                },
                {
                  "name": "countryPermanent",
                  "type": "SELECT_WITH_OPTIONS",
                  "label": {
                    "defaultMessage": "Country",
                    "description": "Title for the country select",
                    "id": "form.field.label.country"
                  },
                  "previewGroup": "permanentAddress",
                  "required": true,
                  "initialValue": "ZMB",
                  "validate": [],
                  "placeholder": {
                    "defaultMessage": "Select",
                    "description": "Placeholder text for a select",
                    "id": "form.field.select.placeholder"
                  },
                  "options": {
                    "resource": "countries"
                  },
                  "mapping": {
                    "mutation": {
                      "operation": "fieldToAddressTransformer",
                      "parameters": [
                        "PERMANENT",
                        0,
                        "country"
                      ]
                    },
                    "query": {
                      "operation": "addressToFieldTransformer",
                      "parameters": [
                        "PERMANENT",
                        0,
                        "country"
                      ]
                    }
                  }
                },
                {
                  "name": "statePermanent",
                  "type": "SELECT_WITH_DYNAMIC_OPTIONS",
                  "label": {
                    "defaultMessage": "Province",
                    "description": "Title for the state select",
                    "id": "form.field.label.state"
                  },
                  "previewGroup": "permanentAddress",
                  "required": true,
                  "initialValue": "",
                  "validate": [],
                  "placeholder": {
                    "defaultMessage": "Select",
                    "description": "Placeholder text for a select",
                    "id": "form.field.select.placeholder"
                  },
                  "dynamicOptions": {
                    "resource": "locations",
                    "dependency": "countryPermanent"
                  },
                  "conditionals": [
                    {
                      "action": "hide",
                      "expression": "!values.countryPermanent"
                    }
                  ],
                  "mapping": {
                    "mutation": {
                      "operation": "fieldToAddressTransformer",
                      "parameters": [
                        "PERMANENT",
                        0,
                        "state"
                      ]
                    },
                    "query": {
                      "operation": "addressToFieldTransformer",
                      "parameters": [
                        "PERMANENT",
                        0,
                        "state"
                      ]
                    }
                  }
                },
                {
                  "name": "districtPermanent",
                  "type": "SELECT_WITH_DYNAMIC_OPTIONS",
                  "label": {
                    "defaultMessage": "District",
                    "description": "Title for the district select",
                    "id": "form.field.label.district"
                  },
                  "previewGroup": "permanentAddress",
                  "required": true,
                  "initialValue": "",
                  "validate": [],
                  "placeholder": {
                    "defaultMessage": "Select",
                    "description": "Placeholder text for a select",
                    "id": "form.field.select.placeholder"
                  },
                  "dynamicOptions": {
                    "resource": "locations",
                    "dependency": "statePermanent"
                  },
                  "conditionals": [
                    {
                      "action": "hide",
                      "expression": "!values.countryPermanent"
                    },
                    {
                      "action": "hide",
                      "expression": "!values.statePermanent"
                    }
                  ],
                  "mapping": {
                    "mutation": {
                      "operation": "fieldToAddressTransformer",
                      "parameters": [
                        "PERMANENT",
                        0,
                        "district"
                      ]
                    },
                    "query": {
                      "operation": "addressToFieldTransformer",
                      "parameters": [
                        "PERMANENT",
                        0,
                        "district"
                      ]
                    }
                  }
                },
                {
                  "name": "ruralOrUrbanPermanent",
                  "type": "RADIO_GROUP",
                  "label": {
                    "defaultMessage": " ",
                    "description": "Empty label for form field",
                    "id": "form.field.label.emptyLabel"
                  },
                  "options": [
                    {
                      "label": {
                        "defaultMessage": "Urban address",
                        "id": "form.field.label.urban",
                        "description": "Label for form field checkbox option Urban"
                      },
                      "value": "URBAN"
                    },
                    {
                      "label": {
                        "defaultMessage": "Rural address",
                        "id": "form.field.label.rural",
                        "description": "Label for form field checkbox option Rural"
                      },
                      "value": "RURAL"
                    }
                  ],
                  "initialValue": "URBAN",
                  "previewGroup": "permanentAddress",
                  "hideValueInPreview": true,
                  "required": false,
                  "validate": [],
                  "conditionals": [
                    {
                      "action": "hide",
                      "expression": "!values.countryPermanent"
                    },
                    {
                      "action": "hide",
                      "expression": "!values.statePermanent"
                    },
                    {
                      "action": "hide",
                      "expression": "!values.districtPermanent"
                    }
                  ],
                  "mapping": {
                    "mutation": {
                      "operation": "fieldToAddressTransformer",
                      "parameters": [
                        "PERMANENT",
                        7
                      ]
                    },
                    "query": {
                      "operation": "addressToFieldTransformer",
                      "parameters": [
                        "PERMANENT",
                        7
                      ]
                    }
                  }
                },
                {
                  "name": "addressChiefPermanent",
                  "type": "TEXT",
                  "label": {
                    "id": "form.field.label.addressChief",
                    "defaultMessage": "Chief",
                    "description": "The lable for form field chief"
                  },
                  "previewGroup": "permanentAddress",
                  "required": false,
                  "initialValue": "",
                  "validate": [],
                  "conditionals": [
                    {
                      "action": "hide",
                      "expression": "!values.countryPermanent"
                    },
                    {
                      "action": "hide",
                      "expression": "!values.statePermanent"
                    },
                    {
                      "action": "hide",
                      "expression": "!values.districtPermanent"
                    },
                    {
                      "action": "hide",
                      "expression": "values.ruralOrUrbanPermanent !== \"RURAL\""
                    }
                  ],
                  "mapping": {
                    "mutation": {
                      "operation": "fieldToAddressTransformer",
                      "parameters": [
                        "PERMANENT",
                        6
                      ]
                    },
                    "query": {
                      "operation": "addressToFieldTransformer",
                      "parameters": [
                        "PERMANENT",
                        6
                      ]
                    }
                  }
                },
                {
                  "name": "addressLine4CityOptionPermanent",
                  "type": "TEXT",
                  "label": {
                    "defaultMessage": "Town",
                    "description": "Title for the address line 4",
                    "id": "form.field.label.addressLine4CityOption"
                  },
                  "previewGroup": "permanentAddress",
                  "required": false,
                  "initialValue": "",
                  "validate": [],
                  "conditionals": [
                    {
                      "action": "hide",
                      "expression": "!values.countryPermanent"
                    },
                    {
                      "action": "hide",
                      "expression": "!values.statePermanent"
                    },
                    {
                      "action": "hide",
                      "expression": "!values.districtPermanent"
                    },
                    {
                      "action": "hide",
                      "expression": "values.ruralOrUrbanPermanent !== \"URBAN\""
                    }
                  ],
                  "mapping": {
                    "mutation": {
                      "operation": "fieldToAddressTransformer",
                      "parameters": [
                        "PERMANENT",
                        4
                      ]
                    },
                    "query": {
                      "operation": "addressToFieldTransformer",
                      "parameters": [
                        "PERMANENT",
                        4
                      ]
                    }
                  }
                },
                {
                  "name": "addressLine3CityOptionPermanent",
                  "type": "TEXT",
                  "label": {
                    "defaultMessage": "Residential Area",
                    "description": "Title for the address line 3 option 2",
                    "id": "form.field.label.addressLine3CityOption"
                  },
                  "previewGroup": "permanentAddress",
                  "required": false,
                  "initialValue": "",
                  "validate": [],
                  "conditionals": [
                    {
                      "action": "hide",
                      "expression": "!values.countryPermanent"
                    },
                    {
                      "action": "hide",
                      "expression": "!values.statePermanent"
                    },
                    {
                      "action": "hide",
                      "expression": "!values.districtPermanent"
                    },
                    {
                      "action": "hide",
                      "expression": "values.ruralOrUrbanPermanent !== \"URBAN\""
                    }
                  ],
                  "mapping": {
                    "mutation": {
                      "operation": "fieldToAddressTransformer",
                      "parameters": [
                        "PERMANENT",
                        3
                      ]
                    },
                    "query": {
                      "operation": "addressToFieldTransformer",
                      "parameters": [
                        "PERMANENT",
                        3
                      ]
                    }
                  }
                },
                {
                  "name": "addressLine2CityOptionPermanent",
                  "type": "TEXT",
                  "label": {
                    "defaultMessage": "Street / Plot Number",
                    "description": "Title for the address line 1",
                    "id": "form.field.label.addressLine2CityOption"
                  },
                  "previewGroup": "permanentAddress",
                  "required": false,
                  "initialValue": "",
                  "validate": [],
                  "conditionals": [
                    {
                      "action": "hide",
                      "expression": "!values.countryPermanent"
                    },
                    {
                      "action": "hide",
                      "expression": "!values.statePermanent"
                    },
                    {
                      "action": "hide",
                      "expression": "!values.districtPermanent"
                    },
                    {
                      "action": "hide",
                      "expression": "values.ruralOrUrbanPermanent !== \"URBAN\""
                    }
                  ],
                  "mapping": {
                    "mutation": {
                      "operation": "fieldToAddressTransformer",
                      "parameters": [
                        "PERMANENT",
                        2
                      ]
                    },
                    "query": {
                      "operation": "addressToFieldTransformer",
                      "parameters": [
                        "PERMANENT",
                        2
                      ]
                    }
                  }
                },
                {
                  "name": "numberOptionPermanent",
                  "type": "NUMBER",
                  "label": {
                    "defaultMessage": "Number",
                    "description": "Title for the number field",
                    "id": "form.field.label.number"
                  },
                  "previewGroup": "permanentAddress",
                  "required": false,
                  "initialValue": "",
                  "validate": [],
                  "conditionals": [
                    {
                      "action": "hide",
                      "expression": "!values.countryPermanent"
                    },
                    {
                      "action": "hide",
                      "expression": "!values.statePermanent"
                    },
                    {
                      "action": "hide",
                      "expression": "!values.districtPermanent"
                    },
                    {
                      "action": "hide",
                      "expression": "values.ruralOrUrbanPermanent !== \"URBAN\""
                    }
                  ],
                  "mapping": {
                    "mutation": {
                      "operation": "fieldToAddressTransformer",
                      "parameters": [
                        "PERMANENT",
                        1
                      ]
                    },
                    "query": {
                      "operation": "addressToFieldTransformer",
                      "parameters": [
                        "PERMANENT",
                        1
                      ]
                    }
                  }
                },
                {
                  "name": "addressLine1Permanent",
                  "type": "TEXT",
                  "label": {
                    "defaultMessage": "Village",
                    "description": "Title for the address line 1",
                    "id": "form.field.label.addressLine1"
                  },
                  "previewGroup": "permanentAddress",
                  "required": false,
                  "initialValue": "",
                  "validate": [],
                  "conditionals": [
                    {
                      "action": "hide",
                      "expression": "!values.countryPermanent"
                    },
                    {
                      "action": "hide",
                      "expression": "!values.statePermanent"
                    },
                    {
                      "action": "hide",
                      "expression": "!values.districtPermanent"
                    },
                    {
                      "action": "hide",
                      "expression": "values.ruralOrUrbanPermanent !== \"RURAL\""
                    }
                  ],
                  "mapping": {
                    "mutation": {
                      "operation": "fieldToAddressTransformer",
                      "parameters": [
                        "PERMANENT",
                        5
                      ]
                    },
                    "query": {
                      "operation": "addressToFieldTransformer",
                      "parameters": [
                        "PERMANENT",
                        5
                      ]
                    }
                  }
                },
                {
                  "name": "currentAddressSameAsPermanent",
                  "type": "RADIO_GROUP",
                  "label": {
                    "defaultMessage": "Is her usual place of residence the same as her residential address?",
                    "description": "Title for the radio button to select that the mothers current address is the same as her permanent address",
                    "id": "form.field.label.currentAddressSameAsPermanent"
                  },
                  "required": true,
                  "initialValue": true,
                  "validate": [],
                  "options": [
                    {
                      "value": true,
                      "label": {
                        "defaultMessage": "Yes",
                        "description": "confirmation label for yes / no radio button",
                        "id": "form.field.label.confirm"
                      }
                    },
                    {
                      "value": false,
                      "label": {
                        "defaultMessage": "No",
                        "description": "deny label for yes / no radio button",
                        "id": "form.field.label.deny"
                      }
                    }
                  ],
                  "conditionals": [],
                  "mapping": {
                    "mutation": {
                      "operation": "copyAddressTransformer",
                      "parameters": [
                        "PERMANENT",
                        "mother",
                        "CURRENT",
                        "mother"
                      ]
                    },
                    "query": {
                      "operation": "sameAddressFieldTransformer",
                      "parameters": [
                        "PERMANENT",
                        "mother",
                        "CURRENT",
                        "mother"
                      ]
                    }
                  }
                },
                {
                  "name": "currentAddress",
                  "type": "SUBSECTION",
                  "label": {
                    "defaultMessage": "Current Address",
                    "description": "Title for the current address fields",
                    "id": "form.field.label.currentAddress"
                  },
                  "previewGroup": "currentAddress",
                  "initialValue": "",
                  "validate": [],
                  "conditionals": [
                    {
                      "action": "hide",
                      "expression": "values.currentAddressSameAsPermanent"
                    }
                  ]
                },
                {
                  "name": "country",
                  "type": "SELECT_WITH_OPTIONS",
                  "label": {
                    "defaultMessage": "Country",
                    "description": "Title for the country select",
                    "id": "form.field.label.country"
                  },
                  "previewGroup": "currentAddress",
                  "required": true,
                  "initialValue": "ZMB",
                  "validate": [],
                  "options": {
                    "resource": "countries"
                  },
                  "conditionals": [
                    {
                      "action": "hide",
                      "expression": "values.currentAddressSameAsPermanent"
                    }
                  ],
                  "mapping": {
                    "mutation": {
                      "operation": "fieldToAddressTransformer",
                      "parameters": [
                        "CURRENT",
                        0,
                        "country"
                      ]
                    },
                    "query": {
                      "operation": "addressToFieldTransformer",
                      "parameters": [
                        "CURRENT",
                        0,
                        "country"
                      ]
                    }
                  }
                },
                {
                  "name": "state",
                  "type": "SELECT_WITH_DYNAMIC_OPTIONS",
                  "label": {
                    "defaultMessage": "Province",
                    "description": "Title for the state select",
                    "id": "form.field.label.state"
                  },
                  "previewGroup": "currentAddress",
                  "required": true,
                  "initialValue": "",
                  "placeholder": {
                    "defaultMessage": "Select",
                    "description": "Placeholder text for a select",
                    "id": "form.field.select.placeholder"
                  },
                  "validate": [],
                  "dynamicOptions": {
                    "resource": "locations",
                    "dependency": "country"
                  },
                  "conditionals": [
                    {
                      "action": "hide",
                      "expression": "!values.country"
                    },
                    {
                      "action": "hide",
                      "expression": "values.currentAddressSameAsPermanent"
                    }
                  ],
                  "mapping": {
                    "mutation": {
                      "operation": "fieldToAddressTransformer",
                      "parameters": [
                        "CURRENT"
                      ]
                    },
                    "query": {
                      "operation": "addressToFieldTransformer",
                      "parameters": [
                        "CURRENT"
                      ]
                    }
                  }
                },
                {
                  "name": "district",
                  "type": "SELECT_WITH_DYNAMIC_OPTIONS",
                  "label": {
                    "defaultMessage": "District",
                    "description": "Title for the district select",
                    "id": "form.field.label.district"
                  },
                  "previewGroup": "currentAddress",
                  "required": true,
                  "initialValue": "",
                  "validate": [],
                  "placeholder": {
                    "defaultMessage": "Select",
                    "description": "Placeholder text for a select",
                    "id": "form.field.select.placeholder"
                  },
                  "dynamicOptions": {
                    "resource": "locations",
                    "dependency": "state"
                  },
                  "conditionals": [
                    {
                      "action": "hide",
                      "expression": "!values.country"
                    },
                    {
                      "action": "hide",
                      "expression": "!values.state"
                    },
                    {
                      "action": "hide",
                      "expression": "values.currentAddressSameAsPermanent"
                    }
                  ],
                  "mapping": {
                    "mutation": {
                      "operation": "fieldToAddressTransformer",
                      "parameters": [
                        "CURRENT"
                      ]
                    },
                    "query": {
                      "operation": "addressToFieldTransformer",
                      "parameters": [
                        "CURRENT"
                      ]
                    }
                  }
                },
                {
                  "name": "ruralOrUrban",
                  "type": "RADIO_GROUP",
                  "label": {
                    "defaultMessage": " ",
                    "description": "Empty label for form field",
                    "id": "form.field.label.emptyLabel"
                  },
                  "options": [
                    {
                      "label": {
                        "defaultMessage": "Urban address",
                        "id": "form.field.label.urban",
                        "description": "Label for form field checkbox option Urban"
                      },
                      "value": "URBAN"
                    },
                    {
                      "label": {
                        "defaultMessage": "Rural address",
                        "id": "form.field.label.rural",
                        "description": "Label for form field checkbox option Rural"
                      },
                      "value": "RURAL"
                    }
                  ],
                  "initialValue": "URBAN",
                  "previewGroup": "currentAddress",
                  "hideValueInPreview": true,
                  "required": false,
                  "validate": [],
                  "conditionals": [
                    {
                      "action": "hide",
                      "expression": "!values.country"
                    },
                    {
                      "action": "hide",
                      "expression": "!values.state"
                    },
                    {
                      "action": "hide",
                      "expression": "!values.district"
                    },
                    {
                      "action": "hide",
                      "expression": "values.currentAddressSameAsPermanent"
                    }
                  ],
                  "mapping": {
                    "mutation": {
                      "operation": "fieldToAddressTransformer",
                      "parameters": [
                        "CURRENT",
                        7
                      ]
                    },
                    "query": {
                      "operation": "addressToFieldTransformer",
                      "parameters": [
                        "CURRENT",
                        7
                      ]
                    }
                  }
                },
                {
                  "name": "addressChief",
                  "type": "TEXT",
                  "label": {
                    "id": "form.field.label.addressChief",
                    "defaultMessage": "Chief",
                    "description": "The lable for form field chief"
                  },
                  "previewGroup": "currentAddress",
                  "required": false,
                  "initialValue": "",
                  "validate": [],
                  "conditionals": [
                    {
                      "action": "hide",
                      "expression": "!values.country"
                    },
                    {
                      "action": "hide",
                      "expression": "!values.state"
                    },
                    {
                      "action": "hide",
                      "expression": "!values.district"
                    },
                    {
                      "action": "hide",
                      "expression": "values.ruralOrUrban !== \"RURAL\""
                    },
                    {
                      "action": "hide",
                      "expression": "values.currentAddressSameAsPermanent"
                    }
                  ],
                  "mapping": {
                    "mutation": {
                      "operation": "fieldToAddressTransformer",
                      "parameters": [
                        "CURRENT",
                        6
                      ]
                    },
                    "query": {
                      "operation": "addressToFieldTransformer",
                      "parameters": [
                        "CURRENT",
                        6
                      ]
                    }
                  }
                },
                {
                  "name": "addressLine4CityOption",
                  "type": "TEXT",
                  "label": {
                    "defaultMessage": "Town",
                    "description": "Title for the address line 4",
                    "id": "form.field.label.addressLine4CityOption"
                  },
                  "previewGroup": "currentAddress",
                  "required": false,
                  "initialValue": "",
                  "validate": [],
                  "conditionals": [
                    {
                      "action": "hide",
                      "expression": "!values.country"
                    },
                    {
                      "action": "hide",
                      "expression": "!values.state"
                    },
                    {
                      "action": "hide",
                      "expression": "!values.district"
                    },
                    {
                      "action": "hide",
                      "expression": "values.ruralOrUrban !== \"URBAN\""
                    },
                    {
                      "action": "hide",
                      "expression": "values.currentAddressSameAsPermanent"
                    }
                  ],
                  "mapping": {
                    "mutation": {
                      "operation": "fieldToAddressTransformer",
                      "parameters": [
                        "CURRENT",
                        4
                      ]
                    },
                    "query": {
                      "operation": "addressToFieldTransformer",
                      "parameters": [
                        "CURRENT",
                        4
                      ]
                    }
                  }
                },
                {
                  "name": "addressLine3CityOption",
                  "type": "TEXT",
                  "label": {
                    "defaultMessage": "Residential Area",
                    "description": "Title for the address line 3 option 2",
                    "id": "form.field.label.addressLine3CityOption"
                  },
                  "previewGroup": "currentAddress",
                  "required": false,
                  "initialValue": "",
                  "validate": [],
                  "conditionals": [
                    {
                      "action": "hide",
                      "expression": "!values.country"
                    },
                    {
                      "action": "hide",
                      "expression": "!values.state"
                    },
                    {
                      "action": "hide",
                      "expression": "!values.district"
                    },
                    {
                      "action": "hide",
                      "expression": "values.ruralOrUrban !== \"URBAN\""
                    },
                    {
                      "action": "hide",
                      "expression": "values.currentAddressSameAsPermanent"
                    }
                  ],
                  "mapping": {
                    "mutation": {
                      "operation": "fieldToAddressTransformer",
                      "parameters": [
                        "CURRENT",
                        3
                      ]
                    },
                    "query": {
                      "operation": "addressToFieldTransformer",
                      "parameters": [
                        "CURRENT",
                        3
                      ]
                    }
                  }
                },
                {
                  "name": "addressLine1CityOption",
                  "type": "TEXT",
                  "label": {
                    "defaultMessage": "Street / Plot Number",
                    "description": "Title for the address line 1",
                    "id": "form.field.label.addressLine2CityOption"
                  },
                  "previewGroup": "currentAddress",
                  "required": false,
                  "initialValue": "",
                  "validate": [],
                  "conditionals": [
                    {
                      "action": "hide",
                      "expression": "!values.country"
                    },
                    {
                      "action": "hide",
                      "expression": "!values.state"
                    },
                    {
                      "action": "hide",
                      "expression": "!values.district"
                    },
                    {
                      "action": "hide",
                      "expression": "values.ruralOrUrban !== \"URBAN\""
                    },
                    {
                      "action": "hide",
                      "expression": "values.currentAddressSameAsPermanent"
                    }
                  ],
                  "mapping": {
                    "mutation": {
                      "operation": "fieldToAddressTransformer",
                      "parameters": [
                        "CURRENT",
                        2
                      ]
                    },
                    "query": {
                      "operation": "addressToFieldTransformer",
                      "parameters": [
                        "CURRENT",
                        2
                      ]
                    }
                  }
                },
                {
                  "name": "numberOption",
                  "type": "NUMBER",
                  "label": {
                    "defaultMessage": "Number",
                    "description": "Title for the number field",
                    "id": "form.field.label.number"
                  },
                  "previewGroup": "currentAddress",
                  "required": false,
                  "initialValue": "",
                  "validate": [],
                  "conditionals": [
                    {
                      "action": "hide",
                      "expression": "!values.country"
                    },
                    {
                      "action": "hide",
                      "expression": "!values.state"
                    },
                    {
                      "action": "hide",
                      "expression": "!values.district"
                    },
                    {
                      "action": "hide",
                      "expression": "values.ruralOrUrban !== \"URBAN\""
                    },
                    {
                      "action": "hide",
                      "expression": "values.currentAddressSameAsPermanent"
                    }
                  ],
                  "mapping": {
                    "mutation": {
                      "operation": "fieldToAddressTransformer",
                      "parameters": [
                        "CURRENT",
                        1
                      ]
                    },
                    "query": {
                      "operation": "addressToFieldTransformer",
                      "parameters": [
                        "CURRENT",
                        1
                      ]
                    }
                  }
                },
                {
                  "name": "addressLine1",
                  "type": "TEXT",
                  "label": {
                    "defaultMessage": "Village",
                    "description": "Title for the address line 1",
                    "id": "form.field.label.addressLine1"
                  },
                  "previewGroup": "currentAddress",
                  "required": false,
                  "initialValue": "",
                  "validate": [],
                  "conditionals": [
                    {
                      "action": "hide",
                      "expression": "!values.country"
                    },
                    {
                      "action": "hide",
                      "expression": "!values.state"
                    },
                    {
                      "action": "hide",
                      "expression": "!values.district"
                    },
                    {
                      "action": "hide",
                      "expression": "values.ruralOrUrban !== \"RURAL\""
                    },
                    {
                      "action": "hide",
                      "expression": "values.currentAddressSameAsPermanent"
                    }
                  ],
                  "mapping": {
                    "mutation": {
                      "operation": "fieldToAddressTransformer",
                      "parameters": [
                        "CURRENT",
                        5
                      ]
                    },
                    "query": {
                      "operation": "addressToFieldTransformer",
                      "parameters": [
                        "CURRENT",
                        5
                      ]
                    }
                  }
                }
              ],
              "previewGroups": [
                {
                  "id": "placeOfHeritage",
                  "label": {
                    "defaultMessage": "Place of origin (heritage)",
                    "description": "Tag definition for placeOfHeritage",
                    "id": "form.preview.tag.placeOfHeritage"
                  },
                  "fieldToRedirect": "countryPlaceOfHeritage"
                },
                {
                  "id": "permanentAddress",
                  "label": {
                    "defaultMessage": "Permanent address",
                    "description": "Tag definition for permanentAddress",
                    "id": "form.preview.tag.permanent.address"
                  },
                  "fieldToRedirect": "countryPermanent"
                },
                {
                  "id": "currentAddress",
                  "label": {
                    "defaultMessage": "Current address",
                    "description": "Tag definition for crrent address",
                    "id": "form.preview.tag.current.address"
                  },
                  "fieldToRedirect": "country"
                }
              ]
            }
          ]
        },
        {
          "id": "father",
          "viewType": "form",
          "name": {
            "defaultMessage": "Father",
            "description": "Form section name for Father",
            "id": "form.section.father.name"
          },
          "title": {
            "defaultMessage": "Father's details",
            "description": "Form section title for Father",
            "id": "form.section.father.title"
          },
          "hasDocumentSection": true,
          "groups": [
            {
              "id": "father-view-group",
              "fields": [
                {
                  "name": "fathersDetailsExist",
                  "type": "RADIO_GROUP",
                  "label": {
                    "defaultMessage": "Do you have the father's details?",
                    "description": "Question to ask the user if they have the father's details",
                    "id": "form.field.label.fathersDetailsExist"
                  },
                  "required": true,
                  "initialValue": true,
                  "validate": [],
                  "options": [
                    {
                      "value": true,
                      "label": {
                        "defaultMessage": "Yes",
                        "description": "confirmation label for yes / no radio button",
                        "id": "form.field.label.confirm"
                      }
                    },
                    {
                      "value": false,
                      "label": {
                        "defaultMessage": "No",
                        "description": "deny label for yes / no radio button",
                        "id": "form.field.label.deny"
                      }
                    }
                  ],
                  "conditionals": [
                    {
                      "action": "hide",
                      "expression": "(draftData && draftData.registration && draftData.registration.whoseContactDetails === \"FATHER\")"
                    }
                  ],
                  "mapping": {
                    "mutation": {
                      "operation": "sectionRemoveTransformer",
                      "parameters": []
                    }
                  }
                },
                {
                  "name": "iD",
                  "type": "NUMBER",
                  "label": {
                    "defaultMessage": "National ID",
                    "description": "Option for form field: Type of ID",
                    "id": "form.field.label.iDTypeNationalID"
                  },
                  "required": true,
                  "initialValue": "",
                  "validate": [
                    {
                      "operation": "numeric"
                    },
                    {
                      "operation": "validLength",
                      "parameters": [
                        9
                      ]
                    }
                  ],
                  "conditionals": [
                    {
                      "action": "hide",
                      "expression": "!values.fathersDetailsExist"
                    }
                  ],
                  "mapping": {
                    "mutation": {
                      "operation": "fieldToIdentityTransformer",
                      "parameters": [
                        "id",
                        "NATIONAL_ID"
                      ]
                    },
                    "query": {
                      "operation": "identityToFieldTransformer",
                      "parameters": [
                        "id",
                        "NATIONAL_ID"
                      ]
                    }
                  }
                },
                {
                  "name": "socialSecurityNo",
                  "type": "NUMBER",
                  "label": {
                    "defaultMessage": "Social Security No",
                    "description": "text for social security number form field",
                    "id": "form.field.label.socialSecurityNumber"
                  },
                  "required": false,
                  "initialValue": "",
                  "validate": [],
                  "conditionals": [
                    {
                      "action": "hide",
                      "expression": "!values.fathersDetailsExist"
                    }
                  ],
                  "mapping": {
                    "mutation": {
                      "operation": "fieldToIdentityTransformer",
                      "parameters": [
                        "id",
                        "SOCIAL_SECURITY_NO"
                      ]
                    },
                    "query": {
                      "operation": "identityToFieldTransformer",
                      "parameters": [
                        "id",
                        "SOCIAL_SECURITY_NO"
                      ]
                    }
                  }
                },
                {
                  "name": "nationality",
                  "type": "SELECT_WITH_OPTIONS",
                  "label": {
                    "defaultMessage": "Nationality",
                    "description": "Label for form field: Nationality",
                    "id": "form.field.label.deceased.nationality"
                  },
                  "required": false,
                  "initialValue": "ZMB",
                  "validate": [],
                  "placeholder": {
                    "defaultMessage": "Select",
                    "description": "Placeholder text for a select",
                    "id": "form.field.select.placeholder"
                  },
                  "options": {
                    "resource": "countries"
                  },
                  "conditionals": [
                    {
                      "action": "hide",
                      "expression": "!values.fathersDetailsExist"
                    }
                  ],
                  "mapping": {
                    "mutation": {
                      "operation": "fieldToArrayTransformer"
                    },
                    "query": {
                      "operation": "arrayToFieldTransformer"
                    }
                  }
                },
                {
                  "name": "firstNamesEng",
                  "type": "TEXT",
                  "label": {
                    "defaultMessage": "First Name",
                    "description": "Label for form field: First names in english",
                    "id": "form.field.label.fatherFirstNamesEng"
                  },
                  "required": false,
                  "initialValue": "",
                  "validate": [
                    {
                      "operation": "englishOnlyNameFormat"
                    }
                  ],
                  "conditionals": [
                    {
                      "action": "hide",
                      "expression": "!values.fathersDetailsExist"
                    }
                  ],
                  "mapping": {
                    "mutation": {
                      "operation": "fieldToNameTransformer",
                      "parameters": [
                        "en",
                        "firstNames"
                      ]
                    },
                    "query": {
                      "operation": "nameToFieldTransformer",
                      "parameters": [
                        "en",
                        "firstNames"
                      ]
                    }
                  }
                },
                {
                  "name": "familyNameEng",
                  "type": "TEXT",
                  "label": {
                    "defaultMessage": "Last Name",
                    "description": "Label for form field: Family name in english",
                    "id": "form.field.label.fatherFamilyNameEng"
                  },
                  "required": true,
                  "initialValue": "",
                  "validate": [
                    {
                      "operation": "englishOnlyNameFormat"
                    }
                  ],
                  "conditionals": [
                    {
                      "action": "hide",
                      "expression": "!values.fathersDetailsExist"
                    }
                  ],
                  "mapping": {
                    "mutation": {
                      "operation": "fieldToNameTransformer",
                      "parameters": [
                        "en",
                        "familyName"
                      ]
                    },
                    "query": {
                      "operation": "nameToFieldTransformer",
                      "parameters": [
                        "en",
                        "familyName"
                      ]
                    }
                  }
                },
                {
                  "name": "fatherBirthDate",
                  "type": "FIELD_WITH_DYNAMIC_DEFINITIONS",
                  "dynamicDefinitions": {
                    "label": {
                      "dependency": "fatherBirthDate",
                      "labelMapper": {
                        "operation": "getMotherDateOfBirthLabel"
                      }
                    },
                    "type": {
                      "kind": "static",
                      "staticType": "DATE"
                    },
                    "validate": [
                      {
                        "validator": {
                          "operation": "dateFormatIsCorrect",
                          "parameters": []
                        },
                        "dependencies": []
                      },
                      {
                        "validator": {
                          "operation": "dateInPast",
                          "parameters": []
                        },
                        "dependencies": []
                      },
                      {
                        "validator": {
                          "operation": "dateLessThan",
                          "parameters": []
                        },
                        "dependencies": [
                          "dateOfMarriage"
                        ]
                      }
                    ]
                  },
                  "label": {
                    "defaultMessage": "Date of birth",
                    "description": "Label for form field: Date of birth",
                    "id": "form.field.label.motherDateOfBirth"
                  },
                  "required": true,
                  "initialValue": "",
                  "validate": [],
                  "conditionals": [
                    {
                      "action": "hide",
                      "expression": "!values.fathersDetailsExist"
                    }
                  ],
                  "mapping": {
                    "mutation": {
<<<<<<< HEAD
                      "operation": "longDateTransformer",
                      "parameters": ["birthDate"]
=======
                      "operation": "fieldNameTransformer",
                      "parameters": [
                        "birthDate"
                      ]
>>>>>>> 66fd57cd
                    },
                    "query": {
                      "operation": "fieldValueTransformer",
                      "parameters": [
                        "birthDate"
                      ]
                    }
                  }
                },
                {
                  "name": "seperator",
                  "type": "SUBSECTION",
                  "label": {
                    "defaultMessage": " ",
                    "description": "empty string",
                    "id": "form.field.label.empty"
                  },
                  "initialValue": "",
                  "validate": [],
                  "conditionals": [
                    {
                      "action": "hide",
                      "expression": "!values.fathersDetailsExist"
                    }
                  ]
                },
                {
                  "name": "maritalStatus",
                  "type": "SELECT_WITH_OPTIONS",
                  "label": {
                    "defaultMessage": "Marital status",
                    "description": "Label for form field: Marital status",
                    "id": "form.field.label.maritalStatus"
                  },
                  "required": false,
                  "initialValue": "MARRIED",
                  "validate": [],
                  "placeholder": {
                    "defaultMessage": "Select",
                    "description": "Placeholder text for a select",
                    "id": "form.field.select.placeholder"
                  },
                  "conditionals": [
                    {
                      "action": "hide",
                      "expression": "!values.fathersDetailsExist"
                    }
                  ],
                  "options": [
                    {
                      "value": "SINGLE",
                      "label": {
                        "defaultMessage": "Unmarried",
                        "description": "Option for form field: Marital status",
                        "id": "form.field.label.maritalStatusSingle"
                      }
                    },
                    {
                      "value": "MARRIED",
                      "label": {
                        "defaultMessage": "Married",
                        "description": "Option for form field: Marital status",
                        "id": "form.field.label.maritalStatusMarried"
                      }
                    },
                    {
                      "value": "WIDOWED",
                      "label": {
                        "defaultMessage": "Widowed",
                        "description": "Option for form field: Marital status",
                        "id": "form.field.label.maritalStatusWidowed"
                      }
                    },
                    {
                      "value": "DIVORCED",
                      "label": {
                        "defaultMessage": "Divorced",
                        "description": "Option for form field: Marital status",
                        "id": "form.field.label.maritalStatusDivorced"
                      }
                    },
                    {
                      "value": "SEPARATED",
                      "label": {
                        "id": "form.field.label.maritalStatusSeparated",
                        "defaultMessage": "Separated",
                        "description": "Option for form field: Marital status"
                      }
                    },
                    {
                      "value": "NOT_STATED",
                      "label": {
                        "defaultMessage": "Not stated",
                        "description": "Option for form field: Marital status",
                        "id": "form.field.label.maritalStatusNotStated"
                      }
                    }
                  ]
                },
                {
                  "name": "occupation",
                  "type": "TEXT",
                  "label": {
                    "defaultMessage": "Occupation",
                    "description": "text for occupation form field",
                    "id": "form.field.label.occupation"
                  },
                  "required": false,
                  "initialValue": "",
                  "validate": [],
                  "conditionals": [
                    {
                      "action": "hide",
                      "expression": "!values.fathersDetailsExist"
                    }
                  ]
                },
                {
                  "name": "educationalAttainment",
                  "type": "SELECT_WITH_OPTIONS",
                  "label": {
                    "defaultMessage": "level of education",
                    "description": "Label for form field: Mother education",
                    "id": "form.field.label.motherEducationAttainment"
                  },
                  "required": false,
                  "initialValue": "",
                  "validate": [],
                  "placeholder": {
                    "defaultMessage": "Select",
                    "description": "Placeholder text for a select",
                    "id": "form.field.select.placeholder"
                  },
                  "conditionals": [
                    {
                      "action": "hide",
                      "expression": "!values.fathersDetailsExist"
                    }
                  ],
                  "options": [
                    {
                      "value": "NO_SCHOOLING",
                      "label": {
                        "defaultMessage": "No schooling",
                        "description": "Option for form field: no education",
                        "id": "form.field.label.educationAttainmentNone"
                      }
                    },
                    {
                      "value": "PRIMARY_ISCED_1",
                      "label": {
                        "defaultMessage": "Primary",
                        "description": "Option for form field: ISCED1 education",
                        "id": "form.field.label.educationAttainmentISCED1"
                      }
                    },
                    {
                      "value": "POST_SECONDARY_ISCED_4",
                      "label": {
                        "defaultMessage": "Secondary",
                        "description": "Option for form field: ISCED4 education",
                        "id": "form.field.label.educationAttainmentISCED4"
                      }
                    },
                    {
                      "value": "FIRST_STAGE_TERTIARY_ISCED_5",
                      "label": {
                        "defaultMessage": "Tertiary",
                        "description": "Option for form field: ISCED5 education",
                        "id": "form.field.label.educationAttainmentISCED5"
                      }
                    }
                  ]
                },
                {
                  "name": "permanentAddressSameAsMother",
                  "type": "RADIO_GROUP",
                  "label": {
                    "defaultMessage": "Is his residential address the same as the mother's?",
                    "description": "Title for the radio button to select that the father's permanent address is the same as the mother's address",
                    "id": "form.field.label.permanentAddressSameAsMother"
                  },
                  "required": true,
                  "initialValue": true,
                  "validate": [],
                  "options": [
                    {
                      "value": true,
                      "label": {
                        "defaultMessage": "Yes",
                        "description": "confirmation label for yes / no radio button",
                        "id": "form.field.label.confirm"
                      }
                    },
                    {
                      "value": false,
                      "label": {
                        "defaultMessage": "No",
                        "description": "deny label for yes / no radio button",
                        "id": "form.field.label.deny"
                      }
                    }
                  ],
                  "conditionals": [
                    {
                      "action": "hide",
                      "expression": "!values.fathersDetailsExist"
                    }
                  ],
                  "mapping": {
                    "mutation": {
                      "operation": "copyAddressTransformer",
                      "parameters": [
                        "PERMANENT",
                        "mother",
                        "PERMANENT",
                        "father"
                      ]
                    },
                    "query": {
                      "operation": "sameAddressFieldTransformer",
                      "parameters": [
                        "PERMANENT",
                        "mother",
                        "PERMANENT",
                        "father"
                      ]
                    }
                  }
                },
                {
                  "name": "permanentAddress",
                  "type": "SUBSECTION",
                  "label": {
                    "defaultMessage": "What is his residential address?",
                    "description": "Title for the permanent address fields",
                    "id": "form.field.label.fatherPermanentAddress"
                  },
                  "previewGroup": "permanentAddress",
                  "initialValue": "",
                  "validate": [],
                  "conditionals": [
                    {
                      "action": "hide",
                      "expression": "!values.fathersDetailsExist"
                    },
                    {
                      "action": "hide",
                      "expression": "values.permanentAddressSameAsMother"
                    }
                  ]
                },
                {
                  "name": "countryPermanent",
                  "type": "SELECT_WITH_OPTIONS",
                  "label": {
                    "defaultMessage": "Country",
                    "description": "Title for the country select",
                    "id": "form.field.label.country"
                  },
                  "previewGroup": "permanentAddress",
                  "required": true,
                  "initialValue": "ZMB",
                  "validate": [],
                  "placeholder": {
                    "defaultMessage": "Select",
                    "description": "Placeholder text for a select",
                    "id": "form.field.select.placeholder"
                  },
                  "options": {
                    "resource": "countries"
                  },
                  "conditionals": [
                    {
                      "action": "hide",
                      "expression": "!values.fathersDetailsExist"
                    },
                    {
                      "action": "hide",
                      "expression": "values.permanentAddressSameAsMother"
                    }
                  ],
                  "mapping": {
                    "mutation": {
                      "operation": "fieldToAddressTransformer",
                      "parameters": [
                        "PERMANENT",
                        0,
                        "country"
                      ]
                    },
                    "query": {
                      "operation": "addressToFieldTransformer",
                      "parameters": [
                        "PERMANENT",
                        0,
                        "country"
                      ]
                    }
                  }
                },
                {
                  "name": "statePermanent",
                  "type": "SELECT_WITH_DYNAMIC_OPTIONS",
                  "label": {
                    "defaultMessage": "Province",
                    "description": "Title for the state select",
                    "id": "form.field.label.state"
                  },
                  "previewGroup": "permanentAddress",
                  "required": true,
                  "initialValue": "",
                  "validate": [],
                  "placeholder": {
                    "defaultMessage": "Select",
                    "description": "Placeholder text for a select",
                    "id": "form.field.select.placeholder"
                  },
                  "dynamicOptions": {
                    "resource": "locations",
                    "dependency": "countryPermanent"
                  },
                  "conditionals": [
                    {
                      "action": "hide",
                      "expression": "!values.fathersDetailsExist"
                    },
                    {
                      "action": "hide",
                      "expression": "values.permanentAddressSameAsMother"
                    },
                    {
                      "action": "hide",
                      "expression": "!values.countryPermanent"
                    }
                  ],
                  "mapping": {
                    "mutation": {
                      "operation": "fieldToAddressTransformer",
                      "parameters": [
                        "PERMANENT",
                        0,
                        "state"
                      ]
                    },
                    "query": {
                      "operation": "addressToFieldTransformer",
                      "parameters": [
                        "PERMANENT",
                        0,
                        "state"
                      ]
                    }
                  }
                },
                {
                  "name": "districtPermanent",
                  "type": "SELECT_WITH_DYNAMIC_OPTIONS",
                  "label": {
                    "defaultMessage": "District",
                    "description": "Title for the district select",
                    "id": "form.field.label.district"
                  },
                  "previewGroup": "permanentAddress",
                  "required": true,
                  "initialValue": "",
                  "validate": [],
                  "placeholder": {
                    "defaultMessage": "Select",
                    "description": "Placeholder text for a select",
                    "id": "form.field.select.placeholder"
                  },
                  "dynamicOptions": {
                    "resource": "locations",
                    "dependency": "statePermanent"
                  },
                  "conditionals": [
                    {
                      "action": "hide",
                      "expression": "!values.fathersDetailsExist"
                    },
                    {
                      "action": "hide",
                      "expression": "values.permanentAddressSameAsMother"
                    },
                    {
                      "action": "hide",
                      "expression": "!values.countryPermanent"
                    },
                    {
                      "action": "hide",
                      "expression": "!values.statePermanent"
                    }
                  ],
                  "mapping": {
                    "mutation": {
                      "operation": "fieldToAddressTransformer",
                      "parameters": [
                        "PERMANENT",
                        0,
                        "district"
                      ]
                    },
                    "query": {
                      "operation": "addressToFieldTransformer",
                      "parameters": [
                        "PERMANENT",
                        0,
                        "district"
                      ]
                    }
                  }
                },
                {
                  "name": "ruralOrUrbanPermanent",
                  "type": "RADIO_GROUP",
                  "label": {
                    "defaultMessage": " ",
                    "description": "Empty label for form field",
                    "id": "form.field.label.emptyLabel"
                  },
                  "options": [
                    {
                      "label": {
                        "defaultMessage": "Urban address",
                        "id": "form.field.label.urban",
                        "description": "Label for form field checkbox option Urban"
                      },
                      "value": "URBAN"
                    },
                    {
                      "label": {
                        "defaultMessage": "Rural address",
                        "id": "form.field.label.rural",
                        "description": "Label for form field checkbox option Rural"
                      },
                      "value": "RURAL"
                    }
                  ],
                  "initialValue": "URBAN",
                  "previewGroup": "permanentAddress",
                  "hideValueInPreview": true,
                  "required": false,
                  "validate": [],
                  "conditionals": [
                    {
                      "action": "hide",
                      "expression": "!values.fathersDetailsExist"
                    },
                    {
                      "action": "hide",
                      "expression": "values.permanentAddressSameAsMother"
                    },
                    {
                      "action": "hide",
                      "expression": "!values.countryPermanent"
                    },
                    {
                      "action": "hide",
                      "expression": "!values.statePermanent"
                    },
                    {
                      "action": "hide",
                      "expression": "!values.districtPermanent"
                    }
                  ],
                  "mapping": {
                    "mutation": {
                      "operation": "fieldToAddressTransformer",
                      "parameters": [
                        "PERMANENT",
                        7
                      ]
                    },
                    "query": {
                      "operation": "addressToFieldTransformer",
                      "parameters": [
                        "PERMANENT",
                        7
                      ]
                    }
                  }
                },
                {
                  "name": "addressChiefPermanent",
                  "type": "TEXT",
                  "label": {
                    "id": "form.field.label.addressChief",
                    "defaultMessage": "Chief",
                    "description": "The lable for form field chief"
                  },
                  "previewGroup": "permanentAddress",
                  "required": false,
                  "initialValue": "",
                  "validate": [],
                  "conditionals": [
                    {
                      "action": "hide",
                      "expression": "!values.fathersDetailsExist"
                    },
                    {
                      "action": "hide",
                      "expression": "values.permanentAddressSameAsMother"
                    },
                    {
                      "action": "hide",
                      "expression": "!values.countryPermanent"
                    },
                    {
                      "action": "hide",
                      "expression": "!values.statePermanent"
                    },
                    {
                      "action": "hide",
                      "expression": "!values.districtPermanent"
                    },
                    {
                      "action": "hide",
                      "expression": "values.ruralOrUrbanPermanent !== \"RURAL\""
                    }
                  ],
                  "mapping": {
                    "mutation": {
                      "operation": "fieldToAddressTransformer",
                      "parameters": [
                        "PERMANENT",
                        6
                      ]
                    },
                    "query": {
                      "operation": "addressToFieldTransformer",
                      "parameters": [
                        "PERMANENT",
                        6
                      ]
                    }
                  }
                },
                {
                  "name": "addressLine4CityOptionPermanent",
                  "type": "TEXT",
                  "label": {
                    "defaultMessage": "Town",
                    "description": "Title for the address line 4",
                    "id": "form.field.label.addressLine4CityOption"
                  },
                  "previewGroup": "permanentAddress",
                  "required": false,
                  "initialValue": "",
                  "validate": [],
                  "conditionals": [
                    {
                      "action": "hide",
                      "expression": "!values.fathersDetailsExist"
                    },
                    {
                      "action": "hide",
                      "expression": "values.permanentAddressSameAsMother"
                    },
                    {
                      "action": "hide",
                      "expression": "!values.countryPermanent"
                    },
                    {
                      "action": "hide",
                      "expression": "!values.statePermanent"
                    },
                    {
                      "action": "hide",
                      "expression": "!values.districtPermanent"
                    },
                    {
                      "action": "hide",
                      "expression": "values.ruralOrUrbanPermanent !== \"URBAN\""
                    }
                  ],
                  "mapping": {
                    "mutation": {
                      "operation": "fieldToAddressTransformer",
                      "parameters": [
                        "PERMANENT",
                        4
                      ]
                    },
                    "query": {
                      "operation": "addressToFieldTransformer",
                      "parameters": [
                        "PERMANENT",
                        4
                      ]
                    }
                  }
                },
                {
                  "name": "addressLine3CityOptionPermanent",
                  "type": "TEXT",
                  "label": {
                    "defaultMessage": "Residential Area",
                    "description": "Title for the address line 3 option 2",
                    "id": "form.field.label.addressLine3CityOption"
                  },
                  "previewGroup": "permanentAddress",
                  "required": false,
                  "initialValue": "",
                  "validate": [],
                  "conditionals": [
                    {
                      "action": "hide",
                      "expression": "!values.fathersDetailsExist"
                    },
                    {
                      "action": "hide",
                      "expression": "values.permanentAddressSameAsMother"
                    },
                    {
                      "action": "hide",
                      "expression": "!values.countryPermanent"
                    },
                    {
                      "action": "hide",
                      "expression": "!values.statePermanent"
                    },
                    {
                      "action": "hide",
                      "expression": "!values.districtPermanent"
                    },
                    {
                      "action": "hide",
                      "expression": "values.ruralOrUrbanPermanent !== \"URBAN\""
                    }
                  ],
                  "mapping": {
                    "mutation": {
                      "operation": "fieldToAddressTransformer",
                      "parameters": [
                        "PERMANENT",
                        3
                      ]
                    },
                    "query": {
                      "operation": "addressToFieldTransformer",
                      "parameters": [
                        "PERMANENT",
                        3
                      ]
                    }
                  }
                },
                {
                  "name": "addressLine2CityOptionPermanent",
                  "type": "TEXT",
                  "label": {
                    "defaultMessage": "Street / Plot Number",
                    "description": "Title for the address line 1",
                    "id": "form.field.label.addressLine2CityOption"
                  },
                  "previewGroup": "permanentAddress",
                  "required": false,
                  "initialValue": "",
                  "validate": [],
                  "conditionals": [
                    {
                      "action": "hide",
                      "expression": "!values.fathersDetailsExist"
                    },
                    {
                      "action": "hide",
                      "expression": "values.permanentAddressSameAsMother"
                    },
                    {
                      "action": "hide",
                      "expression": "!values.countryPermanent"
                    },
                    {
                      "action": "hide",
                      "expression": "!values.statePermanent"
                    },
                    {
                      "action": "hide",
                      "expression": "!values.districtPermanent"
                    },
                    {
                      "action": "hide",
                      "expression": "values.ruralOrUrbanPermanent !== \"URBAN\""
                    }
                  ],
                  "mapping": {
                    "mutation": {
                      "operation": "fieldToAddressTransformer",
                      "parameters": [
                        "PERMANENT",
                        2
                      ]
                    },
                    "query": {
                      "operation": "addressToFieldTransformer",
                      "parameters": [
                        "PERMANENT",
                        2
                      ]
                    }
                  }
                },
                {
                  "name": "numberOptionPermanent",
                  "type": "NUMBER",
                  "label": {
                    "defaultMessage": "Number",
                    "description": "Title for the number field",
                    "id": "form.field.label.number"
                  },
                  "previewGroup": "permanentAddress",
                  "required": false,
                  "initialValue": "",
                  "validate": [],
                  "conditionals": [
                    {
                      "action": "hide",
                      "expression": "!values.fathersDetailsExist"
                    },
                    {
                      "action": "hide",
                      "expression": "values.permanentAddressSameAsMother"
                    },
                    {
                      "action": "hide",
                      "expression": "!values.countryPermanent"
                    },
                    {
                      "action": "hide",
                      "expression": "!values.statePermanent"
                    },
                    {
                      "action": "hide",
                      "expression": "!values.districtPermanent"
                    },
                    {
                      "action": "hide",
                      "expression": "values.ruralOrUrbanPermanent !== \"URBAN\""
                    }
                  ],
                  "mapping": {
                    "mutation": {
                      "operation": "fieldToAddressTransformer",
                      "parameters": [
                        "PERMANENT",
                        1
                      ]
                    },
                    "query": {
                      "operation": "addressToFieldTransformer",
                      "parameters": [
                        "PERMANENT",
                        1
                      ]
                    }
                  }
                },
                {
                  "name": "addressLine1Permanent",
                  "type": "TEXT",
                  "label": {
                    "defaultMessage": "Village",
                    "description": "Title for the address line 1",
                    "id": "form.field.label.addressLine1"
                  },
                  "previewGroup": "permanentAddress",
                  "required": false,
                  "initialValue": "",
                  "validate": [],
                  "conditionals": [
                    {
                      "action": "hide",
                      "expression": "!values.fathersDetailsExist"
                    },
                    {
                      "action": "hide",
                      "expression": "values.permanentAddressSameAsMother"
                    },
                    {
                      "action": "hide",
                      "expression": "!values.countryPermanent"
                    },
                    {
                      "action": "hide",
                      "expression": "!values.statePermanent"
                    },
                    {
                      "action": "hide",
                      "expression": "!values.districtPermanent"
                    },
                    {
                      "action": "hide",
                      "expression": "values.ruralOrUrbanPermanent !== \"RURAL\""
                    }
                  ],
                  "mapping": {
                    "mutation": {
                      "operation": "fieldToAddressTransformer",
                      "parameters": [
                        "PERMANENT",
                        5
                      ]
                    },
                    "query": {
                      "operation": "addressToFieldTransformer",
                      "parameters": [
                        "PERMANENT",
                        5
                      ]
                    }
                  }
                }
              ],
              "previewGroups": [
                {
                  "id": "permanentAddress",
                  "label": {
                    "defaultMessage": "Permanent address",
                    "description": "Tag definition for permanentAddress",
                    "id": "form.preview.tag.permanent.address"
                  },
                  "fieldToRedirect": "countryPermanent"
                },
                {
                  "id": "currentAddress",
                  "label": {
                    "defaultMessage": "Current address",
                    "description": "Tag definition for crrent address",
                    "id": "form.preview.tag.current.address"
                  },
                  "fieldToRedirect": "country"
                }
              ]
            }
          ],
          "mapping": {
            "query": {
              "operation": "emptyFatherSectionTransformer"
            }
          }
        },
        {
          "id": "documents",
          "viewType": "form",
          "name": {
            "defaultMessage": "Documents",
            "description": "Form section name for Documents",
            "id": "form.section.documents.name"
          },
          "title": {
            "defaultMessage": "Attaching supporting documents",
            "description": "Form section title for Documents",
            "id": "form.section.documents.title"
          },
          "groups": [
            {
              "id": "documents-view-group",
              "fields": [
                {
                  "name": "paragraph",
                  "type": "PARAGRAPH",
                  "label": {
                    "defaultMessage": "For birth registration of birth the following documents are required:",
                    "description": "Documents Paragraph text",
                    "id": "form.section.documents.birth.requirements"
                  },
                  "initialValue": "",
                  "validate": []
                },
                {
                  "name": "uploadDocForChildDOB",
                  "type": "DOCUMENT_UPLOADER_WITH_OPTION",
                  "label": {
                    "defaultMessage": "Proof of Place and Date of Birth of Child",
                    "description": "Label for list item Child Birth Proof",
                    "id": "form.field.label.proofOfBirthPlaceAndDate"
                  },
                  "initialValue": "",
                  "extraValue": "CHILD",
                  "hideAsterisk": true,
                  "validate": [],
                  "options": [
                    {
                      "value": "Original Birth Record",
                      "label": {
                        "defaultMessage": "Original birth record",
                        "description": "Label for select option original Birth Record",
                        "id": "form.field.label.docTypeChildBirthProof"
                      }
                    },
                    {
                      "value": "Under Five Card",
                      "label": {
                        "defaultMessage": "Under five card",
                        "description": "Label for select option Under five card",
                        "id": "form.field.label.docTypeChildUnderFiveCard"
                      }
                    }
                  ],
                  "mapping": {
                    "mutation": {
                      "operation": "birthFieldToAttachmentTransformer"
                    },
                    "query": {
                      "operation": "birthAttachmentToFieldTransformer"
                    }
                  }
                },
                {
                  "name": "uploadDocForMother",
                  "type": "DOCUMENT_UPLOADER_WITH_OPTION",
                  "label": {
                    "defaultMessage": "Proof of Mother's ID",
                    "description": "Label for list item Mother ID Proof",
                    "id": "form.field.label.proofOfMothersID"
                  },
                  "initialValue": "",
                  "extraValue": "MOTHER",
                  "hideAsterisk": true,
                  "validate": [],
                  "options": [
                    {
                      "value": "National ID (front)",
                      "label": {
                        "defaultMessage": "Front of national ID",
                        "description": "Label for select option front of national ID",
                        "id": "form.field.label.docTypeNIDFront"
                      }
                    },
                    {
                      "value": "National ID (back)",
                      "label": {
                        "defaultMessage": "Back of national ID'",
                        "description": "Label for select option back of national ID'",
                        "id": "form.field.label.docTypeNIDBack"
                      }
                    }
                  ],
                  "mapping": {
                    "mutation": {
                      "operation": "birthFieldToAttachmentTransformer"
                    },
                    "query": {
                      "operation": "birthAttachmentToFieldTransformer"
                    }
                  }
                },
                {
                  "name": "uploadDocForFather",
                  "type": "DOCUMENT_UPLOADER_WITH_OPTION",
                  "label": {
                    "defaultMessage": "Proof of Father's ID",
                    "description": "Label for list item Father ID Proof",
                    "id": "form.field.label.proofOfFathersID"
                  },
                  "initialValue": "",
                  "extraValue": "FATHER",
                  "hideAsterisk": true,
                  "validate": [],
                  "options": [
                    {
                      "value": "National ID (front)",
                      "label": {
                        "defaultMessage": "Front of national ID",
                        "description": "Label for select option front of national ID",
                        "id": "form.field.label.docTypeNIDFront"
                      }
                    },
                    {
                      "value": "National ID (back)",
                      "label": {
                        "defaultMessage": "Back of national ID",
                        "description": "Label for select option back of national ID'",
                        "id": "form.field.label.docTypeNIDBack"
                      }
                    }
                  ],
                  "mapping": {
                    "mutation": {
                      "operation": "birthFieldToAttachmentTransformer"
                    },
                    "query": {
                      "operation": "birthAttachmentToFieldTransformer"
                    }
                  }
                }
              ]
            }
          ]
        }
      ]
    },
    "death": {
      "sections": [
        {
          "id": "deceased",
          "viewType": "form",
          "name": {
            "defaultMessage": "Deceased",
            "description": "Form section name for Deceased",
            "id": "form.section.deceased.name"
          },
          "title": {
            "defaultMessage": "What are the deceased details?",
            "description": "Form section title for Deceased",
            "id": "form.section.deceased.title"
          },
          "hasDocumentSection": true,
          "groups": [
            {
              "id": "deceased-view-group",
              "fields": [
                {
                  "name": "iD",
                  "type": "NUMBER",
                  "label": {
                    "defaultMessage": "National ID",
                    "description": "Option for form field: Type of ID",
                    "id": "form.field.label.iDTypeNationalID"
                  },
                  "required": true,
                  "initialValue": "",
                  "validate": [
                    {
                      "operation": "numeric"
                    },
                    {
                      "operation": "validLength",
                      "parameters": [
                        9
                      ]
                    }
                  ],
                  "conditionals": [],
                  "mapping": {
                    "mutation": {
                      "operation": "fieldToIdentityTransformer",
                      "parameters": [
                        "id",
                        "NATIONAL_ID"
                      ]
                    },
                    "query": {
                      "operation": "identityToFieldTransformer",
                      "parameters": [
                        "id",
                        "NATIONAL_ID"
                      ]
                    }
                  }
                },
                {
                  "name": "socialSecurityNo",
                  "type": "NUMBER",
                  "label": {
                    "defaultMessage": "Social security no./NAPSA",
                    "description": "text for social security number form field",
                    "id": "form.field.label.socialSecurityNumber"
                  },
                  "required": true,
                  "initialValue": "",
                  "validate": [],
                  "conditionals": [],
                  "mapping": {
                    "mutation": {
                      "operation": "fieldToIdentityTransformer",
                      "parameters": [
                        "id",
                        "SOCIAL_SECURITY_NO"
                      ]
                    },
                    "query": {
                      "operation": "identityToFieldTransformer",
                      "parameters": [
                        "id",
                        "SOCIAL_SECURITY_NO"
                      ]
                    }
                  }
                },
                {
                  "name": "nationality",
                  "type": "SELECT_WITH_OPTIONS",
                  "label": {
                    "defaultMessage": "Nationality",
                    "description": "Label for form field: Nationality",
                    "id": "form.field.label.deceased.nationality"
                  },
                  "required": false,
                  "initialValue": "ZMB",
                  "validate": [],
                  "placeholder": {
                    "defaultMessage": "Select",
                    "description": "Placeholder text for a select",
                    "id": "form.field.select.placeholder"
                  },
                  "options": {
                    "resource": "countries"
                  },
                  "mapping": {
                    "mutation": {
                      "operation": "fieldToArrayTransformer"
                    },
                    "query": {
                      "operation": "arrayToFieldTransformer"
                    }
                  }
                },
                {
                  "name": "firstNamesEng",
                  "type": "TEXT",
                  "label": {
                    "defaultMessage": "First name(s)",
                    "description": "Label for form field: Given names",
                    "id": "form.field.label.deceasedGivenNamesEng"
                  },
                  "required": true,
                  "initialValue": "",
                  "validate": [
                    {
                      "operation": "englishOnlyNameFormat"
                    }
                  ],
                  "mapping": {
                    "mutation": {
                      "operation": "fieldToNameTransformer",
                      "parameters": [
                        "en",
                        "firstNames"
                      ]
                    },
                    "query": {
                      "operation": "nameToFieldTransformer",
                      "parameters": [
                        "en",
                        "firstNames"
                      ]
                    }
                  }
                },
                {
                  "name": "familyNameEng",
                  "type": "TEXT",
                  "label": {
                    "defaultMessage": "Last name",
                    "description": "Label for form field: Last name in english",
                    "id": "form.field.label.deceasedFamilyNameEng"
                  },
                  "required": true,
                  "initialValue": "",
                  "validate": [
                    {
                      "operation": "englishOnlyNameFormat"
                    }
                  ],
                  "mapping": {
                    "mutation": {
                      "operation": "fieldToNameTransformer",
                      "parameters": [
                        "en",
                        "familyName"
                      ]
                    },
                    "query": {
                      "operation": "nameToFieldTransformer",
                      "parameters": [
                        "en",
                        "familyName"
                      ]
                    }
                  }
                },
                {
                  "name": "birthDate",
                  "type": "DATE",
                  "label": {
                    "defaultMessage": "Date of Birth",
                    "description": "Label for form field: Date of birth",
                    "id": "form.field.label.deceasedDateOfBirth"
                  },
                  "required": true,
                  "initialValue": "",
                  "validate": [
                    {
                      "operation": "isValidBirthDate"
                    }
                  ],
                  "mapping": {
                    "mutation": {
                      "operation": "longDateTransformer",
                      "parameters": []
                    }
                  }
                },
                {
                  "name": "gender",
                  "type": "SELECT_WITH_OPTIONS",
                  "label": {
                    "defaultMessage": "Sex",
                    "description": "Label for form field: Sex name",
                    "id": "form.field.label.deceasedSex"
                  },
                  "required": true,
                  "initialValue": "",
                  "validate": [],
                  "placeholder": {
                    "defaultMessage": "Select",
                    "description": "Placeholder text for a select",
                    "id": "form.field.select.placeholder"
                  },
                  "options": [
                    {
                      "value": "male",
                      "label": {
                        "defaultMessage": "Male",
                        "description": "Option for form field: Sex name",
                        "id": "form.field.label.deceasedSexMale"
                      }
                    },
                    {
                      "value": "female",
                      "label": {
                        "defaultMessage": "Female",
                        "description": "Option for form field: Sex name",
                        "id": "form.field.label.deceasedSexFemale"
                      }
                    },
                    {
                      "value": "other",
                      "label": {
                        "defaultMessage": "Other",
                        "description": "Option for form field: Sex name",
                        "id": "form.field.label.deceasedSexOther"
                      }
                    },
                    {
                      "value": "unknown",
                      "label": {
                        "defaultMessage": "Unknown",
                        "description": "Option for form field: Sex name",
                        "id": "form.field.label.deceasedSexUnknown"
                      }
                    }
                  ]
                },
                {
                  "name": "seperator",
                  "type": "SUBSECTION",
                  "label": {
                    "defaultMessage": " ",
                    "description": "empty string",
                    "id": "form.field.label.empty"
                  },
                  "initialValue": "",
                  "validate": [],
                  "conditionals": []
                },
                {
                  "name": "maritalStatus",
                  "type": "SELECT_WITH_OPTIONS",
                  "label": {
                    "defaultMessage": "Marital status",
                    "description": "Label for form field: Marital status",
                    "id": "form.field.label.maritalStatus"
                  },
                  "required": false,
                  "initialValue": "MARRIED",
                  "validate": [],
                  "placeholder": {
                    "defaultMessage": "Select",
                    "description": "Placeholder text for a select",
                    "id": "form.field.select.placeholder"
                  },
                  "options": [
                    {
                      "value": "SINGLE",
                      "label": {
                        "defaultMessage": "Unmarried",
                        "description": "Option for form field: Marital status",
                        "id": "form.field.label.maritalStatusSingle"
                      }
                    },
                    {
                      "value": "MARRIED",
                      "label": {
                        "defaultMessage": "Married",
                        "description": "Option for form field: Marital status",
                        "id": "form.field.label.maritalStatusMarried"
                      }
                    },
                    {
                      "value": "WIDOWED",
                      "label": {
                        "defaultMessage": "Widowed",
                        "description": "Option for form field: Marital status",
                        "id": "form.field.label.maritalStatusWidowed"
                      }
                    },
                    {
                      "value": "DIVORCED",
                      "label": {
                        "defaultMessage": "Divorced",
                        "description": "Option for form field: Marital status",
                        "id": "form.field.label.maritalStatusDivorced"
                      }
                    },
                    {
                      "value": "SEPARATED",
                      "label": {
                        "id": "form.field.label.maritalStatusSeparated",
                        "defaultMessage": "Separated",
                        "description": "Option for form field: Marital status"
                      }
                    },
                    {
                      "value": "NOT_STATED",
                      "label": {
                        "defaultMessage": "Not stated",
                        "description": "Option for form field: Marital status",
                        "id": "form.field.label.maritalStatusNotStated"
                      }
                    }
                  ]
                },
                {
                  "name": "occupation",
                  "type": "TEXT",
                  "label": {
                    "defaultMessage": "Occupation",
                    "description": "text for occupation form field",
                    "id": "form.field.label.occupation"
                  },
                  "required": false,
                  "initialValue": "",
                  "validate": [],
                  "conditionals": []
                },
                {
                  "name": "permanentAddress",
                  "type": "SUBSECTION",
                  "label": {
                    "defaultMessage": "What was their residential address?",
                    "description": "Title for the residential address fields",
                    "id": "form.field.label.permanentAddress"
                  },
                  "previewGroup": "permanentAddress",
                  "initialValue": "",
                  "validate": []
                },
                {
                  "name": "countryPermanent",
                  "type": "SELECT_WITH_OPTIONS",
                  "label": {
                    "defaultMessage": "Country",
                    "description": "Title for the country select",
                    "id": "form.field.label.country"
                  },
                  "previewGroup": "permanentAddress",
                  "required": true,
                  "initialValue": "ZMB",
                  "validate": [],
                  "placeholder": {
                    "defaultMessage": "Select",
                    "description": "Placeholder text for a select",
                    "id": "form.field.select.placeholder"
                  },
                  "options": {
                    "resource": "countries"
                  },
                  "mapping": {
                    "mutation": {
                      "operation": "fieldToAddressTransformer",
                      "parameters": [
                        "PERMANENT",
                        0,
                        "country"
                      ]
                    },
                    "query": {
                      "operation": "addressToFieldTransformer",
                      "parameters": [
                        "PERMANENT",
                        0,
                        "country"
                      ]
                    }
                  }
                },
                {
                  "name": "statePermanent",
                  "type": "SELECT_WITH_DYNAMIC_OPTIONS",
                  "label": {
                    "defaultMessage": "Province",
                    "description": "Title for the state select",
                    "id": "form.field.label.state"
                  },
                  "previewGroup": "permanentAddress",
                  "required": true,
                  "initialValue": "",
                  "validate": [],
                  "placeholder": {
                    "defaultMessage": "Select",
                    "description": "Placeholder text for a select",
                    "id": "form.field.select.placeholder"
                  },
                  "dynamicOptions": {
                    "resource": "locations",
                    "dependency": "countryPermanent"
                  },
                  "conditionals": [
                    {
                      "action": "hide",
                      "expression": "!values.countryPermanent"
                    }
                  ],
                  "mapping": {
                    "mutation": {
                      "operation": "fieldToAddressTransformer",
                      "parameters": [
                        "PERMANENT",
                        0,
                        "state"
                      ]
                    },
                    "query": {
                      "operation": "addressToFieldTransformer",
                      "parameters": [
                        "PERMANENT",
                        0,
                        "state"
                      ]
                    }
                  }
                },
                {
                  "name": "districtPermanent",
                  "type": "SELECT_WITH_DYNAMIC_OPTIONS",
                  "label": {
                    "defaultMessage": "District",
                    "description": "Title for the district select",
                    "id": "form.field.label.district"
                  },
                  "previewGroup": "permanentAddress",
                  "required": true,
                  "initialValue": "",
                  "validate": [],
                  "placeholder": {
                    "defaultMessage": "Select",
                    "description": "Placeholder text for a select",
                    "id": "form.field.select.placeholder"
                  },
                  "dynamicOptions": {
                    "resource": "locations",
                    "dependency": "statePermanent"
                  },
                  "conditionals": [
                    {
                      "action": "hide",
                      "expression": "!values.countryPermanent"
                    },
                    {
                      "action": "hide",
                      "expression": "!values.statePermanent"
                    }
                  ],
                  "mapping": {
                    "mutation": {
                      "operation": "fieldToAddressTransformer",
                      "parameters": [
                        "PERMANENT",
                        0,
                        "district"
                      ]
                    },
                    "query": {
                      "operation": "addressToFieldTransformer",
                      "parameters": [
                        "PERMANENT",
                        0,
                        "district"
                      ]
                    }
                  }
                },
                {
                  "name": "ruralOrUrbanPermanent",
                  "type": "RADIO_GROUP",
                  "label": {
                    "defaultMessage": " ",
                    "description": "Empty label for form field",
                    "id": "form.field.label.emptyLabel"
                  },
                  "options": [
                    {
                      "label": {
                        "defaultMessage": "Urban address",
                        "id": "form.field.label.urban",
                        "description": "Label for form field checkbox option Urban"
                      },
                      "value": "URBAN"
                    },
                    {
                      "label": {
                        "defaultMessage": "Rural address",
                        "id": "form.field.label.rural",
                        "description": "Label for form field checkbox option Rural"
                      },
                      "value": "RURAL"
                    }
                  ],
                  "initialValue": "URBAN",
                  "previewGroup": "permanentAddress",
                  "hideValueInPreview": true,
                  "required": false,
                  "validate": [],
                  "conditionals": [
                    {
                      "action": "hide",
                      "expression": "!values.countryPermanent"
                    },
                    {
                      "action": "hide",
                      "expression": "!values.statePermanent"
                    },
                    {
                      "action": "hide",
                      "expression": "!values.districtPermanent"
                    }
                  ],
                  "mapping": {
                    "mutation": {
                      "operation": "fieldToAddressTransformer",
                      "parameters": [
                        "PERMANENT",
                        7
                      ]
                    },
                    "query": {
                      "operation": "addressToFieldTransformer",
                      "parameters": [
                        "PERMANENT",
                        7
                      ]
                    }
                  }
                },
                {
                  "name": "addressChiefPermanent",
                  "type": "TEXT",
                  "label": {
                    "id": "form.field.label.addressChief",
                    "defaultMessage": "Chief",
                    "description": "The lable for form field chief"
                  },
                  "previewGroup": "permanentAddress",
                  "required": false,
                  "initialValue": "",
                  "validate": [],
                  "conditionals": [
                    {
                      "action": "hide",
                      "expression": "!values.countryPermanent"
                    },
                    {
                      "action": "hide",
                      "expression": "!values.statePermanent"
                    },
                    {
                      "action": "hide",
                      "expression": "!values.districtPermanent"
                    },
                    {
                      "action": "hide",
                      "expression": "values.ruralOrUrbanPermanent !== \"RURAL\""
                    }
                  ],
                  "mapping": {
                    "mutation": {
                      "operation": "fieldToAddressTransformer",
                      "parameters": [
                        "PERMANENT",
                        6
                      ]
                    },
                    "query": {
                      "operation": "addressToFieldTransformer",
                      "parameters": [
                        "PERMANENT",
                        6
                      ]
                    }
                  }
                },
                {
                  "name": "addressLine4CityOptionPermanent",
                  "type": "TEXT",
                  "label": {
                    "defaultMessage": "Town",
                    "description": "Title for the address line 4",
                    "id": "form.field.label.addressLine4CityOption"
                  },
                  "previewGroup": "permanentAddress",
                  "required": false,
                  "initialValue": "",
                  "validate": [],
                  "conditionals": [
                    {
                      "action": "hide",
                      "expression": "!values.countryPermanent"
                    },
                    {
                      "action": "hide",
                      "expression": "!values.statePermanent"
                    },
                    {
                      "action": "hide",
                      "expression": "!values.districtPermanent"
                    },
                    {
                      "action": "hide",
                      "expression": "values.ruralOrUrbanPermanent !== \"URBAN\""
                    }
                  ],
                  "mapping": {
                    "mutation": {
                      "operation": "fieldToAddressTransformer",
                      "parameters": [
                        "PERMANENT",
                        4
                      ]
                    },
                    "query": {
                      "operation": "addressToFieldTransformer",
                      "parameters": [
                        "PERMANENT",
                        4
                      ]
                    }
                  }
                },
                {
                  "name": "addressLine3CityOptionPermanent",
                  "type": "TEXT",
                  "label": {
                    "defaultMessage": "Residential Area",
                    "description": "Title for the address line 3 option 2",
                    "id": "form.field.label.addressLine3CityOption"
                  },
                  "previewGroup": "permanentAddress",
                  "required": false,
                  "initialValue": "",
                  "validate": [],
                  "conditionals": [
                    {
                      "action": "hide",
                      "expression": "!values.countryPermanent"
                    },
                    {
                      "action": "hide",
                      "expression": "!values.statePermanent"
                    },
                    {
                      "action": "hide",
                      "expression": "!values.districtPermanent"
                    },
                    {
                      "action": "hide",
                      "expression": "values.ruralOrUrbanPermanent !== \"URBAN\""
                    }
                  ],
                  "mapping": {
                    "mutation": {
                      "operation": "fieldToAddressTransformer",
                      "parameters": [
                        "PERMANENT",
                        3
                      ]
                    },
                    "query": {
                      "operation": "addressToFieldTransformer",
                      "parameters": [
                        "PERMANENT",
                        3
                      ]
                    }
                  }
                },
                {
                  "name": "addressLine2CityOptionPermanent",
                  "type": "TEXT",
                  "label": {
                    "defaultMessage": "Street / Plot Number",
                    "description": "Title for the address line 1",
                    "id": "form.field.label.addressLine2CityOption"
                  },
                  "previewGroup": "permanentAddress",
                  "required": false,
                  "initialValue": "",
                  "validate": [],
                  "conditionals": [
                    {
                      "action": "hide",
                      "expression": "!values.countryPermanent"
                    },
                    {
                      "action": "hide",
                      "expression": "!values.statePermanent"
                    },
                    {
                      "action": "hide",
                      "expression": "!values.districtPermanent"
                    },
                    {
                      "action": "hide",
                      "expression": "values.ruralOrUrbanPermanent !== \"URBAN\""
                    }
                  ],
                  "mapping": {
                    "mutation": {
                      "operation": "fieldToAddressTransformer",
                      "parameters": [
                        "PERMANENT",
                        2
                      ]
                    },
                    "query": {
                      "operation": "addressToFieldTransformer",
                      "parameters": [
                        "PERMANENT",
                        2
                      ]
                    }
                  }
                },
                {
                  "name": "numberOptionPermanent",
                  "type": "NUMBER",
                  "label": {
                    "defaultMessage": "Number",
                    "description": "Title for the number field",
                    "id": "form.field.label.number"
                  },
                  "previewGroup": "permanentAddress",
                  "required": false,
                  "initialValue": "",
                  "validate": [],
                  "conditionals": [
                    {
                      "action": "hide",
                      "expression": "!values.countryPermanent"
                    },
                    {
                      "action": "hide",
                      "expression": "!values.statePermanent"
                    },
                    {
                      "action": "hide",
                      "expression": "!values.districtPermanent"
                    },
                    {
                      "action": "hide",
                      "expression": "values.ruralOrUrbanPermanent !== \"URBAN\""
                    }
                  ],
                  "mapping": {
                    "mutation": {
                      "operation": "fieldToAddressTransformer",
                      "parameters": [
                        "PERMANENT",
                        1
                      ]
                    },
                    "query": {
                      "operation": "addressToFieldTransformer",
                      "parameters": [
                        "PERMANENT",
                        1
                      ]
                    }
                  }
                },
                {
                  "name": "addressLine1Permanent",
                  "type": "TEXT",
                  "label": {
                    "defaultMessage": "Village",
                    "description": "Title for the address line 1",
                    "id": "form.field.label.addressLine1"
                  },
                  "previewGroup": "permanentAddress",
                  "required": false,
                  "initialValue": "",
                  "validate": [],
                  "conditionals": [
                    {
                      "action": "hide",
                      "expression": "!values.countryPermanent"
                    },
                    {
                      "action": "hide",
                      "expression": "!values.statePermanent"
                    },
                    {
                      "action": "hide",
                      "expression": "!values.districtPermanent"
                    },
                    {
                      "action": "hide",
                      "expression": "values.ruralOrUrbanPermanent !== \"RURAL\""
                    }
                  ],
                  "mapping": {
                    "mutation": {
                      "operation": "fieldToAddressTransformer",
                      "parameters": [
                        "PERMANENT",
                        5
                      ]
                    },
                    "query": {
                      "operation": "addressToFieldTransformer",
                      "parameters": [
                        "PERMANENT",
                        5
                      ]
                    }
                  }
                }
              ],
              "previewGroups": [
                {
                  "id": "permanentAddress",
                  "label": {
                    "defaultMessage": "Permanent address",
                    "description": "Tag definition for permanentAddress",
                    "id": "form.preview.tag.permanent.address"
                  },
                  "fieldToRedirect": "countryPermanent"
                }
              ]
            }
          ]
        },
        {
          "id": "deathEvent",
          "viewType": "form",
          "name": {
            "defaultMessage": "When did the death occur?",
            "description": "Form section name for Death Event",
            "id": "form.section.deathEvent.name"
          },
          "title": {
            "defaultMessage": "When did the death occur?",
            "description": "Form section title for Death Event",
            "id": "form.section.deathEvent.title"
          },
          "groups": [
            {
              "id": "deathEvent-deathDate",
              "fields": [
                {
                  "name": "deathDate",
                  "type": "DATE",
                  "label": {
                    "defaultMessage": "When did the death occur?",
                    "description": "Form section title for Death Event",
                    "id": "form.section.deathEvent.title"
                  },
                  "notice": {
                    "defaultMessage": "Enter the date in the format day, month and year. For example 24 10 2020.",
                    "description": "Label for form field: Date of occurrence",
                    "id": "form.field.label.deathDate"
                  },
                  "ignorePlaceHolder": true,
                  "required": true,
                  "initialValue": "",
                  "validate": [
                    {
                      "operation": "isValidDeathOccurrenceDate"
                    }
                  ],
                  "mapping": {
                    "mutation": {
                      "operation": "fieldToDeceasedDateTransformation",
                      "parameters": [
<<<<<<< HEAD
                        "deceased",
                        {
                          "operation": "longDateTransformer",
                          "parameters": []
                        }
=======
                        "deceased"
>>>>>>> 66fd57cd
                      ]
                    },
                    "query": {
                      "operation": "deceasedDateToFieldTransformation",
                      "parameters": [
                        "deceased"
                      ]
                    }
                  }
                }
              ]
            },
            {
              "id": "deathEvent-deathManner",
              "fields": [
                {
                  "name": "manner",
                  "type": "RADIO_GROUP",
                  "label": {
                    "defaultMessage": "What was the manner of death?",
                    "description": "Label for form field: Manner of death",
                    "id": "form.field.label.mannerOfDeath"
                  },
                  "required": false,
                  "initialValue": "",
                  "validate": [],
                  "size": "large",
                  "placeholder": {
                    "defaultMessage": "Select",
                    "description": "Placeholder text for a select",
                    "id": "form.field.select.placeholder"
                  },
                  "options": [
                    {
                      "value": "NATURAL_CAUSES",
                      "label": {
                        "defaultMessage": "Natural causes",
                        "description": "Option for form field: Manner of death",
                        "id": "form.field.label.mannerOfDeathNatural"
                      }
                    },
                    {
                      "value": "ACCIDENT",
                      "label": {
                        "defaultMessage": "Accident",
                        "description": "Option for form field: Manner of death",
                        "id": "form.field.label.mannerOfDeathAccident"
                      }
                    },
                    {
                      "value": "SUICIDE",
                      "label": {
                        "defaultMessage": "Suicide",
                        "description": "Option for form field: Manner of death",
                        "id": "form.field.label.mannerOfDeathSuicide"
                      }
                    },
                    {
                      "value": "HOMICIDE",
                      "label": {
                        "defaultMessage": "Homicide",
                        "description": "Option for form field: Manner of death",
                        "id": "form.field.label.mannerOfDeathHomicide"
                      }
                    },
                    {
                      "value": "MANNER_UNDETERMINED",
                      "label": {
                        "defaultMessage": "Manner undetermined",
                        "description": "Option for form field: Manner of death",
                        "id": "form.field.label.mannerOfDeathUndetermined"
                      }
                    }
                  ],
                  "mapping": {
                    "mutation": {
                      "operation": "sectionFieldToBundleFieldTransformer",
                      "parameters": [
                        "mannerOfDeath"
                      ]
                    },
                    "query": {
                      "operation": "bundleFieldToSectionFieldTransformer",
                      "parameters": [
                        "mannerOfDeath"
                      ]
                    }
                  }
                }
              ]
            },
            {
              "id": "deathEvent-deathPlaceAddress",
              "fields": [
                {
                  "name": "deathPlaceAddress",
                  "type": "RADIO_GROUP",
                  "label": {
                    "defaultMessage": "Where did the death occur?",
                    "description": "Label for form field: Place of occurrence of death",
                    "id": "form.field.label.deathPlaceAddress"
                  },
                  "required": true,
                  "initialValue": "",
                  "validate": [],
                  "size": "large",
                  "options": [
                    {
                      "value": "PERMANENT",
                      "label": {
                        "defaultMessage": "Residential address of the deceased",
                        "description": "Select item for Private Home",
                        "id": "form.field.label.resedentialAddress"
                      }
                    },
                    {
                      "value": "HEALTH_FACILITY",
                      "label": {
                        "defaultMessage": "Health Institution",
                        "description": "Select item for Health Institution",
                        "id": "form.field.label.healthInstitution"
                      }
                    },
                    {
                      "value": "OTHER",
                      "label": {
                        "defaultMessage": "Other address",
                        "description": "Select item for Other address",
                        "id": "form.field.label.otherAddress"
                      }
                    }
                  ],
                  "conditionals": [],
                  "mapping": {
                    "mutation": {
                      "operation": "copyEventAddressTransformer",
                      "parameters": [
                        "deceased"
                      ]
                    },
                    "query": {
                      "operation": "deathPlaceToFieldTransformer"
                    }
                  }
                }
              ]
            },
            {
              "id": "deathEvent-deathLocation",
              "conditionals": [
                {
                  "action": "hide",
                  "expression": "values.deathPlaceAddress!=\"HEALTH_FACILITY\""
                }
              ],
              "fields": [
                {
                  "name": "deathLocation",
                  "type": "SEARCH_FIELD",
                  "label": {
                    "defaultMessage": "What hospital did the death occur at?",
                    "description": "Label for form field: Hospital or Health Institution",
                    "id": "form.field.label.deathAtFacility"
                  },
                  "required": true,
                  "initialValue": "",
                  "searchableResource": "facilities",
                  "searchableType": "HEALTH_FACILITY",
                  "dynamicOptions": {
                    "resource": "facilities"
                  },
                  "validate": [],
                  "placeholder": {
                    "defaultMessage": "Select",
                    "description": "Placeholder text for a select",
                    "id": "form.field.select.placeholder"
                  },
                  "mapping": {
                    "mutation": {
                      "operation": "deathEventLocationMutationTransformer",
                      "parameters": []
                    },
                    "query": {
                      "operation": "sectionFieldExchangeTransformer",
                      "parameters": [
                        "eventLocation",
                        "id"
                      ]
                    }
                  }
                }
              ]
            },
            {
              "id": "deathEvent-deathAtOtherLocation",
              "title": {
                "defaultMessage": "What is the other address did the death occur at?",
                "description": "Label for form field: Other Location Address",
                "id": "form.field.label.deathAtOtherLocation"
              },
              "conditionals": [
                {
                  "action": "hide",
                  "expression": "values.deathPlaceAddress !== \"OTHER\""
                }
              ],
              "previewGroups": [
                {
                  "id": "deathPlaceAddress",
                  "label": {
                    "defaultMessage": "What is the other address did the death occur at?",
                    "description": "Label for form field: Other Location Address",
                    "id": "form.field.label.deathAtOtherLocation"
                  },
                  "fieldToRedirect": "country"
                }
              ],
              "fields": [
                {
                  "name": "country",
                  "type": "SELECT_WITH_OPTIONS",
                  "previewGroup": "deathPlaceAddress",
                  "label": {
                    "defaultMessage": "Country",
                    "description": "Title for the country select",
                    "id": "form.field.label.country"
                  },
                  "required": true,
                  "initialValue": "ZMB",
                  "validate": [],
                  "placeholder": {
                    "defaultMessage": "Select",
                    "description": "Placeholder text for a select",
                    "id": "form.field.select.placeholder"
                  },
                  "options": {
                    "resource": "countries"
                  },
                  "mapping": {
                    "mutation": {
                      "operation": "deathEventLocationMutationTransformer",
                      "parameters": []
                    },
                    "query": {
                      "operation": "eventLocationQueryTransformer",
                      "parameters": []
                    }
                  }
                },
                {
                  "name": "state",
                  "type": "SELECT_WITH_DYNAMIC_OPTIONS",
                  "previewGroup": "deathPlaceAddress",
                  "label": {
                    "defaultMessage": "Province",
                    "description": "Title for the state select",
                    "id": "form.field.label.state"
                  },
                  "required": true,
                  "initialValue": "",
                  "validate": [],
                  "placeholder": {
                    "defaultMessage": "Select",
                    "description": "Placeholder text for a select",
                    "id": "form.field.select.placeholder"
                  },
                  "dynamicOptions": {
                    "resource": "locations",
                    "dependency": "country"
                  },
                  "conditionals": [
                    {
                      "action": "hide",
                      "expression": "!values.country"
                    }
                  ],
                  "mapping": {
                    "mutation": {
                      "operation": "deathEventLocationMutationTransformer",
                      "parameters": []
                    },
                    "query": {
                      "operation": "eventLocationQueryTransformer",
                      "parameters": []
                    }
                  }
                },
                {
                  "name": "district",
                  "type": "SELECT_WITH_DYNAMIC_OPTIONS",
                  "previewGroup": "deathPlaceAddress",
                  "label": {
                    "defaultMessage": "District",
                    "description": "Title for the district select",
                    "id": "form.field.label.district"
                  },
                  "required": true,
                  "initialValue": "",
                  "validate": [],
                  "placeholder": {
                    "defaultMessage": "Select",
                    "description": "Placeholder text for a select",
                    "id": "form.field.select.placeholder"
                  },
                  "dynamicOptions": {
                    "resource": "locations",
                    "dependency": "state"
                  },
                  "conditionals": [
                    {
                      "action": "hide",
                      "expression": "!values.country"
                    },
                    {
                      "action": "hide",
                      "expression": "!values.state"
                    }
                  ],
                  "mapping": {
                    "mutation": {
                      "operation": "deathEventLocationMutationTransformer",
                      "parameters": []
                    },
                    "query": {
                      "operation": "eventLocationQueryTransformer",
                      "parameters": []
                    }
                  }
                },
                {
                  "name": "ruralOrUrban",
                  "type": "RADIO_GROUP",
                  "previewGroup": "deathPlaceAddress",
                  "label": {
                    "defaultMessage": " ",
                    "description": "Empty label for form field",
                    "id": "form.field.label.emptyLabel"
                  },
                  "options": [
                    {
                      "label": {
                        "defaultMessage": "Urban address",
                        "id": "form.field.label.urban",
                        "description": "Label for form field checkbox option Urban"
                      },
                      "value": "URBAN"
                    },
                    {
                      "label": {
                        "defaultMessage": "Rural address",
                        "id": "form.field.label.rural",
                        "description": "Label for form field checkbox option Rural"
                      },
                      "value": "RURAL"
                    }
                  ],
                  "initialValue": "URBAN",
                  "required": false,
                  "hideValueInPreview": true,
                  "validate": [],
                  "conditionals": [
                    {
                      "action": "hide",
                      "expression": "!values.country"
                    },
                    {
                      "action": "hide",
                      "expression": "!values.state"
                    },
                    {
                      "action": "hide",
                      "expression": "!values.district"
                    }
                  ],
                  "mapping": {
                    "mutation": {
                      "operation": "deathEventLocationMutationTransformer",
                      "parameters": [
                        7
                      ]
                    },
                    "query": {
                      "operation": "eventLocationQueryTransformer",
                      "parameters": [
                        7
                      ]
                    }
                  }
                },
                {
                  "name": "addressChief",
                  "type": "TEXT",
                  "previewGroup": "deathPlaceAddress",
                  "label": {
                    "id": "form.field.label.addressChief",
                    "defaultMessage": "Chief",
                    "description": "The lable for form field chief"
                  },
                  "required": false,
                  "initialValue": "",
                  "validate": [],
                  "conditionals": [
                    {
                      "action": "hide",
                      "expression": "!values.country"
                    },
                    {
                      "action": "hide",
                      "expression": "!values.state"
                    },
                    {
                      "action": "hide",
                      "expression": "!values.district"
                    },
                    {
                      "action": "hide",
                      "expression": "values.ruralOrUrban !== \"RURAL\""
                    }
                  ],
                  "mapping": {
                    "mutation": {
                      "operation": "deathEventLocationMutationTransformer",
                      "parameters": [
                        6
                      ]
                    },
                    "query": {
                      "operation": "eventLocationQueryTransformer",
                      "parameters": [
                        6
                      ]
                    }
                  }
                },
                {
                  "name": "addressLine4CityOption",
                  "type": "TEXT",
                  "previewGroup": "deathPlaceAddress",
                  "label": {
                    "defaultMessage": "Town",
                    "description": "Title for the address line 4",
                    "id": "form.field.label.addressLine4CityOption"
                  },
                  "required": false,
                  "initialValue": "",
                  "validate": [],
                  "conditionals": [
                    {
                      "action": "hide",
                      "expression": "!values.country"
                    },
                    {
                      "action": "hide",
                      "expression": "!values.state"
                    },
                    {
                      "action": "hide",
                      "expression": "!values.district"
                    },
                    {
                      "action": "hide",
                      "expression": "values.ruralOrUrban !== \"URBAN\""
                    }
                  ],
                  "mapping": {
                    "mutation": {
                      "operation": "deathEventLocationMutationTransformer",
                      "parameters": [
                        4
                      ]
                    },
                    "query": {
                      "operation": "eventLocationQueryTransformer",
                      "parameters": [
                        4
                      ]
                    }
                  }
                },
                {
                  "name": "addressLine3CityOption",
                  "type": "TEXT",
                  "previewGroup": "deathPlaceAddress",
                  "label": {
                    "defaultMessage": "Residential Area",
                    "description": "Title for the address line 3 option 2",
                    "id": "form.field.label.addressLine3CityOption"
                  },
                  "required": false,
                  "initialValue": "",
                  "validate": [],
                  "conditionals": [
                    {
                      "action": "hide",
                      "expression": "!values.country"
                    },
                    {
                      "action": "hide",
                      "expression": "!values.state"
                    },
                    {
                      "action": "hide",
                      "expression": "!values.district"
                    },
                    {
                      "action": "hide",
                      "expression": "values.ruralOrUrban !== \"URBAN\""
                    }
                  ],
                  "mapping": {
                    "mutation": {
                      "operation": "deathEventLocationMutationTransformer",
                      "parameters": [
                        3
                      ]
                    },
                    "query": {
                      "operation": "eventLocationQueryTransformer",
                      "parameters": [
                        3
                      ]
                    }
                  }
                },
                {
                  "name": "addressLine2CityOption",
                  "type": "TEXT",
                  "previewGroup": "deathPlaceAddress",
                  "label": {
                    "defaultMessage": "Street / Plot Number",
                    "description": "Title for the address line 1",
                    "id": "form.field.label.addressLine2CityOption"
                  },
                  "required": false,
                  "initialValue": "",
                  "validate": [],
                  "conditionals": [
                    {
                      "action": "hide",
                      "expression": "!values.country"
                    },
                    {
                      "action": "hide",
                      "expression": "!values.state"
                    },
                    {
                      "action": "hide",
                      "expression": "!values.district"
                    },
                    {
                      "action": "hide",
                      "expression": "values.ruralOrUrban !== \"URBAN\""
                    }
                  ],
                  "mapping": {
                    "mutation": {
                      "operation": "deathEventLocationMutationTransformer",
                      "parameters": [
                        2
                      ]
                    },
                    "query": {
                      "operation": "eventLocationQueryTransformer",
                      "parameters": [
                        2
                      ]
                    }
                  }
                },
                {
                  "name": "numberOption",
                  "type": "NUMBER",
                  "previewGroup": "deathPlaceAddress",
                  "label": {
                    "defaultMessage": "Number",
                    "description": "Title for the number field",
                    "id": "form.field.label.number"
                  },
                  "required": false,
                  "initialValue": "",
                  "validate": [],
                  "conditionals": [
                    {
                      "action": "hide",
                      "expression": "!values.country"
                    },
                    {
                      "action": "hide",
                      "expression": "!values.state"
                    },
                    {
                      "action": "hide",
                      "expression": "!values.district"
                    },
                    {
                      "action": "hide",
                      "expression": "values.ruralOrUrban !== \"URBAN\""
                    }
                  ],
                  "mapping": {
                    "mutation": {
                      "operation": "deathEventLocationMutationTransformer",
                      "parameters": [
                        1
                      ]
                    },
                    "query": {
                      "operation": "eventLocationQueryTransformer",
                      "parameters": [
                        1
                      ]
                    }
                  }
                },
                {
                  "name": "addressLine1",
                  "type": "TEXT",
                  "previewGroup": "deathPlaceAddress",
                  "label": {
                    "defaultMessage": "Village",
                    "description": "Title for the address line 1",
                    "id": "form.field.label.addressLine1"
                  },
                  "required": false,
                  "initialValue": "",
                  "validate": [],
                  "conditionals": [
                    {
                      "action": "hide",
                      "expression": "!values.country"
                    },
                    {
                      "action": "hide",
                      "expression": "!values.state"
                    },
                    {
                      "action": "hide",
                      "expression": "!values.district"
                    },
                    {
                      "action": "hide",
                      "expression": "values.ruralOrUrban !== \"RURAL\""
                    }
                  ],
                  "mapping": {
                    "mutation": {
                      "operation": "deathEventLocationMutationTransformer",
                      "parameters": [
                        5
                      ]
                    },
                    "query": {
                      "operation": "eventLocationQueryTransformer",
                      "parameters": [
                        5
                      ]
                    }
                  }
                }
              ]
            }
          ],
          "mapping": {
            "mutation": {
              "operation": "setDeathRegistrationSectionTransformer"
            },
            "query": {
              "operation": "getDeathRegistrationSectionTransformer"
            }
          }
        },
        {
          "id": "causeOfDeath",
          "viewType": "form",
          "name": {
            "defaultMessage": "What is the official cause of death?",
            "description": "Form section name for Cause of Death",
            "id": "form.section.causeOfDeath.name"
          },
          "title": {
            "defaultMessage": "What is the official cause of death?",
            "description": "Form section title for Cause of Death",
            "id": "form.section.causeOfDeath.title"
          },
          "groups": [
            {
              "id": "causeOfDeath-causeOfDeathEstablished",
              "fields": [
                {
                  "name": "causeOfDeathEstablished",
                  "type": "RADIO_GROUP",
                  "label": {
                    "defaultMessage": "Has an official cause of death been established ?",
                    "description": "Label for form field: Cause of Death Established",
                    "id": "form.field.label.causeOfDeathEstablished"
                  },
                  "notice": {
                    "defaultMessage": "Official cause of death is not mandatory to submit the application. A cause of death can be added at a later date.",
                    "description": "Form section notice for Cause of Death",
                    "id": "form.section.causeOfDeathNotice"
                  },
                  "required": false,
                  "initialValue": "",
                  "size": "large",
                  "validate": [],
                  "options": [
                    {
                      "value": true,
                      "label": {
                        "defaultMessage": "Yes",
                        "description": "confirmation label for yes / no radio button",
                        "id": "form.field.label.confirm"
                      }
                    },
                    {
                      "value": false,
                      "label": {
                        "defaultMessage": "No",
                        "description": "deny label for yes / no radio button",
                        "id": "form.field.label.deny"
                      }
                    }
                  ],
                  "mapping": {
                    "mutation": {
                      "operation": "ignoreFieldTransformer"
                    },
                    "query": {
                      "operation": "hasCaseOfDeathSectionTransformer"
                    }
                  }
                }
              ]
            },
            {
              "id": "causeOfDeath-methodOfCauseOfDeathSection",
              "title": {
                "defaultMessage": "What is the official cause of death?",
                "description": "Form section title for Cause of Death",
                "id": "form.section.causeOfDeath.title"
              },
              "conditionals": [
                {
                  "action": "hide",
                  "expression": "!values.causeOfDeathEstablished"
                }
              ],
              "fields": [
                {
                  "name": "methodOfCauseOfDeath",
                  "type": "SELECT_WITH_OPTIONS",
                  "initialValue": "",
                  "label": {
                    "defaultMessage": "Method of Cause of Death",
                    "description": "Label for form field: Method of Cause of Death",
                    "id": "form.field.label.methodOfCauseOfDeath"
                  },
                  "validate": [],
                  "placeholder": {
                    "defaultMessage": "Select",
                    "description": "Placeholder text for a select",
                    "id": "form.field.select.placeholder"
                  },
                  "required": false,
                  "options": [
                    {
                      "value": "VERBAL_AUTOPSY",
                      "label": {
                        "defaultMessage": "Verbal autopsy",
                        "description": "Option for form field: Method of Cause of Death",
                        "id": "form.field.label.verbalAutopsy"
                      }
                    },
                    {
                      "value": "MEDICALLY_CERTIFIED",
                      "label": {
                        "defaultMessage": "Medically Certified Cause of Death",
                        "description": "Option for form field: Method of Cause of Death",
                        "id": "form.field.label.medicallyCertified"
                      }
                    }
                  ],
                  "mapping": {
                    "mutation": {
                      "operation": "sectionFieldToBundleFieldTransformer",
                      "parameters": [
                        "causeOfDeathMethod"
                      ]
                    },
                    "query": {
                      "operation": "bundleFieldToSectionFieldTransformer",
                      "parameters": [
                        "causeOfDeathMethod"
                      ]
                    }
                  }
                },
                {
                  "name": "causeOfDeathCode",
                  "type": "TEXT",
                  "initialValue": "",
                  "label": {
                    "defaultMessage": "Cause of Death Code",
                    "description": "Label for form field: Cause of Death Code",
                    "id": "form.field.label.causeOfDeathCode"
                  },
                  "required": false,
                  "validate": [
                    {
                      "operation": "blockAlphaNumericDot"
                    },
                    {
                      "operation": "maxLength",
                      "parameters": [
                        17
                      ]
                    }
                  ],
                  "mapping": {
                    "mutation": {
                      "operation": "sectionFieldToBundleFieldTransformer",
                      "parameters": [
                        "causeOfDeath"
                      ]
                    },
                    "query": {
                      "operation": "bundleFieldToSectionFieldTransformer",
                      "parameters": [
                        "causeOfDeath"
                      ]
                    }
                  }
                }
              ]
            }
          ]
        },
        {
          "id": "informant",
          "viewType": "form",
          "name": {
            "defaultMessage": "Applicant",
            "description": "Form section name for Applicant",
            "id": "form.section.applicant.name"
          },
          "title": {
            "defaultMessage": "What are the applicant's details?",
            "description": "Form section title for applicants",
            "id": "form.section.applicant.title"
          },
          "hasDocumentSection": true,
          "groups": [
            {
              "id": "informant-view-group",
              "fields": [
                {
                  "name": "nationality",
                  "type": "SELECT_WITH_OPTIONS",
                  "label": {
                    "defaultMessage": "Nationality",
                    "description": "Label for form field: Nationality",
                    "id": "form.field.label.deceased.nationality"
                  },
                  "required": false,
                  "initialValue": "ZMB",
                  "validate": [],
                  "placeholder": {
                    "defaultMessage": "Select",
                    "description": "Placeholder text for a select",
                    "id": "form.field.select.placeholder"
                  },
                  "options": {
                    "resource": "countries"
                  },
                  "mapping": {
                    "mutation": {
                      "operation": "fieldValueNestingTransformer",
                      "parameters": [
                        "individual",
                        {
                          "operation": "fieldToArrayTransformer"
                        }
                      ]
                    },
                    "query": {
                      "operation": "nestedValueToFieldTransformer",
                      "parameters": [
                        "individual",
                        {
                          "operation": "arrayToFieldTransformer"
                        }
                      ]
                    }
                  }
                },
                {
                  "name": "applicantID",
                  "type": "NUMBER",
                  "label": {
                    "defaultMessage": "National ID",
                    "description": "Option for form field: Type of ID",
                    "id": "form.field.label.iDTypeNationalID"
                  },
                  "required": true,
                  "initialValue": "",
                  "validate": [
                    {
                      "operation": "numeric"
                    },
                    {
                      "operation": "validLength",
                      "parameters": [
                        9
                      ]
                    }
                  ],
                  "conditionals": [],
                  "mapping": {
                    "mutation": {
                      "operation": "fieldValueNestingTransformer",
                      "parameters": [
                        "individual",
                        {
                          "operation": "fieldToIdentityTransformer",
                          "parameters": [
                            "id",
                            "NATIONAL_ID"
                          ]
                        }
                      ]
                    },
                    "query": {
                      "operation": "nestedValueToFieldTransformer",
                      "parameters": [
                        "individual",
                        {
                          "operation": "identityToFieldTransformer",
                          "parameters": [
                            "id",
                            "NATIONAL_ID"
                          ]
                        }
                      ]
                    }
                  }
                },
                {
                  "name": "firstNamesEng",
                  "type": "TEXT",
                  "label": {
                    "defaultMessage": "First name(s)",
                    "description": "Label for form field: Given names",
                    "id": "form.field.label.childFirstNamesEng"
                  },
                  "required": true,
                  "initialValue": "",
                  "validate": [
                    {
                      "operation": "englishOnlyNameFormat"
                    }
                  ],
                  "mapping": {
                    "mutation": {
                      "operation": "fieldValueNestingTransformer",
                      "parameters": [
                        "individual",
                        {
                          "operation": "fieldToNameTransformer",
                          "parameters": [
                            "en",
                            "firstNames"
                          ]
                        },
                        "name"
                      ]
                    },
                    "query": {
                      "operation": "nestedValueToFieldTransformer",
                      "parameters": [
                        "individual",
                        {
                          "operation": "nameToFieldTransformer",
                          "parameters": [
                            "en",
                            "firstNames"
                          ]
                        }
                      ]
                    }
                  }
                },
                {
                  "name": "familyNameEng",
                  "type": "TEXT",
                  "label": {
                    "defaultMessage": "Last name",
                    "description": "Label for form field: Last name in english",
                    "id": "form.field.label.childFamilyNameEng"
                  },
                  "required": true,
                  "initialValue": "",
                  "validate": [
                    {
                      "operation": "englishOnlyNameFormat"
                    }
                  ],
                  "mapping": {
                    "mutation": {
                      "operation": "fieldValueNestingTransformer",
                      "parameters": [
                        "individual",
                        {
                          "operation": "fieldToNameTransformer",
                          "parameters": [
                            "en",
                            "familyName"
                          ]
                        },
                        "name"
                      ]
                    },
                    "query": {
                      "operation": "nestedValueToFieldTransformer",
                      "parameters": [
                        "individual",
                        {
                          "operation": "nameToFieldTransformer",
                          "parameters": [
                            "en",
                            "familyName"
                          ]
                        }
                      ]
                    }
                  }
                },
                {
                  "name": "applicantsRelationToDeceased",
                  "type": "SELECT_WITH_OPTIONS",
                  "label": {
                    "defaultMessage": "Relationship to Deceased",
                    "description": "Label for Relationship to Deceased select",
                    "id": "form.field.label.applicantsRelationWithDeceased"
                  },
                  "required": true,
                  "initialValue": "",
                  "validate": [],
                  "placeholder": {
                    "defaultMessage": "Select",
                    "description": "Placeholder text for a select",
                    "id": "form.field.select.placeholder"
                  },
                  "hidden": true,
                  "options": [
                    {
                      "value": "FATHER",
                      "label": {
                        "defaultMessage": "Father",
                        "description": "Label for option Father",
                        "id": "form.field.label.applicantRelation.father"
                      }
                    },
                    {
                      "value": "MOTHER",
                      "label": {
                        "defaultMessage": "Mother",
                        "description": "Label for option Mother",
                        "id": "form.field.label.applicantRelation.mother"
                      }
                    },
                    {
                      "value": "SPOUSE",
                      "label": {
                        "defaultMessage": "Spouse",
                        "description": "Label for option Spouse",
                        "id": "form.field.label.applicantRelation.spouse"
                      }
                    },
                    {
                      "value": "SON",
                      "label": {
                        "defaultMessage": "Son",
                        "description": "Label for option Son",
                        "id": "form.field.label.applicantRelation.son"
                      }
                    },
                    {
                      "value": "DAUGHTER",
                      "label": {
                        "defaultMessage": "Daughter",
                        "description": "Label for option Daughter",
                        "id": "form.field.label.applicantRelation.daughter"
                      }
                    },
                    {
                      "value": "EXTENDED_FAMILY",
                      "label": {
                        "defaultMessage": "Extended Family",
                        "description": "Label for option Extended Family",
                        "id": "form.field.label.applicantRelation.extendedFamily"
                      }
                    },
                    {
                      "value": "OTHER",
                      "label": {
                        "defaultMessage": "Other (Specify)",
                        "description": "Label for option Other",
                        "id": "form.field.label.applicantRelation.other"
                      }
                    }
                  ],
                  "mapping": {
                    "mutation": {
                      "operation": "fieldValueSectionExchangeTransformer",
                      "parameters": [
                        "informant",
                        "relationship"
                      ]
                    },
                    "query": {
                      "operation": "sectionFieldExchangeTransformer",
                      "parameters": [
                        "informant",
                        "relationship"
                      ]
                    }
                  }
                },
                {
                  "name": "applicantOtherRelationship",
                  "type": "TEXT",
                  "label": {
                    "defaultMessage": "Other relation",
                    "description": "Label for form field: Other relation",
                    "id": "form.field.label.applicantOtherRelationship"
                  },
                  "required": true,
                  "initialValue": "",
                  "validate": [],
                  "mapping": {
                    "mutation": {
                      "operation": "fieldValueSectionExchangeTransformer",
                      "parameters": [
                        "informant",
                        "otherRelationship"
                      ]
                    },
                    "query": {
                      "operation": "sectionFieldExchangeTransformer",
                      "parameters": [
                        "informant",
                        "otherRelationship"
                      ]
                    }
                  },
                  "conditionals": [
                    {
                      "action": "hide",
                      "expression": "values.applicantsRelationToDeceased !== \"OTHER\""
                    }
                  ]
                },
                {
                  "name": "applicantPhone",
                  "type": "TEL",
                  "label": {
                    "defaultMessage": "Phone number",
                    "description": "Input label for phone input",
                    "id": "form.field.label.phoneNumber"
                  },
                  "required": true,
                  "initialValue": "",
                  "validate": [
                    {
                      "operation": "phoneNumberFormat"
                    }
                  ],
                  "hidden": true,
                  "mapping": {
                    "mutation": {
                      "operation": "fieldValueNestingTransformer",
                      "parameters": [
                        "individual",
                        {
                          "operation": "fieldToPhoneNumberTransformer",
                          "parameters": []
                        }
                      ]
                    },
                    "query": {
                      "operation": "nestedValueToFieldTransformer",
                      "parameters": [
                        "individual",
                        {
                          "operation": "phoneNumberToFieldTransformer"
                        }
                      ]
                    }
                  }
                },
                {
                  "name": "permanentAddress",
                  "type": "SUBSECTION",
                  "label": {
                    "defaultMessage": "What is their residential address?",
                    "description": "Title for the permanent address fields",
                    "id": "form.field.label.informantPermanentAddress"
                  },
                  "initialValue": "",
                  "previewGroup": "permanentAddress",
                  "validate": []
                },
                {
                  "name": "countryPermanent",
                  "type": "SELECT_WITH_OPTIONS",
                  "label": {
                    "defaultMessage": "Country",
                    "description": "Title for the country select",
                    "id": "form.field.label.country"
                  },
                  "previewGroup": "permanentAddress",
                  "required": true,
                  "initialValue": "ZMB",
                  "validate": [],
                  "placeholder": {
                    "defaultMessage": "Select",
                    "description": "Placeholder text for a select",
                    "id": "form.field.select.placeholder"
                  },
                  "options": {
                    "resource": "countries"
                  },
                  "mapping": {
                    "mutation": {
                      "operation": "fieldValueNestingTransformer",
                      "parameters": [
                        "individual",
                        {
                          "operation": "fieldToAddressTransformer",
                          "parameters": [
                            "PERMANENT",
                            0,
                            "country"
                          ]
                        },
                        "address"
                      ]
                    },
                    "query": {
                      "operation": "nestedValueToFieldTransformer",
                      "parameters": [
                        "individual",
                        {
                          "operation": "addressToFieldTransformer",
                          "parameters": [
                            "PERMANENT",
                            0,
                            "country"
                          ]
                        }
                      ]
                    }
                  }
                },
                {
                  "name": "statePermanent",
                  "type": "SELECT_WITH_DYNAMIC_OPTIONS",
                  "label": {
                    "defaultMessage": "Province",
                    "description": "Title for the state select",
                    "id": "form.field.label.state"
                  },
                  "previewGroup": "permanentAddress",
                  "required": true,
                  "initialValue": "",
                  "validate": [],
                  "placeholder": {
                    "defaultMessage": "Select",
                    "description": "Placeholder text for a select",
                    "id": "form.field.select.placeholder"
                  },
                  "dynamicOptions": {
                    "resource": "locations",
                    "dependency": "countryPermanent"
                  },
                  "conditionals": [
                    {
                      "action": "hide",
                      "expression": "!values.countryPermanent"
                    }
                  ],
                  "mapping": {
                    "mutation": {
                      "operation": "fieldValueNestingTransformer",
                      "parameters": [
                        "individual",
                        {
                          "operation": "fieldToAddressTransformer",
                          "parameters": [
                            "PERMANENT",
                            0,
                            "state"
                          ]
                        },
                        "address"
                      ]
                    },
                    "query": {
                      "operation": "nestedValueToFieldTransformer",
                      "parameters": [
                        "individual",
                        {
                          "operation": "addressToFieldTransformer",
                          "parameters": [
                            "PERMANENT",
                            0,
                            "state"
                          ]
                        }
                      ]
                    }
                  }
                },
                {
                  "name": "districtPermanent",
                  "type": "SELECT_WITH_DYNAMIC_OPTIONS",
                  "label": {
                    "defaultMessage": "District",
                    "description": "Title for the district select",
                    "id": "form.field.label.district"
                  },
                  "previewGroup": "permanentAddress",
                  "required": true,
                  "initialValue": "",
                  "validate": [],
                  "placeholder": {
                    "defaultMessage": "Select",
                    "description": "Placeholder text for a select",
                    "id": "form.field.select.placeholder"
                  },
                  "dynamicOptions": {
                    "resource": "locations",
                    "dependency": "statePermanent"
                  },
                  "conditionals": [
                    {
                      "action": "hide",
                      "expression": "!values.countryPermanent"
                    },
                    {
                      "action": "hide",
                      "expression": "!values.statePermanent"
                    }
                  ],
                  "mapping": {
                    "mutation": {
                      "operation": "fieldValueNestingTransformer",
                      "parameters": [
                        "individual",
                        {
                          "operation": "fieldToAddressTransformer",
                          "parameters": [
                            "PERMANENT",
                            0,
                            "district"
                          ]
                        },
                        "address"
                      ]
                    },
                    "query": {
                      "operation": "nestedValueToFieldTransformer",
                      "parameters": [
                        "individual",
                        {
                          "operation": "addressToFieldTransformer",
                          "parameters": [
                            "PERMANENT",
                            0,
                            "district"
                          ]
                        }
                      ]
                    }
                  }
                },
                {
                  "name": "ruralOrUrbanPermanent",
                  "type": "RADIO_GROUP",
                  "label": {
                    "defaultMessage": " ",
                    "description": "Empty label for form field",
                    "id": "form.field.label.emptyLabel"
                  },
                  "options": [
                    {
                      "label": {
                        "defaultMessage": "Urban address",
                        "id": "form.field.label.urban",
                        "description": "Label for form field checkbox option Urban"
                      },
                      "value": "URBAN"
                    },
                    {
                      "label": {
                        "defaultMessage": "Rural address",
                        "id": "form.field.label.rural",
                        "description": "Label for form field checkbox option Rural"
                      },
                      "value": "RURAL"
                    }
                  ],
                  "initialValue": "URBAN",
                  "previewGroup": "permanentAddress",
                  "hideValueInPreview": true,
                  "required": false,
                  "validate": [],
                  "conditionals": [
                    {
                      "action": "hide",
                      "expression": "!values.countryPermanent"
                    },
                    {
                      "action": "hide",
                      "expression": "!values.statePermanent"
                    },
                    {
                      "action": "hide",
                      "expression": "!values.districtPermanent"
                    }
                  ],
                  "mapping": {
                    "mutation": {
                      "operation": "fieldValueNestingTransformer",
                      "parameters": [
                        "individual",
                        {
                          "operation": "fieldToAddressTransformer",
                          "parameters": [
                            "PERMANENT",
                            7
                          ]
                        },
                        "address"
                      ]
                    },
                    "query": {
                      "operation": "nestedValueToFieldTransformer",
                      "parameters": [
                        "individual",
                        {
                          "operation": "addressToFieldTransformer",
                          "parameters": [
                            "PERMANENT",
                            7
                          ]
                        }
                      ]
                    }
                  }
                },
                {
                  "name": "addressChiefPermanent",
                  "type": "TEXT",
                  "label": {
                    "id": "form.field.label.addressChief",
                    "defaultMessage": "Chief",
                    "description": "The lable for form field chief"
                  },
                  "previewGroup": "permanentAddress",
                  "required": false,
                  "initialValue": "",
                  "validate": [],
                  "conditionals": [
                    {
                      "action": "hide",
                      "expression": "!values.countryPermanent"
                    },
                    {
                      "action": "hide",
                      "expression": "!values.statePermanent"
                    },
                    {
                      "action": "hide",
                      "expression": "!values.districtPermanent"
                    },
                    {
                      "action": "hide",
                      "expression": "values.ruralOrUrbanPermanent !== \"RURAL\""
                    }
                  ],
                  "mapping": {
                    "mutation": {
                      "operation": "fieldValueNestingTransformer",
                      "parameters": [
                        "individual",
                        {
                          "operation": "fieldToAddressTransformer",
                          "parameters": [
                            "PERMANENT",
                            6
                          ]
                        },
                        "address"
                      ]
                    },
                    "query": {
                      "operation": "nestedValueToFieldTransformer",
                      "parameters": [
                        "individual",
                        {
                          "operation": "addressToFieldTransformer",
                          "parameters": [
                            "PERMANENT",
                            6
                          ]
                        }
                      ]
                    }
                  }
                },
                {
                  "name": "addressLine4CityOptionPermanent",
                  "type": "TEXT",
                  "label": {
                    "defaultMessage": "Town",
                    "description": "Title for the address line 4",
                    "id": "form.field.label.addressLine4CityOption"
                  },
                  "previewGroup": "permanentAddress",
                  "required": false,
                  "initialValue": "",
                  "validate": [],
                  "conditionals": [
                    {
                      "action": "hide",
                      "expression": "!values.countryPermanent"
                    },
                    {
                      "action": "hide",
                      "expression": "!values.statePermanent"
                    },
                    {
                      "action": "hide",
                      "expression": "!values.districtPermanent"
                    },
                    {
                      "action": "hide",
                      "expression": "values.ruralOrUrbanPermanent !== \"URBAN\""
                    }
                  ],
                  "mapping": {
                    "mutation": {
                      "operation": "fieldValueNestingTransformer",
                      "parameters": [
                        "individual",
                        {
                          "operation": "fieldToAddressTransformer",
                          "parameters": [
                            "PERMANENT",
                            4
                          ]
                        },
                        "address"
                      ]
                    },
                    "query": {
                      "operation": "nestedValueToFieldTransformer",
                      "parameters": [
                        "individual",
                        {
                          "operation": "addressToFieldTransformer",
                          "parameters": [
                            "PERMANENT",
                            4
                          ]
                        }
                      ]
                    }
                  }
                },
                {
                  "name": "addressLine3CityOptionPermanent",
                  "type": "TEXT",
                  "label": {
                    "defaultMessage": "Residential Area",
                    "description": "Title for the address line 3 option 2",
                    "id": "form.field.label.addressLine3CityOption"
                  },
                  "previewGroup": "permanentAddress",
                  "required": false,
                  "initialValue": "",
                  "validate": [],
                  "conditionals": [
                    {
                      "action": "hide",
                      "expression": "!values.countryPermanent"
                    },
                    {
                      "action": "hide",
                      "expression": "!values.statePermanent"
                    },
                    {
                      "action": "hide",
                      "expression": "!values.districtPermanent"
                    },
                    {
                      "action": "hide",
                      "expression": "values.ruralOrUrbanPermanent !== \"URBAN\""
                    }
                  ],
                  "mapping": {
                    "mutation": {
                      "operation": "fieldValueNestingTransformer",
                      "parameters": [
                        "individual",
                        {
                          "operation": "fieldToAddressTransformer",
                          "parameters": [
                            "PERMANENT",
                            3
                          ]
                        },
                        "address"
                      ]
                    },
                    "query": {
                      "operation": "nestedValueToFieldTransformer",
                      "parameters": [
                        "individual",
                        {
                          "operation": "addressToFieldTransformer",
                          "parameters": [
                            "PERMANENT",
                            3
                          ]
                        }
                      ]
                    }
                  }
                },
                {
                  "name": "addressLine2CityOptionPermanent",
                  "type": "TEXT",
                  "label": {
                    "defaultMessage": "Street / Plot Number",
                    "description": "Title for the address line 1",
                    "id": "form.field.label.addressLine2CityOption"
                  },
                  "previewGroup": "permanentAddress",
                  "required": false,
                  "initialValue": "",
                  "validate": [],
                  "conditionals": [
                    {
                      "action": "hide",
                      "expression": "!values.countryPermanent"
                    },
                    {
                      "action": "hide",
                      "expression": "!values.statePermanent"
                    },
                    {
                      "action": "hide",
                      "expression": "!values.districtPermanent"
                    },
                    {
                      "action": "hide",
                      "expression": "values.ruralOrUrbanPermanent !== \"URBAN\""
                    }
                  ],
                  "mapping": {
                    "mutation": {
                      "operation": "fieldValueNestingTransformer",
                      "parameters": [
                        "individual",
                        {
                          "operation": "fieldToAddressTransformer",
                          "parameters": [
                            "PERMANENT",
                            2
                          ]
                        },
                        "address"
                      ]
                    },
                    "query": {
                      "operation": "nestedValueToFieldTransformer",
                      "parameters": [
                        "individual",
                        {
                          "operation": "addressToFieldTransformer",
                          "parameters": [
                            "PERMANENT",
                            2
                          ]
                        }
                      ]
                    }
                  }
                },
                {
                  "name": "numberOptionPermanent",
                  "type": "NUMBER",
                  "label": {
                    "defaultMessage": "Number",
                    "description": "Title for the number field",
                    "id": "form.field.label.number"
                  },
                  "previewGroup": "permanentAddress",
                  "required": false,
                  "initialValue": "",
                  "validate": [],
                  "conditionals": [
                    {
                      "action": "hide",
                      "expression": "!values.countryPermanent"
                    },
                    {
                      "action": "hide",
                      "expression": "!values.statePermanent"
                    },
                    {
                      "action": "hide",
                      "expression": "!values.districtPermanent"
                    },
                    {
                      "action": "hide",
                      "expression": "values.ruralOrUrbanPermanent !== \"URBAN\""
                    }
                  ],
                  "mapping": {
                    "mutation": {
                      "operation": "fieldValueNestingTransformer",
                      "parameters": [
                        "individual",
                        {
                          "operation": "fieldToAddressTransformer",
                          "parameters": [
                            "PERMANENT",
                            1
                          ]
                        },
                        "address"
                      ]
                    },
                    "query": {
                      "operation": "nestedValueToFieldTransformer",
                      "parameters": [
                        "individual",
                        {
                          "operation": "addressToFieldTransformer",
                          "parameters": [
                            "PERMANENT",
                            1
                          ]
                        }
                      ]
                    }
                  }
                },
                {
                  "name": "addressLine1Permanent",
                  "type": "TEXT",
                  "label": {
                    "defaultMessage": "Village",
                    "description": "Title for the address line 1",
                    "id": "form.field.label.addressLine1"
                  },
                  "previewGroup": "permanentAddress",
                  "required": false,
                  "initialValue": "",
                  "validate": [],
                  "conditionals": [
                    {
                      "action": "hide",
                      "expression": "!values.countryPermanent"
                    },
                    {
                      "action": "hide",
                      "expression": "!values.statePermanent"
                    },
                    {
                      "action": "hide",
                      "expression": "!values.districtPermanent"
                    },
                    {
                      "action": "hide",
                      "expression": "values.ruralOrUrbanPermanent !== \"RURAL\""
                    }
                  ],
                  "mapping": {
                    "mutation": {
                      "operation": "fieldValueNestingTransformer",
                      "parameters": [
                        "individual",
                        {
                          "operation": "fieldToAddressTransformer",
                          "parameters": [
                            "PERMANENT",
                            5
                          ]
                        },
                        "address"
                      ]
                    },
                    "query": {
                      "operation": "nestedValueToFieldTransformer",
                      "parameters": [
                        "individual",
                        {
                          "operation": "addressToFieldTransformer",
                          "parameters": [
                            "PERMANENT",
                            5
                          ]
                        }
                      ]
                    }
                  }
                }
              ],
              "previewGroups": [
                {
                  "id": "permanentAddress",
                  "label": {
                    "defaultMessage": "Residential address",
                    "description": "Preview groups label for form field: residential address",
                    "id": "form.field.previewGroups.permanentAddress"
                  },
                  "fieldToRedirect": "countryPermanent"
                }
              ]
            }
          ],
          "mapping": {
            "mutation": {
              "operation": "setInformantSectionTransformer"
            },
            "query": {
              "operation": "getInformantSectionTransformer"
            }
          }
        },
        {
          "id": "documents",
          "viewType": "form",
          "name": {
            "defaultMessage": "Documents",
            "description": "Form section name for Documents",
            "id": "form.section.documents.name"
          },
          "title": {
            "defaultMessage": "Attach supporting documents",
            "description": "Form section title for Documents",
            "id": "form.section.documents.title"
          },
          "groups": [
            {
              "id": "documents-view-group",
              "fields": [
                {
                  "name": "paragraph",
                  "type": "PARAGRAPH",
                  "label": {
                    "defaultMessage": "For a death registration the following documents are required:",
                    "description": "Documents Paragraph text",
                    "id": "form.field.label.deceasedDocumentParagraph"
                  },
                  "initialValue": "",
                  "validate": []
                },
                {
                  "name": "uploadDocForApplicant",
                  "type": "DOCUMENT_UPLOADER_WITH_OPTION",
                  "label": {
                    "defaultMessage": "Applicant ID",
                    "description": "Option for radio group field: Type of Document To Upload",
                    "id": "form.field.label.applicantIDProof"
                  },
                  "initialValue": "",
                  "extraValue": "APPLICANT_ID_PROOF",
                  "hideAsterisk": true,
                  "validate": [],
                  "options": [
                    {
                      "value": "National ID (front)",
                      "label": {
                        "defaultMessage": "Front of national ID",
                        "description": "Label for select option radio option NID front",
                        "id": "form.field.label.docTypeNIDFront"
                      }
                    },
                    {
                      "value": "National ID (back)",
                      "label": {
                        "defaultMessage": "Back of national ID",
                        "description": "Label for select option radio option NID back",
                        "id": "form.field.label.docTypeNIDBack"
                      }
                    }
                  ],
                  "mapping": {
                    "mutation": {
                      "operation": "deathFieldToAttachmentTransformer"
                    },
                    "query": {
                      "operation": "deathAttachmentToFieldTransformer"
                    }
                  }
                },
                {
                  "name": "uploadDocForDeceasedDeath",
                  "type": "DOCUMENT_UPLOADER_WITH_OPTION",
                  "label": {
                    "defaultMessage": "Proof of death of deceased",
                    "description": "Option for radio group field: Type of Document To Upload",
                    "id": "form.field.label.deceasedDeathProof"
                  },
                  "initialValue": "",
                  "extraValue": "DECEASED_DEATH_PROOF",
                  "hideAsterisk": true,
                  "validate": [],
                  "options": [
                    {
                      "value": "Police Brought In Dead Certificate",
                      "label": {
                        "defaultMessage": "Police brought in dead certificate",
                        "description": "Label for select option Police brought in dead certificate",
                        "id": "form.field.label.docTypePoliceBroughtInDeathCertificate"
                      }
                    },
                    {
                      "value": "Coroners Report",
                      "label": {
                        "defaultMessage": "Coroner's report",
                        "description": "Label for select option Coroner's report",
                        "id": "form.field.label.docTypeCoronersReport"
                      }
                    },
                    {
                      "value": "Other",
                      "label": {
                        "defaultMessage": "Other",
                        "description": "Label for radio option Other",
                        "id": "form.field.label.docTypeOther"
                      }
                    }
                  ],
                  "mapping": {
                    "mutation": {
                      "operation": "deathFieldToAttachmentTransformer"
                    },
                    "query": {
                      "operation": "deathAttachmentToFieldTransformer"
                    }
                  }
                }
              ]
            }
          ]
        }
      ]
    }
  }
}<|MERGE_RESOLUTION|>--- conflicted
+++ resolved
@@ -812,15 +812,8 @@
                   ],
                   "mapping": {
                     "mutation": {
-<<<<<<< HEAD
                       "operation": "longDateTransformer",
                       "parameters": ["birthDate"]
-=======
-                      "operation": "fieldNameTransformer",
-                      "parameters": [
-                        "birthDate"
-                      ]
->>>>>>> 66fd57cd
                     },
                     "query": {
                       "operation": "fieldValueTransformer",
@@ -3443,15 +3436,8 @@
                   "validate": [],
                   "mapping": {
                     "mutation": {
-<<<<<<< HEAD
                       "operation": "longDateTransformer",
                       "parameters": ["birthDate"]
-=======
-                      "operation": "fieldNameTransformer",
-                      "parameters": [
-                        "birthDate"
-                      ]
->>>>>>> 66fd57cd
                     },
                     "query": {
                       "operation": "fieldValueTransformer",
@@ -5242,15 +5228,8 @@
                   ],
                   "mapping": {
                     "mutation": {
-<<<<<<< HEAD
                       "operation": "longDateTransformer",
                       "parameters": ["birthDate"]
-=======
-                      "operation": "fieldNameTransformer",
-                      "parameters": [
-                        "birthDate"
-                      ]
->>>>>>> 66fd57cd
                     },
                     "query": {
                       "operation": "fieldValueTransformer",
@@ -7137,15 +7116,11 @@
                     "mutation": {
                       "operation": "fieldToDeceasedDateTransformation",
                       "parameters": [
-<<<<<<< HEAD
                         "deceased",
                         {
                           "operation": "longDateTransformer",
                           "parameters": []
                         }
-=======
-                        "deceased"
->>>>>>> 66fd57cd
                       ]
                     },
                     "query": {
