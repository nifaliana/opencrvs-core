import { Response } from 'node-fetch'
import { ORG_URL } from '@resources/constants'
import {
  getLocationIDByA2IRef,
  sendToFhir,
  ILocation
} from '@resources/bgd/features/utils'
import chalk from 'chalk'

<<<<<<< HEAD
export interface IDGHSFacility {
=======
interface IDGHSFacility {
  facilityId: string
>>>>>>> 2a64387e
  division: string
  district: string
  upazila: string
  union: string
  A2IReference: string
  facilityNameBengali: string
  facilityNameEnglish: string
  facilityTypeBengali: string
  facilityTypeEnglish: string
  email: string
  phone: string
}

export interface IHRISFacility {
  // there are more properties, however these likely the ones we are interested in
  id: number
  uuid: string
  name: string
  name_BN: string
  code: string
  division_id: number
  division_code: string
  division_name: string
  district_id: number
  district_code: string
  district_name: string
  upazila_id: number
  upazila_code: string
  upazila_name: string
  paurasava_id: number
  paurasava_code: string
  paurasava_name: string
  union_id: number
  union_code: string
  union_name: string
  ward_id: number
  ward_code: string
  ward_name: string
  village_code: string
  house_number: string
  latitude: string
  longitude: string
  landphone1: string
  landphone2: string
  landphone3: string
  mobile1: string
  mobile2: string
  mobile3: string
  email1: string
  email2: string
  email3: string
  facilitytype_id: number
  facilitytype_code: string
  facilitytype_name: string
}

const createFhirLocationFromA2IJson = (
  location: IDGHSFacility,
  partOfReference: string
): fhir.Location => {
  return {
    resourceType: 'Location',
    identifier: [
      {
        system: `${ORG_URL}/specs/id/internal-id`,
        value: String(location.facilityId)
      }
    ],
    name: location.facilityNameEnglish, // English name
    alias: [location.facilityNameBengali], // Bangla name in element 0
    status: 'active',
    mode: 'instance',
    partOf: {
      reference: partOfReference // Reference to the location this office falls under, if any
    },
    type: {
      coding: [
        {
          system: `${ORG_URL}/specs/location-type`,
          code: location.facilityTypeEnglish
        }
      ]
    },
    physicalType: {
      coding: [
        {
          code: 'bu',
          display: 'Building'
        }
      ]
    },
    telecom: [
      { system: 'phone', value: location.phone },
      { system: 'email', value: location.email }
    ],
    address: {
      line: [location.union, location.upazila],
      district: location.district,
      state: location.division
    }
  }
}

const createFhirLocationFromHRISJson = (
  location: IHRISFacility,
  partOfReference: string
): fhir.Location => {
  const resource = {
    resourceType: 'Location',
    identifier: [
      {
        system: `${ORG_URL}/specs/id/hris-internal-id`,
        value: String(location.id)
      },
      { system: `${ORG_URL}/specs/id/hris-uuid`, value: location.uuid },
      { system: `${ORG_URL}/specs/id/hris-code`, value: location.code }
    ],
    name: location.name, // English name
    alias: [location.name_BN], // Bangla name in element 0
    status: 'active',
    mode: 'instance',
    partOf: {
      reference: partOfReference // Reference to the upazila this office falls under
    },
    type: {
      coding: [
        {
          system: `${ORG_URL}/specs/location-type`,
          code: 'HEALTH_FACILITY'
        }
      ]
    },
    physicalType: {
      coding: [
        {
          code: 'bu',
          display: 'Building'
        }
      ]
    },
    telecom: [] as fhir.ContactPoint[],
    address: {
      line: [location.union_name, location.upazila_name],
      district: location.district_name,
      state: location.division_name
    }
  }

  if (location.landphone1) {
    resource.telecom.push({ system: 'phone', value: location.landphone1 })
  }
  if (location.landphone2) {
    resource.telecom.push({ system: 'phone', value: location.landphone2 })
  }
  if (location.landphone3) {
    resource.telecom.push({ system: 'phone', value: location.landphone3 })
  }

  if (location.mobile1) {
    resource.telecom.push({ system: 'phone', value: location.mobile1 })
  }
  if (location.mobile2) {
    resource.telecom.push({ system: 'phone', value: location.mobile2 })
  }
  if (location.mobile3) {
    resource.telecom.push({ system: 'phone', value: location.mobile3 })
  }

  if (location.email1) {
    resource.telecom.push({ system: 'email', value: location.email1 })
  }
  if (location.email2) {
    resource.telecom.push({ system: 'email', value: location.email2 })
  }
  if (location.email3) {
    resource.telecom.push({ system: 'email', value: location.email3 })
  }

  return resource
}

export function generateSimpleLocationResource(
  fhirLocation: fhir.Location
): ILocation {
  const loc = {} as ILocation
  loc.id = fhirLocation.id
  loc.name = fhirLocation.name
  loc.alias = fhirLocation.alias && fhirLocation.alias[0]
  loc.physicalType =
    fhirLocation.physicalType &&
    fhirLocation.physicalType.coding &&
    fhirLocation.physicalType.coding[0].display
  loc.type =
    fhirLocation.type &&
    fhirLocation.type.coding &&
    fhirLocation.type.coding[0].code
  loc.partOf = fhirLocation.partOf && fhirLocation.partOf.reference
  return loc
}

export async function mapAndSaveCRVSFacilities(
  facilities: IDGHSFacility[],
  parentLocations: fhir.Location[]
): Promise<fhir.Location[]> {
  const locations: fhir.Location[] = []
  for (const facility of facilities) {
    const parentLocationID = getLocationIDByA2IRef(
      parentLocations,
      facility.A2IReference
    )
    const newLocation: fhir.Location = createFhirLocationFromA2IJson(
      facility,
      `Location/${parentLocationID}`
    )
    // tslint:disable-next-line:no-console
    console.log(
      `Saving facility ... type: ${facility.facilityTypeEnglish}, name: ${facility.facilityNameEnglish}`
    )
    const savedLocationResponse = (await sendToFhir(
      newLocation,
      '/Location',
      'POST'
    ).catch(err => {
      throw Error('Cannot save location to FHIR')
    })) as Response
    const locationHeader = savedLocationResponse.headers.get(
      'location'
    ) as string
    newLocation.id = locationHeader.split('/')[3]
    locations.push(newLocation)
  }
  return locations
}

function findLocationByIdentifierAndParent(
  resources: fhir.Location[],
  system: string,
  code: string,
  parentRef: string
) {
  return resources.find(resource => {
    if (resource.identifier && resource.partOf && resource.partOf.reference) {
      const foundIdentifier = resource.identifier.find(
        (identifier: fhir.Identifier) =>
          identifier.system === system && identifier.value === code
      )

      const foundParent = resource.partOf.reference === parentRef

      if (foundIdentifier && foundParent) {
        return true
      } else {
        return false
      }
    } else {
      return false
    }
  })
}

export async function mapAndSaveHealthFacilities(
  facilities: IHRISFacility[],
  divisions: fhir.Location[],
  districts: fhir.Location[],
  upazilas: fhir.Location[]
): Promise<fhir.Location[]> {
  const locations: fhir.Location[] = []
  for (const facility of facilities) {
    const division = findLocationByIdentifierAndParent(
      divisions,
      'http://opencrvs.org/specs/id/bbs-code',
      facility.division_code,
      'Location/0' // this is used for top level locations
    )

    if (!division) {
      // tslint:disable-next-line:no-console
      console.log(
        chalk.yellow(
          `WARNING: Division not found for facility ${facility.name}, ignoring it: bbs-code=${facility.upazila_code}`
        )
      )
      continue
    }

    const district = findLocationByIdentifierAndParent(
      districts,
      'http://opencrvs.org/specs/id/bbs-code',
      facility.district_code,
      `Location/${division.id}`
    )

    if (!district) {
      // tslint:disable-next-line:no-console
      console.log(
        chalk.yellow(
          // tslint:disable-next-line:max-line-length
          `WARNING: District not found for facility ${facility.name}, ignoring it: bbs-code=${facility.upazila_code} with parent=${division.id}`
        )
      )
      continue
    }

    const upazila = findLocationByIdentifierAndParent(
      upazilas,
      'http://opencrvs.org/specs/id/bbs-code',
      facility.upazila_code,
      `Location/${district.id}`
    )

    if (!upazila) {
      // tslint:disable-next-line:no-console
      console.log(
        chalk.yellow(
          // tslint:disable-next-line:max-line-length
          `WARNING: Upazila not found for facility ${facility.name}, ignoring it: bbs-code=${facility.upazila_code} with parent=${district.id}`
        )
      )
      continue
    }

    const newLocation: fhir.Location = createFhirLocationFromHRISJson(
      facility,
      `Location/${upazila.id}`
    )

    // tslint:disable-next-line:no-console
    console.log(
      `Saving facility ... type: HEALTH_FACILITY, name: ${facility.name}`
    )
    const savedLocationResponse = (await sendToFhir(
      newLocation,
      '/Location',
      'POST'
    ).catch(err => {
      throw Error('Cannot save location to FHIR')
    })) as Response
    const locationHeader = savedLocationResponse.headers.get(
      'location'
    ) as string
    newLocation.id = locationHeader.split('/')[3]
    locations.push(newLocation)
  }
  return locations
}<|MERGE_RESOLUTION|>--- conflicted
+++ resolved
@@ -7,12 +7,8 @@
 } from '@resources/bgd/features/utils'
 import chalk from 'chalk'
 
-<<<<<<< HEAD
 export interface IDGHSFacility {
-=======
-interface IDGHSFacility {
   facilityId: string
->>>>>>> 2a64387e
   division: string
   district: string
   upazila: string
