--- conflicted
+++ resolved
@@ -1,10 +1,6 @@
 import { FHIR_URL } from '@resources/constants'
 import fetch from 'node-fetch'
-<<<<<<< HEAD
-import { generateSimpleLocationResource } from '@resources/bgd/features/facilities/scripts/service'
-=======
 import { generateLocationResource } from '@resources/bgd/features/administrative/scripts/service'
->>>>>>> 2a64387e
 import { ILocation } from '@resources/bgd/features/utils'
 
 export interface ILocationDataResponse {
@@ -21,7 +17,7 @@
           throw new Error('Resource in entry not valid')
         }
 
-        accumulator[entry.resource.id] = generateSimpleLocationResource(
+        accumulator[entry.resource.id] = generateLocationResource(
           entry.resource as fhir.Location
         )
 
