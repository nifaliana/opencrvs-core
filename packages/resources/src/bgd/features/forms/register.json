--- conflicted
+++ resolved
@@ -484,12 +484,8 @@
                     "description": "Label for form field: Hospital or Health Institution",
                     "id": "form.field.label.birthLocation"
                   },
-<<<<<<< HEAD
+                  "previewGroup": "placeOfBirth",
                   "required": true,
-=======
-                  "previewGroup": "placeOfBirth",
-                  "required": false,
->>>>>>> e958547c
                   "initialValue": "",
                   "validate": [],
                   "placeholder": {
