{
  "registerForm": {
    "birth": {
      "sections": [
        {
          "id": "registration",
<<<<<<< HEAD
          "viewType": "hidden",
=======
          "viewType": "form",
>>>>>>> 69a97338
          "name": {
            "defaultMessage": "Registration",
            "description": "Form section name for Registration",
            "id": "form.section.application.name"
          },
          "title": {
<<<<<<< HEAD
            "defaultMessage": "Registration",
=======
            "defaultMessage": "Application Details",
>>>>>>> 69a97338
            "description": "Form section title for Registration",
            "id": "form.section.application.title"
          },
          "groups": [
            {
<<<<<<< HEAD
              "id": "registration-view-group",
              "fields": [
                {
                  "name": "presentAtBirthRegistration",
                  "type": "SELECT_WITH_OPTIONS",
                  "label": {
                    "defaultMessage": "Who is the applicant for the registration",
                    "description": "Input label for Applicant",
                    "id": "form.section.applicant.name"
                  },
                  "required": false,
                  "readonly": true,
                  "initialValue": "",
                  "validate": [],
=======
              "id": "applicant-relation",
              "title": {
                "defaultMessage": "Who is the applicant?",
                "description": "Form section title for contact point",
                "id": "register.selectInformant.relation"
              },
              "conditionals": [
                {
                  "action": "hide",
                  "expression": "(!draftData || !draftData.registration || !draftData.registration.presentAtBirthRegistration || draftData.registration.presentAtBirthRegistration.value !== \"OTHER\")"
                }
              ],
              "fields": [
                {
                  "name": "presentAtBirthRegistration",
                  "hideValueInPreview": true,
                  "type": "TEXT",
                  "required": true,
                  "hidden": true,
                  "initialValue": "",
                  "validate": [],
                  "label": {
                    "defaultMessage": "Who is present for the birth registration?",
                    "description": "Form section title for contact point",
                    "id": "form.field.label.application.whoIsPresent"
                  },
                  "mapping": {
                    "mutation": {
                      "operation": "nestedRadioFieldToBundleFieldTransformer",
                      "parameters": []
                    },
                    "query": {
                      "operation": "bundleFieldToSectionFieldTransformer",
                      "parameters": []
                    }
                  }
                },
                {
                  "name": "applicant",
                  "type": "RADIO_GROUP_WITH_NESTED_FIELDS",
                  "label": {
                    "defaultMessage": "Who is the applicant?",
                    "description": "Form section title for contact point",
                    "id": "register.selectInformant.relation"
                  },
                  "required": false,
                  "initialValue": "",
                  "validate": [],
                  "size": "large",
>>>>>>> 69a97338
                  "placeholder": {
                    "defaultMessage": "Select",
                    "description": "Placeholder text for a select",
                    "id": "form.field.select.placeholder"
                  },
                  "options": [
                    {
<<<<<<< HEAD
                      "value": "BOTH_PARENTS",
                      "label": {
                        "defaultMessage": "Both Parents",
                        "description": "Label for \"Both Parents\" select option",
                        "id": "form.field.label.application.whoIsPresent.both"
                      }
                    },
                    {
                      "value": "MOTHER",
                      "label": {
                        "defaultMessage": "Mother",
                        "description": "Label for \"Mother\" select option",
                        "id": "form.field.label.application.whoIsPresent.mother"
                      }
                    },
                    {
                      "value": "FATHER",
                      "label": {
                        "defaultMessage": "Father",
                        "description": "Label for \"Father\" select option",
                        "id": "form.field.label.application.whoIsPresent.father"
=======
                      "value": "GRANDFATHER",
                      "label": {
                        "defaultMessage": "Grandfather",
                        "description": "Option for form field: Grandfather",
                        "id": "form.field.label.relationGrandfather"
                      }
                    },
                    {
                      "value": "GRANDMOTHER",
                      "label": {
                        "defaultMessage": "Grandmother",
                        "description": "Option for form field: Grandmother",
                        "id": "form.field.label.relationGrandmother"
                      }
                    },
                    {
                      "value": "BROTHER",
                      "label": {
                        "defaultMessage": "Brother",
                        "description": "Option for form field: Brother",
                        "id": "form.field.label.relationBrother"
                      }
                    },
                    {
                      "value": "SISTER",
                      "label": {
                        "defaultMessage": "Sister",
                        "description": "Option for form field: Sister",
                        "id": "form.field.label.relationSister"
                      }
                    },
                    {
                      "value": "OTHER_FAMILY_MEMBER",
                      "label": {
                        "defaultMessage": "Other family member",
                        "description": "Option for form field: Other family member",
                        "id": "form.field.label.relationOtherFamilyMember"
                      }
                    },
                    {
                      "value": "INSTITUTION_HEAD_PLACE_OF_BIRTH",
                      "label": {
                        "defaultMessage": "Head of the institution where the birth occured",
                        "description": "Option for form field: Head of the institution where the birth occured",
                        "id": "form.field.label.relationInstitutionHeadPlaceOfBirth"
                      }
                    },
                    {
                      "value": "HOUSE_OWNER",
                      "label": {
                        "defaultMessage": "Owner of the house or building where the birth occured",
                        "description": "Option for form field: Owner of the house or building where the birth occured",
                        "id": "form.field.label.relationHouseOwner"
                      }
                    },
                    {
                      "value": "OPERATOR",
                      "label": {
                        "defaultMessage": "Driver or operator of the land or water vehicle or aircraft where the birth occured",
                        "description": "Option for form field: Driver or operator of the land or water vehicle or aircraft where the birth occured",
                        "id": "form.field.label.relationOperator"
                      }
                    },
                    {
                      "value": "OFFICE_IN_CHARGE",
                      "label": {
                        "defaultMessage": "Officer-in-charge of the Thana of a road or public space where the birth occured",
                        "description": "Option for form field: Officer-in-charge of the Thana of a road or public space where the birth occured",
                        "id": "form.field.label.relationOfficeInCharge"
>>>>>>> 69a97338
                      }
                    },
                    {
                      "value": "OTHER",
                      "label": {
<<<<<<< HEAD
                        "defaultMessage": "Other",
                        "description": "Label for \"Other\" select option",
                        "id": "form.field.label.application.whoIsPresent.other"
                      }
                    }
                  ],
                  "mapping": {
                    "mutation": {
                      "operation": "sectionFieldToBundleFieldTransformer",
                      "parameters": []
=======
                        "defaultMessage": "Someone else",
                        "description": "Option for form field: Someone else",
                        "id": "form.field.label.relationSomeoneElse"
                      }
                    }
                  ],
                  "nestedFields": {
                    "GRANDFATHER": [],
                    "GRANDMOTHER": [],
                    "BROTHER": [],
                    "SISTER": [],
                    "OTHER_FAMILY_MEMBER": [
                      {
                        "name": "otherRelationShip",
                        "type": "TEXT",
                        "label": {
                          "defaultMessage": "Relationship to child",
                          "id": "form.field.label.applicantsRelationWithChild",
                          "description": "Label for input Relationship to child"
                        },
                        "required": true,
                        "initialValue": "",
                        "validate": [],
                        "mapping": {
                          "mutation": {
                            "operation": "changeHirerchyTransformer",
                            "parameters": [
                              "informant.otherRelationship"
                            ]
                          }
                        }
                      }
                    ],
                    "INSTITUTION_HEAD_PLACE_OF_BIRTH": [],
                    "HOUSE_OWNER": [],
                    "OPERATOR": [],
                    "OFFICE_IN_CHARGE": [],
                    "OTHER": [
                      {
                        "name": "otherRelationShip",
                        "type": "TEXT",
                        "label": {
                          "defaultMessage": "Relationship to child",
                          "id": "form.field.label.applicantsRelationWithChild",
                          "description": "Label for input Relationship to child"
                        },
                        "required": true,
                        "initialValue": "",
                        "validate": [],
                        "mapping": {
                          "mutation": {
                            "operation": "changeHirerchyTransformer",
                            "parameters": [
                              "informant.otherRelationship"
                            ]
                          }
                        }
                      }
                    ]
                  },
                  "mapping": {
                    "mutation": {
                      "operation": "nestedRadioFieldToBundleFieldTransformer",
                      "parameters": [
                        "informant.relationship"
                      ]
>>>>>>> 69a97338
                    },
                    "query": {
                      "operation": "bundleFieldToSectionFieldTransformer",
                      "parameters": []
                    }
                  }
<<<<<<< HEAD
                },
                {
                  "name": "whoseContactDetails",
                  "type": "SELECT_WITH_OPTIONS",
                  "previewGroup": "mainContact",
                  "label": {
                    "defaultMessage": "Who is the contact person for this application?",
                    "description": "Input label for contact details person",
                    "id": "form.field.label.application.whoseContactDetails"
                  },
                  "required": false,
                  "initialValue": "",
                  "validate": [],
=======
                }
              ]
            },
            {
              "id": "contact-view-group",
              "title": {
                "defaultMessage": "Who is the main point of contact for this application?",
                "description": "Form section title for contact point",
                "id": "register.SelectContactPoint.heading"
              },
              "conditionals": [],
              "previewGroups": [
                {
                  "id": "contactPointGroup",
                  "label": {
                    "defaultMessage": "Main Contact",
                    "description": "Label for form field: Place of delivery",
                    "id": "form.field.label.placeOfBirths"
                  },
                  "required": false,
                  "initialValue": "",
                  "fieldToRedirect": "contactPoint"
                }
              ],
              "fields": [
                {
                  "name": "contactPoint",
                  "type": "RADIO_GROUP_WITH_NESTED_FIELDS",
                  "label": {
                    "defaultMessage": " ",
                    "description": "Form section title for contact point",
                    "id": "register.SelectContactPoint.headings"
                  },
                  "conditionals": [
                    {
                      "action": "hide",
                      "expression": "(draftData && draftData.registration && draftData.registration.presentAtBirthRegistration && draftData.registration.presentAtBirthRegistration.value !== \"LEGAL_GUARDIAN\")"
                    }
                  ],
                  "previewGroup": "contactPointGroup",
                  "required": false,
                  "initialValue": "",
                  "validate": [],
                  "size": "large",
>>>>>>> 69a97338
                  "placeholder": {
                    "defaultMessage": "Select",
                    "description": "Placeholder text for a select",
                    "id": "form.field.select.placeholder"
                  },
                  "options": [
                    {
<<<<<<< HEAD
                      "value": "BOTH",
                      "label": {
                        "defaultMessage": "Both Parents",
                        "description": "Label for \"Both Parents\" select option",
                        "id": "form.field.label.application.whoseContactDetails.both"
=======
                      "value": "APPLICANT",
                      "label": {
                        "defaultMessage": "Applicant",
                        "description": "Label for \"Applicant\" radio option",
                        "id": "form.field.label.application.whoseContactDetails.applicant"
>>>>>>> 69a97338
                      }
                    },
                    {
                      "value": "MOTHER",
                      "label": {
                        "defaultMessage": "Mother",
<<<<<<< HEAD
                        "description": "Label for \"Mother\" select option",
=======
                        "description": "Label for \"Mother\" radio option",
>>>>>>> 69a97338
                        "id": "form.field.label.application.whoseContactDetails.mother"
                      }
                    },
                    {
                      "value": "FATHER",
                      "label": {
                        "defaultMessage": "Father",
<<<<<<< HEAD
                        "description": "Label for \"Father\" select option",
                        "id": "form.field.label.application.whoseContactDetails.father"
                      }
                    }
                  ],
                  "mapping": {
                    "mutation": {
                      "operation": "fieldNameTransformer",
                      "parameters": [
                        "contact"
                      ]
                    },
                    "query": {
                      "operation": "fieldValueTransformer",
                      "parameters": [
                        "contact"
                      ]
                    }
                  }
                },
                {
                  "name": "registrationPhone",
                  "type": "TEL",
                  "previewGroup": "mainContact",
                  "label": {
                    "defaultMessage": "Phone number",
                    "description": "Input label for phone input",
                    "id": "form.field.label.application.phone"
                  },
                  "required": true,
                  "initialValue": "",
                  "validate": [
                    {
                      "operation": "phoneNumberFormat"
                    }
                  ],
                  "mapping": {
                    "mutation": {
                      "operation": "fieldNameTransformer",
                      "parameters": [
                        "contactPhoneNumber"
                      ]
                    },
                    "query": {
                      "operation": "fieldValueTransformer",
                      "parameters": [
                        "contactPhoneNumber"
                      ]
                    }
                  }
                },
                {
                  "name": "phoneVerificationWarning",
                  "type": "WARNING",
                  "label": {
                    "defaultMessage": "Check with the applicant that the mobile phone number you have entered is correct",
                    "description": "Warning message to verify applicant phone number ",
                    "id": "form.field.label.application.phoneVerificationWarning"
                  },
                  "initialValue": "",
                  "validate": []
                },
                {
                  "name": "commentsOrNotes",
                  "type": "TEXTAREA",
                  "label": {
                    "defaultMessage": "Comments or notes",
                    "description": "Input label for comments or notes textarea",
                    "id": "form.field.label.application.commentsOrNotes"
                  },
                  "required": false,
                  "initialValue": "",
                  "validate": [],
                  "description": {
                    "defaultMessage": "Use this section to add any comments or notes that might be relevant to the completion and certification of this registration. This information won’t be shared with the informants.",
                    "description": "Help text for the notes field",
                    "id": "form.field.label.application.commentsOrNotes.description"
                  },
                  "mapping": {
                    "mutation": {
                      "operation": "fieldToCommentTransformer"
                    },
                    "query": {
                      "operation": "commentToFieldTransformer"
                    }
                  }
                }
              ],
              "previewGroups": [
                {
                  "id": "mainContact",
                  "label": {
                    "defaultMessage": "Main contact",
                    "description": "Preview label for applicant type + phone number",
                    "id": "form.field.label.application.mainContact"
                  },
                  "fieldToRedirect": "mainContact"
                }
              ]
            }
          ],
          "mapping": {
            "mutation": {
              "operation": "setBirthRegistrationSectionTransformer"
            },
            "query": {
              "operation": "getBirthRegistrationSectionTransformer"
            }
          }
=======
                        "description": "Label for \"Father\" radio option",
                        "id": "form.field.label.application.whoseContactDetails.father"
                      }
                    },
                    {
                      "value": "OTHER",
                      "label": {
                        "defaultMessage": "Someone else",
                        "description": "Label for \"Someone else\" radio option",
                        "id": "form.field.label.someoneElse"
                      }
                    }
                  ],
                  "nestedFields": {
                    "APPLICANT": [
                      {
                        "name": "registrationPhone",
                        "type": "TEL",
                        "label": {
                          "defaultMessage": "Phone number",
                          "description": "Input label for phone input",
                          "id": "form.field.label.phoneNumber"
                        },
                        "required": false,
                        "initialValue": "",
                        "validate": [
                          {
                            "operation": "phoneNumberFormat"
                          }
                        ],
                        "mapping": {
                          "mutation": {
                            "operation": "fieldValueNestingTransformer",
                            "parameters": [
                              "individual",
                              {
                                "operation": "fieldToPhoneNumberTransformer",
                                "parameters": []
                              }
                            ]
                          },
                          "query": {
                            "operation": "nestedValueToFieldTransformer",
                            "parameters": [
                              "individual",
                              {
                                "operation": "phoneNumberToFieldTransformer"
                              }
                            ]
                          }
                        }
                      }
                    ],
                    "MOTHER": [
                      {
                        "name": "registrationPhone",
                        "type": "TEL",
                        "label": {
                          "defaultMessage": "Phone number",
                          "description": "Input label for phone input",
                          "id": "form.field.label.phoneNumber"
                        },
                        "required": false,
                        "initialValue": "",
                        "validate": [
                          {
                            "operation": "phoneNumberFormat"
                          }
                        ],
                        "mapping": {
                          "mutation": {
                            "operation": "fieldValueNestingTransformer",
                            "parameters": [
                              "individual",
                              {
                                "operation": "fieldToPhoneNumberTransformer",
                                "parameters": []
                              }
                            ]
                          },
                          "query": {
                            "operation": "nestedValueToFieldTransformer",
                            "parameters": [
                              "individual",
                              {
                                "operation": "phoneNumberToFieldTransformer"
                              }
                            ]
                          }
                        }
                      }
                    ],
                    "FATHER": [
                      {
                        "name": "registrationPhone",
                        "type": "TEL",
                        "label": {
                          "defaultMessage": "Phone number",
                          "description": "Input label for phone input",
                          "id": "form.field.label.phoneNumber"
                        },
                        "required": false,
                        "initialValue": "",
                        "validate": [
                          {
                            "operation": "phoneNumberFormat"
                          }
                        ],
                        "mapping": {
                          "mutation": {
                            "operation": "fieldValueNestingTransformer",
                            "parameters": [
                              "individual",
                              {
                                "operation": "fieldToPhoneNumberTransformer",
                                "parameters": []
                              }
                            ]
                          },
                          "query": {
                            "operation": "nestedValueToFieldTransformer",
                            "parameters": [
                              "individual",
                              {
                                "operation": "phoneNumberToFieldTransformer"
                              }
                            ]
                          }
                        }
                      }
                    ],
                    "OTHER": [
                      {
                        "name": "contactRelationshipOther",
                        "type": "TEXT",
                        "label": {
                          "defaultMessage": "Relationship to child",
                          "id": "form.field.label.applicantsRelationWithChild",
                          "description": "Label for input Relationship to child"
                        },
                        "required": true,
                        "initialValue": "",
                        "validate": []
                      },
                      {
                        "name": "registrationPhone",
                        "type": "TEL",
                        "label": {
                          "defaultMessage": "Phone number",
                          "description": "Input label for phone input",
                          "id": "form.field.label.phoneNumber"
                        },
                        "required": false,
                        "initialValue": "",
                        "validate": [
                          {
                            "operation": "phoneNumberFormat"
                          }
                        ],
                        "mapping": {
                          "mutation": {
                            "operation": "fieldValueNestingTransformer",
                            "parameters": [
                              "individual",
                              {
                                "operation": "fieldToPhoneNumberTransformer",
                                "parameters": []
                              }
                            ]
                          },
                          "query": {
                            "operation": "nestedValueToFieldTransformer",
                            "parameters": [
                              "individual",
                              {
                                "operation": "phoneNumberToFieldTransformer"
                              }
                            ]
                          }
                        }
                      },
                      {
                        "name": "registrationPhone",
                        "type": "TEL",
                        "label": {
                          "defaultMessage": "Phone number",
                          "description": "Input label for phone input",
                          "id": "form.field.label.phoneNumber"
                        },
                        "required": false,
                        "initialValue": "",
                        "validate": [
                          {
                            "operation": "phoneNumberFormat"
                          }
                        ],
                        "mapping": {
                          "mutation": {
                            "operation": "fieldValueNestingTransformer",
                            "parameters": [
                              "individual",
                              {
                                "operation": "fieldToPhoneNumberTransformer",
                                "parameters": []
                              }
                            ]
                          },
                          "query": {
                            "operation": "nestedValueToFieldTransformer",
                            "parameters": [
                              "individual",
                              {
                                "operation": "phoneNumberToFieldTransformer"
                              }
                            ]
                          }
                        }
                      }
                    ]
                  },
                  "mapping": {
                    "mutation": {
                      "operation": "nestedRadioFieldToBundleFieldTransformer",
                      "parameters": [
                        "registration.contact"
                      ]
                    },
                    "query": {
                      "operation": "bundleFieldToSectionFieldTransformer",
                      "parameters": []
                    }
                  }
                },
                {
                  "name": "contactPoint",
                  "type": "RADIO_GROUP_WITH_NESTED_FIELDS",
                  "label": {
                    "defaultMessage": " ",
                    "description": "Form section title for contact point",
                    "id": "register.SelectContactPoint.headings"
                  },
                  "conditionals": [
                    {
                      "action": "hide",
                      "expression": "(draftData && draftData.registration && draftData.registration.presentAtBirthRegistration && draftData.registration.presentAtBirthRegistration.value === \"LEGAL_GUARDIAN\")"
                    }
                  ],
                  "previewGroup": "contactPointGroup",
                  "required": false,
                  "initialValue": "",
                  "validate": [],
                  "size": "large",
                  "placeholder": {
                    "defaultMessage": "Select",
                    "description": "Placeholder text for a select",
                    "id": "form.field.select.placeholder"
                  },
                  "options": [
                    {
                      "value": "MOTHER",
                      "label": {
                        "defaultMessage": "Mother",
                        "description": "Label for \"Mother\" radio option",
                        "id": "form.field.label.application.whoseContactDetails.mother"
                      }
                    },
                    {
                      "value": "FATHER",
                      "label": {
                        "defaultMessage": "Father",
                        "description": "Label for \"Father\" radio option",
                        "id": "form.field.label.application.whoseContactDetails.father"
                      }
                    },
                    {
                      "value": "OTHER",
                      "label": {
                        "defaultMessage": "Someone else",
                        "description": "Label for \"Someone else\" radio option",
                        "id": "form.field.label.someoneElse"
                      }
                    }
                  ],
                  "nestedFields": {
                    "MOTHER": [
                      {
                        "name": "registrationPhone",
                        "type": "TEL",
                        "label": {
                          "defaultMessage": "Phone number",
                          "description": "Input label for phone input",
                          "id": "form.field.label.phoneNumber"
                        },
                        "required": false,
                        "initialValue": "",
                        "validate": [
                          {
                            "operation": "phoneNumberFormat"
                          }
                        ],
                        "mapping": {
                          "mutation": {
                            "operation": "fieldValueNestingTransformer",
                            "parameters": [
                              "individual",
                              {
                                "operation": "fieldToPhoneNumberTransformer",
                                "parameters": []
                              }
                            ]
                          },
                          "query": {
                            "operation": "nestedValueToFieldTransformer",
                            "parameters": [
                              "individual",
                              {
                                "operation": "phoneNumberToFieldTransformer"
                              }
                            ]
                          }
                        }
                      }
                    ],
                    "FATHER": [
                      {
                        "name": "registrationPhone",
                        "type": "TEL",
                        "label": {
                          "defaultMessage": "Phone number",
                          "description": "Input label for phone input",
                          "id": "form.field.label.phoneNumber"
                        },
                        "required": false,
                        "initialValue": "",
                        "validate": [
                          {
                            "operation": "phoneNumberFormat"
                          }
                        ],
                        "mapping": {
                          "mutation": {
                            "operation": "fieldValueNestingTransformer",
                            "parameters": [
                              "individual",
                              {
                                "operation": "fieldToPhoneNumberTransformer",
                                "parameters": []
                              }
                            ]
                          },
                          "query": {
                            "operation": "nestedValueToFieldTransformer",
                            "parameters": [
                              "individual",
                              {
                                "operation": "phoneNumberToFieldTransformer"
                              }
                            ]
                          }
                        }
                      }
                    ],
                    "OTHER": [
                      {
                        "name": "contactRelationship",
                        "type": "TEXT",
                        "label": {
                          "defaultMessage": "Relationship to child",
                          "id": "form.field.label.applicantsRelationWithChild",
                          "description": "Label for input Relationship to child"
                        },
                        "placeholder": {
                          "defaultMessage": "eg. Grandmother",
                          "id": "form.field.label.relationshipPlaceHolder",
                          "description": "Placeholder for input Relationship to child"
                        },
                        "required": true,
                        "initialValue": "",
                        "validate": [],
                        "mapping": {
                          "mutation": {
                            "operation": "changeHirerchyTransformer",
                            "parameters": [
                              "registration.contactRelationship"
                            ]
                          }
                        }
                      },
                      {
                        "name": "contactPhoneNumber",
                        "type": "TEL",
                        "label": {
                          "defaultMessage": "Phone number",
                          "description": "Input label for phone input",
                          "id": "form.field.label.phoneNumber"
                        },
                        "required": false,
                        "initialValue": "",
                        "validate": [
                          {
                            "operation": "phoneNumberFormat"
                          }
                        ],
                        "mapping": {
                          "mutation": {
                            "operation": "changeHirerchyTransformer",
                            "parameters": [
                              "registration.contactPhoneNumber"
                            ]
                          }
                        }
                      }
                    ]
                  },
                  "mapping": {
                    "mutation": {
                      "operation": "nestedRadioFieldToBundleFieldTransformer",
                      "parameters": [
                        "registration.contact"
                      ]
                    },
                    "query": {
                      "operation": "bundleFieldToSectionFieldTransformer",
                      "parameters": []
                    }
                  }
                }
              ]
            }
          ]
>>>>>>> 69a97338
        },
        {
          "id": "child",
          "viewType": "form",
          "name": {
            "defaultMessage": "Child",
            "description": "Form section name for Child",
            "id": "birth.form.section.child.name"
          },
          "title": {
            "defaultMessage": "Child's details",
            "description": "Form section title for Child",
            "id": "birth.form.section.child.title"
          },
          "hasDocumentSection": true,
          "groups": [
            {
              "id": "child-view-group",
              "fields": [
                {
                  "name": "firstNames",
                  "type": "TEXT",
                  "label": {
                    "defaultMessage": "First Name(s) in Bengali",
                    "description": "Label for form field: First names",
                    "id": "form.field.label.childFirstNames"
                  },
                  "required": false,
                  "initialValue": "",
                  "validate": [
                    {
                      "operation": "bengaliOnlyNameFormat"
                    }
                  ],
                  "mapping": {
                    "mutation": {
                      "operation": "fieldToNameTransformer",
                      "parameters": [
                        "bn"
                      ]
                    },
                    "query": {
                      "operation": "nameToFieldTransformer",
                      "parameters": [
                        "bn"
                      ]
                    }
                  }
                },
                {
                  "name": "familyName",
                  "type": "TEXT",
                  "label": {
                    "defaultMessage": "Last Name(s) in Bengali",
                    "description": "Label for form field: Family name",
                    "id": "form.field.label.childFamilyName"
                  },
                  "required": true,
                  "initialValue": "",
                  "validate": [
                    {
                      "operation": "bengaliOnlyNameFormat"
                    }
                  ],
                  "mapping": {
                    "mutation": {
                      "operation": "fieldToNameTransformer",
                      "parameters": [
                        "bn"
                      ]
                    },
                    "query": {
                      "operation": "nameToFieldTransformer",
                      "parameters": [
                        "bn"
                      ]
                    }
                  }
                },
                {
                  "name": "firstNamesEng",
                  "type": "TEXT",
                  "label": {
                    "defaultMessage": "First Name(s) in English",
                    "description": "Label for form field: First names in english",
                    "id": "form.field.label.childFirstNamesEng"
                  },
                  "required": false,
                  "initialValue": "",
                  "validate": [
                    {
                      "operation": "englishOnlyNameFormat"
                    }
                  ],
                  "mapping": {
                    "mutation": {
                      "operation": "fieldToNameTransformer",
                      "parameters": [
                        "en",
                        "firstNames"
                      ]
                    },
                    "query": {
                      "operation": "nameToFieldTransformer",
                      "parameters": [
                        "en",
                        "firstNames"
                      ]
                    }
                  }
                },
                {
                  "name": "familyNameEng",
                  "type": "TEXT",
                  "label": {
                    "defaultMessage": "Last Name(s) in English",
                    "description": "Label for form field: Family name in english",
                    "id": "form.field.label.childFamilyNameEng"
                  },
                  "required": true,
                  "initialValue": "",
                  "validate": [
                    {
                      "operation": "englishOnlyNameFormat"
                    }
                  ],
                  "mapping": {
                    "mutation": {
                      "operation": "fieldToNameTransformer",
                      "parameters": [
                        "en",
                        "familyName"
                      ]
                    },
                    "query": {
                      "operation": "nameToFieldTransformer",
                      "parameters": [
                        "en",
                        "familyName"
                      ]
                    }
                  }
                },
                {
                  "name": "gender",
                  "type": "SELECT_WITH_OPTIONS",
                  "label": {
                    "defaultMessage": "Sex",
                    "description": "Label for form field: Sex name",
                    "id": "form.field.label.childSex"
                  },
                  "required": true,
                  "initialValue": "",
                  "validate": [],
                  "placeholder": {
                    "defaultMessage": "Select",
                    "description": "Placeholder text for a select",
                    "id": "form.field.select.placeholder"
                  },
                  "options": [
                    {
                      "value": "male",
                      "label": {
                        "defaultMessage": "Male",
                        "description": "Option for form field: Sex name",
                        "id": "form.field.label.childSexMale"
                      }
                    },
                    {
                      "value": "female",
                      "label": {
                        "defaultMessage": "Female",
                        "description": "Option for form field: Sex name",
                        "id": "form.field.label.childSexFemale"
                      }
                    },
                    {
                      "value": "other",
                      "label": {
                        "defaultMessage": "Other",
                        "description": "Option for form field: Sex name",
                        "id": "form.field.label.childSexOther"
                      }
                    },
                    {
                      "value": "unknown",
                      "label": {
                        "defaultMessage": "Unknown",
                        "description": "Option for form field: Sex name",
                        "id": "form.field.label.childSexUnknown"
                      }
                    }
                  ]
                },
                {
                  "name": "childBirthDate",
                  "type": "DATE",
                  "label": {
                    "defaultMessage": "Date of birth",
                    "description": "Label for form field: Date of birth",
                    "id": "form.field.label.childDateOfBirth"
                  },
                  "required": true,
                  "initialValue": "",
                  "validate": [
                    {
                      "operation": "isValidBirthDate"
                    }
                  ],
                  "mapping": {
                    "mutation": {
                      "operation": "fieldNameTransformer",
                      "parameters": [
                        "birthDate"
                      ]
                    },
                    "query": {
                      "operation": "fieldValueTransformer",
                      "parameters": [
                        "birthDate"
                      ]
                    }
                  }
                },
                {
                  "name": "attendantAtBirth",
                  "type": "SELECT_WITH_OPTIONS",
                  "label": {
                    "defaultMessage": "Attendant at birth",
                    "description": "Label for form field: Attendant at birth",
                    "id": "form.field.label.attendantAtBirth"
                  },
                  "required": false,
                  "initialValue": "",
                  "validate": [],
                  "placeholder": {
                    "defaultMessage": "Select",
                    "description": "Placeholder text for a select",
                    "id": "form.field.select.placeholder"
                  },
                  "options": [
                    {
                      "value": "PHYSICIAN",
                      "label": {
                        "defaultMessage": "Physician",
                        "description": "Label for form field: Attendant at birth",
                        "id": "form.field.label.attendantAtBirthPhysician"
                      }
                    },
                    {
                      "value": "NURSE",
                      "label": {
                        "defaultMessage": "Nurse",
                        "description": "Label for form field: Attendant at birth",
                        "id": "form.field.label.attendantAtBirthNurse"
                      }
                    },
                    {
                      "value": "MIDWIFE",
                      "label": {
                        "defaultMessage": "Midwife",
                        "description": "Label for form field: Attendant at birth",
                        "id": "form.field.label.attendantAtBirthMidwife"
                      }
                    },
                    {
                      "value": "OTHER_PARAMEDICAL_PERSONNEL",
                      "label": {
                        "defaultMessage": "Other paramedical personnel",
                        "description": "Label for form field: Attendant at birth",
                        "id": "form.field.label.attendantAtBirthOtherParamedicalPersonnel"
                      }
                    },
                    {
                      "value": "LAYPERSON",
                      "label": {
                        "defaultMessage": "Layperson",
                        "description": "Label for form field: Attendant at birth",
                        "id": "form.field.label.attendantAtBirthLayperson"
                      }
                    },
                    {
                      "value": "NONE",
                      "label": {
                        "defaultMessage": "None",
                        "description": "Label for form field: Attendant at birth",
                        "id": "form.field.label.attendantAtBirthNone"
                      }
                    },
                    {
                      "value": "OTHER",
                      "label": {
                        "defaultMessage": "Other",
                        "description": "Label for form field: Attendant at birth",
                        "id": "form.field.label.attendantAtBirthOther"
                      }
                    }
                  ],
                  "mapping": {
                    "mutation": {
                      "operation": "sectionFieldToBundleFieldTransformer",
                      "parameters": []
                    },
                    "query": {
                      "operation": "bundleFieldToSectionFieldTransformer",
                      "parameters": []
                    }
                  }
                },
                {
                  "name": "birthType",
                  "type": "SELECT_WITH_OPTIONS",
                  "label": {
                    "defaultMessage": "Type of birth",
                    "description": "Label for form field: Type of birth",
                    "id": "form.field.label.birthType"
                  },
                  "required": false,
                  "initialValue": "",
                  "validate": [],
                  "placeholder": {
                    "defaultMessage": "Select",
                    "description": "Placeholder text for a select",
                    "id": "form.field.select.placeholder"
                  },
                  "options": [
                    {
                      "value": "SINGLE",
                      "label": {
                        "defaultMessage": "Single",
                        "description": "Label for form field: Type of birth",
                        "id": "form.field.label.birthTypeSingle"
                      }
                    },
                    {
                      "value": "TWIN",
                      "label": {
                        "defaultMessage": "Twin",
                        "description": "Label for form field: Type of birth",
                        "id": "form.field.label.birthTypeTwin"
                      }
                    },
                    {
                      "value": "TRIPLET",
                      "label": {
                        "defaultMessage": "Triplet",
                        "description": "Label for form field: Type of birth",
                        "id": "form.field.label.birthTypeTriplet"
                      }
                    },
                    {
                      "value": "QUADRUPLET",
                      "label": {
                        "defaultMessage": "Quadruplet",
                        "description": "Label for form field: Type of birth",
                        "id": "form.field.label.birthTypeQuadruplet"
                      }
                    },
                    {
                      "value": "HIGHER_MULTIPLE_DELIVERY",
                      "label": {
                        "defaultMessage": "Higher multiple delivery",
                        "description": "Label for form field: Type of birth",
                        "id": "form.field.label.birthTypeHigherMultipleDelivery"
                      }
                    }
                  ],
                  "mapping": {
                    "mutation": {
                      "operation": "sectionFieldToBundleFieldTransformer",
                      "parameters": []
                    },
                    "query": {
                      "operation": "bundleFieldToSectionFieldTransformer",
                      "parameters": []
                    }
                  }
                },
                {
                  "name": "multipleBirth",
                  "type": "NUMBER",
                  "label": {
                    "defaultMessage": "Order of birth (number)",
                    "description": "Label for form field: Order of birth",
                    "id": "form.field.label.multipleBirth"
                  },
                  "required": true,
                  "initialValue": "",
                  "validate": [
                    {
                      "operation": "greaterThanZero"
                    },
                    {
                      "operation": "maxLength",
                      "parameters": [
                        2
                      ]
                    }
                  ],
                  "mapping": {
                    "mutation": {
                      "operation": "fieldValueSectionExchangeTransformer",
                      "parameters": [
                        "mother"
                      ]
                    },
                    "query": {
                      "operation": "sectionFieldExchangeTransformer",
                      "parameters": [
                        "mother"
                      ]
                    }
                  }
                },
                {
                  "name": "weightAtBirth",
                  "type": "NUMBER",
                  "step": 0.01,
                  "label": {
                    "defaultMessage": "Weight at birth",
                    "description": "Label for form field: Weight at birth",
                    "id": "form.field.label.weightAtBirth"
                  },
                  "required": false,
                  "initialValue": "",
                  "validate": [
                    {
                      "operation": "range",
                      "parameters": [
                        0,
                        6
                      ]
                    }
                  ],
                  "postfix": "Kg",
                  "mapping": {
                    "mutation": {
                      "operation": "sectionFieldToBundleFieldTransformer",
                      "parameters": []
                    },
                    "query": {
                      "operation": "bundleFieldToSectionFieldTransformer",
                      "parameters": []
                    }
                  }
                },
                {
                  "name": "placeOfBirth",
                  "type": "SELECT_WITH_OPTIONS",
                  "previewGroup": "placeOfBirth",
                  "label": {
                    "defaultMessage": "Place of delivery",
                    "description": "Label for form field: Place of delivery",
                    "id": "form.field.label.placeOfBirth"
                  },
                  "required": true,
                  "initialValue": "",
                  "validate": [],
                  "placeholder": {
                    "defaultMessage": "Select",
                    "description": "Placeholder text for a select",
                    "id": "form.field.select.placeholder"
                  },
                  "options": [
                    {
                      "value": "HEALTH_FACILITY",
                      "label": {
                        "defaultMessage": "Health Institution",
                        "description": "Select item for Health Institution",
                        "id": "form.field.label.healthInstitution"
                      }
                    },
                    {
                      "value": "PRIVATE_HOME",
                      "label": {
                        "defaultMessage": "Private Home",
                        "description": "Select item for Private Home",
                        "id": "form.field.label.privateHome"
                      }
                    },
                    {
                      "value": "OTHER",
                      "label": {
                        "defaultMessage": "Other Institution",
                        "description": "Select item for Other Institution",
                        "id": "form.field.label.otherInstitution"
                      }
                    }
                  ],
                  "mapping": {
                    "mutation": {
                      "operation": "birthEventLocationMutationTransformer",
                      "parameters": []
                    },
                    "query": {
                      "operation": "eventLocationTypeQueryTransformer",
                      "parameters": []
                    }
                  }
                },
                {
                  "name": "birthLocation",
                  "type": "SEARCH_FIELD",
                  "label": {
                    "defaultMessage": "Health instition",
                    "description": "Label for form field: Health Institution",
                    "id": "form.field.label.healdInstitution"
                  },
                  "previewGroup": "placeOfBirth",
                  "required": true,
                  "initialValue": "",
                  "searchableResource": "facilities",
                  "dynamicOptions": {
                    "resource": "facilities"
                  },
                  "validate": [],
                  "conditionals": [
                    {
                      "action": "hide",
                      "expression": "(values.placeOfBirth!=\"HEALTH_FACILITY\")"
                    }
                  ],
                  "mapping": {
                    "mutation": {
                      "operation": "birthEventLocationMutationTransformer",
                      "parameters": []
                    },
                    "query": {
                      "operation": "eventLocationIDQueryTransformer",
                      "parameters": []
                    }
                  }
                },
                {
                  "name": "country",
                  "type": "SELECT_WITH_OPTIONS",
                  "previewGroup": "placeOfBirth",
                  "label": {
                    "defaultMessage": "Country",
                    "description": "Title for the country select",
                    "id": "form.field.label.country"
                  },
                  "required": true,
                  "initialValue": "BGD",
                  "validate": [],
                  "placeholder": {
                    "defaultMessage": "Select",
                    "description": "Placeholder text for a select",
                    "id": "form.field.select.placeholder"
                  },
                  "options": {
                    "resource": "countries"
                  },
                  "conditionals": [
                    {
                      "action": "hide",
                      "expression": "(values.placeOfBirth!=\"OTHER\" && values.placeOfBirth!=\"PRIVATE_HOME\")"
                    }
                  ],
                  "mapping": {
                    "mutation": {
                      "operation": "birthEventLocationMutationTransformer",
                      "parameters": []
                    },
                    "query": {
                      "operation": "eventLocationQueryTransformer",
                      "parameters": []
                    }
                  }
                },
                {
                  "name": "state",
                  "type": "SELECT_WITH_DYNAMIC_OPTIONS",
                  "label": {
                    "defaultMessage": "Division",
                    "description": "Title for the state select",
                    "id": "form.field.label.state"
                  },
                  "previewGroup": "placeOfBirth",
                  "required": true,
                  "initialValue": "",
                  "validate": [],
                  "placeholder": {
                    "defaultMessage": "Select",
                    "description": "Placeholder text for a select",
                    "id": "form.field.select.placeholder"
                  },
                  "dynamicOptions": {
                    "resource": "locations",
                    "dependency": "country"
                  },
                  "conditionals": [
                    {
                      "action": "hide",
                      "expression": "!values.country"
                    },
                    {
                      "action": "hide",
                      "expression": "(values.placeOfBirth!=\"OTHER\" && values.placeOfBirth!=\"PRIVATE_HOME\")"
                    }
                  ],
                  "mapping": {
                    "mutation": {
                      "operation": "birthEventLocationMutationTransformer",
                      "parameters": []
                    },
                    "query": {
                      "operation": "eventLocationQueryTransformer",
                      "parameters": []
                    }
                  }
                },
                {
                  "name": "district",
                  "type": "SELECT_WITH_DYNAMIC_OPTIONS",
                  "label": {
                    "defaultMessage": "District",
                    "description": "Title for the district select",
                    "id": "form.field.label.district"
                  },
                  "previewGroup": "placeOfBirth",
                  "required": true,
                  "initialValue": "",
                  "validate": [],
                  "placeholder": {
                    "defaultMessage": "Select",
                    "description": "Placeholder text for a select",
                    "id": "form.field.select.placeholder"
                  },
                  "dynamicOptions": {
                    "resource": "locations",
                    "dependency": "state"
                  },
                  "conditionals": [
                    {
                      "action": "hide",
                      "expression": "!values.country"
                    },
                    {
                      "action": "hide",
                      "expression": "!values.state"
                    },
                    {
                      "action": "hide",
                      "expression": "(values.placeOfBirth!=\"OTHER\" && values.placeOfBirth!=\"PRIVATE_HOME\")"
                    }
                  ],
                  "mapping": {
                    "mutation": {
                      "operation": "birthEventLocationMutationTransformer",
                      "parameters": []
                    },
                    "query": {
                      "operation": "eventLocationQueryTransformer",
                      "parameters": []
                    }
                  }
                },
                {
                  "name": "addressLine4",
                  "type": "SELECT_WITH_DYNAMIC_OPTIONS",
                  "label": {
                    "defaultMessage": "Upazila (Thana) / City",
                    "description": "Title for the address line 4",
                    "id": "form.field.label.addressLine4"
                  },
                  "previewGroup": "placeOfBirth",
                  "required": true,
                  "initialValue": "",
                  "validate": [],
                  "placeholder": {
                    "defaultMessage": "Select",
                    "description": "Placeholder text for a select",
                    "id": "form.field.select.placeholder"
                  },
                  "dynamicOptions": {
                    "resource": "locations",
                    "dependency": "district"
                  },
                  "conditionals": [
                    {
                      "action": "hide",
                      "expression": "!values.country"
                    },
                    {
                      "action": "hide",
                      "expression": "!values.state"
                    },
                    {
                      "action": "hide",
                      "expression": "!values.district"
                    },
                    {
                      "action": "hide",
                      "expression": "(values.placeOfBirth!=\"OTHER\" && values.placeOfBirth!=\"PRIVATE_HOME\")"
                    }
                  ],
                  "mapping": {
                    "mutation": {
                      "operation": "birthEventLocationMutationTransformer",
                      "parameters": [
                        6
                      ]
                    },
                    "query": {
                      "operation": "eventLocationQueryTransformer",
                      "parameters": [
                        6
                      ]
                    }
                  }
                },
                {
                  "name": "addressLine3",
                  "type": "SELECT_WITH_DYNAMIC_OPTIONS",
                  "label": {
                    "defaultMessage": "Union / Municipality / Cantonement",
                    "description": "Title for the address line 3 option 1",
                    "id": "form.field.label.addressLine3"
                  },
                  "previewGroup": "placeOfBirth",
                  "required": false,
                  "initialValue": "",
                  "validate": [],
                  "placeholder": {
                    "defaultMessage": "Select",
                    "description": "Placeholder text for a select",
                    "id": "form.field.select.placeholder"
                  },
                  "dynamicOptions": {
                    "resource": "locations",
                    "dependency": "addressLine4"
                  },
                  "conditionals": [
                    {
                      "action": "hide",
                      "expression": "!values.country"
                    },
                    {
                      "action": "hide",
                      "expression": "!values.state"
                    },
                    {
                      "action": "hide",
                      "expression": "!values.district"
                    },
                    {
                      "action": "hide",
                      "expression": "!values.addressLine4"
                    },
                    {
                      "action": "hide",
                      "expression": "(values.placeOfBirth!=\"OTHER\" && values.placeOfBirth!=\"PRIVATE_HOME\")"
                    },
                    {
                      "action": "hide",
                      "expression": "(resources && resources.locations && isCityLocation(resources.locations,values.addressLine4))"
                    }
                  ],
                  "mapping": {
                    "mutation": {
                      "operation": "birthEventLocationMutationTransformer",
                      "parameters": [
                        4
                      ]
                    },
                    "query": {
                      "operation": "eventLocationQueryTransformer",
                      "parameters": [
                        4
                      ]
                    }
                  }
                },
                {
                  "name": "addressLine3CityOption",
                  "type": "TEXT",
                  "label": {
                    "defaultMessage": "Ward",
                    "description": "Title for the address line 3 option 2",
                    "id": "form.field.label.addressLine3CityOption"
                  },
                  "previewGroup": "placeOfBirth",
                  "required": false,
                  "initialValue": "",
                  "validate": [],
                  "conditionals": [
                    {
                      "action": "hide",
                      "expression": "!values.country"
                    },
                    {
                      "action": "hide",
                      "expression": "!values.state"
                    },
                    {
                      "action": "hide",
                      "expression": "!values.district"
                    },
                    {
                      "action": "hide",
                      "expression": "!values.addressLine4"
                    },
                    {
                      "action": "hide",
                      "expression": "(values.placeOfBirth!=\"OTHER\" && values.placeOfBirth!=\"PRIVATE_HOME\")"
                    },
                    {
                      "action": "hide",
                      "expression": "!(resources && resources.locations && isCityLocation(resources.locations,values.addressLine4))"
                    }
                  ],
                  "mapping": {
                    "mutation": {
                      "operation": "birthEventLocationMutationTransformer",
                      "parameters": [
                        5
                      ]
                    },
                    "query": {
                      "operation": "eventLocationQueryTransformer",
                      "parameters": [
                        5
                      ]
                    }
                  }
                },
                {
                  "name": "addressLine2",
                  "type": "TEXT",
                  "label": {
                    "defaultMessage": "Area / Ward / Mouja / Village",
                    "description": "Title for the address line 2",
                    "id": "form.field.label.addressLine2"
                  },
                  "previewGroup": "placeOfBirth",
                  "required": false,
                  "initialValue": "",
                  "validate": [],
                  "conditionals": [
                    {
                      "action": "hide",
                      "expression": "!values.country"
                    },
                    {
                      "action": "hide",
                      "expression": "!values.state"
                    },
                    {
                      "action": "hide",
                      "expression": "!values.district"
                    },
                    {
                      "action": "hide",
                      "expression": "!values.addressLine4"
                    },
                    {
                      "action": "hide",
                      "expression": "!values.addressLine3"
                    },
                    {
                      "action": "hide",
                      "expression": "(values.placeOfBirth!=\"OTHER\" && values.placeOfBirth!=\"PRIVATE_HOME\")"
                    }
                  ],
                  "mapping": {
                    "mutation": {
                      "operation": "birthEventLocationMutationTransformer",
                      "parameters": [
                        3
                      ]
                    },
                    "query": {
                      "operation": "eventLocationQueryTransformer",
                      "parameters": [
                        3
                      ]
                    }
                  }
                },
                {
                  "name": "addressLine1CityOption",
                  "type": "TEXT",
                  "label": {
                    "defaultMessage": "Street and house number",
                    "description": "Title for the address line 1",
                    "id": "form.field.label.addressLine1"
                  },
                  "previewGroup": "placeOfBirth",
                  "required": false,
                  "initialValue": "",
                  "validate": [],
                  "conditionals": [
                    {
                      "action": "hide",
                      "expression": "!values.country"
                    },
                    {
                      "action": "hide",
                      "expression": "!values.state"
                    },
                    {
                      "action": "hide",
                      "expression": "!values.district"
                    },
                    {
                      "action": "hide",
                      "expression": "!values.addressLine4"
                    },
                    {
                      "action": "hide",
                      "expression": "(values.placeOfBirth!=\"OTHER\" && values.placeOfBirth!=\"PRIVATE_HOME\")"
                    },
                    {
                      "action": "hide",
                      "expression": "!(resources && resources.locations && isCityLocation(resources.locations,values.addressLine4))"
                    }
                  ],
                  "mapping": {
                    "mutation": {
                      "operation": "birthEventLocationMutationTransformer",
                      "parameters": [
                        2
                      ]
                    },
                    "query": {
                      "operation": "eventLocationQueryTransformer",
                      "parameters": [
                        2
                      ]
                    }
                  }
                },
                {
                  "name": "postCodeCityOption",
                  "type": "NUMBER",
                  "label": {
                    "defaultMessage": "Postcode",
                    "description": "Title for the postcode field",
                    "id": "form.field.label.postCode"
                  },
                  "previewGroup": "placeOfBirth",
                  "required": false,
                  "initialValue": "",
                  "validate": [],
                  "conditionals": [
                    {
                      "action": "hide",
                      "expression": "!values.country"
                    },
                    {
                      "action": "hide",
                      "expression": "!values.state"
                    },
                    {
                      "action": "hide",
                      "expression": "!values.district"
                    },
                    {
                      "action": "hide",
                      "expression": "!values.addressLine4"
                    },
                    {
                      "action": "hide",
                      "expression": "(values.placeOfBirth!=\"OTHER\" && values.placeOfBirth!=\"PRIVATE_HOME\")"
                    },
                    {
                      "action": "hide",
                      "expression": "!(resources && resources.locations && isCityLocation(resources.locations,values.addressLine4))"
                    }
                  ],
                  "mapping": {
                    "mutation": {
                      "operation": "birthEventLocationMutationTransformer",
                      "parameters": [
                        0,
                        "postalCode"
                      ]
                    },
                    "query": {
                      "operation": "eventLocationQueryTransformer",
                      "parameters": [
                        0,
                        "postalCode"
                      ]
                    }
                  }
                },
                {
                  "name": "addressLine1",
                  "type": "TEXT",
                  "label": {
                    "defaultMessage": "Street and house number",
                    "description": "Title for the address line 1",
                    "id": "form.field.label.addressLine1"
                  },
                  "previewGroup": "placeOfBirth",
                  "required": false,
                  "initialValue": "",
                  "validate": [],
                  "conditionals": [
                    {
                      "action": "hide",
                      "expression": "!values.country"
                    },
                    {
                      "action": "hide",
                      "expression": "!values.state"
                    },
                    {
                      "action": "hide",
                      "expression": "!values.district"
                    },
                    {
                      "action": "hide",
                      "expression": "!values.addressLine4"
                    },
                    {
                      "action": "hide",
                      "expression": "!values.addressLine3"
                    },
                    {
                      "action": "hide",
                      "expression": "(values.placeOfBirth!=\"OTHER\" && values.placeOfBirth!=\"PRIVATE_HOME\")"
                    }
                  ],
                  "mapping": {
                    "mutation": {
                      "operation": "birthEventLocationMutationTransformer",
                      "parameters": [
                        1
                      ]
                    },
                    "query": {
                      "operation": "eventLocationQueryTransformer",
                      "parameters": [
                        1
                      ]
                    }
                  }
                },
                {
                  "name": "postCode",
                  "type": "NUMBER",
                  "label": {
                    "defaultMessage": "Postcode",
                    "description": "Title for the postcode field",
                    "id": "form.field.label.postCode"
                  },
                  "previewGroup": "placeOfBirth",
                  "required": false,
                  "initialValue": "",
                  "validate": [],
                  "conditionals": [
                    {
                      "action": "hide",
                      "expression": "!values.country"
                    },
                    {
                      "action": "hide",
                      "expression": "!values.state"
                    },
                    {
                      "action": "hide",
                      "expression": "!values.district"
                    },
                    {
                      "action": "hide",
                      "expression": "!values.addressLine4"
                    },
                    {
                      "action": "hide",
                      "expression": "!values.addressLine3"
                    },
                    {
                      "action": "hide",
                      "expression": "(values.placeOfBirth!=\"OTHER\" && values.placeOfBirth!=\"PRIVATE_HOME\")"
                    }
                  ],
                  "mapping": {
                    "mutation": {
                      "operation": "birthEventLocationMutationTransformer",
                      "parameters": [
                        0,
                        "postalCode"
                      ]
                    },
                    "query": {
                      "operation": "eventLocationQueryTransformer",
                      "parameters": [
                        0,
                        "postalCode"
                      ]
                    }
                  }
                }
              ],
              "previewGroups": [
                {
                  "id": "placeOfBirth",
                  "label": {
                    "defaultMessage": "Place of delivery",
                    "description": "Label for form field: Place of delivery",
                    "id": "form.field.label.placeOfBirth"
                  },
                  "fieldToRedirect": "placeOfBirth"
                }
              ]
            }
          ]
        },
        {
          "id": "mother",
          "viewType": "form",
          "name": {
            "defaultMessage": "Mother",
            "description": "Form section name for Mother",
            "id": "form.section.mother.name"
          },
          "title": {
            "defaultMessage": "Mother's details",
            "description": "Form section title for Mother",
            "id": "form.section.mother.title"
          },
          "hasDocumentSection": true,
          "groups": [
            {
              "id": "mother-view-group",
              "fields": [
                {
                  "name": "iDType",
                  "type": "SELECT_WITH_OPTIONS",
                  "label": {
                    "defaultMessage": "Type of ID",
                    "description": "Label for form field: Type of ID",
                    "id": "form.field.label.iDType"
                  },
                  "required": true,
                  "initialValue": "",
                  "validate": [],
                  "placeholder": {
                    "defaultMessage": "Select",
                    "description": "Placeholder text for a select",
                    "id": "form.field.select.placeholder"
                  },
                  "options": [
                    {
                      "value": "NATIONAL_ID",
                      "label": {
                        "defaultMessage": "National ID",
                        "description": "Option for form field: Type of ID",
                        "id": "form.field.label.iDTypeNationalID"
                      }
                    },
                    {
                      "value": "BIRTH_REGISTRATION_NUMBER",
                      "label": {
                        "defaultMessage": "Birth Registration Number",
                        "description": "Option for form field: Type of ID",
                        "id": "form.field.label.iDTypeBRN"
                      }
                    },
                    {
                      "value": "PASSPORT",
                      "label": {
                        "defaultMessage": "Passport",
                        "description": "Option for form field: Type of ID",
                        "id": "form.field.label.iDTypePassport"
                      }
                    },
                    {
                      "value": "OTHER",
                      "label": {
                        "defaultMessage": "Other",
                        "description": "Option for form field: Type of ID",
                        "id": "form.field.label.iDTypeOther"
                      }
                    }
                  ],
                  "mapping": {
                    "mutation": {
                      "operation": "fieldToIdentifierTransformer",
                      "parameters": [
                        "type"
                      ]
                    },
                    "query": {
                      "operation": "identifierToFieldTransformer",
                      "parameters": [
                        "type"
                      ]
                    }
                  }
                },
                {
                  "name": "iDTypeOther",
                  "type": "TEXT",
                  "label": {
                    "defaultMessage": "Other type of ID",
                    "description": "Label for form field: Other type of ID",
                    "id": "form.field.label.iDTypeOtherLabel"
                  },
                  "required": true,
                  "initialValue": "",
                  "validate": [],
                  "conditionals": [
                    {
                      "action": "hide",
                      "expression": "!values.iDType || (values.iDType !== 'OTHER')"
                    }
                  ],
                  "mapping": {
                    "mutation": {
                      "operation": "fieldToIdentifierTransformer",
                      "parameters": [
                        "otherType"
                      ]
                    },
                    "query": {
                      "operation": "identifierToFieldTransformer",
                      "parameters": [
                        "otherType"
                      ]
                    }
                  }
                },
                {
                  "name": "iD",
                  "type": "FIELD_WITH_DYNAMIC_DEFINITIONS",
                  "dynamicDefinitions": {
                    "label": {
                      "dependency": "iDType",
                      "labelMapper": {
                        "operation": "identityNameMapper"
                      }
                    },
                    "type": {
                      "kind": "dynamic",
                      "dependency": "iDType",
                      "typeMapper": {
                        "operation": "identityTypeMapper"
                      }
                    },
                    "validate": [
                      {
                        "validator": {
                          "operation": "validIDNumber",
                          "parameters": []
                        },
                        "dependencies": [
                          "iDType"
                        ]
                      }
                    ]
                  },
                  "label": {
                    "defaultMessage": "ID Number",
                    "description": "Label for form field: ID Number",
                    "id": "form.field.label.iD"
                  },
                  "required": true,
                  "initialValue": "",
                  "validate": [],
                  "mapping": {
                    "mutation": {
                      "operation": "fieldToIdentifierTransformer",
                      "parameters": [
                        "id"
                      ]
                    },
                    "query": {
                      "operation": "identifierToFieldTransformer",
                      "parameters": [
                        "id"
                      ]
                    }
                  }
                },
                {
                  "name": "fetchButton",
                  "type": "FETCH_BUTTON",
                  "label": {
                    "defaultMessage": "Retrieve Mother's Details",
                    "description": "Label for loader button",
                    "id": "form.field.label.fetchMotherDetails"
                  },
                  "required": false,
                  "initialValue": "",
                  "queryMap": {
                    "BIRTH_REGISTRATION_NUMBER": {
                      "query": {
                        "operation": "FETCH_REGISTRATION"
                      },
                      "inputs": [
                        {
                          "name": "identifier",
                          "valueField": "iD"
                        }
                      ],
                      "responseTransformer": {
                        "operation": "transformRegistrationData"
                      },
                      "modalInfoText": {
                        "defaultMessage": "Birth Registration Number",
                        "description": "Label for loader button",
                        "id": "form.field.label.fetchRegistrationModalInfo"
                      },
                      "errorText": {
                        "defaultMessage": "No registration found for provided BRN",
                        "description": "Label for fetch modal error title",
                        "id": "form.field.label.fetchRegistrationModalErrorText"
                      }
                    },
                    "NATIONAL_ID": {
                      "query": {
                        "operation": "FETCH_PERSON"
                      },
                      "inputs": [
                        {
                          "name": "identifier",
                          "valueField": "iD"
                        }
                      ],
                      "responseTransformer": {
                        "operation": "transformPersonData"
                      },
                      "modalInfoText": {
                        "defaultMessage": "National ID",
                        "description": "Label for loader button",
                        "id": "form.field.label.fetchPersonByNIDModalInfo"
                      },
                      "errorText": {
                        "defaultMessage": "No person found for provided NID",
                        "description": "Label for fetch modal error title",
                        "id": "form.field.label.fetchPersonByNIDModalErrorText"
                      }
                    }
                  },
                  "querySelectorInput": {
                    "name": "identifierType",
                    "valueField": "iDType"
                  },
                  "validate": [],
                  "conditionals": [
                    {
                      "action": "hide",
                      "expression": "(!values.iDType || (values.iDType !== \"BIRTH_REGISTRATION_NUMBER\" && values.iDType !== \"NATIONAL_ID\"))"
                    }
                  ],
                  "modalTitle": {
                    "defaultMessage": "Checking",
                    "description": "Label for fetch modal title",
                    "id": "form.field.label.fetchIdentifierModalTitle"
                  },
                  "successTitle": {
                    "defaultMessage": "ID valid",
                    "description": "Label for fetch modal success title",
                    "id": "form.field.label.fetchIdentifierModalSuccessTitle"
                  },
                  "errorTitle": {
                    "defaultMessage": "Invalid Id",
                    "description": "Label for fetch modal error title",
                    "id": "form.field.label.fetchIdentifierModalErrorTitle"
                  }
                },
                {
                  "name": "nationality",
                  "type": "SELECT_WITH_OPTIONS",
                  "label": {
                    "defaultMessage": "Nationality",
                    "description": "Label for form field: Nationality",
                    "id": "form.field.label.deceased.nationality"
                  },
                  "required": false,
                  "initialValue": "BGD",
                  "validate": [],
                  "placeholder": {
                    "defaultMessage": "Select",
                    "description": "Placeholder text for a select",
                    "id": "form.field.select.placeholder"
                  },
                  "options": {
                    "resource": "countries"
                  },
                  "mapping": {
                    "mutation": {
                      "operation": "fieldToArrayTransformer"
                    },
                    "query": {
                      "operation": "arrayToFieldTransformer"
                    }
                  }
                },
                {
                  "name": "firstNames",
                  "type": "TEXT",
                  "label": {
                    "defaultMessage": "First Name(s) in Bengali",
                    "description": "Label for form field: First names",
                    "id": "form.field.label.motherFirstNames"
                  },
                  "required": false,
                  "initialValue": "",
                  "validate": [
                    {
                      "operation": "bengaliOnlyNameFormat"
                    }
                  ],
                  "mapping": {
                    "mutation": {
                      "operation": "fieldToNameTransformer",
                      "parameters": [
                        "bn"
                      ]
                    },
                    "query": {
                      "operation": "nameToFieldTransformer",
                      "parameters": [
                        "bn"
                      ]
                    }
                  }
                },
                {
                  "name": "familyName",
                  "type": "TEXT",
                  "label": {
                    "defaultMessage": "Last Name(s) in Bengali",
                    "description": "Label for form field: Family name",
                    "id": "form.field.label.motherFamilyName"
                  },
                  "required": true,
                  "initialValue": "",
                  "validate": [
                    {
                      "operation": "bengaliOnlyNameFormat"
                    }
                  ],
                  "mapping": {
                    "mutation": {
                      "operation": "fieldToNameTransformer",
                      "parameters": [
                        "bn"
                      ]
                    },
                    "query": {
                      "operation": "nameToFieldTransformer",
                      "parameters": [
                        "bn"
                      ]
                    }
                  }
                },
                {
                  "name": "firstNamesEng",
                  "type": "TEXT",
                  "label": {
                    "defaultMessage": "First Name(s) in English",
                    "description": "Label for form field: First names in english",
                    "id": "form.field.label.motherFirstNamesEng"
                  },
                  "required": false,
                  "initialValue": "",
                  "validate": [
                    {
                      "operation": "englishOnlyNameFormat"
                    }
                  ],
                  "mapping": {
                    "mutation": {
                      "operation": "fieldToNameTransformer",
                      "parameters": [
                        "en",
                        "firstNames"
                      ]
                    },
                    "query": {
                      "operation": "nameToFieldTransformer",
                      "parameters": [
                        "en",
                        "firstNames"
                      ]
                    }
                  }
                },
                {
                  "name": "familyNameEng",
                  "type": "TEXT",
                  "label": {
                    "defaultMessage": "Last Name(s) in English",
                    "description": "Label for form field: Family name in english",
                    "id": "form.field.label.motherFamilyNameEng"
                  },
                  "required": true,
                  "initialValue": "",
                  "validate": [
                    {
                      "operation": "englishOnlyNameFormat"
                    }
                  ],
                  "mapping": {
                    "mutation": {
                      "operation": "fieldToNameTransformer",
                      "parameters": [
                        "en",
                        "familyName"
                      ]
                    },
                    "query": {
                      "operation": "nameToFieldTransformer",
                      "parameters": [
                        "en",
                        "familyName"
                      ]
                    }
                  }
                },
                {
                  "name": "motherBirthDate",
                  "type": "FIELD_WITH_DYNAMIC_DEFINITIONS",
                  "dynamicDefinitions": {
                    "label": {
                      "dependency": "motherBirthDate",
                      "labelMapper": {
                        "operation": "getMotherDateOfBirthLabel"
                      }
                    },
                    "type": {
                      "kind": "static",
                      "staticType": "DATE"
                    },
                    "validate": [
                      {
                        "validator": {
                          "operation": "dateFormatIsCorrect",
                          "parameters": []
                        },
                        "dependencies": []
                      },
                      {
                        "validator": {
                          "operation": "dateInPast",
                          "parameters": []
                        },
                        "dependencies": []
                      },
                      {
                        "validator": {
                          "operation": "dateLessThan",
                          "parameters": []
                        },
                        "dependencies": [
                          "dateOfMarriage"
                        ]
                      }
                    ]
                  },
                  "label": {
                    "defaultMessage": "Date of birth",
                    "description": "Label for form field: Date of birth",
                    "id": "form.field.label.motherDateOfBirth"
                  },
                  "required": false,
                  "initialValue": "",
                  "validate": [],
                  "mapping": {
                    "mutation": {
                      "operation": "fieldNameTransformer",
                      "parameters": [
                        "birthDate"
                      ]
                    },
                    "query": {
                      "operation": "fieldValueTransformer",
                      "parameters": [
                        "birthDate"
                      ]
                    }
                  }
                },
                {
                  "name": "maritalStatus",
                  "type": "SELECT_WITH_OPTIONS",
                  "label": {
                    "defaultMessage": "Marital status",
                    "description": "Label for form field: Marital status",
                    "id": "form.field.label.maritalStatus"
                  },
                  "required": false,
                  "initialValue": "MARRIED",
                  "validate": [],
                  "placeholder": {
                    "defaultMessage": "Select",
                    "description": "Placeholder text for a select",
                    "id": "form.field.select.placeholder"
                  },
                  "options": [
                    {
                      "value": "SINGLE",
                      "label": {
                        "defaultMessage": "Unmarried",
                        "description": "Option for form field: Marital status",
                        "id": "form.field.label.maritalStatusSingle"
                      }
                    },
                    {
                      "value": "MARRIED",
                      "label": {
                        "defaultMessage": "Married",
                        "description": "Option for form field: Marital status",
                        "id": "form.field.label.maritalStatusMarried"
                      }
                    },
                    {
                      "value": "WIDOWED",
                      "label": {
                        "defaultMessage": "Widowed",
                        "description": "Option for form field: Marital status",
                        "id": "form.field.label.maritalStatusWidowed"
                      }
                    },
                    {
                      "value": "DIVORCED",
                      "label": {
                        "defaultMessage": "Divorced",
                        "description": "Option for form field: Marital status",
                        "id": "form.field.label.maritalStatusDivorced"
                      }
                    },
                    {
                      "value": "SEPARATED",
                      "label": {
                        "id": "form.field.label.maritalStatusSeparated",
                        "defaultMessage": "Separated",
                        "description": "Option for form field: Marital status"
                      }
                    },
                    {
                      "value": "NOT_STATED",
                      "label": {
                        "defaultMessage": "Not stated",
                        "description": "Option for form field: Marital status",
                        "id": "form.field.label.maritalStatusNotStated"
                      }
                    }
                  ]
                },
                {
                  "name": "dateOfMarriage",
                  "type": "FIELD_WITH_DYNAMIC_DEFINITIONS",
                  "dynamicDefinitions": {
                    "label": {
                      "dependency": "dateOfMarriage",
                      "labelMapper": {
                        "operation": "getDateOfMarriageLabel"
                      }
                    },
                    "type": {
                      "kind": "static",
                      "staticType": "DATE"
                    },
                    "validate": [
                      {
                        "validator": {
                          "operation": "dateFormatIsCorrect",
                          "parameters": []
                        },
                        "dependencies": []
                      },
                      {
                        "validator": {
                          "operation": "dateNotInFuture",
                          "parameters": []
                        },
                        "dependencies": []
                      },
                      {
                        "validator": {
                          "operation": "dateGreaterThan",
                          "parameters": []
                        },
                        "dependencies": [
                          "motherBirthDate"
                        ]
                      }
                    ]
                  },
                  "label": {
                    "defaultMessage": "Date of marriage",
                    "description": "Option for form field: Date of marriage",
                    "id": "form.field.label.dateOfMarriage"
                  },
                  "required": false,
                  "initialValue": "",
                  "validate": [],
                  "conditionals": [
                    {
                      "action": "hide",
                      "expression": "(!values.maritalStatus || values.maritalStatus !== \"MARRIED\")"
                    }
                  ]
                },
                {
                  "name": "educationalAttainment",
                  "type": "SELECT_WITH_OPTIONS",
                  "label": {
                    "defaultMessage": "Mother's level of formal education attained",
                    "description": "Label for form field: Mother education",
                    "id": "form.field.label.motherEducationAttainment"
                  },
                  "required": false,
                  "initialValue": "",
                  "validate": [],
                  "placeholder": {
                    "defaultMessage": "Select",
                    "description": "Placeholder text for a select",
                    "id": "form.field.select.placeholder"
                  },
                  "options": [
                    {
                      "value": "NO_SCHOOLING",
                      "label": {
                        "defaultMessage": "No schooling",
                        "description": "Option for form field: no education",
                        "id": "form.field.label.educationAttainmentNone"
                      }
                    },
                    {
                      "value": "PRIMARY_ISCED_1",
                      "label": {
                        "defaultMessage": "Primary",
                        "description": "Option for form field: ISCED1 education",
                        "id": "form.field.label.educationAttainmentISCED1"
                      }
                    },
                    {
                      "value": "POST_SECONDARY_ISCED_4",
                      "label": {
                        "defaultMessage": "Secondary",
                        "description": "Option for form field: ISCED4 education",
                        "id": "form.field.label.educationAttainmentISCED4"
                      }
                    },
                    {
                      "value": "FIRST_STAGE_TERTIARY_ISCED_5",
                      "label": {
                        "defaultMessage": "Tertiary",
                        "description": "Option for form field: ISCED5 education",
                        "id": "form.field.label.educationAttainmentISCED5"
                      }
                    }
                  ]
                },
                {
                  "name": "permanentAddress",
                  "type": "SUBSECTION",
                  "label": {
                    "defaultMessage": "What was their permanent address?",
                    "description": "Title for the permanent address fields",
                    "id": "form.field.label.permanentAddress"
                  },
                  "previewGroup": "permanentAddress",
                  "initialValue": "",
                  "validate": []
                },
                {
                  "name": "countryPermanent",
                  "type": "SELECT_WITH_OPTIONS",
                  "label": {
                    "defaultMessage": "Country",
                    "description": "Title for the country select",
                    "id": "form.field.label.country"
                  },
                  "previewGroup": "permanentAddress",
                  "required": true,
                  "initialValue": "BGD",
                  "validate": [],
                  "placeholder": {
                    "defaultMessage": "Select",
                    "description": "Placeholder text for a select",
                    "id": "form.field.select.placeholder"
                  },
                  "options": {
                    "resource": "countries"
                  },
                  "mapping": {
                    "mutation": {
                      "operation": "fieldToAddressTransformer",
                      "parameters": [
                        "PERMANENT",
                        0,
                        "country"
                      ]
                    },
                    "query": {
                      "operation": "addressToFieldTransformer",
                      "parameters": [
                        "PERMANENT",
                        0,
                        "country"
                      ]
                    }
                  }
                },
                {
                  "name": "statePermanent",
                  "type": "SELECT_WITH_DYNAMIC_OPTIONS",
                  "label": {
                    "defaultMessage": "Division",
                    "description": "Title for the state select",
                    "id": "form.field.label.state"
                  },
                  "previewGroup": "permanentAddress",
                  "required": true,
                  "initialValue": "",
                  "validate": [],
                  "placeholder": {
                    "defaultMessage": "Select",
                    "description": "Placeholder text for a select",
                    "id": "form.field.select.placeholder"
                  },
                  "dynamicOptions": {
                    "resource": "locations",
                    "dependency": "countryPermanent"
                  },
                  "conditionals": [
                    {
                      "action": "hide",
                      "expression": "!values.countryPermanent"
                    }
                  ],
                  "mapping": {
                    "mutation": {
                      "operation": "fieldToAddressTransformer",
                      "parameters": [
                        "PERMANENT",
                        0,
                        "state"
                      ]
                    },
                    "query": {
                      "operation": "addressToFieldTransformer",
                      "parameters": [
                        "PERMANENT",
                        0,
                        "state"
                      ]
                    }
                  }
                },
                {
                  "name": "districtPermanent",
                  "type": "SELECT_WITH_DYNAMIC_OPTIONS",
                  "label": {
                    "defaultMessage": "District",
                    "description": "Title for the district select",
                    "id": "form.field.label.district"
                  },
                  "previewGroup": "permanentAddress",
                  "required": true,
                  "initialValue": "",
                  "validate": [],
                  "placeholder": {
                    "defaultMessage": "Select",
                    "description": "Placeholder text for a select",
                    "id": "form.field.select.placeholder"
                  },
                  "dynamicOptions": {
                    "resource": "locations",
                    "dependency": "statePermanent"
                  },
                  "conditionals": [
                    {
                      "action": "hide",
                      "expression": "!values.countryPermanent"
                    },
                    {
                      "action": "hide",
                      "expression": "!values.statePermanent"
                    }
                  ],
                  "mapping": {
                    "mutation": {
                      "operation": "fieldToAddressTransformer",
                      "parameters": [
                        "PERMANENT",
                        0,
                        "district"
                      ]
                    },
                    "query": {
                      "operation": "addressToFieldTransformer",
                      "parameters": [
                        "PERMANENT",
                        0,
                        "district"
                      ]
                    }
                  }
                },
                {
                  "name": "addressLine4Permanent",
                  "type": "SELECT_WITH_DYNAMIC_OPTIONS",
                  "label": {
                    "defaultMessage": "Upazila (Thana) / City",
                    "description": "Title for the address line 4",
                    "id": "form.field.label.addressLine4"
                  },
                  "previewGroup": "permanentAddress",
                  "required": true,
                  "initialValue": "",
                  "validate": [],
                  "placeholder": {
                    "defaultMessage": "Select",
                    "description": "Placeholder text for a select",
                    "id": "form.field.select.placeholder"
                  },
                  "dynamicOptions": {
                    "resource": "locations",
                    "dependency": "districtPermanent"
                  },
                  "conditionals": [
                    {
                      "action": "hide",
                      "expression": "!values.countryPermanent"
                    },
                    {
                      "action": "hide",
                      "expression": "!values.statePermanent"
                    },
                    {
                      "action": "hide",
                      "expression": "!values.districtPermanent"
                    }
                  ],
                  "mapping": {
                    "mutation": {
                      "operation": "fieldToAddressTransformer",
                      "parameters": [
                        "PERMANENT",
                        6
                      ]
                    },
                    "query": {
                      "operation": "addressToFieldTransformer",
                      "parameters": [
                        "PERMANENT",
                        6
                      ]
                    }
                  }
                },
                {
                  "name": "addressLine3Permanent",
                  "type": "SELECT_WITH_DYNAMIC_OPTIONS",
                  "label": {
                    "defaultMessage": "Union / Municipality / Cantonement",
                    "description": "Title for the address line 3 option 1",
                    "id": "form.field.label.addressLine3"
                  },
                  "previewGroup": "permanentAddress",
                  "required": false,
                  "initialValue": "",
                  "validate": [],
                  "placeholder": {
                    "defaultMessage": "Select",
                    "description": "Placeholder text for a select",
                    "id": "form.field.select.placeholder"
                  },
                  "dynamicOptions": {
                    "resource": "locations",
                    "dependency": "addressLine4Permanent"
                  },
                  "conditionals": [
                    {
                      "action": "hide",
                      "expression": "!values.countryPermanent"
                    },
                    {
                      "action": "hide",
                      "expression": "!values.statePermanent"
                    },
                    {
                      "action": "hide",
                      "expression": "!values.districtPermanent"
                    },
                    {
                      "action": "hide",
                      "expression": "!values.addressLine4Permanent"
                    },
                    {
                      "action": "hide",
                      "expression": "(resources && resources.locations && isCityLocation(resources.locations,values.addressLine4Permanent))"
                    }
                  ],
                  "mapping": {
                    "mutation": {
                      "operation": "fieldToAddressTransformer",
                      "parameters": [
                        "PERMANENT",
                        4
                      ]
                    },
                    "query": {
                      "operation": "addressToFieldTransformer",
                      "parameters": [
                        "PERMANENT",
                        4
                      ]
                    }
                  }
                },
                {
                  "name": "addressLine3CityOptionPermanent",
                  "type": "TEXT",
                  "label": {
                    "defaultMessage": "Ward",
                    "description": "Title for the address line 3 option 2",
                    "id": "form.field.label.addressLine3CityOption"
                  },
                  "previewGroup": "permanentAddress",
                  "required": false,
                  "initialValue": "",
                  "validate": [],
                  "conditionals": [
                    {
                      "action": "hide",
                      "expression": "!values.countryPermanent"
                    },
                    {
                      "action": "hide",
                      "expression": "!values.statePermanent"
                    },
                    {
                      "action": "hide",
                      "expression": "!values.districtPermanent"
                    },
                    {
                      "action": "hide",
                      "expression": "!values.addressLine4Permanent"
                    },
                    {
                      "action": "hide",
                      "expression": "!(resources && resources.locations && isCityLocation(resources.locations,values.addressLine4Permanent))"
                    }
                  ],
                  "mapping": {
                    "mutation": {
                      "operation": "fieldToAddressTransformer",
                      "parameters": [
                        "PERMANENT",
                        5
                      ]
                    },
                    "query": {
                      "operation": "addressToFieldTransformer",
                      "parameters": [
                        "PERMANENT",
                        5
                      ]
                    }
                  }
                },
                {
                  "name": "addressLine2Permanent",
                  "type": "TEXT",
                  "label": {
                    "defaultMessage": "Area / Ward / Mouja / Village",
                    "description": "Title for the address line 2",
                    "id": "form.field.label.addressLine2"
                  },
                  "previewGroup": "permanentAddress",
                  "required": false,
                  "initialValue": "",
                  "validate": [],
                  "conditionals": [
                    {
                      "action": "hide",
                      "expression": "!values.countryPermanent"
                    },
                    {
                      "action": "hide",
                      "expression": "!values.statePermanent"
                    },
                    {
                      "action": "hide",
                      "expression": "!values.districtPermanent"
                    },
                    {
                      "action": "hide",
                      "expression": "!values.addressLine4Permanent"
                    },
                    {
                      "action": "hide",
                      "expression": "!values.addressLine3Permanent"
                    }
                  ],
                  "mapping": {
                    "mutation": {
                      "operation": "fieldToAddressTransformer",
                      "parameters": [
                        "PERMANENT",
                        3
                      ]
                    },
                    "query": {
                      "operation": "addressToFieldTransformer",
                      "parameters": [
                        "PERMANENT",
                        3
                      ]
                    }
                  }
                },
                {
                  "name": "addressLine1CityOptionPermanent",
                  "type": "TEXT",
                  "label": {
                    "defaultMessage": "Street and house number",
                    "description": "Title for the address line 1",
                    "id": "form.field.label.addressLine1"
                  },
                  "previewGroup": "permanentAddress",
                  "required": false,
                  "initialValue": "",
                  "validate": [],
                  "conditionals": [
                    {
                      "action": "hide",
                      "expression": "!values.countryPermanent"
                    },
                    {
                      "action": "hide",
                      "expression": "!values.statePermanent"
                    },
                    {
                      "action": "hide",
                      "expression": "!values.districtPermanent"
                    },
                    {
                      "action": "hide",
                      "expression": "!values.addressLine4Permanent"
                    },
                    {
                      "action": "hide",
                      "expression": "!(resources && resources.locations && isCityLocation(resources.locations,values.addressLine4Permanent))"
                    }
                  ],
                  "mapping": {
                    "mutation": {
                      "operation": "fieldToAddressTransformer",
                      "parameters": [
                        "PERMANENT",
                        2
                      ]
                    },
                    "query": {
                      "operation": "addressToFieldTransformer",
                      "parameters": [
                        "PERMANENT",
                        2
                      ]
                    }
                  }
                },
                {
                  "name": "postCodeCityOptionPermanent",
                  "type": "TEL",
                  "label": {
                    "defaultMessage": "Postcode",
                    "description": "Title for the postcode field",
                    "id": "form.field.label.postCode"
                  },
                  "previewGroup": "permanentAddress",
                  "required": false,
                  "initialValue": "",
                  "validate": [
                    {
                      "operation": "numeric"
                    },
                    {
                      "operation": "maxLength",
                      "parameters": [
                        4
                      ]
                    }
                  ],
                  "conditionals": [
                    {
                      "action": "hide",
                      "expression": "!values.countryPermanent"
                    },
                    {
                      "action": "hide",
                      "expression": "!values.statePermanent"
                    },
                    {
                      "action": "hide",
                      "expression": "!values.districtPermanent"
                    },
                    {
                      "action": "hide",
                      "expression": "!values.addressLine4Permanent"
                    },
                    {
                      "action": "hide",
                      "expression": "!(resources && resources.locations && isCityLocation(resources.locations,values.addressLine4Permanent))"
                    }
                  ],
                  "mapping": {
                    "mutation": {
                      "operation": "fieldToAddressTransformer",
                      "parameters": [
                        "PERMANENT",
                        0,
                        "postalCode"
                      ]
                    },
                    "query": {
                      "operation": "addressToFieldTransformer",
                      "parameters": [
                        "PERMANENT",
                        0,
                        "postalCode"
                      ]
                    }
                  }
                },
                {
                  "name": "addressLine1Permanent",
                  "type": "TEXT",
                  "label": {
                    "defaultMessage": "Street and house number",
                    "description": "Title for the address line 1",
                    "id": "form.field.label.addressLine1"
                  },
                  "previewGroup": "permanentAddress",
                  "required": false,
                  "initialValue": "",
                  "validate": [],
                  "conditionals": [
                    {
                      "action": "hide",
                      "expression": "!values.countryPermanent"
                    },
                    {
                      "action": "hide",
                      "expression": "!values.statePermanent"
                    },
                    {
                      "action": "hide",
                      "expression": "!values.districtPermanent"
                    },
                    {
                      "action": "hide",
                      "expression": "!values.addressLine4Permanent"
                    },
                    {
                      "action": "hide",
                      "expression": "!values.addressLine3Permanent"
                    }
                  ],
                  "mapping": {
                    "mutation": {
                      "operation": "fieldToAddressTransformer",
                      "parameters": [
                        "PERMANENT",
                        1
                      ]
                    },
                    "query": {
                      "operation": "addressToFieldTransformer",
                      "parameters": [
                        "PERMANENT",
                        1
                      ]
                    }
                  }
                },
                {
                  "name": "postCodePermanent",
                  "type": "TEL",
                  "label": {
                    "defaultMessage": "Postcode",
                    "description": "Title for the postcode field",
                    "id": "form.field.label.postCode"
                  },
                  "previewGroup": "permanentAddress",
                  "required": false,
                  "initialValue": "",
                  "validate": [
                    {
                      "operation": "numeric"
                    },
                    {
                      "operation": "maxLength",
                      "parameters": [
                        4
                      ]
                    }
                  ],
                  "conditionals": [
                    {
                      "action": "hide",
                      "expression": "!values.countryPermanent"
                    },
                    {
                      "action": "hide",
                      "expression": "!values.statePermanent"
                    },
                    {
                      "action": "hide",
                      "expression": "!values.districtPermanent"
                    },
                    {
                      "action": "hide",
                      "expression": "!values.addressLine4Permanent"
                    },
                    {
                      "action": "hide",
                      "expression": "!values.addressLine3Permanent"
                    }
                  ],
                  "mapping": {
                    "mutation": {
                      "operation": "fieldToAddressTransformer",
                      "parameters": [
                        "PERMANENT",
                        0,
                        "postalCode"
                      ]
                    },
                    "query": {
                      "operation": "addressToFieldTransformer",
                      "parameters": [
                        "PERMANENT",
                        0,
                        "postalCode"
                      ]
                    }
                  }
                },
                {
                  "name": "currentAddressSameAsPermanent",
                  "type": "RADIO_GROUP",
                  "label": {
                    "defaultMessage": "Is her current address the same as her permanent address?",
                    "description": "Title for the radio button to select that the mothers current address is the same as her permanent address",
                    "id": "form.field.label.currentAddressSameAsPermanent"
                  },
                  "required": true,
                  "initialValue": true,
                  "validate": [],
                  "options": [
                    {
                      "value": true,
                      "label": {
                        "defaultMessage": "Yes",
                        "description": "confirmation label for yes / no radio button",
                        "id": "form.field.label.confirm"
                      }
                    },
                    {
                      "value": false,
                      "label": {
                        "defaultMessage": "No",
                        "description": "deny label for yes / no radio button",
                        "id": "form.field.label.deny"
                      }
                    }
                  ],
                  "conditionals": [],
                  "mapping": {
                    "mutation": {
                      "operation": "copyAddressTransformer",
                      "parameters": [
                        "PERMANENT",
                        "mother",
                        "CURRENT",
                        "mother"
                      ]
                    },
                    "query": {
                      "operation": "sameAddressFieldTransformer",
                      "parameters": [
                        "PERMANENT",
                        "mother",
                        "CURRENT",
                        "mother"
                      ]
                    }
                  }
                },
                {
                  "name": "currentAddress",
                  "type": "SUBSECTION",
                  "label": {
                    "defaultMessage": "Current Address",
                    "description": "Title for the current address fields",
                    "id": "form.field.label.currentAddress"
                  },
                  "previewGroup": "currentAddress",
                  "initialValue": "",
                  "validate": [],
                  "conditionals": [
                    {
                      "action": "hide",
                      "expression": "values.currentAddressSameAsPermanent"
                    }
                  ]
                },
                {
                  "name": "country",
                  "type": "SELECT_WITH_OPTIONS",
                  "label": {
                    "defaultMessage": "Country",
                    "description": "Title for the country select",
                    "id": "form.field.label.country"
                  },
                  "previewGroup": "currentAddress",
                  "required": true,
                  "initialValue": "BGD",
                  "validate": [],
                  "options": {
                    "resource": "countries"
                  },
                  "conditionals": [
                    {
                      "action": "hide",
                      "expression": "values.currentAddressSameAsPermanent"
                    }
                  ],
                  "mapping": {
                    "mutation": {
                      "operation": "fieldToAddressTransformer",
                      "parameters": [
                        "CURRENT"
                      ]
                    },
                    "query": {
                      "operation": "addressToFieldTransformer",
                      "parameters": [
                        "CURRENT"
                      ]
                    }
                  }
                },
                {
                  "name": "state",
                  "type": "SELECT_WITH_DYNAMIC_OPTIONS",
                  "label": {
                    "defaultMessage": "Division",
                    "description": "Title for the state select",
                    "id": "form.field.label.state"
                  },
                  "previewGroup": "currentAddress",
                  "required": true,
                  "initialValue": "",
                  "placeholder": {
                    "defaultMessage": "Select",
                    "description": "Placeholder text for a select",
                    "id": "form.field.select.placeholder"
                  },
                  "validate": [],
                  "dynamicOptions": {
                    "resource": "locations",
                    "dependency": "country"
                  },
                  "conditionals": [
                    {
                      "action": "hide",
                      "expression": "!values.country"
                    },
                    {
                      "action": "hide",
                      "expression": "values.currentAddressSameAsPermanent"
                    }
                  ],
                  "mapping": {
                    "mutation": {
                      "operation": "fieldToAddressTransformer",
                      "parameters": [
                        "CURRENT"
                      ]
                    },
                    "query": {
                      "operation": "addressToFieldTransformer",
                      "parameters": [
                        "CURRENT"
                      ]
                    }
                  }
                },
                {
                  "name": "district",
                  "type": "SELECT_WITH_DYNAMIC_OPTIONS",
                  "label": {
                    "defaultMessage": "District",
                    "description": "Title for the district select",
                    "id": "form.field.label.district"
                  },
                  "previewGroup": "currentAddress",
                  "required": true,
                  "initialValue": "",
                  "validate": [],
                  "placeholder": {
                    "defaultMessage": "Select",
                    "description": "Placeholder text for a select",
                    "id": "form.field.select.placeholder"
                  },
                  "dynamicOptions": {
                    "resource": "locations",
                    "dependency": "state"
                  },
                  "conditionals": [
                    {
                      "action": "hide",
                      "expression": "!values.country"
                    },
                    {
                      "action": "hide",
                      "expression": "!values.state"
                    },
                    {
                      "action": "hide",
                      "expression": "values.currentAddressSameAsPermanent"
                    }
                  ],
                  "mapping": {
                    "mutation": {
                      "operation": "fieldToAddressTransformer",
                      "parameters": [
                        "CURRENT"
                      ]
                    },
                    "query": {
                      "operation": "addressToFieldTransformer",
                      "parameters": [
                        "CURRENT"
                      ]
                    }
                  }
                },
                {
                  "name": "addressLine4",
                  "type": "SELECT_WITH_DYNAMIC_OPTIONS",
                  "label": {
                    "defaultMessage": "Upazila (Thana) / City",
                    "description": "Title for the address line 4",
                    "id": "form.field.label.addressLine4"
                  },
                  "previewGroup": "currentAddress",
                  "required": true,
                  "initialValue": "",
                  "validate": [],
                  "placeholder": {
                    "defaultMessage": "Select",
                    "description": "Placeholder text for a select",
                    "id": "form.field.select.placeholder"
                  },
                  "dynamicOptions": {
                    "resource": "locations",
                    "dependency": "district"
                  },
                  "conditionals": [
                    {
                      "action": "hide",
                      "expression": "!values.country"
                    },
                    {
                      "action": "hide",
                      "expression": "!values.state"
                    },
                    {
                      "action": "hide",
                      "expression": "!values.district"
                    },
                    {
                      "action": "hide",
                      "expression": "values.currentAddressSameAsPermanent"
                    }
                  ],
                  "mapping": {
                    "mutation": {
                      "operation": "fieldToAddressTransformer",
                      "parameters": [
                        "CURRENT",
                        6
                      ]
                    },
                    "query": {
                      "operation": "addressToFieldTransformer",
                      "parameters": [
                        "CURRENT",
                        6
                      ]
                    }
                  }
                },
                {
                  "name": "addressLine3",
                  "type": "SELECT_WITH_DYNAMIC_OPTIONS",
                  "label": {
                    "defaultMessage": "Union / Municipality / Cantonement",
                    "description": "Title for the address line 3 option 1",
                    "id": "form.field.label.addressLine3"
                  },
                  "previewGroup": "currentAddress",
                  "required": false,
                  "initialValue": "",
                  "validate": [],
                  "placeholder": {
                    "defaultMessage": "Select",
                    "description": "Placeholder text for a select",
                    "id": "form.field.select.placeholder"
                  },
                  "dynamicOptions": {
                    "resource": "locations",
                    "dependency": "addressLine4"
                  },
                  "conditionals": [
                    {
                      "action": "hide",
                      "expression": "!values.country"
                    },
                    {
                      "action": "hide",
                      "expression": "!values.state"
                    },
                    {
                      "action": "hide",
                      "expression": "!values.district"
                    },
                    {
                      "action": "hide",
                      "expression": "!values.addressLine4"
                    },
                    {
                      "action": "hide",
                      "expression": "values.currentAddressSameAsPermanent"
                    },
                    {
                      "action": "hide",
                      "expression": "(resources && resources.locations && isCityLocation(resources.locations,values.addressLine4))"
                    }
                  ],
                  "mapping": {
                    "mutation": {
                      "operation": "fieldToAddressTransformer",
                      "parameters": [
                        "CURRENT",
                        4
                      ]
                    },
                    "query": {
                      "operation": "addressToFieldTransformer",
                      "parameters": [
                        "CURRENT",
                        4
                      ]
                    }
                  }
                },
                {
                  "name": "addressLine3CityOption",
                  "type": "TEXT",
                  "label": {
                    "defaultMessage": "Ward",
                    "description": "Title for the address line 3 option 2",
                    "id": "form.field.label.addressLine3CityOption"
                  },
                  "previewGroup": "currentAddress",
                  "required": false,
                  "initialValue": "",
                  "validate": [],
                  "conditionals": [
                    {
                      "action": "hide",
                      "expression": "!values.country"
                    },
                    {
                      "action": "hide",
                      "expression": "!values.state"
                    },
                    {
                      "action": "hide",
                      "expression": "!values.district"
                    },
                    {
                      "action": "hide",
                      "expression": "!values.addressLine4"
                    },
                    {
                      "action": "hide",
                      "expression": "values.currentAddressSameAsPermanent"
                    },
                    {
                      "action": "hide",
                      "expression": "!(resources && resources.locations && isCityLocation(resources.locations,values.addressLine4))"
                    }
                  ],
                  "mapping": {
                    "mutation": {
                      "operation": "fieldToAddressTransformer",
                      "parameters": [
                        "CURRENT",
                        5
                      ]
                    },
                    "query": {
                      "operation": "addressToFieldTransformer",
                      "parameters": [
                        "CURRENT",
                        5
                      ]
                    }
                  }
                },
                {
                  "name": "addressLine2",
                  "type": "TEXT",
                  "label": {
                    "defaultMessage": "Area / Ward / Mouja / Village",
                    "description": "Title for the address line 2",
                    "id": "form.field.label.addressLine2"
                  },
                  "previewGroup": "currentAddress",
                  "required": false,
                  "initialValue": "",
                  "validate": [],
                  "conditionals": [
                    {
                      "action": "hide",
                      "expression": "!values.country"
                    },
                    {
                      "action": "hide",
                      "expression": "!values.state"
                    },
                    {
                      "action": "hide",
                      "expression": "!values.district"
                    },
                    {
                      "action": "hide",
                      "expression": "!values.addressLine4"
                    },
                    {
                      "action": "hide",
                      "expression": "!values.addressLine3"
                    },
                    {
                      "action": "hide",
                      "expression": "values.currentAddressSameAsPermanent"
                    }
                  ],
                  "mapping": {
                    "mutation": {
                      "operation": "fieldToAddressTransformer",
                      "parameters": [
                        "CURRENT",
                        3
                      ]
                    },
                    "query": {
                      "operation": "addressToFieldTransformer",
                      "parameters": [
                        "CURRENT",
                        3
                      ]
                    }
                  }
                },
                {
                  "name": "addressLine1CityOption",
                  "type": "TEXT",
                  "label": {
                    "defaultMessage": "Street and house number",
                    "description": "Title for the address line 1",
                    "id": "form.field.label.addressLine1"
                  },
                  "previewGroup": "currentAddress",
                  "required": false,
                  "initialValue": "",
                  "validate": [],
                  "conditionals": [
                    {
                      "action": "hide",
                      "expression": "!values.country"
                    },
                    {
                      "action": "hide",
                      "expression": "!values.state"
                    },
                    {
                      "action": "hide",
                      "expression": "!values.district"
                    },
                    {
                      "action": "hide",
                      "expression": "!values.addressLine4"
                    },
                    {
                      "action": "hide",
                      "expression": "values.currentAddressSameAsPermanent"
                    },
                    {
                      "action": "hide",
                      "expression": "!(resources && resources.locations && isCityLocation(resources.locations,values.addressLine4))"
                    }
                  ],
                  "mapping": {
                    "mutation": {
                      "operation": "fieldToAddressTransformer",
                      "parameters": [
                        "CURRENT",
                        2
                      ]
                    },
                    "query": {
                      "operation": "addressToFieldTransformer",
                      "parameters": [
                        "CURRENT",
                        2
                      ]
                    }
                  }
                },
                {
                  "name": "postCodeCityOption",
                  "type": "TEL",
                  "label": {
                    "defaultMessage": "Postcode",
                    "description": "Title for the postcode field",
                    "id": "form.field.label.postCode"
                  },
                  "previewGroup": "currentAddress",
                  "required": false,
                  "initialValue": "",
                  "validate": [
                    {
                      "operation": "numeric"
                    },
                    {
                      "operation": "maxLength",
                      "parameters": [
                        4
                      ]
                    }
                  ],
                  "conditionals": [
                    {
                      "action": "hide",
                      "expression": "!values.country"
                    },
                    {
                      "action": "hide",
                      "expression": "!values.state"
                    },
                    {
                      "action": "hide",
                      "expression": "!values.district"
                    },
                    {
                      "action": "hide",
                      "expression": "!values.addressLine4"
                    },
                    {
                      "action": "hide",
                      "expression": "values.currentAddressSameAsPermanent"
                    },
                    {
                      "action": "hide",
                      "expression": "!(resources && resources.locations && isCityLocation(resources.locations,values.addressLine4))"
                    }
                  ],
                  "mapping": {
                    "mutation": {
                      "operation": "fieldToAddressTransformer",
                      "parameters": [
                        "CURRENT",
                        0,
                        "postalCode"
                      ]
                    },
                    "query": {
                      "operation": "addressToFieldTransformer",
                      "parameters": [
                        "CURRENT",
                        0,
                        "postalCode"
                      ]
                    }
                  }
                },
                {
                  "name": "addressLine1",
                  "type": "TEXT",
                  "label": {
                    "defaultMessage": "Street and house number",
                    "description": "Title for the address line 1",
                    "id": "form.field.label.addressLine1"
                  },
                  "previewGroup": "currentAddress",
                  "required": false,
                  "initialValue": "",
                  "validate": [],
                  "conditionals": [
                    {
                      "action": "hide",
                      "expression": "!values.country"
                    },
                    {
                      "action": "hide",
                      "expression": "!values.state"
                    },
                    {
                      "action": "hide",
                      "expression": "!values.district"
                    },
                    {
                      "action": "hide",
                      "expression": "!values.addressLine4"
                    },
                    {
                      "action": "hide",
                      "expression": "!values.addressLine3"
                    },
                    {
                      "action": "hide",
                      "expression": "values.currentAddressSameAsPermanent"
                    }
                  ],
                  "mapping": {
                    "mutation": {
                      "operation": "fieldToAddressTransformer",
                      "parameters": [
                        "CURRENT",
                        1
                      ]
                    },
                    "query": {
                      "operation": "addressToFieldTransformer",
                      "parameters": [
                        "CURRENT",
                        1
                      ]
                    }
                  }
                },
                {
                  "name": "postCode",
                  "type": "TEL",
                  "label": {
                    "defaultMessage": "Postcode",
                    "description": "Title for the postcode field",
                    "id": "form.field.label.postCode"
                  },
                  "previewGroup": "currentAddress",
                  "required": false,
                  "initialValue": "",
                  "validate": [
                    {
                      "operation": "numeric"
                    },
                    {
                      "operation": "maxLength",
                      "parameters": [
                        4
                      ]
                    }
                  ],
                  "conditionals": [
                    {
                      "action": "hide",
                      "expression": "!values.country"
                    },
                    {
                      "action": "hide",
                      "expression": "!values.state"
                    },
                    {
                      "action": "hide",
                      "expression": "!values.district"
                    },
                    {
                      "action": "hide",
                      "expression": "!values.addressLine4"
                    },
                    {
                      "action": "hide",
                      "expression": "!values.addressLine3"
                    },
                    {
                      "action": "hide",
                      "expression": "values.currentAddressSameAsPermanent"
                    }
                  ],
                  "mapping": {
                    "mutation": {
                      "operation": "fieldToAddressTransformer",
                      "parameters": [
                        "CURRENT",
                        0,
                        "postalCode"
                      ]
                    },
                    "query": {
                      "operation": "addressToFieldTransformer",
                      "parameters": [
                        "CURRENT",
                        0,
                        "postalCode"
                      ]
                    }
                  }
                }
              ],
              "previewGroups": [
                {
                  "id": "permanentAddress",
                  "label": {
                    "defaultMessage": "Permanent address",
                    "description": "Tag definition for permanentAddress",
                    "id": "form.preview.tag.permanent.address"
                  },
                  "fieldToRedirect": "permanentAddress"
                },
                {
                  "id": "currentAddress",
                  "label": {
                    "defaultMessage": "Current address",
                    "description": "Tag definition for crrent address",
                    "id": "form.preview.tag.current.address"
                  },
                  "fieldToRedirect": "currentAddress"
                }
              ]
            }
          ]
        },
        {
          "id": "father",
          "viewType": "form",
          "name": {
            "defaultMessage": "Father",
            "description": "Form section name for Father",
            "id": "form.section.father.name"
          },
          "title": {
            "defaultMessage": "Father's details",
            "description": "Form section title for Father",
            "id": "form.section.father.title"
          },
          "hasDocumentSection": true,
          "groups": [
            {
              "id": "father-view-group",
              "fields": [
                {
                  "name": "fathersDetailsExist",
                  "type": "RADIO_GROUP",
                  "label": {
                    "defaultMessage": "Do you have the father's details?",
                    "description": "Question to ask the user if they have the father's details",
                    "id": "form.field.label.fathersDetailsExist"
                  },
                  "required": true,
                  "initialValue": true,
                  "validate": [],
                  "options": [
                    {
                      "value": true,
                      "label": {
                        "defaultMessage": "Yes",
                        "description": "confirmation label for yes / no radio button",
                        "id": "form.field.label.confirm"
                      }
                    },
                    {
                      "value": false,
                      "label": {
                        "defaultMessage": "No",
                        "description": "deny label for yes / no radio button",
                        "id": "form.field.label.deny"
                      }
                    }
                  ],
                  "conditionals": [
                    {
                      "action": "hide",
                      "expression": "(draftData && draftData.registration && draftData.registration.whoseContactDetails === \"FATHER\")"
                    }
                  ],
                  "mapping": {
                    "mutation": {
                      "operation": "sectionRemoveTransformer",
                      "parameters": []
                    }
                  }
                },
                {
                  "name": "iDType",
                  "type": "SELECT_WITH_OPTIONS",
                  "label": {
                    "defaultMessage": "Type of ID",
                    "description": "Label for form field: Type of ID",
                    "id": "form.field.label.iDType"
                  },
                  "required": true,
                  "initialValue": "",
                  "validate": [],
                  "placeholder": {
                    "defaultMessage": "Select",
                    "description": "Placeholder text for a select",
                    "id": "form.field.select.placeholder"
                  },
                  "options": [
                    {
                      "value": "NATIONAL_ID",
                      "label": {
                        "defaultMessage": "National ID",
                        "description": "Option for form field: Type of ID",
                        "id": "form.field.label.iDTypeNationalID"
                      }
                    },
                    {
                      "value": "BIRTH_REGISTRATION_NUMBER",
                      "label": {
                        "defaultMessage": "Birth Registration Number",
                        "description": "Option for form field: Type of ID",
                        "id": "form.field.label.iDTypeBRN"
                      }
                    },
                    {
                      "value": "PASSPORT",
                      "label": {
                        "defaultMessage": "Passport",
                        "description": "Option for form field: Type of ID",
                        "id": "form.field.label.iDTypePassport"
                      }
                    },
                    {
                      "value": "OTHER",
                      "label": {
                        "defaultMessage": "Other",
                        "description": "Option for form field: Type of ID",
                        "id": "form.field.label.iDTypeOther"
                      }
                    }
                  ],
                  "conditionals": [
                    {
                      "action": "hide",
                      "expression": "!values.fathersDetailsExist"
                    }
                  ],
                  "mapping": {
                    "mutation": {
                      "operation": "fieldToIdentifierTransformer",
                      "parameters": [
                        "type"
                      ]
                    },
                    "query": {
                      "operation": "identifierToFieldTransformer",
                      "parameters": [
                        "type"
                      ]
                    }
                  }
                },
                {
                  "name": "iDTypeOther",
                  "type": "TEXT",
                  "label": {
                    "defaultMessage": "Other type of ID",
                    "description": "Label for form field: Other type of ID",
                    "id": "form.field.label.iDTypeOtherLabel"
                  },
                  "required": true,
                  "initialValue": "",
                  "validate": [],
                  "conditionals": [
                    {
                      "action": "hide",
                      "expression": "!values.fathersDetailsExist"
                    },
                    {
                      "action": "hide",
                      "expression": "!values.iDType || (values.iDType !== 'OTHER')"
                    }
                  ],
                  "mapping": {
                    "mutation": {
                      "operation": "fieldToIdentifierTransformer",
                      "parameters": [
                        "otherType"
                      ]
                    },
                    "query": {
                      "operation": "identifierToFieldTransformer",
                      "parameters": [
                        "otherType"
                      ]
                    }
                  }
                },
                {
                  "name": "iD",
                  "type": "FIELD_WITH_DYNAMIC_DEFINITIONS",
                  "dynamicDefinitions": {
                    "label": {
                      "dependency": "iDType",
                      "labelMapper": {
                        "operation": "identityNameMapper"
                      }
                    },
                    "type": {
                      "kind": "dynamic",
                      "dependency": "iDType",
                      "typeMapper": {
                        "operation": "identityTypeMapper"
                      }
                    },
                    "validate": [
                      {
                        "validator": {
                          "operation": "validIDNumber",
                          "parameters": []
                        },
                        "dependencies": [
                          "iDType"
                        ]
                      }
                    ]
                  },
                  "label": {
                    "defaultMessage": "ID Number",
                    "description": "Label for form field: ID Number",
                    "id": "form.field.label.iD"
                  },
                  "required": true,
                  "initialValue": "",
                  "validate": [],
                  "conditionals": [
                    {
                      "action": "hide",
                      "expression": "!values.fathersDetailsExist"
                    }
                  ],
                  "mapping": {
                    "mutation": {
                      "operation": "fieldToIdentifierTransformer",
                      "parameters": [
                        "id"
                      ]
                    },
                    "query": {
                      "operation": "identifierToFieldTransformer",
                      "parameters": [
                        "id"
                      ]
                    }
                  }
                },
                {
                  "name": "fetchButton",
                  "type": "FETCH_BUTTON",
                  "label": {
                    "defaultMessage": "Retrieve Father's Details",
                    "description": "Label for loader button",
                    "id": "form.field.label.fetchFatherDetails"
                  },
                  "required": false,
                  "initialValue": "",
                  "queryMap": {
                    "BIRTH_REGISTRATION_NUMBER": {
                      "query": {
                        "operation": "FETCH_REGISTRATION"
                      },
                      "inputs": [
                        {
                          "name": "identifier",
                          "valueField": "iD"
                        }
                      ],
                      "responseTransformer": {
                        "operation": "transformRegistrationData"
                      },
                      "modalInfoText": {
                        "defaultMessage": "Birth Registration Number",
                        "description": "Label for loader button",
                        "id": "form.field.label.fetchRegistrationModalInfo"
                      },
                      "errorText": {
                        "defaultMessage": "No registration found for provided BRN",
                        "description": "Label for fetch modal error title",
                        "id": "form.field.label.fetchRegistrationModalErrorText"
                      }
                    },
                    "NATIONAL_ID": {
                      "query": {
                        "operation": "FETCH_PERSON"
                      },
                      "inputs": [
                        {
                          "name": "identifier",
                          "valueField": "iD"
                        }
                      ],
                      "responseTransformer": {
                        "operation": "transformPersonData"
                      },
                      "modalInfoText": {
                        "defaultMessage": "National ID",
                        "description": "Label for loader button",
                        "id": "form.field.label.fetchPersonByNIDModalInfo"
                      },
                      "errorText": {
                        "defaultMessage": "No person found for provided NID",
                        "description": "Label for fetch modal error title",
                        "id": "form.field.label.fetchPersonByNIDModalErrorText"
                      }
                    }
                  },
                  "querySelectorInput": {
                    "name": "identifierType",
                    "valueField": "iDType"
                  },
                  "validate": [],
                  "conditionals": [
                    {
                      "action": "hide",
                      "expression": "(!values.iDType || (values.iDType !== \"BIRTH_REGISTRATION_NUMBER\" && values.iDType !== \"NATIONAL_ID\"))"
                    }
                  ],
                  "modalTitle": {
                    "defaultMessage": "Checking",
                    "description": "Label for fetch modal title",
                    "id": "form.field.label.fetchIdentifierModalTitle"
                  },
                  "successTitle": {
                    "defaultMessage": "ID valid",
                    "description": "Label for fetch modal success title",
                    "id": "form.field.label.fetchIdentifierModalSuccessTitle"
                  },
                  "errorTitle": {
                    "defaultMessage": "Invalid Id",
                    "description": "Label for fetch modal error title",
                    "id": "form.field.label.fetchIdentifierModalErrorTitle"
                  }
                },
                {
                  "name": "nationality",
                  "type": "SELECT_WITH_OPTIONS",
                  "label": {
                    "defaultMessage": "Nationality",
                    "description": "Label for form field: Nationality",
                    "id": "form.field.label.deceased.nationality"
                  },
                  "required": false,
                  "initialValue": "BGD",
                  "validate": [],
                  "placeholder": {
                    "defaultMessage": "Select",
                    "description": "Placeholder text for a select",
                    "id": "form.field.select.placeholder"
                  },
                  "options": {
                    "resource": "countries"
                  },
                  "conditionals": [
                    {
                      "action": "hide",
                      "expression": "!values.fathersDetailsExist"
                    }
                  ],
                  "mapping": {
                    "mutation": {
                      "operation": "fieldToArrayTransformer"
                    },
                    "query": {
                      "operation": "arrayToFieldTransformer"
                    }
                  }
                },
                {
                  "name": "firstNames",
                  "type": "TEXT",
                  "label": {
                    "defaultMessage": "First Name(s) in Bengali",
                    "description": "Label for form field: First name",
                    "id": "form.field.label.fatherFirstNames"
                  },
                  "required": false,
                  "initialValue": "",
                  "validate": [
                    {
                      "operation": "bengaliOnlyNameFormat"
                    }
                  ],
                  "conditionals": [
                    {
                      "action": "hide",
                      "expression": "!values.fathersDetailsExist"
                    }
                  ],
                  "mapping": {
                    "mutation": {
                      "operation": "fieldToNameTransformer",
                      "parameters": [
                        "bn"
                      ]
                    },
                    "query": {
                      "operation": "nameToFieldTransformer",
                      "parameters": [
                        "bn"
                      ]
                    }
                  }
                },
                {
                  "name": "familyName",
                  "type": "TEXT",
                  "label": {
                    "defaultMessage": "Last Name(s) in Bengali",
                    "description": "Label for form field: Family name",
                    "id": "form.field.label.fatherFamilyName"
                  },
                  "required": true,
                  "initialValue": "",
                  "validate": [
                    {
                      "operation": "bengaliOnlyNameFormat"
                    }
                  ],
                  "conditionals": [
                    {
                      "action": "hide",
                      "expression": "!values.fathersDetailsExist"
                    }
                  ],
                  "mapping": {
                    "mutation": {
                      "operation": "fieldToNameTransformer",
                      "parameters": [
                        "bn"
                      ]
                    },
                    "query": {
                      "operation": "nameToFieldTransformer",
                      "parameters": [
                        "bn"
                      ]
                    }
                  }
                },
                {
                  "name": "firstNamesEng",
                  "type": "TEXT",
                  "label": {
                    "defaultMessage": "First Name(s) in English",
                    "description": "Label for form field: First names in english",
                    "id": "form.field.label.fatherFirstNamesEng"
                  },
                  "required": false,
                  "initialValue": "",
                  "validate": [
                    {
                      "operation": "englishOnlyNameFormat"
                    }
                  ],
                  "conditionals": [
                    {
                      "action": "hide",
                      "expression": "!values.fathersDetailsExist"
                    }
                  ],
                  "mapping": {
                    "mutation": {
                      "operation": "fieldToNameTransformer",
                      "parameters": [
                        "en",
                        "firstNames"
                      ]
                    },
                    "query": {
                      "operation": "nameToFieldTransformer",
                      "parameters": [
                        "en",
                        "firstNames"
                      ]
                    }
                  }
                },
                {
                  "name": "familyNameEng",
                  "type": "TEXT",
                  "label": {
                    "defaultMessage": "Last Name(s) in English",
                    "description": "Label for form field: Family name in english",
                    "id": "form.field.label.fatherFamilyNameEng"
                  },
                  "required": true,
                  "initialValue": "",
                  "validate": [
                    {
                      "operation": "englishOnlyNameFormat"
                    }
                  ],
                  "conditionals": [
                    {
                      "action": "hide",
                      "expression": "!values.fathersDetailsExist"
                    }
                  ],
                  "mapping": {
                    "mutation": {
                      "operation": "fieldToNameTransformer",
                      "parameters": [
                        "en",
                        "familyName"
                      ]
                    },
                    "query": {
                      "operation": "nameToFieldTransformer",
                      "parameters": [
                        "en",
                        "familyName"
                      ]
                    }
                  }
                },
                {
                  "name": "fatherBirthDate",
                  "type": "FIELD_WITH_DYNAMIC_DEFINITIONS",
                  "dynamicDefinitions": {
                    "label": {
                      "dependency": "fatherBirthDate",
                      "labelMapper": {
                        "operation": "getFatherDateOfBirthLabel"
                      }
                    },
                    "type": {
                      "kind": "static",
                      "staticType": "DATE"
                    },
                    "validate": [
                      {
                        "validator": {
                          "operation": "dateFormatIsCorrect",
                          "parameters": []
                        },
                        "dependencies": []
                      },
                      {
                        "validator": {
                          "operation": "dateInPast",
                          "parameters": []
                        },
                        "dependencies": []
                      },
                      {
                        "validator": {
                          "operation": "dateLessThan",
                          "parameters": []
                        },
                        "dependencies": [
                          "dateOfMarriage"
                        ]
                      }
                    ]
                  },
                  "label": {
                    "defaultMessage": "Date of birth",
                    "description": "Label for form field: Date of birth",
                    "id": "form.field.label.fatherDateOfBirth"
                  },
                  "required": false,
                  "initialValue": "",
                  "validate": [],
                  "conditionals": [
                    {
                      "action": "hide",
                      "expression": "!values.fathersDetailsExist"
                    }
                  ],
                  "mapping": {
                    "mutation": {
                      "operation": "fieldNameTransformer",
                      "parameters": [
                        "birthDate"
                      ]
                    },
                    "query": {
                      "operation": "fieldValueTransformer",
                      "parameters": [
                        "birthDate"
                      ]
                    }
                  }
                },
                {
                  "name": "maritalStatus",
                  "type": "SELECT_WITH_OPTIONS",
                  "label": {
                    "defaultMessage": "Marital status",
                    "description": "Label for form field: Marital status",
                    "id": "form.field.label.maritalStatus"
                  },
                  "required": false,
                  "initialValue": "MARRIED",
                  "validate": [],
                  "placeholder": {
                    "defaultMessage": "Select",
                    "description": "Placeholder text for a select",
                    "id": "form.field.select.placeholder"
                  },
                  "options": [
                    {
                      "value": "SINGLE",
                      "label": {
                        "defaultMessage": "Unmarried",
                        "description": "Option for form field: Marital status",
                        "id": "form.field.label.maritalStatusSingle"
                      }
                    },
                    {
                      "value": "MARRIED",
                      "label": {
                        "defaultMessage": "Married",
                        "description": "Option for form field: Marital status",
                        "id": "form.field.label.maritalStatusMarried"
                      }
                    },
                    {
                      "value": "WIDOWED",
                      "label": {
                        "defaultMessage": "Widowed",
                        "description": "Option for form field: Marital status",
                        "id": "form.field.label.maritalStatusWidowed"
                      }
                    },
                    {
                      "value": "DIVORCED",
                      "label": {
                        "defaultMessage": "Divorced",
                        "description": "Option for form field: Marital status",
                        "id": "form.field.label.maritalStatusDivorced"
                      }
                    },
                    {
                      "value": "SEPARATED",
                      "label": {
                        "id": "form.field.label.maritalStatusSeparated",
                        "defaultMessage": "Separated",
                        "description": "Option for form field: Marital status"
                      }
                    },
                    {
                      "value": "NOT_STATED",
                      "label": {
                        "defaultMessage": "Not stated",
                        "description": "Option for form field: Marital status",
                        "id": "form.field.label.maritalStatusNotStated"
                      }
                    }
                  ],
                  "conditionals": [
                    {
                      "action": "hide",
                      "expression": "!values.fathersDetailsExist"
                    }
                  ]
                },
                {
                  "name": "dateOfMarriage",
                  "type": "FIELD_WITH_DYNAMIC_DEFINITIONS",
                  "dynamicDefinitions": {
                    "label": {
                      "dependency": "dateOfMarriage",
                      "labelMapper": {
                        "operation": "getDateOfMarriageLabel"
                      }
                    },
                    "type": {
                      "kind": "static",
                      "staticType": "DATE"
                    },
                    "validate": [
                      {
                        "validator": {
                          "operation": "dateFormatIsCorrect",
                          "parameters": []
                        },
                        "dependencies": []
                      },
                      {
                        "validator": {
                          "operation": "dateNotInFuture",
                          "parameters": []
                        },
                        "dependencies": []
                      },
                      {
                        "validator": {
                          "operation": "dateGreaterThan",
                          "parameters": []
                        },
                        "dependencies": [
                          "fatherBirthDate"
                        ]
                      }
                    ]
                  },
                  "label": {
                    "defaultMessage": "Date of marriage",
                    "description": "Option for form field: Date of marriage",
                    "id": "form.field.label.dateOfMarriage"
                  },
                  "required": false,
                  "initialValue": "",
                  "validate": [],
                  "conditionals": [
                    {
                      "action": "hide",
                      "expression": "!values.fathersDetailsExist"
                    },
                    {
                      "action": "hide",
                      "expression": "(!values.maritalStatus || values.maritalStatus !== \"MARRIED\")"
                    }
                  ]
                },
                {
                  "name": "educationalAttainment",
                  "type": "SELECT_WITH_OPTIONS",
                  "label": {
                    "defaultMessage": "Father's level of formal education attained",
                    "description": "Label for form field: Father education",
                    "id": "form.field.label.fatherEducationAttainment"
                  },
                  "required": false,
                  "initialValue": "",
                  "validate": [],
                  "placeholder": {
                    "defaultMessage": "Select",
                    "description": "Placeholder text for a select",
                    "id": "form.field.select.placeholder"
                  },
                  "options": [
                    {
                      "value": "NO_SCHOOLING",
                      "label": {
                        "defaultMessage": "No schooling",
                        "description": "Option for form field: no education",
                        "id": "form.field.label.educationAttainmentNone"
                      }
                    },
                    {
                      "value": "PRIMARY_ISCED_1",
                      "label": {
                        "defaultMessage": "Primary",
                        "description": "Option for form field: ISCED1 education",
                        "id": "form.field.label.educationAttainmentISCED1"
                      }
                    },
                    {
                      "value": "POST_SECONDARY_ISCED_4",
                      "label": {
                        "defaultMessage": "Secondary",
                        "description": "Option for form field: ISCED4 education",
                        "id": "form.field.label.educationAttainmentISCED4"
                      }
                    },
                    {
                      "value": "FIRST_STAGE_TERTIARY_ISCED_5",
                      "label": {
                        "defaultMessage": "Tertiary",
                        "description": "Option for form field: ISCED5 education",
                        "id": "form.field.label.educationAttainmentISCED5"
                      }
                    }
                  ],
                  "conditionals": [
                    {
                      "action": "hide",
                      "expression": "!values.fathersDetailsExist"
                    }
                  ]
                },
                {
                  "name": "addressSameAsMother",
                  "type": "RADIO_GROUP",
                  "label": {
                    "defaultMessage": "Is his current address the same as the mother's?",
                    "description": "Title for the radio button to select that the father's current address is the same as the mother's address",
                    "id": "form.field.label.addressSameAsMother"
                  },
                  "required": true,
                  "initialValue": true,
                  "validate": [],
                  "options": [
                    {
                      "value": true,
                      "label": {
                        "defaultMessage": "Yes",
                        "description": "confirmation label for yes / no radio button",
                        "id": "form.field.label.confirm"
                      }
                    },
                    {
                      "value": false,
                      "label": {
                        "defaultMessage": "No",
                        "description": "deny label for yes / no radio button",
                        "id": "form.field.label.deny"
                      }
                    }
                  ],
                  "conditionals": [
                    {
                      "action": "hide",
                      "expression": "!values.fathersDetailsExist"
                    }
                  ],
                  "mapping": {
                    "mutation": {
                      "operation": "copyAddressTransformer",
                      "parameters": [
                        "CURRENT",
                        "mother",
                        "CURRENT",
                        "father"
                      ]
                    },
                    "query": {
                      "operation": "sameAddressFieldTransformer",
                      "parameters": [
                        "CURRENT",
                        "mother",
                        "CURRENT",
                        "father"
                      ]
                    }
                  }
                },
                {
                  "name": "currentAddress",
                  "type": "SUBSECTION",
                  "label": {
                    "defaultMessage": "Current Address",
                    "description": "Title for the current address fields",
                    "id": "form.field.label.currentAddress"
                  },
                  "previewGroup": "currentAddress",
                  "initialValue": "",
                  "validate": [],
                  "conditionals": [
                    {
                      "action": "hide",
                      "expression": "!values.fathersDetailsExist"
                    },
                    {
                      "action": "hide",
                      "expression": "values.addressSameAsMother"
                    }
                  ]
                },
                {
                  "name": "country",
                  "type": "SELECT_WITH_OPTIONS",
                  "label": {
                    "defaultMessage": "Country",
                    "description": "Title for the country select",
                    "id": "form.field.label.country"
                  },
                  "previewGroup": "currentAddress",
                  "required": true,
                  "initialValue": "BGD",
                  "validate": [],
                  "placeholder": {
                    "defaultMessage": "Select",
                    "description": "Placeholder text for a select",
                    "id": "form.field.select.placeholder"
                  },
                  "options": {
                    "resource": "countries"
                  },
                  "conditionals": [
                    {
                      "action": "hide",
                      "expression": "values.addressSameAsMother"
                    }
                  ],
                  "mapping": {
                    "mutation": {
                      "operation": "fieldToAddressTransformer",
                      "parameters": [
                        "CURRENT"
                      ]
                    },
                    "query": {
                      "operation": "addressToFieldTransformer",
                      "parameters": [
                        "CURRENT"
                      ]
                    }
                  }
                },
                {
                  "name": "state",
                  "type": "SELECT_WITH_DYNAMIC_OPTIONS",
                  "label": {
                    "defaultMessage": "Division",
                    "description": "Title for the state select",
                    "id": "form.field.label.state"
                  },
                  "previewGroup": "currentAddress",
                  "required": true,
                  "initialValue": "",
                  "validate": [],
                  "placeholder": {
                    "defaultMessage": "Select",
                    "description": "Placeholder text for a select",
                    "id": "form.field.select.placeholder"
                  },
                  "dynamicOptions": {
                    "resource": "locations",
                    "dependency": "country"
                  },
                  "conditionals": [
                    {
                      "action": "hide",
                      "expression": "!values.country"
                    },
                    {
                      "action": "hide",
                      "expression": "values.addressSameAsMother"
                    }
                  ],
                  "mapping": {
                    "mutation": {
                      "operation": "fieldToAddressTransformer",
                      "parameters": [
                        "CURRENT"
                      ]
                    },
                    "query": {
                      "operation": "addressToFieldTransformer",
                      "parameters": [
                        "CURRENT"
                      ]
                    }
                  }
                },
                {
                  "name": "district",
                  "type": "SELECT_WITH_DYNAMIC_OPTIONS",
                  "label": {
                    "defaultMessage": "District",
                    "description": "Title for the district select",
                    "id": "form.field.label.district"
                  },
                  "previewGroup": "currentAddress",
                  "required": true,
                  "initialValue": "",
                  "validate": [],
                  "placeholder": {
                    "defaultMessage": "Select",
                    "description": "Placeholder text for a select",
                    "id": "form.field.select.placeholder"
                  },
                  "dynamicOptions": {
                    "resource": "locations",
                    "dependency": "state"
                  },
                  "conditionals": [
                    {
                      "action": "hide",
                      "expression": "!values.country"
                    },
                    {
                      "action": "hide",
                      "expression": "!values.state"
                    },
                    {
                      "action": "hide",
                      "expression": "values.addressSameAsMother"
                    }
                  ],
                  "mapping": {
                    "mutation": {
                      "operation": "fieldToAddressTransformer",
                      "parameters": [
                        "CURRENT"
                      ]
                    },
                    "query": {
                      "operation": "addressToFieldTransformer",
                      "parameters": [
                        "CURRENT"
                      ]
                    }
                  }
                },
                {
                  "name": "addressLine4",
                  "type": "SELECT_WITH_DYNAMIC_OPTIONS",
                  "label": {
                    "defaultMessage": "Upazila (Thana) / City",
                    "description": "Title for the address line 4",
                    "id": "form.field.label.addressLine4"
                  },
                  "previewGroup": "currentAddress",
                  "required": true,
                  "initialValue": "",
                  "validate": [],
                  "placeholder": {
                    "defaultMessage": "Select",
                    "description": "Placeholder text for a select",
                    "id": "form.field.select.placeholder"
                  },
                  "dynamicOptions": {
                    "resource": "locations",
                    "dependency": "district"
                  },
                  "conditionals": [
                    {
                      "action": "hide",
                      "expression": "!values.country"
                    },
                    {
                      "action": "hide",
                      "expression": "!values.state"
                    },
                    {
                      "action": "hide",
                      "expression": "!values.district"
                    },
                    {
                      "action": "hide",
                      "expression": "values.addressSameAsMother"
                    }
                  ],
                  "mapping": {
                    "mutation": {
                      "operation": "fieldToAddressTransformer",
                      "parameters": [
                        "CURRENT",
                        6
                      ]
                    },
                    "query": {
                      "operation": "addressToFieldTransformer",
                      "parameters": [
                        "CURRENT",
                        6
                      ]
                    }
                  }
                },
                {
                  "name": "addressLine3",
                  "type": "SELECT_WITH_DYNAMIC_OPTIONS",
                  "label": {
                    "defaultMessage": "Union / Municipality / Cantonement",
                    "description": "Title for the address line 3 option 1",
                    "id": "form.field.label.addressLine3"
                  },
                  "previewGroup": "currentAddress",
                  "required": false,
                  "initialValue": "",
                  "validate": [],
                  "placeholder": {
                    "defaultMessage": "Select",
                    "description": "Placeholder text for a select",
                    "id": "form.field.select.placeholder"
                  },
                  "dynamicOptions": {
                    "resource": "locations",
                    "dependency": "addressLine4"
                  },
                  "conditionals": [
                    {
                      "action": "hide",
                      "expression": "!values.country"
                    },
                    {
                      "action": "hide",
                      "expression": "!values.state"
                    },
                    {
                      "action": "hide",
                      "expression": "!values.district"
                    },
                    {
                      "action": "hide",
                      "expression": "!values.addressLine4"
                    },
                    {
                      "action": "hide",
                      "expression": "values.addressSameAsMother"
                    },
                    {
                      "action": "hide",
                      "expression": "(resources && resources.locations && isCityLocation(resources.locations,values.addressLine4))"
                    }
                  ],
                  "mapping": {
                    "mutation": {
                      "operation": "fieldToAddressTransformer",
                      "parameters": [
                        "CURRENT",
                        4
                      ]
                    },
                    "query": {
                      "operation": "addressToFieldTransformer",
                      "parameters": [
                        "CURRENT",
                        4
                      ]
                    }
                  }
                },
                {
                  "name": "addressLine3CityOption",
                  "type": "TEXT",
                  "label": {
                    "defaultMessage": "Ward",
                    "description": "Title for the address line 3 option 2",
                    "id": "form.field.label.addressLine3CityOption"
                  },
                  "previewGroup": "currentAddress",
                  "required": false,
                  "initialValue": "",
                  "validate": [],
                  "conditionals": [
                    {
                      "action": "hide",
                      "expression": "!values.country"
                    },
                    {
                      "action": "hide",
                      "expression": "!values.state"
                    },
                    {
                      "action": "hide",
                      "expression": "!values.district"
                    },
                    {
                      "action": "hide",
                      "expression": "!values.addressLine4"
                    },
                    {
                      "action": "hide",
                      "expression": "values.addressSameAsMother"
                    },
                    {
                      "action": "hide",
                      "expression": "!(resources && resources.locations && isCityLocation(resources.locations,values.addressLine4))"
                    }
                  ],
                  "mapping": {
                    "mutation": {
                      "operation": "fieldToAddressTransformer",
                      "parameters": [
                        "CURRENT",
                        5
                      ]
                    },
                    "query": {
                      "operation": "addressToFieldTransformer",
                      "parameters": [
                        "CURRENT",
                        5
                      ]
                    }
                  }
                },
                {
                  "name": "addressLine2",
                  "type": "TEXT",
                  "label": {
                    "defaultMessage": "Area / Ward / Mouja / Village",
                    "description": "Title for the address line 2",
                    "id": "form.field.label.addressLine2"
                  },
                  "previewGroup": "currentAddress",
                  "required": false,
                  "initialValue": "",
                  "validate": [],
                  "conditionals": [
                    {
                      "action": "hide",
                      "expression": "!values.country"
                    },
                    {
                      "action": "hide",
                      "expression": "!values.state"
                    },
                    {
                      "action": "hide",
                      "expression": "!values.district"
                    },
                    {
                      "action": "hide",
                      "expression": "!values.addressLine4"
                    },
                    {
                      "action": "hide",
                      "expression": "!values.addressLine3"
                    },
                    {
                      "action": "hide",
                      "expression": "values.addressSameAsMother"
                    }
                  ],
                  "mapping": {
                    "mutation": {
                      "operation": "fieldToAddressTransformer",
                      "parameters": [
                        "CURRENT",
                        3
                      ]
                    },
                    "query": {
                      "operation": "addressToFieldTransformer",
                      "parameters": [
                        "CURRENT",
                        3
                      ]
                    }
                  }
                },
                {
                  "name": "addressLine1CityOption",
                  "type": "TEXT",
                  "label": {
                    "defaultMessage": "Street and house number",
                    "description": "Title for the address line 1",
                    "id": "form.field.label.addressLine1"
                  },
                  "previewGroup": "currentAddress",
                  "required": false,
                  "initialValue": "",
                  "validate": [],
                  "conditionals": [
                    {
                      "action": "hide",
                      "expression": "!values.country"
                    },
                    {
                      "action": "hide",
                      "expression": "!values.state"
                    },
                    {
                      "action": "hide",
                      "expression": "!values.district"
                    },
                    {
                      "action": "hide",
                      "expression": "!values.addressLine4"
                    },
                    {
                      "action": "hide",
                      "expression": "!(resources && resources.locations && isCityLocation(resources.locations,values.addressLine4))"
                    },
                    {
                      "action": "hide",
                      "expression": "values.addressSameAsMother"
                    }
                  ],
                  "mapping": {
                    "mutation": {
                      "operation": "fieldToAddressTransformer",
                      "parameters": [
                        "CURRENT",
                        2
                      ]
                    },
                    "query": {
                      "operation": "addressToFieldTransformer",
                      "parameters": [
                        "CURRENT",
                        2
                      ]
                    }
                  }
                },
                {
                  "name": "postCodeCityOption",
                  "type": "TEL",
                  "label": {
                    "defaultMessage": "Postcode",
                    "description": "Title for the postcode field",
                    "id": "form.field.label.postCode"
                  },
                  "previewGroup": "currentAddress",
                  "required": false,
                  "initialValue": "",
                  "validate": [
                    {
                      "operation": "numeric"
                    },
                    {
                      "operation": "maxLength",
                      "parameters": [
                        4
                      ]
                    }
                  ],
                  "conditionals": [
                    {
                      "action": "hide",
                      "expression": "!values.country"
                    },
                    {
                      "action": "hide",
                      "expression": "!values.state"
                    },
                    {
                      "action": "hide",
                      "expression": "!values.district"
                    },
                    {
                      "action": "hide",
                      "expression": "!values.addressLine4"
                    },
                    {
                      "action": "hide",
                      "expression": "values.addressSameAsMother"
                    },
                    {
                      "action": "hide",
                      "expression": "!(resources && resources.locations && isCityLocation(resources.locations,values.addressLine4))"
                    }
                  ],
                  "mapping": {
                    "mutation": {
                      "operation": "fieldToAddressTransformer",
                      "parameters": [
                        "CURRENT",
                        0,
                        "postalCode"
                      ]
                    },
                    "query": {
                      "operation": "addressToFieldTransformer",
                      "parameters": [
                        "CURRENT",
                        0,
                        "postalCode"
                      ]
                    }
                  }
                },
                {
                  "name": "addressLine1",
                  "type": "TEXT",
                  "label": {
                    "defaultMessage": "Street and house number",
                    "description": "Title for the address line 1",
                    "id": "form.field.label.addressLine1"
                  },
                  "previewGroup": "currentAddress",
                  "required": false,
                  "initialValue": "",
                  "validate": [],
                  "conditionals": [
                    {
                      "action": "hide",
                      "expression": "!values.country"
                    },
                    {
                      "action": "hide",
                      "expression": "!values.state"
                    },
                    {
                      "action": "hide",
                      "expression": "!values.district"
                    },
                    {
                      "action": "hide",
                      "expression": "!values.addressLine4"
                    },
                    {
                      "action": "hide",
                      "expression": "!values.addressLine3"
                    },
                    {
                      "action": "hide",
                      "expression": "values.addressSameAsMother"
                    }
                  ],
                  "mapping": {
                    "mutation": {
                      "operation": "fieldToAddressTransformer",
                      "parameters": [
                        "CURRENT",
                        1
                      ]
                    },
                    "query": {
                      "operation": "addressToFieldTransformer",
                      "parameters": [
                        "CURRENT",
                        1
                      ]
                    }
                  }
                },
                {
                  "name": "postCode",
                  "type": "TEL",
                  "label": {
                    "defaultMessage": "Postcode",
                    "description": "Title for the postcode field",
                    "id": "form.field.label.postCode"
                  },
                  "previewGroup": "currentAddress",
                  "required": false,
                  "initialValue": "",
                  "validate": [
                    {
                      "operation": "numeric"
                    },
                    {
                      "operation": "maxLength",
                      "parameters": [
                        4
                      ]
                    }
                  ],
                  "conditionals": [
                    {
                      "action": "hide",
                      "expression": "!values.country"
                    },
                    {
                      "action": "hide",
                      "expression": "!values.state"
                    },
                    {
                      "action": "hide",
                      "expression": "!values.district"
                    },
                    {
                      "action": "hide",
                      "expression": "!values.addressLine4"
                    },
                    {
                      "action": "hide",
                      "expression": "!values.addressLine3"
                    },
                    {
                      "action": "hide",
                      "expression": "values.addressSameAsMother"
                    }
                  ],
                  "mapping": {
                    "mutation": {
                      "operation": "fieldToAddressTransformer",
                      "parameters": [
                        "CURRENT",
                        0,
                        "postalCode"
                      ]
                    },
                    "query": {
                      "operation": "addressToFieldTransformer",
                      "parameters": [
                        "CURRENT",
                        0,
                        "postalCode"
                      ]
                    }
                  }
                },
                {
                  "name": "permanentAddressSameAsMother",
                  "type": "RADIO_GROUP",
                  "label": {
                    "defaultMessage": "Is his permanent address the same as the mother's?",
                    "description": "Title for the radio button to select that the father's permanent address is the same as the mother's address",
                    "id": "form.field.label.permanentAddressSameAsMother"
                  },
                  "required": true,
                  "initialValue": true,
                  "validate": [],
                  "options": [
                    {
                      "value": true,
                      "label": {
                        "defaultMessage": "Yes",
                        "description": "confirmation label for yes / no radio button",
                        "id": "form.field.label.confirm"
                      }
                    },
                    {
                      "value": false,
                      "label": {
                        "defaultMessage": "No",
                        "description": "deny label for yes / no radio button",
                        "id": "form.field.label.deny"
                      }
                    }
                  ],
                  "conditionals": [
                    {
                      "action": "hide",
                      "expression": "!values.fathersDetailsExist"
                    }
                  ],
                  "mapping": {
                    "mutation": {
                      "operation": "copyAddressTransformer",
                      "parameters": [
                        "PERMANENT",
                        "mother",
                        "PERMANENT",
                        "father"
                      ]
                    },
                    "query": {
                      "operation": "sameAddressFieldTransformer",
                      "parameters": [
                        "PERMANENT",
                        "mother",
                        "PERMANENT",
                        "father"
                      ]
                    }
                  }
                },
                {
                  "name": "permanentAddress",
                  "type": "SUBSECTION",
                  "label": {
                    "defaultMessage": "What was their permanent address?",
                    "description": "Title for the permanent address fields",
                    "id": "form.field.label.permanentAddress"
                  },
                  "previewGroup": "permanentAddress",
                  "initialValue": "",
                  "validate": [],
                  "conditionals": [
                    {
                      "action": "hide",
                      "expression": "!values.fathersDetailsExist"
                    },
                    {
                      "action": "hide",
                      "expression": "values.permanentAddressSameAsMother"
                    }
                  ]
                },
                {
                  "name": "countryPermanent",
                  "type": "SELECT_WITH_OPTIONS",
                  "label": {
                    "defaultMessage": "Country",
                    "description": "Title for the country select",
                    "id": "form.field.label.country"
                  },
                  "previewGroup": "permanentAddress",
                  "required": true,
                  "initialValue": "BGD",
                  "validate": [],
                  "placeholder": {
                    "defaultMessage": "Select",
                    "description": "Placeholder text for a select",
                    "id": "form.field.select.placeholder"
                  },
                  "options": {
                    "resource": "countries"
                  },
                  "conditionals": [
                    {
                      "action": "hide",
                      "expression": "!values.fathersDetailsExist"
                    },
                    {
                      "action": "hide",
                      "expression": "values.permanentAddressSameAsMother"
                    }
                  ],
                  "mapping": {
                    "mutation": {
                      "operation": "fieldToAddressTransformer",
                      "parameters": [
                        "PERMANENT",
                        0,
                        "country"
                      ]
                    },
                    "query": {
                      "operation": "addressToFieldTransformer",
                      "parameters": [
                        "PERMANENT",
                        0,
                        "country"
                      ]
                    }
                  }
                },
                {
                  "name": "statePermanent",
                  "type": "SELECT_WITH_DYNAMIC_OPTIONS",
                  "label": {
                    "defaultMessage": "Division",
                    "description": "Title for the state select",
                    "id": "form.field.label.state"
                  },
                  "previewGroup": "permanentAddress",
                  "required": true,
                  "initialValue": "",
                  "validate": [],
                  "placeholder": {
                    "defaultMessage": "Select",
                    "description": "Placeholder text for a select",
                    "id": "form.field.select.placeholder"
                  },
                  "dynamicOptions": {
                    "resource": "locations",
                    "dependency": "countryPermanent"
                  },
                  "conditionals": [
                    {
                      "action": "hide",
                      "expression": "values.permanentAddressSameAsMother"
                    },
                    {
                      "action": "hide",
                      "expression": "!values.countryPermanent"
                    }
                  ],
                  "mapping": {
                    "mutation": {
                      "operation": "fieldToAddressTransformer",
                      "parameters": [
                        "PERMANENT",
                        0,
                        "state"
                      ]
                    },
                    "query": {
                      "operation": "addressToFieldTransformer",
                      "parameters": [
                        "PERMANENT",
                        0,
                        "state"
                      ]
                    }
                  }
                },
                {
                  "name": "districtPermanent",
                  "type": "SELECT_WITH_DYNAMIC_OPTIONS",
                  "label": {
                    "defaultMessage": "District",
                    "description": "Title for the district select",
                    "id": "form.field.label.district"
                  },
                  "previewGroup": "permanentAddress",
                  "required": true,
                  "initialValue": "",
                  "validate": [],
                  "placeholder": {
                    "defaultMessage": "Select",
                    "description": "Placeholder text for a select",
                    "id": "form.field.select.placeholder"
                  },
                  "dynamicOptions": {
                    "resource": "locations",
                    "dependency": "statePermanent"
                  },
                  "conditionals": [
                    {
                      "action": "hide",
                      "expression": "values.permanentAddressSameAsMother"
                    },
                    {
                      "action": "hide",
                      "expression": "!values.countryPermanent"
                    },
                    {
                      "action": "hide",
                      "expression": "!values.statePermanent"
                    }
                  ],
                  "mapping": {
                    "mutation": {
                      "operation": "fieldToAddressTransformer",
                      "parameters": [
                        "PERMANENT",
                        0,
                        "district"
                      ]
                    },
                    "query": {
                      "operation": "addressToFieldTransformer",
                      "parameters": [
                        "PERMANENT",
                        0,
                        "district"
                      ]
                    }
                  }
                },
                {
                  "name": "addressLine4Permanent",
                  "type": "SELECT_WITH_DYNAMIC_OPTIONS",
                  "label": {
                    "defaultMessage": "Upazila (Thana) / City",
                    "description": "Title for the address line 4",
                    "id": "form.field.label.addressLine4"
                  },
                  "previewGroup": "permanentAddress",
                  "required": true,
                  "initialValue": "",
                  "validate": [],
                  "placeholder": {
                    "defaultMessage": "Select",
                    "description": "Placeholder text for a select",
                    "id": "form.field.select.placeholder"
                  },
                  "dynamicOptions": {
                    "resource": "locations",
                    "dependency": "districtPermanent"
                  },
                  "conditionals": [
                    {
                      "action": "hide",
                      "expression": "values.permanentAddressSameAsMother"
                    },
                    {
                      "action": "hide",
                      "expression": "!values.countryPermanent"
                    },
                    {
                      "action": "hide",
                      "expression": "!values.statePermanent"
                    },
                    {
                      "action": "hide",
                      "expression": "!values.districtPermanent"
                    }
                  ],
                  "mapping": {
                    "mutation": {
                      "operation": "fieldToAddressTransformer",
                      "parameters": [
                        "PERMANENT",
                        6
                      ]
                    },
                    "query": {
                      "operation": "addressToFieldTransformer",
                      "parameters": [
                        "PERMANENT",
                        6
                      ]
                    }
                  }
                },
                {
                  "name": "addressLine3Permanent",
                  "type": "SELECT_WITH_DYNAMIC_OPTIONS",
                  "label": {
                    "defaultMessage": "Union / Municipality / Cantonement",
                    "description": "Title for the address line 3 option 1",
                    "id": "form.field.label.addressLine3"
                  },
                  "previewGroup": "permanentAddress",
                  "required": false,
                  "initialValue": "",
                  "validate": [],
                  "placeholder": {
                    "defaultMessage": "Select",
                    "description": "Placeholder text for a select",
                    "id": "form.field.select.placeholder"
                  },
                  "dynamicOptions": {
                    "resource": "locations",
                    "dependency": "addressLine4Permanent"
                  },
                  "conditionals": [
                    {
                      "action": "hide",
                      "expression": "values.permanentAddressSameAsMother"
                    },
                    {
                      "action": "hide",
                      "expression": "!values.countryPermanent"
                    },
                    {
                      "action": "hide",
                      "expression": "!values.statePermanent"
                    },
                    {
                      "action": "hide",
                      "expression": "!values.districtPermanent"
                    },
                    {
                      "action": "hide",
                      "expression": "!values.addressLine4Permanent"
                    },
                    {
                      "action": "hide",
                      "expression": "(resources && resources.locations && isCityLocation(resources.locations,values.addressLine4Permanent))"
                    }
                  ],
                  "mapping": {
                    "mutation": {
                      "operation": "fieldToAddressTransformer",
                      "parameters": [
                        "PERMANENT",
                        4
                      ]
                    },
                    "query": {
                      "operation": "addressToFieldTransformer",
                      "parameters": [
                        "PERMANENT",
                        4
                      ]
                    }
                  }
                },
                {
                  "name": "addressLine3CityOptionPermanent",
                  "type": "TEXT",
                  "label": {
                    "defaultMessage": "Ward",
                    "description": "Title for the address line 3 option 2",
                    "id": "form.field.label.addressLine3CityOption"
                  },
                  "previewGroup": "permanentAddress",
                  "required": false,
                  "initialValue": "",
                  "validate": [],
                  "conditionals": [
                    {
                      "action": "hide",
                      "expression": "values.permanentAddressSameAsMother"
                    },
                    {
                      "action": "hide",
                      "expression": "!values.countryPermanent"
                    },
                    {
                      "action": "hide",
                      "expression": "!values.statePermanent"
                    },
                    {
                      "action": "hide",
                      "expression": "!values.districtPermanent"
                    },
                    {
                      "action": "hide",
                      "expression": "!values.addressLine4Permanent"
                    },
                    {
                      "action": "hide",
                      "expression": "!(resources && resources.locations && isCityLocation(resources.locations,values.addressLine4Permanent))"
                    }
                  ],
                  "mapping": {
                    "mutation": {
                      "operation": "fieldToAddressTransformer",
                      "parameters": [
                        "PERMANENT",
                        5
                      ]
                    },
                    "query": {
                      "operation": "addressToFieldTransformer",
                      "parameters": [
                        "PERMANENT",
                        5
                      ]
                    }
                  }
                },
                {
                  "name": "addressLine2Permanent",
                  "type": "TEXT",
                  "label": {
                    "defaultMessage": "Area / Ward / Mouja / Village",
                    "description": "Title for the address line 2",
                    "id": "form.field.label.addressLine2"
                  },
                  "previewGroup": "permanentAddress",
                  "required": false,
                  "initialValue": "",
                  "validate": [],
                  "conditionals": [
                    {
                      "action": "hide",
                      "expression": "values.permanentAddressSameAsMother"
                    },
                    {
                      "action": "hide",
                      "expression": "!values.countryPermanent"
                    },
                    {
                      "action": "hide",
                      "expression": "!values.statePermanent"
                    },
                    {
                      "action": "hide",
                      "expression": "!values.districtPermanent"
                    },
                    {
                      "action": "hide",
                      "expression": "!values.addressLine4Permanent"
                    },
                    {
                      "action": "hide",
                      "expression": "!values.addressLine3Permanent"
                    }
                  ],
                  "mapping": {
                    "mutation": {
                      "operation": "fieldToAddressTransformer",
                      "parameters": [
                        "PERMANENT",
                        3
                      ]
                    },
                    "query": {
                      "operation": "addressToFieldTransformer",
                      "parameters": [
                        "PERMANENT",
                        3
                      ]
                    }
                  }
                },
                {
                  "name": "addressLine1CityOptionPermanent",
                  "type": "TEXT",
                  "label": {
                    "defaultMessage": "Street and house number",
                    "description": "Title for the address line 1",
                    "id": "form.field.label.addressLine1"
                  },
                  "previewGroup": "permanentAddress",
                  "required": false,
                  "initialValue": "",
                  "validate": [],
                  "conditionals": [
                    {
                      "action": "hide",
                      "expression": "values.permanentAddressSameAsMother"
                    },
                    {
                      "action": "hide",
                      "expression": "!values.countryPermanent"
                    },
                    {
                      "action": "hide",
                      "expression": "!values.statePermanent"
                    },
                    {
                      "action": "hide",
                      "expression": "!values.districtPermanent"
                    },
                    {
                      "action": "hide",
                      "expression": "!values.addressLine4Permanent"
                    },
                    {
                      "action": "hide",
                      "expression": "!(resources && resources.locations && isCityLocation(resources.locations,values.addressLine4Permanent))"
                    }
                  ],
                  "mapping": {
                    "mutation": {
                      "operation": "fieldToAddressTransformer",
                      "parameters": [
                        "PERMANENT",
                        2
                      ]
                    },
                    "query": {
                      "operation": "addressToFieldTransformer",
                      "parameters": [
                        "PERMANENT",
                        2
                      ]
                    }
                  }
                },
                {
                  "name": "postCodeCityOptionPermanent",
                  "type": "TEL",
                  "label": {
                    "defaultMessage": "Postcode",
                    "description": "Title for the postcode field",
                    "id": "form.field.label.postCode"
                  },
                  "previewGroup": "permanentAddress",
                  "required": false,
                  "initialValue": "",
                  "validate": [
                    {
                      "operation": "numeric"
                    },
                    {
                      "operation": "maxLength",
                      "parameters": [
                        4
                      ]
                    }
                  ],
                  "conditionals": [
                    {
                      "action": "hide",
                      "expression": "values.permanentAddressSameAsMother"
                    },
                    {
                      "action": "hide",
                      "expression": "!values.countryPermanent"
                    },
                    {
                      "action": "hide",
                      "expression": "!values.statePermanent"
                    },
                    {
                      "action": "hide",
                      "expression": "!values.districtPermanent"
                    },
                    {
                      "action": "hide",
                      "expression": "!values.addressLine4Permanent"
                    },
                    {
                      "action": "hide",
                      "expression": "!(resources && resources.locations && isCityLocation(resources.locations,values.addressLine4Permanent))"
                    }
                  ],
                  "mapping": {
                    "mutation": {
                      "operation": "fieldToAddressTransformer",
                      "parameters": [
                        "PERMANENT",
                        0,
                        "postalCode"
                      ]
                    },
                    "query": {
                      "operation": "addressToFieldTransformer",
                      "parameters": [
                        "PERMANENT",
                        0,
                        "postalCode"
                      ]
                    }
                  }
                },
                {
                  "name": "addressLine1Permanent",
                  "type": "TEXT",
                  "label": {
                    "defaultMessage": "Street and house number",
                    "description": "Title for the address line 1",
                    "id": "form.field.label.addressLine1"
                  },
                  "previewGroup": "permanentAddress",
                  "required": false,
                  "initialValue": "",
                  "validate": [],
                  "conditionals": [
                    {
                      "action": "hide",
                      "expression": "values.permanentAddressSameAsMother"
                    },
                    {
                      "action": "hide",
                      "expression": "!values.countryPermanent"
                    },
                    {
                      "action": "hide",
                      "expression": "!values.statePermanent"
                    },
                    {
                      "action": "hide",
                      "expression": "!values.districtPermanent"
                    },
                    {
                      "action": "hide",
                      "expression": "!values.addressLine4Permanent"
                    },
                    {
                      "action": "hide",
                      "expression": "!values.addressLine3Permanent"
                    }
                  ],
                  "mapping": {
                    "mutation": {
                      "operation": "fieldToAddressTransformer",
                      "parameters": [
                        "PERMANENT",
                        1
                      ]
<<<<<<< HEAD
                    },
                    "query": {
                      "operation": "addressToFieldTransformer",
                      "parameters": [
                        "PERMANENT",
                        1
                      ]
                    }
                  }
                },
                {
                  "name": "postCodePermanent",
                  "type": "TEL",
                  "label": {
                    "defaultMessage": "Postcode",
                    "description": "Title for the postcode field",
                    "id": "form.field.label.postCode"
                  },
                  "previewGroup": "permanentAddress",
                  "required": false,
                  "initialValue": "",
                  "validate": [
                    {
                      "operation": "numeric"
                    },
                    {
                      "operation": "maxLength",
                      "parameters": [
                        4
                      ]
                    }
                  ],
                  "conditionals": [
                    {
                      "action": "hide",
                      "expression": "values.permanentAddressSameAsMother"
                    },
                    {
                      "action": "hide",
                      "expression": "!values.countryPermanent"
                    },
                    {
                      "action": "hide",
                      "expression": "!values.statePermanent"
                    },
                    {
                      "action": "hide",
                      "expression": "!values.districtPermanent"
                    },
                    {
                      "action": "hide",
                      "expression": "!values.addressLine4Permanent"
                    },
                    {
=======
                    },
                    "query": {
                      "operation": "addressToFieldTransformer",
                      "parameters": [
                        "PERMANENT",
                        1
                      ]
                    }
                  }
                },
                {
                  "name": "postCodePermanent",
                  "type": "TEL",
                  "label": {
                    "defaultMessage": "Postcode",
                    "description": "Title for the postcode field",
                    "id": "form.field.label.postCode"
                  },
                  "previewGroup": "permanentAddress",
                  "required": false,
                  "initialValue": "",
                  "validate": [
                    {
                      "operation": "numeric"
                    },
                    {
                      "operation": "maxLength",
                      "parameters": [
                        4
                      ]
                    }
                  ],
                  "conditionals": [
                    {
                      "action": "hide",
                      "expression": "values.permanentAddressSameAsMother"
                    },
                    {
                      "action": "hide",
                      "expression": "!values.countryPermanent"
                    },
                    {
                      "action": "hide",
                      "expression": "!values.statePermanent"
                    },
                    {
                      "action": "hide",
                      "expression": "!values.districtPermanent"
                    },
                    {
                      "action": "hide",
                      "expression": "!values.addressLine4Permanent"
                    },
                    {
>>>>>>> 69a97338
                      "action": "hide",
                      "expression": "!values.addressLine3Permanent"
                    }
                  ],
                  "mapping": {
                    "mutation": {
                      "operation": "fieldToAddressTransformer",
                      "parameters": [
                        "PERMANENT",
                        0,
                        "postalCode"
                      ]
                    },
                    "query": {
                      "operation": "addressToFieldTransformer",
                      "parameters": [
                        "PERMANENT",
                        0,
                        "postalCode"
                      ]
                    }
                  }
                }
              ],
              "previewGroups": [
                {
                  "id": "permanentAddress",
                  "label": {
                    "defaultMessage": "Permanent address",
                    "description": "Tag definition for permanentAddress",
                    "id": "form.preview.tag.permanent.address"
                  },
                  "fieldToRedirect": "permanentAddress"
                },
                {
                  "id": "currentAddress",
                  "label": {
                    "defaultMessage": "Current address",
                    "description": "Tag definition for crrent address",
                    "id": "form.preview.tag.current.address"
                  },
                  "fieldToRedirect": "currentAddress"
                }
              ]
            }
          ],
          "mapping": {
            "query": {
              "operation": "emptyFatherSectionTransformer"
            }
          }
        },
        {
          "id": "documents",
          "viewType": "form",
          "name": {
            "defaultMessage": "Documents",
            "description": "Form section name for Documents",
            "id": "form.section.documents.name"
          },
          "title": {
            "defaultMessage": "Attaching supporting documents",
            "description": "Form section title for Documents",
            "id": "form.section.documents.title"
          },
          "groups": [
            {
              "id": "documents-view-group",
              "fields": [
                {
                  "name": "paragraph",
                  "type": "PARAGRAPH",
                  "label": {
                    "defaultMessage": "For birth registration of birth occurring within 45 days old the following documents are required:",
                    "description": "Documents Paragraph text",
                    "id": "form.section.documents.birth.requirements"
                  },
                  "initialValue": "",
                  "validate": [],
                  "conditionals": [
                    {
                      "action": "hide",
                      "expression": "(draftData && draftData.child && draftData.child.childBirthDate && diffDoB(draftData.child.childBirthDate) === \"between46daysTo5yrs\")"
                    },
                    {
                      "action": "hide",
                      "expression": "(draftData && draftData.child && draftData.child.childBirthDate && diffDoB(draftData.child.childBirthDate) === \"after5yrs\")"
                    }
                  ]
                },
                {
                  "name": "paragraph",
                  "type": "PARAGRAPH",
                  "label": {
                    "defaultMessage": "For birth registration of births occurring within 45 days and 5 years old the following documents are required:",
                    "description": "Documents Paragraph text",
                    "id": "form.section.documents.paragraph45daysTo5Years"
                  },
                  "initialValue": "",
                  "validate": [],
                  "conditionals": [
                    {
                      "action": "hide",
                      "expression": "(draftData && draftData.child && draftData.child.childBirthDate && diffDoB(draftData.child.childBirthDate) === \"within45days\") || !draftData.child || !draftData.child.childBirthDate"
                    },
                    {
                      "action": "hide",
                      "expression": "(draftData && draftData.child && draftData.child.childBirthDate && diffDoB(draftData.child.childBirthDate) === \"after5yrs\")  || !draftData.child || !draftData.child.childBirthDate"
                    }
                  ]
                },
                {
                  "name": "paragraph",
                  "type": "PARAGRAPH",
                  "label": {
                    "defaultMessage": "For birth registration of births occurring after 5 years the following documents are required:",
                    "description": "Documents Paragraph text",
                    "id": "form.section.documents.paragraphAbove5Years"
                  },
                  "initialValue": "",
                  "validate": [],
                  "conditionals": [
                    {
                      "action": "hide",
                      "expression": "(draftData && draftData.child && draftData.child.childBirthDate && diffDoB(draftData.child.childBirthDate) === \"within45days\") || !draftData.child || !draftData.child.childBirthDate"
                    },
                    {
                      "action": "hide",
                      "expression": "(draftData && draftData.child && draftData.child.childBirthDate && diffDoB(draftData.child.childBirthDate) === \"between46daysTo5yrs\") || !draftData.child || !draftData.child.childBirthDate"
                    }
                  ]
                },
                {
                  "name": "uploadDocForMother",
                  "type": "DOCUMENT_UPLOADER_WITH_OPTION",
                  "label": {
                    "defaultMessage": "Proof of mother's ID",
                    "description": "Label for list item Mother ID Proof",
                    "id": "form.field.label.proofOfMothersID"
                  },
                  "initialValue": "",
                  "extraValue": "MOTHER",
                  "hideAsterisk": true,
                  "validate": [],
                  "options": [
                    {
                      "value": "Birth Registration",
                      "label": {
                        "defaultMessage": "Birth Registration",
                        "description": "Label for select option Birth Registration",
                        "id": "form.field.label.docTypeBR"
                      }
                    },
                    {
                      "value": "National ID (front)",
                      "label": {
                        "defaultMessage": "National ID (Front)",
                        "description": "Label for select option radio option NID front",
                        "id": "form.field.label.docTypeNIDFront"
                      }
                    },
                    {
                      "value": "National ID (back)",
                      "label": {
                        "defaultMessage": "National ID (Back)",
                        "description": "Label for select option radio option NID back",
                        "id": "form.field.label.docTypeNIDBack"
                      }
                    },
                    {
                      "value": "Passport",
                      "label": {
                        "defaultMessage": "Passport",
                        "description": "Label for radio option Passport",
                        "id": "form.field.label.docTypePassport"
                      }
                    },
                    {
                      "value": "School Certificate",
                      "label": {
                        "defaultMessage": "School certificate",
                        "description": "Label for radio option School Certificate",
                        "id": "form.field.label.docTypeSC"
                      }
                    },
                    {
                      "value": "Other",
                      "label": {
                        "defaultMessage": "Other",
                        "description": "Label for radio option Other",
                        "id": "form.field.label.docTypeOther"
                      }
                    }
                  ],
                  "mapping": {
                    "mutation": {
                      "operation": "birthFieldToAttachmentTransformer"
                    },
                    "query": {
                      "operation": "birthAttachmentToFieldTransformer"
                    }
                  }
                },
                {
                  "name": "uploadDocForFather",
                  "type": "DOCUMENT_UPLOADER_WITH_OPTION",
                  "label": {
                    "defaultMessage": "Proof of father's ID",
                    "description": "Label for list item Father ID Proof",
                    "id": "form.field.label.proofOfFathersID"
                  },
                  "initialValue": "",
                  "extraValue": "FATHER",
                  "hideAsterisk": true,
                  "validate": [],
                  "options": [
                    {
                      "value": "Birth Registration",
                      "label": {
                        "defaultMessage": "Birth registration certificate",
                        "description": "Label for select option Birth Registration",
                        "id": "form.field.label.docTypeBR"
                      }
                    },
                    {
                      "value": "National ID (front)",
                      "label": {
                        "defaultMessage": "National ID (Front)",
                        "description": "Label for select option radio option NID front",
                        "id": "form.field.label.docTypeNIDFront"
                      }
                    },
                    {
                      "value": "National ID (back)",
                      "label": {
                        "defaultMessage": "National ID (Back)",
                        "description": "Label for select option radio option NID back",
                        "id": "form.field.label.docTypeNIDBack"
                      }
                    },
                    {
                      "value": "Passport",
                      "label": {
                        "defaultMessage": "Passport",
                        "description": "Label for radio option Passport",
                        "id": "form.field.label.docTypePassport"
                      }
                    },
                    {
                      "value": "School Certificate",
                      "label": {
                        "defaultMessage": "School certificate",
                        "description": "Label for radio option School Certificate",
                        "id": "form.field.label.docTypeSC"
                      }
                    },
                    {
                      "value": "Other",
                      "label": {
                        "defaultMessage": "Other",
                        "description": "Label for radio option Other",
                        "id": "form.field.label.docTypeOther"
                      }
                    }
                  ],
                  "mapping": {
                    "mutation": {
                      "operation": "birthFieldToAttachmentTransformer"
                    },
                    "query": {
                      "operation": "birthAttachmentToFieldTransformer"
                    }
                  }
                },
                {
                  "name": "uploadDocForParentPermanentAddress",
                  "type": "DOCUMENT_UPLOADER_WITH_OPTION",
                  "label": {
                    "defaultMessage": "Proof of permanent address of parent",
                    "description": "Label for list item Parent Permanent Address Proof",
                    "id": "form.field.label.proofOfParentPermanentAddress"
                  },
                  "initialValue": "",
                  "extraValue": "PARENT",
                  "hideAsterisk": true,
                  "validate": [],
                  "options": [
                    {
                      "value": "Tax Payment Receipt",
                      "label": {
                        "defaultMessage": "Receipt of tax payment",
                        "description": "Document type label for tax receipt",
                        "id": "form.field.label.docTypeTaxReceipt"
                      }
                    },
                    {
                      "value": "Other",
                      "label": {
                        "defaultMessage": "Other",
                        "description": "Label for radio option Other",
                        "id": "form.field.label.docTypeOther"
                      }
                    }
                  ],
                  "conditionals": [
                    {
                      "action": "hide",
                      "expression": "(draftData && draftData.child && draftData.child.childBirthDate && diffDoB(draftData.child.childBirthDate) === \"between46daysTo5yrs\")"
                    }
                  ],
                  "mapping": {
                    "mutation": {
                      "operation": "birthFieldToAttachmentTransformer"
                    },
                    "query": {
                      "operation": "birthAttachmentToFieldTransformer"
                    }
                  }
                },
                {
                  "name": "uploadDocForChildDOB",
                  "type": "DOCUMENT_UPLOADER_WITH_OPTION",
                  "label": {
                    "defaultMessage": "Proof of place and date of birth",
                    "description": "Label for select option Child Birth Proof",
                    "id": "form.field.label.docTypeChildBirthProof"
                  },
                  "initialValue": "",
                  "extraValue": "CHILD",
                  "hideAsterisk": true,
                  "validate": [],
                  "options": [
                    {
                      "value": "Discharge Certificate",
                      "label": {
                        "defaultMessage": "Discharge certificate",
                        "description": "Document type label for Discharge Certificate",
                        "id": "form.field.label.docTypeHospitalDischargeCertificate"
                      }
                    },
                    {
                      "value": "Proof of birth from medical institution",
                      "label": {
                        "defaultMessage": "Proof of birth from medical institution",
                        "description": "Document type label for Proof of birth from medical institution",
                        "id": "form.field.label.docTypeMedicalInstitution"
                      }
                    },
                    {
                      "value": "Proof of birth from birth attendant",
                      "label": {
                        "defaultMessage": "Proof of birth from birth attendant",
                        "description": "Document type label for Proof of birth from birth attendant",
                        "id": "form.field.label.docTypebirthAttendant"
                      }
                    },
                    {
                      "value": "Other",
                      "label": {
                        "defaultMessage": "Other",
                        "description": "Label for radio option Other",
                        "id": "form.field.label.docTypeOther"
                      }
                    }
                  ],
                  "conditionals": [
                    {
                      "action": "hide",
                      "expression": "(draftData && draftData.child && draftData.child.childBirthDate && diffDoB(draftData.child.childBirthDate) === \"between46daysTo5yrs\")"
                    }
                  ],
                  "mapping": {
                    "mutation": {
                      "operation": "birthFieldToAttachmentTransformer"
                    },
                    "query": {
                      "operation": "birthAttachmentToFieldTransformer"
                    }
                  }
                },
                {
                  "name": "uploadDocForChildAge",
                  "type": "DOCUMENT_UPLOADER_WITH_OPTION",
                  "label": {
                    "defaultMessage": "Proof of Child Age",
                    "description": "Label for select option Child Age Proof",
                    "id": "form.field.label.docTypeChildAgeProof"
                  },
                  "initialValue": "",
                  "extraValue": "CHILD_AGE",
                  "hideAsterisk": true,
                  "validate": [],
                  "options": [
                    {
                      "value": "EPI Card",
                      "label": {
                        "defaultMessage": "EPI Card",
                        "description": "Label for select option EPI Card",
                        "id": "form.field.label.docTypeEPICard"
                      }
                    },
                    {
                      "value": "EPI Staff Certificate",
                      "label": {
                        "defaultMessage": "EPI Staff Certificate",
                        "description": "Label for select option EPI Card",
                        "id": "form.field.label.docTypeEPIStaffCertificate"
                      }
                    },
                    {
                      "value": "Doctor Certificate",
                      "label": {
                        "defaultMessage": "Doctor Certificate",
                        "description": "Label for select option Doctor Certificate",
                        "id": "form.field.label.docTypeDoctorCertificate"
                      }
                    },
                    {
                      "value": "Other",
                      "label": {
                        "defaultMessage": "Other",
                        "description": "Label for radio option Other",
                        "id": "form.field.label.docTypeOther"
                      }
                    }
                  ],
                  "conditionals": [
                    {
                      "action": "hide",
                      "expression": "(draftData && draftData.child && draftData.child.childBirthDate && diffDoB(draftData.child.childBirthDate) === \"within45days\") || !draftData.child || !draftData.child.childBirthDate"
                    },
                    {
                      "action": "hide",
                      "expression": "(draftData && draftData.child && draftData.child.childBirthDate && diffDoB(draftData.child.childBirthDate) === \"after5yrs\")  || !draftData.child || !draftData.child.childBirthDate"
                    }
                  ],
                  "mapping": {
                    "mutation": {
                      "operation": "birthFieldToAttachmentTransformer"
                    },
                    "query": {
                      "operation": "birthAttachmentToFieldTransformer"
                    }
                  }
                },
                {
                  "name": "uploadDocForChildAge",
                  "type": "DOCUMENT_UPLOADER_WITH_OPTION",
                  "label": {
                    "defaultMessage": "Proof of Child Age",
                    "description": "Label for select option Child Age Proof",
                    "id": "form.field.label.docTypeChildAgeProof"
                  },
                  "initialValue": "",
                  "extraValue": "CHILD_AGE",
                  "hideAsterisk": true,
                  "validate": [],
                  "options": [
                    {
                      "value": "Doctor Certificate",
                      "label": {
                        "defaultMessage": "Doctor Certificate",
                        "description": "Label for select option Doctor Certificate",
                        "id": "form.field.label.docTypeDoctorCertificate"
                      }
                    },
                    {
                      "value": "School Certificate",
                      "label": {
                        "defaultMessage": "School Certificate",
                        "description": "Label for radio option School Certificate",
                        "id": "form.field.label.docTypeSC"
                      }
                    },
                    {
                      "value": "Other",
                      "label": {
                        "defaultMessage": "Other",
                        "description": "Label for radio option Other",
                        "id": "form.field.label.docTypeOther"
                      }
                    }
                  ],
                  "conditionals": [
                    {
                      "action": "hide",
                      "expression": "(draftData && draftData.child && draftData.child.childBirthDate && diffDoB(draftData.child.childBirthDate) === \"within45days\") || !draftData.child || !draftData.child.childBirthDate"
                    },
                    {
                      "action": "hide",
                      "expression": "(draftData && draftData.child && draftData.child.childBirthDate && diffDoB(draftData.child.childBirthDate) === \"between46daysTo5yrs\") || !draftData.child || !draftData.child.childBirthDate"
                    }
                  ],
                  "mapping": {
                    "mutation": {
                      "operation": "birthFieldToAttachmentTransformer"
                    },
                    "query": {
                      "operation": "birthAttachmentToFieldTransformer"
                    }
                  }
                }
              ]
            }
          ]
        }
      ]
    },
    "death": {
      "sections": [
        {
          "id": "deceased",
          "viewType": "form",
          "name": {
            "defaultMessage": "Deceased",
            "description": "Form section name for Deceased",
            "id": "form.section.deceased.name"
          },
          "title": {
            "defaultMessage": "What are the deceased details?",
            "description": "Form section title for Deceased",
            "id": "form.section.deceased.title"
          },
          "hasDocumentSection": true,
          "groups": [
            {
              "id": "deceased-view-group",
              "fields": [
                {
                  "name": "iDType",
                  "type": "SELECT_WITH_OPTIONS",
                  "label": {
                    "defaultMessage": "Type of ID",
                    "description": "Label for form field: Existing ID",
                    "id": "form.field.label.deceasedIdType"
                  },
                  "required": true,
                  "initialValue": "",
                  "validate": [],
                  "placeholder": {
                    "defaultMessage": "Select",
                    "description": "Placeholder text for a select",
                    "id": "form.field.select.placeholder"
                  },
                  "options": [
                    {
                      "value": "PASSPORT",
                      "label": {
                        "defaultMessage": "Passport",
                        "description": "Option for form field: Type of ID",
                        "id": "form.field.label.iDTypePassport"
                      }
                    },
                    {
                      "value": "NATIONAL_ID",
                      "label": {
                        "defaultMessage": "National ID",
                        "description": "Option for form field: Type of ID",
                        "id": "form.field.label.iDTypeNationalID"
                      }
                    },
                    {
                      "value": "DRIVING_LICENSE",
                      "label": {
                        "defaultMessage": "Drivers License",
                        "description": "Option for form field: Type of ID",
                        "id": "form.field.label.iDTypeDrivingLicense"
                      }
                    },
                    {
                      "value": "BIRTH_REGISTRATION_NUMBER",
                      "label": {
                        "defaultMessage": "Birth Registration Number",
                        "description": "Option for form field: Type of ID",
                        "id": "form.field.label.iDTypeBRN"
                      }
                    },
                    {
                      "value": "REFUGEE_NUMBER",
                      "label": {
                        "defaultMessage": "Refugee Number",
                        "description": "Option for form field: Type of ID",
                        "id": "form.field.label.iDTypeRefugeeNumber"
                      }
                    },
                    {
                      "value": "ALIEN_NUMBER",
                      "label": {
                        "defaultMessage": "Alien Number",
                        "description": "Option for form field: Type of ID",
                        "id": "form.field.label.iDTypeAlienNumber"
                      }
                    },
                    {
                      "value": "NO_ID",
                      "label": {
                        "defaultMessage": "No ID available",
                        "description": "Option for form field: Type of ID",
                        "id": "form.field.label.iDTypeNoID"
                      }
                    },
                    {
                      "value": "OTHER",
                      "label": {
                        "defaultMessage": "Other",
                        "description": "Option for form field: Type of ID",
                        "id": "form.field.label.iDTypeOther"
                      }
                    }
                  ],
                  "mapping": {
                    "mutation": {
                      "operation": "fieldToIdentifierTransformer",
                      "parameters": [
                        "type"
                      ]
                    },
                    "query": {
                      "operation": "identifierToFieldTransformer",
                      "parameters": [
                        "type"
                      ]
                    }
                  }
                },
                {
                  "name": "iDTypeOther",
                  "type": "TEXT",
                  "label": {
                    "defaultMessage": "Other type of ID",
                    "description": "Label for form field: Other type of ID",
                    "id": "form.field.label.iDTypeOtherLabel"
                  },
                  "required": true,
                  "initialValue": "",
                  "validate": [],
                  "conditionals": [
                    {
                      "action": "hide",
                      "expression": "!values.iDType || (values.iDType !== 'OTHER')"
                    }
                  ],
                  "mapping": {
                    "mutation": {
                      "operation": "fieldToIdentifierTransformer",
                      "parameters": [
                        "otherType"
                      ]
                    },
                    "query": {
                      "operation": "identifierToFieldTransformer",
                      "parameters": [
                        "otherType"
                      ]
                    }
                  }
                },
                {
                  "name": "iD",
                  "type": "FIELD_WITH_DYNAMIC_DEFINITIONS",
                  "dynamicDefinitions": {
                    "label": {
                      "dependency": "iDType",
                      "labelMapper": {
                        "operation": "identityNameMapper"
                      }
                    },
                    "type": {
                      "kind": "dynamic",
                      "dependency": "iDType",
                      "typeMapper": {
                        "operation": "identityTypeMapper"
                      }
                    },
                    "validate": [
                      {
                        "validator": {
                          "operation": "validIDNumber",
                          "parameters": []
                        },
                        "dependencies": [
                          "iDType"
                        ]
                      }
                    ]
                  },
                  "label": {
                    "defaultMessage": "ID Number",
                    "description": "Label for form field: ID Number",
                    "id": "form.field.label.iD"
                  },
                  "required": true,
                  "initialValue": "",
                  "validate": [],
                  "conditionals": [
                    {
                      "action": "hide",
                      "expression": "!values.iDType || values.iDType === \"NO_ID\""
                    }
                  ],
                  "mapping": {
                    "mutation": {
                      "operation": "fieldToIdentifierTransformer",
                      "parameters": [
                        "id"
                      ]
                    },
                    "query": {
                      "operation": "identifierToFieldTransformer",
                      "parameters": [
                        "id"
                      ]
                    }
                  }
                },
                {
                  "name": "fetchButton",
                  "type": "FETCH_BUTTON",
                  "label": {
                    "defaultMessage": "Retrieve Deceased's Details",
                    "description": "Label for loader button",
                    "id": "form.field.label.fetchDeceasedDetails"
                  },
                  "required": false,
                  "initialValue": "",
                  "queryMap": {
                    "BIRTH_REGISTRATION_NUMBER": {
                      "query": {
                        "operation": "FETCH_REGISTRATION"
                      },
                      "inputs": [
                        {
                          "name": "identifier",
                          "valueField": "iD"
                        }
                      ],
                      "responseTransformer": {
                        "operation": "transformRegistrationData"
                      },
                      "modalInfoText": {
                        "defaultMessage": "Birth Registration Number",
                        "description": "Label for loader button",
                        "id": "form.field.label.fetchRegistrationModalInfo"
                      },
                      "errorText": {
                        "defaultMessage": "No registration found for provided BRN",
                        "description": "Label for fetch modal error title",
                        "id": "form.field.label.fetchRegistrationModalErrorText"
                      }
                    },
                    "NATIONAL_ID": {
                      "query": {
                        "operation": "FETCH_PERSON"
                      },
                      "inputs": [
                        {
                          "name": "identifier",
                          "valueField": "iD"
                        }
                      ],
                      "responseTransformer": {
                        "operation": "transformPersonData"
                      },
                      "modalInfoText": {
                        "defaultMessage": "National ID",
                        "description": "Label for loader button",
                        "id": "form.field.label.fetchPersonByNIDModalInfo"
                      },
                      "errorText": {
                        "defaultMessage": "No person found for provided NID",
                        "description": "Label for fetch modal error title",
                        "id": "form.field.label.fetchPersonByNIDModalErrorText"
                      }
                    }
                  },
                  "querySelectorInput": {
                    "name": "identifierType",
                    "valueField": "iDType"
                  },
                  "validate": [],
                  "conditionals": [
                    {
                      "action": "hide",
                      "expression": "(!values.iDType || (values.iDType !== \"BIRTH_REGISTRATION_NUMBER\" && values.iDType !== \"NATIONAL_ID\"))"
                    }
                  ],
                  "modalTitle": {
                    "defaultMessage": "Checking",
                    "description": "Label for fetch modal title",
                    "id": "form.field.label.fetchIdentifierModalTitle"
                  },
                  "successTitle": {
                    "defaultMessage": "ID valid",
                    "description": "Label for fetch modal success title",
                    "id": "form.field.label.fetchIdentifierModalSuccessTitle"
                  },
                  "errorTitle": {
                    "defaultMessage": "Invalid Id",
                    "description": "Label for fetch modal error title",
                    "id": "form.field.label.fetchIdentifierModalErrorTitle"
                  }
                },
                {
                  "name": "nationality",
                  "type": "SELECT_WITH_OPTIONS",
                  "label": {
                    "defaultMessage": "Nationality",
                    "description": "Label for form field: Nationality",
                    "id": "form.field.label.deceased.nationality"
                  },
                  "required": true,
                  "initialValue": "BGD",
                  "validate": [],
                  "options": {
                    "resource": "countries"
                  },
                  "mapping": {
                    "mutation": {
                      "operation": "fieldToArrayTransformer"
                    },
                    "query": {
                      "operation": "arrayToFieldTransformer"
                    }
                  }
                },
                {
                  "name": "firstNames",
                  "type": "TEXT",
                  "label": {
                    "defaultMessage": "First Name(s) in Bengali",
                    "description": "Label for form field: Given names",
                    "id": "form.field.label.deceasedGivenNames"
                  },
                  "required": false,
                  "initialValue": "",
                  "validate": [
                    {
                      "operation": "bengaliOnlyNameFormat"
                    }
                  ],
                  "mapping": {
                    "mutation": {
                      "operation": "fieldToNameTransformer",
                      "parameters": [
                        "bn"
                      ]
                    },
                    "query": {
                      "operation": "nameToFieldTransformer",
                      "parameters": [
                        "bn"
                      ]
                    }
                  }
                },
                {
                  "name": "familyName",
                  "type": "TEXT",
                  "label": {
                    "defaultMessage": "Last Name(s) in Bengali",
                    "description": "Label for form field: Family name",
                    "id": "form.field.label.deceasedFamilyName"
                  },
                  "required": true,
                  "initialValue": "",
                  "validate": [
                    {
                      "operation": "bengaliOnlyNameFormat"
                    }
                  ],
                  "mapping": {
                    "mutation": {
                      "operation": "fieldToNameTransformer",
                      "parameters": [
                        "bn"
                      ]
                    },
                    "query": {
                      "operation": "nameToFieldTransformer",
                      "parameters": [
                        "bn"
                      ]
                    }
                  }
                },
                {
                  "name": "firstNamesEng",
                  "type": "TEXT",
                  "label": {
                    "defaultMessage": "First Name(s) in English",
                    "description": "Label for form field: Given names in english",
                    "id": "form.field.label.deceasedGivenNamesEng"
                  },
                  "required": false,
                  "initialValue": "",
                  "validate": [
                    {
                      "operation": "englishOnlyNameFormat"
                    }
                  ],
                  "mapping": {
                    "mutation": {
                      "operation": "fieldToNameTransformer",
                      "parameters": [
                        "en",
                        "firstNames"
                      ]
                    },
                    "query": {
                      "operation": "nameToFieldTransformer",
                      "parameters": [
                        "en",
                        "firstNames"
                      ]
                    }
                  }
                },
                {
                  "name": "familyNameEng",
                  "type": "TEXT",
                  "label": {
                    "defaultMessage": "Last Name(s) in English",
                    "description": "Label for form field: Family name in english",
                    "id": "form.field.label.deceasedFamilyNameEng"
                  },
                  "required": true,
                  "initialValue": "",
                  "validate": [
                    {
                      "operation": "englishOnlyNameFormat"
                    }
                  ],
                  "mapping": {
                    "mutation": {
                      "operation": "fieldToNameTransformer",
                      "parameters": [
                        "en",
                        "familyName"
                      ]
                    },
                    "query": {
                      "operation": "nameToFieldTransformer",
                      "parameters": [
                        "en",
                        "familyName"
                      ]
                    }
                  }
                },
                {
                  "name": "gender",
                  "type": "SELECT_WITH_OPTIONS",
                  "label": {
                    "defaultMessage": "Sex",
                    "description": "Label for form field: Sex name",
                    "id": "form.field.label.deceasedSex"
                  },
                  "required": true,
                  "initialValue": "",
                  "validate": [],
                  "placeholder": {
                    "defaultMessage": "Select",
                    "description": "Placeholder text for a select",
                    "id": "form.field.select.placeholder"
                  },
                  "options": [
                    {
                      "value": "male",
                      "label": {
                        "defaultMessage": "Male",
                        "description": "Option for form field: Sex name",
                        "id": "form.field.label.deceasedSexMale"
                      }
                    },
                    {
                      "value": "female",
                      "label": {
                        "defaultMessage": "Female",
                        "description": "Option for form field: Sex name",
                        "id": "form.field.label.deceasedSexFemale"
                      }
                    },
                    {
                      "value": "other",
                      "label": {
                        "defaultMessage": "Other",
                        "description": "Option for form field: Sex name",
                        "id": "form.field.label.deceasedSexOther"
                      }
                    },
                    {
                      "value": "unknown",
                      "label": {
                        "defaultMessage": "Unknown",
                        "description": "Option for form field: Sex name",
                        "id": "form.field.label.deceasedSexUnknown"
                      }
                    }
                  ]
                },
                {
                  "name": "birthDate",
                  "type": "DATE",
                  "label": {
                    "defaultMessage": "Date of Birth",
                    "description": "Label for form field: Date of birth",
                    "id": "form.field.label.deceasedDateOfBirth"
                  },
                  "required": true,
                  "initialValue": "",
                  "validate": [
                    {
                      "operation": "isValidBirthDate"
                    }
                  ]
                },
                {
                  "name": "maritalStatus",
                  "type": "SELECT_WITH_OPTIONS",
                  "label": {
                    "defaultMessage": "Marital status",
                    "description": "Label for form field: Marital status",
                    "id": "form.field.label.maritalStatus"
                  },
                  "required": false,
                  "initialValue": "MARRIED",
                  "validate": [],
                  "placeholder": {
                    "defaultMessage": "Select",
                    "description": "Placeholder text for a select",
                    "id": "form.field.select.placeholder"
                  },
                  "options": [
                    {
                      "value": "SINGLE",
                      "label": {
                        "defaultMessage": "Unmarried",
                        "description": "Option for form field: Marital status",
                        "id": "form.field.label.maritalStatusSingle"
                      }
                    },
                    {
                      "value": "MARRIED",
                      "label": {
                        "defaultMessage": "Married",
                        "description": "Option for form field: Marital status",
                        "id": "form.field.label.maritalStatusMarried"
                      }
                    },
                    {
                      "value": "WIDOWED",
                      "label": {
                        "defaultMessage": "Widowed",
                        "description": "Option for form field: Marital status",
                        "id": "form.field.label.maritalStatusWidowed"
                      }
                    },
                    {
                      "value": "DIVORCED",
                      "label": {
                        "defaultMessage": "Divorced",
                        "description": "Option for form field: Marital status",
                        "id": "form.field.label.maritalStatusDivorced"
                      }
                    },
                    {
                      "value": "SEPARATED",
                      "label": {
                        "id": "form.field.label.maritalStatusSeparated",
                        "defaultMessage": "Separated",
                        "description": "Option for form field: Marital status"
                      }
                    },
                    {
                      "value": "NOT_STATED",
                      "label": {
                        "defaultMessage": "Not stated",
                        "description": "Option for form field: Marital status",
                        "id": "form.field.label.maritalStatusNotStated"
                      }
                    }
                  ]
                },
                {
                  "name": "permanentAddress",
                  "type": "SUBSECTION",
                  "label": {
                    "defaultMessage": "What was their permanent address?",
                    "description": "Title for the permanent address fields",
                    "id": "form.field.label.permanentAddress"
                  },
                  "previewGroup": "permanentAddress",
                  "initialValue": "",
                  "validate": []
                },
                {
                  "name": "countryPermanent",
                  "type": "SELECT_WITH_OPTIONS",
                  "label": {
                    "defaultMessage": "Country",
                    "description": "Title for the country select",
                    "id": "form.field.label.country"
                  },
                  "previewGroup": "permanentAddress",
                  "required": true,
                  "initialValue": "BGD",
                  "validate": [],
                  "options": {
                    "resource": "countries"
                  },
                  "mapping": {
                    "mutation": {
                      "operation": "fieldToAddressTransformer",
                      "parameters": [
                        "PERMANENT",
                        0,
                        "country"
                      ]
                    },
                    "query": {
                      "operation": "addressToFieldTransformer",
                      "parameters": [
                        "PERMANENT",
                        0,
                        "country"
                      ]
                    }
                  }
                },
                {
                  "name": "statePermanent",
                  "type": "SELECT_WITH_DYNAMIC_OPTIONS",
                  "label": {
                    "defaultMessage": "Division",
                    "description": "Title for the state select",
                    "id": "form.field.label.state"
                  },
                  "previewGroup": "permanentAddress",
                  "required": true,
                  "initialValue": "",
                  "validate": [],
                  "placeholder": {
                    "defaultMessage": "Select",
                    "description": "Placeholder text for a select",
                    "id": "form.field.select.placeholder"
                  },
                  "dynamicOptions": {
                    "resource": "locations",
                    "dependency": "countryPermanent"
                  },
                  "conditionals": [
                    {
                      "action": "hide",
                      "expression": "!values.countryPermanent"
                    }
                  ],
                  "mapping": {
                    "mutation": {
                      "operation": "fieldToAddressTransformer",
                      "parameters": [
                        "PERMANENT",
                        0,
                        "state"
                      ]
                    },
                    "query": {
                      "operation": "addressToFieldTransformer",
                      "parameters": [
                        "PERMANENT",
                        0,
                        "state"
                      ]
                    }
                  }
                },
                {
                  "name": "districtPermanent",
                  "type": "SELECT_WITH_DYNAMIC_OPTIONS",
                  "label": {
                    "defaultMessage": "District",
                    "description": "Title for the district select",
                    "id": "form.field.label.district"
                  },
                  "previewGroup": "permanentAddress",
                  "required": true,
                  "initialValue": "",
                  "validate": [],
                  "placeholder": {
                    "defaultMessage": "Select",
                    "description": "Placeholder text for a select",
                    "id": "form.field.select.placeholder"
                  },
                  "dynamicOptions": {
                    "resource": "locations",
                    "dependency": "statePermanent"
                  },
                  "conditionals": [
                    {
                      "action": "hide",
                      "expression": "!values.countryPermanent"
                    },
                    {
                      "action": "hide",
                      "expression": "!values.statePermanent"
                    }
                  ],
                  "mapping": {
                    "mutation": {
                      "operation": "fieldToAddressTransformer",
                      "parameters": [
                        "PERMANENT",
                        0,
                        "district"
                      ]
                    },
                    "query": {
                      "operation": "addressToFieldTransformer",
                      "parameters": [
                        "PERMANENT",
                        0,
                        "district"
                      ]
                    }
                  }
                },
                {
                  "name": "addressLine4Permanent",
                  "type": "SELECT_WITH_DYNAMIC_OPTIONS",
                  "label": {
                    "defaultMessage": "Upazila (Thana) / City",
                    "description": "Title for the address line 4",
                    "id": "form.field.label.addressLine4"
                  },
                  "previewGroup": "permanentAddress",
                  "required": true,
                  "initialValue": "",
                  "validate": [],
                  "placeholder": {
                    "defaultMessage": "Select",
                    "description": "Placeholder text for a select",
                    "id": "form.field.select.placeholder"
                  },
                  "dynamicOptions": {
                    "resource": "locations",
                    "dependency": "districtPermanent"
                  },
                  "conditionals": [
                    {
                      "action": "hide",
                      "expression": "!values.countryPermanent"
                    },
                    {
                      "action": "hide",
                      "expression": "!values.statePermanent"
                    },
                    {
                      "action": "hide",
                      "expression": "!values.districtPermanent"
                    }
                  ],
                  "mapping": {
                    "mutation": {
                      "operation": "fieldToAddressTransformer",
                      "parameters": [
                        "PERMANENT",
                        6
                      ]
                    },
                    "query": {
                      "operation": "addressToFieldTransformer",
                      "parameters": [
                        "PERMANENT",
                        6
                      ]
                    }
                  }
                },
                {
                  "name": "addressLine3Permanent",
                  "type": "SELECT_WITH_DYNAMIC_OPTIONS",
                  "label": {
                    "defaultMessage": "Union / Municipality / Cantonement",
                    "description": "Title for the address line 3 option 1",
                    "id": "form.field.label.addressLine3"
                  },
                  "previewGroup": "permanentAddress",
                  "required": false,
                  "initialValue": "",
                  "validate": [],
                  "placeholder": {
                    "defaultMessage": "Select",
                    "description": "Placeholder text for a select",
                    "id": "form.field.select.placeholder"
                  },
                  "dynamicOptions": {
                    "resource": "locations",
                    "dependency": "addressLine4Permanent"
                  },
                  "conditionals": [
                    {
                      "action": "hide",
                      "expression": "!values.countryPermanent"
                    },
                    {
                      "action": "hide",
                      "expression": "!values.statePermanent"
                    },
                    {
                      "action": "hide",
                      "expression": "!values.districtPermanent"
                    },
                    {
                      "action": "hide",
                      "expression": "!values.addressLine4Permanent"
                    },
                    {
                      "action": "hide",
                      "expression": "(resources && resources.locations && isCityLocation(resources.locations,values.addressLine4Permanent))"
                    }
                  ],
                  "mapping": {
                    "mutation": {
                      "operation": "fieldToAddressTransformer",
                      "parameters": [
                        "PERMANENT",
                        4
                      ]
                    },
                    "query": {
                      "operation": "addressToFieldTransformer",
                      "parameters": [
                        "PERMANENT",
                        4
                      ]
                    }
                  }
                },
                {
                  "name": "addressLine3CityOptionPermanent",
                  "type": "TEXT",
                  "label": {
                    "defaultMessage": "Ward",
                    "description": "Title for the address line 3 option 2",
                    "id": "form.field.label.addressLine3CityOption"
                  },
                  "previewGroup": "permanentAddress",
                  "required": false,
                  "initialValue": "",
                  "validate": [],
                  "conditionals": [
                    {
                      "action": "hide",
                      "expression": "!values.countryPermanent"
                    },
                    {
                      "action": "hide",
                      "expression": "!values.statePermanent"
                    },
                    {
                      "action": "hide",
                      "expression": "!values.districtPermanent"
                    },
                    {
                      "action": "hide",
                      "expression": "!values.addressLine4Permanent"
                    },
                    {
                      "action": "hide",
                      "expression": "!(resources && resources.locations && isCityLocation(resources.locations,values.addressLine4Permanent))"
                    }
                  ],
                  "mapping": {
                    "mutation": {
                      "operation": "fieldToAddressTransformer",
                      "parameters": [
                        "PERMANENT",
                        5
                      ]
                    },
                    "query": {
                      "operation": "addressToFieldTransformer",
                      "parameters": [
                        "PERMANENT",
                        5
                      ]
                    }
                  }
                },
                {
                  "name": "addressLine2Permanent",
                  "type": "TEXT",
                  "label": {
                    "defaultMessage": "Area / Ward / Mouja / Village",
                    "description": "Title for the address line 2",
                    "id": "form.field.label.addressLine2"
                  },
                  "previewGroup": "permanentAddress",
                  "required": false,
                  "initialValue": "",
                  "validate": [],
                  "conditionals": [
                    {
                      "action": "hide",
                      "expression": "!values.countryPermanent"
                    },
                    {
                      "action": "hide",
                      "expression": "!values.statePermanent"
                    },
                    {
                      "action": "hide",
                      "expression": "!values.districtPermanent"
                    },
                    {
                      "action": "hide",
                      "expression": "!values.addressLine4Permanent"
                    },
                    {
                      "action": "hide",
                      "expression": "!values.addressLine3Permanent"
                    }
                  ],
                  "mapping": {
                    "mutation": {
                      "operation": "fieldToAddressTransformer",
                      "parameters": [
                        "PERMANENT",
                        3
                      ]
                    },
                    "query": {
                      "operation": "addressToFieldTransformer",
                      "parameters": [
                        "PERMANENT",
                        3
                      ]
                    }
                  }
                },
                {
                  "name": "addressLine1CityOptionPermanent",
                  "type": "TEXT",
                  "label": {
                    "defaultMessage": "Street and house number",
                    "description": "Title for the address line 1",
                    "id": "form.field.label.addressLine1"
                  },
                  "previewGroup": "permanentAddress",
                  "required": false,
                  "initialValue": "",
                  "validate": [],
                  "conditionals": [
                    {
                      "action": "hide",
                      "expression": "!values.countryPermanent"
                    },
                    {
                      "action": "hide",
                      "expression": "!values.statePermanent"
                    },
                    {
                      "action": "hide",
                      "expression": "!values.districtPermanent"
                    },
                    {
                      "action": "hide",
                      "expression": "!values.addressLine4Permanent"
                    },
                    {
                      "action": "hide",
                      "expression": "!(resources && resources.locations && isCityLocation(resources.locations,values.addressLine4Permanent))"
                    }
                  ],
                  "mapping": {
                    "mutation": {
                      "operation": "fieldToAddressTransformer",
                      "parameters": [
                        "PERMANENT",
                        2
                      ]
                    },
                    "query": {
                      "operation": "addressToFieldTransformer",
                      "parameters": [
                        "PERMANENT",
                        2
                      ]
                    }
                  }
                },
                {
                  "name": "postCodeCityOptionPermanent",
                  "type": "TEL",
                  "label": {
                    "defaultMessage": "Postcode",
                    "description": "Title for the postcode field",
                    "id": "form.field.label.postCode"
                  },
                  "previewGroup": "permanentAddress",
                  "required": false,
                  "initialValue": "",
                  "validate": [
                    {
                      "operation": "numeric"
                    },
                    {
                      "operation": "maxLength",
                      "parameters": [
                        4
                      ]
                    }
                  ],
                  "conditionals": [
                    {
                      "action": "hide",
                      "expression": "!values.countryPermanent"
                    },
                    {
                      "action": "hide",
                      "expression": "!values.statePermanent"
                    },
                    {
                      "action": "hide",
                      "expression": "!values.districtPermanent"
                    },
                    {
                      "action": "hide",
                      "expression": "!values.addressLine4Permanent"
                    },
                    {
                      "action": "hide",
                      "expression": "!(resources && resources.locations && isCityLocation(resources.locations,values.addressLine4Permanent))"
                    }
                  ],
                  "mapping": {
                    "mutation": {
                      "operation": "fieldToAddressTransformer",
                      "parameters": [
                        "PERMANENT",
                        0,
                        "postalCode"
                      ]
                    },
                    "query": {
                      "operation": "addressToFieldTransformer",
                      "parameters": [
                        "PERMANENT",
                        0,
                        "postalCode"
                      ]
                    }
                  }
                },
                {
                  "name": "addressLine1Permanent",
                  "type": "TEXT",
                  "label": {
                    "defaultMessage": "Street and house number",
                    "description": "Title for the address line 1",
                    "id": "form.field.label.addressLine1"
                  },
                  "previewGroup": "permanentAddress",
                  "required": false,
                  "initialValue": "",
                  "validate": [],
                  "conditionals": [
                    {
                      "action": "hide",
                      "expression": "!values.countryPermanent"
                    },
                    {
                      "action": "hide",
                      "expression": "!values.statePermanent"
                    },
                    {
                      "action": "hide",
                      "expression": "!values.districtPermanent"
                    },
                    {
                      "action": "hide",
                      "expression": "!values.addressLine4Permanent"
                    },
                    {
                      "action": "hide",
                      "expression": "!values.addressLine3Permanent"
                    }
                  ],
                  "mapping": {
                    "mutation": {
                      "operation": "fieldToAddressTransformer",
                      "parameters": [
                        "PERMANENT",
                        1
                      ]
                    },
                    "query": {
                      "operation": "addressToFieldTransformer",
                      "parameters": [
                        "PERMANENT",
                        1
                      ]
                    }
                  }
                },
                {
                  "name": "postCodePermanent",
                  "type": "TEL",
                  "label": {
                    "defaultMessage": "Postcode",
                    "description": "Title for the postcode field",
                    "id": "form.field.label.postCode"
                  },
                  "previewGroup": "permanentAddress",
                  "required": false,
                  "initialValue": "",
                  "validate": [
                    {
                      "operation": "numeric"
                    },
                    {
                      "operation": "maxLength",
                      "parameters": [
                        4
                      ]
                    }
                  ],
                  "conditionals": [
                    {
                      "action": "hide",
                      "expression": "!values.countryPermanent"
                    },
                    {
                      "action": "hide",
                      "expression": "!values.statePermanent"
                    },
                    {
                      "action": "hide",
                      "expression": "!values.districtPermanent"
                    },
                    {
                      "action": "hide",
                      "expression": "!values.addressLine4Permanent"
                    },
                    {
                      "action": "hide",
                      "expression": "!values.addressLine3Permanent"
                    }
                  ],
                  "mapping": {
                    "mutation": {
                      "operation": "fieldToAddressTransformer",
                      "parameters": [
                        "PERMANENT",
                        0,
                        "postalCode"
                      ]
                    },
                    "query": {
                      "operation": "addressToFieldTransformer",
                      "parameters": [
                        "PERMANENT",
                        0,
                        "postalCode"
                      ]
                    }
                  }
                },
                {
                  "name": "currentAddressSameAsPermanent",
                  "type": "RADIO_GROUP",
                  "label": {
                    "defaultMessage": "Is deceased’s current address the same as their permanent address?",
                    "description": "Title for the radio button to select that the deceased current address is the same as their permanent address",
                    "id": "form.field.label.deceasedCurrentAddressSameAsPermanent"
                  },
                  "required": true,
                  "initialValue": true,
                  "validate": [],
                  "options": [
                    {
                      "value": true,
                      "label": {
                        "defaultMessage": "Yes",
                        "description": "confirmation label for yes / no radio button",
                        "id": "form.field.label.confirm"
                      }
                    },
                    {
                      "value": false,
                      "label": {
                        "defaultMessage": "No",
                        "description": "deny label for yes / no radio button",
                        "id": "form.field.label.deny"
                      }
                    }
                  ],
                  "conditionals": [],
                  "mapping": {
                    "mutation": {
                      "operation": "copyAddressTransformer",
                      "parameters": [
                        "PERMANENT",
                        "deceased",
                        "CURRENT",
                        "deceased"
                      ]
                    },
                    "query": {
                      "operation": "sameAddressFieldTransformer",
                      "parameters": [
                        "PERMANENT",
                        "deceased",
                        "CURRENT",
                        "deceased"
                      ]
                    }
                  }
                },
                {
                  "name": "country",
                  "type": "SELECT_WITH_OPTIONS",
                  "label": {
                    "defaultMessage": "Country",
                    "description": "Title for the country select",
                    "id": "form.field.label.country"
                  },
                  "previewGroup": "currentAddress",
                  "required": true,
                  "initialValue": "BGD",
                  "validate": [],
                  "placeholder": {
                    "defaultMessage": "Select",
                    "description": "Placeholder text for a select",
                    "id": "form.field.select.placeholder"
                  },
                  "options": {
                    "resource": "countries"
                  },
                  "conditionals": [
                    {
                      "action": "hide",
                      "expression": "values.currentAddressSameAsPermanent"
                    }
                  ],
                  "mapping": {
                    "mutation": {
                      "operation": "fieldToAddressTransformer",
                      "parameters": [
                        "CURRENT"
                      ]
                    },
                    "query": {
                      "operation": "addressToFieldTransformer",
                      "parameters": [
                        "CURRENT"
                      ]
                    }
                  }
                },
                {
                  "name": "state",
                  "type": "SELECT_WITH_DYNAMIC_OPTIONS",
                  "label": {
                    "defaultMessage": "Division",
                    "description": "Title for the state select",
                    "id": "form.field.label.state"
                  },
                  "previewGroup": "currentAddress",
                  "required": true,
                  "initialValue": "",
                  "validate": [],
                  "placeholder": {
                    "defaultMessage": "Select",
                    "description": "Placeholder text for a select",
                    "id": "form.field.select.placeholder"
                  },
                  "dynamicOptions": {
                    "resource": "locations",
                    "dependency": "country"
                  },
                  "conditionals": [
                    {
                      "action": "hide",
                      "expression": "!values.country"
                    },
                    {
                      "action": "hide",
                      "expression": "values.currentAddressSameAsPermanent"
                    }
                  ],
                  "mapping": {
                    "mutation": {
                      "operation": "fieldToAddressTransformer",
                      "parameters": [
                        "CURRENT"
                      ]
                    },
                    "query": {
                      "operation": "addressToFieldTransformer",
                      "parameters": [
                        "CURRENT"
                      ]
                    }
                  }
                },
                {
                  "name": "district",
                  "type": "SELECT_WITH_DYNAMIC_OPTIONS",
                  "label": {
                    "defaultMessage": "District",
                    "description": "Title for the district select",
                    "id": "form.field.label.district"
                  },
                  "previewGroup": "currentAddress",
                  "required": true,
                  "initialValue": "",
                  "validate": [],
                  "placeholder": {
                    "defaultMessage": "Select",
                    "description": "Placeholder text for a select",
                    "id": "form.field.select.placeholder"
                  },
                  "dynamicOptions": {
                    "resource": "locations",
                    "dependency": "state"
                  },
                  "conditionals": [
                    {
                      "action": "hide",
                      "expression": "!values.country"
                    },
                    {
                      "action": "hide",
                      "expression": "!values.state"
                    },
                    {
                      "action": "hide",
                      "expression": "values.currentAddressSameAsPermanent"
                    }
                  ],
                  "mapping": {
                    "mutation": {
                      "operation": "fieldToAddressTransformer",
                      "parameters": [
                        "CURRENT"
                      ]
                    },
                    "query": {
                      "operation": "addressToFieldTransformer",
                      "parameters": [
                        "CURRENT"
                      ]
                    }
                  }
                },
                {
                  "name": "addressLine4",
                  "type": "SELECT_WITH_DYNAMIC_OPTIONS",
                  "label": {
                    "defaultMessage": "Upazila (Thana) / City",
                    "description": "Title for the address line 4",
                    "id": "form.field.label.addressLine4"
                  },
                  "previewGroup": "currentAddress",
                  "required": true,
                  "initialValue": "",
                  "validate": [],
                  "placeholder": {
                    "defaultMessage": "Select",
                    "description": "Placeholder text for a select",
                    "id": "form.field.select.placeholder"
                  },
                  "dynamicOptions": {
                    "resource": "locations",
                    "dependency": "district"
                  },
                  "conditionals": [
                    {
                      "action": "hide",
                      "expression": "!values.country"
                    },
                    {
                      "action": "hide",
                      "expression": "!values.state"
                    },
                    {
                      "action": "hide",
                      "expression": "!values.district"
                    },
                    {
                      "action": "hide",
                      "expression": "values.currentAddressSameAsPermanent"
                    }
                  ],
                  "mapping": {
                    "mutation": {
                      "operation": "fieldToAddressTransformer",
                      "parameters": [
                        "CURRENT",
                        6
                      ]
                    },
                    "query": {
                      "operation": "addressToFieldTransformer",
                      "parameters": [
                        "CURRENT",
                        6
                      ]
                    }
                  }
                },
                {
                  "name": "addressLine3",
                  "type": "SELECT_WITH_DYNAMIC_OPTIONS",
                  "label": {
                    "defaultMessage": "Union / Municipality / Cantonement",
                    "description": "Title for the address line 3 option 1",
                    "id": "form.field.label.addressLine3"
                  },
                  "previewGroup": "currentAddress",
                  "required": false,
                  "initialValue": "",
                  "validate": [],
                  "placeholder": {
                    "defaultMessage": "Select",
                    "description": "Placeholder text for a select",
                    "id": "form.field.select.placeholder"
                  },
                  "dynamicOptions": {
                    "resource": "locations",
                    "dependency": "addressLine4"
                  },
                  "conditionals": [
                    {
                      "action": "hide",
                      "expression": "!values.country"
                    },
                    {
                      "action": "hide",
                      "expression": "!values.state"
                    },
                    {
                      "action": "hide",
                      "expression": "!values.district"
                    },
                    {
                      "action": "hide",
                      "expression": "!values.addressLine4"
                    },
                    {
                      "action": "hide",
                      "expression": "(resources && resources.locations && isCityLocation(resources.locations,values.addressLine4))"
                    },
                    {
                      "action": "hide",
                      "expression": "values.currentAddressSameAsPermanent"
                    }
                  ],
                  "mapping": {
                    "mutation": {
                      "operation": "fieldToAddressTransformer",
                      "parameters": [
                        "CURRENT",
                        4
                      ]
                    },
                    "query": {
                      "operation": "addressToFieldTransformer",
                      "parameters": [
                        "CURRENT",
                        4
                      ]
                    }
                  }
                },
                {
                  "name": "addressLine3CityOption",
                  "type": "TEXT",
                  "label": {
                    "defaultMessage": "Ward",
                    "description": "Title for the address line 3 option 2",
                    "id": "form.field.label.addressLine3CityOption"
                  },
                  "previewGroup": "currentAddress",
                  "required": false,
                  "initialValue": "",
                  "validate": [],
                  "conditionals": [
                    {
                      "action": "hide",
                      "expression": "!values.country"
                    },
                    {
                      "action": "hide",
                      "expression": "!values.state"
                    },
                    {
                      "action": "hide",
                      "expression": "!values.district"
                    },
                    {
                      "action": "hide",
                      "expression": "!values.addressLine4"
                    },
                    {
                      "action": "hide",
                      "expression": "values.currentAddressSameAsPermanent"
                    },
                    {
                      "action": "hide",
                      "expression": "!(resources && resources.locations && isCityLocation(resources.locations,values.addressLine4))"
                    }
                  ],
                  "mapping": {
                    "mutation": {
                      "operation": "fieldToAddressTransformer",
                      "parameters": [
                        "CURRENT",
                        5
                      ]
                    },
                    "query": {
                      "operation": "addressToFieldTransformer",
                      "parameters": [
                        "CURRENT",
                        5
                      ]
                    }
                  }
                },
                {
                  "name": "addressLine2",
                  "type": "TEXT",
                  "label": {
                    "defaultMessage": "Area / Ward / Mouja / Village",
                    "description": "Title for the address line 2",
                    "id": "form.field.label.addressLine2"
                  },
                  "previewGroup": "currentAddress",
                  "required": false,
                  "initialValue": "",
                  "validate": [],
                  "conditionals": [
                    {
                      "action": "hide",
                      "expression": "!values.country"
                    },
                    {
                      "action": "hide",
                      "expression": "!values.state"
                    },
                    {
                      "action": "hide",
                      "expression": "!values.district"
                    },
                    {
                      "action": "hide",
                      "expression": "!values.addressLine4"
                    },
                    {
                      "action": "hide",
                      "expression": "!values.addressLine3"
                    },
                    {
                      "action": "hide",
                      "expression": "values.currentAddressSameAsPermanent"
                    }
                  ],
                  "mapping": {
                    "mutation": {
                      "operation": "fieldToAddressTransformer",
                      "parameters": [
                        "CURRENT",
                        3
                      ]
                    },
                    "query": {
                      "operation": "addressToFieldTransformer",
                      "parameters": [
                        "CURRENT",
                        3
                      ]
                    }
                  }
                },
                {
                  "name": "addressLine1CityOption",
                  "type": "TEXT",
                  "label": {
                    "defaultMessage": "Street and house number",
                    "description": "Title for the address line 1",
                    "id": "form.field.label.addressLine1"
                  },
                  "previewGroup": "currentAddress",
                  "required": false,
                  "initialValue": "",
                  "validate": [],
                  "conditionals": [
                    {
                      "action": "hide",
                      "expression": "!values.country"
                    },
                    {
                      "action": "hide",
                      "expression": "!values.state"
                    },
                    {
                      "action": "hide",
                      "expression": "!values.district"
                    },
                    {
                      "action": "hide",
                      "expression": "!values.addressLine4"
                    },
                    {
                      "action": "hide",
                      "expression": "values.currentAddressSameAsPermanent"
                    },
                    {
                      "action": "hide",
                      "expression": "!(resources && resources.locations && isCityLocation(resources.locations,values.addressLine4))"
                    }
                  ],
                  "mapping": {
                    "mutation": {
                      "operation": "fieldToAddressTransformer",
                      "parameters": [
                        "CURRENT",
                        2
                      ]
                    },
                    "query": {
                      "operation": "addressToFieldTransformer",
                      "parameters": [
                        "CURRENT",
                        2
                      ]
                    }
                  }
                },
                {
                  "name": "postCodeCityOption",
                  "type": "TEL",
                  "label": {
                    "defaultMessage": "Postcode",
                    "description": "Title for the postcode field",
                    "id": "form.field.label.postCode"
                  },
                  "previewGroup": "currentAddress",
                  "required": false,
                  "initialValue": "",
                  "validate": [
                    {
                      "operation": "numeric"
                    },
                    {
                      "operation": "maxLength",
                      "parameters": [
                        4
                      ]
                    }
                  ],
                  "conditionals": [
                    {
                      "action": "hide",
                      "expression": "!values.country"
                    },
                    {
                      "action": "hide",
                      "expression": "!values.state"
                    },
                    {
                      "action": "hide",
                      "expression": "!values.district"
                    },
                    {
                      "action": "hide",
                      "expression": "!values.addressLine4"
                    },
                    {
                      "action": "hide",
                      "expression": "values.currentAddressSameAsPermanent"
                    },
                    {
                      "action": "hide",
                      "expression": "!(resources && resources.locations && isCityLocation(resources.locations,values.addressLine4))"
                    }
                  ],
                  "mapping": {
                    "mutation": {
                      "operation": "fieldToAddressTransformer",
                      "parameters": [
                        "CURRENT",
                        0,
                        "postalCode"
                      ]
                    },
                    "query": {
                      "operation": "addressToFieldTransformer",
                      "parameters": [
                        "CURRENT",
                        0,
                        "postalCode"
                      ]
                    }
                  }
                },
                {
                  "name": "addressLine1",
                  "type": "TEXT",
                  "label": {
                    "defaultMessage": "Street and house number",
                    "description": "Title for the address line 1",
                    "id": "form.field.label.addressLine1"
                  },
                  "previewGroup": "currentAddress",
                  "required": false,
                  "initialValue": "",
                  "validate": [],
                  "conditionals": [
                    {
                      "action": "hide",
                      "expression": "!values.country"
                    },
                    {
                      "action": "hide",
                      "expression": "!values.state"
                    },
                    {
                      "action": "hide",
                      "expression": "!values.district"
                    },
                    {
                      "action": "hide",
                      "expression": "!values.addressLine4"
                    },
                    {
                      "action": "hide",
                      "expression": "!values.addressLine3"
                    },
                    {
                      "action": "hide",
                      "expression": "values.currentAddressSameAsPermanent"
                    }
                  ],
                  "mapping": {
                    "mutation": {
                      "operation": "fieldToAddressTransformer",
                      "parameters": [
                        "CURRENT",
                        1
                      ]
                    },
                    "query": {
                      "operation": "addressToFieldTransformer",
                      "parameters": [
                        "CURRENT",
                        1
                      ]
                    }
                  }
                },
                {
                  "name": "postCode",
                  "type": "TEL",
                  "label": {
                    "defaultMessage": "Postcode",
                    "description": "Title for the postcode field",
                    "id": "form.field.label.postCode"
                  },
                  "previewGroup": "currentAddress",
                  "required": false,
                  "initialValue": "",
                  "validate": [
                    {
                      "operation": "numeric"
                    },
                    {
                      "operation": "maxLength",
                      "parameters": [
                        4
                      ]
                    }
                  ],
                  "conditionals": [
                    {
                      "action": "hide",
                      "expression": "!values.country"
                    },
                    {
                      "action": "hide",
                      "expression": "!values.state"
                    },
                    {
                      "action": "hide",
                      "expression": "!values.district"
                    },
                    {
                      "action": "hide",
                      "expression": "!values.addressLine4"
                    },
                    {
                      "action": "hide",
                      "expression": "!values.addressLine3"
                    },
                    {
                      "action": "hide",
                      "expression": "values.currentAddressSameAsPermanent"
                    }
                  ],
                  "mapping": {
                    "mutation": {
                      "operation": "fieldToAddressTransformer",
                      "parameters": [
                        "CURRENT",
                        0,
                        "postalCode"
                      ]
                    },
                    "query": {
                      "operation": "addressToFieldTransformer",
                      "parameters": [
                        "CURRENT",
                        0,
                        "postalCode"
                      ]
                    }
                  }
                }
              ],
              "previewGroups": [
                {
                  "id": "permanentAddress",
                  "label": {
                    "defaultMessage": "Permanent address",
                    "description": "Tag definition for permanentAddress",
                    "id": "form.preview.tag.permanent.address"
                  },
                  "fieldToRedirect": "permanentAddress"
                },
                {
                  "id": "currentAddress",
                  "label": {
                    "defaultMessage": "Current address",
                    "description": "Tag definition for crrent address",
                    "id": "form.preview.tag.current.address"
                  },
                  "fieldToRedirect": "currentAddress"
                }
              ]
            }
          ]
        },
        {
          "id": "deathEvent",
          "viewType": "form",
          "name": {
            "defaultMessage": "When did the death occur?",
            "description": "Form section name for Death Event",
            "id": "form.section.deathEvent.name"
          },
          "title": {
            "defaultMessage": "When did the death occur?",
            "description": "Form section title for Death Event",
            "id": "form.section.deathEvent.title"
          },
          "groups": [
            {
              "id": "deathEvent-deathDate",
              "fields": [
                {
                  "name": "deathDate",
                  "type": "DATE",
                  "label": {
                    "defaultMessage": "When did the death occur?",
                    "description": "Form section title for Death Event",
                    "id": "form.section.deathEvent.title"
                  },
                  "notice": {
                    "defaultMessage": "Enter the date in the format day, month and year. For example 24 10 2020.",
                    "description": "Label for form field: Date of occurrence",
                    "id": "form.field.label.deathDate"
                  },
                  "ignorePlaceHolder": true,
                  "required": true,
                  "initialValue": "",
                  "validate": [
                    {
                      "operation": "isValidDeathOccurrenceDate"
                    }
                  ],
                  "mapping": {
                    "mutation": {
                      "operation": "fieldToDeceasedDateTransformation",
                      "parameters": [
                        "deceased"
                      ]
                    },
                    "query": {
                      "operation": "deceasedDateToFieldTransformation",
                      "parameters": [
                        "deceased"
                      ]
                    }
                  }
                }
              ]
            },
            {
              "id": "deathEvent-deathManner",
              "fields": [
                {
                  "name": "manner",
                  "type": "RADIO_GROUP",
                  "label": {
                    "defaultMessage": "What was the manner of death?",
                    "description": "Label for form field: Manner of death",
                    "id": "form.field.label.mannerOfDeath"
                  },
                  "required": false,
                  "initialValue": "",
                  "validate": [],
                  "size": "large",
                  "placeholder": {
                    "defaultMessage": "Select",
                    "description": "Placeholder text for a select",
                    "id": "form.field.select.placeholder"
                  },
                  "options": [
                    {
                      "value": "NATURAL_CAUSES",
                      "label": {
                        "defaultMessage": "Natural causes",
                        "description": "Option for form field: Manner of death",
                        "id": "form.field.label.mannerOfDeathNatural"
                      }
                    },
                    {
                      "value": "ACCIDENT",
                      "label": {
                        "defaultMessage": "Accident",
                        "description": "Option for form field: Manner of death",
                        "id": "form.field.label.mannerOfDeathAccident"
                      }
                    },
                    {
                      "value": "SUICIDE",
                      "label": {
                        "defaultMessage": "Suicide",
                        "description": "Option for form field: Manner of death",
                        "id": "form.field.label.mannerOfDeathSuicide"
                      }
                    },
                    {
                      "value": "HOMICIDE",
                      "label": {
                        "defaultMessage": "Homicide",
                        "description": "Option for form field: Manner of death",
                        "id": "form.field.label.mannerOfDeathHomicide"
                      }
                    },
                    {
                      "value": "MANNER_UNDETERMINED",
                      "label": {
                        "defaultMessage": "Manner undetermined",
                        "description": "Option for form field: Manner of death",
                        "id": "form.field.label.mannerOfDeathUndetermined"
                      }
                    }
                  ],
                  "mapping": {
                    "mutation": {
                      "operation": "sectionFieldToBundleFieldTransformer",
                      "parameters": [
                        "mannerOfDeath"
                      ]
                    },
                    "query": {
                      "operation": "bundleFieldToSectionFieldTransformer",
                      "parameters": [
                        "mannerOfDeath"
                      ]
                    }
                  }
                }
              ]
            },
            {
              "id": "deathEvent-deathPlaceAddress",
              "fields": [
                {
                  "name": "deathPlaceAddress",
                  "type": "RADIO_GROUP",
                  "label": {
                    "defaultMessage": "Where did the death occur?",
                    "description": "Label for form field: Place of occurrence of death",
                    "id": "form.field.label.deathPlaceAddress"
                  },
                  "required": true,
                  "initialValue": "",
                  "validate": [],
                  "size": "large",
                  "options": [
                    {
                      "value": "PERMANENT",
                      "label": {
                        "defaultMessage": "Permanent address of the deceased",
                        "description": "Option for form field: Place of occurrence of death",
                        "id": "form.field.label.deathPlaceAddressSameAsPermanent"
                      }
                    },
                    {
                      "value": "CURRENT",
                      "label": {
                        "defaultMessage": "Current address of the deceased",
                        "description": "Option for form field: Place of occurrence of death",
                        "id": "form.field.label.deathPlaceAddressSameAsCurrent"
                      }
                    },
                    {
                      "value": "PRIVATE_HOME",
                      "label": {
                        "defaultMessage": "Private Home",
                        "description": "Select item for Private Home",
                        "id": "form.field.label.privateHome"
                      }
                    },
                    {
                      "value": "HEALTH_FACILITY",
                      "label": {
                        "defaultMessage": "Health Institution",
                        "description": "Select item for Health Institution",
                        "id": "form.field.label.healthInstitution"
                      }
                    },
                    {
                      "value": "OTHER",
                      "label": {
                        "defaultMessage": "Other Institution",
                        "description": "Select item for Other Institution",
                        "id": "form.field.label.otherInstitution"
                      }
                    }
                  ],
                  "conditionals": [],
                  "mapping": {
                    "mutation": {
                      "operation": "copyEventAddressTransformer",
                      "parameters": [
                        "deceased"
                      ]
                    },
                    "query": {
                      "operation": "deathPlaceToFieldTransformer"
                    }
                  }
                }
              ]
            },
            {
              "id": "deathEvent-deathLocation",
              "conditionals": [
                {
                  "action": "hide",
                  "expression": "values.deathPlaceAddress!=\"HEALTH_FACILITY\""
                }
              ],
              "fields": [
                {
                  "name": "deathLocation",
                  "type": "SEARCH_FIELD",
                  "label": {
                    "defaultMessage": "What hospital did the death occur at?",
                    "description": "Label for form field: Hospital or Health Institution",
                    "id": "form.field.label.deathAtFacility"
                  },
                  "required": true,
                  "initialValue": "",
                  "searchableResource": "facilities",
                  "dynamicOptions": {
                    "resource": "facilities"
                  },
                  "validate": [],
                  "placeholder": {
                    "defaultMessage": "Select",
                    "description": "Placeholder text for a select",
                    "id": "form.field.select.placeholder"
                  },
                  "mapping": {
                    "mutation": {
                      "operation": "deathEventLocationMutationTransformer",
                      "parameters": []
                    },
                    "query": {
                      "operation": "sectionFieldExchangeTransformer",
                      "parameters": [
                        "eventLocation",
                        "id"
                      ]
                    }
                  }
                }
              ]
            },
            {
              "id": "deathEvent-deathAtPrivateHome",
              "title": {
                "defaultMessage": "What is the address of the private home?",
                "description": "Label for form field: Private Home Address",
                "id": "form.field.label.deathAtPrivateHome"
              },
              "conditionals": [
                {
                  "action": "hide",
                  "expression": "values.deathPlaceAddress !== \"PRIVATE_HOME\""
                }
              ],
              "fields": [
                {
                  "name": "country",
                  "type": "SELECT_WITH_OPTIONS",
                  "label": {
                    "defaultMessage": "Country",
                    "description": "Title for the country select",
                    "id": "form.field.label.country"
                  },
                  "previewGroup": "privateHome",
                  "required": true,
                  "initialValue": "BGD",
                  "validate": [],
                  "placeholder": {
                    "defaultMessage": "Select",
                    "description": "Placeholder text for a select",
                    "id": "form.field.select.placeholder"
                  },
                  "options": {
                    "resource": "countries"
                  },
                  "mapping": {
                    "mutation": {
                      "operation": "deathEventLocationMutationTransformer",
                      "parameters": []
                    },
                    "query": {
                      "operation": "eventLocationQueryTransformer",
                      "parameters": []
                    }
                  }
                },
                {
                  "name": "state",
                  "type": "SELECT_WITH_DYNAMIC_OPTIONS",
                  "label": {
                    "defaultMessage": "Division",
                    "description": "Title for the state select",
                    "id": "form.field.label.state"
                  },
                  "previewGroup": "privateHome",
                  "required": true,
                  "initialValue": "",
                  "validate": [],
                  "placeholder": {
                    "defaultMessage": "Select",
                    "description": "Placeholder text for a select",
                    "id": "form.field.select.placeholder"
                  },
                  "dynamicOptions": {
                    "resource": "locations",
                    "dependency": "country"
                  },
                  "conditionals": [
                    {
                      "action": "hide",
                      "expression": "!values.country"
                    }
                  ],
                  "mapping": {
                    "mutation": {
                      "operation": "deathEventLocationMutationTransformer",
                      "parameters": []
                    },
                    "query": {
                      "operation": "eventLocationQueryTransformer",
                      "parameters": []
                    }
                  }
                },
                {
                  "name": "district",
                  "type": "SELECT_WITH_DYNAMIC_OPTIONS",
                  "label": {
                    "defaultMessage": "District",
                    "description": "Title for the district select",
                    "id": "form.field.label.district"
                  },
                  "previewGroup": "privateHome",
                  "required": true,
                  "initialValue": "",
                  "validate": [],
                  "placeholder": {
                    "defaultMessage": "Select",
                    "description": "Placeholder text for a select",
                    "id": "form.field.select.placeholder"
                  },
                  "dynamicOptions": {
                    "resource": "locations",
                    "dependency": "state"
                  },
                  "conditionals": [
                    {
                      "action": "hide",
                      "expression": "!values.country"
                    },
                    {
                      "action": "hide",
                      "expression": "!values.state"
                    }
                  ],
                  "mapping": {
                    "mutation": {
                      "operation": "deathEventLocationMutationTransformer",
                      "parameters": []
                    },
                    "query": {
                      "operation": "eventLocationQueryTransformer",
                      "parameters": []
                    }
                  }
                },
                {
                  "name": "addressLine4",
                  "type": "SELECT_WITH_DYNAMIC_OPTIONS",
                  "label": {
                    "defaultMessage": "Upazila (Thana) / City",
                    "description": "Title for the address line 4",
                    "id": "form.field.label.addressLine4"
                  },
                  "previewGroup": "privateHome",
                  "required": true,
                  "initialValue": "",
                  "validate": [],
                  "placeholder": {
                    "defaultMessage": "Select",
                    "description": "Placeholder text for a select",
                    "id": "form.field.select.placeholder"
                  },
                  "dynamicOptions": {
                    "resource": "locations",
                    "dependency": "district"
                  },
                  "conditionals": [
                    {
                      "action": "hide",
                      "expression": "!values.country"
                    },
                    {
                      "action": "hide",
                      "expression": "!values.state"
                    },
                    {
                      "action": "hide",
                      "expression": "!values.district"
                    }
                  ],
                  "mapping": {
                    "mutation": {
                      "operation": "deathEventLocationMutationTransformer",
                      "parameters": [
                        6
                      ]
                    },
                    "query": {
                      "operation": "eventLocationQueryTransformer",
                      "parameters": [
                        6
                      ]
                    }
                  }
                },
                {
                  "name": "addressLine3",
                  "type": "SELECT_WITH_DYNAMIC_OPTIONS",
                  "label": {
                    "defaultMessage": "Union / Municipality / Cantonement",
                    "description": "Title for the address line 3 option 1",
                    "id": "form.field.label.addressLine3"
                  },
                  "previewGroup": "privateHome",
                  "required": false,
                  "initialValue": "",
                  "validate": [],
                  "placeholder": {
                    "defaultMessage": "Select",
                    "description": "Placeholder text for a select",
                    "id": "form.field.select.placeholder"
                  },
                  "dynamicOptions": {
                    "resource": "locations",
                    "dependency": "addressLine4"
                  },
                  "conditionals": [
                    {
                      "action": "hide",
                      "expression": "!values.country"
                    },
                    {
                      "action": "hide",
                      "expression": "!values.state"
                    },
                    {
                      "action": "hide",
                      "expression": "!values.district"
                    },
                    {
                      "action": "hide",
                      "expression": "!values.addressLine4"
                    },
                    {
                      "action": "hide",
                      "expression": "(resources && resources.locations && isCityLocation(resources.locations,values.addressLine4))"
                    }
                  ],
                  "mapping": {
                    "mutation": {
                      "operation": "deathEventLocationMutationTransformer",
                      "parameters": [
                        4
                      ]
                    },
                    "query": {
                      "operation": "eventLocationQueryTransformer",
                      "parameters": [
                        4
                      ]
                    }
                  }
                },
                {
                  "name": "addressLine3CityOption",
                  "type": "TEXT",
                  "label": {
                    "defaultMessage": "Ward",
                    "description": "Title for the address line 3 option 2",
                    "id": "form.field.label.addressLine3CityOption"
                  },
                  "previewGroup": "privateHome",
                  "required": false,
                  "initialValue": "",
                  "validate": [],
                  "conditionals": [
                    {
                      "action": "hide",
                      "expression": "!values.country"
                    },
                    {
                      "action": "hide",
                      "expression": "!values.state"
                    },
                    {
                      "action": "hide",
                      "expression": "!values.district"
                    },
                    {
                      "action": "hide",
                      "expression": "!values.addressLine4"
                    },
                    {
                      "action": "hide",
                      "expression": "!(resources && resources.locations && isCityLocation(resources.locations,values.addressLine4))"
                    }
                  ],
                  "mapping": {
                    "mutation": {
                      "operation": "deathEventLocationMutationTransformer",
                      "parameters": [
                        5
                      ]
                    },
                    "query": {
                      "operation": "eventLocationQueryTransformer",
                      "parameters": [
                        5
                      ]
                    }
                  }
                },
                {
                  "name": "addressLine2",
                  "type": "TEXT",
                  "label": {
                    "defaultMessage": "Area / Ward / Mouja / Village",
                    "description": "Title for the address line 2",
                    "id": "form.field.label.addressLine2"
                  },
                  "previewGroup": "privateHome",
                  "required": false,
                  "initialValue": "",
                  "validate": [],
                  "conditionals": [
                    {
                      "action": "hide",
                      "expression": "!values.country"
                    },
                    {
                      "action": "hide",
                      "expression": "!values.state"
                    },
                    {
                      "action": "hide",
                      "expression": "!values.district"
                    },
                    {
                      "action": "hide",
                      "expression": "!values.addressLine4"
                    },
                    {
                      "action": "hide",
                      "expression": "!values.addressLine3"
                    }
                  ],
                  "mapping": {
                    "mutation": {
                      "operation": "deathEventLocationMutationTransformer",
                      "parameters": [
                        3
                      ]
                    },
                    "query": {
                      "operation": "eventLocationQueryTransformer",
                      "parameters": [
                        3
                      ]
                    }
                  }
                },
                {
                  "name": "addressLine1CityOption",
                  "type": "TEXT",
                  "label": {
                    "defaultMessage": "Street and house number",
                    "description": "Title for the address line 1",
                    "id": "form.field.label.addressLine1"
                  },
                  "previewGroup": "privateHome",
                  "required": false,
                  "initialValue": "",
                  "validate": [],
                  "conditionals": [
                    {
                      "action": "hide",
                      "expression": "!values.country"
                    },
                    {
                      "action": "hide",
                      "expression": "!values.state"
                    },
                    {
                      "action": "hide",
                      "expression": "!values.district"
                    },
                    {
                      "action": "hide",
                      "expression": "!values.addressLine4"
                    },
                    {
                      "action": "hide",
                      "expression": "!(resources && resources.locations && isCityLocation(resources.locations,values.addressLine4))"
                    }
                  ],
                  "mapping": {
                    "mutation": {
                      "operation": "deathEventLocationMutationTransformer",
                      "parameters": [
                        2
                      ]
                    },
                    "query": {
                      "operation": "eventLocationQueryTransformer",
                      "parameters": [
                        2
                      ]
                    }
                  }
                },
                {
                  "name": "postCodeCityOption",
                  "type": "NUMBER",
                  "label": {
                    "defaultMessage": "Postcode",
                    "description": "Title for the postcode field",
                    "id": "form.field.label.postCode"
                  },
                  "previewGroup": "privateHome",
                  "required": false,
                  "initialValue": "",
                  "validate": [],
                  "conditionals": [
                    {
                      "action": "hide",
                      "expression": "!values.country"
                    },
                    {
                      "action": "hide",
                      "expression": "!values.state"
                    },
                    {
                      "action": "hide",
                      "expression": "!values.district"
                    },
                    {
                      "action": "hide",
                      "expression": "!values.addressLine4"
                    },
                    {
                      "action": "hide",
                      "expression": "!(resources && resources.locations && isCityLocation(resources.locations,values.addressLine4))"
                    }
                  ],
                  "mapping": {
                    "mutation": {
                      "operation": "deathEventLocationMutationTransformer",
                      "parameters": [
                        0,
                        "postalCode"
                      ]
                    },
                    "query": {
                      "operation": "eventLocationQueryTransformer",
                      "parameters": [
                        0,
                        "postalCode"
                      ]
                    }
                  }
                },
                {
                  "name": "addressLine1",
                  "type": "TEXT",
                  "label": {
                    "defaultMessage": "Street and house number",
                    "description": "Title for the address line 1",
                    "id": "form.field.label.addressLine1"
                  },
                  "previewGroup": "privateHome",
                  "required": false,
                  "initialValue": "",
                  "validate": [],
                  "conditionals": [
                    {
                      "action": "hide",
                      "expression": "!values.country"
                    },
                    {
                      "action": "hide",
                      "expression": "!values.state"
                    },
                    {
                      "action": "hide",
                      "expression": "!values.district"
                    },
                    {
                      "action": "hide",
                      "expression": "!values.addressLine4"
                    },
                    {
                      "action": "hide",
                      "expression": "!values.addressLine3"
                    }
                  ],
                  "mapping": {
                    "mutation": {
                      "operation": "deathEventLocationMutationTransformer",
                      "parameters": [
                        1
                      ]
                    },
                    "query": {
                      "operation": "eventLocationQueryTransformer",
                      "parameters": [
                        1
                      ]
                    }
                  }
                },
                {
                  "name": "postCode",
                  "type": "NUMBER",
                  "label": {
                    "defaultMessage": "Postcode",
                    "description": "Title for the postcode field",
                    "id": "form.field.label.postCode"
                  },
                  "previewGroup": "privateHome",
                  "required": false,
                  "initialValue": "",
                  "validate": [],
                  "conditionals": [
                    {
                      "action": "hide",
                      "expression": "!values.country"
                    },
                    {
                      "action": "hide",
                      "expression": "!values.state"
                    },
                    {
                      "action": "hide",
                      "expression": "!values.district"
                    },
                    {
                      "action": "hide",
                      "expression": "!values.addressLine4"
                    },
                    {
                      "action": "hide",
                      "expression": "!values.addressLine3"
                    }
                  ],
                  "mapping": {
                    "mutation": {
                      "operation": "deathEventLocationMutationTransformer",
                      "parameters": [
                        0,
                        "postalCode"
                      ]
                    },
                    "query": {
                      "operation": "eventLocationQueryTransformer",
                      "parameters": [
                        0,
                        "postalCode"
                      ]
                    }
                  }
                }
              ],
              "previewGroups": [
                {
                  "id": "privateHome",
                  "label": {
                    "defaultMessage": "Private home address",
                    "description": "Tag definition for private home",
                    "id": "form.preview.tag.private.home"
                  }
                }
              ]
            },
            {
              "id": "deathEvent-deathAtOtherLocation",
              "title": {
                "defaultMessage": "What is the other address did the death occur at?",
                "description": "Label for form field: Other Location Address",
                "id": "form.field.label.deathAtOtherLocation"
              },
              "conditionals": [
                {
                  "action": "hide",
                  "expression": "values.deathPlaceAddress !== \"OTHER\""
                }
              ],
              "fields": [
                {
                  "name": "country",
                  "type": "SELECT_WITH_OPTIONS",
                  "label": {
                    "defaultMessage": "Country",
                    "description": "Title for the country select",
                    "id": "form.field.label.country"
                  },
                  "previewGroup": "otherInstitution",
                  "required": true,
                  "initialValue": "BGD",
                  "validate": [],
                  "placeholder": {
                    "defaultMessage": "Select",
                    "description": "Placeholder text for a select",
                    "id": "form.field.select.placeholder"
                  },
                  "options": {
                    "resource": "countries"
                  },
                  "mapping": {
                    "mutation": {
                      "operation": "deathEventLocationMutationTransformer",
                      "parameters": []
                    },
                    "query": {
                      "operation": "eventLocationQueryTransformer",
                      "parameters": []
                    }
                  }
                },
                {
                  "name": "state",
                  "type": "SELECT_WITH_DYNAMIC_OPTIONS",
                  "label": {
                    "defaultMessage": "Division",
                    "description": "Title for the state select",
                    "id": "form.field.label.state"
                  },
                  "previewGroup": "otherInstitution",
                  "required": true,
                  "initialValue": "",
                  "validate": [],
                  "placeholder": {
                    "defaultMessage": "Select",
                    "description": "Placeholder text for a select",
                    "id": "form.field.select.placeholder"
                  },
                  "dynamicOptions": {
                    "resource": "locations",
                    "dependency": "country"
                  },
                  "conditionals": [
                    {
                      "action": "hide",
                      "expression": "!values.country"
                    }
                  ],
                  "mapping": {
                    "mutation": {
                      "operation": "deathEventLocationMutationTransformer",
                      "parameters": []
                    },
                    "query": {
                      "operation": "eventLocationQueryTransformer",
                      "parameters": []
                    }
                  }
                },
                {
                  "name": "district",
                  "type": "SELECT_WITH_DYNAMIC_OPTIONS",
                  "label": {
                    "defaultMessage": "District",
                    "description": "Title for the district select",
                    "id": "form.field.label.district"
                  },
                  "previewGroup": "otherInstitution",
                  "required": true,
                  "initialValue": "",
                  "validate": [],
                  "placeholder": {
                    "defaultMessage": "Select",
                    "description": "Placeholder text for a select",
                    "id": "form.field.select.placeholder"
                  },
                  "dynamicOptions": {
                    "resource": "locations",
                    "dependency": "state"
                  },
                  "conditionals": [
                    {
                      "action": "hide",
                      "expression": "!values.country"
                    },
                    {
                      "action": "hide",
                      "expression": "!values.state"
                    }
                  ],
                  "mapping": {
                    "mutation": {
                      "operation": "deathEventLocationMutationTransformer",
                      "parameters": []
                    },
                    "query": {
                      "operation": "eventLocationQueryTransformer",
                      "parameters": []
                    }
                  }
                },
                {
                  "name": "addressLine4",
                  "type": "SELECT_WITH_DYNAMIC_OPTIONS",
                  "label": {
                    "defaultMessage": "Upazila (Thana) / City",
                    "description": "Title for the address line 4",
                    "id": "form.field.label.addressLine4"
                  },
                  "previewGroup": "otherInstitution",
                  "required": true,
                  "initialValue": "",
                  "validate": [],
                  "placeholder": {
                    "defaultMessage": "Select",
                    "description": "Placeholder text for a select",
                    "id": "form.field.select.placeholder"
                  },
                  "dynamicOptions": {
                    "resource": "locations",
                    "dependency": "district"
                  },
                  "conditionals": [
                    {
                      "action": "hide",
                      "expression": "!values.country"
                    },
                    {
                      "action": "hide",
                      "expression": "!values.state"
                    },
                    {
                      "action": "hide",
                      "expression": "!values.district"
                    }
                  ],
                  "mapping": {
                    "mutation": {
                      "operation": "deathEventLocationMutationTransformer",
                      "parameters": [
                        6
                      ]
                    },
                    "query": {
                      "operation": "eventLocationQueryTransformer",
                      "parameters": [
                        6
                      ]
                    }
                  }
                },
                {
                  "name": "addressLine3",
                  "type": "SELECT_WITH_DYNAMIC_OPTIONS",
                  "label": {
                    "defaultMessage": "Union / Municipality / Cantonement",
                    "description": "Title for the address line 3 option 1",
                    "id": "form.field.label.addressLine3"
                  },
                  "previewGroup": "otherInstitution",
                  "required": false,
                  "initialValue": "",
                  "validate": [],
                  "placeholder": {
                    "defaultMessage": "Select",
                    "description": "Placeholder text for a select",
                    "id": "form.field.select.placeholder"
                  },
                  "dynamicOptions": {
                    "resource": "locations",
                    "dependency": "addressLine4"
                  },
                  "conditionals": [
                    {
                      "action": "hide",
                      "expression": "!values.country"
                    },
                    {
                      "action": "hide",
                      "expression": "!values.state"
                    },
                    {
                      "action": "hide",
                      "expression": "!values.district"
                    },
                    {
                      "action": "hide",
                      "expression": "!values.addressLine4"
                    },
                    {
                      "action": "hide",
                      "expression": "(resources && resources.locations && isCityLocation(resources.locations,values.addressLine4))"
                    }
                  ],
                  "mapping": {
                    "mutation": {
                      "operation": "deathEventLocationMutationTransformer",
                      "parameters": [
                        4
                      ]
                    },
                    "query": {
                      "operation": "eventLocationQueryTransformer",
                      "parameters": [
                        4
                      ]
                    }
                  }
                },
                {
                  "name": "addressLine3CityOption",
                  "type": "TEXT",
                  "label": {
                    "defaultMessage": "Ward",
                    "description": "Title for the address line 3 option 2",
                    "id": "form.field.label.addressLine3CityOption"
                  },
                  "previewGroup": "otherInstitution",
                  "required": false,
                  "initialValue": "",
                  "validate": [],
                  "conditionals": [
                    {
                      "action": "hide",
                      "expression": "!values.country"
                    },
                    {
                      "action": "hide",
                      "expression": "!values.state"
                    },
                    {
                      "action": "hide",
                      "expression": "!values.district"
                    },
                    {
                      "action": "hide",
                      "expression": "!values.addressLine4"
                    },
                    {
                      "action": "hide",
                      "expression": "!(resources && resources.locations && isCityLocation(resources.locations,values.addressLine4))"
                    }
                  ],
                  "mapping": {
                    "mutation": {
                      "operation": "deathEventLocationMutationTransformer",
                      "parameters": [
                        5
                      ]
                    },
                    "query": {
                      "operation": "eventLocationQueryTransformer",
                      "parameters": [
                        5
                      ]
                    }
                  }
                },
                {
                  "name": "addressLine2",
                  "type": "TEXT",
                  "label": {
                    "defaultMessage": "Area / Ward / Mouja / Village",
                    "description": "Title for the address line 2",
                    "id": "form.field.label.addressLine2"
                  },
                  "previewGroup": "otherInstitution",
                  "required": false,
                  "initialValue": "",
                  "validate": [],
                  "conditionals": [
                    {
                      "action": "hide",
                      "expression": "!values.country"
                    },
                    {
                      "action": "hide",
                      "expression": "!values.state"
                    },
                    {
                      "action": "hide",
                      "expression": "!values.district"
                    },
                    {
                      "action": "hide",
                      "expression": "!values.addressLine4"
                    },
                    {
                      "action": "hide",
                      "expression": "!values.addressLine3"
                    }
                  ],
                  "mapping": {
                    "mutation": {
                      "operation": "deathEventLocationMutationTransformer",
                      "parameters": [
                        3
                      ]
                    },
                    "query": {
                      "operation": "eventLocationQueryTransformer",
                      "parameters": [
                        3
                      ]
                    }
                  }
                },
                {
                  "name": "addressLine1CityOption",
                  "type": "TEXT",
                  "label": {
                    "defaultMessage": "Street and house number",
                    "description": "Title for the address line 1",
                    "id": "form.field.label.addressLine1"
                  },
                  "previewGroup": "otherInstitution",
                  "required": false,
                  "initialValue": "",
                  "validate": [],
                  "conditionals": [
                    {
                      "action": "hide",
                      "expression": "!values.country"
                    },
                    {
                      "action": "hide",
                      "expression": "!values.state"
                    },
                    {
                      "action": "hide",
                      "expression": "!values.district"
                    },
                    {
                      "action": "hide",
                      "expression": "!values.addressLine4"
                    },
                    {
                      "action": "hide",
                      "expression": "!(resources && resources.locations && isCityLocation(resources.locations,values.addressLine4))"
                    }
                  ],
                  "mapping": {
                    "mutation": {
                      "operation": "deathEventLocationMutationTransformer",
                      "parameters": [
                        2
                      ]
                    },
                    "query": {
                      "operation": "eventLocationQueryTransformer",
                      "parameters": [
                        2
                      ]
                    }
                  }
                },
                {
                  "name": "postCodeCityOption",
                  "type": "NUMBER",
                  "label": {
                    "defaultMessage": "Postcode",
                    "description": "Title for the postcode field",
                    "id": "form.field.label.postCode"
                  },
                  "previewGroup": "otherInstitution",
                  "required": false,
                  "initialValue": "",
                  "validate": [],
                  "conditionals": [
                    {
                      "action": "hide",
                      "expression": "!values.country"
                    },
                    {
                      "action": "hide",
                      "expression": "!values.state"
                    },
                    {
                      "action": "hide",
                      "expression": "!values.district"
                    },
                    {
                      "action": "hide",
                      "expression": "!values.addressLine4"
                    },
                    {
                      "action": "hide",
                      "expression": "!(resources && resources.locations && isCityLocation(resources.locations,values.addressLine4))"
                    }
                  ],
                  "mapping": {
                    "mutation": {
                      "operation": "deathEventLocationMutationTransformer",
                      "parameters": [
                        0,
                        "postalCode"
                      ]
                    },
                    "query": {
                      "operation": "eventLocationQueryTransformer",
                      "parameters": [
                        0,
                        "postalCode"
                      ]
                    }
                  }
                },
                {
                  "name": "addressLine1",
                  "type": "TEXT",
                  "label": {
                    "defaultMessage": "Street and house number",
                    "description": "Title for the address line 1",
                    "id": "form.field.label.addressLine1"
                  },
                  "previewGroup": "otherInstitution",
                  "required": false,
                  "initialValue": "",
                  "validate": [],
                  "conditionals": [
                    {
                      "action": "hide",
                      "expression": "!values.country"
                    },
                    {
                      "action": "hide",
                      "expression": "!values.state"
                    },
                    {
                      "action": "hide",
                      "expression": "!values.district"
                    },
                    {
                      "action": "hide",
                      "expression": "!values.addressLine4"
                    },
                    {
                      "action": "hide",
                      "expression": "!values.addressLine3"
                    }
                  ],
                  "mapping": {
                    "mutation": {
                      "operation": "deathEventLocationMutationTransformer",
                      "parameters": [
                        1
                      ]
                    },
                    "query": {
                      "operation": "eventLocationQueryTransformer",
                      "parameters": [
                        1
                      ]
                    }
                  }
                },
                {
                  "name": "postCode",
                  "type": "NUMBER",
                  "label": {
                    "defaultMessage": "Postcode",
                    "description": "Title for the postcode field",
                    "id": "form.field.label.postCode"
                  },
                  "previewGroup": "otherInstitution",
                  "required": false,
                  "initialValue": "",
                  "validate": [],
                  "conditionals": [
                    {
                      "action": "hide",
                      "expression": "!values.country"
                    },
                    {
                      "action": "hide",
                      "expression": "!values.state"
                    },
                    {
                      "action": "hide",
                      "expression": "!values.district"
                    },
                    {
                      "action": "hide",
                      "expression": "!values.addressLine4"
                    },
                    {
                      "action": "hide",
                      "expression": "!values.addressLine3"
                    }
                  ],
                  "mapping": {
                    "mutation": {
                      "operation": "deathEventLocationMutationTransformer",
                      "parameters": [
                        0,
                        "postalCode"
                      ]
                    },
                    "query": {
                      "operation": "eventLocationQueryTransformer",
                      "parameters": [
                        0,
                        "postalCode"
                      ]
                    }
                  }
                }
              ],
              "previewGroups": [
                {
                  "id": "otherInstitution",
                  "label": {
                    "defaultMessage": "Other institution address",
                    "description": "Tag definition for other institution",
                    "id": "form.preview.tag.other.institution"
                  }
                }
              ]
            }
          ],
          "mapping": {
            "mutation": {
              "operation": "setDeathRegistrationSectionTransformer"
            },
            "query": {
              "operation": "getDeathRegistrationSectionTransformer"
            }
          }
        },
        {
          "id": "causeOfDeath",
          "viewType": "form",
          "name": {
            "defaultMessage": "What is the official cause of death?",
            "description": "Form section name for Cause of Death",
            "id": "form.section.causeOfDeath.name"
          },
          "title": {
            "defaultMessage": "What is the official cause of death?",
            "description": "Form section title for Cause of Death",
            "id": "form.section.causeOfDeath.title"
          },
          "groups": [
            {
              "id": "causeOfDeath-causeOfDeathEstablished",
              "fields": [
                {
                  "name": "causeOfDeathEstablished",
                  "type": "RADIO_GROUP",
                  "label": {
                    "defaultMessage": "Has an official cause of death been established ?",
                    "description": "Label for form field: Cause of Death Established",
                    "id": "form.field.label.causeOfDeathEstablished"
                  },
                  "notice": {
                    "defaultMessage": "Official cause of death is not mandatory to submit the application. A cause of death can be added at a later date.",
                    "description": "Form section notice for Cause of Death",
                    "id": "form.section.causeOfDeathNotice"
                  },
                  "required": false,
                  "initialValue": "",
                  "size": "large",
                  "validate": [],
                  "options": [
                    {
                      "value": true,
                      "label": {
                        "defaultMessage": "Yes",
                        "description": "confirmation label for yes / no radio button",
                        "id": "form.field.label.confirm"
                      }
                    },
                    {
                      "value": false,
                      "label": {
                        "defaultMessage": "No",
                        "description": "deny label for yes / no radio button",
                        "id": "form.field.label.deny"
                      }
                    }
                  ],
                  "mapping": {
                    "mutation": {
                      "operation": "ignoreFieldTransformer"
                    },
                    "query": {
                      "operation": "hasCaseOfDeathSectionTransformer"
                    }
                  }
                }
              ]
            },
            {
              "id": "causeOfDeath-methodOfCauseOfDeathSection",
              "title": {
                "defaultMessage": "What is the official cause of death?",
                "description": "Form section title for Cause of Death",
                "id": "form.section.causeOfDeath.title"
              },
              "conditionals": [
                {
                  "action": "hide",
                  "expression": "!values.causeOfDeathEstablished"
                }
              ],
              "fields": [
                {
                  "name": "methodOfCauseOfDeath",
                  "type": "SELECT_WITH_OPTIONS",
                  "initialValue": "",
                  "label": {
                    "defaultMessage": "Method of Cause of Death",
                    "description": "Label for form field: Method of Cause of Death",
                    "id": "form.field.label.methodOfCauseOfDeath"
                  },
                  "validate": [],
                  "placeholder": {
                    "defaultMessage": "Select",
                    "description": "Placeholder text for a select",
                    "id": "form.field.select.placeholder"
                  },
                  "required": false,
                  "options": [
                    {
                      "value": "VERBAL_AUTOPSY",
                      "label": {
                        "defaultMessage": "Verbal autopsy",
                        "description": "Option for form field: Method of Cause of Death",
                        "id": "form.field.label.verbalAutopsy"
                      }
                    },
                    {
                      "value": "MEDICALLY_CERTIFIED",
                      "label": {
                        "defaultMessage": "Medically Certified Cause of Death",
                        "description": "Option for form field: Method of Cause of Death",
                        "id": "form.field.label.medicallyCertified"
                      }
                    }
                  ],
                  "mapping": {
                    "mutation": {
                      "operation": "sectionFieldToBundleFieldTransformer",
                      "parameters": [
                        "causeOfDeathMethod"
                      ]
                    },
                    "query": {
                      "operation": "bundleFieldToSectionFieldTransformer",
                      "parameters": [
                        "causeOfDeathMethod"
                      ]
                    }
                  }
                },
                {
                  "name": "causeOfDeathCode",
                  "type": "TEXT",
                  "initialValue": "",
                  "label": {
                    "defaultMessage": "Cause of Death Code",
                    "description": "Label for form field: Cause of Death Code",
                    "id": "form.field.label.causeOfDeathCode"
                  },
                  "required": false,
                  "validate": [
                    {
                      "operation": "blockAlphaNumericDot"
                    },
                    {
                      "operation": "maxLength",
                      "parameters": [
                        17
                      ]
                    }
                  ],
                  "mapping": {
                    "mutation": {
                      "operation": "sectionFieldToBundleFieldTransformer",
                      "parameters": [
                        "causeOfDeath"
                      ]
                    },
                    "query": {
                      "operation": "bundleFieldToSectionFieldTransformer",
                      "parameters": [
                        "causeOfDeath"
                      ]
                    }
                  }
                }
              ]
            }
          ]
        },
        {
          "id": "informant",
          "viewType": "form",
          "name": {
            "defaultMessage": "Applicant",
            "description": "Form section name for Applicant",
            "id": "form.section.applicant.name"
          },
          "title": {
            "defaultMessage": "What are the applicant's details?",
            "description": "Form section title for applicants",
            "id": "form.section.applicant.title"
          },
          "hasDocumentSection": true,
          "groups": [
            {
              "id": "informant-view-group",
              "fields": [
                {
                  "name": "iDType",
                  "type": "SELECT_WITH_OPTIONS",
                  "label": {
                    "defaultMessage": "Type of ID",
                    "description": "Label for form field: Existing ID",
                    "id": "form.field.label.applicantsIdType"
                  },
                  "required": true,
                  "initialValue": "",
                  "validate": [],
                  "placeholder": {
                    "defaultMessage": "Select",
                    "description": "Placeholder text for a select",
                    "id": "form.field.select.placeholder"
                  },
                  "options": [
                    {
                      "value": "PASSPORT",
                      "label": {
                        "defaultMessage": "Passport",
                        "description": "Option for form field: Type of ID",
                        "id": "form.field.label.iDTypePassport"
                      }
                    },
                    {
                      "value": "NATIONAL_ID",
                      "label": {
                        "defaultMessage": "National ID",
                        "description": "Option for form field: Type of ID",
                        "id": "form.field.label.iDTypeNationalID"
                      }
                    },
                    {
                      "value": "DRIVING_LICENSE",
                      "label": {
                        "defaultMessage": "Drivers License",
                        "description": "Option for form field: Type of ID",
                        "id": "form.field.label.iDTypeDrivingLicense"
                      }
                    },
                    {
                      "value": "BIRTH_REGISTRATION_NUMBER",
                      "label": {
                        "defaultMessage": "Birth Registration Number",
                        "description": "Option for form field: Type of ID",
                        "id": "form.field.label.iDTypeBRN"
                      }
                    },
                    {
                      "value": "REFUGEE_NUMBER",
                      "label": {
                        "defaultMessage": "Refugee Number",
                        "description": "Option for form field: Type of ID",
                        "id": "form.field.label.iDTypeRefugeeNumber"
                      }
                    },
                    {
                      "value": "ALIEN_NUMBER",
                      "label": {
                        "defaultMessage": "Alien Number",
                        "description": "Option for form field: Type of ID",
                        "id": "form.field.label.iDTypeAlienNumber"
                      }
                    },
                    {
                      "value": "NO_ID",
                      "label": {
                        "defaultMessage": "No ID available",
                        "description": "Option for form field: Type of ID",
                        "id": "form.field.label.iDTypeNoID"
                      }
                    },
                    {
                      "value": "OTHER",
                      "label": {
                        "defaultMessage": "Other",
                        "description": "Option for form field: Type of ID",
                        "id": "form.field.label.iDTypeOther"
                      }
                    }
                  ],
                  "mapping": {
                    "mutation": {
                      "operation": "fieldValueNestingTransformer",
                      "parameters": [
                        "individual",
                        {
                          "operation": "fieldToIdentifierTransformer",
                          "parameters": [
                            "type"
                          ]
                        }
                      ]
                    },
                    "query": {
                      "operation": "nestedValueToFieldTransformer",
                      "parameters": [
                        "individual",
                        {
                          "operation": "identifierToFieldTransformer",
                          "parameters": [
                            "type"
                          ]
                        }
                      ]
                    }
                  }
                },
                {
                  "name": "iDTypeOther",
                  "type": "TEXT",
                  "label": {
                    "defaultMessage": "Other type of ID",
                    "description": "Label for form field: Other type of ID",
                    "id": "form.field.label.iDTypeOtherLabel"
                  },
                  "required": true,
                  "initialValue": "",
                  "validate": [],
                  "conditionals": [
                    {
                      "action": "hide",
                      "expression": "!values.iDType || (values.iDType !== 'OTHER')"
                    }
                  ],
                  "mapping": {
                    "mutation": {
                      "operation": "fieldValueNestingTransformer",
                      "parameters": [
                        "individual",
                        {
                          "operation": "fieldToIdentifierTransformer",
                          "parameters": [
                            "otherType"
                          ]
                        }
                      ]
                    },
                    "query": {
                      "operation": "nestedValueToFieldTransformer",
                      "parameters": [
                        "individual",
                        {
                          "operation": "identifierToFieldTransformer",
                          "parameters": [
                            "otherType"
                          ]
                        }
                      ]
                    }
                  }
                },
                {
                  "name": "applicantID",
                  "type": "FIELD_WITH_DYNAMIC_DEFINITIONS",
                  "dynamicDefinitions": {
                    "label": {
                      "dependency": "iDType",
                      "labelMapper": {
                        "operation": "identityNameMapper"
                      }
                    },
                    "type": {
                      "kind": "dynamic",
                      "dependency": "iDType",
                      "typeMapper": {
                        "operation": "identityTypeMapper"
                      }
                    },
                    "validate": [
                      {
                        "validator": {
                          "operation": "validIDNumber",
                          "parameters": []
                        },
                        "dependencies": [
                          "iDType"
                        ]
                      }
                    ]
                  },
                  "label": {
                    "defaultMessage": "ID Number",
                    "description": "Label for form field: ID Number",
                    "id": "form.field.label.iD"
                  },
                  "required": true,
                  "initialValue": "",
                  "validate": [],
                  "conditionals": [
                    {
                      "action": "hide",
                      "expression": "!values.iDType || values.iDType === \"NO_ID\""
                    }
                  ],
                  "mapping": {
                    "mutation": {
                      "operation": "fieldValueNestingTransformer",
                      "parameters": [
                        "individual",
                        {
                          "operation": "fieldToIdentifierTransformer",
                          "parameters": [
                            "id"
                          ]
                        }
                      ]
                    },
                    "query": {
                      "operation": "nestedValueToFieldTransformer",
                      "parameters": [
                        "individual",
                        {
                          "operation": "identifierToFieldTransformer",
                          "parameters": [
                            "id"
                          ]
                        }
                      ]
                    }
                  }
                },
                {
                  "name": "fetchButton",
                  "type": "FETCH_BUTTON",
                  "label": {
                    "defaultMessage": "Retrieve Informant's Details",
                    "description": "Label for loader button",
                    "id": "form.field.label.fetchInformantDetails"
                  },
                  "required": false,
                  "initialValue": "",
                  "queryMap": {
                    "BIRTH_REGISTRATION_NUMBER": {
                      "query": {
                        "operation": "FETCH_REGISTRATION"
                      },
                      "inputs": [
                        {
                          "name": "identifier",
                          "valueField": "applicantID"
                        }
                      ],
                      "responseTransformer": {
                        "operation": "transformRegistrationData"
                      },
                      "modalInfoText": {
                        "defaultMessage": "Birth Registration Number",
                        "description": "Label for loader button",
                        "id": "form.field.label.fetchRegistrationModalInfo"
                      },
                      "errorText": {
                        "defaultMessage": "No registration found for provided BRN",
                        "description": "Label for fetch modal error title",
                        "id": "form.field.label.fetchRegistrationModalErrorText"
                      }
                    },
                    "NATIONAL_ID": {
                      "query": {
                        "operation": "FETCH_PERSON"
                      },
                      "inputs": [
                        {
                          "name": "identifier",
                          "valueField": "applicantID"
                        }
                      ],
                      "responseTransformer": {
                        "operation": "transformInformantData"
                      },
                      "modalInfoText": {
                        "defaultMessage": "National ID",
                        "description": "Label for loader button",
                        "id": "form.field.label.fetchPersonByNIDModalInfo"
                      },
                      "errorText": {
                        "defaultMessage": "No person found for provided NID",
                        "description": "Label for fetch modal error title",
                        "id": "form.field.label.fetchPersonByNIDModalErrorText"
                      }
                    }
                  },
                  "querySelectorInput": {
                    "name": "identifierType",
                    "valueField": "iDType"
                  },
                  "validate": [],
                  "conditionals": [
                    {
                      "action": "hide",
                      "expression": "(!values.iDType || (values.iDType !== \"BIRTH_REGISTRATION_NUMBER\" && values.iDType !== \"NATIONAL_ID\"))"
                    }
                  ],
                  "modalTitle": {
                    "defaultMessage": "Checking",
                    "description": "Label for fetch modal title",
                    "id": "form.field.label.fetchIdentifierModalTitle"
                  },
                  "successTitle": {
                    "defaultMessage": "ID valid",
                    "description": "Label for fetch modal success title",
                    "id": "form.field.label.fetchIdentifierModalSuccessTitle"
                  },
                  "errorTitle": {
                    "defaultMessage": "Invalid Id",
                    "description": "Label for fetch modal error title",
                    "id": "form.field.label.fetchIdentifierModalErrorTitle"
                  }
                },
                {
                  "name": "nationality",
                  "type": "SELECT_WITH_OPTIONS",
                  "label": {
                    "defaultMessage": "Nationality",
                    "description": "Label for form field: Nationality",
                    "id": "form.field.label.applicants.nationality"
                  },
                  "required": false,
                  "initialValue": "BGD",
                  "validate": [],
                  "placeholder": {
                    "defaultMessage": "Select",
                    "description": "Placeholder text for a select",
                    "id": "form.field.select.placeholder"
                  },
                  "options": {
                    "resource": "countries"
                  },
                  "mapping": {
                    "mutation": {
                      "operation": "fieldValueNestingTransformer",
                      "parameters": [
                        "individual",
                        {
                          "operation": "fieldToArrayTransformer"
                        }
                      ]
                    },
                    "query": {
                      "operation": "nestedValueToFieldTransformer",
                      "parameters": [
                        "individual",
                        {
                          "operation": "arrayToFieldTransformer"
                        }
                      ]
                    }
                  }
                },
                {
                  "name": "applicantFirstNames",
                  "type": "TEXT",
                  "label": {
                    "defaultMessage": "First Name(s) in Bengali",
                    "description": "Label for form field: Given names",
                    "id": "form.field.label.applicantsGivenNames"
                  },
                  "required": false,
                  "initialValue": "",
                  "validate": [
                    {
                      "operation": "bengaliOnlyNameFormat"
                    }
                  ],
                  "mapping": {
                    "mutation": {
                      "operation": "fieldValueNestingTransformer",
                      "parameters": [
                        "individual",
                        {
                          "operation": "fieldToNameTransformer",
                          "parameters": [
                            "bn",
                            "firstNames"
                          ]
                        },
                        "name"
                      ]
                    },
                    "query": {
                      "operation": "nestedValueToFieldTransformer",
                      "parameters": [
                        "individual",
                        {
                          "operation": "nameToFieldTransformer",
                          "parameters": [
                            "bn",
                            "firstNames"
                          ]
                        }
                      ]
                    }
                  }
                },
                {
                  "name": "applicantFamilyName",
                  "type": "TEXT",
                  "label": {
                    "defaultMessage": "Last Name(s) in Bengali",
                    "description": "Label for form field: Family name",
                    "id": "form.field.label.applicantsFamilyName"
                  },
                  "required": true,
                  "initialValue": "",
                  "validate": [
                    {
                      "operation": "bengaliOnlyNameFormat"
                    }
                  ],
                  "mapping": {
                    "mutation": {
                      "operation": "fieldValueNestingTransformer",
                      "parameters": [
                        "individual",
                        {
                          "operation": "fieldToNameTransformer",
                          "parameters": [
                            "bn",
                            "familyName"
                          ]
                        },
                        "name"
                      ]
                    },
                    "query": {
                      "operation": "nestedValueToFieldTransformer",
                      "parameters": [
                        "individual",
                        {
                          "operation": "nameToFieldTransformer",
                          "parameters": [
                            "bn",
                            "familyName"
                          ]
                        }
                      ]
                    }
                  }
                },
                {
                  "name": "applicantFirstNamesEng",
                  "type": "TEXT",
                  "label": {
                    "defaultMessage": "First Name(s) in English",
                    "description": "Label for form field: Given names in english",
                    "id": "form.field.label.applicantsGivenNamesEng"
                  },
                  "required": false,
                  "initialValue": "",
                  "validate": [
                    {
                      "operation": "englishOnlyNameFormat"
                    }
                  ],
                  "mapping": {
                    "mutation": {
                      "operation": "fieldValueNestingTransformer",
                      "parameters": [
                        "individual",
                        {
                          "operation": "fieldToNameTransformer",
                          "parameters": [
                            "en",
                            "firstNames"
                          ]
                        },
                        "name"
                      ]
                    },
                    "query": {
                      "operation": "nestedValueToFieldTransformer",
                      "parameters": [
                        "individual",
                        {
                          "operation": "nameToFieldTransformer",
                          "parameters": [
                            "en",
                            "firstNames"
                          ]
                        }
                      ]
                    }
                  }
                },
                {
                  "name": "applicantFamilyNameEng",
                  "type": "TEXT",
                  "label": {
                    "defaultMessage": "Last Name(s) in English",
                    "description": "Label for form field: Family name in english",
                    "id": "form.field.label.applicantsFamilyNameEng"
                  },
                  "required": true,
                  "initialValue": "",
                  "validate": [
                    {
                      "operation": "englishOnlyNameFormat"
                    }
                  ],
                  "mapping": {
                    "mutation": {
                      "operation": "fieldValueNestingTransformer",
                      "parameters": [
                        "individual",
                        {
                          "operation": "fieldToNameTransformer",
                          "parameters": [
                            "en",
                            "familyName"
                          ]
                        },
                        "name"
                      ]
                    },
                    "query": {
                      "operation": "nestedValueToFieldTransformer",
                      "parameters": [
                        "individual",
                        {
                          "operation": "nameToFieldTransformer",
                          "parameters": [
                            "en",
                            "familyName"
                          ]
                        }
                      ]
                    }
                  }
                },
                {
                  "name": "applicantBirthDate",
                  "type": "DATE",
                  "label": {
                    "defaultMessage": "Date of Birth",
                    "description": "Label for form field: Date of birth",
                    "id": "form.field.label.applicantsDateOfBirth"
                  },
                  "required": false,
                  "initialValue": "",
                  "validate": [
                    {
                      "operation": "isValidBirthDate"
                    },
                    {
                      "operation": "isDateInPast"
                    }
                  ],
                  "mapping": {
                    "mutation": {
                      "operation": "fieldValueNestingTransformer",
                      "parameters": [
                        "individual",
                        {
                          "operation": "fieldNameTransformer",
                          "parameters": [
                            "birthDate"
                          ]
                        }
                      ]
                    },
                    "query": {
                      "operation": "nestedValueToFieldTransformer",
                      "parameters": [
                        "individual",
                        {
                          "operation": "fieldValueTransformer",
                          "parameters": [
                            "birthDate"
                          ]
                        }
                      ]
                    }
                  }
                },
                {
                  "name": "applicantsRelationToDeceased",
                  "type": "SELECT_WITH_OPTIONS",
                  "label": {
                    "defaultMessage": "Relationship to Deceased",
                    "description": "Label for Relationship to Deceased select",
                    "id": "form.field.label.applicantsRelationWithDeceased"
                  },
                  "required": true,
                  "initialValue": "",
                  "validate": [],
                  "placeholder": {
                    "defaultMessage": "Select",
                    "description": "Placeholder text for a select",
                    "id": "form.field.select.placeholder"
                  },
                  "hidden": true,
                  "options": [
                    {
                      "value": "FATHER",
                      "label": {
                        "defaultMessage": "Father",
                        "description": "Label for option Father",
                        "id": "form.field.label.applicantRelation.father"
                      }
                    },
                    {
                      "value": "MOTHER",
                      "label": {
                        "defaultMessage": "Mother",
                        "description": "Label for option Mother",
                        "id": "form.field.label.applicantRelation.mother"
                      }
                    },
                    {
                      "value": "SPOUSE",
                      "label": {
                        "defaultMessage": "Spouse",
                        "description": "Label for option Spouse",
                        "id": "form.field.label.applicantRelation.spouse"
                      }
                    },
                    {
                      "value": "SON",
                      "label": {
                        "defaultMessage": "Son",
                        "description": "Label for option Son",
                        "id": "form.field.label.applicantRelation.son"
                      }
                    },
                    {
                      "value": "DAUGHTER",
                      "label": {
                        "defaultMessage": "Daughter",
                        "description": "Label for option Daughter",
                        "id": "form.field.label.applicantRelation.daughter"
                      }
                    },
                    {
                      "value": "EXTENDED_FAMILY",
                      "label": {
                        "defaultMessage": "Extended Family",
                        "description": "Label for option Extended Family",
                        "id": "form.field.label.applicantRelation.extendedFamily"
                      }
                    },
                    {
                      "value": "OTHER",
                      "label": {
                        "defaultMessage": "Other (Specify)",
                        "description": "Label for option Other",
                        "id": "form.field.label.applicantRelation.other"
                      }
                    }
                  ],
                  "mapping": {
                    "mutation": {
                      "operation": "fieldValueSectionExchangeTransformer",
                      "parameters": [
                        "informant",
                        "relationship"
                      ]
                    },
                    "query": {
                      "operation": "sectionFieldExchangeTransformer",
                      "parameters": [
                        "informant",
                        "relationship"
                      ]
                    }
                  }
                },
                {
                  "name": "applicantOtherRelationship",
                  "type": "TEXT",
                  "label": {
                    "defaultMessage": "Other relation",
                    "description": "Label for form field: Other relation",
                    "id": "form.field.label.applicantOtherRelationship"
                  },
                  "required": true,
                  "initialValue": "",
                  "validate": [],
                  "mapping": {
                    "mutation": {
                      "operation": "fieldValueSectionExchangeTransformer",
                      "parameters": [
                        "informant",
                        "otherRelationship"
                      ]
                    },
                    "query": {
                      "operation": "sectionFieldExchangeTransformer",
                      "parameters": [
                        "informant",
                        "otherRelationship"
                      ]
                    }
                  },
                  "conditionals": [
                    {
                      "action": "hide",
                      "expression": "values.applicantsRelationToDeceased !== \"OTHER\""
                    }
                  ]
                },
                {
                  "name": "applicantPhone",
                  "type": "TEL",
                  "label": {
                    "defaultMessage": "Phone number",
                    "description": "Input label for phone input",
                    "id": "form.field.label.phoneNumber"
                  },
                  "required": true,
                  "initialValue": "",
                  "validate": [
                    {
                      "operation": "phoneNumberFormat"
                    }
                  ],
                  "hidden": true,
                  "mapping": {
                    "mutation": {
                      "operation": "fieldValueNestingTransformer",
                      "parameters": [
                        "individual",
                        {
                          "operation": "fieldToPhoneNumberTransformer",
                          "parameters": []
                        }
                      ]
                    },
                    "query": {
                      "operation": "nestedValueToFieldTransformer",
                      "parameters": [
                        "individual",
                        {
                          "operation": "phoneNumberToFieldTransformer"
                        }
                      ]
                    }
                  }
                },
                {
                  "name": "currentAddress",
                  "type": "SUBSECTION",
                  "label": {
                    "defaultMessage": "Current Address",
                    "description": "Title for the current address fields",
                    "id": "form.field.label.currentAddress"
                  },
                  "previewGroup": "currentAddress",
                  "initialValue": "",
                  "validate": [],
                  "conditionals": []
                },
                {
                  "name": "country",
                  "type": "SELECT_WITH_OPTIONS",
                  "label": {
                    "defaultMessage": "Country",
                    "description": "Title for the country select",
                    "id": "form.field.label.country"
                  },
                  "previewGroup": "currentAddress",
                  "required": true,
                  "initialValue": "BGD",
                  "validate": [],
                  "placeholder": {
                    "defaultMessage": "Select",
                    "description": "Placeholder text for a select",
                    "id": "form.field.select.placeholder"
                  },
                  "options": {
                    "resource": "countries"
                  },
                  "mapping": {
                    "mutation": {
                      "operation": "fieldValueNestingTransformer",
                      "parameters": [
                        "individual",
                        {
                          "operation": "fieldToAddressTransformer",
                          "parameters": [
                            "CURRENT"
                          ]
                        },
                        "name"
                      ]
                    },
                    "query": {
                      "operation": "nestedValueToFieldTransformer",
                      "parameters": [
                        "individual",
                        {
                          "operation": "addressToFieldTransformer",
                          "parameters": [
                            "CURRENT"
                          ]
                        }
                      ]
                    }
                  }
                },
                {
                  "name": "state",
                  "type": "SELECT_WITH_DYNAMIC_OPTIONS",
                  "label": {
                    "defaultMessage": "Division",
                    "description": "Title for the state select",
                    "id": "form.field.label.state"
                  },
                  "previewGroup": "currentAddress",
                  "required": true,
                  "initialValue": "",
                  "validate": [],
                  "placeholder": {
                    "defaultMessage": "Select",
                    "description": "Placeholder text for a select",
                    "id": "form.field.select.placeholder"
                  },
                  "dynamicOptions": {
                    "resource": "locations",
                    "dependency": "country"
                  },
                  "conditionals": [
                    {
                      "action": "hide",
                      "expression": "!values.country"
                    }
                  ],
                  "mapping": {
                    "mutation": {
                      "operation": "fieldValueNestingTransformer",
                      "parameters": [
                        "individual",
                        {
                          "operation": "fieldToAddressTransformer",
                          "parameters": [
                            "CURRENT"
                          ]
                        },
                        "address"
                      ]
                    },
                    "query": {
                      "operation": "nestedValueToFieldTransformer",
                      "parameters": [
                        "individual",
                        {
                          "operation": "addressToFieldTransformer",
                          "parameters": [
                            "CURRENT"
                          ]
                        }
                      ]
                    }
                  }
                },
                {
                  "name": "district",
                  "type": "SELECT_WITH_DYNAMIC_OPTIONS",
                  "label": {
                    "defaultMessage": "District",
                    "description": "Title for the district select",
                    "id": "form.field.label.district"
                  },
                  "previewGroup": "currentAddress",
                  "required": true,
                  "initialValue": "",
                  "validate": [],
                  "placeholder": {
                    "defaultMessage": "Select",
                    "description": "Placeholder text for a select",
                    "id": "form.field.select.placeholder"
                  },
                  "dynamicOptions": {
                    "resource": "locations",
                    "dependency": "state"
                  },
                  "conditionals": [
                    {
                      "action": "hide",
                      "expression": "!values.country"
                    },
                    {
                      "action": "hide",
                      "expression": "!values.state"
                    }
                  ],
                  "mapping": {
                    "mutation": {
                      "operation": "fieldValueNestingTransformer",
                      "parameters": [
                        "individual",
                        {
                          "operation": "fieldToAddressTransformer",
                          "parameters": [
                            "CURRENT"
                          ]
                        },
                        "address"
                      ]
                    },
                    "query": {
                      "operation": "nestedValueToFieldTransformer",
                      "parameters": [
                        "individual",
                        {
                          "operation": "addressToFieldTransformer",
                          "parameters": [
                            "CURRENT"
                          ]
                        }
                      ]
                    }
                  }
                },
                {
                  "name": "addressLine4",
                  "type": "SELECT_WITH_DYNAMIC_OPTIONS",
                  "label": {
                    "defaultMessage": "Upazila (Thana) / City",
                    "description": "Title for the address line 4",
                    "id": "form.field.label.addressLine4"
                  },
                  "previewGroup": "currentAddress",
                  "required": true,
                  "initialValue": "",
                  "validate": [],
                  "dynamicOptions": {
                    "resource": "locations",
                    "dependency": "district"
                  },
                  "conditionals": [
                    {
                      "action": "hide",
                      "expression": "!values.country"
                    },
                    {
                      "action": "hide",
                      "expression": "!values.state"
                    },
                    {
                      "action": "hide",
                      "expression": "!values.district"
                    }
                  ],
                  "mapping": {
                    "mutation": {
                      "operation": "fieldValueNestingTransformer",
                      "parameters": [
                        "individual",
                        {
                          "operation": "fieldToAddressTransformer",
                          "parameters": [
                            "CURRENT",
                            6
                          ]
                        },
                        "address"
                      ]
                    },
                    "query": {
                      "operation": "nestedValueToFieldTransformer",
                      "parameters": [
                        "individual",
                        {
                          "operation": "addressToFieldTransformer",
                          "parameters": [
                            "CURRENT",
                            6
                          ]
                        }
                      ]
                    }
                  }
                },
                {
                  "name": "addressLine3",
                  "type": "SELECT_WITH_DYNAMIC_OPTIONS",
                  "label": {
                    "defaultMessage": "Union / Municipality / Cantonement",
                    "description": "Title for the address line 3 option 1",
                    "id": "form.field.label.addressLine3"
                  },
                  "previewGroup": "currentAddress",
                  "required": false,
                  "initialValue": "",
                  "validate": [],
                  "placeholder": {
                    "defaultMessage": "Select",
                    "description": "Placeholder text for a select",
                    "id": "form.field.select.placeholder"
                  },
                  "dynamicOptions": {
                    "resource": "locations",
                    "dependency": "addressLine4"
                  },
                  "conditionals": [
                    {
                      "action": "hide",
                      "expression": "!values.country"
                    },
                    {
                      "action": "hide",
                      "expression": "!values.state"
                    },
                    {
                      "action": "hide",
                      "expression": "!values.district"
                    },
                    {
                      "action": "hide",
                      "expression": "!values.addressLine4"
                    },
                    {
                      "action": "hide",
                      "expression": "(resources && resources.locations && isCityLocation(resources.locations,values.addressLine4))"
                    }
                  ],
                  "mapping": {
                    "mutation": {
                      "operation": "fieldValueNestingTransformer",
                      "parameters": [
                        "individual",
                        {
                          "operation": "fieldToAddressTransformer",
                          "parameters": [
                            "CURRENT",
                            4
                          ]
                        },
                        "address"
                      ]
                    },
                    "query": {
                      "operation": "nestedValueToFieldTransformer",
                      "parameters": [
                        "individual",
                        {
                          "operation": "addressToFieldTransformer",
                          "parameters": [
                            "CURRENT",
                            4
                          ]
                        }
                      ]
                    }
                  }
                },
                {
                  "name": "addressLine3CityOption",
                  "type": "TEXT",
                  "label": {
                    "defaultMessage": "Ward",
                    "description": "Title for the address line 3 option 2",
                    "id": "form.field.label.addressLine3CityOption"
                  },
                  "previewGroup": "currentAddress",
                  "required": false,
                  "initialValue": "",
                  "validate": [],
                  "conditionals": [
                    {
                      "action": "hide",
                      "expression": "!values.country"
                    },
                    {
                      "action": "hide",
                      "expression": "!values.state"
                    },
                    {
                      "action": "hide",
                      "expression": "!values.district"
                    },
                    {
                      "action": "hide",
                      "expression": "!values.addressLine4"
                    },
                    {
                      "action": "hide",
                      "expression": "values.currentAddressSameAsPermanent"
                    },
                    {
                      "action": "hide",
                      "expression": "!(resources && resources.locations && isCityLocation(resources.locations,values.addressLine4))"
                    }
                  ],
                  "mapping": {
                    "mutation": {
                      "operation": "fieldValueNestingTransformer",
                      "parameters": [
                        "individual",
                        {
                          "operation": "fieldToAddressTransformer",
                          "parameters": [
                            "CURRENT",
                            5
                          ]
                        },
                        "address"
                      ]
                    },
                    "query": {
                      "operation": "nestedValueToFieldTransformer",
                      "parameters": [
                        "individual",
                        {
                          "operation": "addressToFieldTransformer",
                          "parameters": [
                            "CURRENT",
                            5
                          ]
                        }
                      ]
                    }
                  }
                },
                {
                  "name": "addressLine2",
                  "type": "TEXT",
                  "label": {
                    "defaultMessage": "Area / Ward / Mouja / Village",
                    "description": "Title for the address line 2",
                    "id": "form.field.label.addressLine2"
                  },
                  "previewGroup": "currentAddress",
                  "required": false,
                  "initialValue": "",
                  "validate": [],
                  "conditionals": [
                    {
                      "action": "hide",
                      "expression": "!values.country"
                    },
                    {
                      "action": "hide",
                      "expression": "!values.state"
                    },
                    {
                      "action": "hide",
                      "expression": "!values.district"
                    },
                    {
                      "action": "hide",
                      "expression": "!values.addressLine4"
                    },
                    {
                      "action": "hide",
                      "expression": "!values.addressLine3"
                    }
                  ],
                  "mapping": {
                    "mutation": {
                      "operation": "fieldValueNestingTransformer",
                      "parameters": [
                        "individual",
                        {
                          "operation": "fieldToAddressTransformer",
                          "parameters": [
                            "CURRENT",
                            3
                          ]
                        },
                        "address"
                      ]
                    },
                    "query": {
                      "operation": "nestedValueToFieldTransformer",
                      "parameters": [
                        "individual",
                        {
                          "operation": "addressToFieldTransformer",
                          "parameters": [
                            "CURRENT",
                            3
                          ]
                        }
                      ]
                    }
                  }
                },
                {
                  "name": "addressLine1CityOption",
                  "type": "TEXT",
                  "label": {
                    "defaultMessage": "Street and house number",
                    "description": "Title for the address line 1",
                    "id": "form.field.label.addressLine1"
                  },
                  "previewGroup": "currentAddress",
                  "required": false,
                  "initialValue": "",
                  "validate": [],
                  "conditionals": [
                    {
                      "action": "hide",
                      "expression": "!values.country"
                    },
                    {
                      "action": "hide",
                      "expression": "!values.state"
                    },
                    {
                      "action": "hide",
                      "expression": "!values.district"
                    },
                    {
                      "action": "hide",
                      "expression": "!values.addressLine4"
                    },
                    {
                      "action": "hide",
                      "expression": "values.currentAddressSameAsPermanent"
                    },
                    {
                      "action": "hide",
                      "expression": "!(resources && resources.locations && isCityLocation(resources.locations,values.addressLine4))"
                    }
                  ],
                  "mapping": {
                    "mutation": {
                      "operation": "fieldValueNestingTransformer",
                      "parameters": [
                        "individual",
                        {
                          "operation": "fieldToAddressTransformer",
                          "parameters": [
                            "CURRENT",
                            2
                          ]
                        },
                        "address"
                      ]
                    },
                    "query": {
                      "operation": "nestedValueToFieldTransformer",
                      "parameters": [
                        "individual",
                        {
                          "operation": "addressToFieldTransformer",
                          "parameters": [
                            "CURRENT",
                            2
                          ]
                        }
                      ]
                    }
                  }
                },
                {
                  "name": "postCodeCityOption",
                  "type": "TEL",
                  "label": {
                    "defaultMessage": "Postcode",
                    "description": "Title for the postcode field",
                    "id": "form.field.label.postCode"
                  },
                  "previewGroup": "currentAddress",
                  "required": false,
                  "initialValue": "",
                  "validate": [
                    {
                      "operation": "numeric"
                    },
                    {
                      "operation": "maxLength",
                      "parameters": [
                        4
                      ]
                    }
                  ],
                  "conditionals": [
                    {
                      "action": "hide",
                      "expression": "!values.country"
                    },
                    {
                      "action": "hide",
                      "expression": "!values.state"
                    },
                    {
                      "action": "hide",
                      "expression": "!values.district"
                    },
                    {
                      "action": "hide",
                      "expression": "!values.addressLine4"
                    },
                    {
                      "action": "hide",
                      "expression": "values.currentAddressSameAsPermanent"
                    },
                    {
                      "action": "hide",
                      "expression": "!(resources && resources.locations && isCityLocation(resources.locations,values.addressLine4))"
                    }
                  ],
                  "mapping": {
                    "mutation": {
                      "operation": "fieldValueNestingTransformer",
                      "parameters": [
                        "individual",
                        {
                          "operation": "fieldToAddressTransformer",
                          "parameters": [
                            "CURRENT",
                            0,
                            "postalCode"
                          ]
                        },
                        "address"
                      ]
                    },
                    "query": {
                      "operation": "nestedValueToFieldTransformer",
                      "parameters": [
                        "individual",
                        {
                          "operation": "addressToFieldTransformer",
                          "parameters": [
                            "CURRENT",
                            0,
                            "postalCode"
                          ]
                        }
                      ]
                    }
                  }
                },
                {
                  "name": "addressLine1",
                  "type": "TEXT",
                  "label": {
                    "defaultMessage": "Street and house number",
                    "description": "Title for the address line 1",
                    "id": "form.field.label.addressLine1"
                  },
                  "previewGroup": "currentAddress",
                  "required": false,
                  "initialValue": "",
                  "validate": [],
                  "conditionals": [
                    {
                      "action": "hide",
                      "expression": "!values.country"
                    },
                    {
                      "action": "hide",
                      "expression": "!values.state"
                    },
                    {
                      "action": "hide",
                      "expression": "!values.district"
                    },
                    {
                      "action": "hide",
                      "expression": "!values.addressLine4"
                    },
                    {
                      "action": "hide",
                      "expression": "!values.addressLine3"
                    }
                  ],
                  "mapping": {
                    "mutation": {
                      "operation": "fieldValueNestingTransformer",
                      "parameters": [
                        "individual",
                        {
                          "operation": "fieldToAddressTransformer",
                          "parameters": [
                            "CURRENT",
                            1
                          ]
                        },
                        "address"
                      ]
                    },
                    "query": {
                      "operation": "nestedValueToFieldTransformer",
                      "parameters": [
                        "individual",
                        {
                          "operation": "addressToFieldTransformer",
                          "parameters": [
                            "CURRENT",
                            1
                          ]
                        }
                      ]
                    }
                  }
                },
                {
                  "name": "postCode",
                  "type": "TEL",
                  "label": {
                    "defaultMessage": "Postcode",
                    "description": "Title for the postcode field",
                    "id": "form.field.label.postCode"
                  },
                  "previewGroup": "currentAddress",
                  "required": false,
                  "initialValue": "",
                  "validate": [
                    {
                      "operation": "numeric"
                    },
                    {
                      "operation": "maxLength",
                      "parameters": [
                        4
                      ]
                    }
                  ],
                  "conditionals": [
                    {
                      "action": "hide",
                      "expression": "!values.country"
                    },
                    {
                      "action": "hide",
                      "expression": "!values.state"
                    },
                    {
                      "action": "hide",
                      "expression": "!values.district"
                    },
                    {
                      "action": "hide",
                      "expression": "!values.addressLine4"
                    },
                    {
                      "action": "hide",
                      "expression": "!values.addressLine3"
                    }
                  ],
                  "mapping": {
                    "mutation": {
                      "operation": "fieldValueNestingTransformer",
                      "parameters": [
                        "individual",
                        {
                          "operation": "fieldToAddressTransformer",
                          "parameters": [
                            "CURRENT",
                            0,
                            "postalCode"
                          ]
                        },
                        "address"
                      ]
                    },
                    "query": {
                      "operation": "nestedValueToFieldTransformer",
                      "parameters": [
                        "individual",
                        {
                          "operation": "addressToFieldTransformer",
                          "parameters": [
                            "CURRENT",
                            0,
                            "postalCode"
                          ]
                        }
                      ]
                    }
                  }
                },
                {
                  "name": "applicantPermanentAddressSameAsCurrent",
                  "type": "RADIO_GROUP",
                  "label": {
                    "defaultMessage": "Is applicant’s permanent address the same as their current address?",
                    "description": "Title for the radio button to select that the applicants current address is the same as their permanent address",
                    "id": "form.field.label.applicantsCurrentAddressSameAsPermanent"
                  },
                  "required": true,
                  "initialValue": true,
                  "validate": [],
                  "options": [
                    {
                      "value": true,
                      "label": {
                        "defaultMessage": "Yes",
                        "description": "confirmation label for yes / no radio button",
                        "id": "form.field.label.confirm"
                      }
                    },
                    {
                      "value": false,
                      "label": {
                        "defaultMessage": "No",
                        "description": "deny label for yes / no radio button",
                        "id": "form.field.label.deny"
                      }
                    }
                  ],
                  "conditionals": [],
                  "mapping": {
                    "mutation": {
                      "operation": "fieldValueNestingTransformer",
                      "parameters": [
                        "individual",
                        {
                          "operation": "copyAddressTransformer",
                          "parameters": [
                            "CURRENT",
                            "informant",
                            "PERMANENT",
                            "informant",
                            true,
                            "individual"
                          ]
                        },
                        "address"
                      ]
                    },
                    "query": {
                      "operation": "nestedValueToFieldTransformer",
                      "parameters": [
                        "individual",
                        {
                          "operation": "sameAddressFieldTransformer",
                          "parameters": [
                            "CURRENT",
                            "individual",
                            "PERMANENT",
                            "individual"
                          ]
                        }
                      ]
                    }
                  }
                },
                {
                  "name": "countryPermanent",
                  "type": "SELECT_WITH_OPTIONS",
                  "label": {
                    "defaultMessage": "Country",
                    "description": "Title for the country select",
                    "id": "form.field.label.country"
                  },
                  "previewGroup": "permanentAddress",
                  "required": true,
                  "initialValue": "BGD",
                  "validate": [],
                  "placeholder": {
                    "defaultMessage": "Select",
                    "description": "Placeholder text for a select",
                    "id": "form.field.select.placeholder"
                  },
                  "options": {
                    "resource": "countries"
                  },
                  "conditionals": [
                    {
                      "action": "hide",
                      "expression": "values.applicantPermanentAddressSameAsCurrent"
                    }
                  ],
                  "mapping": {
                    "mutation": {
                      "operation": "fieldValueNestingTransformer",
                      "parameters": [
                        "individual",
                        {
                          "operation": "fieldToAddressTransformer",
                          "parameters": [
                            "PERMANENT",
                            0,
                            "country"
                          ]
                        },
                        "address"
                      ]
                    },
                    "query": {
                      "operation": "nestedValueToFieldTransformer",
                      "parameters": [
                        "individual",
                        {
                          "operation": "addressToFieldTransformer",
                          "parameters": [
                            "PERMANENT",
                            0,
                            "country"
                          ]
                        }
                      ]
                    }
                  }
                },
                {
                  "name": "statePermanent",
                  "type": "SELECT_WITH_DYNAMIC_OPTIONS",
                  "label": {
                    "defaultMessage": "Division",
                    "description": "Title for the state select",
                    "id": "form.field.label.state"
                  },
                  "previewGroup": "permanentAddress",
                  "required": true,
                  "initialValue": "",
                  "validate": [],
                  "placeholder": {
                    "defaultMessage": "Select",
                    "description": "Placeholder text for a select",
                    "id": "form.field.select.placeholder"
                  },
                  "dynamicOptions": {
                    "resource": "locations",
                    "dependency": "countryPermanent"
                  },
                  "conditionals": [
                    {
                      "action": "hide",
                      "expression": "!values.countryPermanent"
                    },
                    {
                      "action": "hide",
                      "expression": "values.applicantPermanentAddressSameAsCurrent"
                    }
                  ],
                  "mapping": {
                    "mutation": {
                      "operation": "fieldValueNestingTransformer",
                      "parameters": [
                        "individual",
                        {
                          "operation": "fieldToAddressTransformer",
                          "parameters": [
                            "PERMANENT",
                            0,
                            "state"
                          ]
                        },
                        "address"
                      ]
                    },
                    "query": {
                      "operation": "nestedValueToFieldTransformer",
                      "parameters": [
                        "individual",
                        {
                          "operation": "addressToFieldTransformer",
                          "parameters": [
                            "PERMANENT",
                            0,
                            "state"
                          ]
                        }
                      ]
                    }
                  }
                },
                {
                  "name": "districtPermanent",
                  "type": "SELECT_WITH_DYNAMIC_OPTIONS",
                  "label": {
                    "defaultMessage": "District",
                    "description": "Title for the district select",
                    "id": "form.field.label.district"
                  },
                  "previewGroup": "permanentAddress",
                  "required": true,
                  "initialValue": "",
                  "validate": [],
                  "placeholder": {
                    "defaultMessage": "Select",
                    "description": "Placeholder text for a select",
                    "id": "form.field.select.placeholder"
                  },
                  "dynamicOptions": {
                    "resource": "locations",
                    "dependency": "statePermanent"
                  },
                  "conditionals": [
                    {
                      "action": "hide",
                      "expression": "!values.countryPermanent"
                    },
                    {
                      "action": "hide",
                      "expression": "!values.statePermanent"
                    },
                    {
                      "action": "hide",
                      "expression": "values.applicantPermanentAddressSameAsCurrent"
                    }
                  ],
                  "mapping": {
                    "mutation": {
                      "operation": "fieldValueNestingTransformer",
                      "parameters": [
                        "individual",
                        {
                          "operation": "fieldToAddressTransformer",
                          "parameters": [
                            "PERMANENT",
                            0,
                            "district"
                          ]
                        },
                        "address"
                      ]
                    },
                    "query": {
                      "operation": "nestedValueToFieldTransformer",
                      "parameters": [
                        "individual",
                        {
                          "operation": "addressToFieldTransformer",
                          "parameters": [
                            "PERMANENT",
                            0,
                            "district"
                          ]
                        }
                      ]
                    }
                  }
                },
                {
                  "name": "addressLine4Permanent",
                  "type": "SELECT_WITH_DYNAMIC_OPTIONS",
                  "label": {
                    "defaultMessage": "Upazila (Thana) / City",
                    "description": "Title for the address line 4",
                    "id": "form.field.label.addressLine4"
                  },
                  "previewGroup": "permanentAddress",
                  "required": true,
                  "initialValue": "",
                  "validate": [],
                  "placeholder": {
                    "defaultMessage": "Select",
                    "description": "Placeholder text for a select",
                    "id": "form.field.select.placeholder"
                  },
                  "dynamicOptions": {
                    "resource": "locations",
                    "dependency": "districtPermanent"
                  },
                  "conditionals": [
                    {
                      "action": "hide",
                      "expression": "!values.countryPermanent"
                    },
                    {
                      "action": "hide",
                      "expression": "!values.statePermanent"
                    },
                    {
                      "action": "hide",
                      "expression": "!values.districtPermanent"
                    },
                    {
                      "action": "hide",
                      "expression": "values.applicantPermanentAddressSameAsCurrent"
                    }
                  ],
                  "mapping": {
                    "mutation": {
                      "operation": "fieldValueNestingTransformer",
                      "parameters": [
                        "individual",
                        {
                          "operation": "fieldToAddressTransformer",
                          "parameters": [
                            "PERMANENT",
                            6
                          ]
                        },
                        "address"
                      ]
                    },
                    "query": {
                      "operation": "nestedValueToFieldTransformer",
                      "parameters": [
                        "individual",
                        {
                          "operation": "addressToFieldTransformer",
                          "parameters": [
                            "PERMANENT",
                            6
                          ]
                        }
                      ]
                    }
                  }
                },
                {
                  "name": "addressLine3Permanent",
                  "type": "SELECT_WITH_DYNAMIC_OPTIONS",
                  "label": {
                    "defaultMessage": "Union / Municipality / Cantonement",
                    "description": "Title for the address line 3 option 1",
                    "id": "form.field.label.addressLine3"
                  },
                  "previewGroup": "permanentAddress",
                  "required": false,
                  "initialValue": "",
                  "validate": [],
                  "placeholder": {
                    "defaultMessage": "Select",
                    "description": "Placeholder text for a select",
                    "id": "form.field.select.placeholder"
                  },
                  "dynamicOptions": {
                    "resource": "locations",
                    "dependency": "addressLine4Permanent"
                  },
                  "conditionals": [
                    {
                      "action": "hide",
                      "expression": "!values.countryPermanent"
                    },
                    {
                      "action": "hide",
                      "expression": "!values.statePermanent"
                    },
                    {
                      "action": "hide",
                      "expression": "!values.districtPermanent"
                    },
                    {
                      "action": "hide",
                      "expression": "!values.addressLine4Permanent"
                    },
                    {
                      "action": "hide",
                      "expression": "(resources && resources.locations && isCityLocation(resources.locations,values.addressLine4Permanent))"
                    },
                    {
                      "action": "hide",
                      "expression": "values.applicantPermanentAddressSameAsCurrent"
                    }
                  ],
                  "mapping": {
                    "mutation": {
                      "operation": "fieldValueNestingTransformer",
                      "parameters": [
                        "individual",
                        {
                          "operation": "fieldToAddressTransformer",
                          "parameters": [
                            "PERMANENT",
                            4
                          ]
                        },
                        "address"
                      ]
                    },
                    "query": {
                      "operation": "nestedValueToFieldTransformer",
                      "parameters": [
                        "individual",
                        {
                          "operation": "addressToFieldTransformer",
                          "parameters": [
                            "PERMANENT",
                            4
                          ]
                        }
                      ]
                    }
                  }
                },
                {
                  "name": "addressLine3CityOptionPermanent",
                  "type": "TEXT",
                  "label": {
                    "defaultMessage": "Ward",
                    "description": "Title for the address line 3 option 2",
                    "id": "form.field.label.addressLine3CityOption"
                  },
                  "previewGroup": "permanentAddress",
                  "required": false,
                  "initialValue": "",
                  "validate": [],
                  "conditionals": [
                    {
                      "action": "hide",
                      "expression": "!values.countryPermanent"
                    },
                    {
                      "action": "hide",
                      "expression": "!values.statePermanent"
                    },
                    {
                      "action": "hide",
                      "expression": "!values.districtPermanent"
                    },
                    {
                      "action": "hide",
                      "expression": "!values.addressLine4Permanent"
                    },
                    {
                      "action": "hide",
                      "expression": "!(resources && resources.locations && isCityLocation(resources.locations,values.addressLine4Permanent))"
                    }
                  ],
                  "mapping": {
                    "mutation": {
                      "operation": "fieldValueNestingTransformer",
                      "parameters": [
                        "individual",
                        {
                          "operation": "fieldToAddressTransformer",
                          "parameters": [
                            "PERMANENT",
                            5
                          ]
                        },
                        "address"
                      ]
                    },
                    "query": {
                      "operation": "nestedValueToFieldTransformer",
                      "parameters": [
                        "individual",
                        {
                          "operation": "addressToFieldTransformer",
                          "parameters": [
                            "PERMANENT",
                            5
                          ]
                        }
                      ]
                    }
                  }
                },
                {
                  "name": "addressLine2Permanent",
                  "type": "TEXT",
                  "label": {
                    "defaultMessage": "Area / Ward / Mouja / Village",
                    "description": "Title for the address line 2",
                    "id": "form.field.label.addressLine2"
                  },
                  "previewGroup": "permanentAddress",
                  "required": false,
                  "initialValue": "",
                  "validate": [],
                  "conditionals": [
                    {
                      "action": "hide",
                      "expression": "!values.countryPermanent"
                    },
                    {
                      "action": "hide",
                      "expression": "!values.statePermanent"
                    },
                    {
                      "action": "hide",
                      "expression": "!values.districtPermanent"
                    },
                    {
                      "action": "hide",
                      "expression": "!values.addressLine4Permanent"
                    },
                    {
                      "action": "hide",
                      "expression": "!values.addressLine3Permanent"
                    },
                    {
                      "action": "hide",
                      "expression": "values.applicantPermanentAddressSameAsCurrent"
                    }
                  ],
                  "mapping": {
                    "mutation": {
                      "operation": "fieldValueNestingTransformer",
                      "parameters": [
                        "individual",
                        {
                          "operation": "fieldToAddressTransformer",
                          "parameters": [
                            "PERMANENT",
                            3
                          ]
                        },
                        "address"
                      ]
                    },
                    "query": {
                      "operation": "nestedValueToFieldTransformer",
                      "parameters": [
                        "individual",
                        {
                          "operation": "addressToFieldTransformer",
                          "parameters": [
                            "PERMANENT",
                            3
                          ]
                        }
                      ]
                    }
                  }
                },
                {
                  "name": "addressLine1CityOptionPermanent",
                  "type": "TEXT",
                  "label": {
                    "defaultMessage": "Street and house number",
                    "description": "Title for the address line 1",
                    "id": "form.field.label.addressLine1"
                  },
                  "previewGroup": "permanentAddress",
                  "required": false,
                  "initialValue": "",
                  "validate": [],
                  "conditionals": [
                    {
                      "action": "hide",
                      "expression": "!values.countryPermanent"
                    },
                    {
                      "action": "hide",
                      "expression": "!values.statePermanent"
                    },
                    {
                      "action": "hide",
                      "expression": "!values.districtPermanent"
                    },
                    {
                      "action": "hide",
                      "expression": "!values.addressLine4Permanent"
                    },
                    {
                      "action": "hide",
                      "expression": "!(resources && resources.locations && isCityLocation(resources.locations,values.addressLine4Permanent))"
                    }
                  ],
                  "mapping": {
                    "mutation": {
                      "operation": "fieldValueNestingTransformer",
                      "parameters": [
                        "individual",
                        {
                          "operation": "fieldToAddressTransformer",
                          "parameters": [
                            "PERMANENT",
                            2
                          ]
                        },
                        "address"
                      ]
                    },
                    "query": {
                      "operation": "nestedValueToFieldTransformer",
                      "parameters": [
                        "individual",
                        {
                          "operation": "addressToFieldTransformer",
                          "parameters": [
                            "PERMANENT",
                            2
                          ]
                        }
                      ]
                    }
                  }
                },
                {
                  "name": "postCodeCityOptionPermanent",
                  "type": "TEL",
                  "label": {
                    "defaultMessage": "Postcode",
                    "description": "Title for the postcode field",
                    "id": "form.field.label.postCode"
                  },
                  "previewGroup": "permanentAddress",
                  "required": false,
                  "initialValue": "",
                  "validate": [
                    {
                      "operation": "numeric"
                    },
                    {
                      "operation": "maxLength",
                      "parameters": [
                        4
                      ]
                    }
                  ],
                  "conditionals": [
                    {
                      "action": "hide",
                      "expression": "!values.countryPermanent"
                    },
                    {
                      "action": "hide",
                      "expression": "!values.statePermanent"
                    },
                    {
                      "action": "hide",
                      "expression": "!values.districtPermanent"
                    },
                    {
                      "action": "hide",
                      "expression": "!values.addressLine4Permanent"
                    },
                    {
                      "action": "hide",
                      "expression": "!(resources && resources.locations && isCityLocation(resources.locations,values.addressLine4Permanent))"
                    }
                  ],
                  "mapping": {
                    "mutation": {
                      "operation": "fieldValueNestingTransformer",
                      "parameters": [
                        "individual",
                        {
                          "operation": "fieldToAddressTransformer",
                          "parameters": [
                            "PERMANENT",
                            0,
                            "postalCode"
                          ]
                        },
                        "address"
                      ]
                    },
                    "query": {
                      "operation": "nestedValueToFieldTransformer",
                      "parameters": [
                        "individual",
                        {
                          "operation": "addressToFieldTransformer",
                          "parameters": [
                            "PERMANENT",
                            0,
                            "postalCode"
                          ]
                        }
                      ]
                    }
                  }
                },
                {
                  "name": "addressLine1Permanent",
                  "type": "TEXT",
                  "label": {
                    "defaultMessage": "Street and house number",
                    "description": "Title for the address line 1",
                    "id": "form.field.label.addressLine1"
                  },
                  "previewGroup": "permanentAddress",
                  "required": false,
                  "initialValue": "",
                  "validate": [],
                  "conditionals": [
                    {
                      "action": "hide",
                      "expression": "!values.countryPermanent"
                    },
                    {
                      "action": "hide",
                      "expression": "!values.statePermanent"
                    },
                    {
                      "action": "hide",
                      "expression": "!values.districtPermanent"
                    },
                    {
                      "action": "hide",
                      "expression": "!values.addressLine4Permanent"
                    },
                    {
                      "action": "hide",
                      "expression": "!values.addressLine3Permanent"
                    },
                    {
                      "action": "hide",
                      "expression": "values.applicantPermanentAddressSameAsCurrent"
                    }
                  ],
                  "mapping": {
                    "mutation": {
                      "operation": "fieldValueNestingTransformer",
                      "parameters": [
                        "individual",
                        {
                          "operation": "fieldToAddressTransformer",
                          "parameters": [
                            "PERMANENT",
                            1
                          ]
                        },
                        "address"
                      ]
                    },
                    "query": {
                      "operation": "nestedValueToFieldTransformer",
                      "parameters": [
                        "individual",
                        {
                          "operation": "addressToFieldTransformer",
                          "parameters": [
                            "PERMANENT",
                            1
                          ]
                        }
                      ]
                    }
                  }
                },
                {
                  "name": "postCodePermanent",
                  "type": "TEL",
                  "label": {
                    "defaultMessage": "Postcode",
                    "description": "Title for the postcode field",
                    "id": "form.field.label.postCode"
                  },
                  "previewGroup": "permanentAddress",
                  "required": false,
                  "initialValue": "",
                  "validate": [
                    {
                      "operation": "numeric"
                    },
                    {
                      "operation": "maxLength",
                      "parameters": [
                        4
                      ]
                    }
                  ],
                  "conditionals": [
                    {
                      "action": "hide",
                      "expression": "!values.countryPermanent"
                    },
                    {
                      "action": "hide",
                      "expression": "!values.statePermanent"
                    },
                    {
                      "action": "hide",
                      "expression": "!values.districtPermanent"
                    },
                    {
                      "action": "hide",
                      "expression": "!values.addressLine4Permanent"
                    },
                    {
                      "action": "hide",
                      "expression": "!values.addressLine3Permanent"
                    },
                    {
                      "action": "hide",
                      "expression": "values.applicantPermanentAddressSameAsCurrent"
                    }
                  ],
                  "mapping": {
                    "mutation": {
                      "operation": "fieldValueNestingTransformer",
                      "parameters": [
                        "individual",
                        {
                          "operation": "fieldToAddressTransformer",
                          "parameters": [
                            "PERMANENT",
                            0,
                            "postalCode"
                          ]
                        },
                        "address"
                      ]
                    },
                    "query": {
                      "operation": "nestedValueToFieldTransformer",
                      "parameters": [
                        "individual",
                        {
                          "operation": "addressToFieldTransformer",
                          "parameters": [
                            "PERMANENT",
                            0,
                            "postalCode"
                          ]
                        }
                      ]
                    }
                  }
                }
              ],
              "previewGroups": [
                {
                  "id": "permanentAddress",
                  "label": {
                    "defaultMessage": "Permanent address",
                    "description": "Tag definition for permanentAddress",
                    "id": "form.preview.tag.permanent.address"
                  },
                  "fieldToRedirect": "permanentAddress"
                },
                {
                  "id": "currentAddress",
                  "label": {
                    "defaultMessage": "Current address",
                    "description": "Tag definition for crrent address",
                    "id": "form.preview.tag.current.address"
                  },
                  "fieldToRedirect": "currentAddress"
                }
              ]
            }
          ],
          "mapping": {
            "mutation": {
              "operation": "setInformantSectionTransformer"
            },
            "query": {
              "operation": "getInformantSectionTransformer"
            }
          }
        },
        {
          "id": "documents",
          "viewType": "form",
          "name": {
            "defaultMessage": "Documents",
            "description": "Form section name for Documents",
            "id": "form.section.documents.name"
          },
          "title": {
            "defaultMessage": "Attach supporting documents",
            "description": "Form section title for Documents",
            "id": "form.section.documents.title"
          },
          "groups": [
            {
              "id": "documents-view-group",
              "fields": [
                {
                  "name": "paragraph",
                  "type": "PARAGRAPH",
                  "label": {
                    "defaultMessage": "For a death registration the following documents are required:",
                    "description": "Documents Paragraph text",
                    "id": "form.field.label.deceasedDocumentParagraph"
                  },
                  "initialValue": "",
                  "validate": []
                },
                {
                  "name": "uploadDocForDeceased",
                  "type": "DOCUMENT_UPLOADER_WITH_OPTION",
                  "label": {
                    "defaultMessage": "Proof of deceased's ID",
                    "description": "Option for radio group field: Type of Document To Upload",
                    "id": "form.field.label.deceasedIDProof"
                  },
                  "initialValue": "",
                  "extraValue": "DECEASED_ID_PROOF",
                  "hideAsterisk": true,
                  "validate": [],
                  "options": [
                    {
                      "value": "National ID (front)",
                      "label": {
                        "defaultMessage": "National ID (Front)",
                        "description": "Label for select option radio option NID front",
                        "id": "form.field.label.docTypeNIDFront"
                      }
                    },
                    {
                      "value": "National ID (back)",
                      "label": {
                        "defaultMessage": "National ID (Back)",
                        "description": "Label for select option radio option NID back",
                        "id": "form.field.label.docTypeNIDBack"
                      }
                    },
                    {
                      "value": "Birth Registration",
                      "label": {
                        "defaultMessage": "Birth registration certificate",
                        "description": "Label for select option Birth Registration",
                        "id": "form.field.label.docTypeBR"
                      }
                    },
                    {
                      "value": "Passport",
                      "label": {
                        "defaultMessage": "Passport",
                        "description": "Label for radio option Passport",
                        "id": "form.field.label.docTypePassport"
                      }
                    }
                  ],
                  "mapping": {
                    "mutation": {
                      "operation": "deathFieldToAttachmentTransformer"
                    },
                    "query": {
                      "operation": "deathAttachmentToFieldTransformer"
                    }
                  }
                },
                {
                  "name": "uploadDocForApplicant",
                  "type": "DOCUMENT_UPLOADER_WITH_OPTION",
                  "label": {
                    "defaultMessage": "Proof of applicant ID",
                    "description": "Option for radio group field: Type of Document To Upload",
                    "id": "form.field.label.applicantIDProof"
                  },
                  "initialValue": "",
                  "extraValue": "APPLICANT_ID_PROOF",
                  "hideAsterisk": true,
                  "validate": [],
                  "options": [
                    {
                      "value": "National ID (front)",
                      "label": {
                        "defaultMessage": "National ID (Front)",
                        "description": "Label for select option radio option NID front",
                        "id": "form.field.label.docTypeNIDFront"
                      }
                    },
                    {
                      "value": "National ID (back)",
                      "label": {
                        "defaultMessage": "National ID (Back)",
                        "description": "Label for select option radio option NID back",
                        "id": "form.field.label.docTypeNIDBack"
                      }
                    },
                    {
                      "value": "Birth Registration",
                      "label": {
                        "defaultMessage": "Birth registration certificate",
                        "description": "Label for select option Birth Registration",
                        "id": "form.field.label.docTypeBR"
                      }
                    },
                    {
                      "value": "Passport",
                      "label": {
                        "defaultMessage": "Passport",
                        "description": "Label for radio option Passport",
                        "id": "form.field.label.docTypePassport"
                      }
                    }
                  ],
                  "mapping": {
                    "mutation": {
                      "operation": "deathFieldToAttachmentTransformer"
                    },
                    "query": {
                      "operation": "deathAttachmentToFieldTransformer"
                    }
                  }
                },
                {
                  "name": "uploadDocForApplicantAthorityToApply",
                  "type": "DOCUMENT_UPLOADER_WITH_OPTION",
                  "label": {
                    "defaultMessage": "Proof of applicant's authority to apply",
                    "description": "Option for radio group field: Type of Document To Upload",
                    "id": "form.field.label.applicantAthorityToApplyProof"
                  },
                  "initialValue": "",
                  "extraValue": "APPLICANT_ATHORITY_TO_APPLY_PROOF",
                  "hideAsterisk": true,
                  "validate": [],
                  "options": [
                    {
                      "value": "Signed Affidavit",
                      "label": {
                        "defaultMessage": "Signed affidavit",
                        "description": "Label for select option Signed Affidavit",
                        "id": "form.field.label.docTypeSignedAffidavit"
                      }
                    }
                  ],
                  "conditionals": [
                    {
                      "action": "hide",
                      "expression": "draftData.informant.applicantsRelationToDeceased !== \"OTHER\""
                    }
                  ],
                  "mapping": {
                    "mutation": {
                      "operation": "deathFieldToAttachmentTransformer"
                    },
                    "query": {
                      "operation": "deathAttachmentToFieldTransformer"
                    }
                  }
                },
                {
                  "name": "uploadDocForDeceasedDeath",
                  "type": "DOCUMENT_UPLOADER_WITH_OPTION",
                  "label": {
                    "defaultMessage": "Proof of death of deceased",
                    "description": "Option for radio group field: Type of Document To Upload",
                    "id": "form.field.label.deceasedDeathProof"
                  },
                  "initialValue": "",
                  "extraValue": "DECEASED_DEATH_PROOF",
                  "hideAsterisk": true,
                  "validate": [],
                  "options": [
                    {
                      "value": "Certified Post Mortem Report",
                      "label": {
                        "defaultMessage": "Certified post mortem report",
                        "description": "Label for select option Post Mortem Report",
                        "id": "form.field.label.docTypePostMortemReport"
                      }
                    },
                    {
                      "value": "Hospital Discharge Certificate",
                      "label": {
                        "defaultMessage": "Hospital discharge certificate",
                        "description": "Label for select option Hospital Discharge Certificate",
                        "id": "form.field.label.docTypeHospitalDischargeCertificate"
                      }
                    },
                    {
                      "value": "Attested Letter of Death",
                      "label": {
                        "defaultMessage": "Attested letter of death",
                        "description": "Label for select option Attested Letter of Death",
                        "id": "form.field.label.docTypeLetterOfDeath"
                      }
                    },
                    {
                      "value": "Attested Certificate of Death",
                      "label": {
                        "defaultMessage": "Attested certificate of death",
                        "description": "Label for select option Attested Certificate of Death",
                        "id": "form.field.label.docTypeDeathCertificate"
                      }
                    },
                    {
                      "value": "Certified Copy of Burial Receipt",
                      "label": {
                        "defaultMessage": "Certified copy of burial receipt",
                        "description": "Label for select option Certified Copy of Burial Receipt",
                        "id": "form.field.label.docTypeCopyOfBurialReceipt"
                      }
                    },
                    {
                      "value": "Certified Copy of Funeral Receipt",
                      "label": {
                        "defaultMessage": "Certified copy of funeral receipt",
                        "description": "Label for select option Certified Copy of Funeral Receipt",
                        "id": "form.field.label.docTypeFuneralReceipt"
                      }
                    }
                  ],
                  "mapping": {
                    "mutation": {
                      "operation": "deathFieldToAttachmentTransformer"
                    },
                    "query": {
                      "operation": "deathAttachmentToFieldTransformer"
                    }
                  }
                },
                {
                  "name": "uploadDocForDeceasedPermanentAddress",
                  "type": "DOCUMENT_UPLOADER_WITH_OPTION",
                  "label": {
                    "defaultMessage": "Proof of permanent address of deceased",
                    "description": "Option for radio group field: Type of Document To Upload",
                    "id": "form.field.label.deceasedPermanentAddressProof"
                  },
                  "initialValue": "",
                  "extraValue": "DECEASED_PARMANENT_ADDRESS_PROOF",
                  "hideAsterisk": true,
                  "validate": [],
                  "options": [
                    {
                      "value": "National ID (front)",
                      "label": {
                        "defaultMessage": "National ID (Front)",
                        "description": "Label for select option radio option NID front",
                        "id": "form.field.label.docTypeNIDFront"
                      }
                    },
                    {
                      "value": "National ID (back)",
                      "label": {
                        "defaultMessage": "National ID (Back)",
                        "description": "Label for select option radio option NID back",
                        "id": "form.field.label.docTypeNIDBack"
                      }
                    },
                    {
                      "value": "Birth Registration",
                      "label": {
                        "defaultMessage": "Birth registration certificate",
                        "description": "Label for select option Birth Registration",
                        "id": "form.field.label.docTypeBR"
                      }
                    },
                    {
                      "value": "Passport",
                      "label": {
                        "defaultMessage": "Passport",
                        "description": "Label for radio option Passport",
                        "id": "form.field.label.docTypePassport"
                      }
                    }
                  ],
                  "conditionals": [
                    {
                      "action": "hide",
                      "expression": "(values.uploadDocForDeceased && !!values.uploadDocForDeceased.find(a => [\"National ID (front)\", \"National ID (Back)\"].indexOf(a.optionValues[1]) > -1))"
                    }
                  ],
                  "mapping": {
                    "mutation": {
                      "operation": "deathFieldToAttachmentTransformer"
                    },
                    "query": {
                      "operation": "deathAttachmentToFieldTransformer"
                    }
                  }
                }
              ]
            }
          ]
        }
      ]
    }
  }
}<|MERGE_RESOLUTION|>--- conflicted
+++ resolved
@@ -4,43 +4,19 @@
       "sections": [
         {
           "id": "registration",
-<<<<<<< HEAD
-          "viewType": "hidden",
-=======
           "viewType": "form",
->>>>>>> 69a97338
           "name": {
             "defaultMessage": "Registration",
             "description": "Form section name for Registration",
             "id": "form.section.application.name"
           },
           "title": {
-<<<<<<< HEAD
-            "defaultMessage": "Registration",
-=======
             "defaultMessage": "Application Details",
->>>>>>> 69a97338
             "description": "Form section title for Registration",
             "id": "form.section.application.title"
           },
           "groups": [
             {
-<<<<<<< HEAD
-              "id": "registration-view-group",
-              "fields": [
-                {
-                  "name": "presentAtBirthRegistration",
-                  "type": "SELECT_WITH_OPTIONS",
-                  "label": {
-                    "defaultMessage": "Who is the applicant for the registration",
-                    "description": "Input label for Applicant",
-                    "id": "form.section.applicant.name"
-                  },
-                  "required": false,
-                  "readonly": true,
-                  "initialValue": "",
-                  "validate": [],
-=======
               "id": "applicant-relation",
               "title": {
                 "defaultMessage": "Who is the applicant?",
@@ -87,10 +63,10 @@
                     "id": "register.selectInformant.relation"
                   },
                   "required": false,
+                  "readonly": true,
                   "initialValue": "",
                   "validate": [],
                   "size": "large",
->>>>>>> 69a97338
                   "placeholder": {
                     "defaultMessage": "Select",
                     "description": "Placeholder text for a select",
@@ -98,29 +74,6 @@
                   },
                   "options": [
                     {
-<<<<<<< HEAD
-                      "value": "BOTH_PARENTS",
-                      "label": {
-                        "defaultMessage": "Both Parents",
-                        "description": "Label for \"Both Parents\" select option",
-                        "id": "form.field.label.application.whoIsPresent.both"
-                      }
-                    },
-                    {
-                      "value": "MOTHER",
-                      "label": {
-                        "defaultMessage": "Mother",
-                        "description": "Label for \"Mother\" select option",
-                        "id": "form.field.label.application.whoIsPresent.mother"
-                      }
-                    },
-                    {
-                      "value": "FATHER",
-                      "label": {
-                        "defaultMessage": "Father",
-                        "description": "Label for \"Father\" select option",
-                        "id": "form.field.label.application.whoIsPresent.father"
-=======
                       "value": "GRANDFATHER",
                       "label": {
                         "defaultMessage": "Grandfather",
@@ -190,24 +143,11 @@
                         "defaultMessage": "Officer-in-charge of the Thana of a road or public space where the birth occured",
                         "description": "Option for form field: Officer-in-charge of the Thana of a road or public space where the birth occured",
                         "id": "form.field.label.relationOfficeInCharge"
->>>>>>> 69a97338
                       }
                     },
                     {
                       "value": "OTHER",
                       "label": {
-<<<<<<< HEAD
-                        "defaultMessage": "Other",
-                        "description": "Label for \"Other\" select option",
-                        "id": "form.field.label.application.whoIsPresent.other"
-                      }
-                    }
-                  ],
-                  "mapping": {
-                    "mutation": {
-                      "operation": "sectionFieldToBundleFieldTransformer",
-                      "parameters": []
-=======
                         "defaultMessage": "Someone else",
                         "description": "Option for form field: Someone else",
                         "id": "form.field.label.relationSomeoneElse"
@@ -274,28 +214,12 @@
                       "parameters": [
                         "informant.relationship"
                       ]
->>>>>>> 69a97338
                     },
                     "query": {
                       "operation": "bundleFieldToSectionFieldTransformer",
                       "parameters": []
                     }
                   }
-<<<<<<< HEAD
-                },
-                {
-                  "name": "whoseContactDetails",
-                  "type": "SELECT_WITH_OPTIONS",
-                  "previewGroup": "mainContact",
-                  "label": {
-                    "defaultMessage": "Who is the contact person for this application?",
-                    "description": "Input label for contact details person",
-                    "id": "form.field.label.application.whoseContactDetails"
-                  },
-                  "required": false,
-                  "initialValue": "",
-                  "validate": [],
-=======
                 }
               ]
             },
@@ -340,7 +264,6 @@
                   "initialValue": "",
                   "validate": [],
                   "size": "large",
->>>>>>> 69a97338
                   "placeholder": {
                     "defaultMessage": "Select",
                     "description": "Placeholder text for a select",
@@ -348,30 +271,18 @@
                   },
                   "options": [
                     {
-<<<<<<< HEAD
-                      "value": "BOTH",
-                      "label": {
-                        "defaultMessage": "Both Parents",
-                        "description": "Label for \"Both Parents\" select option",
-                        "id": "form.field.label.application.whoseContactDetails.both"
-=======
                       "value": "APPLICANT",
                       "label": {
                         "defaultMessage": "Applicant",
                         "description": "Label for \"Applicant\" radio option",
                         "id": "form.field.label.application.whoseContactDetails.applicant"
->>>>>>> 69a97338
                       }
                     },
                     {
                       "value": "MOTHER",
                       "label": {
                         "defaultMessage": "Mother",
-<<<<<<< HEAD
-                        "description": "Label for \"Mother\" select option",
-=======
                         "description": "Label for \"Mother\" radio option",
->>>>>>> 69a97338
                         "id": "form.field.label.application.whoseContactDetails.mother"
                       }
                     },
@@ -379,117 +290,6 @@
                       "value": "FATHER",
                       "label": {
                         "defaultMessage": "Father",
-<<<<<<< HEAD
-                        "description": "Label for \"Father\" select option",
-                        "id": "form.field.label.application.whoseContactDetails.father"
-                      }
-                    }
-                  ],
-                  "mapping": {
-                    "mutation": {
-                      "operation": "fieldNameTransformer",
-                      "parameters": [
-                        "contact"
-                      ]
-                    },
-                    "query": {
-                      "operation": "fieldValueTransformer",
-                      "parameters": [
-                        "contact"
-                      ]
-                    }
-                  }
-                },
-                {
-                  "name": "registrationPhone",
-                  "type": "TEL",
-                  "previewGroup": "mainContact",
-                  "label": {
-                    "defaultMessage": "Phone number",
-                    "description": "Input label for phone input",
-                    "id": "form.field.label.application.phone"
-                  },
-                  "required": true,
-                  "initialValue": "",
-                  "validate": [
-                    {
-                      "operation": "phoneNumberFormat"
-                    }
-                  ],
-                  "mapping": {
-                    "mutation": {
-                      "operation": "fieldNameTransformer",
-                      "parameters": [
-                        "contactPhoneNumber"
-                      ]
-                    },
-                    "query": {
-                      "operation": "fieldValueTransformer",
-                      "parameters": [
-                        "contactPhoneNumber"
-                      ]
-                    }
-                  }
-                },
-                {
-                  "name": "phoneVerificationWarning",
-                  "type": "WARNING",
-                  "label": {
-                    "defaultMessage": "Check with the applicant that the mobile phone number you have entered is correct",
-                    "description": "Warning message to verify applicant phone number ",
-                    "id": "form.field.label.application.phoneVerificationWarning"
-                  },
-                  "initialValue": "",
-                  "validate": []
-                },
-                {
-                  "name": "commentsOrNotes",
-                  "type": "TEXTAREA",
-                  "label": {
-                    "defaultMessage": "Comments or notes",
-                    "description": "Input label for comments or notes textarea",
-                    "id": "form.field.label.application.commentsOrNotes"
-                  },
-                  "required": false,
-                  "initialValue": "",
-                  "validate": [],
-                  "description": {
-                    "defaultMessage": "Use this section to add any comments or notes that might be relevant to the completion and certification of this registration. This information won’t be shared with the informants.",
-                    "description": "Help text for the notes field",
-                    "id": "form.field.label.application.commentsOrNotes.description"
-                  },
-                  "mapping": {
-                    "mutation": {
-                      "operation": "fieldToCommentTransformer"
-                    },
-                    "query": {
-                      "operation": "commentToFieldTransformer"
-                    }
-                  }
-                }
-              ],
-              "previewGroups": [
-                {
-                  "id": "mainContact",
-                  "label": {
-                    "defaultMessage": "Main contact",
-                    "description": "Preview label for applicant type + phone number",
-                    "id": "form.field.label.application.mainContact"
-                  },
-                  "fieldToRedirect": "mainContact"
-                }
-              ]
-            }
-          ],
-          "mapping": {
-            "mutation": {
-              "operation": "setBirthRegistrationSectionTransformer"
-            },
-            "query": {
-              "operation": "getBirthRegistrationSectionTransformer"
-            }
-          }
-=======
                         "description": "Label for \"Father\" radio option",
                         "id": "form.field.label.application.whoseContactDetails.father"
                       }
@@ -920,7 +720,6 @@
               ]
             }
           ]
->>>>>>> 69a97338
         },
         {
           "id": "child",
@@ -6031,7 +5830,6 @@
                         "PERMANENT",
                         1
                       ]
-<<<<<<< HEAD
                     },
                     "query": {
                       "operation": "addressToFieldTransformer",
@@ -6086,62 +5884,6 @@
                       "expression": "!values.addressLine4Permanent"
                     },
                     {
-=======
-                    },
-                    "query": {
-                      "operation": "addressToFieldTransformer",
-                      "parameters": [
-                        "PERMANENT",
-                        1
-                      ]
-                    }
-                  }
-                },
-                {
-                  "name": "postCodePermanent",
-                  "type": "TEL",
-                  "label": {
-                    "defaultMessage": "Postcode",
-                    "description": "Title for the postcode field",
-                    "id": "form.field.label.postCode"
-                  },
-                  "previewGroup": "permanentAddress",
-                  "required": false,
-                  "initialValue": "",
-                  "validate": [
-                    {
-                      "operation": "numeric"
-                    },
-                    {
-                      "operation": "maxLength",
-                      "parameters": [
-                        4
-                      ]
-                    }
-                  ],
-                  "conditionals": [
-                    {
-                      "action": "hide",
-                      "expression": "values.permanentAddressSameAsMother"
-                    },
-                    {
-                      "action": "hide",
-                      "expression": "!values.countryPermanent"
-                    },
-                    {
-                      "action": "hide",
-                      "expression": "!values.statePermanent"
-                    },
-                    {
-                      "action": "hide",
-                      "expression": "!values.districtPermanent"
-                    },
-                    {
-                      "action": "hide",
-                      "expression": "!values.addressLine4Permanent"
-                    },
-                    {
->>>>>>> 69a97338
                       "action": "hide",
                       "expression": "!values.addressLine3Permanent"
                     }
