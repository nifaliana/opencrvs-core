{
  "name": "@opencrvs/resources",
  "version": "1.0.0",
  "description": "OpenCRVS resources for reference data",
  "scripts": {
    "start": "concurrently \"nodemon --exec ts-node -- src/index.ts\"",
    "start:prod": "ts-node src/index.ts",
    "test": "jest --coverage",
    "test:watch": "jest --watch --coverage",
    "open:cov": "yarn test && opener coverage/index.html",
    "precommit": "lint-staged",
    "test:compilation": "tsc --noEmit",
    "save:locations": "ts-node src/features/administrative/scripts/assign-admin-structure-to-locations.ts",
    "assign:geo-data": "ts-node src/features/administrative/scripts/assign-geodata-to-locations.ts",
    "generate:csv": "ts-node src/features/administrative/scripts/generate-csv-files.ts",
    "update:locations": "ts-node src/features/administrative/scripts/update-location-data.ts",
    "prep:facilities": "ts-node src/features/facilities/scripts/prepare-source-facilities.ts",
    "save:facilities": "ts-node src/features/facilities/scripts/assign-facilities-to-locations.ts",
    "prep:employees": "ts-node src/features/employees/scripts/prepare-source-employees.ts",
    "save:employees": "ts-node src/features/employees/scripts/assign-employees-to-practitioners.ts",
    "populate": "yarn save:locations && yarn assign:geo-data && yarn update:locations && yarn prep:facilities && yarn save:facilities && yarn prep:employees && yarn save:employees"
  },
  "devDependencies": {
    "@types/code": "^4.0.3",
<<<<<<< HEAD
    "@types/csv2json": "^1.4.0",
    "@types/dotenv": "^4.0.2",
=======
    "@types/dotenv": "^6.1.0",
>>>>>>> 366d557b
    "@types/fhir": "^0.0.30",
    "@types/geojson": "^7946.0.4",
    "@types/jest": "^22.2.3",
    "@types/json2csv": "^4.2.0",
    "@types/node": "^10.12.5",
    "concurrently": "^4.0.1",
<<<<<<< HEAD
    "csv2json": "^1.4.2",
    "dotenv": "^4.0.0",
=======
    "dotenv": "^6.1.0",
>>>>>>> 366d557b
    "eslint": "^5.8.0",
    "eslint-config-prettier": "^3.1.0",
    "jest": "^23.6.0",
    "json2csv": "^4.3.0",
    "nodemon": "^1.18.5",
    "nyc": "^13.1.0",
    "opener": "^1.5.1",
    "prettier": "^1.15.2",
    "pretty-quick": "^1.8.0",
    "ts-jest": "^22.4.6",
    "ts-node": "^6.1.1",
    "tslint": "^5.4.3",
    "tslint-config-prettier": "^1.12.0",
    "typescript": "^3.0.1",
    "typestyle": "^1.3.7"
  },
  "dependencies": {
    "@types/chalk": "^2.2.0",
    "@types/hapi": "^17.0.12",
    "@types/joi": "^14.0.0",
    "@types/lodash": "^4.14.117",
    "@types/uuid": "^3.4.4",
    "@types/winston": "^2.4.4",
    "app-module-path": "^2.2.0",
    "boom": "^7.2.2",
    "chalk": "^2.4.1",
    "good": "^8.1.1",
    "good-console": "^7.1.0",
    "good-squeeze": "^5.1.0",
    "hapi": "^17.4.0",
    "joi": "^14.0.6",
    "lodash": "^4.17.11",
    "node-fetch": "^2.2.1",
    "uuid": "^3.3.2",
    "winston": "^3.1.0"
  },
  "lint-staged": {
    "src/**/*.{ts,graphql}": [
      "prettier --write",
      "git add"
    ]
  },
  "jest": {
    "transform": {
      "^.+\\.tsx?$": "ts-jest"
    },
    "coverageReporters": [
      "json",
      "lcov",
      "text",
      "html"
    ],
    "modulePaths": [
      "<rootDir>"
    ],
    "testRegex": "(/__tests__/.*|(\\.|/)(test|spec))\\.(jsx?|tsx?)$",
    "setupFiles": [
      "./test/setupJest.ts"
    ],
    "moduleFileExtensions": [
      "ts",
      "tsx",
      "js",
      "jsx",
      "json",
      "node"
    ],
    "testEnvironment": "node"
  }
}<|MERGE_RESOLUTION|>--- conflicted
+++ resolved
@@ -22,24 +22,16 @@
   },
   "devDependencies": {
     "@types/code": "^4.0.3",
-<<<<<<< HEAD
     "@types/csv2json": "^1.4.0",
-    "@types/dotenv": "^4.0.2",
-=======
     "@types/dotenv": "^6.1.0",
->>>>>>> 366d557b
     "@types/fhir": "^0.0.30",
     "@types/geojson": "^7946.0.4",
     "@types/jest": "^22.2.3",
     "@types/json2csv": "^4.2.0",
     "@types/node": "^10.12.5",
     "concurrently": "^4.0.1",
-<<<<<<< HEAD
     "csv2json": "^1.4.2",
-    "dotenv": "^4.0.0",
-=======
     "dotenv": "^6.1.0",
->>>>>>> 366d557b
     "eslint": "^5.8.0",
     "eslint-config-prettier": "^3.1.0",
     "jest": "^23.6.0",
