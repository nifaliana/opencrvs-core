--- conflicted
+++ resolved
@@ -9,12 +9,9 @@
     "test:watch": "jest --watch --coverage",
     "open:cov": "yarn test && opener coverage/index.html",
     "precommit": "lint-staged",
-<<<<<<< HEAD
     "test:compilation": "tsc --noEmit",
-    "request:locations": "ts-node src/features/administrative/handler.ts"
-=======
+    "request:locations": "ts-node src/features/administrative/handler.ts",
     "assign:geo-data": "ts-node scripts/assign-geodata-to-locations.ts"
->>>>>>> 22591b75
   },
   "devDependencies": {
     "@types/code": "^4.0.3",
