/*
 * This Source Code Form is subject to the terms of the Mozilla Public
 * License, v. 2.0. If a copy of the MPL was not distributed with this
 * file, You can obtain one at https://mozilla.org/MPL/2.0/.
 *
 * OpenCRVS is also distributed under the terms of the Civil Registration
 * & Healthcare Disclaimer located at http://opencrvs.org/license.
 *
 * Copyright (C) The OpenCRVS Authors. OpenCRVS and the OpenCRVS
 * graphic logo are (registered/a) trademark(s) of Plan International.
 */
export const HOST = process.env.HOST || '0.0.0.0'
export const PORT = process.env.PORT || 5050
export const HEARTH_URL = process.env.HEARTH_URL || 'http://localhost:3447/fhir'
export const OPENHIM_URL = process.env.OPENHIM_URL || 'http://localhost:5001'
export const APPLICATION_CONFIG_URL =
  process.env.APPLICATION_CONFIG_URL || 'http://localhost:2021/'
export const VALIDATING_EXTERNALLY = process.env.VALIDATING_EXTERNALLY || false
export const NOTIFICATION_SERVICE_URL =
  process.env.NOTIFICATION_SERVICE_URL || 'http://localhost:2020/'

export const RESOURCE_SERVICE_URL =
  process.env.RESOURCE_SERVICE_URL || `http://localhost:3040/`
export const CERT_PUBLIC_KEY_PATH =
  (process.env.CERT_PUBLIC_KEY_PATH as string) ||
  '../../.secrets/public-key.pem'

export const USER_MANAGEMENT_URL =
  process.env.USER_MANAGEMENT_URL || 'http://localhost:3030/'
<<<<<<< HEAD
export const AUTH_URL = process.env.AUTH_URL || 'http://localhost:4040'
export const SENTRY_DSN = process.env.SENTRY_DSN
=======
export const SENTRY_DSN =
  process.env.SENTRY_DSN ||
  'https://2ed906a0ba1c4de2ae3f3f898ec9df0b@sentry.io/1774551'
>>>>>>> dbb6b8a2

function getAvailableLanguages() {
  const LANGUAGES = (process.env.LANGUAGES && process.env.LANGUAGES) || 'bn,en'
  return LANGUAGES.split(',')
}

export function getDefaultLanguage() {
  return getAvailableLanguages()[0]
}
export const DEFAULT_TIMEOUT = 600000<|MERGE_RESOLUTION|>--- conflicted
+++ resolved
@@ -27,14 +27,7 @@
 
 export const USER_MANAGEMENT_URL =
   process.env.USER_MANAGEMENT_URL || 'http://localhost:3030/'
-<<<<<<< HEAD
-export const AUTH_URL = process.env.AUTH_URL || 'http://localhost:4040'
 export const SENTRY_DSN = process.env.SENTRY_DSN
-=======
-export const SENTRY_DSN =
-  process.env.SENTRY_DSN ||
-  'https://2ed906a0ba1c4de2ae3f3f898ec9df0b@sentry.io/1774551'
->>>>>>> dbb6b8a2
 
 function getAvailableLanguages() {
   const LANGUAGES = (process.env.LANGUAGES && process.env.LANGUAGES) || 'bn,en'
