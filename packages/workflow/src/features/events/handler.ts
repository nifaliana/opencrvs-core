--- conflicted
+++ resolved
@@ -29,23 +29,15 @@
   getEventType,
   hasCorrectionEncounterSection,
   isInProgressApplication,
-<<<<<<< HEAD
   isRejectedTask,
-=======
->>>>>>> 26233fc6
   isArchiveTask
 } from '@workflow/features/registration/utils'
 import updateTaskHandler from '@workflow/features/task/handler'
 import { logger } from '@workflow/logger'
 import { hasRegisterScope, hasValidateScope } from '@workflow/utils/authUtils'
 import * as Hapi from '@hapi/hapi'
-<<<<<<< HEAD
-import fetch, { RequestInit } from 'node-fetch'
+import fetch from 'node-fetch'
 import { getTaskResource } from '@workflow/features/registration/fhir/fhir-template'
-=======
-import { getTaskResource } from '@workflow/features/registration/fhir/fhir-template'
-import fetch from 'node-fetch'
->>>>>>> 26233fc6
 
 // TODO: Change these event names to be closer in definition to the comments
 // https://jembiprojects.jira.com/browse/OCRVS-2767
@@ -190,7 +182,6 @@
     const taskResource = getTaskResource(fhirBundle)
     const eventType = getEventType(fhirBundle)
     if (eventType === EVENT_TYPE.BIRTH) {
-<<<<<<< HEAD
       if (isRejectedTask(taskResource)) {
         return Events.BIRTH_MARK_VOID
       }
@@ -206,17 +197,6 @@
         return Events.DEATH_MARK_ARCHIVED
       }
       return Events.DEATH_MARK_REINSTATED
-=======
-      if (isArchiveTask(taskResource)) {
-        return Events.BIRTH_MARK_ARCHIVED
-      }
-      return Events.BIRTH_MARK_VOID
-    } else if (eventType === EVENT_TYPE.DEATH) {
-      if (isArchiveTask(taskResource)) {
-        return Events.DEATH_MARK_ARCHIVED
-      }
-      return Events.DEATH_MARK_VOID
->>>>>>> 26233fc6
     }
   }
 
@@ -317,7 +297,7 @@
     case Events.BIRTH_MARK_REINSTATED:
     case Events.DEATH_MARK_REINSTATED:
       response = await updateTaskHandler(request, h, event)
-      await triggerEvent(event, request.payload, request.headers.authorization)
+      await triggerEvent(event, request.payload, request.headers)
       break
     case Events.DEATH_IN_PROGRESS_DEC:
       response = await createRegistrationHandler(request, h, event)
@@ -406,11 +386,7 @@
     case Events.BIRTH_MARK_ARCHIVED:
     case Events.DEATH_MARK_ARCHIVED:
       response = await updateTaskHandler(request, h, event)
-<<<<<<< HEAD
-      await triggerEvent(event, request.payload, request.headers.authorization)
-=======
       await triggerEvent(event, request.payload, request.headers)
->>>>>>> 26233fc6
       break
     case Events.EVENT_NOT_DUPLICATE:
       response = await forwardToHearth(request, h)
