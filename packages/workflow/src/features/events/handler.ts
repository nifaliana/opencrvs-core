/*
 * This Source Code Form is subject to the terms of the Mozilla Public
 * License, v. 2.0. If a copy of the MPL was not distributed with this
 * file, You can obtain one at https://mozilla.org/MPL/2.0/.
 *
 * OpenCRVS is also distributed under the terms of the Civil Registration
 * & Healthcare Disclaimer located at http://opencrvs.org/license.
 *
 * Copyright (C) The OpenCRVS Authors. OpenCRVS and the OpenCRVS
 * graphic logo are (registered/a) trademark(s) of Plan International.
 */
import { OPENHIM_URL } from '@workflow/constants'
import { isUserAuthorized } from '@workflow/features/events/auth'
import { EVENT_TYPE } from '@workflow/features/registration/fhir/constants'
import {
  hasBirthRegistrationNumber,
  hasDeathRegistrationNumber,
  forwardToHearth
} from '@workflow/features/registration/fhir/fhir-utils'
import {
  createRegistrationHandler,
  markEventAsCertifiedHandler,
  markEventAsRequestedForCorrectionHandler,
  markEventAsValidatedHandler,
  markEventAsWaitingValidationHandler,
  markEventAsDownloadedHandler
} from '@workflow/features/registration/handler'
import {
  getEventType,
  hasCorrectionEncounterSection,
  isInProgressApplication,
  isArchiveTask
} from '@workflow/features/registration/utils'
import updateTaskHandler from '@workflow/features/task/handler'
import { logger } from '@workflow/logger'
import { hasRegisterScope, hasValidateScope } from '@workflow/utils/authUtils'
import * as Hapi from '@hapi/hapi'
<<<<<<< HEAD
import fetch, { RequestInit } from 'node-fetch'
import { getTaskResource } from '@workflow/features/registration/fhir/fhir-template'
=======
import fetch from 'node-fetch'
>>>>>>> 1457f18f

// TODO: Change these event names to be closer in definition to the comments
// https://jembiprojects.jira.com/browse/OCRVS-2767
export enum Events {
  BIRTH_IN_PROGRESS_DEC = '/events/birth/in-progress-declaration', // Field agent or DHIS2in progress application
  BIRTH_NEW_DEC = '/events/birth/new-declaration', // Field agent completed application
  BIRTH_UPDATE_DEC = '/events/birth/update-declaration',
  BIRTH_WAITING_VALIDATION = '/events/birth/waiting-validation',
  BIRTH_NEW_WAITING_VALIDATION = '/events/birth/new-waiting-validation', // Registrar new registration application
  BIRTH_MARK_REG = '/events/birth/mark-registered',
  BIRTH_MARK_VALID = '/events/birth/mark-validated',
  BIRTH_MARK_CERT = '/events/birth/mark-certified',
  BIRTH_MARK_VOID = '/events/birth/mark-voided',
  BIRTH_MARK_ARCHIVED = '/events/birth/mark-archived',
  BIRTH_REQUEST_CORRECTION = '/events/birth/request-correction',
  DEATH_IN_PROGRESS_DEC = '/events/death/in-progress-declaration', /// Field agent or DHIS2in progress application
  DEATH_NEW_DEC = '/events/death/new-declaration', // Field agent completed application
  DEATH_UPDATE_DEC = '/events/death/update-declaration',
  DEATH_WAITING_VALIDATION = '/events/death/waiting-validation',
  DEATH_NEW_WAITING_VALIDATION = '/events/death/new-waiting-validation', // Registrar new registration application
  DEATH_MARK_REG = '/events/death/mark-registered',
  DEATH_MARK_VALID = '/events/death/mark-validated',
  DEATH_MARK_CERT = '/events/death/mark-certified',
  DEATH_MARK_VOID = '/events/death/mark-voided',
  DEATH_MARK_ARCHIVED = '/events/death/mark-archived',
  DEATH_REQUEST_CORRECTION = '/events/death/request-correction',
  BIRTH_NEW_VALIDATE = '/events/birth/new-validation', // Registration agent new application
  DEATH_NEW_VALIDATE = '/events/death/new-validation', // Registration agent new application
  EVENT_NOT_DUPLICATE = '/events/not-duplicate',
  DOWNLOADED = '/events/downloaded',
  UNKNOWN = 'unknown'
}

function detectEvent(request: Hapi.Request): Events {
  const fhirBundle = request.payload as fhir.Bundle
  if (
    request.method === 'post' &&
    (request.path === '/fhir' || request.path === '/fhir/')
  ) {
    if (
      fhirBundle.entry &&
      fhirBundle.entry[0] &&
      fhirBundle.entry[0].resource
    ) {
      const firstEntry = fhirBundle.entry[0].resource
      if (firstEntry.resourceType === 'Composition') {
        const eventType = getEventType(fhirBundle)
        if (eventType === EVENT_TYPE.BIRTH) {
          if (firstEntry.id) {
            if (!hasBirthRegistrationNumber(fhirBundle)) {
              if (hasValidateScope(request)) {
                return Events.BIRTH_MARK_VALID
              }
              if (hasRegisterScope(request)) {
                return Events.BIRTH_WAITING_VALIDATION
              }
            } else {
              if (
                hasRegisterScope(request) &&
                hasCorrectionEncounterSection(firstEntry as fhir.Composition)
              ) {
                return Events.BIRTH_REQUEST_CORRECTION
              } else {
                return Events.BIRTH_MARK_CERT
              }
            }
          } else {
            if (hasRegisterScope(request)) {
              return Events.BIRTH_NEW_WAITING_VALIDATION
            }

            if (hasValidateScope(request)) {
              return Events.BIRTH_NEW_VALIDATE
            }

            return isInProgressApplication(fhirBundle)
              ? Events.BIRTH_IN_PROGRESS_DEC
              : Events.BIRTH_NEW_DEC
          }
        } else if (eventType === EVENT_TYPE.DEATH) {
          if (firstEntry.id) {
            if (!hasDeathRegistrationNumber(fhirBundle)) {
              if (hasValidateScope(request)) {
                return Events.DEATH_MARK_VALID
              }
              if (hasRegisterScope(request)) {
                return Events.DEATH_WAITING_VALIDATION
              }
            } else {
              if (
                hasRegisterScope(request) &&
                hasCorrectionEncounterSection(firstEntry as fhir.Composition)
              ) {
                return Events.DEATH_REQUEST_CORRECTION
              } else {
                return Events.DEATH_MARK_CERT
              }
            }
          } else {
            if (hasRegisterScope(request)) {
              return Events.DEATH_NEW_WAITING_VALIDATION
            }

            if (hasValidateScope(request)) {
              return Events.DEATH_NEW_VALIDATE
            }

            return isInProgressApplication(fhirBundle)
              ? Events.DEATH_IN_PROGRESS_DEC
              : Events.DEATH_NEW_DEC
          }
        }
      }
      if (firstEntry.resourceType === 'Task' && firstEntry.id) {
        if (fhirBundle?.signature?.type[0]?.code === 'downloaded') {
          return Events.DOWNLOADED
        }

        const eventType = getEventType(fhirBundle)
        if (eventType === EVENT_TYPE.BIRTH) {
          if (hasValidateScope(request)) {
            return Events.BIRTH_MARK_VALID
          }
          if (hasRegisterScope(request)) {
            return Events.BIRTH_MARK_REG
          }
        } else if (eventType === EVENT_TYPE.DEATH) {
          if (hasValidateScope(request)) {
            return Events.DEATH_MARK_VALID
          }
          if (hasRegisterScope(request)) {
            return Events.DEATH_MARK_REG
          }
        }
      }
    }
  }

  if (request.method === 'put' && request.path.includes('/fhir/Task')) {
    const taskResource = getTaskResource(fhirBundle)
    const eventType = getEventType(fhirBundle)
    if (eventType === EVENT_TYPE.BIRTH) {
      if (isArchiveTask(taskResource)) {
        return Events.BIRTH_MARK_ARCHIVED
      }
      return Events.BIRTH_MARK_VOID
    } else if (eventType === EVENT_TYPE.DEATH) {
      if (isArchiveTask(taskResource)) {
        return Events.DEATH_MARK_ARCHIVED
      }
      return Events.DEATH_MARK_VOID
    }
  }

  if (request.method === 'put' && request.path.includes('/fhir/Composition')) {
    return Events.EVENT_NOT_DUPLICATE
  }

  return Events.UNKNOWN
}

export async function fhirWorkflowEventHandler(
  request: Hapi.Request,
  h: Hapi.ResponseToolkit
) {
  const event = detectEvent(request)
  logger.info(`Event detected: ${event}`)

  // Unknown event are allowed through to Hearth by default.
  // We can restrict what resources can be used in Hearth directly if necessary
  if (
    event !== Events.UNKNOWN &&
    !isUserAuthorized(request.auth.credentials.scope, event)
  ) {
    return h.response().code(401)
  }

  let response

  switch (event) {
    case Events.BIRTH_IN_PROGRESS_DEC:
      response = await createRegistrationHandler(request, h, event)
      await triggerEvent(
        Events.BIRTH_IN_PROGRESS_DEC,
        request.payload,
        request.headers
      )
      break
    case Events.BIRTH_NEW_DEC:
      response = await createRegistrationHandler(request, h, event)
      await triggerEvent(Events.BIRTH_NEW_DEC, request.payload, request.headers)
      break
    case Events.BIRTH_NEW_VALIDATE:
      response = await createRegistrationHandler(request, h, event)
      await triggerEvent(
        Events.BIRTH_NEW_VALIDATE,
        request.payload,
        request.headers
      )
      break
    case Events.BIRTH_WAITING_VALIDATION:
      response = await markEventAsWaitingValidationHandler(request, h, event)
      await triggerEvent(
        Events.BIRTH_WAITING_VALIDATION,
        request.payload,
        request.headers
      )
      break
    case Events.DEATH_WAITING_VALIDATION:
      response = await markEventAsWaitingValidationHandler(request, h, event)
      await triggerEvent(
        Events.DEATH_WAITING_VALIDATION,
        request.payload,
        request.headers
      )
      break
    case Events.BIRTH_REQUEST_CORRECTION:
      response = await markEventAsRequestedForCorrectionHandler(request, h)
      await triggerEvent(
        Events.BIRTH_REQUEST_CORRECTION,
        request.payload,
        request.headers
      )
      break
    case Events.DEATH_REQUEST_CORRECTION:
      response = await markEventAsRequestedForCorrectionHandler(request, h)
      await triggerEvent(
        Events.DEATH_REQUEST_CORRECTION,
        request.payload,
        request.headers
      )
      break
    case Events.DEATH_NEW_VALIDATE:
      response = await createRegistrationHandler(request, h, event)
      await triggerEvent(
        Events.DEATH_NEW_VALIDATE,
        request.payload,
        request.headers
      )
      break
    case Events.BIRTH_NEW_WAITING_VALIDATION:
      response = await createRegistrationHandler(request, h, event)
      await triggerEvent(
        Events.BIRTH_NEW_WAITING_VALIDATION,
        request.payload,
        request.headers
      )
      break
    case Events.DEATH_IN_PROGRESS_DEC:
      response = await createRegistrationHandler(request, h, event)
      await triggerEvent(
        Events.DEATH_IN_PROGRESS_DEC,
        request.payload,
        request.headers
      )
      break
    case Events.DEATH_NEW_DEC:
      response = await createRegistrationHandler(request, h, event)
      await triggerEvent(Events.DEATH_NEW_DEC, request.payload, request.headers)
      break
    case Events.DEATH_NEW_WAITING_VALIDATION:
      response = await createRegistrationHandler(request, h, event)
      await triggerEvent(
        Events.DEATH_NEW_WAITING_VALIDATION,
        request.payload,
        request.headers
      )
      break
    case Events.BIRTH_MARK_VALID:
      response = await markEventAsValidatedHandler(request, h, event)
      await triggerEvent(
        Events.BIRTH_MARK_VALID,
        request.payload,
        request.headers
      )
      break
    case Events.DEATH_MARK_VALID:
      response = await markEventAsValidatedHandler(request, h, event)
      await triggerEvent(
        Events.DEATH_MARK_VALID,
        request.payload,
        request.headers
      )
      break
    case Events.BIRTH_MARK_REG:
      response = await markEventAsWaitingValidationHandler(request, h, event)
      await triggerEvent(
        Events.BIRTH_MARK_REG,
        request.payload,
        request.headers
      )
      break
    case Events.DEATH_MARK_REG:
      response = await markEventAsWaitingValidationHandler(request, h, event)
      await triggerEvent(
        Events.DEATH_MARK_REG,
        request.payload,
        request.headers
      )
      break
    case Events.BIRTH_MARK_CERT:
      response = await markEventAsCertifiedHandler(request, h)
      await triggerEvent(
        Events.BIRTH_MARK_CERT,
        request.payload,
        request.headers
      )
      break
    case Events.DEATH_MARK_CERT:
      response = await markEventAsCertifiedHandler(request, h)
      await triggerEvent(
        Events.DEATH_MARK_CERT,
        request.payload,
        request.headers
      )
      break
    case Events.BIRTH_MARK_VOID:
      response = await updateTaskHandler(request, h, event)
      await triggerEvent(
        Events.BIRTH_MARK_VOID,
        request.payload,
        request.headers
      )
      break
    case Events.DEATH_MARK_VOID:
      response = await updateTaskHandler(request, h, event)
      await triggerEvent(
        Events.DEATH_MARK_VOID,
        request.payload,
        request.headers
      )
      break
    case Events.BIRTH_MARK_ARCHIVED:
    case Events.DEATH_MARK_ARCHIVED:
      response = await updateTaskHandler(request, h, event)
      await triggerEvent(event, request.payload, request.headers)
      break
    case Events.EVENT_NOT_DUPLICATE:
      response = await forwardToHearth(request, h)
      await triggerEvent(
        Events.EVENT_NOT_DUPLICATE,
        request.payload,
        request.headers
      )
      break
    case Events.DOWNLOADED:
      response = await markEventAsDownloadedHandler(request, h)
      await triggerEvent(Events.DOWNLOADED, request.payload, request.headers)
      break
    default:
      // forward as-is to hearth
      response = await forwardToHearth(request, h)
  }

  return response
}

export async function triggerEvent(
  event: Events,
  payload: string | object,
  headers: Record<string, string> = {}
) {
  try {
    await fetch(`${OPENHIM_URL}${event}`, {
      method: 'POST',
      body: JSON.stringify(payload),
      headers: {
        'Content-Type': 'application/json',
        ...headers
      }
    })
  } catch (err) {
    logger.error(`Unable to forward to openhim for error : ${err}`)
  }
}<|MERGE_RESOLUTION|>--- conflicted
+++ resolved
@@ -35,12 +35,8 @@
 import { logger } from '@workflow/logger'
 import { hasRegisterScope, hasValidateScope } from '@workflow/utils/authUtils'
 import * as Hapi from '@hapi/hapi'
-<<<<<<< HEAD
-import fetch, { RequestInit } from 'node-fetch'
 import { getTaskResource } from '@workflow/features/registration/fhir/fhir-template'
-=======
 import fetch from 'node-fetch'
->>>>>>> 1457f18f
 
 // TODO: Change these event names to be closer in definition to the comments
 // https://jembiprojects.jira.com/browse/OCRVS-2767
