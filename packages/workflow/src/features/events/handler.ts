/*
 * This Source Code Form is subject to the terms of the Mozilla Public
 * License, v. 2.0. If a copy of the MPL was not distributed with this
 * file, You can obtain one at https://mozilla.org/MPL/2.0/.
 *
 * OpenCRVS is also distributed under the terms of the Civil Registration
 * & Healthcare Disclaimer located at http://opencrvs.org/license.
 *
 * Copyright (C) The OpenCRVS Authors. OpenCRVS and the OpenCRVS
 * graphic logo are (registered/a) trademark(s) of Plan International.
 */
import { OPENHIM_URL } from '@workflow/constants'
import { isUserAuthorized } from '@workflow/features/events/auth'
<<<<<<< HEAD
import {
  hasRegistrationNumber,
  forwardToHearth
=======
import {
  EVENT_TYPE,
  OPENCRVS_SPECIFICATION_URL
} from '@workflow/features/registration/fhir/constants'
import {
  hasBirthRegistrationNumber,
  hasDeathRegistrationNumber,
  forwardToHearth,
  forwardEntriesToHearth
>>>>>>> 34bbcd50
} from '@workflow/features/registration/fhir/fhir-utils'
import {
  createRegistrationHandler,
  markEventAsCertifiedHandler,
  markEventAsRequestedForCorrectionHandler,
  markEventAsValidatedHandler,
  markEventAsWaitingValidationHandler,
  actionEventHandler,
  anonymousActionEventHandler,
  markEventAsIssuedHandler
} from '@workflow/features/registration/handler'
import {
  getEventType,
  hasCertificateDataInDocRef,
  hasCorrectionEncounterSection,
  isInProgressDeclaration
} from '@workflow/features/registration/utils'
import {
  hasExtension,
  isRejectedTask,
  isArchiveTask
} from '@workflow/features/task/fhir/utils'
import updateTaskHandler from '@workflow/features/task/handler'
import { logger } from '@workflow/logger'
import { hasRegisterScope, hasValidateScope } from '@workflow/utils/authUtils'
import * as Hapi from '@hapi/hapi'
import fetch from 'node-fetch'
import { getTaskResource } from '@workflow/features/registration/fhir/fhir-template'
import {
  ASSIGNED_EXTENSION_URL,
  DOWNLOADED_EXTENSION_URL,
  UNASSIGNED_EXTENSION_URL,
  REINSTATED_EXTENSION_URL,
  VIEWED_EXTENSION_URL,
  MARKED_AS_NOT_DUPLICATE,
  MARKED_AS_DUPLICATE,
  VERIFIED_EXTENSION_URL
} from '@workflow/features/task/fhir/constants'
import { setupSystemIdentifier } from '@workflow/features/registration/fhir/fhir-bundle-modifier'
<<<<<<< HEAD
import { Events } from '@workflow/features/events/utils'
=======

// TODO: Change these event names to be closer in definition to the comments
// https://jembiprojects.jira.com/browse/OCRVS-2767
export enum Events {
  BIRTH_IN_PROGRESS_DEC = '/events/birth/in-progress-declaration', // Field agent or DHIS2in progress declaration
  BIRTH_NEW_DEC = '/events/birth/new-declaration', // Field agent completed declaration
  BIRTH_REQUEST_FOR_REGISTRAR_VALIDATION = '/events/birth/request-for-registrar-validation', // Registration agent new declaration
  BIRTH_WAITING_EXTERNAL_RESOURCE_VALIDATION = '/events/birth/waiting-external-resource-validation',
  REGISTRAR_BIRTH_REGISTRATION_WAITING_EXTERNAL_RESOURCE_VALIDATION = '/events/birth/registrar-registration-waiting-external-resource-validation', // Registrar new registration declaration
  BIRTH_MARK_REG = '/events/birth/mark-registered',
  BIRTH_MARK_VALID = '/events/birth/mark-validated',
  BIRTH_MARK_CERT = '/events/birth/mark-certified',
  BIRTH_MARK_ISSUE = '/events/birth/mark-issued',
  BIRTH_MARK_VOID = '/events/birth/mark-voided',
  BIRTH_MARK_ARCHIVED = '/events/birth/mark-archived',
  BIRTH_MARK_REINSTATED = '/events/birth/mark-reinstated',
  BIRTH_REQUEST_CORRECTION = '/events/birth/request-correction',
  DEATH_IN_PROGRESS_DEC = '/events/death/in-progress-declaration', /// Field agent or DHIS2in progress declaration
  DEATH_NEW_DEC = '/events/death/new-declaration', // Field agent completed declaration
  DEATH_REQUEST_FOR_REGISTRAR_VALIDATION = '/events/death/request-for-registrar-validation', // Registration agent new declaration
  DEATH_WAITING_EXTERNAL_RESOURCE_VALIDATION = '/events/death/waiting-external-resource-validation',
  REGISTRAR_DEATH_REGISTRATION_WAITING_EXTERNAL_RESOURCE_VALIDATION = '/events/death/registrar-registration-waiting-external-resource-validation', // Registrar new registration declaration
  DEATH_MARK_REG = '/events/death/mark-registered',
  DEATH_MARK_VALID = '/events/death/mark-validated',
  DEATH_MARK_CERT = '/events/death/mark-certified',
  DEATH_MARK_ISSUE = '/events/death/mark-issued',
  DEATH_MARK_VOID = '/events/death/mark-voided',
  DEATH_MARK_ARCHIVED = '/events/death/mark-archived',
  DEATH_MARK_REINSTATED = '/events/death/mark-reinstated',
  DEATH_REQUEST_CORRECTION = '/events/death/request-correction',
  DECLARATION_UPDATED = '/events/declaration-updated', // Registration agent or registrar updating declaration before validating/registering
  EVENT_NOT_DUPLICATE = '/events/not-duplicate',
  DOWNLOADED = '/events/downloaded',
  ASSIGNED_EVENT = '/events/assigned',
  UNASSIGNED_EVENT = '/events/unassigned',
  VERIFIED_EVENT = '/events/verified',
  UNKNOWN = 'unknown',
  VIEWED = '/events/viewed',
  MARKED_AS_DUPLICATE = '/events/markAsDuplicate'
}
>>>>>>> 34bbcd50

function detectEvent(request: Hapi.Request): Events {
  const fhirBundle = request.payload as fhir.Bundle
  if (
    request.method === 'post' &&
    (request.path === '/fhir' || request.path === '/fhir/')
  ) {
<<<<<<< HEAD
    if (
      fhirBundle.entry &&
      fhirBundle.entry[0] &&
      fhirBundle.entry[0].resource
    ) {
      const firstEntry = fhirBundle.entry[0].resource

=======
    const firstEntry = fhirBundle.entry?.[0]?.resource
    if (firstEntry) {
      const isNewEntry = !firstEntry.id
>>>>>>> 34bbcd50
      if (firstEntry.resourceType === 'Composition') {
        const composition = firstEntry as fhir.Composition
        const isADuplicate = composition?.extension?.find(
          (ext) =>
            ext.url === `${OPENCRVS_SPECIFICATION_URL}duplicate` &&
            ext.valueBoolean
        )
        const eventType = getEventType(fhirBundle)
<<<<<<< HEAD
=======
        if (eventType === EVENT_TYPE.BIRTH) {
          if (!isNewEntry) {
            if (!hasBirthRegistrationNumber(fhirBundle)) {
              if (hasValidateScope(request)) {
                return Events.BIRTH_MARK_VALID
              }
              if (hasRegisterScope(request)) {
                return Events.BIRTH_WAITING_EXTERNAL_RESOURCE_VALIDATION
              }
            } else {
              if (
                hasRegisterScope(request) &&
                hasCorrectionEncounterSection(firstEntry as fhir.Composition)
              ) {
                return Events.BIRTH_REQUEST_CORRECTION
              } else if (!hasCertificateDataInDocRef(fhirBundle)) {
                return Events.BIRTH_MARK_ISSUE
              } else {
                return Events.BIRTH_MARK_CERT
              }
            }
          } else {
            if (hasRegisterScope(request)) {
              if (isADuplicate) {
                return Events.BIRTH_NEW_DEC
              }

              return Events.REGISTRAR_BIRTH_REGISTRATION_WAITING_EXTERNAL_RESOURCE_VALIDATION
            }
>>>>>>> 34bbcd50

        if (firstEntry.id) {
          if (!hasRegistrationNumber(fhirBundle, eventType)) {
            if (hasValidateScope(request)) {
<<<<<<< HEAD
              return Events[`${eventType}_MARK_VALID`]
=======
              return Events.BIRTH_REQUEST_FOR_REGISTRAR_VALIDATION
            }

            return isInProgressDeclaration(fhirBundle)
              ? Events.BIRTH_IN_PROGRESS_DEC
              : Events.BIRTH_NEW_DEC
          }
        } else if (eventType === EVENT_TYPE.DEATH) {
          if (!isNewEntry) {
            if (!hasDeathRegistrationNumber(fhirBundle)) {
              if (hasValidateScope(request)) {
                return Events.DEATH_MARK_VALID
              }
              if (hasRegisterScope(request)) {
                return Events.DEATH_WAITING_EXTERNAL_RESOURCE_VALIDATION
              }
            } else {
              if (
                hasRegisterScope(request) &&
                hasCorrectionEncounterSection(firstEntry as fhir.Composition)
              ) {
                return Events.DEATH_REQUEST_CORRECTION
              } else if (!hasCertificateDataInDocRef(fhirBundle)) {
                return Events.DEATH_MARK_ISSUE
              } else {
                return Events.DEATH_MARK_CERT
              }
>>>>>>> 34bbcd50
            }
            if (hasRegisterScope(request)) {
<<<<<<< HEAD
              return Events[`${eventType}_WAITING_EXTERNAL_RESOURCE_VALIDATION`]
=======
              if (isADuplicate) {
                return Events.DEATH_NEW_DEC
              }

              return Events.REGISTRAR_DEATH_REGISTRATION_WAITING_EXTERNAL_RESOURCE_VALIDATION
>>>>>>> 34bbcd50
            }
          } else {
            if (
              hasRegisterScope(request) &&
              hasCorrectionEncounterSection(firstEntry as fhir.Composition)
            ) {
              return Events[`${eventType}_REQUEST_CORRECTION`]
            } else if (!hasCertificateDataInDocRef(fhirBundle)) {
              return Events[`${eventType}_MARK_ISSUE`]
            } else {
              return Events[`${eventType}_MARK_CERT`]
            }
<<<<<<< HEAD
=======

            return isInProgressDeclaration(fhirBundle)
              ? Events.DEATH_IN_PROGRESS_DEC
              : Events.DEATH_NEW_DEC
          }
        }
      }
      if (firstEntry.resourceType === 'Task' && !isNewEntry) {
        const eventType = getEventType(fhirBundle)
        if (eventType === EVENT_TYPE.BIRTH) {
          if (hasValidateScope(request)) {
            return Events.BIRTH_MARK_VALID
>>>>>>> 34bbcd50
          }
        } else {
          if (hasRegisterScope(request)) {
            return Events[
              `REGISTRAR_${eventType}_REGISTRATION_WAITING_EXTERNAL_RESOURCE_VALIDATION`
            ]
          }
          if (hasValidateScope(request)) {
            return Events[`${eventType}_REQUEST_FOR_REGISTRAR_VALIDATION`]
          }
          return isInProgressDeclaration(fhirBundle)
            ? Events[`${eventType}_IN_PROGRESS_DEC`]
            : Events[`${eventType}_NEW_DEC`]
        }
      }

      if (firstEntry.resourceType === 'Task' && firstEntry.id) {
        const eventType = getEventType(fhirBundle)
        if (hasValidateScope(request)) {
          return Events[`${eventType}_MARK_VALID`]
        }
        if (hasRegisterScope(request)) {
          return Events[`${eventType}_MARK_REG`]
        }
      }
    }
  }

  if (request.method === 'put' && request.path.includes('/fhir/Task')) {
    const taskResource = getTaskResource(fhirBundle)

    if (hasExtension(taskResource, ASSIGNED_EXTENSION_URL)) {
      return Events.ASSIGNED_EVENT
    }
    if (hasExtension(taskResource, UNASSIGNED_EXTENSION_URL)) {
      return Events.UNASSIGNED_EVENT
    }
    if (hasExtension(taskResource, DOWNLOADED_EXTENSION_URL)) {
      return Events.DOWNLOADED
    }
    if (hasExtension(taskResource, VIEWED_EXTENSION_URL)) {
      return Events.VIEWED
    }
    if (hasExtension(taskResource, MARKED_AS_NOT_DUPLICATE)) {
      return Events.EVENT_NOT_DUPLICATE
    }
    if (hasExtension(taskResource, MARKED_AS_DUPLICATE)) {
      return Events.MARKED_AS_DUPLICATE
    }
    if (hasExtension(taskResource, VERIFIED_EXTENSION_URL)) {
      return Events.VERIFIED_EVENT
    }

    const eventType = getEventType(fhirBundle)

    if (hasExtension(taskResource, REINSTATED_EXTENSION_URL)) {
      return Events[`${eventType}_MARK_REINSTATED`]
    }
    if (isRejectedTask(taskResource)) {
      return Events[`${eventType}_MARK_VOID`]
    }
    if (isArchiveTask(taskResource)) {
      return Events[`${eventType}_MARK_ARCHIVED`]
    }
  }
  return Events.UNKNOWN
}

export async function fhirWorkflowEventHandler(
  request: Hapi.Request,
  h: Hapi.ResponseToolkit
) {
  const event = detectEvent(request)

  logger.info(`Event detected: ${event}`)
  // Unknown event are allowed through to Hearth by default.
  // We can restrict what resources can be used in Hearth directly if necessary
  if (
    event !== Events.UNKNOWN &&
    !isUserAuthorized(request.auth.credentials.scope, event)
  ) {
    return h.response().code(401)
  }

  if (event != Events.UNKNOWN && event != Events.EVENT_NOT_DUPLICATE) {
    setupSystemIdentifier(request)
  }

  let response

  switch (event) {
    case Events.BIRTH_IN_PROGRESS_DEC:
    case Events.DEATH_IN_PROGRESS_DEC:
    case Events.MARRIAGE_IN_PROGRESS_DEC:
      response = await createRegistrationHandler(request, h, event)
      await triggerEvent(event, request.payload, request.headers)
      break
    case Events.BIRTH_NEW_DEC:
    case Events.DEATH_NEW_DEC:
    case Events.MARRIAGE_NEW_DEC:
      response = await createRegistrationHandler(request, h, event)
      await triggerEvent(event, request.payload, request.headers)
      break
    case Events.BIRTH_REQUEST_FOR_REGISTRAR_VALIDATION:
    case Events.DEATH_REQUEST_FOR_REGISTRAR_VALIDATION:
    case Events.MARRIAGE_REQUEST_FOR_REGISTRAR_VALIDATION:
      response = await createRegistrationHandler(request, h, event)
      await triggerEvent(event, request.payload, request.headers)
      break
    case Events.BIRTH_WAITING_EXTERNAL_RESOURCE_VALIDATION:
    case Events.DEATH_WAITING_EXTERNAL_RESOURCE_VALIDATION:
    case Events.MARRIAGE_WAITING_EXTERNAL_RESOURCE_VALIDATION:
      response = await markEventAsWaitingValidationHandler(request, h, event)
      await triggerEvent(event, request.payload, request.headers)
      break
    case Events.BIRTH_REQUEST_CORRECTION:
    case Events.DEATH_REQUEST_CORRECTION:
    case Events.MARRIAGE_REQUEST_CORRECTION:
      response = await markEventAsRequestedForCorrectionHandler(request, h)
      await triggerEvent(event, request.payload, request.headers)
      break
    case Events.REGISTRAR_BIRTH_REGISTRATION_WAITING_EXTERNAL_RESOURCE_VALIDATION:
    case Events.REGISTRAR_DEATH_REGISTRATION_WAITING_EXTERNAL_RESOURCE_VALIDATION:
    case Events.REGISTRAR_MARRIAGE_REGISTRATION_WAITING_EXTERNAL_RESOURCE_VALIDATION:
      response = await createRegistrationHandler(request, h, event)
      await triggerEvent(event, request.payload, request.headers)
      break
    case Events.BIRTH_MARK_REINSTATED:
    case Events.DEATH_MARK_REINSTATED:
    case Events.MARRIAGE_MARK_REINSTATED:
      response = await updateTaskHandler(request, h, event)
      await triggerEvent(event, request.payload, request.headers)
      break
    case Events.BIRTH_MARK_VALID:
    case Events.DEATH_MARK_VALID:
    case Events.MARRIAGE_MARK_VALID:
      response = await markEventAsValidatedHandler(request, h, event)
      await triggerEvent(event, request.payload, request.headers)
      break
    case Events.BIRTH_MARK_REG:
    case Events.DEATH_MARK_REG:
    case Events.MARRIAGE_MARK_REG:
      response = await markEventAsWaitingValidationHandler(request, h, event)
      await triggerEvent(event, request.payload, request.headers)
      break

    case Events.BIRTH_MARK_CERT:
    case Events.DEATH_MARK_CERT:
    case Events.MARRIAGE_MARK_CERT:
      response = await markEventAsCertifiedHandler(request, h)
      await triggerEvent(event, request.payload, request.headers)
      break
    case Events.BIRTH_MARK_ISSUE:
      response = await markEventAsIssuedHandler(request, h)
      await triggerEvent(
        Events.BIRTH_MARK_ISSUE,
        request.payload,
        request.headers
      )
      break
    case Events.DEATH_MARK_ISSUE:
      response = await markEventAsIssuedHandler(request, h)
      await triggerEvent(
        Events.DEATH_MARK_ISSUE,
        request.payload,
        request.headers
      )
      break
    case Events.MARRIAGE_MARK_ISSUE:
      response = await markEventAsIssuedHandler(request, h)
      await triggerEvent(
        Events.MARRIAGE_MARK_ISSUE,
        request.payload,
        request.headers
      )
      break
    case Events.BIRTH_MARK_VOID:
    case Events.DEATH_MARK_VOID:
    case Events.MARRIAGE_MARK_VOID:
      response = await updateTaskHandler(request, h, event)
      await triggerEvent(event, request.payload, request.headers)
      break
    case Events.BIRTH_MARK_ARCHIVED:
    case Events.DEATH_MARK_ARCHIVED:
    case Events.MARRIAGE_MARK_ARCHIVED:
      response = await updateTaskHandler(request, h, event)
      await triggerEvent(event, request.payload, request.headers)
      break
    case Events.EVENT_NOT_DUPLICATE:
      response = await forwardEntriesToHearth(request, h)
      await triggerEvent(
        Events.EVENT_NOT_DUPLICATE,
        request.payload,
        request.headers
      )
      break
    case Events.DOWNLOADED:
    case Events.VIEWED:
    case Events.ASSIGNED_EVENT:
    case Events.UNASSIGNED_EVENT:
<<<<<<< HEAD
=======
    case Events.MARKED_AS_DUPLICATE:
>>>>>>> 34bbcd50
      response = await actionEventHandler(request, h, event)
      await triggerEvent(event, request.payload, request.headers)
      break
    case Events.VERIFIED_EVENT:
      response = await anonymousActionEventHandler(request, h, event)
      break
    default:
      // forward as-is to hearth
      response = await forwardToHearth(request, h)
  }

  return response
}

export async function triggerEvent(
  event: Events,
  payload: Hapi.Request['payload'],
  headers: Record<string, string> = {}
) {
  try {
    await fetch(`${OPENHIM_URL}${event}`, {
      method: 'POST',
      body: JSON.stringify(payload),
      headers: {
        'Content-Type': 'application/json',
        ...headers
      }
    })
  } catch (err) {
    logger.error(`Unable to forward to openhim for error : ${err}`)
  }
}<|MERGE_RESOLUTION|>--- conflicted
+++ resolved
@@ -11,21 +11,11 @@
  */
 import { OPENHIM_URL } from '@workflow/constants'
 import { isUserAuthorized } from '@workflow/features/events/auth'
-<<<<<<< HEAD
+import { OPENCRVS_SPECIFICATION_URL } from '@workflow/features/registration/fhir/constants'
 import {
   hasRegistrationNumber,
-  forwardToHearth
-=======
-import {
-  EVENT_TYPE,
-  OPENCRVS_SPECIFICATION_URL
-} from '@workflow/features/registration/fhir/constants'
-import {
-  hasBirthRegistrationNumber,
-  hasDeathRegistrationNumber,
   forwardToHearth,
   forwardEntriesToHearth
->>>>>>> 34bbcd50
 } from '@workflow/features/registration/fhir/fhir-utils'
 import {
   createRegistrationHandler,
@@ -65,50 +55,7 @@
   VERIFIED_EXTENSION_URL
 } from '@workflow/features/task/fhir/constants'
 import { setupSystemIdentifier } from '@workflow/features/registration/fhir/fhir-bundle-modifier'
-<<<<<<< HEAD
 import { Events } from '@workflow/features/events/utils'
-=======
-
-// TODO: Change these event names to be closer in definition to the comments
-// https://jembiprojects.jira.com/browse/OCRVS-2767
-export enum Events {
-  BIRTH_IN_PROGRESS_DEC = '/events/birth/in-progress-declaration', // Field agent or DHIS2in progress declaration
-  BIRTH_NEW_DEC = '/events/birth/new-declaration', // Field agent completed declaration
-  BIRTH_REQUEST_FOR_REGISTRAR_VALIDATION = '/events/birth/request-for-registrar-validation', // Registration agent new declaration
-  BIRTH_WAITING_EXTERNAL_RESOURCE_VALIDATION = '/events/birth/waiting-external-resource-validation',
-  REGISTRAR_BIRTH_REGISTRATION_WAITING_EXTERNAL_RESOURCE_VALIDATION = '/events/birth/registrar-registration-waiting-external-resource-validation', // Registrar new registration declaration
-  BIRTH_MARK_REG = '/events/birth/mark-registered',
-  BIRTH_MARK_VALID = '/events/birth/mark-validated',
-  BIRTH_MARK_CERT = '/events/birth/mark-certified',
-  BIRTH_MARK_ISSUE = '/events/birth/mark-issued',
-  BIRTH_MARK_VOID = '/events/birth/mark-voided',
-  BIRTH_MARK_ARCHIVED = '/events/birth/mark-archived',
-  BIRTH_MARK_REINSTATED = '/events/birth/mark-reinstated',
-  BIRTH_REQUEST_CORRECTION = '/events/birth/request-correction',
-  DEATH_IN_PROGRESS_DEC = '/events/death/in-progress-declaration', /// Field agent or DHIS2in progress declaration
-  DEATH_NEW_DEC = '/events/death/new-declaration', // Field agent completed declaration
-  DEATH_REQUEST_FOR_REGISTRAR_VALIDATION = '/events/death/request-for-registrar-validation', // Registration agent new declaration
-  DEATH_WAITING_EXTERNAL_RESOURCE_VALIDATION = '/events/death/waiting-external-resource-validation',
-  REGISTRAR_DEATH_REGISTRATION_WAITING_EXTERNAL_RESOURCE_VALIDATION = '/events/death/registrar-registration-waiting-external-resource-validation', // Registrar new registration declaration
-  DEATH_MARK_REG = '/events/death/mark-registered',
-  DEATH_MARK_VALID = '/events/death/mark-validated',
-  DEATH_MARK_CERT = '/events/death/mark-certified',
-  DEATH_MARK_ISSUE = '/events/death/mark-issued',
-  DEATH_MARK_VOID = '/events/death/mark-voided',
-  DEATH_MARK_ARCHIVED = '/events/death/mark-archived',
-  DEATH_MARK_REINSTATED = '/events/death/mark-reinstated',
-  DEATH_REQUEST_CORRECTION = '/events/death/request-correction',
-  DECLARATION_UPDATED = '/events/declaration-updated', // Registration agent or registrar updating declaration before validating/registering
-  EVENT_NOT_DUPLICATE = '/events/not-duplicate',
-  DOWNLOADED = '/events/downloaded',
-  ASSIGNED_EVENT = '/events/assigned',
-  UNASSIGNED_EVENT = '/events/unassigned',
-  VERIFIED_EVENT = '/events/verified',
-  UNKNOWN = 'unknown',
-  VIEWED = '/events/viewed',
-  MARKED_AS_DUPLICATE = '/events/markAsDuplicate'
-}
->>>>>>> 34bbcd50
 
 function detectEvent(request: Hapi.Request): Events {
   const fhirBundle = request.payload as fhir.Bundle
@@ -116,19 +63,9 @@
     request.method === 'post' &&
     (request.path === '/fhir' || request.path === '/fhir/')
   ) {
-<<<<<<< HEAD
-    if (
-      fhirBundle.entry &&
-      fhirBundle.entry[0] &&
-      fhirBundle.entry[0].resource
-    ) {
-      const firstEntry = fhirBundle.entry[0].resource
-
-=======
     const firstEntry = fhirBundle.entry?.[0]?.resource
     if (firstEntry) {
       const isNewEntry = !firstEntry.id
->>>>>>> 34bbcd50
       if (firstEntry.resourceType === 'Composition') {
         const composition = firstEntry as fhir.Composition
         const isADuplicate = composition?.extension?.find(
@@ -137,84 +74,17 @@
             ext.valueBoolean
         )
         const eventType = getEventType(fhirBundle)
-<<<<<<< HEAD
-=======
-        if (eventType === EVENT_TYPE.BIRTH) {
-          if (!isNewEntry) {
-            if (!hasBirthRegistrationNumber(fhirBundle)) {
-              if (hasValidateScope(request)) {
-                return Events.BIRTH_MARK_VALID
-              }
-              if (hasRegisterScope(request)) {
-                return Events.BIRTH_WAITING_EXTERNAL_RESOURCE_VALIDATION
-              }
-            } else {
-              if (
-                hasRegisterScope(request) &&
-                hasCorrectionEncounterSection(firstEntry as fhir.Composition)
-              ) {
-                return Events.BIRTH_REQUEST_CORRECTION
-              } else if (!hasCertificateDataInDocRef(fhirBundle)) {
-                return Events.BIRTH_MARK_ISSUE
-              } else {
-                return Events.BIRTH_MARK_CERT
-              }
+
+        if (!isNewEntry) {
+          if (!hasRegistrationNumber(fhirBundle, eventType)) {
+            if (hasValidateScope(request)) {
+              return Events[`${eventType}_MARK_VALID`]
             }
-          } else {
             if (hasRegisterScope(request)) {
               if (isADuplicate) {
-                return Events.BIRTH_NEW_DEC
+                return Events[`${eventType}_NEW_DEC`]
               }
-
-              return Events.REGISTRAR_BIRTH_REGISTRATION_WAITING_EXTERNAL_RESOURCE_VALIDATION
-            }
->>>>>>> 34bbcd50
-
-        if (firstEntry.id) {
-          if (!hasRegistrationNumber(fhirBundle, eventType)) {
-            if (hasValidateScope(request)) {
-<<<<<<< HEAD
-              return Events[`${eventType}_MARK_VALID`]
-=======
-              return Events.BIRTH_REQUEST_FOR_REGISTRAR_VALIDATION
-            }
-
-            return isInProgressDeclaration(fhirBundle)
-              ? Events.BIRTH_IN_PROGRESS_DEC
-              : Events.BIRTH_NEW_DEC
-          }
-        } else if (eventType === EVENT_TYPE.DEATH) {
-          if (!isNewEntry) {
-            if (!hasDeathRegistrationNumber(fhirBundle)) {
-              if (hasValidateScope(request)) {
-                return Events.DEATH_MARK_VALID
-              }
-              if (hasRegisterScope(request)) {
-                return Events.DEATH_WAITING_EXTERNAL_RESOURCE_VALIDATION
-              }
-            } else {
-              if (
-                hasRegisterScope(request) &&
-                hasCorrectionEncounterSection(firstEntry as fhir.Composition)
-              ) {
-                return Events.DEATH_REQUEST_CORRECTION
-              } else if (!hasCertificateDataInDocRef(fhirBundle)) {
-                return Events.DEATH_MARK_ISSUE
-              } else {
-                return Events.DEATH_MARK_CERT
-              }
->>>>>>> 34bbcd50
-            }
-            if (hasRegisterScope(request)) {
-<<<<<<< HEAD
               return Events[`${eventType}_WAITING_EXTERNAL_RESOURCE_VALIDATION`]
-=======
-              if (isADuplicate) {
-                return Events.DEATH_NEW_DEC
-              }
-
-              return Events.REGISTRAR_DEATH_REGISTRATION_WAITING_EXTERNAL_RESOURCE_VALIDATION
->>>>>>> 34bbcd50
             }
           } else {
             if (
@@ -227,24 +97,12 @@
             } else {
               return Events[`${eventType}_MARK_CERT`]
             }
-<<<<<<< HEAD
-=======
-
-            return isInProgressDeclaration(fhirBundle)
-              ? Events.DEATH_IN_PROGRESS_DEC
-              : Events.DEATH_NEW_DEC
-          }
-        }
-      }
-      if (firstEntry.resourceType === 'Task' && !isNewEntry) {
-        const eventType = getEventType(fhirBundle)
-        if (eventType === EVENT_TYPE.BIRTH) {
-          if (hasValidateScope(request)) {
-            return Events.BIRTH_MARK_VALID
->>>>>>> 34bbcd50
           }
         } else {
           if (hasRegisterScope(request)) {
+            if (isADuplicate) {
+              return Events[`${eventType}_NEW_DEC`]
+            }
             return Events[
               `REGISTRAR_${eventType}_REGISTRATION_WAITING_EXTERNAL_RESOURCE_VALIDATION`
             ]
@@ -258,7 +116,7 @@
         }
       }
 
-      if (firstEntry.resourceType === 'Task' && firstEntry.id) {
+      if (firstEntry.resourceType === 'Task' && !isNewEntry) {
         const eventType = getEventType(fhirBundle)
         if (hasValidateScope(request)) {
           return Events[`${eventType}_MARK_VALID`]
@@ -442,10 +300,7 @@
     case Events.VIEWED:
     case Events.ASSIGNED_EVENT:
     case Events.UNASSIGNED_EVENT:
-<<<<<<< HEAD
-=======
     case Events.MARKED_AS_DUPLICATE:
->>>>>>> 34bbcd50
       response = await actionEventHandler(request, h, event)
       await triggerEvent(event, request.payload, request.headers)
       break
