--- conflicted
+++ resolved
@@ -29,10 +29,7 @@
       USER_SCOPE.REGISTER,
       USER_SCOPE.CERTIFY
     ],
-<<<<<<< HEAD
     [Events.BIRTH_MARK_REINSTATED]: [USER_SCOPE.VALIDATE, USER_SCOPE.REGISTER],
-=======
->>>>>>> 26233fc6
     [Events.BIRTH_MARK_ARCHIVED]: [USER_SCOPE.VALIDATE, USER_SCOPE.REGISTER],
     [Events.DEATH_IN_PROGRESS_DEC]: [USER_SCOPE.DECLARE],
     [Events.DEATH_NEW_DEC]: [USER_SCOPE.DECLARE, USER_SCOPE.REGISTER],
@@ -49,10 +46,7 @@
       USER_SCOPE.REGISTER,
       USER_SCOPE.CERTIFY
     ],
-<<<<<<< HEAD
     [Events.DEATH_MARK_REINSTATED]: [USER_SCOPE.VALIDATE, USER_SCOPE.REGISTER],
-=======
->>>>>>> 26233fc6
     [Events.DEATH_MARK_ARCHIVED]: [USER_SCOPE.VALIDATE, USER_SCOPE.REGISTER],
     [Events.EVENT_NOT_DUPLICATE]: [
       USER_SCOPE.DECLARE,
