--- conflicted
+++ resolved
@@ -1,20 +1,11 @@
 import { Events } from '@workflow/features/events/handler'
-<<<<<<< HEAD
-
-const enum Scopes {
-  DECLARE = 'declare',
-  REGISTER = 'register',
-  CERTIFY = 'certify',
-  VALIDATE = 'validate'
-}
-=======
 import { USER_SCOPE } from '@workflow/utils/authUtils'
->>>>>>> 6c48cf6d
 
 function getEventToScopeMap() {
   return {
     [Events.BIRTH_IN_PROGRESS_DEC]: [USER_SCOPE.DECLARE],
     [Events.BIRTH_NEW_DEC]: [USER_SCOPE.DECLARE, USER_SCOPE.REGISTER],
+    [Events.BIRTH_NEW_VALIDATE]: [USER_SCOPE.VALIDATE],
     [Events.BIRTH_NEW_REG]: [USER_SCOPE.REGISTER],
     [Events.BIRTH_UPDATE_DEC]: [],
     [Events.BIRTH_MARK_REG]: [USER_SCOPE.REGISTER],
@@ -28,15 +19,9 @@
     ],
     [Events.DEATH_IN_PROGRESS_DEC]: [USER_SCOPE.DECLARE],
     [Events.DEATH_NEW_DEC]: [USER_SCOPE.DECLARE, USER_SCOPE.REGISTER],
+    [Events.DEATH_NEW_VALIDATE]: [USER_SCOPE.VALIDATE],
     [Events.DEATH_NEW_REG]: [USER_SCOPE.REGISTER],
     [Events.DEATH_UPDATE_DEC]: [],
-<<<<<<< HEAD
-    [Events.DEATH_MARK_REG]: [Scopes.REGISTER],
-    [Events.DEATH_MARK_CERT]: [Scopes.CERTIFY],
-    [Events.DEATH_MARK_VOID]: [Scopes.DECLARE, Scopes.REGISTER, Scopes.CERTIFY],
-    [Events.BIRTH_NEW_VALIDATE]: [Scopes.VALIDATE],
-    [Events.DEATH_NEW_VALIDATE]: [Scopes.VALIDATE]
-=======
     [Events.DEATH_MARK_REG]: [USER_SCOPE.REGISTER],
     [Events.DEATH_MARK_VALID]: [USER_SCOPE.VALIDATE],
     [Events.DEATH_MARK_CERT]: [USER_SCOPE.CERTIFY],
@@ -46,7 +31,6 @@
       USER_SCOPE.REGISTER,
       USER_SCOPE.CERTIFY
     ]
->>>>>>> 6c48cf6d
   }
 }
 
