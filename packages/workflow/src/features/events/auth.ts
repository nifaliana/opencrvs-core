/*
 * This Source Code Form is subject to the terms of the Mozilla Public
 * License, v. 2.0. If a copy of the MPL was not distributed with this
 * file, You can obtain one at https://mozilla.org/MPL/2.0/.
 *
 * OpenCRVS is also distributed under the terms of the Civil Registration
 * & Healthcare Disclaimer located at http://opencrvs.org/license.
 *
 * Copyright (C) The OpenCRVS Authors. OpenCRVS and the OpenCRVS
 * graphic logo are (registered/a) trademark(s) of Plan International.
 */
import { Events } from '@workflow/features/events/utils'
import { USER_SCOPE } from '@workflow/utils/authUtils'

<<<<<<< HEAD
function getEventToScopeMap(event: Events) {
  switch (event) {
    case Events.BIRTH_IN_PROGRESS_DEC:
    case Events.DEATH_IN_PROGRESS_DEC:
    case Events.MARRIAGE_IN_PROGRESS_DEC:
      return [USER_SCOPE.DECLARE]

    case Events.BIRTH_NEW_DEC:
    case Events.DEATH_NEW_DEC:
    case Events.MARRIAGE_NEW_DEC:
      return [USER_SCOPE.DECLARE, USER_SCOPE.REGISTER]

    case Events.BIRTH_REQUEST_FOR_REGISTRAR_VALIDATION:
    case Events.DEATH_REQUEST_FOR_REGISTRAR_VALIDATION:
    case Events.MARRIAGE_REQUEST_FOR_REGISTRAR_VALIDATION:
      return [USER_SCOPE.VALIDATE]

    case Events.BIRTH_WAITING_EXTERNAL_RESOURCE_VALIDATION:
    case Events.DEATH_WAITING_EXTERNAL_RESOURCE_VALIDATION:
    case Events.MARRIAGE_WAITING_EXTERNAL_RESOURCE_VALIDATION:
      return [USER_SCOPE.REGISTER]

    case Events.REGISTRAR_BIRTH_REGISTRATION_WAITING_EXTERNAL_RESOURCE_VALIDATION:
    case Events.REGISTRAR_DEATH_REGISTRATION_WAITING_EXTERNAL_RESOURCE_VALIDATION:
    case Events.REGISTRAR_MARRIAGE_REGISTRATION_WAITING_EXTERNAL_RESOURCE_VALIDATION:
      return [USER_SCOPE.REGISTER]

    case Events.BIRTH_MARK_REG:
    case Events.DEATH_MARK_REG:
    case Events.MARRIAGE_MARK_REG:
      return [USER_SCOPE.REGISTER]

    case Events.BIRTH_MARK_VALID:
    case Events.DEATH_MARK_VALID:
    case Events.MARRIAGE_MARK_VALID:
      return [USER_SCOPE.VALIDATE]

    case Events.BIRTH_MARK_CERT:
    case Events.DEATH_MARK_CERT:
    case Events.MARRIAGE_MARK_CERT:
      return [USER_SCOPE.CERTIFY]

    case Events.BIRTH_MARK_VOID:
    case Events.DEATH_MARK_VOID:
    case Events.MARRIAGE_MARK_VOID:
    case Events.EVENT_NOT_DUPLICATE:
      return [
        USER_SCOPE.DECLARE,
        USER_SCOPE.VALIDATE,
        USER_SCOPE.REGISTER,
        USER_SCOPE.CERTIFY
      ]

    case Events.BIRTH_MARK_REINSTATED:
    case Events.DEATH_MARK_REINSTATED:
    case Events.MARRIAGE_MARK_REINSTATED:
    case Events.BIRTH_MARK_ARCHIVED:
    case Events.DEATH_MARK_ARCHIVED:
    case Events.MARRIAGE_MARK_ARCHIVED:
      return [USER_SCOPE.VALIDATE, USER_SCOPE.REGISTER]

    case Events.BIRTH_REQUEST_CORRECTION:
    case Events.DEATH_REQUEST_CORRECTION:
    case Events.MARRIAGE_REQUEST_CORRECTION:
      return [USER_SCOPE.REGISTER, USER_SCOPE.CERTIFY]
    case Events.BIRTH_MARK_ISSUE:
    case Events.DEATH_MARK_ISSUE:
    case Events.MARRIAGE_MARK_ISSUE:
      return [USER_SCOPE.CERTIFY]
    case Events.DOWNLOADED:
      return [
        USER_SCOPE.DECLARE,
        USER_SCOPE.VALIDATE,
        USER_SCOPE.RECORD_SEARCH,
        USER_SCOPE.CERTIFY
      ]

    case Events.VIEWED:
      return [USER_SCOPE.VALIDATE, USER_SCOPE.REGISTER, USER_SCOPE.CERTIFY]

    case Events.ASSIGNED_EVENT:
    case Events.UNASSIGNED_EVENT:
      return [USER_SCOPE.VALIDATE, USER_SCOPE.REGISTER]
    case Events.VERIFIED_EVENT:
      return [USER_SCOPE.VERIFY]

    default:
      return []
=======
function getEventToScopeMap() {
  return {
    [Events.BIRTH_IN_PROGRESS_DEC]: [USER_SCOPE.DECLARE],
    [Events.BIRTH_NEW_DEC]: [USER_SCOPE.DECLARE, USER_SCOPE.REGISTER],
    [Events.BIRTH_REQUEST_FOR_REGISTRAR_VALIDATION]: [USER_SCOPE.VALIDATE],
    [Events.BIRTH_WAITING_EXTERNAL_RESOURCE_VALIDATION]: [USER_SCOPE.REGISTER],
    [Events.REGISTRAR_BIRTH_REGISTRATION_WAITING_EXTERNAL_RESOURCE_VALIDATION]:
      [USER_SCOPE.REGISTER],
    [Events.BIRTH_MARK_REG]: [USER_SCOPE.REGISTER],
    [Events.BIRTH_MARK_VALID]: [USER_SCOPE.VALIDATE],
    [Events.BIRTH_MARK_CERT]: [USER_SCOPE.CERTIFY],
    [Events.BIRTH_MARK_ISSUE]: [USER_SCOPE.CERTIFY],
    [Events.BIRTH_MARK_VOID]: [
      USER_SCOPE.DECLARE,
      USER_SCOPE.VALIDATE,
      USER_SCOPE.REGISTER,
      USER_SCOPE.CERTIFY
    ],
    [Events.BIRTH_MARK_REINSTATED]: [USER_SCOPE.VALIDATE, USER_SCOPE.REGISTER],
    [Events.BIRTH_MARK_ARCHIVED]: [USER_SCOPE.VALIDATE, USER_SCOPE.REGISTER],
    [Events.DEATH_IN_PROGRESS_DEC]: [USER_SCOPE.DECLARE],
    [Events.DEATH_NEW_DEC]: [USER_SCOPE.DECLARE, USER_SCOPE.REGISTER],
    [Events.DEATH_REQUEST_FOR_REGISTRAR_VALIDATION]: [USER_SCOPE.VALIDATE],
    [Events.DEATH_WAITING_EXTERNAL_RESOURCE_VALIDATION]: [USER_SCOPE.REGISTER],
    [Events.REGISTRAR_DEATH_REGISTRATION_WAITING_EXTERNAL_RESOURCE_VALIDATION]:
      [USER_SCOPE.REGISTER],
    [Events.DEATH_MARK_REG]: [USER_SCOPE.REGISTER],
    [Events.DEATH_MARK_VALID]: [USER_SCOPE.VALIDATE],
    [Events.DEATH_MARK_CERT]: [USER_SCOPE.CERTIFY],
    [Events.DEATH_MARK_ISSUE]: [USER_SCOPE.CERTIFY],
    [Events.DEATH_MARK_VOID]: [
      USER_SCOPE.DECLARE,
      USER_SCOPE.VALIDATE,
      USER_SCOPE.REGISTER,
      USER_SCOPE.CERTIFY
    ],
    [Events.DEATH_MARK_REINSTATED]: [USER_SCOPE.VALIDATE, USER_SCOPE.REGISTER],
    [Events.DEATH_MARK_ARCHIVED]: [USER_SCOPE.VALIDATE, USER_SCOPE.REGISTER],
    [Events.EVENT_NOT_DUPLICATE]: [
      USER_SCOPE.DECLARE,
      USER_SCOPE.VALIDATE,
      USER_SCOPE.REGISTER,
      USER_SCOPE.CERTIFY
    ],
    [Events.DOWNLOADED]: [
      USER_SCOPE.DECLARE,
      USER_SCOPE.VALIDATE,
      USER_SCOPE.RECORD_SEARCH,
      USER_SCOPE.CERTIFY
    ],
    [Events.VIEWED]: [
      USER_SCOPE.VALIDATE,
      USER_SCOPE.REGISTER,
      USER_SCOPE.CERTIFY
    ],
    [Events.ASSIGNED_EVENT]: [USER_SCOPE.VALIDATE, USER_SCOPE.REGISTER],
    [Events.UNASSIGNED_EVENT]: [USER_SCOPE.VALIDATE, USER_SCOPE.REGISTER],
    [Events.BIRTH_REQUEST_CORRECTION]: [
      USER_SCOPE.REGISTER,
      USER_SCOPE.CERTIFY
    ],
    [Events.DEATH_REQUEST_CORRECTION]: [
      USER_SCOPE.REGISTER,
      USER_SCOPE.CERTIFY
    ],
    [Events.MARKED_AS_DUPLICATE]: [
      USER_SCOPE.REGISTER,
      USER_SCOPE.CERTIFY,
      USER_SCOPE.VALIDATE
    ],
    [Events.VERIFIED_EVENT]: [USER_SCOPE.VERIFY]
>>>>>>> 34bbcd50
  }
}

export function isUserAuthorized(
  scopes: string[] | undefined,
  event: Events
): boolean {
  if (!scopes) {
    return false
  }

  return scopes.some((scope) =>
    (getEventToScopeMap(event) as string[]).includes(scope)
  )
}<|MERGE_RESOLUTION|>--- conflicted
+++ resolved
@@ -12,7 +12,6 @@
 import { Events } from '@workflow/features/events/utils'
 import { USER_SCOPE } from '@workflow/utils/authUtils'
 
-<<<<<<< HEAD
 function getEventToScopeMap(event: Events) {
   switch (event) {
     case Events.BIRTH_IN_PROGRESS_DEC:
@@ -98,82 +97,11 @@
       return [USER_SCOPE.VALIDATE, USER_SCOPE.REGISTER]
     case Events.VERIFIED_EVENT:
       return [USER_SCOPE.VERIFY]
+    case Events.MARKED_AS_DUPLICATE:
+      return [USER_SCOPE.REGISTER, USER_SCOPE.CERTIFY, USER_SCOPE.VALIDATE]
 
     default:
       return []
-=======
-function getEventToScopeMap() {
-  return {
-    [Events.BIRTH_IN_PROGRESS_DEC]: [USER_SCOPE.DECLARE],
-    [Events.BIRTH_NEW_DEC]: [USER_SCOPE.DECLARE, USER_SCOPE.REGISTER],
-    [Events.BIRTH_REQUEST_FOR_REGISTRAR_VALIDATION]: [USER_SCOPE.VALIDATE],
-    [Events.BIRTH_WAITING_EXTERNAL_RESOURCE_VALIDATION]: [USER_SCOPE.REGISTER],
-    [Events.REGISTRAR_BIRTH_REGISTRATION_WAITING_EXTERNAL_RESOURCE_VALIDATION]:
-      [USER_SCOPE.REGISTER],
-    [Events.BIRTH_MARK_REG]: [USER_SCOPE.REGISTER],
-    [Events.BIRTH_MARK_VALID]: [USER_SCOPE.VALIDATE],
-    [Events.BIRTH_MARK_CERT]: [USER_SCOPE.CERTIFY],
-    [Events.BIRTH_MARK_ISSUE]: [USER_SCOPE.CERTIFY],
-    [Events.BIRTH_MARK_VOID]: [
-      USER_SCOPE.DECLARE,
-      USER_SCOPE.VALIDATE,
-      USER_SCOPE.REGISTER,
-      USER_SCOPE.CERTIFY
-    ],
-    [Events.BIRTH_MARK_REINSTATED]: [USER_SCOPE.VALIDATE, USER_SCOPE.REGISTER],
-    [Events.BIRTH_MARK_ARCHIVED]: [USER_SCOPE.VALIDATE, USER_SCOPE.REGISTER],
-    [Events.DEATH_IN_PROGRESS_DEC]: [USER_SCOPE.DECLARE],
-    [Events.DEATH_NEW_DEC]: [USER_SCOPE.DECLARE, USER_SCOPE.REGISTER],
-    [Events.DEATH_REQUEST_FOR_REGISTRAR_VALIDATION]: [USER_SCOPE.VALIDATE],
-    [Events.DEATH_WAITING_EXTERNAL_RESOURCE_VALIDATION]: [USER_SCOPE.REGISTER],
-    [Events.REGISTRAR_DEATH_REGISTRATION_WAITING_EXTERNAL_RESOURCE_VALIDATION]:
-      [USER_SCOPE.REGISTER],
-    [Events.DEATH_MARK_REG]: [USER_SCOPE.REGISTER],
-    [Events.DEATH_MARK_VALID]: [USER_SCOPE.VALIDATE],
-    [Events.DEATH_MARK_CERT]: [USER_SCOPE.CERTIFY],
-    [Events.DEATH_MARK_ISSUE]: [USER_SCOPE.CERTIFY],
-    [Events.DEATH_MARK_VOID]: [
-      USER_SCOPE.DECLARE,
-      USER_SCOPE.VALIDATE,
-      USER_SCOPE.REGISTER,
-      USER_SCOPE.CERTIFY
-    ],
-    [Events.DEATH_MARK_REINSTATED]: [USER_SCOPE.VALIDATE, USER_SCOPE.REGISTER],
-    [Events.DEATH_MARK_ARCHIVED]: [USER_SCOPE.VALIDATE, USER_SCOPE.REGISTER],
-    [Events.EVENT_NOT_DUPLICATE]: [
-      USER_SCOPE.DECLARE,
-      USER_SCOPE.VALIDATE,
-      USER_SCOPE.REGISTER,
-      USER_SCOPE.CERTIFY
-    ],
-    [Events.DOWNLOADED]: [
-      USER_SCOPE.DECLARE,
-      USER_SCOPE.VALIDATE,
-      USER_SCOPE.RECORD_SEARCH,
-      USER_SCOPE.CERTIFY
-    ],
-    [Events.VIEWED]: [
-      USER_SCOPE.VALIDATE,
-      USER_SCOPE.REGISTER,
-      USER_SCOPE.CERTIFY
-    ],
-    [Events.ASSIGNED_EVENT]: [USER_SCOPE.VALIDATE, USER_SCOPE.REGISTER],
-    [Events.UNASSIGNED_EVENT]: [USER_SCOPE.VALIDATE, USER_SCOPE.REGISTER],
-    [Events.BIRTH_REQUEST_CORRECTION]: [
-      USER_SCOPE.REGISTER,
-      USER_SCOPE.CERTIFY
-    ],
-    [Events.DEATH_REQUEST_CORRECTION]: [
-      USER_SCOPE.REGISTER,
-      USER_SCOPE.CERTIFY
-    ],
-    [Events.MARKED_AS_DUPLICATE]: [
-      USER_SCOPE.REGISTER,
-      USER_SCOPE.CERTIFY,
-      USER_SCOPE.VALIDATE
-    ],
-    [Events.VERIFIED_EVENT]: [USER_SCOPE.VERIFY]
->>>>>>> 34bbcd50
   }
 }
 
