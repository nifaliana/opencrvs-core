--- conflicted
+++ resolved
@@ -74,7 +74,6 @@
   return body
 }
 
-<<<<<<< HEAD
 export async function getUserByCriteria(
   authHeader: { Authorization: string },
   criteria: SearchCriteria
@@ -136,12 +135,56 @@
 ): Promise<fhir3.Location> {
   return getOfficeLocationFromLocationList(
     await getPractitionerLocations(practitionerId)
-=======
+  )
+}
+
+function getPrimaryLocationFromLocationList(
+  locations: fhir3.Location[]
+): fhir3.Location {
+  const primaryOffice = getOfficeLocationFromLocationList(locations)
+  const primaryLocationId =
+    primaryOffice &&
+    primaryOffice.partOf &&
+    primaryOffice.partOf.reference &&
+    primaryOffice.partOf.reference.split('/')[1]
+
+  if (!primaryLocationId) {
+    throw new Error('No primary location found')
+  }
+
+  const location = locations.find((loc) => loc.id === primaryLocationId)
+  if (!location) {
+    throw new Error(
+      `No primary location not found for office: ${primaryLocationId}`
+    )
+  }
+  return location
+}
+
+function getOfficeLocationFromLocationList(
+  locations: fhir3.Location[]
+): fhir3.Location {
+  let office: fhir3.Location | undefined
+  locations.forEach((location: fhir3.Location) => {
+    if (location.type && location.type.coding) {
+      location.type.coding.forEach((code) => {
+        if (code.code === 'CRVS_OFFICE') {
+          office = location
+        }
+      })
+    }
+  })
+
+  if (!office) {
+    throw new Error('No CRVS office found')
+  }
+  return office
+}
+
 /** Find the office location of a given practitioner */
 export const getPractitionerOfficeId = async (practitionerId: string) => {
   const roleResponse = await getFromFhir(
     `/PractitionerRole?practitioner=${practitionerId}`
->>>>>>> cac7459d
   )
   const roleEntry = roleResponse.entry[0].resource as PractitionerRole
   return resourceIdentifierToUUID(roleEntry.location[0].reference)
@@ -175,6 +218,30 @@
   return await getFromFhir(`/Location/${locationId}`)
 }
 
+export async function getPractitionerLocations(
+  practitionerId: string
+): Promise<[fhir3.Location]> {
+  const roleResponse = await getFromFhir(
+    `/PractitionerRole?practitioner=${practitionerId}`
+  )
+  const roleEntry = roleResponse.entry[0].resource
+  if (!roleEntry || !roleEntry.location) {
+    throw new Error('PractitionerRole has no locations associated')
+  }
+  const locList = []
+  for (const location of roleEntry.location) {
+    const splitRef = location.reference.split('/')
+    const locationResponse: fhir3.Location = await getFromFhir(
+      `/Location/${splitRef[1]}`
+    )
+    if (!locationResponse) {
+      throw new Error(`Location not found for ${location}`)
+    }
+    locList.push(locationResponse)
+  }
+  return locList as [fhir3.Location]
+}
+
 export function getPractitionerRef(practitioner: Practitioner) {
   if (!practitioner || !practitioner.id) {
     throw new Error('Invalid practitioner data found')
