--- conflicted
+++ resolved
@@ -27,11 +27,8 @@
 export const REG_STATUS_REGISTERED = 'REGISTERED'
 export const REG_STATUS_CERTIFIED = 'CERTIFIED'
 export const REG_STATUS_REJECTED = 'REJECTED'
-<<<<<<< HEAD
 export const DOWNLOADED = 'DOWNLOADED'
-=======
 export const REG_STATUS_REQUESTED_CORRECTION = 'REQUESTED_CORRECTION'
->>>>>>> 5da6d3b4
 export enum EVENT_TYPE {
   BIRTH = 'BIRTH',
   DEATH = 'DEATH'
