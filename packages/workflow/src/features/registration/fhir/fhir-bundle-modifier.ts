/*
 * This Source Code Form is subject to the terms of the Mozilla Public
 * License, v. 2.0. If a copy of the MPL was not distributed with this
 * file, You can obtain one at https://mozilla.org/MPL/2.0/.
 *
 * OpenCRVS is also distributed under the terms of the Civil Registration
 * & Healthcare Disclaimer located at http://opencrvs.org/license.
 *
 * Copyright (C) The OpenCRVS Authors located at https://github.com/opencrvs/opencrvs-core/blob/master/AUTHORS.
 */
import * as Hapi from '@hapi/hapi'
import { UUID } from '@opencrvs/commons'
import {
  Bundle,
  Composition,
  Patient,
  Practitioner,
  RegistrationNumber,
  Saved,
  Task,
  findExtension,
  RegistrationStatus,
  WaitingForValidationRecord,
  urlReferenceToUUID,
  URLReference,
  getResourceFromBundleById
} from '@opencrvs/commons/types'
<<<<<<< HEAD
import {
  APPLICATION_CONFIG_URL,
  RESOURCE_SERVICE_URL
} from '@workflow/constants'
=======
import { APPLICATION_CONFIG_URL, COUNTRY_CONFIG_URL } from '@workflow/constants'
import { triggerEvent } from '@workflow/features/events/handler'
>>>>>>> e94f59a4
import {
  EVENT_TYPE,
  OPENCRVS_SPECIFICATION_URL,
  RegStatus
} from '@workflow/features/registration/fhir/constants'
import {
  getSectionEntryBySectionCode,
  getTaskResourceFromFhirBundle
} from '@workflow/features/registration/fhir/fhir-template'
import {
  fetchExistingRegStatusCode,
  getFromFhir,
  getRegStatusCode,
  updateResourceInHearth
} from '@workflow/features/registration/fhir/fhir-utils'
import {
  generateTrackingIdForEvents,
  getEventType,
  getMosipUINToken,
  isEventNotification,
  isInProgressDeclaration
} from '@workflow/features/registration/utils'
import {
  getLoggedInPractitionerResource,
  getPractitionerOffice,
  getPractitionerPrimaryLocation,
  getPractitionerRef,
  getSystem
} from '@workflow/features/user/utils'
import { logger } from '@workflow/logger'
import {
  ITokenPayload,
  USER_SCOPE,
  getToken,
  getTokenPayload
} from '@workflow/utils/authUtils'
import fetch from 'node-fetch'

export async function modifyRegistrationBundle<T extends Bundle>(
  fhirBundle: T,
  token: string
): Promise<T> {
  if (
    !fhirBundle ||
    !fhirBundle.entry ||
    !fhirBundle.entry[0] ||
    !fhirBundle.entry[0].resource
  ) {
    throw new Error('Invalid FHIR bundle found for declaration')
  }
  /* setting unique trackingid here */
  const bundleWithTrackingId = await setTrackingId(fhirBundle, token)

  const taskResource = getTaskResourceFromFhirBundle(bundleWithTrackingId)

  const eventType = getEventType(bundleWithTrackingId)
  /* setting registration type here */
  setupRegistrationType(taskResource, eventType)

  /* setting registration workflow status here */
  await setupRegistrationWorkflow(
    taskResource,
    getTokenPayload(token),
    isInProgressDeclaration(bundleWithTrackingId)
      ? RegStatus.IN_PROGRESS
      : RegStatus.DECLARED
  )

  const practitioner = await getLoggedInPractitionerResource(token)
  /* setting lastRegUser here */
  setupLastRegUser(taskResource, practitioner)

  if (!isEventNotification(bundleWithTrackingId)) {
    /* setting lastRegLocation here */
    await setupLastRegLocation(taskResource, practitioner)
  }

  /* setting author and time on notes here */
  setupAuthorOnNotes(taskResource, practitioner)

  return bundleWithTrackingId as T
}

export async function markBundleAsValidated<T extends Bundle>(
  bundle: T,
  token: string
): Promise<T> {
  const taskResource = getTaskResourceFromFhirBundle(bundle)

  const practitioner = await getLoggedInPractitionerResource(token)

  await setupRegistrationWorkflow(
    taskResource,
    getTokenPayload(token),
    RegStatus.VALIDATED
  )

  await setupLastRegLocation(taskResource, practitioner)

  setupLastRegUser(taskResource, practitioner)

  return bundle
}

export async function invokeRegistrationValidation(
  bundle: Saved<Bundle>,
<<<<<<< HEAD
  headers: Record<string, string>
): Promise<Bundle> {
  const res = await fetch(`${RESOURCE_SERVICE_URL}event-registration`, {
    method: 'POST',
    body: JSON.stringify(bundle),
    headers: {
      'Content-Type': 'application/json',
      ...headers
=======
  headers: Record<string, string>,
  token: string
): Promise<{ bundle: Bundle; regValidationError?: boolean }> {
  try {
    const res = await fetch(
      new URL('event-registration', COUNTRY_CONFIG_URL).toString(),
      {
        method: 'POST',
        body: JSON.stringify(bundle),
        headers: {
          'Content-Type': 'application/json',
          ...headers
        }
      }
    )
    if (!res.ok) {
      const errorData = await res.json()
      throw `System error: ${res.statusText} ${res.status} ${errorData.msg}`
    }
    return { bundle }
  } catch (err) {
    const eventType = getEventType(bundle)
    const composition = getComposition(bundle)
    if (!composition) {
      throw new Error('Cant get composition in bundle')
    }
    const taskResource = await fetchTaskByCompositionIdFromHearth(
      composition.id
    )
    const practitioner = await getLoggedInPractitionerResource(token)

    if (
      !taskResource ||
      !taskResource.businessStatus ||
      !taskResource.businessStatus.coding ||
      !taskResource.businessStatus.coding[0] ||
      !taskResource.businessStatus.coding[0].code
    ) {
      throw new Error('taskResource has no businessStatus code')
    }
    taskResource.businessStatus.coding[0].code = RegStatus.REJECTED

    const statusReason: fhir3.CodeableConcept = {
      text: `${JSON.stringify(err)} - ${BIRTH_REG_NUMBER_GENERATION_FAILED}`
>>>>>>> e94f59a4
    }
  })
  if (!res.ok) {
    const errorData = await res.json()
    throw `System error: ${res.statusText} ${res.status} ${errorData.msg}`
  }
  return bundle
}

export async function markBundleAsWaitingValidation<T extends Bundle>(
  bundle: T,
  token: string
): Promise<T> {
  const taskResource = getTaskResourceFromFhirBundle(bundle)

  const practitioner = await getLoggedInPractitionerResource(token)

  /* setting registration workflow status here */
  await setupRegistrationWorkflow(
    taskResource,
    getTokenPayload(token),
    RegStatus.WAITING_VALIDATION
  )

  /* setting lastRegLocation here */
  await setupLastRegLocation(taskResource, practitioner)

  /* setting lastRegUser here */
  setupLastRegUser(taskResource, practitioner)

  return bundle
}

export async function markBundleAsDeclarationUpdated<T extends Bundle>(
  bundle: T,
  token: string
): Promise<T> {
  const taskResource = getTaskResourceFromFhirBundle(bundle)

  const practitioner = await getLoggedInPractitionerResource(token)

  /* setting registration workflow status here */
  await setupRegistrationWorkflow(
    taskResource,
    getTokenPayload(token),
    RegStatus.DECLARATION_UPDATED
  )

  /* setting lastRegLocation here */
  await setupLastRegLocation(taskResource, practitioner)

  /* setting lastRegUser here */
  setupLastRegUser(taskResource, practitioner)

  return bundle
}

export async function markEventAsRegistered(
  taskResource: Task,
  registrationNumber: RegistrationNumber,
  eventType: EVENT_TYPE,
  token: string
): Promise<Task> {
  /* Setting registration number here */
  const system = `${OPENCRVS_SPECIFICATION_URL}id/${
    eventType.toLowerCase() as Lowercase<typeof eventType>
  }-registration-number` as const

  if (taskResource && taskResource.identifier) {
    taskResource.identifier.push({
      system: system,
      value: registrationNumber as RegistrationNumber
    })
  }

  /* setting registration workflow status here */
  await setupRegistrationWorkflow(
    taskResource,
    getTokenPayload(token),
    RegStatus.REGISTERED
  )

  return taskResource
}

export async function markBundleAsCertified(
  bundle: Bundle,
  token: string
): Promise<Bundle> {
  const taskResource = getTaskResourceFromFhirBundle(bundle)

  const practitioner = await getLoggedInPractitionerResource(token)

  /* setting registration workflow status here */
  await setupRegistrationWorkflow(
    taskResource,
    getTokenPayload(token),
    RegStatus.CERTIFIED
  )

  /* setting lastRegLocation here */
  await setupLastRegLocation(taskResource, practitioner)

  /* setting lastRegUser here */
  setupLastRegUser(taskResource, practitioner)

  return bundle
}

export function makeTaskAnonymous(bundle: Bundle) {
  const taskResource = getTaskResourceFromFhirBundle(bundle)

  taskResource.extension = taskResource.extension?.filter(
    ({ url }) =>
      ![
        `${OPENCRVS_SPECIFICATION_URL}extension/regLastUser`,
        `${OPENCRVS_SPECIFICATION_URL}extension/regLastOffice`,
        `${OPENCRVS_SPECIFICATION_URL}extension/regLastLocation`
      ].includes(url)
  )

  return bundle
}

export async function markBundleAsIssued(
  bundle: Bundle,
  token: string
): Promise<Bundle> {
  const taskResource = getTaskResourceFromFhirBundle(bundle)

  const practitioner = await getLoggedInPractitionerResource(token)

  /* setting registration workflow status here */
  await setupRegistrationWorkflow(
    taskResource,
    getTokenPayload(token),
    RegStatus.ISSUED
  )

  /* setting lastRegLocation here */
  await setupLastRegLocation(taskResource, practitioner)

  /* setting lastRegUser here */
  setupLastRegUser(taskResource, practitioner)

  return bundle
}

export async function touchBundle(
  bundle: Bundle,
  token: string
): Promise<Bundle> {
  const taskResource = getTaskResourceFromFhirBundle(bundle)

  const practitioner = await getLoggedInPractitionerResource(token)

  const payload = getTokenPayload(token)
  /* setting lastRegLocation here */
  if (!payload.scope.includes(USER_SCOPE.RECORD_SEARCH)) {
    await setupLastRegLocation(taskResource, practitioner)
  }

  /* setting lastRegUser here */
  setupLastRegUser(taskResource, practitioner)

  return bundle
}

export async function setTrackingId(
  fhirBundle: Bundle,
  token: string
): Promise<Bundle> {
  const eventType = getEventType(fhirBundle)
  const trackingId = await generateTrackingIdForEvents(
    eventType,
    fhirBundle,
    token
  )
  const trackingIdFhirName = `${
    eventType.toLowerCase() as Lowercase<typeof eventType>
  }-tracking-id` as const

  if (
    !fhirBundle ||
    !fhirBundle.entry ||
    !fhirBundle.entry[0] ||
    !fhirBundle.entry[0].resource
  ) {
    fail('Invalid FHIR bundle found for declaration')
    throw new Error('Invalid FHIR bundle found for declaration')
  }

  const compositionResource = fhirBundle.entry[0].resource as fhir3.Composition
  if (!compositionResource.identifier) {
    compositionResource.identifier = {
      system: 'urn:ietf:rfc:3986',
      value: trackingId
    }
  } else {
    compositionResource.identifier.value = trackingId
  }
  const taskResource = getTaskResourceFromFhirBundle(fhirBundle)
  if (!taskResource.identifier) {
    taskResource.identifier = []
  }
  const existingTrackingId = taskResource.identifier.find(
    (identifier) =>
      identifier.system ===
      `${OPENCRVS_SPECIFICATION_URL}id/${trackingIdFhirName}`
  )

  const systemIdentifierUrl =
    `${OPENCRVS_SPECIFICATION_URL}id/${trackingIdFhirName}` as const
  if (existingTrackingId) {
    existingTrackingId.value = trackingId
  } else {
    taskResource.identifier.push({
      system: systemIdentifierUrl,
      value: trackingId
    })
  }

  return fhirBundle
}

export function setupRegistrationType(
  taskResource: Task,
  eventType: EVENT_TYPE
): Task {
  if (!taskResource.code || !taskResource.code.coding) {
    taskResource.code = {
      coding: [
        {
          system: `${OPENCRVS_SPECIFICATION_URL}types`,
          code: eventType
        }
      ]
    }
  } else {
    taskResource.code.coding[0].code = eventType
  }
  return taskResource
}

export async function setupRegistrationWorkflow(
  taskResource: Task,
  tokenpayload: ITokenPayload,
  defaultStatus?: RegistrationStatus
): Promise<Task> {
  const regStatusCodeString = defaultStatus
    ? defaultStatus
    : getRegStatusCode(tokenpayload)

  if (!taskResource.businessStatus) {
    taskResource.businessStatus = {} as Task['businessStatus']
  }
  if (!taskResource.businessStatus.coding) {
    taskResource.businessStatus.coding = []
  }
  const regStatusCode = taskResource.businessStatus.coding.find((code) => {
    return code.system === `${OPENCRVS_SPECIFICATION_URL}reg-status`
  })

  if (regStatusCode) {
    regStatusCode.code = regStatusCodeString
  } else {
    taskResource.businessStatus.coding.push({
      system: `${OPENCRVS_SPECIFICATION_URL}reg-status`,
      code: regStatusCodeString
    })
  }
  // Checking for duplicate status update
  await checkForDuplicateStatusUpdate(taskResource)

  return taskResource
}

export async function setupLastRegLocation<T extends Task>(
  taskResource: T,
  practitioner: Practitioner
): Promise<T> {
  if (!practitioner || !practitioner.id) {
    throw new Error('Invalid practitioner data found')
  }
  const location = await getPractitionerPrimaryLocation(practitioner.id)
  if (!taskResource.extension) {
    taskResource.extension = []
  }
  const regUserLastLocationExtension = findExtension(
    `${OPENCRVS_SPECIFICATION_URL}extension/regLastLocation`,
    taskResource.extension
  )
  if (
    regUserLastLocationExtension &&
    regUserLastLocationExtension.valueReference
  ) {
    regUserLastLocationExtension.valueReference.reference = `Location/${
      location.id as UUID
    }` as const
  } else {
    taskResource.extension.push({
      url: `${OPENCRVS_SPECIFICATION_URL}extension/regLastLocation`,
      valueReference: { reference: `Location/${location.id as UUID}` }
    })
  }

  const primaryOffice = await getPractitionerOffice(practitioner.id)

  const regUserLastOfficeExtension = findExtension(
    `${OPENCRVS_SPECIFICATION_URL}extension/regLastOffice`,
    taskResource.extension
  )
  if (regUserLastOfficeExtension && regUserLastOfficeExtension.valueReference) {
    regUserLastOfficeExtension.valueReference.reference = `Location/${primaryOffice.id}`
  } else {
    taskResource.extension.push({
      url: `${OPENCRVS_SPECIFICATION_URL}extension/regLastOffice`,
      valueString: primaryOffice.name!,
      valueReference: { reference: `Location/${primaryOffice.id}` }
    })
  }
  return taskResource
}

const SYSTEM_SCOPES = ['recordsearch', 'notification-api']

function isSystemInitiated(scopes: string[] | undefined) {
  return Boolean(scopes?.some((scope) => SYSTEM_SCOPES.includes(scope)))
}

export async function setupSystemIdentifier(request: Hapi.Request) {
  const token = getToken(request)
  const { sub: systemId } = getTokenPayload(token)
  const bundle = request.payload as Bundle
  const taskResource = getTaskResourceFromFhirBundle(bundle)
  const systemIdentifierUrl =
    `${OPENCRVS_SPECIFICATION_URL}id/system_identifier` as const

  if (!isSystemInitiated(request.auth.credentials.scope)) {
    return
  }

  if (!taskResource.identifier) {
    taskResource.identifier = []
  }

  taskResource.identifier = taskResource.identifier.filter(
    ({ system }) => system != systemIdentifierUrl
  )

  const systemInformation = await getSystem(systemId, {
    Authorization: `Bearer ${token}`
  })

  const { name, username, type } = systemInformation
  const systemInformationJSON = { name, username, type }

  taskResource.identifier.push({
    system: systemIdentifierUrl,
    value: JSON.stringify(systemInformationJSON)
  })
}

export function setupLastRegUser<T extends Task>(
  taskResource: T,
  practitioner: Practitioner
): T {
  if (!taskResource.extension) {
    taskResource.extension = []
  }
  const regUserExtension = findExtension(
    `${OPENCRVS_SPECIFICATION_URL}extension/regLastUser`,
    taskResource.extension
  )
  if (regUserExtension && regUserExtension.valueReference) {
    regUserExtension.valueReference.reference = getPractitionerRef(practitioner)
  } else {
    taskResource.extension.push({
      url: `${OPENCRVS_SPECIFICATION_URL}extension/regLastUser`,
      valueReference: { reference: getPractitionerRef(practitioner) }
    })
  }
  taskResource.lastModified =
    taskResource.lastModified || new Date().toISOString()
  return taskResource
}

export function setupAuthorOnNotes(
  taskResource: Task,
  practitioner: Practitioner
): Task {
  if (!taskResource.note) {
    return taskResource
  }
  const authorName = getPractitionerRef(practitioner)
  taskResource.note.forEach((note) => {
    if (!note.authorString) {
      note.authorString = authorName
    }
  })
  return taskResource
}

export async function checkForDuplicateStatusUpdate(taskResource: Task) {
  const regStatusCode =
    taskResource &&
    taskResource.businessStatus &&
    taskResource.businessStatus.coding &&
    taskResource.businessStatus.coding.find((code) => {
      return code.system === `${OPENCRVS_SPECIFICATION_URL}reg-status`
    })

  if (
    !taskResource ||
    !taskResource.id ||
    !regStatusCode ||
    regStatusCode.code === RegStatus.CERTIFIED
  ) {
    return
  }
  const existingRegStatusCode = await fetchExistingRegStatusCode(
    taskResource.id
  )
  if (existingRegStatusCode?.code === regStatusCode.code) {
    logger.error(`Declaration is already in ${regStatusCode} state`)
    throw new Error(`Declaration is already in ${regStatusCode} state`)
  }
}

export function updatePatientIdentifierWithRN(
  record: WaitingForValidationRecord,
  composition: Composition,
  sectionCodes: string[],
  identifierType: string,
  registrationNumber: string
): Saved<Patient>[] {
  return sectionCodes.map((sectionCode) => {
    const sectionEntry = getSectionEntryBySectionCode(composition, sectionCode)
    const patientId = urlReferenceToUUID(sectionEntry.reference as URLReference)
    const patient = getResourceFromBundleById<Patient>(record, patientId)

    if (!patient.identifier) {
      patient.identifier = []
    }
    const rnIdentifier = patient.identifier.find(
      (identifier: fhir3.Identifier) =>
        identifier.type?.coding?.[0].code === identifierType
    )
    if (rnIdentifier) {
      rnIdentifier.value = registrationNumber
    } else {
      patient.identifier.push({
        type: {
          coding: [
            {
              system: `${OPENCRVS_SPECIFICATION_URL}identifier-type`,
              code: identifierType
            }
          ]
        },
        value: registrationNumber
      })
    }
    return patient
  })
}

interface Integration {
  name: string
  status: string
  integratingSystemType: 'MOSIP' | 'OSIA' | 'OTHER'
}

const statuses = {
  PENDING: 'pending',
  ACTIVE: 'active',
  DISABLED: 'disabled',
  DEACTIVATED: 'deactivated'
}

export async function validateDeceasedDetails(
  patient: Saved<Patient>,
  authHeader: { Authorization: string }
): Promise<Saved<Patient>> {
  /*
    In OCRVS-1637 https://github.com/opencrvs/opencrvs-core/pull/964 we attempted to create a longitudinal
    record of life events by an attempt to use an existing person in gateway if an identifier is supplied that we already
    have a record of in our system, rather than creating a new patient every time.

    However this supplied identifier cannot be trusted. This could lead to links between persons being abused or the wrong indivdual
    being marked as deceased.

    Any external identifier must be justifiably verified as authentic by a National ID system such as MOSIP or equivalent
  */

  const configResponse: Integration[] | undefined = await fetch(
    `${APPLICATION_CONFIG_URL}integrationConfig`,
    {
      method: 'GET',
      headers: {
        'Content-Type': 'application/json',
        ...authHeader
      }
    }
  )
    .then((response) => {
      return response.json()
    })
    .catch((error) => {
      return Promise.reject(
        new Error(`Config request failed: ${error.message}`)
      )
    })
  logger.info(
    `validateDeceasedDetails: configResponse ${JSON.stringify(configResponse)}`
  )
  if (configResponse?.length) {
    const mosipIntegration = configResponse.filter((integration) => {
      return integration.integratingSystemType === 'MOSIP'
    })[0]
    if (mosipIntegration && mosipIntegration.status === statuses.ACTIVE) {
      logger.info('validateDeceasedDetails: MOSIP ENABLED')
      try {
        const mosipTokenSeederResponse = await getMosipUINToken(patient)
        logger.info(
          `MOSIP RESPONSE: ${JSON.stringify(mosipTokenSeederResponse)}`
        )
        if (
          (mosipTokenSeederResponse.errors &&
            mosipTokenSeederResponse.errors.length) ||
          !mosipTokenSeederResponse.response.authToken
        ) {
          logger.info(
            `MOSIP token request failed with errors: ${JSON.stringify(
              mosipTokenSeederResponse.errors
            )}`
          )
        } else if (mosipTokenSeederResponse.response.authStatus === false) {
          logger.info(
            `MOSIP token request failed with false authStatus: ${JSON.stringify(
              mosipTokenSeederResponse.errors
            )}`
          )
        } else {
          const birthPatientBundle: Bundle = await getFromFhir(
            `/Patient?identifier=${mosipTokenSeederResponse.response.authToken}`
          )
          logger.info(
            `Patient bundle returned by MOSIP Token Seeder search: ${JSON.stringify(
              birthPatientBundle
            )}`
          )
          let birthPatient: Partial<Patient> & Pick<Patient, 'resourceType'> = {
            resourceType: 'Patient'
          }
          if (
            birthPatientBundle &&
            birthPatientBundle.entry &&
            birthPatientBundle.entry.length
          ) {
            birthPatientBundle.entry.forEach((entry) => {
              const bundlePatient = entry.resource as Patient
              const selectedIdentifier = bundlePatient.identifier?.filter(
                (identifier) => {
                  return (
                    identifier.type?.coding?.[0].code ===
                      'MOSIP_PSUT_TOKEN_ID' &&
                    identifier.value ===
                      mosipTokenSeederResponse.response.authToken
                  )
                }
              )[0]
              if (selectedIdentifier) {
                birthPatient = bundlePatient
              }
            })
          }
          logger.info(`birthPatient: ${JSON.stringify(birthPatient)}`)
          if (
            birthPatient &&
            birthPatient.identifier &&
            birthPatient.resourceType
          ) {
            // If existing patient can be found
            // mark existing OpenCRVS birth patient as deceased with link to this patient
            // Keep both Patient copies as a history of name at birth, may not be that recorde for name at death etc ...
            // One should not overwrite the other
            birthPatient.deceasedBoolean = true
            birthPatient.identifier.push({
              type: {
                coding: [
                  {
                    system: `${OPENCRVS_SPECIFICATION_URL}identifier-type`,
                    code: 'DECEASED_PATIENT_ENTRY'
                  }
                ]
              },
              value: patient.id
            })

            await updateResourceInHearth(birthPatient)
            // mark patient with link to the birth patient
            patient.identifier?.push({
              type: {
                coding: [
                  {
                    system: `${OPENCRVS_SPECIFICATION_URL}identifier-type`,
                    code: 'BIRTH_PATIENT_ENTRY'
                  }
                ]
              },
              value: birthPatient.id
            })
          }
        }
      } catch (err) {
        logger.info(`MOSIP token seeder request failed: ${JSON.stringify(err)}`)
      }
    }
  } else {
    // mosip not enabled
    /*
      TODO: Any internal OpenCRVS identifier (BRN) must be justifiably verified as authentic.

      If the form is enabled to submit a BRN in deceased form ...
      OpenCRVS needs a robust MOSIP-like verification model on the BRN
      We have to validate the bundle carefully against internal checks to find a legitimate birth patient.

      Ensure patient has link to the birth record if it exists.

    */
    //
  }
  return patient
}<|MERGE_RESOLUTION|>--- conflicted
+++ resolved
@@ -25,15 +25,7 @@
   URLReference,
   getResourceFromBundleById
 } from '@opencrvs/commons/types'
-<<<<<<< HEAD
-import {
-  APPLICATION_CONFIG_URL,
-  RESOURCE_SERVICE_URL
-} from '@workflow/constants'
-=======
 import { APPLICATION_CONFIG_URL, COUNTRY_CONFIG_URL } from '@workflow/constants'
-import { triggerEvent } from '@workflow/features/events/handler'
->>>>>>> e94f59a4
 import {
   EVENT_TYPE,
   OPENCRVS_SPECIFICATION_URL,
@@ -140,63 +132,19 @@
 
 export async function invokeRegistrationValidation(
   bundle: Saved<Bundle>,
-<<<<<<< HEAD
   headers: Record<string, string>
 ): Promise<Bundle> {
-  const res = await fetch(`${RESOURCE_SERVICE_URL}event-registration`, {
-    method: 'POST',
-    body: JSON.stringify(bundle),
-    headers: {
-      'Content-Type': 'application/json',
-      ...headers
-=======
-  headers: Record<string, string>,
-  token: string
-): Promise<{ bundle: Bundle; regValidationError?: boolean }> {
-  try {
-    const res = await fetch(
-      new URL('event-registration', COUNTRY_CONFIG_URL).toString(),
-      {
-        method: 'POST',
-        body: JSON.stringify(bundle),
-        headers: {
-          'Content-Type': 'application/json',
-          ...headers
-        }
+  const res = await fetch(
+    new URL('event-registration', COUNTRY_CONFIG_URL).toString(),
+    {
+      method: 'POST',
+      body: JSON.stringify(bundle),
+      headers: {
+        'Content-Type': 'application/json',
+        ...headers
       }
-    )
-    if (!res.ok) {
-      const errorData = await res.json()
-      throw `System error: ${res.statusText} ${res.status} ${errorData.msg}`
     }
-    return { bundle }
-  } catch (err) {
-    const eventType = getEventType(bundle)
-    const composition = getComposition(bundle)
-    if (!composition) {
-      throw new Error('Cant get composition in bundle')
-    }
-    const taskResource = await fetchTaskByCompositionIdFromHearth(
-      composition.id
-    )
-    const practitioner = await getLoggedInPractitionerResource(token)
-
-    if (
-      !taskResource ||
-      !taskResource.businessStatus ||
-      !taskResource.businessStatus.coding ||
-      !taskResource.businessStatus.coding[0] ||
-      !taskResource.businessStatus.coding[0].code
-    ) {
-      throw new Error('taskResource has no businessStatus code')
-    }
-    taskResource.businessStatus.coding[0].code = RegStatus.REJECTED
-
-    const statusReason: fhir3.CodeableConcept = {
-      text: `${JSON.stringify(err)} - ${BIRTH_REG_NUMBER_GENERATION_FAILED}`
->>>>>>> e94f59a4
-    }
-  })
+  )
   if (!res.ok) {
     const errorData = await res.json()
     throw `System error: ${res.statusText} ${res.status} ${errorData.msg}`
