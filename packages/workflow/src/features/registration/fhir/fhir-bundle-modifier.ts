/*
 * This Source Code Form is subject to the terms of the Mozilla Public
 * License, v. 2.0. If a copy of the MPL was not distributed with this
 * file, You can obtain one at https://mozilla.org/MPL/2.0/.
 *
 * OpenCRVS is also distributed under the terms of the Civil Registration
 * & Healthcare Disclaimer located at http://opencrvs.org/license.
 *
 * Copyright (C) The OpenCRVS Authors. OpenCRVS and the OpenCRVS
 * graphic logo are (registered/a) trademark(s) of Plan International.
 */
import {
  EVENT_TYPE,
  OPENCRVS_SPECIFICATION_URL,
  RegStatus
} from '@workflow/features/registration/fhir/constants'
import {
  getTaskResource,
  selectOrCreateTaskRefResource,
  getSectionEntryBySectionCode
} from '@workflow/features/registration/fhir/fhir-template'
import {
  getFromFhir,
  getRegStatusCode
} from '@workflow/features/registration/fhir/fhir-utils'
import {
  generateBirthTrackingId,
  generateDeathTrackingId,
  getEventType,
  isEventNotification,
  isInProgressDeclaration
} from '@workflow/features/registration/utils'
import {
  getLoggedInPractitionerResource,
  getPractitionerOffice,
  getPractitionerPrimaryLocation,
  getPractitionerRef
} from '@workflow/features/user/utils'
import { logger } from '@workflow/logger'
import { getTokenPayload, ITokenPayload } from '@workflow/utils/authUtils'
import { RESOURCE_SERVICE_URL } from '@workflow/constants'
import fetch from 'node-fetch'
import { checkFormDraftStatusToAddTestExtension } from '@workflow/utils/formDraftUtils'

export async function modifyRegistrationBundle(
  fhirBundle: fhir.Bundle,
  token: string
): Promise<fhir.Bundle> {
  if (
    !fhirBundle ||
    !fhirBundle.entry ||
    !fhirBundle.entry[0] ||
    !fhirBundle.entry[0].resource
  ) {
    fail('Invalid FHIR bundle found for declaration')
    throw new Error('Invalid FHIR bundle found for declaration')
  }
  /* setting unique trackingid here */
  // tslint:disable-next-line
  fhirBundle = setTrackingId(fhirBundle)

  const taskResource = selectOrCreateTaskRefResource(fhirBundle) as fhir.Task
  const eventType = getEventType(fhirBundle)
  /* setting registration type here */
  setupRegistrationType(taskResource, eventType)

  /* setting registration workflow status here */
  await setupRegistrationWorkflow(
    taskResource,
    getTokenPayload(token),
    isInProgressDeclaration(fhirBundle)
      ? RegStatus.IN_PROGRESS
      : RegStatus.DECLARED
  )

  const practitioner = await getLoggedInPractitionerResource(token)
  /* setting lastRegUser here */
  setupLastRegUser(taskResource, practitioner)

  if (!isEventNotification(fhirBundle)) {
    /* setting lastRegLocation here */
    await setupLastRegLocation(taskResource, practitioner)
  }

  /* check if the status of any event draft is not published and setting configuration extension*/
  await checkFormDraftStatusToAddTestExtension(taskResource, token)

  /* setting author and time on notes here */
  setupAuthorOnNotes(taskResource, practitioner)

  return fhirBundle
}

export async function markBundleAsValidated(
  bundle: fhir.Bundle & fhir.BundleEntry,
  token: string
): Promise<fhir.Bundle & fhir.BundleEntry> {
  const taskResource = getTaskResource(bundle)

  const practitioner = await getLoggedInPractitionerResource(token)

  await setupRegistrationWorkflow(
    taskResource,
    getTokenPayload(token),
    RegStatus.VALIDATED
  )

  await setupLastRegLocation(taskResource, practitioner)

  setupLastRegUser(taskResource, practitioner)

  /* check if the status of any event draft is not published and setting configuration extension*/
  await checkFormDraftStatusToAddTestExtension(taskResource, token)

  return bundle
}

export async function markBundleAsRequestedForCorrection(
  bundle: fhir.Bundle & fhir.BundleEntry,
  token: string
): Promise<fhir.Bundle & fhir.BundleEntry> {
  const taskResource = getTaskResource(bundle) as fhir.Task

  const practitioner = await getLoggedInPractitionerResource(token)

  await setupRegistrationWorkflow(
    taskResource,
    getTokenPayload(token),
    RegStatus.REQUESTED_CORRECTION
  )

  await setupLastRegLocation(taskResource, practitioner)

  setupLastRegUser(taskResource, practitioner)

  /* check if the status of any event draft is not published and setting configuration extension*/
  await checkFormDraftStatusToAddTestExtension(taskResource, token)

  return bundle
}

export async function invokeRegistrationValidation(
  bundle: fhir.Bundle,
  token: string
) {
  try {
    fetch(`${RESOURCE_SERVICE_URL}validate/registration`, {
      method: 'POST',
      body: JSON.stringify(bundle),
      headers: {
        'Content-Type': 'application/json',
        Authorization: `Bearer ${token}`
      }
    })
  } catch (err) {
    throw new Error(`Unable to send registration for validation: ${err}`)
  }
}

export async function markBundleAsWaitingValidation(
  bundle: fhir.Bundle & fhir.BundleEntry,
  token: string
): Promise<fhir.Bundle & fhir.BundleEntry> {
  const taskResource = getTaskResource(bundle)

  const practitioner = await getLoggedInPractitionerResource(token)

  /* setting registration workflow status here */
  await setupRegistrationWorkflow(
    taskResource,
    getTokenPayload(token),
    RegStatus.WAITING_VALIDATION
  )

  /* setting lastRegLocation here */
  await setupLastRegLocation(taskResource, practitioner)

  /* setting lastRegUser here */
  setupLastRegUser(taskResource, practitioner)

  /* check if the status of any event draft is not published and setting configuration extension*/
  await checkFormDraftStatusToAddTestExtension(taskResource, token)

  return bundle
}

export async function markBundleAsDeclarationUpdated(
  bundle: fhir.Bundle & fhir.BundleEntry,
  token: string
): Promise<fhir.Bundle & fhir.BundleEntry> {
  const taskResource = getTaskResource(bundle)

  const practitioner = await getLoggedInPractitionerResource(token)

  /* setting registration workflow status here */
  await setupRegistrationWorkflow(
    taskResource,
    getTokenPayload(token),
    RegStatus.DECLARATION_UPDATED
  )

  /* setting lastRegLocation here */
  await setupLastRegLocation(taskResource, practitioner)

  /* setting lastRegUser here */
  setupLastRegUser(taskResource, practitioner)

  /* check if the status of any event draft is not published and setting configuration extension*/
  await checkFormDraftStatusToAddTestExtension(taskResource, token)

  return bundle
}

export async function markEventAsRegistered(
  taskResource: fhir.Task,
  registrationNumber: string,
  eventType: EVENT_TYPE,
  token: string
): Promise<fhir.Task> {
  /* Setting registration number here */
  let identifierName
  if (eventType === EVENT_TYPE.BIRTH) {
    identifierName = 'birth-registration-number'
  } else if (eventType === EVENT_TYPE.DEATH) {
    identifierName = 'death-registration-number'
  }

  if (taskResource && taskResource.identifier) {
    taskResource.identifier.push({
      system: `${OPENCRVS_SPECIFICATION_URL}id/${identifierName}`,
      value: registrationNumber
    })
  }

  /* setting registration workflow status here */
  await setupRegistrationWorkflow(
    taskResource,
    getTokenPayload(token),
    RegStatus.REGISTERED
  )

  return taskResource
}

export async function markBundleAsCertified(
  bundle: fhir.Bundle,
  token: string
): Promise<fhir.Bundle> {
  const taskResource = getTaskResource(bundle)

  const practitioner = await getLoggedInPractitionerResource(token)

  /* setting registration workflow status here */
  await setupRegistrationWorkflow(
    taskResource,
    getTokenPayload(token),
    RegStatus.CERTIFIED
  )

  /* setting lastRegLocation here */
  await setupLastRegLocation(taskResource, practitioner)

  /* setting lastRegUser here */
  setupLastRegUser(taskResource, practitioner)

  /* check if the status of any event draft is not published and setting configuration extension*/
  await checkFormDraftStatusToAddTestExtension(taskResource, token)

  return bundle
}

export async function touchBundle(
  bundle: fhir.Bundle,
  token: string
): Promise<fhir.Bundle> {
  const taskResource = getTaskResource(bundle) as fhir.Task

  const practitioner = await getLoggedInPractitionerResource(token)

  /* setting lastRegLocation here */
  await setupLastRegLocation(taskResource, practitioner)

  /* setting lastRegUser here */
  setupLastRegUser(taskResource, practitioner)

<<<<<<< HEAD
  /* setting regAssigned valueReference here if regAssigned extension exists */
  setupRegAssigned(taskResource, practitioner)
=======
  /* check if the status of any event draft is not published and setting configuration extension*/
  await checkFormDraftStatusToAddTestExtension(taskResource, token)
>>>>>>> 9bb9b467

  return bundle
}

export function removeExtensionFromBundle(
  fhirBundle: fhir.Bundle,
  urls: string[]
): fhir.Bundle {
  if (
    fhirBundle &&
    fhirBundle.entry &&
    fhirBundle.entry[0] &&
    fhirBundle.entry[0].resource
  ) {
    let extensions: fhir.Extension[] =
      (fhirBundle.entry[0].resource as fhir.Element).extension || []

    extensions = extensions.filter(
      (ext: fhir.Extension) => !urls.includes(ext.url)
    )
    ;(fhirBundle.entry[0].resource as fhir.Element).extension = extensions
  }

  return fhirBundle
}

export function setTrackingId(fhirBundle: fhir.Bundle): fhir.Bundle {
  let trackingId: string
  let trackingIdFhirName: string
  const eventType = getEventType(fhirBundle)
  if (eventType === EVENT_TYPE.BIRTH) {
    trackingId = generateBirthTrackingId()
    trackingIdFhirName = 'birth-tracking-id'
  } else {
    trackingId = generateDeathTrackingId()
    trackingIdFhirName = 'death-tracking-id'
  }

  if (
    !fhirBundle ||
    !fhirBundle.entry ||
    !fhirBundle.entry[0] ||
    !fhirBundle.entry[0].resource
  ) {
    fail('Invalid FHIR bundle found for declaration')
    throw new Error('Invalid FHIR bundle found for declaration')
  }

  const compositionResource = fhirBundle.entry[0].resource as fhir.Composition
  if (!compositionResource.identifier) {
    compositionResource.identifier = {
      system: 'urn:ietf:rfc:3986',
      value: trackingId
    }
  } else {
    compositionResource.identifier.value = trackingId
  }
  const taskResource = selectOrCreateTaskRefResource(fhirBundle) as fhir.Task
  if (!taskResource.identifier) {
    taskResource.identifier = []
  }
  const existingTrackingId = taskResource.identifier.find(
    (identifier) =>
      identifier.system ===
      `${OPENCRVS_SPECIFICATION_URL}id/${trackingIdFhirName}`
  )

  if (existingTrackingId) {
    existingTrackingId.value = trackingId
  } else {
    taskResource.identifier.push({
      system: `${OPENCRVS_SPECIFICATION_URL}id/${trackingIdFhirName}`,
      value: trackingId
    })
  }

  return fhirBundle
}

export function setupRegistrationType(
  taskResource: fhir.Task,
  eventType: EVENT_TYPE
): fhir.Task {
  if (!taskResource.code || !taskResource.code.coding) {
    taskResource.code = {
      coding: [
        {
          system: `${OPENCRVS_SPECIFICATION_URL}types`,
          code: eventType.toString()
        }
      ]
    }
  } else {
    taskResource.code.coding[0].code = eventType.toString()
  }
  return taskResource
}

export async function setupRegistrationWorkflow(
  taskResource: fhir.Task,
  tokenpayload: ITokenPayload,
  defaultStatus?: string
): Promise<fhir.Task> {
  const regStatusCodeString = defaultStatus
    ? defaultStatus
    : getRegStatusCode(tokenpayload)

  if (!taskResource.businessStatus) {
    taskResource.businessStatus = {}
  }
  if (!taskResource.businessStatus.coding) {
    taskResource.businessStatus.coding = []
  }
  const regStatusCode = taskResource.businessStatus.coding.find((code) => {
    return code.system === `${OPENCRVS_SPECIFICATION_URL}reg-status`
  })

  if (regStatusCode) {
    regStatusCode.code = regStatusCodeString
  } else {
    taskResource.businessStatus.coding.push({
      system: `${OPENCRVS_SPECIFICATION_URL}reg-status`,
      code: regStatusCodeString
    })
  }
  // Checking for duplicate status update
  await checkForDuplicateStatusUpdate(taskResource)

  return taskResource
}

export async function setupLastRegLocation(
  taskResource: fhir.Task,
  practitioner: fhir.Practitioner
): Promise<fhir.Task> {
  if (!practitioner || !practitioner.id) {
    throw new Error('Invalid practitioner data found')
  }
  const location = await getPractitionerPrimaryLocation(practitioner.id)
  if (!taskResource.extension) {
    taskResource.extension = []
  }
  const regUserLastLocationExtension = taskResource.extension.find(
    (extension) => {
      return (
        extension.url ===
        `${OPENCRVS_SPECIFICATION_URL}extension/regLastLocation`
      )
    }
  )
  if (
    regUserLastLocationExtension &&
    regUserLastLocationExtension.valueReference
  ) {
    regUserLastLocationExtension.valueReference.reference = `Location/${location.id}`
  } else {
    taskResource.extension.push({
      url: `${OPENCRVS_SPECIFICATION_URL}extension/regLastLocation`,
      valueReference: { reference: `Location/${location.id}` }
    })
  }

  const primaryOffice = await getPractitionerOffice(practitioner.id)

  const regUserLastOfficeExtension = taskResource.extension.find(
    (extension) => {
      return (
        extension.url === `${OPENCRVS_SPECIFICATION_URL}extension/regLastOffice`
      )
    }
  )
  if (regUserLastOfficeExtension && regUserLastOfficeExtension.valueReference) {
    regUserLastOfficeExtension.valueReference.reference = `Location/${primaryOffice.id}`
  } else {
    taskResource.extension.push({
      url: `${OPENCRVS_SPECIFICATION_URL}extension/regLastOffice`,
      valueString: primaryOffice.name,
      valueReference: { reference: `Location/${primaryOffice.id}` }
    })
  }
  return taskResource
}

export function setupLastRegUser(
  taskResource: fhir.Task,
  practitioner: fhir.Practitioner
): fhir.Task {
  if (!taskResource.extension) {
    taskResource.extension = []
  }
  const regUserExtension = taskResource.extension.find((extension) => {
    return (
      extension.url === `${OPENCRVS_SPECIFICATION_URL}extension/regLastUser`
    )
  })
  if (regUserExtension && regUserExtension.valueReference) {
    regUserExtension.valueReference.reference = getPractitionerRef(practitioner)
  } else {
    taskResource.extension.push({
      url: `${OPENCRVS_SPECIFICATION_URL}extension/regLastUser`,
      valueReference: { reference: getPractitionerRef(practitioner) }
    })
  }
  taskResource.lastModified =
    taskResource.lastModified || new Date().toISOString()
  return taskResource
}

<<<<<<< HEAD
export function setupRegAssigned(
  taskResource: fhir.Task,
  practitioner: fhir.Practitioner
): fhir.Task {
  if (!taskResource.extension) {
    taskResource.extension = []
  }
  const setupRegAssignedExtension = taskResource.extension.find((extension) => {
    return (
      extension.url === `${OPENCRVS_SPECIFICATION_URL}extension/regAssigned`
    )
  })
  if (setupRegAssignedExtension) {
    if (!setupRegAssignedExtension.valueReference) {
      setupRegAssignedExtension.valueReference = {}
    }
    setupRegAssignedExtension.valueReference.reference =
      getPractitionerRef(practitioner)
    taskResource.lastModified =
      taskResource.lastModified || new Date().toISOString()
  }
=======
export function setupTestExtension(taskResource: fhir.Task): fhir.Task {
  if (!taskResource.extension) {
    taskResource.extension = []
  }
  const testExtension = taskResource.extension.find((extension) => {
    return (
      extension.url === `${OPENCRVS_SPECIFICATION_URL}extension/configuration`
    )
  })
  if (testExtension && testExtension.valueReference) {
    testExtension.valueReference.reference = 'IN_CONFIGURATION'
  } else {
    taskResource.extension.push({
      url: `${OPENCRVS_SPECIFICATION_URL}extension/configuration`,
      valueReference: { reference: 'IN_CONFIGURATION' }
    })
  }
  taskResource.lastModified =
    taskResource.lastModified || new Date().toISOString()
>>>>>>> 9bb9b467
  return taskResource
}

export function setupAuthorOnNotes(
  taskResource: fhir.Task,
  practitioner: fhir.Practitioner
): fhir.Task {
  if (!taskResource.note) {
    return taskResource
  }
  const authorName = getPractitionerRef(practitioner)
  taskResource.note.forEach((note) => {
    if (!note.authorString) {
      note.authorString = authorName
    }
  })
  return taskResource
}

export async function checkForDuplicateStatusUpdate(taskResource: fhir.Task) {
  const regStatusCode =
    taskResource &&
    taskResource.businessStatus &&
    taskResource.businessStatus.coding &&
    taskResource.businessStatus.coding.find((code) => {
      return code.system === `${OPENCRVS_SPECIFICATION_URL}reg-status`
    })

  if (
    !taskResource ||
    !taskResource.id ||
    !regStatusCode ||
    regStatusCode.code === RegStatus.CERTIFIED
  ) {
    return
  }
  const existingTaskResource: fhir.Task = await getFromFhir(
    `/Task/${taskResource.id}`
  )
  const existingRegStatusCode =
    existingTaskResource &&
    existingTaskResource.businessStatus &&
    existingTaskResource.businessStatus.coding &&
    existingTaskResource.businessStatus.coding.find((code) => {
      return code.system === `${OPENCRVS_SPECIFICATION_URL}reg-status`
    })
  if (existingRegStatusCode && existingRegStatusCode.code === regStatusCode) {
    logger.error(`Declaration is already in ${regStatusCode} state`)
    throw new Error(`Declaration is already in ${regStatusCode} state`)
  }
}

export async function updatePatientIdentifierWithRN(
  composition: fhir.Composition,
  sectionCode: string,
  identifierType: string,
  registrationNumber: string
): Promise<fhir.Patient> {
  const section = getSectionEntryBySectionCode(composition, sectionCode)
  const patient: fhir.Patient = await getFromFhir(`/${section.reference}`)
  if (!patient.identifier) {
    patient.identifier = []
  }
  const rnIdentifier = patient.identifier.find(
    (identifier) => identifier.type === identifierType
  )
  if (rnIdentifier) {
    rnIdentifier.value = registrationNumber
  } else {
    patient.identifier.push({
      // @ts-ignore
      // Need to fix client/src/forms/mappings/mutation/field-mappings.ts:L93
      // type should have CodeableConcept instead of string
      // Need to fix in both places together along with a script for legacy data update
      type: identifierType,
      value: registrationNumber
    })
  }
  return patient
}<|MERGE_RESOLUTION|>--- conflicted
+++ resolved
@@ -283,13 +283,10 @@
   /* setting lastRegUser here */
   setupLastRegUser(taskResource, practitioner)
 
-<<<<<<< HEAD
   /* setting regAssigned valueReference here if regAssigned extension exists */
   setupRegAssigned(taskResource, practitioner)
-=======
   /* check if the status of any event draft is not published and setting configuration extension*/
   await checkFormDraftStatusToAddTestExtension(taskResource, token)
->>>>>>> 9bb9b467
 
   return bundle
 }
@@ -498,7 +495,6 @@
   return taskResource
 }
 
-<<<<<<< HEAD
 export function setupRegAssigned(
   taskResource: fhir.Task,
   practitioner: fhir.Practitioner
@@ -520,7 +516,8 @@
     taskResource.lastModified =
       taskResource.lastModified || new Date().toISOString()
   }
-=======
+  return taskResource
+}
 export function setupTestExtension(taskResource: fhir.Task): fhir.Task {
   if (!taskResource.extension) {
     taskResource.extension = []
@@ -540,7 +537,6 @@
   }
   taskResource.lastModified =
     taskResource.lastModified || new Date().toISOString()
->>>>>>> 9bb9b467
   return taskResource
 }
 
