/*
 * This Source Code Form is subject to the terms of the Mozilla Public
 * License, v. 2.0. If a copy of the MPL was not distributed with this
 * file, You can obtain one at https://mozilla.org/MPL/2.0/.
 *
 * OpenCRVS is also distributed under the terms of the Civil Registration
 * & Healthcare Disclaimer located at http://opencrvs.org/license.
 *
 * Copyright (C) The OpenCRVS Authors located at https://github.com/opencrvs/opencrvs-core/blob/master/AUTHORS.
 */
import * as Hapi from '@hapi/hapi'
import { UUID } from '@opencrvs/commons'
import {
  Bundle,
  Composition,
  Patient,
  Practitioner,
  RegistrationNumber,
  Saved,
  Task,
  findExtension
} from '@opencrvs/commons/types'
import { APPLICATION_CONFIG_URL, COUNTRY_CONFIG_URL } from '@workflow/constants'
import { triggerEvent } from '@workflow/features/events/handler'
import {
  BIRTH_REG_NUMBER_GENERATION_FAILED,
  EVENT_TYPE,
  OPENCRVS_SPECIFICATION_URL,
  RegStatus
} from '@workflow/features/registration/fhir/constants'
import {
  getSectionEntryBySectionCode,
  getTaskResourceFromFhirBundle
} from '@workflow/features/registration/fhir/fhir-template'
import {
  fetchExistingRegStatusCode,
  getFromFhir,
  getRegStatusCode,
  updateResourceInHearth
} from '@workflow/features/registration/fhir/fhir-utils'
import {
  fetchTaskByCompositionIdFromHearth,
  generateTrackingIdForEvents,
  getComposition,
  getEventType,
  getMosipUINToken,
  getVoidEvent,
  isEventNotification,
  isInProgressDeclaration
} from '@workflow/features/registration/utils'
import {
  getLoggedInPractitionerResource,
  getPractitionerOffice,
  getPractitionerPrimaryLocation,
  getPractitionerRef,
  getSystem
} from '@workflow/features/user/utils'
import { logger } from '@workflow/logger'
import {
  ITokenPayload,
  USER_SCOPE,
  getToken,
  getTokenPayload
} from '@workflow/utils/authUtils'
import fetch from 'node-fetch'

export async function modifyRegistrationBundle<T extends Bundle>(
  fhirBundle: T,
  token: string
): Promise<T> {
  if (
    !fhirBundle ||
    !fhirBundle.entry ||
    !fhirBundle.entry[0] ||
    !fhirBundle.entry[0].resource
  ) {
    fail('Invalid FHIR bundle found for declaration')
    throw new Error('Invalid FHIR bundle found for declaration')
  }
  /* setting unique trackingid here */
  const bundleWithTrackingId = await setTrackingId(fhirBundle, token)

  const taskResource = getTaskResourceFromFhirBundle(bundleWithTrackingId)

  const eventType = getEventType(bundleWithTrackingId)
  /* setting registration type here */
  setupRegistrationType(taskResource, eventType)

  /* setting registration workflow status here */
  await setupRegistrationWorkflow(
    taskResource,
    getTokenPayload(token),
    isInProgressDeclaration(bundleWithTrackingId)
      ? RegStatus.IN_PROGRESS
      : RegStatus.DECLARED
  )

  const practitioner = await getLoggedInPractitionerResource(token)
  /* setting lastRegUser here */
  setupLastRegUser(taskResource, practitioner)

  if (!isEventNotification(bundleWithTrackingId)) {
    /* setting lastRegLocation here */
    await setupLastRegLocation(taskResource, practitioner)
  }

  /* setting author and time on notes here */
  setupAuthorOnNotes(taskResource, practitioner)

  return bundleWithTrackingId as T
}

export async function markBundleAsValidated<T extends Bundle>(
  bundle: T,
  token: string
): Promise<T> {
  const taskResource = getTaskResourceFromFhirBundle(bundle)

  const practitioner = await getLoggedInPractitionerResource(token)

  await setupRegistrationWorkflow(
    taskResource,
    getTokenPayload(token),
    RegStatus.VALIDATED
  )

  await setupLastRegLocation(taskResource, practitioner)

  setupLastRegUser(taskResource, practitioner)

  return bundle
}

export async function invokeRegistrationValidation(
  bundle: Saved<Bundle>,
  headers: Record<string, string>,
  token: string
): Promise<{ bundle: Bundle; regValidationError?: boolean }> {
  try {
    const res = await fetch(
      new URL('event-registration', COUNTRY_CONFIG_URL).toString(),
      {
        method: 'POST',
        body: JSON.stringify(bundle),
        headers: {
          'Content-Type': 'application/json',
          ...headers
        }
      }
    )
    if (!res.ok) {
      const errorData = await res.json()
      throw `System error: ${res.statusText} ${res.status} ${errorData.msg}`
    }
    return { bundle }
  } catch (err) {
    const eventType = getEventType(bundle)
    const composition = getComposition(bundle)
    if (!composition) {
      throw new Error('Cant get composition in bundle')
    }
    const taskResource = await fetchTaskByCompositionIdFromHearth(
      composition.id
    )
    const practitioner = await getLoggedInPractitionerResource(token)

    if (
      !taskResource ||
      !taskResource.businessStatus ||
      !taskResource.businessStatus.coding ||
      !taskResource.businessStatus.coding[0] ||
      !taskResource.businessStatus.coding[0].code
    ) {
      throw new Error('taskResource has no businessStatus code')
    }
    taskResource.businessStatus.coding[0].code = RegStatus.REJECTED

    const statusReason: fhir3.CodeableConcept = {
      text: `${JSON.stringify(err)} - ${BIRTH_REG_NUMBER_GENERATION_FAILED}`
    }
    taskResource.statusReason = statusReason
    taskResource.lastModified = new Date().toISOString()

    /* setting registration workflow status here */
    await setupRegistrationWorkflow(
      taskResource,
      getTokenPayload(token),
      RegStatus.REJECTED
    )

    /* setting lastRegLocation here */
    await setupLastRegLocation(taskResource, practitioner)

    /* setting lastRegUser here */
    setupLastRegUser(taskResource, practitioner)

    await updateResourceInHearth(taskResource)

    await triggerEvent(
      getVoidEvent(eventType),
      { resourceType: 'Bundle', entry: [{ resource: taskResource }] },
      headers
    )

    return { bundle, regValidationError: true }
  }
}

export async function markBundleAsWaitingValidation<T extends Bundle>(
  bundle: T,
  token: string
): Promise<T> {
  const taskResource = getTaskResourceFromFhirBundle(bundle)

  const practitioner = await getLoggedInPractitionerResource(token)

  /* setting registration workflow status here */
  await setupRegistrationWorkflow(
    taskResource,
    getTokenPayload(token),
    RegStatus.WAITING_VALIDATION
  )

  /* setting lastRegLocation here */
  await setupLastRegLocation(taskResource, practitioner)

  /* setting lastRegUser here */
  setupLastRegUser(taskResource, practitioner)

  return bundle
}

export async function markBundleAsDeclarationUpdated<T extends Bundle>(
  bundle: T,
  token: string
): Promise<T> {
  const taskResource = getTaskResourceFromFhirBundle(bundle)

  const practitioner = await getLoggedInPractitionerResource(token)

  /* setting registration workflow status here */
  await setupRegistrationWorkflow(
    taskResource,
    getTokenPayload(token),
    RegStatus.DECLARATION_UPDATED
  )

  /* setting lastRegLocation here */
  await setupLastRegLocation(taskResource, practitioner)

  /* setting lastRegUser here */
  setupLastRegUser(taskResource, practitioner)

  return bundle
}

export async function markEventAsRegistered(
  taskResource: Task,
  registrationNumber: RegistrationNumber,
  eventType: EVENT_TYPE,
  token: string
): Promise<Task> {
  /* Setting registration number here */
  const system = `${OPENCRVS_SPECIFICATION_URL}id/${
    eventType.toLowerCase() as Lowercase<typeof eventType>
  }-registration-number` as const

  if (taskResource && taskResource.identifier) {
    taskResource.identifier.push({
      system: system,
      value: registrationNumber as RegistrationNumber
    })
  }

  /* setting registration workflow status here */
  await setupRegistrationWorkflow(
    taskResource,
    getTokenPayload(token),
    RegStatus.REGISTERED
  )

  return taskResource
}

export async function markBundleAsCertified(
  bundle: Bundle,
  token: string
): Promise<Bundle> {
  const taskResource = getTaskResourceFromFhirBundle(bundle)

  const practitioner = await getLoggedInPractitionerResource(token)

  /* setting registration workflow status here */
  await setupRegistrationWorkflow(
    taskResource,
    getTokenPayload(token),
    RegStatus.CERTIFIED
  )

  /* setting lastRegLocation here */
  await setupLastRegLocation(taskResource, practitioner)

  /* setting lastRegUser here */
  setupLastRegUser(taskResource, practitioner)

  return bundle
}

export function makeTaskAnonymous(bundle: Bundle) {
  const taskResource = getTaskResourceFromFhirBundle(bundle)

  taskResource.extension = taskResource.extension?.filter(
    ({ url }) =>
      ![
        `${OPENCRVS_SPECIFICATION_URL}extension/regLastUser`,
        `${OPENCRVS_SPECIFICATION_URL}extension/regLastOffice`,
        `${OPENCRVS_SPECIFICATION_URL}extension/regLastLocation`
      ].includes(url)
  )

  return bundle
}

export async function markBundleAsIssued(
  bundle: Bundle,
  token: string
): Promise<Bundle> {
  const taskResource = getTaskResourceFromFhirBundle(bundle)

  const practitioner = await getLoggedInPractitionerResource(token)

  /* setting registration workflow status here */
  await setupRegistrationWorkflow(
    taskResource,
    getTokenPayload(token),
    RegStatus.ISSUED
  )

  /* setting lastRegLocation here */
  await setupLastRegLocation(taskResource, practitioner)

  /* setting lastRegUser here */
  setupLastRegUser(taskResource, practitioner)

  return bundle
}

export async function touchBundle(
  bundle: Bundle,
  token: string
): Promise<Bundle> {
  const taskResource = getTaskResourceFromFhirBundle(bundle)

  const practitioner = await getLoggedInPractitionerResource(token)

  const payload = getTokenPayload(token)
  /* setting lastRegLocation here */
  if (!payload.scope.includes(USER_SCOPE.RECORD_SEARCH)) {
    await setupLastRegLocation(taskResource, practitioner)
  }

  /* setting lastRegUser here */
  setupLastRegUser(taskResource, practitioner)

  return bundle
}

export async function setTrackingId(
  fhirBundle: Bundle,
  token: string
): Promise<Bundle> {
  const eventType = getEventType(fhirBundle)
  const trackingId = await generateTrackingIdForEvents(
    eventType,
    fhirBundle,
    token
  )
  const trackingIdFhirName = `${
    eventType.toLowerCase() as Lowercase<typeof eventType>
  }-tracking-id` as const

  if (
    !fhirBundle ||
    !fhirBundle.entry ||
    !fhirBundle.entry[0] ||
    !fhirBundle.entry[0].resource
  ) {
    fail('Invalid FHIR bundle found for declaration')
    throw new Error('Invalid FHIR bundle found for declaration')
  }

  const compositionResource = fhirBundle.entry[0].resource as fhir3.Composition
  if (!compositionResource.identifier) {
    compositionResource.identifier = {
      system: 'urn:ietf:rfc:3986',
      value: trackingId
    }
  } else {
    compositionResource.identifier.value = trackingId
  }
  const taskResource = getTaskResourceFromFhirBundle(fhirBundle)
  if (!taskResource.identifier) {
    taskResource.identifier = []
  }
  const existingTrackingId = taskResource.identifier.find(
    (identifier) =>
      identifier.system ===
      `${OPENCRVS_SPECIFICATION_URL}id/${trackingIdFhirName}`
  )

  const systemIdentifierUrl =
    `${OPENCRVS_SPECIFICATION_URL}id/${trackingIdFhirName}` as const
  if (existingTrackingId) {
    existingTrackingId.value = trackingId
  } else {
    taskResource.identifier.push({
      system: systemIdentifierUrl,
      value: trackingId
    })
  }

  return fhirBundle
}

export function setupRegistrationType(
  taskResource: Task,
  eventType: EVENT_TYPE
): Task {
  if (!taskResource.code || !taskResource.code.coding) {
    taskResource.code = {
      coding: [
        {
          system: `${OPENCRVS_SPECIFICATION_URL}types`,
          code: eventType
        }
      ]
    }
  } else {
    taskResource.code.coding[0].code = eventType
  }
  return taskResource
}

export async function setupRegistrationWorkflow(
  taskResource: Task,
  tokenpayload: ITokenPayload,
  defaultStatus?: string
): Promise<Task> {
  const regStatusCodeString = defaultStatus
    ? defaultStatus
    : getRegStatusCode(tokenpayload)

  if (!taskResource.businessStatus) {
    taskResource.businessStatus = {} as Task['businessStatus']
  }
  if (!taskResource.businessStatus.coding) {
    taskResource.businessStatus.coding = []
  }
  const regStatusCode = taskResource.businessStatus.coding.find((code) => {
    return code.system === `${OPENCRVS_SPECIFICATION_URL}reg-status`
  })

  if (regStatusCode) {
    regStatusCode.code = regStatusCodeString
  } else {
    taskResource.businessStatus.coding.push({
      system: `${OPENCRVS_SPECIFICATION_URL}reg-status`,
      code: regStatusCodeString
    })
  }
  // Checking for duplicate status update
  await checkForDuplicateStatusUpdate(taskResource)

  return taskResource
}

export async function setupLastRegLocation(
  taskResource: Task,
  practitioner: Practitioner
): Promise<Task> {
  if (!practitioner || !practitioner.id) {
    throw new Error('Invalid practitioner data found')
  }
  const location = await getPractitionerPrimaryLocation(practitioner.id)
  if (!taskResource.extension) {
    taskResource.extension = []
  }
  const regUserLastLocationExtension = findExtension(
    `${OPENCRVS_SPECIFICATION_URL}extension/regLastLocation`,
    taskResource.extension
  )
  if (
    regUserLastLocationExtension &&
    regUserLastLocationExtension.valueReference
  ) {
    regUserLastLocationExtension.valueReference.reference = `Location/${
      location.id as UUID
    }` as const
  } else {
    taskResource.extension.push({
      url: `${OPENCRVS_SPECIFICATION_URL}extension/regLastLocation`,
      valueReference: { reference: `Location/${location.id as UUID}` }
    })
  }

  const primaryOffice = await getPractitionerOffice(practitioner.id)

  const regUserLastOfficeExtension = findExtension(
    `${OPENCRVS_SPECIFICATION_URL}extension/regLastOffice`,
    taskResource.extension
  )
  if (regUserLastOfficeExtension && regUserLastOfficeExtension.valueReference) {
    regUserLastOfficeExtension.valueReference.reference = `Location/${primaryOffice.id}`
  } else {
    taskResource.extension.push({
      url: `${OPENCRVS_SPECIFICATION_URL}extension/regLastOffice`,
      valueString: primaryOffice.name!,
      valueReference: { reference: `Location/${primaryOffice.id}` }
    })
  }
  return taskResource
}

const SYSTEM_SCOPES = ['recordsearch', 'notification-api']

function isSystemInitiated(scopes: string[] | undefined) {
  return Boolean(scopes?.some((scope) => SYSTEM_SCOPES.includes(scope)))
}

export async function setupSystemIdentifier(request: Hapi.Request) {
  const token = getToken(request)
  const { sub: systemId } = getTokenPayload(token)
  const bundle = request.payload as Bundle
  const taskResource = getTaskResourceFromFhirBundle(bundle)
  const systemIdentifierUrl =
    `${OPENCRVS_SPECIFICATION_URL}id/system_identifier` as const

  if (!isSystemInitiated(request.auth.credentials.scope)) {
    return
  }

  if (!taskResource.identifier) {
    taskResource.identifier = []
  }

  taskResource.identifier = taskResource.identifier.filter(
    ({ system }) => system != systemIdentifierUrl
  )

  const systemInformation = await getSystem(systemId, {
    Authorization: `Bearer ${token}`
  })

  const { name, username, type } = systemInformation
  const systemInformationJSON = { name, username, type }

  taskResource.identifier.push({
    system: systemIdentifierUrl,
    value: JSON.stringify(systemInformationJSON)
  })
}

export function setupLastRegUser(
  taskResource: Task,
  practitioner: Practitioner
): Task {
  if (!taskResource.extension) {
    taskResource.extension = []
  }
  const regUserExtension = findExtension(
    `${OPENCRVS_SPECIFICATION_URL}extension/regLastUser`,
    taskResource.extension
  )
  if (regUserExtension && regUserExtension.valueReference) {
    regUserExtension.valueReference.reference = getPractitionerRef(practitioner)
  } else {
    taskResource.extension.push({
      url: `${OPENCRVS_SPECIFICATION_URL}extension/regLastUser`,
      valueReference: { reference: getPractitionerRef(practitioner) }
    })
  }
  taskResource.lastModified =
    taskResource.lastModified || new Date().toISOString()
  return taskResource
}

export function setupAuthorOnNotes(
  taskResource: Task,
  practitioner: Practitioner
): Task {
  if (!taskResource.note) {
    return taskResource
  }
  const authorName = getPractitionerRef(practitioner)
  taskResource.note.forEach((note) => {
    if (!note.authorString) {
      note.authorString = authorName
    }
  })
  return taskResource
}

export async function checkForDuplicateStatusUpdate(taskResource: Task) {
  const regStatusCode =
    taskResource &&
    taskResource.businessStatus &&
    taskResource.businessStatus.coding &&
    taskResource.businessStatus.coding.find((code) => {
      return code.system === `${OPENCRVS_SPECIFICATION_URL}reg-status`
    })

  if (
    !taskResource ||
    !taskResource.id ||
    !regStatusCode ||
    regStatusCode.code === RegStatus.CERTIFIED
  ) {
    return
  }
  const existingRegStatusCode = await fetchExistingRegStatusCode(
    taskResource.id
  )
  if (existingRegStatusCode && existingRegStatusCode.code === regStatusCode) {
    logger.error(`Declaration is already in ${regStatusCode} state`)
    throw new Error(`Declaration is already in ${regStatusCode} state`)
  }
}

export async function updatePatientIdentifierWithRN(
  composition: Composition,
  sectionCodes: string[],
  identifierType: string,
  registrationNumber: string
): Promise<Patient[]> {
  return await Promise.all(
    sectionCodes.map(async (sectionCode) => {
      const section = getSectionEntryBySectionCode(composition, sectionCode)
      const patient = await getFromFhir(`/${section.reference}`)
      if (!patient.identifier) {
        patient.identifier = []
      }
      const rnIdentifier = patient.identifier.find(
        (identifier: fhir3.Identifier) =>
          identifier.type?.coding?.[0].code === identifierType
      )
      if (rnIdentifier) {
        rnIdentifier.value = registrationNumber
      } else {
        patient.identifier.push({
          type: {
            coding: [
              {
                system: `${OPENCRVS_SPECIFICATION_URL}identifier-type`,
                code: identifierType
              }
            ]
          },
          value: registrationNumber
        })
      }
      return patient
    })
  )
}

interface Integration {
  name: string
  status: string
  integratingSystemType: 'MOSIP' | 'OSIA' | 'OTHER'
}

const statuses = {
  PENDING: 'pending',
  ACTIVE: 'active',
  DISABLED: 'disabled',
  DEACTIVATED: 'deactivated'
}

export async function validateDeceasedDetails(
  patient: Patient,
  authHeader: { Authorization: string }
): Promise<Patient> {
  /*
    In OCRVS-1637 https://github.com/opencrvs/opencrvs-core/pull/964 we attempted to create a longitudinal
    record of life events by an attempt to use an existing person in gateway if an identifier is supplied that we already
    have a record of in our system, rather than creating a new patient every time.

    However this supplied identifier cannot be trusted. This could lead to links between persons being abused or the wrong indivdual
    being marked as deceased.

    Any external identifier must be justifiably verified as authentic by a National ID system such as MOSIP or equivalent
  */

  const configResponse: Integration[] | undefined = await fetch(
    `${APPLICATION_CONFIG_URL}integrationConfig`,
    {
      method: 'GET',
      headers: {
        'Content-Type': 'application/json',
        ...authHeader
      }
    }
  )
    .then((response) => {
      return response.json()
    })
    .catch((error) => {
      return Promise.reject(
        new Error(`Config request failed: ${error.message}`)
      )
    })
  logger.info('validateDeceasedDetails response successful')
  if (configResponse?.length) {
    const mosipIntegration = configResponse.filter((integration) => {
      return integration.integratingSystemType === 'MOSIP'
    })[0]
    if (mosipIntegration && mosipIntegration.status === statuses.ACTIVE) {
      logger.info('validateDeceasedDetails: MOSIP ENABLED')
      try {
        const mosipTokenSeederResponse = await getMosipUINToken(patient)
        logger.info(`MOSIP responded successfully`)
        if (
          (mosipTokenSeederResponse.errors &&
            mosipTokenSeederResponse.errors.length) ||
          !mosipTokenSeederResponse.response.authToken
        ) {
          logger.info(
            `MOSIP token request failed with errors: ${JSON.stringify(
              mosipTokenSeederResponse.errors
            )}`
          )
        } else if (mosipTokenSeederResponse.response.authStatus === false) {
          logger.info(
            `MOSIP token request failed with false authStatus: ${JSON.stringify(
              mosipTokenSeederResponse.errors
            )}`
          )
        } else {
          const birthPatientBundle: Bundle = await getFromFhir(
            `/Patient?identifier=${mosipTokenSeederResponse.response.authToken}`
          )
          logger.info(
            `Patient bundle returned by MOSIP Token Seeder search. Bundle id: ${birthPatientBundle.id}`
          )
          let birthPatient: Partial<Patient> & Pick<Patient, 'resourceType'> = {
            resourceType: 'Patient'
          }
          if (
            birthPatientBundle &&
            birthPatientBundle.entry &&
            birthPatientBundle.entry.length
          ) {
            birthPatientBundle.entry.forEach((entry) => {
              const bundlePatient = entry.resource as Patient
              const selectedIdentifier = bundlePatient.identifier?.filter(
                (identifier) => {
                  return (
                    identifier.type?.coding?.[0].code ===
                      'MOSIP_PSUT_TOKEN_ID' &&
                    identifier.value ===
                      mosipTokenSeederResponse.response.authToken
                  )
                }
              )[0]
              if (selectedIdentifier) {
                birthPatient = bundlePatient
              }
            })
          }
<<<<<<< HEAD
          logger.info(`birthPatient: ${JSON.stringify(birthPatient)}`)
          if (
            birthPatient &&
            birthPatient.identifier &&
            birthPatient.resourceType
          ) {
=======
          logger.info(`birthPatient id: ${JSON.stringify(birthPatient.id)}`)
          if (birthPatient && birthPatient.identifier) {
>>>>>>> c322549d
            // If existing patient can be found
            // mark existing OpenCRVS birth patient as deceased with link to this patient
            // Keep both Patient copies as a history of name at birth, may not be that recorde for name at death etc ...
            // One should not overwrite the other
            birthPatient.deceasedBoolean = true
            birthPatient.identifier.push({
              type: {
                coding: [
                  {
                    system: `${OPENCRVS_SPECIFICATION_URL}identifier-type`,
                    code: 'DECEASED_PATIENT_ENTRY'
                  }
                ]
              },
              value: patient.id
            })

            await updateResourceInHearth(birthPatient)
            // mark patient with link to the birth patient
            patient.identifier?.push({
              type: {
                coding: [
                  {
                    system: `${OPENCRVS_SPECIFICATION_URL}identifier-type`,
                    code: 'BIRTH_PATIENT_ENTRY'
                  }
                ]
              },
              value: birthPatient.id
            })
          }
        }
      } catch (err) {
        logger.info(`MOSIP token seeder request failed: ${JSON.stringify(err)}`)
      }
    }
  } else {
    // mosip not enabled
    /*
      TODO: Any internal OpenCRVS identifier (BRN) must be justifiably verified as authentic.

      If the form is enabled to submit a BRN in deceased form ...
      OpenCRVS needs a robust MOSIP-like verification model on the BRN
      We have to validate the bundle carefully against internal checks to find a legitimate birth patient.

      Ensure patient has link to the birth record if it exists.

    */
    //
  }
  return patient
}<|MERGE_RESOLUTION|>--- conflicted
+++ resolved
@@ -767,17 +767,12 @@
               }
             })
           }
-<<<<<<< HEAD
-          logger.info(`birthPatient: ${JSON.stringify(birthPatient)}`)
+          logger.info(`birthPatient id: ${JSON.stringify(birthPatient.id)}`)
           if (
             birthPatient &&
             birthPatient.identifier &&
             birthPatient.resourceType
           ) {
-=======
-          logger.info(`birthPatient id: ${JSON.stringify(birthPatient.id)}`)
-          if (birthPatient && birthPatient.identifier) {
->>>>>>> c322549d
             // If existing patient can be found
             // mark existing OpenCRVS birth patient as deceased with link to this patient
             // Keep both Patient copies as a history of name at birth, may not be that recorde for name at death etc ...
