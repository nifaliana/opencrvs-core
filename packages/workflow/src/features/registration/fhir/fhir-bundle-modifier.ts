/*
 * This Source Code Form is subject to the terms of the Mozilla Public
 * License, v. 2.0. If a copy of the MPL was not distributed with this
 * file, You can obtain one at https://mozilla.org/MPL/2.0/.
 *
 * OpenCRVS is also distributed under the terms of the Civil Registration
 * & Healthcare Disclaimer located at http://opencrvs.org/license.
 *
 * Copyright (C) The OpenCRVS Authors. OpenCRVS and the OpenCRVS
 * graphic logo are (registered/a) trademark(s) of Plan International.
 */
import {
  EVENT_TYPE,
  OPENCRVS_SPECIFICATION_URL,
  RegStatus
} from '@workflow/features/registration/fhir/constants'
import {
  getTaskResource,
  selectOrCreateTaskRefResource,
  getSectionEntryBySectionCode
} from '@workflow/features/registration/fhir/fhir-template'
import {
  getFromFhir,
  getRegStatusCode,
  fetchExistingRegStatusCode,
<<<<<<< HEAD
  updateResourceInHearth
=======
  mergePatientIdentifier
>>>>>>> 55d84ada
} from '@workflow/features/registration/fhir/fhir-utils'
import {
  generateBirthTrackingId,
  generateDeathTrackingId,
  getEventType,
  getMosipUINToken,
  isEventNotification,
  isInProgressDeclaration
} from '@workflow/features/registration/utils'
import {
  getLoggedInPractitionerResource,
  getPractitionerOffice,
  getPractitionerPrimaryLocation,
  getPractitionerRef,
  getUserByToken
} from '@workflow/features/user/utils'
import { logger } from '@workflow/logger'
<<<<<<< HEAD
import { getTokenPayload, ITokenPayload } from '@workflow/utils/authUtils'
import {
  APPLICATION_CONFIG_URL,
  RESOURCE_SERVICE_URL
} from '@workflow/constants'
=======
import {
  getTokenPayload,
  ITokenPayload,
  USER_SCOPE
} from '@workflow/utils/authUtils'
import { RESOURCE_SERVICE_URL } from '@workflow/constants'
>>>>>>> 55d84ada
import fetch from 'node-fetch'
import { checkFormDraftStatusToAddTestExtension } from '@workflow/utils/formDraftUtils'
import {
  DOWNLOADED_EXTENSION_URL,
  REINSTATED_EXTENSION_URL,
  REQUEST_CORRECTION_EXTENSION_URL
} from '@workflow/features/task/fhir/constants'
export interface ITaskBundleEntry extends fhir.BundleEntry {
  resource: fhir.Task
}

export async function modifyRegistrationBundle(
  fhirBundle: fhir.Bundle,
  token: string
): Promise<fhir.Bundle> {
  if (
    !fhirBundle ||
    !fhirBundle.entry ||
    !fhirBundle.entry[0] ||
    !fhirBundle.entry[0].resource
  ) {
    fail('Invalid FHIR bundle found for declaration')
    throw new Error('Invalid FHIR bundle found for declaration')
  }
  /* setting unique trackingid here */
  fhirBundle = setTrackingId(fhirBundle)

  const taskResource = selectOrCreateTaskRefResource(fhirBundle) as fhir.Task
  const eventType = getEventType(fhirBundle)
  /* setting registration type here */
  setupRegistrationType(taskResource, eventType)

  /* setting registration workflow status here */
  await setupRegistrationWorkflow(
    taskResource,
    getTokenPayload(token),
    isInProgressDeclaration(fhirBundle)
      ? RegStatus.IN_PROGRESS
      : RegStatus.DECLARED
  )

  const practitioner = await getLoggedInPractitionerResource(token)
  /* setting lastRegUser here */
  setupLastRegUser(taskResource, practitioner)

  if (!isEventNotification(fhirBundle)) {
    /* setting lastRegLocation here */
    await setupLastRegLocation(taskResource, practitioner)
  }

  /* check if the status of any event draft is not published and setting configuration extension*/
  await checkFormDraftStatusToAddTestExtension(taskResource, token)

  /* setting author and time on notes here */
  setupAuthorOnNotes(taskResource, practitioner)

  return fhirBundle
}

export async function markBundleAsValidated(
  bundle: fhir.Bundle & fhir.BundleEntry,
  token: string
): Promise<fhir.Bundle & fhir.BundleEntry> {
  const taskResource = getTaskResource(bundle)

  const practitioner = await getLoggedInPractitionerResource(token)

  await setupRegistrationWorkflow(
    taskResource,
    getTokenPayload(token),
    RegStatus.VALIDATED
  )

  await setupLastRegLocation(taskResource, practitioner)

  setupLastRegUser(taskResource, practitioner)

  /* check if the status of any event draft is not published and setting configuration extension*/
  await checkFormDraftStatusToAddTestExtension(taskResource, token)

  return bundle
}

export async function markBundleAsRequestedForCorrection(
  bundle: fhir.Bundle & fhir.BundleEntry,
  token: string
): Promise<fhir.Bundle & fhir.BundleEntry> {
  const taskResource = getTaskResource(bundle)
  const practitioner = await getLoggedInPractitionerResource(token)
  const regStatusCode = await fetchExistingRegStatusCode(taskResource.id)
  await mergePatientIdentifier(bundle)

  if (!taskResource.extension) {
    taskResource.extension = []
  }
  taskResource.extension.push({
    url: REQUEST_CORRECTION_EXTENSION_URL,
    valueString: regStatusCode?.code
  })

  await setupLastRegLocation(taskResource, practitioner)

  setupLastRegUser(taskResource, practitioner)

  /* setting registration workflow status here */
  await setupRegistrationWorkflow(
    taskResource,
    getTokenPayload(token),
    regStatusCode?.code
  )

  removeExtensionFromBundle(bundle, [
    DOWNLOADED_EXTENSION_URL,
    REINSTATED_EXTENSION_URL
  ])

  /* check if the status of any event draft is not published and setting configuration extension*/
  await checkFormDraftStatusToAddTestExtension(taskResource, token)

  return bundle
}

export async function invokeRegistrationValidation(
  bundle: fhir.Bundle,
  token: string
) {
  try {
    await fetch(`${RESOURCE_SERVICE_URL}validate/registration`, {
      method: 'POST',
      body: JSON.stringify(bundle),
      headers: {
        'Content-Type': 'application/json',
        Authorization: `Bearer ${token}`
      }
    })
  } catch (err) {
    throw new Error(`Unable to send registration for validation: ${err}`)
  }
}

export async function markBundleAsWaitingValidation(
  bundle: fhir.Bundle & fhir.BundleEntry,
  token: string
): Promise<fhir.Bundle & fhir.BundleEntry> {
  const taskResource = getTaskResource(bundle)

  const practitioner = await getLoggedInPractitionerResource(token)

  /* setting registration workflow status here */
  await setupRegistrationWorkflow(
    taskResource,
    getTokenPayload(token),
    RegStatus.WAITING_VALIDATION
  )

  /* setting lastRegLocation here */
  await setupLastRegLocation(taskResource, practitioner)

  /* setting lastRegUser here */
  setupLastRegUser(taskResource, practitioner)

  /* check if the status of any event draft is not published and setting configuration extension*/
  await checkFormDraftStatusToAddTestExtension(taskResource, token)

  return bundle
}

export async function markBundleAsDeclarationUpdated(
  bundle: fhir.Bundle & fhir.BundleEntry,
  token: string
): Promise<fhir.Bundle & fhir.BundleEntry> {
  const taskResource = getTaskResource(bundle)

  const practitioner = await getLoggedInPractitionerResource(token)

  /* setting registration workflow status here */
  await setupRegistrationWorkflow(
    taskResource,
    getTokenPayload(token),
    RegStatus.DECLARATION_UPDATED
  )

  /* setting lastRegLocation here */
  await setupLastRegLocation(taskResource, practitioner)

  /* setting lastRegUser here */
  setupLastRegUser(taskResource, practitioner)

  /* check if the status of any event draft is not published and setting configuration extension*/
  await checkFormDraftStatusToAddTestExtension(taskResource, token)

  return bundle
}

export async function markEventAsRegistered(
  taskResource: fhir.Task,
  registrationNumber: string,
  eventType: EVENT_TYPE,
  token: string
): Promise<fhir.Task> {
  /* Setting registration number here */
  let identifierName
  if (eventType === EVENT_TYPE.BIRTH) {
    identifierName = 'birth-registration-number'
  } else if (eventType === EVENT_TYPE.DEATH) {
    identifierName = 'death-registration-number'
  }

  if (taskResource && taskResource.identifier) {
    taskResource.identifier.push({
      system: `${OPENCRVS_SPECIFICATION_URL}id/${identifierName}`,
      value: registrationNumber
    })
  }

  /* setting registration workflow status here */
  await setupRegistrationWorkflow(
    taskResource,
    getTokenPayload(token),
    RegStatus.REGISTERED
  )

  return taskResource
}

export async function markBundleAsCertified(
  bundle: fhir.Bundle,
  token: string
): Promise<fhir.Bundle> {
  const taskResource = getTaskResource(bundle)

  const practitioner = await getLoggedInPractitionerResource(token)

  /* setting registration workflow status here */
  await setupRegistrationWorkflow(
    taskResource,
    getTokenPayload(token),
    RegStatus.CERTIFIED
  )

  /* setting lastRegLocation here */
  await setupLastRegLocation(taskResource, practitioner)

  /* setting lastRegUser here */
  setupLastRegUser(taskResource, practitioner)

  /* check if the status of any event draft is not published and setting configuration extension*/
  await checkFormDraftStatusToAddTestExtension(taskResource, token)

  return bundle
}

export async function touchBundle(
  bundle: fhir.Bundle,
  token: string
): Promise<fhir.Bundle> {
  const taskResource = getTaskResource(bundle) as fhir.Task

  const practitioner = await getLoggedInPractitionerResource(token)

  const payload = getTokenPayload(token)
  /* setting lastRegLocation here */
  if (!payload.scope.includes(USER_SCOPE.RECORD_SEARCH)) {
    await setupLastRegLocation(taskResource, practitioner)
  }

  /* setting lastRegUser here */
  setupLastRegUser(taskResource, practitioner)

  /* setting regAssigned valueReference here if regAssigned extension exists */
  await setupRegAssigned(taskResource, practitioner, token)

  /* check if the status of any event draft is not published and setting configuration extension*/
  await checkFormDraftStatusToAddTestExtension(taskResource, token)

  return bundle
}

export function removeExtensionFromBundle(
  fhirBundle: fhir.Bundle,
  urls: string[]
): fhir.Bundle {
  if (
    fhirBundle &&
    fhirBundle.entry &&
    fhirBundle.entry[0] &&
    fhirBundle.entry[0].resource
  ) {
    let extensions: fhir.Extension[] =
      (fhirBundle.entry[0].resource as fhir.Element).extension || []

    extensions = extensions.filter(
      (ext: fhir.Extension) => !urls.includes(ext.url)
    )
    ;(fhirBundle.entry[0].resource as fhir.Element).extension = extensions
  }

  return fhirBundle
}

export function setTrackingId(fhirBundle: fhir.Bundle): fhir.Bundle {
  let trackingId: string
  let trackingIdFhirName: string
  const eventType = getEventType(fhirBundle)
  if (eventType === EVENT_TYPE.BIRTH) {
    trackingId = generateBirthTrackingId()
    trackingIdFhirName = 'birth-tracking-id'
  } else {
    trackingId = generateDeathTrackingId()
    trackingIdFhirName = 'death-tracking-id'
  }

  if (
    !fhirBundle ||
    !fhirBundle.entry ||
    !fhirBundle.entry[0] ||
    !fhirBundle.entry[0].resource
  ) {
    fail('Invalid FHIR bundle found for declaration')
    throw new Error('Invalid FHIR bundle found for declaration')
  }

  const compositionResource = fhirBundle.entry[0].resource as fhir.Composition
  if (!compositionResource.identifier) {
    compositionResource.identifier = {
      system: 'urn:ietf:rfc:3986',
      value: trackingId
    }
  } else {
    compositionResource.identifier.value = trackingId
  }
  const taskResource = selectOrCreateTaskRefResource(fhirBundle) as fhir.Task
  if (!taskResource.identifier) {
    taskResource.identifier = []
  }
  const existingTrackingId = taskResource.identifier.find(
    (identifier) =>
      identifier.system ===
      `${OPENCRVS_SPECIFICATION_URL}id/${trackingIdFhirName}`
  )

  if (existingTrackingId) {
    existingTrackingId.value = trackingId
  } else {
    taskResource.identifier.push({
      system: `${OPENCRVS_SPECIFICATION_URL}id/${trackingIdFhirName}`,
      value: trackingId
    })
  }

  return fhirBundle
}

export function setupRegistrationType(
  taskResource: fhir.Task,
  eventType: EVENT_TYPE
): fhir.Task {
  if (!taskResource.code || !taskResource.code.coding) {
    taskResource.code = {
      coding: [
        {
          system: `${OPENCRVS_SPECIFICATION_URL}types`,
          code: eventType.toString()
        }
      ]
    }
  } else {
    taskResource.code.coding[0].code = eventType.toString()
  }
  return taskResource
}

export async function setupRegistrationWorkflow(
  taskResource: fhir.Task,
  tokenpayload: ITokenPayload,
  defaultStatus?: string
): Promise<fhir.Task> {
  const regStatusCodeString = defaultStatus
    ? defaultStatus
    : getRegStatusCode(tokenpayload)

  if (!taskResource.businessStatus) {
    taskResource.businessStatus = {}
  }
  if (!taskResource.businessStatus.coding) {
    taskResource.businessStatus.coding = []
  }
  const regStatusCode = taskResource.businessStatus.coding.find((code) => {
    return code.system === `${OPENCRVS_SPECIFICATION_URL}reg-status`
  })

  if (regStatusCode) {
    regStatusCode.code = regStatusCodeString
  } else {
    taskResource.businessStatus.coding.push({
      system: `${OPENCRVS_SPECIFICATION_URL}reg-status`,
      code: regStatusCodeString
    })
  }
  // Checking for duplicate status update
  await checkForDuplicateStatusUpdate(taskResource)

  return taskResource
}

export async function setupLastRegLocation(
  taskResource: fhir.Task,
  practitioner: fhir.Practitioner
): Promise<fhir.Task> {
  if (!practitioner || !practitioner.id) {
    throw new Error('Invalid practitioner data found')
  }
  const location = await getPractitionerPrimaryLocation(practitioner.id)
  if (!taskResource.extension) {
    taskResource.extension = []
  }
  const regUserLastLocationExtension = taskResource.extension.find(
    (extension) => {
      return (
        extension.url ===
        `${OPENCRVS_SPECIFICATION_URL}extension/regLastLocation`
      )
    }
  )
  if (
    regUserLastLocationExtension &&
    regUserLastLocationExtension.valueReference
  ) {
    regUserLastLocationExtension.valueReference.reference = `Location/${location.id}`
  } else {
    taskResource.extension.push({
      url: `${OPENCRVS_SPECIFICATION_URL}extension/regLastLocation`,
      valueReference: { reference: `Location/${location.id}` }
    })
  }

  const primaryOffice = await getPractitionerOffice(practitioner.id)

  const regUserLastOfficeExtension = taskResource.extension.find(
    (extension) => {
      return (
        extension.url === `${OPENCRVS_SPECIFICATION_URL}extension/regLastOffice`
      )
    }
  )
  if (regUserLastOfficeExtension && regUserLastOfficeExtension.valueReference) {
    regUserLastOfficeExtension.valueReference.reference = `Location/${primaryOffice.id}`
  } else {
    taskResource.extension.push({
      url: `${OPENCRVS_SPECIFICATION_URL}extension/regLastOffice`,
      valueString: primaryOffice.name,
      valueReference: { reference: `Location/${primaryOffice.id}` }
    })
  }
  return taskResource
}

export function setupLastRegUser(
  taskResource: fhir.Task,
  practitioner: fhir.Practitioner
): fhir.Task {
  if (!taskResource.extension) {
    taskResource.extension = []
  }
  const regUserExtension = taskResource.extension.find((extension) => {
    return (
      extension.url === `${OPENCRVS_SPECIFICATION_URL}extension/regLastUser`
    )
  })
  if (regUserExtension && regUserExtension.valueReference) {
    regUserExtension.valueReference.reference = getPractitionerRef(practitioner)
  } else {
    taskResource.extension.push({
      url: `${OPENCRVS_SPECIFICATION_URL}extension/regLastUser`,
      valueReference: { reference: getPractitionerRef(practitioner) }
    })
  }
  taskResource.lastModified =
    taskResource.lastModified || new Date().toISOString()
  return taskResource
}

export async function setupRegAssigned(
  taskResource: fhir.Task,
  practitioner: fhir.Practitioner,
  token: string
) {
  if (!taskResource.extension) {
    taskResource.extension = []
  }
  const setupRegAssignedExtension = taskResource.extension.find((extension) => {
    return (
      extension.url === `${OPENCRVS_SPECIFICATION_URL}extension/regAssigned`
    )
  })
  if (setupRegAssignedExtension) {
    const practitionerDetails = await getUserByToken(token)
    if (practitionerDetails.scope.includes(USER_SCOPE.RECORD_SEARCH)) {
      return taskResource
    }
    if (
      (setupRegAssignedExtension.valueString === RegStatus.REJECTED &&
        practitionerDetails.role === 'FIELD_AGENT') ||
      (practitionerDetails.role === 'REGISTRATION_AGENT' &&
        setupRegAssignedExtension.valueString === RegStatus.VALIDATED)
    ) {
      return taskResource
    }

    if (!setupRegAssignedExtension.valueReference) {
      setupRegAssignedExtension.valueReference = {}
    }
    setupRegAssignedExtension.valueReference.reference =
      getPractitionerRef(practitioner)
    taskResource.lastModified =
      taskResource.lastModified || new Date().toISOString()
  }
  return taskResource
}
export function setupTestExtension(taskResource: fhir.Task): fhir.Task {
  if (!taskResource.extension) {
    taskResource.extension = []
  }
  const testExtension = taskResource.extension.find((extension) => {
    return (
      extension.url === `${OPENCRVS_SPECIFICATION_URL}extension/configuration`
    )
  })
  if (testExtension && testExtension.valueReference) {
    testExtension.valueReference.reference = 'IN_CONFIGURATION'
  } else {
    taskResource.extension.push({
      url: `${OPENCRVS_SPECIFICATION_URL}extension/configuration`,
      valueReference: { reference: 'IN_CONFIGURATION' }
    })
  }
  taskResource.lastModified =
    taskResource.lastModified || new Date().toISOString()
  return taskResource
}

export function setupAuthorOnNotes(
  taskResource: fhir.Task,
  practitioner: fhir.Practitioner
): fhir.Task {
  if (!taskResource.note) {
    return taskResource
  }
  const authorName = getPractitionerRef(practitioner)
  taskResource.note.forEach((note) => {
    if (!note.authorString) {
      note.authorString = authorName
    }
  })
  return taskResource
}

export async function checkForDuplicateStatusUpdate(taskResource: fhir.Task) {
  const regStatusCode =
    taskResource &&
    taskResource.businessStatus &&
    taskResource.businessStatus.coding &&
    taskResource.businessStatus.coding.find((code) => {
      return code.system === `${OPENCRVS_SPECIFICATION_URL}reg-status`
    })

  if (
    !taskResource ||
    !taskResource.id ||
    !regStatusCode ||
    regStatusCode.code === RegStatus.CERTIFIED
  ) {
    return
  }
  const existingRegStatusCode = await fetchExistingRegStatusCode(
    taskResource.id
  )
  if (existingRegStatusCode && existingRegStatusCode.code === regStatusCode) {
    logger.error(`Declaration is already in ${regStatusCode} state`)
    throw new Error(`Declaration is already in ${regStatusCode} state`)
  }
}

export async function updatePatientIdentifierWithRN(
  composition: fhir.Composition,
  sectionCode: string,
  identifierType: string,
  registrationNumber: string
): Promise<fhir.Patient> {
  const section = getSectionEntryBySectionCode(composition, sectionCode)
  const patient: fhir.Patient = await getFromFhir(`/${section.reference}`)
  if (!patient.identifier) {
    patient.identifier = []
  }
  const rnIdentifier = patient.identifier.find(
    (identifier) => identifier.type === identifierType
  )
  if (rnIdentifier) {
    rnIdentifier.value = registrationNumber
  } else {
    patient.identifier.push({
      // @ts-ignore
      // Need to fix client/src/forms/mappings/mutation/field-mappings.ts:L93
      // type should have CodeableConcept instead of string
      // Need to fix in both places together along with a script for legacy data update
      type: identifierType,
      value: registrationNumber
    })
  }
  return patient
}

interface IIntegration {
  name: string
  status: string
}
interface IApplicationConfig {
  INTEGRATIONS: [IIntegration]
}

export interface IApplicationConfigResponse {
  config: IApplicationConfig
}

const statuses = {
  PENDING: 'pending',
  ACTIVE: 'active',
  DISABLED: 'disabled',
  DEACTIVATED: 'deactivated'
}

export async function validateDeceasedDetails(
  patient: fhir.Patient,
  authHeader: { Authorization: string }
): Promise<fhir.Patient> {
  /*
    In OCRVS-1637 https://github.com/opencrvs/opencrvs-core/pull/964 we attempted to create a longitudinal
    record of life events by an attempt to use an existing person in gateway if an identifier is supplied that we already
    have a record of in our system, rather than creating a new patient every time.

    However this supplied identifier cannot be trusted. This could lead to links between persons being abused or the wrong indivdual
    being marked as deceased.

    Any external identifier must be justifiably verified as authentic by a National ID system such as MOSIP or equivalent
  */

  const configResponse: IApplicationConfigResponse = await fetch(
    `${APPLICATION_CONFIG_URL}integrationConfig`,
    {
      method: 'GET',
      headers: {
        'Content-Type': 'application/json',
        ...authHeader
      }
    }
  )
    .then((response) => {
      return response.json()
    })
    .catch((error) => {
      return Promise.reject(
        new Error(`Config request failed: ${error.message}`)
      )
    })
  logger.info(
    `validateDeceasedDetails: configResponse ${JSON.stringify(configResponse)}`
  )
  if (
    configResponse &&
    configResponse.config.INTEGRATIONS &&
    configResponse.config.INTEGRATIONS.length
  ) {
    const mosipIntegration = configResponse.config.INTEGRATIONS.filter(
      (integration) => {
        return integration.name === 'MOSIP'
      }
    )[0]
    if (mosipIntegration.status === statuses.ACTIVE) {
      logger.info('validateDeceasedDetails: MOSIP ENABLED')
      try {
        const mosipTokenSeederResponse = await getMosipUINToken(patient)
        logger.info(
          `MOSIP RESPONSE: ${JSON.stringify(mosipTokenSeederResponse)}`
        )
        if (
          (mosipTokenSeederResponse.errors &&
            mosipTokenSeederResponse.errors.length) ||
          !mosipTokenSeederResponse.response.authToken
        ) {
          logger.info(
            `MOSIP token request failed with errors: ${JSON.stringify(
              mosipTokenSeederResponse.errors
            )}`
          )
        } else if (mosipTokenSeederResponse.response.authStatus === false) {
          logger.info(
            `MOSIP token request failed with false authStatus: ${JSON.stringify(
              mosipTokenSeederResponse.errors
            )}`
          )
        } else {
          const birthPatientBundle: fhir.Bundle = await getFromFhir(
            `/Patient?identifier=${mosipTokenSeederResponse.response.authToken}`
          )
          logger.info(
            `Patient bundle returned by MOSIP Token Seeder search: ${JSON.stringify(
              birthPatientBundle
            )}`
          )
          let birthPatient: fhir.Patient = {}
          if (
            birthPatientBundle &&
            birthPatientBundle.entry &&
            birthPatientBundle.entry.length
          ) {
            birthPatientBundle.entry.forEach((entry) => {
              const bundlePatient = entry.resource as fhir.Patient
              const selectedIdentifier = bundlePatient.identifier?.filter(
                (identifier) => {
                  return (
                    identifier.type === 'MOSIP_UINTOKEN' &&
                    identifier.value ===
                      mosipTokenSeederResponse.response.authToken
                  )
                }
              )[0]
              if (selectedIdentifier) {
                birthPatient = bundlePatient
              }
            })
          }
          logger.info(`birthPatient: ${JSON.stringify(birthPatient)}`)
          if (birthPatient && birthPatient.identifier) {
            // If existing patient can be found
            // mark existing OpenCRVS birth patient as deceased with link to this patient
            // Keep both Patient copies as a history of name at birth, may not be that recorde for name at death etc ...
            // One should not overwrite the other
            birthPatient.deceasedBoolean = true
            birthPatient.identifier.push({
              type: 'DECEASED_PATIENT_ENTRY',
              value: patient.id
            } as fhir.CodeableConcept)
            await updateResourceInHearth(birthPatient)
            // mark patient with link to the birth patient
            patient.identifier?.push({
              type: 'BIRTH_PATIENT_ENTRY',
              value: birthPatient.id
            } as fhir.CodeableConcept)
          }
        }
      } catch (err) {
        logger.info(`MOSIP token seeder request failed: ${JSON.stringify(err)}`)
      }
    }
  } else {
    // mosip not enabled
    /*
      TODO: Any internal OpenCRVS identifier (BRN) must be justifiably verified as authentic.

      If the form is enabled to submit a BRN in deceased form ...
      OpenCRVS needs a robust MOSIP-like verification model on the BRN
      We have to validate the bundle carefully against internal checks to find a legitimate birth patient.

      Ensure patient has link to the birth record if it exists.

    */
    //
  }
  return patient
}<|MERGE_RESOLUTION|>--- conflicted
+++ resolved
@@ -23,11 +23,8 @@
   getFromFhir,
   getRegStatusCode,
   fetchExistingRegStatusCode,
-<<<<<<< HEAD
-  updateResourceInHearth
-=======
+  updateResourceInHearth,
   mergePatientIdentifier
->>>>>>> 55d84ada
 } from '@workflow/features/registration/fhir/fhir-utils'
 import {
   generateBirthTrackingId,
@@ -45,20 +42,15 @@
   getUserByToken
 } from '@workflow/features/user/utils'
 import { logger } from '@workflow/logger'
-<<<<<<< HEAD
-import { getTokenPayload, ITokenPayload } from '@workflow/utils/authUtils'
 import {
   APPLICATION_CONFIG_URL,
   RESOURCE_SERVICE_URL
 } from '@workflow/constants'
-=======
 import {
   getTokenPayload,
   ITokenPayload,
   USER_SCOPE
 } from '@workflow/utils/authUtils'
-import { RESOURCE_SERVICE_URL } from '@workflow/constants'
->>>>>>> 55d84ada
 import fetch from 'node-fetch'
 import { checkFormDraftStatusToAddTestExtension } from '@workflow/utils/formDraftUtils'
 import {
