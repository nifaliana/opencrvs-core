import {
  pushTrackingId,
  pushBRN,
  setupRegistrationType,
  setupRegistrationWorkflow,
  setupLastRegUser,
  setupAuthorOnNotes
} from './fhir-bundle-modifier'
import { OPENCRVS_SPECIFICATION_URL, EVENT_TYPE } from './constants'
import { testFhirBundle } from 'src/test/utils'
import { cloneDeep } from 'lodash'
import { readFileSync } from 'fs'
import * as jwt from 'jsonwebtoken'
import * as fetch from 'jest-fetch-mock'

describe('Verify fhir bundle modifier functions', () => {
  describe('PushTrackingId', () => {
    it('Successfully modified the provided fhirBundle with trackingid', () => {
      const fhirBundle = pushTrackingId(testFhirBundle)
      const composition = fhirBundle.entry[0].resource as fhir.Composition
      const task = fhirBundle.entry[1].resource as fhir.Task

      expect(composition.identifier.value).toMatch(/^B/)
      expect(composition.identifier.value.length).toBe(7)
      expect(task.identifier[1]).toEqual({
        system: `${OPENCRVS_SPECIFICATION_URL}id/birth-tracking-id`,
        value: composition.identifier.value
      })
    })

    it('Throws error if invalid fhir bundle is provided', () => {
      const invalidData = { ...testFhirBundle, entry: [] }
      expect(() => pushTrackingId(invalidData)).toThrowError(
        'Invalid FHIR bundle found for declaration'
      )
    })

    it('Will push the composite resource identifier if it is missing on fhirDoc', () => {
      const fhirBundle = pushTrackingId({
        ...testFhirBundle,
        entry: [{ resource: {} }]
      })
      const composition = fhirBundle.entry[0].resource as fhir.Composition

      expect(composition.identifier.value).toMatch(/^B/)
      expect(composition.identifier.value.length).toBe(7)
    })
  })
  describe('SetupRegistrationType', () => {
    it('Will push the proper event type on fhirDoc', () => {
      const taskResource = setupRegistrationType(
        testFhirBundle.entry[1].resource,
        EVENT_TYPE.BIRTH
      )

      expect(taskResource.code.coding[0].code).toBeDefined()
      expect(taskResource.code.coding[0].code).toEqual(
        EVENT_TYPE.BIRTH.toString()
      )
    })

    it('Will push code section with proper event type on fhirDoc if it is missing', () => {
      const fhirBundle = cloneDeep(testFhirBundle)
      fhirBundle.entry[1].resource.code = undefined
      const taskResource = setupRegistrationType(
        fhirBundle.entry[1].resource,
        EVENT_TYPE.BIRTH
      )

      expect(taskResource.code).toBeDefined()
      expect(taskResource.code).toEqual({
        coding: [
          {
            system: `${OPENCRVS_SPECIFICATION_URL}types`,
            code: EVENT_TYPE.BIRTH.toString()
          }
        ]
      })
    })
  })
  describe('SetupRegistrationWorkflow', () => {
    it('Will push the registration status on fhirDoc', () => {
      const tokenPayload = {
        iss: '',
        iat: 1541576965,
        exp: 1573112965,
        aud: '',
        subject: '1',
        scope: ['declare']
      }
      const taskResource = setupRegistrationWorkflow(
        testFhirBundle.entry[1].resource,
        tokenPayload
      )

      expect(taskResource.businessStatus.coding[0].code).toBeDefined()
      expect(taskResource.businessStatus.coding[0].code).toEqual('DECLARED')
    })
    it('Will update existing registration status on fhirDoc', () => {
      const tokenPayload = {
        iss: '',
        iat: 1541576965,
        exp: 1573112965,
        aud: '',
        subject: '1',
        scope: ['register']
      }
      const fhirBundle = cloneDeep(testFhirBundle)
      fhirBundle.entry[1].resource.businessStatus = {
        coding: [
          {
            system: `${OPENCRVS_SPECIFICATION_URL}reg-status`,
            code: 'DECLARED'
          }
        ]
      }
      const taskResource = setupRegistrationWorkflow(
        fhirBundle.entry[1].resource,
        tokenPayload
      )

      expect(taskResource.businessStatus.coding.length).toBe(1)
      expect(taskResource.businessStatus.coding[0].code).toEqual('REGISTERED')
    })
  })
  describe('SetupLastRegUser', () => {
    it('Will push the last modified by userinfo on fhirDoc', () => {
      const tokenPayload = {
        iss: '',
        iat: 1541576965,
        exp: 1573112965,
        aud: '',
        subject: '1',
        scope: ['declare']
      }
      const taskResource = setupLastRegUser(
        testFhirBundle.entry[1].resource,
        tokenPayload
      )

      expect(taskResource.extension[1].valueString).toBeDefined()
      expect(taskResource.extension[1].valueString).toEqual('1')
    })

    it('Will push the last modified by userinfo even if no extension is defined yet on task resource', () => {
      const tokenPayload = {
        iss: '',
        iat: 1541576965,
        exp: 1573112965,
        aud: '',
        subject: '1',
        scope: ['declare']
      }
      const fhirBundle = cloneDeep(testFhirBundle)
      fhirBundle.entry[1].resource.extension = undefined
      const taskResource = setupLastRegUser(
        fhirBundle.entry[1].resource,
        tokenPayload
      )

      expect(taskResource.extension[0].valueString).toBeDefined()
      expect(taskResource.extension[0].valueString).toEqual('1')
    })

    it('Will update the last modified by userinfo instead of always adding a new extension', () => {
      const tokenPayload = {
        iss: '',
        iat: 1541576965,
        exp: 1573112965,
        aud: '',
        subject: '1',
        scope: ['declare']
      }
      const lengthOfTaskExtensions =
        testFhirBundle.entry[1].resource.extension.length
      const taskResource = setupLastRegUser(
        testFhirBundle.entry[1].resource,
        tokenPayload
      )

      expect(taskResource.extension.length).toBe(lengthOfTaskExtensions)
      expect(taskResource.extension[1].valueString).toEqual('1')
    })
  })
  it('setupAuthorOnNotes will update the author name on notes', () => {
    const tokenPayload = {
      iss: '',
      iat: 1541576965,
      exp: 1573112965,
      aud: '',
      subject: '1',
      scope: ['declare']
    }
    const fhirBundle = cloneDeep(testFhirBundle)
    fhirBundle.entry[1].resource.note = [
      {
        text: 'this is a test note',
        time: '2018-10-31T09:45:05+10:00'
      }
    ]
    const taskResource = setupAuthorOnNotes(
      fhirBundle.entry[1].resource,
      tokenPayload
    )

    expect(taskResource.note.length).toBe(1)
    expect(taskResource.note[0]).toEqual({
      authorString: '1',
      text: 'this is a test note',
      time: '2018-10-31T09:45:05+10:00'
    })
  })
  describe('pushBRN', () => {
    const token = jwt.sign(
      { scope: ['declare'] },
      readFileSync('../auth/test/cert.key'),
      {
        subject: '5bdc55ece42c82de9a529c36',
        algorithm: 'RS256',
        issuer: 'opencrvs:auth-service',
        audience: 'opencrvs:workflow-user'
      }
    )
    beforeEach(() => {
      fetch.mockResponses(
        [
          JSON.stringify({
            mobile: '+880711111111'
          }),
          { status: 200 }
        ],
        [
          JSON.stringify({
            resourceType: 'Bundle',
            id: 'eacae600-a501-42d6-9d59-b8b94f3e50c1',
            meta: { lastUpdated: '2018-11-27T17:13:20.662+00:00' },
            type: 'searchset',
            total: 1,
            link: [
              {
                relation: 'self',
                url:
                  'http://localhost:3447/fhir/Practitioner?telecom=phone%7C01711111111'
              }
            ],
            entry: [
              {
                fullUrl:
                  'http://localhost:3447/fhir/Practitioner/b1f46aba-075d-431e-8aeb-ebc57a4a0ad0',
                resource: {
                  resourceType: 'Practitioner',
                  identifier: [
                    { use: 'official', system: 'mobile', value: '01711111111' }
                  ],
                  telecom: [{ system: 'phone', value: '01711111111' }],
                  name: [
                    { use: 'en', family: ['Al Hasan'], given: ['Shakib'] },
                    { use: 'bn', family: [''], given: [''] }
                  ],
                  gender: 'male',
                  meta: {
                    lastUpdated: '2018-11-25T17:31:08.062+00:00',
                    versionId: '7b21f3ac-2d92-46fc-9b87-c692aa81c858'
                  },
                  id: 'e0daf66b-509e-4f45-86f3-f922b74f3dbf'
                }
              }
            ]
          }),
          { status: 200 }
        ],
        [
          JSON.stringify({
            entry: [
              {
                fullUrl:
                  'http://localhost:3447/fhir/PractitionerRole/9c8b8ac2-9044-4b66-8d31-07c5a4b4348d',
                resource: {
                  resourceType: 'PractitionerRole',
                  practitioner: {
                    reference:
                      'Practitioner/e0daf66b-509e-4f45-86f3-f922b74f3dbf'
                  },
                  code: [
                    {
                      coding: [
                        {
                          system: 'http://opencrvs.org/specs/roles',
                          code: 'FIELD_AGENT'
                        }
                      ]
                    }
                  ],
                  location: [
                    {
                      reference: 'Location/d33e4cb2-670e-4564-a8ed-c72baacd9173'
                    },
                    {
                      reference: 'Location/d33e4cb2-670e-4564-a8ed-c72baacdxxx'
                    },
                    {
                      reference: 'Location/d33e4cb2-670e-4564-a8ed-c72baacdyyyy'
                    }
                  ],
                  meta: {
                    lastUpdated: '2018-11-25T17:31:08.096+00:00',
                    versionId: '2f79ee2d-3b78-4c90-91d8-278e4a28caf7'
                  },
                  id: '9c8b8ac2-9044-4b66-8d31-07c5a4b4348d'
                }
              }
            ]
          }),
          { status: 200 }
        ],
        [
          JSON.stringify({
            resourceType: 'Location',
            identifier: [
              {
                system: 'http://opencrvs.org/specs/id/a2i-internal-id',
                value: '165'
              },
              { system: 'http://opencrvs.org/specs/id/bbs-code', value: '34' },
              {
                system: 'http://opencrvs.org/specs/id/jurisdiction-type',
<<<<<<< HEAD
                value: 'upazila'
=======
                value: 'UPAZILA'
>>>>>>> 073def7c
              }
            ]
          }),
          { status: 200 }
        ],
        [
          JSON.stringify({
            resourceType: 'Location',
            identifier: [
              {
                system: 'http://opencrvs.org/specs/id/a2i-internal-id',
                value: '165'
              },
              { system: 'http://opencrvs.org/specs/id/bbs-code', value: '21' },
              {
                system: 'http://opencrvs.org/specs/id/jurisdiction-type',
<<<<<<< HEAD
                value: 'union'
=======
                value: 'UNION'
>>>>>>> 073def7c
              }
            ]
          }),
          { status: 200 }
        ],
        [
          JSON.stringify({
            resourceType: 'Location',
            identifier: [
              {
                system: 'http://opencrvs.org/specs/id/a2i-internal-id',
                value: '165'
              },
              { system: 'http://opencrvs.org/specs/id/bbs-code', value: '10' },
              {
                system: 'http://opencrvs.org/specs/id/jurisdiction-type',
<<<<<<< HEAD
                value: 'district'
=======
                value: 'DISTRICT'
>>>>>>> 073def7c
              }
            ]
          }),
          { status: 200 }
        ]
      )
    })
    it('Successfully modified the provided fhirBundle with brn', async () => {
<<<<<<< HEAD
      const task = await pushBRN(testFhirBundle.entry[1].resource, token)
=======
      const fhirBundle = await pushBRN(testFhirBundle, token)
      const task = fhirBundle.entry[1].resource as fhir.Task
>>>>>>> 073def7c

      expect(task.identifier[2].system).toEqual(
        `${OPENCRVS_SPECIFICATION_URL}id/birth-registration-number`
      )
      expect(task.identifier[2].value).toBeDefined()
      expect(task.identifier[2].value).toMatch(
        new RegExp(`^${new Date().getFullYear()}10342112345678`)
      )
    })

    it('Throws error if invalid fhir bundle is provided', async () => {
<<<<<<< HEAD
      const invalidData = undefined
      expect(pushBRN(invalidData, token)).rejects.toThrowError(
        'Invalid Task resource found for registration'
=======
      const invalidData = { ...testFhirBundle, entry: [] }
      expect(pushBRN(invalidData, token)).rejects.toThrowError(
        'Invalid FHIR bundle found for registration'
>>>>>>> 073def7c
      )
    })
    it('If fhirBundle already have a brn then it will update the exiting one instead of creating a new one', async () => {
      const oldTask = testFhirBundle.entry[1].resource as fhir.Task
      oldTask.identifier[2].value = 'DUMMYBRN'
      const indentifierLength = oldTask.identifier.length

<<<<<<< HEAD
      const fhirBundle = cloneDeep(testFhirBundle)
      const newTask = await pushBRN(fhirBundle.entry[1].resource, token)
=======
      let fhirBundle = cloneDeep(testFhirBundle)
      fhirBundle = await pushBRN(fhirBundle, token)
      const newTask = fhirBundle.entry[1].resource as fhir.Task
>>>>>>> 073def7c

      expect(newTask.identifier.length).toBe(indentifierLength)
      expect(newTask.identifier[2].system).toEqual(
        `${OPENCRVS_SPECIFICATION_URL}id/birth-registration-number`
      )
      expect(newTask.identifier[2].value).toBeDefined()
      expect(newTask.identifier[2].value).toMatch(
        new RegExp(`^${new Date().getFullYear()}10342112345678`)
      )
      expect(newTask.identifier[2].value).not.toEqual(
        oldTask.identifier[2].value
      )
    })
  })
})<|MERGE_RESOLUTION|>--- conflicted
+++ resolved
@@ -324,11 +324,7 @@
               { system: 'http://opencrvs.org/specs/id/bbs-code', value: '34' },
               {
                 system: 'http://opencrvs.org/specs/id/jurisdiction-type',
-<<<<<<< HEAD
-                value: 'upazila'
-=======
                 value: 'UPAZILA'
->>>>>>> 073def7c
               }
             ]
           }),
@@ -345,11 +341,7 @@
               { system: 'http://opencrvs.org/specs/id/bbs-code', value: '21' },
               {
                 system: 'http://opencrvs.org/specs/id/jurisdiction-type',
-<<<<<<< HEAD
-                value: 'union'
-=======
                 value: 'UNION'
->>>>>>> 073def7c
               }
             ]
           }),
@@ -366,11 +358,7 @@
               { system: 'http://opencrvs.org/specs/id/bbs-code', value: '10' },
               {
                 system: 'http://opencrvs.org/specs/id/jurisdiction-type',
-<<<<<<< HEAD
-                value: 'district'
-=======
                 value: 'DISTRICT'
->>>>>>> 073def7c
               }
             ]
           }),
@@ -379,12 +367,7 @@
       )
     })
     it('Successfully modified the provided fhirBundle with brn', async () => {
-<<<<<<< HEAD
       const task = await pushBRN(testFhirBundle.entry[1].resource, token)
-=======
-      const fhirBundle = await pushBRN(testFhirBundle, token)
-      const task = fhirBundle.entry[1].resource as fhir.Task
->>>>>>> 073def7c
 
       expect(task.identifier[2].system).toEqual(
         `${OPENCRVS_SPECIFICATION_URL}id/birth-registration-number`
@@ -396,15 +379,9 @@
     })
 
     it('Throws error if invalid fhir bundle is provided', async () => {
-<<<<<<< HEAD
       const invalidData = undefined
       expect(pushBRN(invalidData, token)).rejects.toThrowError(
         'Invalid Task resource found for registration'
-=======
-      const invalidData = { ...testFhirBundle, entry: [] }
-      expect(pushBRN(invalidData, token)).rejects.toThrowError(
-        'Invalid FHIR bundle found for registration'
->>>>>>> 073def7c
       )
     })
     it('If fhirBundle already have a brn then it will update the exiting one instead of creating a new one', async () => {
@@ -412,14 +389,8 @@
       oldTask.identifier[2].value = 'DUMMYBRN'
       const indentifierLength = oldTask.identifier.length
 
-<<<<<<< HEAD
       const fhirBundle = cloneDeep(testFhirBundle)
       const newTask = await pushBRN(fhirBundle.entry[1].resource, token)
-=======
-      let fhirBundle = cloneDeep(testFhirBundle)
-      fhirBundle = await pushBRN(fhirBundle, token)
-      const newTask = fhirBundle.entry[1].resource as fhir.Task
->>>>>>> 073def7c
 
       expect(newTask.identifier.length).toBe(indentifierLength)
       expect(newTask.identifier[2].system).toEqual(
