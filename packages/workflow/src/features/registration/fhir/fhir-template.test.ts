/*
 * This Source Code Form is subject to the terms of the Mozilla Public
 * License, v. 2.0. If a copy of the MPL was not distributed with this
 * file, You can obtain one at https://mozilla.org/MPL/2.0/.
 *
 * OpenCRVS is also distributed under the terms of the Civil Registration
 * & Healthcare Disclaimer located at http://opencrvs.org/license.
 *
 * Copyright (C) The OpenCRVS Authors located at https://github.com/opencrvs/opencrvs-core/blob/master/AUTHORS.
 */
import { Bundle, Task } from '@opencrvs/commons/types'
import { MOTHER_SECTION_CODE } from '@workflow/features/registration/fhir/constants'
import {
  findPersonEntry,
  getTaskResourceFromFhirBundle
} from '@workflow/features/registration/fhir/fhir-template'
import { testFhirBundle } from '@workflow/test/utils'
import * as fetchAny from 'jest-fetch-mock'
import { cloneDeep } from 'lodash'

const fetch = fetchAny as any

describe('Verify fhir templates', () => {
<<<<<<< HEAD
=======
  describe('SelectOrCreateTaskRefResource', () => {
    it('successfully creates and push task entry if it is missing', () => {
      const fhirBundle = {
        resourceType: 'Bundle',
        type: 'document',
        entry: [
          {
            fullUrl: '121',
            resource: {
              resourceType: 'Composition',
              type: {
                coding: [
                  {
                    system: 'http://opencrvs.org/specs/types',
                    code: 'birth-declaration'
                  }
                ]
              }
            }
          }
        ]
      }

      const taskResource = selectOrCreateTaskRefResource(fhirBundle)

      expect(taskResource).toBeDefined()
      expect(taskResource).toEqual({
        resourceType: 'Task',
        status: 'requested',
        focus: {
          reference: '121'
        },
        code: {
          coding: [
            {
              system: `${OPENCRVS_SPECIFICATION_URL}types`,
              code: 'BIRTH'
            }
          ]
        }
      })
    })
    it('returns the existig task resource if it is already part of fhir bundle', () => {
      const taskResource = selectOrCreateTaskRefResource(testFhirBundle)

      expect(taskResource).toBeDefined()
      expect(taskResource).toEqual({
        resourceType: 'Task',
        status: 'requested',
        intent: '',
        focus: {
          reference: 'urn:uuid:888'
        },
        code: {
          coding: [
            {
              system: 'http://opencrvs.org/specs/types',
              code: 'birth-registration'
            }
          ]
        },
        identifier: [
          {
            system: 'http://opencrvs.org/specs/id/paper-form-id',
            value: '12345678'
          },
          {
            system: 'http://opencrvs.org/specs/id/birth-tracking-id',
            value: 'B5WGYJE'
          }
        ],
        extension: [
          {
            url: 'http://opencrvs.org/specs/extension/contact-person',
            valueString: 'MOTHER'
          },
          {
            url: 'http://opencrvs.org/specs/extension/contact-person-phone-number',
            valueString: '+8801622688231'
          },
          {
            url: 'http://opencrvs.org/specs/extension/regLastOffice',
            valueReference: { reference: '123' }
          },
          {
            url: 'http://opencrvs.org/specs/extension/regLastLocation',
            valueReference: { reference: '123' }
          }
        ]
      })
    })
  })
>>>>>>> fee62ccf
  describe('FindPersonEntry', () => {
    it('returns the right person entry', async () => {
      const personEntryResourse = await findPersonEntry(
        MOTHER_SECTION_CODE,
        testFhirBundle
      )

      expect(personEntryResourse).toBeDefined()
      expect(personEntryResourse).toEqual({
        resourceType: 'Patient',
        active: true,
        name: [
          {
            given: ['Jane'],
            family: ['Doe'],
            use: 'bn'
          }
        ],
        gender: 'female',
        telecom: [
          {
            system: 'phone',
            value: '+8801622688231'
          }
        ]
      })
    })
    it('returns the right person entry when task entry is passed', async () => {
      fetch.mockResponses(
        [
          JSON.stringify({
            ...testFhirBundle.entry[0].resource
          })
        ],
        [
          JSON.stringify({
            ...testFhirBundle.entry[3].resource
          })
        ]
      )
      const personEntryResourse = await findPersonEntry(MOTHER_SECTION_CODE, {
        resourceType: 'Bundle',
        type: 'document',
        entry: [
          {
            ...testFhirBundle.entry[1]
          }
        ]
      })

      expect(personEntryResourse).toBeDefined()
      expect(personEntryResourse).toEqual({
        resourceType: 'Patient',
        active: true,
        name: [
          {
            given: ['Jane'],
            family: ['Doe'],
            use: 'bn'
          }
        ],
        gender: 'female',
        telecom: [
          {
            system: 'phone',
            value: '+8801622688231'
          }
        ]
      })
    })
    it('throws error for invalid section code', async () => {
      await expect(
        findPersonEntry('INVALID_SECTION_CODE', testFhirBundle)
      ).rejects.toThrow(
        'Invalid person section found for given code: INVALID_SECTION_CODE'
      )
    })
    it('throws error for invalid section reference on composite entry', async () => {
      const fhirBundle = cloneDeep(testFhirBundle)
      if (
        fhirBundle.entry &&
        fhirBundle.entry[0] &&
        fhirBundle.entry[0].resource &&
        fhirBundle.entry[0].resource.section &&
        fhirBundle.entry[0].resource.section[1] &&
        fhirBundle.entry[0].resource.section[1].entry &&
        fhirBundle.entry[0].resource.section[1].entry[0] &&
        fhirBundle.entry[0].resource.section[1].entry[0].reference
      ) {
        fhirBundle.entry[0].resource.section[1].entry[0].reference =
          'INVALID_REF_MOTHER_ENTRY'
        await expect(
          findPersonEntry(MOTHER_SECTION_CODE, fhirBundle)
        ).rejects.toThrow(
          'Patient referenced from composition section not found in FHIR bundle'
        )
      } else {
        throw new Error('Failed')
      }
    })
  })

  describe('getTaskResource', () => {
    it('returns the task resource properly when FhirBundle is sent', () => {
      const taskResourse = getTaskResourceFromFhirBundle(testFhirBundle)

      expect(taskResourse).toBeDefined()
      expect(taskResourse).toEqual(testFhirBundle.entry[1].resource)
    })
    it('returns the task resource properly when Task BundleEntry is sent', () => {
      const payload = {
        type: 'document',
        entry: [{ ...testFhirBundle.entry[1] }]
      } as Bundle<Task>
      const taskResourse = getTaskResourceFromFhirBundle(payload)

      expect(taskResourse).toBeDefined()
      if (
        testFhirBundle &&
        testFhirBundle.entry &&
        testFhirBundle.entry[1] &&
        testFhirBundle.entry[1].resource
      ) {
        expect(taskResourse).toEqual(testFhirBundle.entry[1].resource)
      } else {
        throw new Error('Failed')
      }
    })
  })
})<|MERGE_RESOLUTION|>--- conflicted
+++ resolved
@@ -21,101 +21,6 @@
 const fetch = fetchAny as any
 
 describe('Verify fhir templates', () => {
-<<<<<<< HEAD
-=======
-  describe('SelectOrCreateTaskRefResource', () => {
-    it('successfully creates and push task entry if it is missing', () => {
-      const fhirBundle = {
-        resourceType: 'Bundle',
-        type: 'document',
-        entry: [
-          {
-            fullUrl: '121',
-            resource: {
-              resourceType: 'Composition',
-              type: {
-                coding: [
-                  {
-                    system: 'http://opencrvs.org/specs/types',
-                    code: 'birth-declaration'
-                  }
-                ]
-              }
-            }
-          }
-        ]
-      }
-
-      const taskResource = selectOrCreateTaskRefResource(fhirBundle)
-
-      expect(taskResource).toBeDefined()
-      expect(taskResource).toEqual({
-        resourceType: 'Task',
-        status: 'requested',
-        focus: {
-          reference: '121'
-        },
-        code: {
-          coding: [
-            {
-              system: `${OPENCRVS_SPECIFICATION_URL}types`,
-              code: 'BIRTH'
-            }
-          ]
-        }
-      })
-    })
-    it('returns the existig task resource if it is already part of fhir bundle', () => {
-      const taskResource = selectOrCreateTaskRefResource(testFhirBundle)
-
-      expect(taskResource).toBeDefined()
-      expect(taskResource).toEqual({
-        resourceType: 'Task',
-        status: 'requested',
-        intent: '',
-        focus: {
-          reference: 'urn:uuid:888'
-        },
-        code: {
-          coding: [
-            {
-              system: 'http://opencrvs.org/specs/types',
-              code: 'birth-registration'
-            }
-          ]
-        },
-        identifier: [
-          {
-            system: 'http://opencrvs.org/specs/id/paper-form-id',
-            value: '12345678'
-          },
-          {
-            system: 'http://opencrvs.org/specs/id/birth-tracking-id',
-            value: 'B5WGYJE'
-          }
-        ],
-        extension: [
-          {
-            url: 'http://opencrvs.org/specs/extension/contact-person',
-            valueString: 'MOTHER'
-          },
-          {
-            url: 'http://opencrvs.org/specs/extension/contact-person-phone-number',
-            valueString: '+8801622688231'
-          },
-          {
-            url: 'http://opencrvs.org/specs/extension/regLastOffice',
-            valueReference: { reference: '123' }
-          },
-          {
-            url: 'http://opencrvs.org/specs/extension/regLastLocation',
-            valueReference: { reference: '123' }
-          }
-        ]
-      })
-    })
-  })
->>>>>>> fee62ccf
   describe('FindPersonEntry', () => {
     it('returns the right person entry', async () => {
       const personEntryResourse = await findPersonEntry(
