--- conflicted
+++ resolved
@@ -219,11 +219,7 @@
             { system: 'http://opencrvs.org/specs/id/bbs-code', value: '34' },
             {
               system: 'http://opencrvs.org/specs/id/jurisdiction-type',
-<<<<<<< HEAD
-              value: 'upazila'
-=======
               value: 'UPAZILA'
->>>>>>> 073def7c
             }
           ]
         }),
@@ -240,11 +236,7 @@
             { system: 'http://opencrvs.org/specs/id/bbs-code', value: '21' },
             {
               system: 'http://opencrvs.org/specs/id/jurisdiction-type',
-<<<<<<< HEAD
-              value: 'union'
-=======
               value: 'UNION'
->>>>>>> 073def7c
             }
           ]
         }),
@@ -261,26 +253,18 @@
             { system: 'http://opencrvs.org/specs/id/bbs-code', value: '10' },
             {
               system: 'http://opencrvs.org/specs/id/jurisdiction-type',
-<<<<<<< HEAD
-              value: 'district'
-=======
               value: 'DISTRICT'
->>>>>>> 073def7c
             }
           ]
         }),
         { status: 200 }
       ]
     )
-<<<<<<< HEAD
     const taskResource = await pushBRN(
       testFhirBundle.entry[1].resource as fhir.Task,
       token
     )
     const brn = getBirthRegistrationNumber(taskResource)
-=======
-    const brn = getBirthRegistrationNumber(await pushBRN(testFhirBundle, token))
->>>>>>> 073def7c
 
     expect(brn).toBeDefined()
     expect(brn).toMatch(
@@ -341,21 +325,13 @@
   })
   describe('Verify getPaperFormID', () => {
     it('Returned paper form id properly', () => {
-<<<<<<< HEAD
       const paperFormID = getPaperFormID(testFhirBundle.entry[1].resource)
-=======
-      const paperFormID = getPaperFormID(testFhirBundle)
->>>>>>> 073def7c
       expect(paperFormID).toEqual('12345678')
     })
     it('Throws error when paper form id not found', () => {
       const fhirBundle = cloneDeep(testFhirBundle)
       fhirBundle.entry[1].resource.identifier = []
-<<<<<<< HEAD
       expect(() => getPaperFormID(fhirBundle.entry[1].resource)).toThrowError(
-=======
-      expect(() => getPaperFormID(fhirBundle)).toThrowError(
->>>>>>> 073def7c
         "Didn't find any identifier for paper form id"
       )
     })
@@ -464,13 +440,7 @@
           audience: 'opencrvs:workflow-user'
         }
       )
-<<<<<<< HEAD
-      expect(getLoggedInPractitionerResource(token)).rejects.toThrowError(
-        'Practitioner resource not found'
-      )
-=======
       expect(getLoggedInPractitionerResource(token)).rejects.toThrowError()
->>>>>>> 073def7c
     })
   })
 })