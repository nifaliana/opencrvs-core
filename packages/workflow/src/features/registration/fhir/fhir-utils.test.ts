--- conflicted
+++ resolved
@@ -95,13 +95,8 @@
   it("Throws error when child's bn name block is missing", async () => {
     const fhirBundle = cloneDeep(testFhirBundle)
     fhirBundle.entry[2].resource.name = []
-<<<<<<< HEAD
-    await expect(getInformantName(fhirBundle)).rejects.toThrow(
+    await expect(getSubjectName(fhirBundle)).rejects.toThrow(
       "Couldn't find informant's name: bn"
-=======
-    await expect(getSubjectName(fhirBundle)).rejects.toThrow(
-      "Didn't found informant's bn name"
->>>>>>> db130711
     )
   })
 })
