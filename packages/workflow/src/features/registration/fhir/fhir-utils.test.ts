/*
 * This Source Code Form is subject to the terms of the Mozilla Public
 * License, v. 2.0. If a copy of the MPL was not distributed with this
 * file, You can obtain one at https://mozilla.org/MPL/2.0/.
 *
 * OpenCRVS is also distributed under the terms of the Civil Registration
 * & Healthcare Disclaimer located at http://opencrvs.org/license.
 *
 * Copyright (C) The OpenCRVS Authors located at https://github.com/opencrvs/opencrvs-core/blob/master/AUTHORS.
 */

import { setTrackingId } from '@workflow/features/registration/fhir/fhir-bundle-modifier'
import {
  getSubjectName,
  getCRVSOfficeName,
  getSharedContactMsisdn,
  getTrackingId
} from '@workflow/features/registration/fhir/fhir-utils'
import {
  testFhirBundle,
  testMarriageFhirBundle,
  officeMock
} from '@workflow/test/utils'
import { cloneDeep } from 'lodash'
import * as fetchAny from 'jest-fetch-mock'

const fetch = fetchAny as any

describe('Verify getSharedContactMsisdn', () => {
  it('Returned shared contact number properly', async () => {
    const phoneNumber = await getSharedContactMsisdn(testFhirBundle)
    expect(phoneNumber).toEqual('+8801622688231')
  })
})

describe('Verify getSubjectName', () => {
  it('Returned informant name properly', async () => {
    const informantName = await getSubjectName(testFhirBundle)
    expect(informantName).toEqual('অনিক অনিক')
  })

  it("Throws error when child's bn name block is missing", async () => {
    const fhirBundle = cloneDeep(testFhirBundle)
    fhirBundle.entry[2].resource.name = []
    await expect(getSubjectName(fhirBundle)).rejects.toThrow(
      "Didn't found informant's bn name"
    )
  })
})

describe('Verify getCRVSOfficeName', () => {
  it('Returned informant name properly', async () => {
    fetch.mockResponse(officeMock)
    const officeName = await getCRVSOfficeName(testFhirBundle)
    expect(officeName).toEqual('নকল অফিস')
  })

  it('Throws error when last reg office info is missing', async () => {
    const fhirBundle = cloneDeep(testFhirBundle)
    fhirBundle.entry[1].resource.extension = []
    await expect(getCRVSOfficeName(fhirBundle)).rejects.toThrow(
      'No last registration office found on the bundle'
    )
  })
})

describe('Verify getTrackingId', () => {
  it('Returned tracking id properly for birth', async () => {
    fetch.mockResponseOnce(null, { status: 404 })
    const trackingid = getTrackingId(await setTrackingId(testFhirBundle, '123'))
    if (trackingid) {
      expect(trackingid).toMatch(/^B/)
      expect(trackingid.length).toBe(7)
    } else {
      throw new Error('Failed')
    }
  })

<<<<<<< HEAD
  it('Returned tracking id properly for marriage', () => {
    const trackingid = getTrackingId(setTrackingId(testMarriageFhirBundle))
=======
  it('Returned tracking id properly for death', async () => {
    fetch.mockResponseOnce(null, { status: 404 })
    const trackingid = getTrackingId(
      await setTrackingId(testDeathFhirBundle, '123')
    )
    if (trackingid) {
      expect(trackingid).toMatch(/^D/)
      expect(trackingid.length).toBe(7)
    } else {
      throw new Error('Failed')
    }
  })

  it('Returned tracking id properly for marriage', async () => {
    fetch.mockResponseOnce(null, { status: 404 })
    const trackingid = getTrackingId(
      await setTrackingId(testMarriageFhirBundle, '123')
    )
>>>>>>> 7284c3e8
    if (trackingid) {
      expect(trackingid).toMatch(/^M/)
      expect(trackingid.length).toBe(7)
    } else {
      throw new Error('Failed')
    }
  })
})<|MERGE_RESOLUTION|>--- conflicted
+++ resolved
@@ -19,7 +19,8 @@
 import {
   testFhirBundle,
   testMarriageFhirBundle,
-  officeMock
+  officeMock,
+  testDeathFhirBundle
 } from '@workflow/test/utils'
 import { cloneDeep } from 'lodash'
 import * as fetchAny from 'jest-fetch-mock'
@@ -76,10 +77,6 @@
     }
   })
 
-<<<<<<< HEAD
-  it('Returned tracking id properly for marriage', () => {
-    const trackingid = getTrackingId(setTrackingId(testMarriageFhirBundle))
-=======
   it('Returned tracking id properly for death', async () => {
     fetch.mockResponseOnce(null, { status: 404 })
     const trackingid = getTrackingId(
@@ -98,7 +95,18 @@
     const trackingid = getTrackingId(
       await setTrackingId(testMarriageFhirBundle, '123')
     )
->>>>>>> 7284c3e8
+
+    if (trackingid) {
+      expect(trackingid).toMatch(/^M/)
+      expect(trackingid.length).toBe(7)
+    } else {
+      throw new Error('Failed')
+    }
+  })
+  it('Returned tracking id properly for marriage', async () => {
+    const trackingid = getTrackingId(
+      await setTrackingId(testMarriageFhirBundle, '123')
+    )
     if (trackingid) {
       expect(trackingid).toMatch(/^M/)
       expect(trackingid.length).toBe(7)
