--- conflicted
+++ resolved
@@ -74,15 +74,10 @@
   if (!name) {
     throw new Error(`Couldn't find informant's name: ${language}`)
   }
-<<<<<<< HEAD
-
-  return [name.given, name.family].flat().filter(Boolean).join(' ')
-=======
   return ''
     .concat(name.given ? name.given.join(' ') : '')
     .concat(' ')
     .concat(name.family.join(' '))
->>>>>>> 7f293d29
 }
 
 export async function getSubjectName(
