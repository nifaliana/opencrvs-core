--- conflicted
+++ resolved
@@ -136,36 +136,7 @@
   )
 }
 
-<<<<<<< HEAD
-export async function getRegistrationLocation(fhirBundle: fhir.Bundle) {
-  if (!fhirBundle || !fhirBundle.entry) {
-    throw new Error(
-      'getCRVSOfficeName: Invalid FHIR bundle found for declaration/notification'
-    )
-  }
-  const taskResource = getTaskResource(fhirBundle)
-  const regLastLocationExt = taskResource?.extension?.find(
-    (ext) =>
-      ext.url === `${OPENCRVS_SPECIFICATION_URL}extension/regLastLocation`
-  )
-  if (!regLastLocationExt || !regLastLocationExt.valueReference) {
-    throw new Error('No last registration office found on the bundle')
-  }
-  const location: fhir.Location = await getFromFhir(
-    `/${regLastLocationExt.valueReference.reference}`
-  )
-  const language = getDefaultLanguage()
-  return (
-    (language === 'en'
-      ? location.name
-      : (location.alias && location.alias[0]) || location.name) || ''
-  )
-}
-
-export function getTrackingId(fhirBundle: fhir.Bundle) {
-=======
 export function getTrackingId(fhirBundle: Bundle) {
->>>>>>> 2e73d4ce
   const resource =
     fhirBundle && fhirBundle.entry && fhirBundle.entry[0].resource
   if (!resource) {
