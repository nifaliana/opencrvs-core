--- conflicted
+++ resolved
@@ -30,6 +30,7 @@
   DOWNLOADED_EXTENSION_URL,
   UNASSIGNED_EXTENSION_URL
 } from '@workflow/features/task/fhir/constants'
+import { createServer } from '@workflow/server'
 import {
   compositionMock,
   deathCompositionMock,
@@ -43,17 +44,8 @@
   motherMock,
   officeMock,
   patientMock,
-<<<<<<< HEAD
-  compositionMock,
-  deathCompositionMock,
-  testInProgressFhirBundle,
-  testInProgressDeathFhirBundle,
+  relatedPersonMock,
   taskResourceMock,
-  deathTaskMock,
-=======
->>>>>>> 2e73d4ce
-  relatedPersonMock,
-  taskResouceMock,
   testFhirBundle,
   testFhirBundleWithIds,
   testFhirBundleWithIdsForDeath,
@@ -68,7 +60,6 @@
 } from '@workflow/test/utils'
 import * as fetchAny from 'jest-fetch-mock'
 import { cloneDeep } from 'lodash'
-import { createServer } from '@workflow/server'
 const fetch = fetchAny as any
 
 const mockInput = [
@@ -333,7 +324,7 @@
       })
       expect(res.statusCode).toBe(200)
     })
-    
+
     it('returns OK for a registrar user', async () => {
       fetch.mockResponses(
         [userMock, { status: 200 }],
@@ -423,7 +414,7 @@
       })
       expect(res.statusCode).toBe(200)
     })
-    
+
     it('throws error if fhir returns an error', async () => {
       fetch.mockImplementationOnce(() => new Error('boom'))
 
@@ -1258,198 +1249,6 @@
   })
 })
 
-<<<<<<< HEAD
-describe('markEventAsRequestedForCorrection handler', () => {
-  let server: any
-  let testCorrectionBundleBirth: any
-  let testCorrectionBundleDeath: any
-
-  beforeEach(async () => {
-    fetch.resetMocks()
-    server = await createServer()
-    fetch.mockResponses(
-      [userMock, { status: 200 }],
-      [patientMock, { status: 200 }],
-      [fieldAgentPractitionerMock, { status: 200 }],
-      [taskResourceMock, { status: 200 }],
-      [fieldAgentPractitionerRoleMock, { status: 200 }],
-      [districtMock, { status: 200 }],
-      [upazilaMock, { status: 200 }],
-      [unionMock, { status: 200 }],
-      [officeMock, { status: 200 }],
-      [fieldAgentPractitionerRoleMock, { status: 200 }],
-      [districtMock, { status: 200 }],
-      [upazilaMock, { status: 200 }],
-      [unionMock, { status: 200 }],
-      [officeMock, { status: 200 }],
-      [fieldAgentPractitionerRoleMock, { status: 200 }],
-      [districtMock, { status: 200 }],
-      [upazilaMock, { status: 200 }],
-      [unionMock, { status: 200 }],
-      [officeMock, { status: 200 }],
-      [fieldAgentPractitionerRoleMock, { status: 200 }],
-      [districtMock, { status: 200 }],
-      [upazilaMock, { status: 200 }],
-      [unionMock, { status: 200 }],
-      [officeMock, { status: 200 }]
-    )
-
-    testCorrectionBundleBirth = cloneDeep(testFhirBundleWithIds)
-    testCorrectionBundleDeath = cloneDeep(testFhirBundleWithIdsForDeath)
-
-    const correctionEncounterSection = {
-      title: 'Birth correction encounters',
-      code: {
-        coding: [
-          {
-            system: 'http://opencrvs.org/doc-sections',
-            code: 'birth-correction-encounters'
-          }
-        ],
-        text: 'Birth correction encounters'
-      },
-      entry: [
-        {
-          reference: 'urn:uuid:ab392b88-1861-44e8-b5b0-f6e0525b2662'
-        }
-      ]
-    }
-
-    testCorrectionBundleBirth.entry[0].resource.section?.push(
-      correctionEncounterSection
-    )
-
-    testCorrectionBundleDeath.entry[0].resource.section?.push(
-      correctionEncounterSection
-    )
-
-    testCorrectionBundleBirth.entry[1].resource.identifier?.push({
-      system: 'http://opencrvs.org/specs/id/birth-registration-number',
-      value: 'B5WGYJE'
-    })
-
-    testCorrectionBundleDeath.entry[1].resource.identifier?.push({
-      system: 'http://opencrvs.org/specs/id/death-registration-number',
-      value: 'B5WGYJE'
-    })
-  })
-
-  it('returns OK with full fhir bundle as payload', async () => {
-    const token = jwt.sign(
-      { scope: ['register'] },
-      readFileSync('../auth/test/cert.key'),
-      {
-        algorithm: 'RS256',
-        issuer: 'opencrvs:auth-service',
-        audience: 'opencrvs:workflow-user'
-      }
-    )
-
-    fetch.mockResponseOnce(
-      JSON.stringify({
-        resourceType: 'Bundle',
-        entry: [
-          {
-            fullUrl: 'urn:uuid:104ad8fd-e7b8-4e3e-8193-abc2c473f2c9',
-            resource: {
-              resourceType: 'Task',
-              status: 'requested',
-              code: {
-                coding: [
-                  {
-                    system: 'http://opencrvs.org/specs/types',
-                    code: 'birth-registration'
-                  }
-                ]
-              },
-              identifier: [
-                {
-                  system: 'http://opencrvs.org/specs/id/paper-form-id',
-                  value: '12345678'
-                },
-                {
-                  system: 'http://opencrvs.org/specs/id/birth-tracking-id',
-                  value: 'B5WGYJE'
-                }
-              ],
-              extension: [
-                {
-                  url: 'http://opencrvs.org/specs/extension/contact-person',
-                  valueString: 'MOTHER'
-                }
-              ],
-              id: '104ad8fd-e7b8-4e3e-8193-abc2c473f2c9'
-            }
-          }
-        ]
-      })
-    )
-
-    const res = await server.server.inject({
-      method: 'POST',
-      url: '/fhir',
-      payload: testCorrectionBundleBirth,
-      headers: {
-        Authorization: `Bearer ${token}`
-      }
-    })
-    expect(res.statusCode).toBe(200)
-  })
-
-  it('returns OK with full fhir bundle as payload for death', async () => {
-    const token = jwt.sign(
-      { scope: ['register'] },
-      readFileSync('../auth/test/cert.key'),
-      {
-        algorithm: 'RS256',
-        issuer: 'opencrvs:auth-service',
-        audience: 'opencrvs:workflow-user'
-      }
-    )
-
-    fetch.mockResponseOnce(
-      JSON.stringify({
-        resourceType: 'Bundle',
-        entry: [
-          {
-            fullUrl: 'urn:uuid:104ad8fd-e7b8-4e3e-8193-abc2c473f2c9',
-            resource: {
-              resourceType: 'Task',
-              status: 'requested',
-              code: {
-                coding: [
-                  {
-                    system: 'http://opencrvs.org/specs/types',
-                    code: 'death-registration'
-                  }
-                ]
-              },
-              identifier: [
-                {
-                  system: 'http://opencrvs.org/specs/id/death-tracking-id',
-                  value: 'D5WGYJE'
-                }
-              ],
-              id: '104ad8fd-e7b8-4e3e-8193-abc2c473f2c9'
-            }
-          }
-        ]
-      })
-    )
-    const res = await server.server.inject({
-      method: 'POST',
-      url: '/fhir',
-      payload: testCorrectionBundleDeath,
-      headers: {
-        Authorization: `Bearer ${token}`
-      }
-    })
-    expect(res.statusCode).toBe(200)
-  })
-})
-
-=======
->>>>>>> 2e73d4ce
 describe('fhirWorkflowEventHandler', () => {
   let server: any
 
