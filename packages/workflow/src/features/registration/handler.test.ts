/*
 * This Source Code Form is subject to the terms of the Mozilla Public
 * License, v. 2.0. If a copy of the MPL was not distributed with this
 * file, You can obtain one at https://mozilla.org/MPL/2.0/.
 *
 * OpenCRVS is also distributed under the terms of the Civil Registration
 * & Healthcare Disclaimer located at http://opencrvs.org/license.
 *
 * Copyright (C) The OpenCRVS Authors located at https://github.com/opencrvs/opencrvs-core/blob/master/AUTHORS.
 */
/* eslint-disable @typescript-eslint/no-var-requires */
import { readFileSync } from 'fs'
import * as jwt from 'jsonwebtoken'
// eslint-disable-next-line import/no-relative-parent-imports
import {
  Bundle,
  Composition,
  Encounter,
  Location,
  Observation,
  Patient,
  RelatedPerson,
  Task,
  TrackingID,
  URNReference
} from '@opencrvs/commons/types'
import { populateCompositionWithID } from '@workflow/features/registration/handler'
import {
  ASSIGNED_EXTENSION_URL,
  DOWNLOADED_EXTENSION_URL,
  UNASSIGNED_EXTENSION_URL
} from '@workflow/features/task/fhir/constants'
import { createServer } from '@workflow/server'
import {
  compositionMock,
  deathCompositionMock,
<<<<<<< HEAD
=======
  deathTaskMockJSON,
>>>>>>> e94f59a4
  districtMock,
  districtMockOfState,
  fieldAgentPractitionerMock,
  fieldAgentPractitionerRoleMock,
  hearthResponseMock,
  mockFormDraft,
  motherMock,
  officeMock,
  officeMockOfDistrict,
  practitionerRoleMock,
  registrarMock,
  relatedPersonMock,
  stateMock,
  taskResourceMock,
  testFhirBundle,
  testFhirBundleWithIds,
  testFhirBundleWithIdsForDeath,
  testFhirTaskBundle,
  testInProgressDeathFhirBundle,
  testInProgressFhirBundle,
  unionMock,
  upazilaMock,
  userMock,
  userResponseMock
} from '@workflow/test/utils'
import * as fetchAny from 'jest-fetch-mock'
import { cloneDeep } from 'lodash'
import { BIRTH_BUNDLE, DEATH_BUNDLE } from '@opencrvs/commons/fixtures'
const fetch = fetchAny as any

const mockInput = [
  {
    valueCode: 'child',
    valueId: 'name',
    type: {
      coding: [
        {
          system: 'http://terminology.hl7.org/CodeSystem/action-type',
          code: 'update'
        }
      ]
    },
    valueString: 'Khaby Lame'
  },
  {
    valueCode: 'mother',
    valueId: 'name',
    type: {
      coding: [
        {
          system: 'http://terminology.hl7.org/CodeSystem/action-type',
          code: 'update'
        }
      ]
    },
    valueString: 'First Name Last Name'
  }
]

const mockOutput = [
  {
    valueCode: 'child',
    valueId: 'name',
    type: {
      coding: [
        {
          system: 'http://terminology.hl7.org/CodeSystem/action-type',
          code: 'update'
        }
      ]
    },
    valueString: 'Khaby Lame Corrected'
  },
  {
    valueCode: 'mother',
    valueId: 'name',
    type: {
      coding: [
        {
          system: 'http://terminology.hl7.org/CodeSystem/action-type',
          code: 'update'
        }
      ]
    },
    valueString: 'Mother Family Name'
  }
]
const bundleWithInputOutput: any = cloneDeep(testFhirBundleWithIds)
const bundleWithInputOutputDeath: any = cloneDeep(testFhirBundleWithIdsForDeath)

bundleWithInputOutput.entry[1].resource.input = mockInput
bundleWithInputOutputDeath.entry[1].resource.input = mockInput

bundleWithInputOutput.entry[1].resource.output = mockOutput
bundleWithInputOutputDeath.entry[1].resource.output = mockOutput

const getMarkBundleAndPostToHearthMockResponses = [
  [userMock, { status: 200 }],
  [fieldAgentPractitionerMock, { status: 200 }],
  [taskResourceMock, { status: 200 }],
  [fieldAgentPractitionerRoleMock, { status: 200 }],
  [districtMock, { status: 200 }],
  [upazilaMock, { status: 200 }],
  [unionMock, { status: 200 }],
  [officeMock, { status: 200 }],
  [fieldAgentPractitionerRoleMock, { status: 200 }],
  [districtMock, { status: 200 }],
  [upazilaMock, { status: 200 }],
  [unionMock, { status: 200 }],
  [officeMock, { status: 200 }],
  [hearthResponseMock, { status: 200 }]
]

describe('Verify handler', () => {
  let server: any

  beforeEach(async () => {
    fetch.resetMocks()
    server = await createServer()
  })

  describe('createRegistrationHandler', () => {
    beforeEach(() => {
      fetch.mockResponses(
        [null, { status: 404 }],
        [userMock, { status: 200 }],
        [fieldAgentPractitionerMock, { status: 200 }],
        [fieldAgentPractitionerRoleMock, { status: 200 }],
        [districtMock, { status: 200 }],
        [upazilaMock, { status: 200 }],
        [unionMock, { status: 200 }],
        [officeMock, { status: 200 }],
        [fieldAgentPractitionerRoleMock, { status: 200 }],
        [districtMock, { status: 200 }],
        [upazilaMock, { status: 200 }],
        [unionMock, { status: 200 }],
        [officeMock, { status: 200 }]
      )
    })
    it('returns OK for a correctly authenticated user  with birth declaration', async () => {
      fetch.mockResponseOnce(
        JSON.stringify({
          resourceType: 'Bundle',
          entry: [
            {
              response: { location: 'Patient/12423/_history/1' }
            }
          ]
        })
      )
      jest
        .spyOn(require('./utils'), 'sendEventNotification')
        .mockReturnValue('')

      const token = jwt.sign(
        { scope: ['declare'] },
        readFileSync('./test/cert.key'),
        {
          algorithm: 'RS256',
          issuer: 'opencrvs:auth-service',
          audience: 'opencrvs:workflow-user'
        }
      )

      const res = await server.server.inject({
        method: 'POST',
        url: '/fhir',
        payload: testFhirBundle,
        headers: {
          Authorization: `Bearer ${token}`
        }
      })
      expect(res.statusCode).toBe(200)
    })

    it('returns OK for a correctly authenticated user  with in-progress birth declaration', async () => {
      fetch.mockResponseOnce(
        JSON.stringify({
          resourceType: 'Bundle',
          entry: [
            {
              response: { location: 'Patient/12423/_history/1' }
            }
          ]
        })
      )
      jest
        .spyOn(require('./utils'), 'sendEventNotification')
        .mockReturnValue('')

      const token = jwt.sign(
        { scope: ['declare'] },
        readFileSync('./test/cert.key'),
        {
          algorithm: 'RS256',
          issuer: 'opencrvs:auth-service',
          audience: 'opencrvs:workflow-user'
        }
      )

      const res = await server.server.inject({
        method: 'POST',
        url: '/fhir',
        payload: testInProgressFhirBundle,
        headers: {
          Authorization: `Bearer ${token}`
        }
      })
      expect(res.statusCode).toBe(200)
    })

    it('returns OK for a correctly authenticated user  with in-progress death declaration', async () => {
      fetch.mockResponseOnce(
        JSON.stringify({
          resourceType: 'Bundle',
          entry: [
            {
              response: { location: 'Patient/12423/_history/1' }
            }
          ]
        })
      )
      jest
        .spyOn(require('./utils'), 'sendEventNotification')
        .mockReturnValue('')

      const token = jwt.sign(
        { scope: ['declare'] },
        readFileSync('./test/cert.key'),
        {
          algorithm: 'RS256',
          issuer: 'opencrvs:auth-service',
          audience: 'opencrvs:workflow-user'
        }
      )

      const res = await server.server.inject({
        method: 'POST',
        url: '/fhir',
        payload: testInProgressDeathFhirBundle,
        headers: {
          Authorization: `Bearer ${token}`
        }
      })
      expect(res.statusCode).toBe(200)
    })

    it('returns OK for a correctly authenticated user birth validation', async () => {
      fetch.mockResponses(
        [userMock, { status: 200 }],
        [fieldAgentPractitionerMock, { status: 200 }],
        [fieldAgentPractitionerRoleMock, { status: 200 }],
        [districtMock, { status: 200 }],
        [upazilaMock, { status: 200 }],
        [unionMock, { status: 200 }],
        [officeMock, { status: 200 }],
        [fieldAgentPractitionerRoleMock, { status: 200 }],
        [districtMock, { status: 200 }],
        [upazilaMock, { status: 200 }],
        [unionMock, { status: 200 }],
        [officeMock, { status: 200 }],
        [
          JSON.stringify({
            resourceType: 'Bundle',
            entry: [
              {
                response: { location: 'Patient/12423/_history/1' }
              }
            ]
          })
        ]
      )

      const token = jwt.sign(
        { scope: ['validate'] },
        readFileSync('./test/cert.key'),
        {
          algorithm: 'RS256',
          issuer: 'opencrvs:auth-service',
          audience: 'opencrvs:workflow-user'
        }
      )

      const res = await server.server.inject({
        method: 'POST',
        url: '/fhir',
        payload: testFhirBundle,
        headers: {
          Authorization: `Bearer ${token}`
        }
      })
      expect(res.statusCode).toBe(200)
    })

    it('returns OK for a registrar user', async () => {
      fetch.mockResponses(
        [userMock, { status: 200 }],
        [fieldAgentPractitionerMock, { status: 200 }],
        [fieldAgentPractitionerRoleMock, { status: 200 }],
        [districtMock, { status: 200 }],
        [upazilaMock, { status: 200 }],
        [unionMock, { status: 200 }],
        [officeMock, { status: 200 }],
        [fieldAgentPractitionerRoleMock, { status: 200 }],
        [districtMock, { status: 200 }],
        [upazilaMock, { status: 200 }],
        [unionMock, { status: 200 }],
        [officeMock, { status: 200 }],
        [hearthResponseMock, { status: 200 }],
        [
          JSON.stringify({
            resourceType: 'Bundle',
            entry: [
              {
                fullUrl: 'urn:uuid:104ad8fd-e7b8-4e3e-8193-abc2c473f2c9',
                resource: {
                  resourceType: 'Task',
                  status: 'ready',
                  code: {
                    coding: [
                      {
                        system: 'http://opencrvs.org/specs/types',
                        code: 'birth-registration'
                      }
                    ]
                  },
                  identifier: [
                    {
                      system: 'http://opencrvs.org/specs/id/paper-form-id',
                      value: '12345678'
                    },
                    {
                      system: 'http://opencrvs.org/specs/id/birth-tracking-id',
                      value: 'B5WGYJE'
                    }
                  ],
                  extension: [
                    {
                      url: 'http://opencrvs.org/specs/extension/contact-person',
                      valueString: 'MOTHER'
                    }
                  ],
                  id: '104ad8fd-e7b8-4e3e-8193-abc2c473f2c9'
                }
              }
            ]
          })
        ],
        [
          JSON.stringify({
            resourceType: 'Bundle',
            entry: [
              {
                response: { location: 'Patient/12423/_history/1' }
              }
            ]
          })
        ]
      )
      jest
        .spyOn(require('./utils'), 'sendEventNotification')
        .mockReturnValue('')

      const token = jwt.sign(
        { scope: ['register'] },
        readFileSync('./test/cert.key'),
        {
          algorithm: 'RS256',
          issuer: 'opencrvs:auth-service',
          audience: 'opencrvs:workflow-user'
        }
      )

      const res = await server.server.inject({
        method: 'POST',
        url: '/fhir',
        payload: testFhirBundle,
        headers: {
          Authorization: `Bearer ${token}`
        }
      })
      expect(res.statusCode).toBe(200)
    })

    it('throws error if fhir returns an error', async () => {
      fetch.mockImplementationOnce(() => new Error('boom'))

      const token = jwt.sign(
        { scope: ['declare'] },
        readFileSync('./test/cert.key'),
        {
          algorithm: 'RS256',
          issuer: 'opencrvs:auth-service',
          audience: 'opencrvs:workflow-user'
        }
      )

      const res = await server.server.inject({
        method: 'POST',
        url: '/fhir',
        payload: testFhirBundle,
        headers: {
          Authorization: `Bearer ${token}`
        }
      })
      expect(res.statusCode).toBe(500)
    })
  })
})

describe('markEventAsValidatedHandler handler', () => {
  let server: any

  beforeEach(async () => {
    fetch.resetMocks()
    server = await createServer()
    fetch.mockResponses(
      ...getMarkBundleAndPostToHearthMockResponses,
      // For triggering DECLARATION_UPDATED event
      [{}, { status: 200 }],
      // This is needed only for the bundle with input output
      ...getMarkBundleAndPostToHearthMockResponses
    )
  })

  it('returns OK with full fhir bundle as payload', async () => {
    const token = jwt.sign(
      { scope: ['validate'] },
      readFileSync('./test/cert.key'),
      {
        algorithm: 'RS256',
        issuer: 'opencrvs:auth-service',
        audience: 'opencrvs:workflow-user'
      }
    )

    const res = await server.server.inject({
      method: 'POST',
      url: '/fhir',
      payload: testFhirBundleWithIds,
      headers: {
        Authorization: `Bearer ${token}`
      }
    })
    expect(res.statusCode).toBe(200)
  })

  it('returns OK with full fhir bundle as payload for death', async () => {
    const token = jwt.sign(
      { scope: ['validate'] },
      readFileSync('./test/cert.key'),
      {
        algorithm: 'RS256',
        issuer: 'opencrvs:auth-service',
        audience: 'opencrvs:workflow-user'
      }
    )

    const res = await server.server.inject({
      method: 'POST',
      url: '/fhir',
      payload: testFhirBundleWithIdsForDeath,
      headers: {
        Authorization: `Bearer ${token}`
      }
    })
    expect(res.statusCode).toBe(200)
  })

  it('returns OK with full fhir bundle with input output as payload', async () => {
    const token = jwt.sign(
      { scope: ['validate'] },
      readFileSync('./test/cert.key'),
      {
        algorithm: 'RS256',
        issuer: 'opencrvs:auth-service',
        audience: 'opencrvs:workflow-user'
      }
    )
    const res = await server.server.inject({
      method: 'POST',
      url: '/fhir',
      payload: bundleWithInputOutput,
      headers: {
        Authorization: `Bearer ${token}`
      }
    })
    expect(res.statusCode).toBe(200)
  })

  it('returns OK with full fhir bundl with input outpute as payload for death', async () => {
    const token = jwt.sign(
      { scope: ['validate'] },
      readFileSync('./test/cert.key'),
      {
        algorithm: 'RS256',
        issuer: 'opencrvs:auth-service',
        audience: 'opencrvs:workflow-user'
      }
    )

    const res = await server.server.inject({
      method: 'POST',
      url: '/fhir',
      payload: bundleWithInputOutputDeath,
      headers: {
        Authorization: `Bearer ${token}`
      }
    })
    expect(res.statusCode).toBe(200)
  })
})

describe('markEventAsRegisteredHandler handler', () => {
  let server: any

  beforeEach(async () => {
    fetch.resetMocks()
    server = await createServer()
    fetch.mockResponses(
      [userMock, { status: 200 }],
      [fieldAgentPractitionerMock, { status: 200 }],
      [taskResourceMock, { status: 200 }],
      [fieldAgentPractitionerRoleMock, { status: 200 }],
      [districtMock, { status: 200 }],
      [upazilaMock, { status: 200 }],
      [unionMock, { status: 200 }],
      [officeMock, { status: 200 }],
      [fieldAgentPractitionerRoleMock, { status: 200 }],
      [districtMock, { status: 200 }],
      [upazilaMock, { status: 200 }],
      [unionMock, { status: 200 }],
      [officeMock, { status: 200 }],
      [hearthResponseMock, { status: 200 }]
    )
  })

  it('returns OK with full fhir bundle as payload', async () => {
    const token = jwt.sign(
      { scope: ['register'] },
      readFileSync('./test/cert.key'),
      {
        algorithm: 'RS256',
        issuer: 'opencrvs:auth-service',
        audience: 'opencrvs:workflow-user'
      }
    )

    fetch.mockResponseOnce(
      JSON.stringify({
        resourceType: 'Bundle',
        entry: [
          {
            fullUrl: 'urn:uuid:104ad8fd-e7b8-4e3e-8193-abc2c473f2c9',
            resource: {
              resourceType: 'Task',
              status: 'ready',
              code: {
                coding: [
                  {
                    system: 'http://opencrvs.org/specs/types',
                    code: 'birth-registration'
                  }
                ]
              },
              identifier: [
                {
                  system: 'http://opencrvs.org/specs/id/paper-form-id',
                  value: '12345678'
                },
                {
                  system: 'http://opencrvs.org/specs/id/birth-tracking-id',
                  value: 'B5WGYJE'
                }
              ],
              extension: [
                {
                  url: 'http://opencrvs.org/specs/extension/contact-person',
                  valueString: 'MOTHER'
                }
              ],
              id: '104ad8fd-e7b8-4e3e-8193-abc2c473f2c9'
            }
          }
        ]
      })
    )
    const res = await server.server.inject({
      method: 'POST',
      url: '/fhir',
      payload: testFhirBundleWithIds,
      headers: {
        Authorization: `Bearer ${token}`
      }
    })
    expect(res.statusCode).toBe(200)
  })

  it('returns OK with full fhir bundle as payload for death', async () => {
    const token = jwt.sign(
      { scope: ['register'] },
      readFileSync('./test/cert.key'),
      {
        algorithm: 'RS256',
        issuer: 'opencrvs:auth-service',
        audience: 'opencrvs:workflow-user'
      }
    )

    fetch.mockResponseOnce(
      JSON.stringify({
        resourceType: 'Bundle',
        entry: [
          {
            fullUrl: 'urn:uuid:104ad8fd-e7b8-4e3e-8193-abc2c473f2c9',
            resource: {
              resourceType: 'Task',
              status: 'ready',
              code: {
                coding: [
                  {
                    system: 'http://opencrvs.org/specs/types',
                    code: 'death-registration'
                  }
                ]
              },
              identifier: [
                {
                  system: 'http://opencrvs.org/specs/id/death-tracking-id',
                  value: 'D5WGYJE'
                }
              ],
              id: '104ad8fd-e7b8-4e3e-8193-abc2c473f2c9'
            }
          }
        ]
      })
    )
    const res = await server.server.inject({
      method: 'POST',
      url: '/fhir',
      payload: testFhirBundleWithIdsForDeath,
      headers: {
        Authorization: `Bearer ${token}`
      }
    })
    expect(res.statusCode).toBe(200)
  })

  it('returns OK with task entry as payload for birth', async () => {
    const token = jwt.sign(
      { scope: ['register'] },
      readFileSync('./test/cert.key'),
      {
        algorithm: 'RS256',
        issuer: 'opencrvs:auth-service',
        audience: 'opencrvs:workflow-user'
      }
    )

    fetch.resetMocks()
    fetch.mockResponses(
      [userMock, { status: 200 }],
      [fieldAgentPractitionerMock, { status: 200 }],
      [taskResourceMock, { status: 200 }],
      [fieldAgentPractitionerRoleMock, { status: 200 }],
      [districtMock, { status: 200 }],
      [upazilaMock, { status: 200 }],
      [unionMock, { status: 200 }],
      [officeMock, { status: 200 }],
      [fieldAgentPractitionerRoleMock, { status: 200 }],
      [districtMock, { status: 200 }],
      [upazilaMock, { status: 200 }],
      [unionMock, { status: 200 }],
      [officeMock, { status: 200 }],
      [
        JSON.stringify({
          resourceType: 'Bundle',
          entry: [
            {
              response: { location: 'Task/12423/_history/1' }
            }
          ]
        })
      ],
      [compositionMock, { status: 200 }],
      [motherMock, { status: 200 }]
    )
    const taskBundle = {
      resourceType: 'Bundle',
      type: 'document',
      entry: [
        {
          fullUrl: 'urn:uuid:104ad8fd-e7b8-4e3e-8193-abc2c473f2c9',
          resource: {
            resourceType: 'Task',
            status: 'ready',
            focus: {
              reference: 'Composition/95035079-ec2c-451c-b514-664e838e8a5b'
            },
            code: {
              coding: [
                {
                  system: 'http://opencrvs.org/specs/types',
                  code: 'BIRTH'
                }
              ]
            },
            identifier: [
              {
                system: 'http://opencrvs.org/specs/id/paper-form-id',
                value: '12345678'
              },
              {
                system: 'http://opencrvs.org/specs/id/birth-tracking-id',
                value: 'B5WGYJE'
              }
            ],
            extension: [
              {
                url: 'http://opencrvs.org/specs/extension/contact-person',
                valueString: 'MOTHER'
              }
            ],
            id: '104ad8fd-e7b8-4e3e-8193-abc2c473f2c9'
          }
        }
      ]
    }

    const res = await server.server.inject({
      method: 'POST',
      url: '/fhir',
      payload: taskBundle,
      headers: {
        Authorization: `Bearer ${token}`
      }
    })
    expect(res.statusCode).toBe(200)
  })
  it('returns OK with task entry as payload for death', async () => {
    const token = jwt.sign(
      { scope: ['register'] },
      readFileSync('./test/cert.key'),
      {
        algorithm: 'RS256',
        issuer: 'opencrvs:auth-service',
        audience: 'opencrvs:workflow-user'
      }
    )

    fetch.resetMocks()
    fetch.mockResponses(
      [userMock, { status: 200 }],
      [fieldAgentPractitionerMock, { status: 200 }],
      [taskResourceMock, { status: 200 }],
      [fieldAgentPractitionerRoleMock, { status: 200 }],
      [districtMock, { status: 200 }],
      [upazilaMock, { status: 200 }],
      [unionMock, { status: 200 }],
      [officeMock, { status: 200 }],
      [fieldAgentPractitionerRoleMock, { status: 200 }],
      [districtMock, { status: 200 }],
      [upazilaMock, { status: 200 }],
      [unionMock, { status: 200 }],
      [officeMock, { status: 200 }],
      [
        JSON.stringify({
          resourceType: 'Bundle',
          entry: [
            {
              response: { location: 'Task/12423/_history/1' }
            }
          ]
        })
      ],
      [deathCompositionMock, { status: 200 }],
      [
        JSON.stringify({
          resourceType: 'RelatedPerson',
          relationship: {
            coding: [
              {
                system:
                  'http://hl7.org/fhir/ValueSet/relatedperson-relationshiptype',
                code: 'MOTHER'
              }
            ]
          },
          patient: {
            reference: 'urn:uuid:030b5690-c5c9-4dc5-a55d-045c2f9b9bd7'
          }
        })
      ],
      [motherMock, { status: 200 }]
    )
    const taskBundle = {
      resourceType: 'Bundle',
      type: 'document',
      entry: [
        {
          fullUrl: 'urn:uuid:104ad8fd-e7b8-4e3e-8193-abc2c473f2c9',
          resource: {
            resourceType: 'Task',
            status: 'ready',
            focus: {
              reference: 'Composition/95035079-ec2c-451c-b514-664e838e8a5b'
            },
            code: {
              coding: [
                {
                  system: 'http://opencrvs.org/specs/types',
                  code: 'DEATH'
                }
              ]
            },
            identifier: [
              {
                system: 'http://opencrvs.org/specs/id/death-tracking-id',
                value: 'D5WGYJE'
              }
            ],
            id: '104ad8fd-e7b8-4e3e-8193-abc2c473f2c9'
          }
        }
      ]
    }

    const res = await server.server.inject({
      method: 'POST',
      url: '/fhir',
      payload: taskBundle,
      headers: {
        Authorization: `Bearer ${token}`
      }
    })
    expect(res.statusCode).toBe(200)
  })
})

describe('markEventAsRegisteredCallbackHandler', () => {
  let server: any
  let token: any
  beforeEach(async () => {
    token = jwt.sign({ scope: ['register'] }, readFileSync('./test/cert.key'), {
      algorithm: 'RS256',
      issuer: 'opencrvs:auth-service',
      audience: 'opencrvs:workflow-user'
    })
    fetch.resetMocks()
    server = await createServer()

    jest
      .spyOn(require('./fhir/fhir-utils'), 'getInformantName')
      .mockReturnValue('informant name')
  })

  it('returns error', async () => {
    fetch.mockResponses(
      [officeMock, { status: 200 }],
      [relatedPersonMock, { status: 200 }],
      [motherMock, { status: 200 }]
    )
    const res = await server.server.inject({
      method: 'POST',
      url: '/confirm/registration',
      payload: {
        error: "Couldn't generate registration number"
      },
      headers: {
        Authorization: `Bearer ${token}`
      }
    })
    expect(res.statusCode).toBe(500)
  })

  it('returns OK with birth registration', async () => {
    fetch.mockResponses(
      [JSON.stringify(BIRTH_BUNDLE), { status: 200 }],
      [JSON.stringify({}), { status: 200 }],
      [registrarMock, { status: 200 }],
      [practitionerRoleMock, { status: 200 }],
      [officeMockOfDistrict, { status: 200 }],
      [districtMockOfState, { status: 200 }],
      [stateMock, { status: 200 }],
      [practitionerRoleMock, { status: 200 }],
      [officeMockOfDistrict, { status: 200 }],
      [districtMockOfState, { status: 200 }],
      [stateMock, { status: 200 }],
      [JSON.stringify({}), { status: 200 }],
      [JSON.stringify({}), { status: 200 }]
    )
    const res = await server.server.inject({
      method: 'POST',
      url: '/confirm/registration',
      payload: {
        registrationNumber: '12345678',
        compositionId: '123'
      },
      headers: {
        Authorization: `Bearer ${token}`
      }
    })
    expect(res.statusCode).toBe(200)
  })

  it('returns OK with death registration', async () => {
    fetch.mockResponses(
<<<<<<< HEAD
      [JSON.stringify(DEATH_BUNDLE), { status: 200 }],
=======
      [wrapInBundle(JSON.parse(deathTaskMockJSON)), { status: 200 }],
      [deathCompositionMock, { status: 200 }],
>>>>>>> e94f59a4
      [JSON.stringify({}), { status: 200 }],
      [registrarMock, { status: 200 }],
      [JSON.stringify({}), { status: 200 }],
      [practitionerRoleMock, { status: 200 }],
      [officeMockOfDistrict, { status: 200 }],
      [districtMockOfState, { status: 200 }],
      [stateMock, { status: 200 }],
      [practitionerRoleMock, { status: 200 }],
      [officeMockOfDistrict, { status: 200 }],
      [districtMockOfState, { status: 200 }],
      [stateMock, { status: 200 }],
      [JSON.stringify({}), { status: 200 }],
      [JSON.stringify({}), { status: 200 }]
    )
    const res = await server.server.inject({
      method: 'POST',
      url: '/confirm/registration',
      payload: {
        registrationNumber: '12345678',
        compositionId: '123'
      },
      headers: {
        Authorization: `Bearer ${token}`
      }
    })
    expect(res.statusCode).toBe(200)
  })
})

describe('downloaded action handler', () => {
  let server: any

  beforeEach(async () => {
    fetch.resetMocks()
    server = await createServer()
    fetch.mockResponses(
      [userMock, { status: 200 }],
      [fieldAgentPractitionerMock, { status: 200 }],
      [fieldAgentPractitionerRoleMock, { status: 200 }],
      [districtMock, { status: 200 }],
      [upazilaMock, { status: 200 }],
      [unionMock, { status: 200 }],
      [officeMock, { status: 200 }],
      [fieldAgentPractitionerRoleMock, { status: 200 }],
      [districtMock, { status: 200 }],
      [upazilaMock, { status: 200 }],
      [unionMock, { status: 200 }],
      [officeMock, { status: 200 }],
      [userResponseMock, { status: 200 }],
      [hearthResponseMock, { status: 200 }],
      [mockFormDraft, { status: 200 }]
    )
  })

  it('returns OK with full fhir bundle as payload', async () => {
    const token = jwt.sign(
      { scope: ['validate'] },
      readFileSync('./test/cert.key'),
      {
        algorithm: 'RS256',
        issuer: 'opencrvs:auth-service',
        audience: 'opencrvs:workflow-user'
      }
    )
    const bundleWithDownloadExtension: any = cloneDeep(testFhirTaskBundle)
    bundleWithDownloadExtension.entry[0].resource.extension = [
      ...bundleWithDownloadExtension.entry[0].resource.extension,
      {
        url: DOWNLOADED_EXTENSION_URL
      }
    ]
    const res = await server.server.inject({
      method: 'PUT',
      url: '/fhir',
      payload: bundleWithDownloadExtension,
      headers: {
        Authorization: `Bearer ${token}`
      }
    })
    expect(res.statusCode).toBe(200)
  })
})

describe('assigned action handler', () => {
  let server: any

  beforeEach(async () => {
    fetch.resetMocks()
    server = await createServer()
    fetch.mockResponses(
      [userMock, { status: 200 }],
      [fieldAgentPractitionerMock, { status: 200 }],
      [fieldAgentPractitionerRoleMock, { status: 200 }],
      [districtMock, { status: 200 }],
      [upazilaMock, { status: 200 }],
      [unionMock, { status: 200 }],
      [officeMock, { status: 200 }],
      [fieldAgentPractitionerRoleMock, { status: 200 }],
      [districtMock, { status: 200 }],
      [upazilaMock, { status: 200 }],
      [unionMock, { status: 200 }],
      [officeMock, { status: 200 }],
      [userResponseMock, { status: 200 }],
      [hearthResponseMock, { status: 200 }],
      [mockFormDraft, { status: 200 }]
    )
  })

  it('returns OK with full fhir bundle as payload', async () => {
    const token = jwt.sign(
      { scope: ['validate'] },
      readFileSync('./test/cert.key'),
      {
        algorithm: 'RS256',
        issuer: 'opencrvs:auth-service',
        audience: 'opencrvs:workflow-user'
      }
    )
    const bundleWithAssignedExtension: any = cloneDeep(testFhirTaskBundle)
    bundleWithAssignedExtension.entry[0].resource.extension = [
      ...bundleWithAssignedExtension.entry[0].resource.extension,
      {
        url: ASSIGNED_EXTENSION_URL
      }
    ]
    const res = await server.server.inject({
      method: 'PUT',
      url: '/fhir',
      payload: bundleWithAssignedExtension,
      headers: {
        Authorization: `Bearer ${token}`
      }
    })
    expect(res.statusCode).toBe(200)
  })
})

describe('unassigned action handler', () => {
  let server: any

  beforeEach(async () => {
    fetch.resetMocks()
    server = await createServer()
    fetch.mockResponses(
      [userMock, { status: 200 }],
      [fieldAgentPractitionerMock, { status: 200 }],
      [fieldAgentPractitionerRoleMock, { status: 200 }],
      [districtMock, { status: 200 }],
      [upazilaMock, { status: 200 }],
      [unionMock, { status: 200 }],
      [officeMock, { status: 200 }],
      [fieldAgentPractitionerRoleMock, { status: 200 }],
      [districtMock, { status: 200 }],
      [upazilaMock, { status: 200 }],
      [unionMock, { status: 200 }],
      [officeMock, { status: 200 }],
      [userResponseMock, { status: 200 }],
      [hearthResponseMock, { status: 200 }],
      [mockFormDraft, { status: 200 }]
    )
  })

  it('returns OK with full fhir bundle as payload', async () => {
    const token = jwt.sign(
      { scope: ['validate'] },
      readFileSync('./test/cert.key'),
      {
        algorithm: 'RS256',
        issuer: 'opencrvs:auth-service',
        audience: 'opencrvs:workflow-user'
      }
    )
    const bundleWithUnassignedExtension: any = cloneDeep(testFhirTaskBundle)
    bundleWithUnassignedExtension.entry[0].resource.extension = [
      ...bundleWithUnassignedExtension.entry[0].resource.extension,
      {
        url: UNASSIGNED_EXTENSION_URL
      }
    ]
    const res = await server.server.inject({
      method: 'PUT',
      url: '/fhir',
      payload: bundleWithUnassignedExtension,
      headers: {
        Authorization: `Bearer ${token}`
      }
    })
    expect(res.statusCode).toBe(200)
  })
})

describe('markEventAsWaitingValidationHandler', () => {
  let server: any

  beforeEach(async () => {
    fetch.resetMocks()
    server = await createServer()
    fetch.mockResponses(
      ...getMarkBundleAndPostToHearthMockResponses,
      // For triggering DECLARATION_UPDATED event
      [JSON.stringify({}), { status: 200 }],
      // This is needed only for the bundle with input output
      ...getMarkBundleAndPostToHearthMockResponses,
      [hearthResponseMock, { status: 200 }]
    )
  })

  it('returns OK with full fhir bundle as payload', async () => {
    const token = jwt.sign(
      { scope: ['register'] },
      readFileSync('./test/cert.key'),
      {
        algorithm: 'RS256',
        issuer: 'opencrvs:auth-service',
        audience: 'opencrvs:workflow-user'
      }
    )
    const res = await server.server.inject({
      method: 'POST',
      url: '/fhir',
      payload: bundleWithInputOutput,
      headers: {
        Authorization: `Bearer ${token}`
      }
    })
    expect(res.statusCode).toBe(200)
  })

  it('returns OK with full fhir bundle as payload for death', async () => {
    const token = jwt.sign(
      { scope: ['register'] },
      readFileSync('./test/cert.key'),
      {
        algorithm: 'RS256',
        issuer: 'opencrvs:auth-service',
        audience: 'opencrvs:workflow-user'
      }
    )

    const res = await server.server.inject({
      method: 'POST',
      url: '/fhir',
      payload: bundleWithInputOutputDeath,
      headers: {
        Authorization: `Bearer ${token}`
      }
    })
    expect(res.statusCode).toBe(200)
  })
})

describe('fhirWorkflowEventHandler', () => {
  let server: any

  beforeEach(async () => {
    fetch.resetMocks()
    server = await createServer()
  })
  it('returns un-authorized response when scope does not match event', async () => {
    const token = jwt.sign(
      { scope: ['???'] },
      readFileSync('./test/cert.key'),
      {
        algorithm: 'RS256',
        issuer: 'opencrvs:auth-service',
        audience: 'opencrvs:workflow-user'
      }
    )

    const res = await server.server.inject({
      method: 'POST',
      url: '/fhir',
      payload: testFhirBundle,
      headers: {
        Authorization: `Bearer ${token}`
      }
    })
    expect(res.statusCode).toBe(401)
  })

  it('forwards unknown events to Hearth', async () => {
    fetch.mockResponseOnce(
      JSON.stringify({ resourceType: 'OperationOutcome' }),
      {
        headers: { Location: '/fhir/Patient/123' }
      }
    )

    const token = jwt.sign(
      { scope: ['register'] },
      readFileSync('./test/cert.key'),
      {
        algorithm: 'RS256',
        issuer: 'opencrvs:auth-service',
        audience: 'opencrvs:workflow-user'
      }
    )

    const res = await server.server.inject({
      method: 'POST',
      url: '/fhir/Patient',
      payload: { id: 123, resourceType: 'Patient' },
      headers: {
        Authorization: `Bearer ${token}`
      }
    })

    expect(res.statusCode).toBe(200)
  })

  it('forwards get calls with query params to Hearth', async () => {
    const mock = fetch.mockResponseOnce(
      JSON.stringify({ resourceType: 'OperationOutcome' })
    )

    const token = jwt.sign(
      { scope: ['register'] },
      readFileSync('./test/cert.key'),
      {
        algorithm: 'RS256',
        issuer: 'opencrvs:auth-service',
        audience: 'opencrvs:workflow-user'
      }
    )

    const res = await server.server.inject({
      method: 'GET',
      url: '/fhir/Task?focus=Composition/123',
      headers: {
        Authorization: `Bearer ${token}`
      }
    })

    expect(res.statusCode).toBe(200)
    expect(mock).toBeCalledWith(
      'http://localhost:3447/fhir/Task?focus=Composition/123',
      {
        body: undefined,
        headers: { 'Content-Type': 'application/fhir+json' },
        method: 'get'
      }
    )
  })
})

describe('markBirthAsCertifiedHandler handler', () => {
  let server: any

  beforeEach(async () => {
    fetch.resetMocks()
    server = await createServer()
    fetch.mockResponses(
      [userMock, { status: 200 }],
      [fieldAgentPractitionerMock, { status: 200 }],
      [fieldAgentPractitionerRoleMock, { status: 200 }],
      [districtMock, { status: 200 }],
      [upazilaMock, { status: 200 }],
      [unionMock, { status: 200 }],
      [officeMock, { status: 200 }],
      [fieldAgentPractitionerRoleMock, { status: 200 }],
      [districtMock, { status: 200 }],
      [upazilaMock, { status: 200 }],
      [unionMock, { status: 200 }],
      [officeMock, { status: 200 }],
      [fieldAgentPractitionerRoleMock, { status: 200 }],
      [districtMock, { status: 200 }],
      [upazilaMock, { status: 200 }],
      [unionMock, { status: 200 }],
      [officeMock, { status: 200 }],
      [fieldAgentPractitionerRoleMock, { status: 200 }],
      [districtMock, { status: 200 }],
      [upazilaMock, { status: 200 }],
      [unionMock, { status: 200 }],
      [officeMock, { status: 200 }]
    )
  })
  it('returns OK with full fhir bundle as payload for birth', async () => {
    const token = jwt.sign(
      { scope: ['certify'] },
      readFileSync('./test/cert.key'),
      {
        algorithm: 'RS256',
        issuer: 'opencrvs:auth-service',
        audience: 'opencrvs:workflow-user'
      }
    )

    fetch.mockResponseOnce(
      JSON.stringify({
        resourceType: 'Bundle',
        entry: [
          {
            response: { location: 'Composition/12423/_history/1' }
          }
        ]
      })
    )
    const testCertificateFhirBundle = cloneDeep(testFhirBundleWithIds)
    if (
      testCertificateFhirBundle &&
      testCertificateFhirBundle.entry &&
      testCertificateFhirBundle.entry[1] &&
      testCertificateFhirBundle.entry[1].resource &&
      testCertificateFhirBundle.entry[1].resource.identifier
    ) {
      const identifiers = testCertificateFhirBundle.entry[1].resource
        .identifier as fhir3.Identifier[]
      identifiers.push({
        system: 'http://opencrvs.org/specs/id/birth-registration-number',
        value: '12345678'
      })
      const res = await server.server.inject({
        method: 'POST',
        url: '/fhir',
        payload: testCertificateFhirBundle,
        headers: {
          Authorization: `Bearer ${token}`
        }
      })
      expect(res.statusCode).toBe(200)
    }
  })
  it('returns OK with full fhir bundle as payload for death', async () => {
    const token = jwt.sign(
      { scope: ['certify'] },
      readFileSync('./test/cert.key'),
      {
        algorithm: 'RS256',
        issuer: 'opencrvs:auth-service',
        audience: 'opencrvs:workflow-user'
      }
    )

    fetch.mockResponseOnce(
      JSON.stringify({
        resourceType: 'Bundle',
        entry: [
          {
            response: { location: 'Composition/12423/_history/1' }
          }
        ]
      })
    )
    const testCertificateFhirBundle = cloneDeep(testFhirBundleWithIdsForDeath)
    if (
      testCertificateFhirBundle &&
      testCertificateFhirBundle.entry &&
      testCertificateFhirBundle.entry[1] &&
      testCertificateFhirBundle.entry[1].resource &&
      (testCertificateFhirBundle.entry[1].resource as Task).identifier
    ) {
      const identifiers = (testCertificateFhirBundle.entry[1].resource as Task)
        .identifier as fhir3.Identifier[]
      identifiers.push({
        system: 'http://opencrvs.org/specs/id/death-registration-number',
        value: '12345678'
      })
      const res = await server.server.inject({
        method: 'POST',
        url: '/fhir',
        payload: testCertificateFhirBundle,
        headers: {
          Authorization: `Bearer ${token}`
        }
      })
      expect(res.statusCode).toBe(200)
    }
  })
})

describe('Register handler', () => {
  let server: any

  beforeEach(async () => {
    fetch.resetMocks()
    server = await createServer()
    fetch.mockResponses(
      [userMock, { status: 200 }],
      [fieldAgentPractitionerMock, { status: 200 }],
      [fieldAgentPractitionerRoleMock, { status: 200 }],
      [districtMock, { status: 200 }],
      [upazilaMock, { status: 200 }],
      [unionMock, { status: 200 }],
      [officeMock, { status: 200 }],
      [fieldAgentPractitionerRoleMock, { status: 200 }],
      [districtMock, { status: 200 }],
      [upazilaMock, { status: 200 }],
      [unionMock, { status: 200 }],
      [officeMock, { status: 200 }]
    )
  })

  it('throws error if fhir returns an error', async () => {
    fetch.mockImplementationOnce(() => new Error('boom'))

    const token = jwt.sign(
      { scope: ['register'] },
      readFileSync('./test/cert.key'),
      {
        algorithm: 'RS256',
        issuer: 'opencrvs:auth-service',
        audience: 'opencrvs:workflow-user'
      }
    )

    const res = await server.server.inject({
      method: 'POST',
      url: '/records/111/register',
      payload: testFhirBundleWithIds,
      headers: {
        Authorization: `Bearer ${token}`
      }
    })
    expect(res.statusCode).toBe(500)
  })
})

describe('populateCompositionWithID', () => {
  it('Populates payload with response ID and response encounter ID for DECLARED status', () => {
    const payload: Bundle<
      | Composition
      | Task
      | Patient
      | RelatedPerson
      | Location
      | Encounter
      | Observation
    > = {
      resourceType: 'Bundle',
      type: 'document',
      entry: [
        {
          fullUrl:
            'urn:uuid:cdf941b2-8d83-44a5-b1a2-6f6135fc1234' as URNReference,
          resource: {
            resourceType: 'Composition',
            identifier: { system: 'urn:ietf:rfc:3986', value: 'BVORKPB' },
            status: 'preliminary',
            type: {
              coding: [
                {
                  system: 'http://opencrvs.org/doc-types',
                  code: 'birth-declaration'
                }
              ],
              text: 'Birth Declaration'
            },
            class: {
              coding: [
                {
                  system: 'http://opencrvs.org/doc-classes',
                  code: 'crvs-document'
                }
              ],
              text: 'CRVS Document'
            },
            title: 'Birth Declaration',
            section: [
              {
                title: 'Child details',
                code: {
                  coding: [
                    {
                      system: 'http://opencrvs.org/doc-sections',
                      code: 'child-details'
                    }
                  ],
                  text: 'Child details'
                },
                entry: [
                  {
                    reference:
                      'urn:uuid:b293edd6-1b93-40af-a3f0-419011034fdd' as URNReference
                  }
                ]
              },
              {
                title: "Mother's details",
                code: {
                  coding: [
                    {
                      system: 'http://opencrvs.org/doc-sections',
                      code: 'mother-details'
                    }
                  ],
                  text: "Mother's details"
                },
                entry: [
                  {
                    reference:
                      'urn:uuid:4dd311c2-657e-4ca0-9469-34e680c2cc4e' as URNReference
                  }
                ]
              },
              {
                title: "Informant's details",
                code: {
                  coding: [
                    {
                      system: 'http://opencrvs.org/doc-sections',
                      code: 'informant-details'
                    }
                  ],
                  text: "Informant's details"
                },
                entry: [
                  {
                    reference:
                      'urn:uuid:cd435236-3a55-449b-a929-fb930d1c274f' as URNReference
                  }
                ]
              },
              {
                title: 'Birth encounter',
                code: {
                  coding: [
                    {
                      system: 'http://opencrvs.org/specs/sections',
                      code: 'birth-encounter'
                    }
                  ],
                  text: 'Birth encounter'
                },
                entry: [
                  {
                    reference:
                      'urn:uuid:16f054d9-1a3c-4fd1-b151-9c3222f84cfd' as URNReference
                  }
                ]
              }
            ],
            subject: {},
            date: '2020-03-09T10:20:49.664Z',
            author: []
          }
        },
        {
          fullUrl:
            'urn:uuid:c88a38e2-5e99-419a-8942-5ae7d7cda21a' as URNReference,
          resource: {
            resourceType: 'Task',
            status: 'ready',
            code: {
              coding: [
                { system: 'http://opencrvs.org/specs/types', code: 'BIRTH' }
              ]
            },
            focus: {
              reference:
                'urn:uuid:cdf941b2-8d83-44a5-b1a2-6f6135fc1234' as URNReference
            },
            identifier: [
              {
                system: 'http://opencrvs.org/specs/id/draft-id',
                value: 'fa88a6fc-8251-46e8-939f-1df3a840b01c'
              },
              {
                system: 'http://opencrvs.org/specs/id/birth-tracking-id',
                value: 'BVORKPB' as TrackingID
              }
            ],
            extension: [
              {
                url: 'http://opencrvs.org/specs/extension/contact-person',
                valueString: 'MOTHER'
              },
              {
                url: 'http://opencrvs.org/specs/extension/contact-relationship',
                valueString: ''
              },
              {
                url: 'http://opencrvs.org/specs/extension/contact-person-phone-number',
                valueString: '+260730208366'
              },
              {
                url: 'http://opencrvs.org/specs/extension/timeLoggedMS',
                valueInteger: 6490
              },
              {
                url: 'http://opencrvs.org/specs/extension/regLastUser',
                valueReference: {
                  reference: 'Practitioner/e388ce7b-72bb-4d70-885c-895ed08789da'
                }
              },
              {
                url: 'http://opencrvs.org/specs/extension/regLastLocation',
                valueReference: {
                  reference: 'Location/24559f93-6326-4ba6-a983-76be2702f0c0'
                }
              },
              {
                url: 'http://opencrvs.org/specs/extension/regLastOffice',
                valueReference: {
                  reference: 'Location/67e1c701-3087-4905-8fd3-b54096c9ffd1'
                }
              }
            ],
            lastModified: '2020-03-09T10:20:21.547Z',
            businessStatus: {
              coding: [
                {
                  system: 'http://opencrvs.org/specs/reg-status',
                  code: 'DECLARED'
                }
              ]
            }
          }
        },
        {
          fullUrl:
            'urn:uuid:b293edd6-1b93-40af-a3f0-419011034fdd' as URNReference,
          resource: {
            resourceType: 'Patient',
            active: true,
            name: [{ use: 'en', given: ['Tahmid'], family: ['Rahman'] }],
            gender: 'female',
            birthDate: '2018-05-18',
            multipleBirthInteger: 1
          }
        },
        {
          fullUrl:
            'urn:uuid:4dd311c2-657e-4ca0-9469-34e680c2cc4e' as URNReference,
          resource: {
            resourceType: 'Patient',
            active: true,
            identifier: [
              {
                value: '123456789',
                type: {
                  coding: [
                    {
                      system: 'http://opencrvs.org/specs/identifier-type',
                      code: 'NATIONAL_ID'
                    }
                  ]
                }
              }
            ],
            name: [{ use: 'en', family: ['Rahman'] }],
            maritalStatus: {
              coding: [
                {
                  system:
                    'http://hl7.org/fhir/StructureDefinition/marital-status',
                  code: 'M'
                }
              ],
              text: 'MARRIED'
            },
            address: [
              {
                type: 'SECONDARY_ADDRESS',
                line: ['', '', '', '', '', ''],
                district: '394e6ec9-5db7-4ce7-aa5e-6686f7a74081',
                state: '88e8ef3f-2649-49f2-9d84-6ae7101af84e',
                country: 'ZMB'
              },
              {
                type: 'PRIMARY_ADDRESS',
                line: ['', '', '', '', '', '', 'URBAN'],
                district: '394e6ec9-5db7-4ce7-aa5e-6686f7a74081',
                state: '88e8ef3f-2649-49f2-9d84-6ae7101af84e',
                country: 'ZMB'
              },
              {
                type: 'SECONDARY_ADDRESS',
                line: ['', '', '', '', '', '', 'URBAN'],
                district: '394e6ec9-5db7-4ce7-aa5e-6686f7a74081',
                state: '88e8ef3f-2649-49f2-9d84-6ae7101af84e',
                country: 'ZMB'
              }
            ],
            extension: [
              {
                url: 'http://hl7.org/fhir/StructureDefinition/patient-nationality',
                extension: [
                  {
                    url: 'code',
                    valueCodeableConcept: {
                      coding: [{ system: 'urn:iso:std:iso:3166', code: 'ZMB' }]
                    }
                  },
                  { url: 'period', valuePeriod: { start: '', end: '' } }
                ]
              }
            ]
          }
        },
        {
          fullUrl:
            'urn:uuid:cd435236-3a55-449b-a929-fb930d1c274f' as URNReference,
          resource: {
            resourceType: 'RelatedPerson',
            relationship: {
              coding: [
                {
                  system:
                    'http://hl7.org/fhir/ValueSet/relatedperson-relationshiptype',
                  code: 'MOTHER'
                }
              ]
            },
            patient: {
              reference:
                'urn:uuid:4dd311c2-657e-4ca0-9469-34e680c2cc4e' as URNReference
            }
          }
        },
        {
          fullUrl:
            'urn:uuid:16f054d9-1a3c-4fd1-b151-9c3222f84cfd' as URNReference,
          resource: {
            resourceType: 'Encounter',
            status: 'finished',
            location: [
              {
                location: {
                  reference:
                    'urn:uuid:9a452153-45fb-4cde-aeec-c82b7e7382b8' as URNReference
                }
              }
            ]
          }
        },
        {
          fullUrl:
            'urn:uuid:9a452153-45fb-4cde-aeec-c82b7e7382b8' as URNReference,
          resource: {
            resourceType: 'Location',
            mode: 'instance',
            type: {
              coding: [
                {
                  system: 'http://opencrvs.org/specs/location-type',
                  code: 'PRIVATE_HOME'
                }
              ]
            },
            address: {
              line: ['', '', '', '', '', '', 'URBAN'],
              city: '',
              district: '394e6ec9-5db7-4ce7-aa5e-6686f7a74081',
              state: '88e8ef3f-2649-49f2-9d84-6ae7101af84e',
              postalCode: '',
              country: 'ZMB'
            }
          }
        },
        {
          fullUrl:
            'urn:uuid:e29c9d7c-261c-4a9b-8797-b902866bf9ad' as URNReference,
          resource: {
            resourceType: 'Observation',
            status: 'registered',
            context: {
              reference:
                'urn:uuid:16f054d9-1a3c-4fd1-b151-9c3222f84cfd' as URNReference
            },
            category: [
              {
                coding: [
                  {
                    system: 'http://hl7.org/fhir/observation-category',
                    code: 'procedure',
                    display: 'Procedure'
                  }
                ]
              }
            ],
            code: {
              coding: [
                {
                  system: 'http://loinc.org',
                  code: 'present-at-birth-reg',
                  display: 'Present at birth registration'
                }
              ]
            },
            valueString: 'BOTH_PARENTS'
          }
        }
      ],
      meta: { lastUpdated: '2020-03-09T10:20:49.664Z' }
    }
    const response = {
      resourceType: 'Bundle',
      entry: [
        {
          response: {
            status: '201',
            location:
              '/fhir/Composition/d10947db-51e1-4f47-a5e1-3f9d1b58eee8/_history/38f489b2-7ebe-41bc-a2d3-27b55f3c20fe'
          }
        },
        {
          response: {
            status: '201',
            location:
              '/fhir/Task/fb4a19b4-8f5f-4660-98a5-0a149d1580b3/_history/8c6a106a-34b3-4712-a54b-baa750ce1050'
          }
        },
        {
          response: {
            status: '201',
            location:
              '/fhir/Patient/f814a8d6-abd4-4ccd-8ed9-235e0908edfc/_history/c3899d1d-4bd9-45af-a010-82ca55b83dfb'
          }
        },
        {
          response: {
            status: '201',
            location:
              '/fhir/Patient/5de966c5-cc82-47a4-9676-4ea66285c3be/_history/808527d8-025b-4602-80a9-6bd0dac25670'
          }
        },
        {
          response: {
            status: '201',
            location:
              '/fhir/RelatedPerson/da0f5fb7-4e63-4dcf-8220-dd13e663bb6a/_history/e38d8be2-7b50-4927-9c37-3a992e792eb0'
          }
        },
        {
          response: {
            status: '201',
            location:
              '/fhir/Encounter/d3b9f408-a16a-42c2-9cfe-53ad2fbfda99/_history/e0bc842e-5a82-4bd7-812f-2977932f494e'
          }
        },
        {
          response: {
            status: '201',
            location:
              '/fhir/Location/26094c60-01b6-4b42-aa1c-d5513b1a610e/_history/69f7fcb4-74d0-4597-a253-faca7307e044'
          }
        },
        {
          response: {
            status: '201',
            location:
              '/fhir/Observation/d617505b-047f-459f-b486-9eb7c3fb0a82/_history/6eb5901a-9b7f-4272-9927-da3732f78cb5'
          }
        }
      ],
      type: 'transaction-response'
    } as Bundle
    populateCompositionWithID(payload, response)
    expect(payload).toEqual({
      resourceType: 'Bundle',
      type: 'document',
      entry: [
        {
          fullUrl: 'urn:uuid:cdf941b2-8d83-44a5-b1a2-6f6135fc1234',
          resource: {
            identifier: { system: 'urn:ietf:rfc:3986', value: 'BVORKPB' },
            resourceType: 'Composition',
            status: 'preliminary',
            type: {
              coding: [
                {
                  system: 'http://opencrvs.org/doc-types',
                  code: 'birth-declaration'
                }
              ],
              text: 'Birth Declaration'
            },
            class: {
              coding: [
                {
                  system: 'http://opencrvs.org/doc-classes',
                  code: 'crvs-document'
                }
              ],
              text: 'CRVS Document'
            },
            title: 'Birth Declaration',
            section: [
              {
                title: 'Child details',
                code: {
                  coding: [
                    {
                      system: 'http://opencrvs.org/doc-sections',
                      code: 'child-details'
                    }
                  ],
                  text: 'Child details'
                },
                entry: [
                  { reference: 'urn:uuid:b293edd6-1b93-40af-a3f0-419011034fdd' }
                ]
              },
              {
                title: "Mother's details",
                code: {
                  coding: [
                    {
                      system: 'http://opencrvs.org/doc-sections',
                      code: 'mother-details'
                    }
                  ],
                  text: "Mother's details"
                },
                entry: [
                  { reference: 'urn:uuid:4dd311c2-657e-4ca0-9469-34e680c2cc4e' }
                ]
              },
              {
                title: "Informant's details",
                code: {
                  coding: [
                    {
                      system: 'http://opencrvs.org/doc-sections',
                      code: 'informant-details'
                    }
                  ],
                  text: "Informant's details"
                },
                entry: [
                  { reference: 'urn:uuid:cd435236-3a55-449b-a929-fb930d1c274f' }
                ]
              },
              {
                title: 'Birth encounter',
                code: {
                  coding: [
                    {
                      system: 'http://opencrvs.org/specs/sections',
                      code: 'birth-encounter'
                    }
                  ],
                  text: 'Birth encounter'
                },
                entry: [{ reference: 'd3b9f408-a16a-42c2-9cfe-53ad2fbfda99' }]
              }
            ],
            subject: {},
            date: '2020-03-09T10:20:49.664Z',
            author: [],
            id: 'd10947db-51e1-4f47-a5e1-3f9d1b58eee8'
          }
        },
        {
          fullUrl: 'urn:uuid:c88a38e2-5e99-419a-8942-5ae7d7cda21a',
          resource: {
            resourceType: 'Task',
            status: 'ready',
            code: {
              coding: [
                { system: 'http://opencrvs.org/specs/types', code: 'BIRTH' }
              ]
            },
            focus: {
              reference: 'urn:uuid:cdf941b2-8d83-44a5-b1a2-6f6135fc1234'
            },
            identifier: [
              {
                system: 'http://opencrvs.org/specs/id/draft-id',
                value: 'fa88a6fc-8251-46e8-939f-1df3a840b01c'
              },
              {
                system: 'http://opencrvs.org/specs/id/birth-tracking-id',
                value: 'BVORKPB'
              }
            ],
            extension: [
              {
                url: 'http://opencrvs.org/specs/extension/contact-person',
                valueString: 'MOTHER'
              },
              {
                url: 'http://opencrvs.org/specs/extension/contact-relationship',
                valueString: ''
              },
              {
                url: 'http://opencrvs.org/specs/extension/contact-person-phone-number',
                valueString: '+260730208366'
              },
              {
                url: 'http://opencrvs.org/specs/extension/timeLoggedMS',
                valueInteger: 6490
              },
              {
                url: 'http://opencrvs.org/specs/extension/regLastUser',
                valueReference: {
                  reference: 'Practitioner/e388ce7b-72bb-4d70-885c-895ed08789da'
                }
              },
              {
                url: 'http://opencrvs.org/specs/extension/regLastLocation',
                valueReference: {
                  reference: 'Location/24559f93-6326-4ba6-a983-76be2702f0c0'
                }
              },
              {
                url: 'http://opencrvs.org/specs/extension/regLastOffice',
                valueReference: {
                  reference: 'Location/67e1c701-3087-4905-8fd3-b54096c9ffd1'
                }
              }
            ],
            lastModified: '2020-03-09T10:20:21.547Z',
            businessStatus: {
              coding: [
                {
                  system: 'http://opencrvs.org/specs/reg-status',
                  code: 'DECLARED'
                }
              ]
            }
          }
        },
        {
          fullUrl: 'urn:uuid:b293edd6-1b93-40af-a3f0-419011034fdd',
          resource: {
            resourceType: 'Patient',
            active: true,
            name: [{ use: 'en', given: ['Tahmid'], family: ['Rahman'] }],
            gender: 'female',
            birthDate: '2018-05-18',
            multipleBirthInteger: 1
          }
        },
        {
          fullUrl: 'urn:uuid:4dd311c2-657e-4ca0-9469-34e680c2cc4e',
          resource: {
            resourceType: 'Patient',
            active: true,
            identifier: [
              {
                value: '123456789',
                type: { coding: [{ code: 'NATIONAL_ID' }] }
              }
            ],
            name: [{ use: 'en', family: ['Rahman'] }],
            maritalStatus: {
              coding: [
                {
                  system:
                    'http://hl7.org/fhir/StructureDefinition/marital-status',
                  code: 'M'
                }
              ],
              text: 'MARRIED'
            },
            address: [
              {
                type: 'SECONDARY_ADDRESS',
                line: ['', '', '', '', '', ''],
                district: '394e6ec9-5db7-4ce7-aa5e-6686f7a74081',
                state: '88e8ef3f-2649-49f2-9d84-6ae7101af84e',
                country: 'ZMB'
              },
              {
                type: 'PRIMARY_ADDRESS',
                line: ['', '', '', '', '', '', 'URBAN'],
                district: '394e6ec9-5db7-4ce7-aa5e-6686f7a74081',
                state: '88e8ef3f-2649-49f2-9d84-6ae7101af84e',
                country: 'ZMB'
              },
              {
                type: 'SECONDARY_ADDRESS',
                line: ['', '', '', '', '', '', 'URBAN'],
                district: '394e6ec9-5db7-4ce7-aa5e-6686f7a74081',
                state: '88e8ef3f-2649-49f2-9d84-6ae7101af84e',
                country: 'ZMB'
              }
            ],
            extension: [
              {
                url: 'http://hl7.org/fhir/StructureDefinition/patient-nationality',
                extension: [
                  {
                    url: 'code',
                    valueCodeableConcept: {
                      coding: [{ system: 'urn:iso:std:iso:3166', code: 'ZMB' }]
                    }
                  },
                  { url: 'period', valuePeriod: { start: '', end: '' } }
                ]
              }
            ]
          }
        },
        {
          fullUrl: 'urn:uuid:cd435236-3a55-449b-a929-fb930d1c274f',
          resource: {
            resourceType: 'RelatedPerson',
            relationship: {
              coding: [
                {
                  system:
                    'http://hl7.org/fhir/ValueSet/relatedperson-relationshiptype',
                  code: 'MOTHER'
                }
              ]
            },
            patient: {
              reference: 'urn:uuid:4dd311c2-657e-4ca0-9469-34e680c2cc4e'
            }
          }
        },
        {
          fullUrl: 'urn:uuid:16f054d9-1a3c-4fd1-b151-9c3222f84cfd',
          resource: {
            resourceType: 'Encounter',
            status: 'finished',
            location: [
              {
                location: {
                  reference: 'urn:uuid:9a452153-45fb-4cde-aeec-c82b7e7382b8'
                }
              }
            ]
          }
        },
        {
          fullUrl: 'urn:uuid:9a452153-45fb-4cde-aeec-c82b7e7382b8',
          resource: {
            resourceType: 'Location',
            mode: 'instance',
            type: {
              coding: [
                {
                  system: 'http://opencrvs.org/specs/location-type',
                  code: 'PRIVATE_HOME'
                }
              ]
            },
            address: {
              line: ['', '', '', '', '', '', 'URBAN'],
              city: '',
              district: '394e6ec9-5db7-4ce7-aa5e-6686f7a74081',
              state: '88e8ef3f-2649-49f2-9d84-6ae7101af84e',
              postalCode: '',
              country: 'ZMB'
            }
          }
        },
        {
          fullUrl: 'urn:uuid:e29c9d7c-261c-4a9b-8797-b902866bf9ad',
          resource: {
            resourceType: 'Observation',
            status: 'registered',
            context: {
              reference: 'urn:uuid:16f054d9-1a3c-4fd1-b151-9c3222f84cfd'
            },
            category: [
              {
                coding: [
                  {
                    system: 'http://hl7.org/fhir/observation-category',
                    code: 'procedure',
                    display: 'Procedure'
                  }
                ]
              }
            ],
            code: {
              coding: [
                {
                  system: 'http://loinc.org',
                  code: 'present-at-birth-reg',
                  display: 'Present at birth registration'
                }
              ]
            },
            valueString: 'BOTH_PARENTS'
          }
        }
      ],
      meta: { lastUpdated: '2020-03-09T10:20:49.664Z' }
    })
  })
  it('Populates payload with response ID and response encounter ID for WAITING VALIDATION status', () => {
    const payload = {
      resourceType: 'Bundle',
      type: 'document',
      entry: [
        {
          fullUrl: 'urn:uuid:102aa17b-2d38-430f-b64b-61d47c2f8efb',
          resource: {
            identifier: {
              system: 'urn:ietf:rfc:3986',
              value: '102aa17b-2d38-430f-b64b-61d47c2f8efb'
            },
            resourceType: 'Composition',
            status: 'preliminary',
            type: {
              coding: [
                {
                  system: 'http://opencrvs.org/doc-types',
                  code: 'birth-declaration'
                }
              ],
              text: 'Birth Declaration'
            },
            class: {
              coding: [
                {
                  system: 'http://opencrvs.org/doc-classes',
                  code: 'crvs-document'
                }
              ],
              text: 'CRVS Document'
            },
            title: 'Birth Declaration',
            section: [
              {
                title: 'Birth encounter',
                code: {
                  coding: [
                    {
                      system: 'http://opencrvs.org/specs/sections',
                      code: 'birth-encounter'
                    }
                  ],
                  text: 'Birth encounter'
                },
                entry: [
                  { reference: 'urn:uuid:64561c3b-c954-4860-933d-d6b1a387f75b' }
                ]
              },
              {
                title: 'Child details',
                code: {
                  coding: [
                    {
                      system: 'http://opencrvs.org/doc-sections',
                      code: 'child-details'
                    }
                  ],
                  text: 'Child details'
                },
                entry: [
                  { reference: 'urn:uuid:83240dc5-59ff-4253-8bd4-eb8843ba11ca' }
                ]
              },
              {
                title: "Mother's details",
                code: {
                  coding: [
                    {
                      system: 'http://opencrvs.org/doc-sections',
                      code: 'mother-details'
                    }
                  ],
                  text: "Mother's details"
                },
                entry: [
                  { reference: 'urn:uuid:605dc85e-31c8-4bf9-986a-0799e3ab79ba' }
                ]
              },
              {
                title: "Informant's details",
                code: {
                  coding: [
                    {
                      system: 'http://opencrvs.org/doc-sections',
                      code: 'informant-details'
                    }
                  ],
                  text: "Informant's details"
                },
                entry: [
                  { reference: 'urn:uuid:dd70f387-21e9-4f1f-8e2e-5939828d8cd1' }
                ]
              }
            ],
            subject: {},
            date: '2020-03-09T10:20:43.664Z',
            author: [],
            id: 'd10947db-51e1-4f47-a5e1-3f9d1b58eee8'
          }
        },
        {
          fullUrl: 'urn:uuid:64561c3b-c954-4860-933d-d6b1a387f75b',
          resource: {
            resourceType: 'Encounter',
            status: 'finished',
            id: 'd3b9f408-a16a-42c2-9cfe-53ad2fbfda99',
            location: [
              {
                location: {
                  reference: 'urn:uuid:1f3d3ddb-eaac-4a5e-9221-054633321bad'
                }
              }
            ]
          }
        },
        {
          fullUrl: 'urn:uuid:2613b03b-98d4-4652-8a2e-4e1daaf8f7c4',
          resource: {
            resourceType: 'Observation',
            status: 'final',
            context: {
              reference: 'urn:uuid:64561c3b-c954-4860-933d-d6b1a387f75b'
            },
            category: [
              {
                coding: [
                  {
                    system: 'http://hl7.org/fhir/observation-category',
                    code: 'procedure',
                    display: 'Procedure'
                  }
                ]
              }
            ],
            code: {
              coding: [
                {
                  system: 'http://loinc.org',
                  code: 'present-at-birth-reg',
                  display: 'Present at birth registration'
                }
              ]
            },
            id: 'd617505b-047f-459f-b486-9eb7c3fb0a82',
            valueString: 'BOTH_PARENTS'
          }
        },
        {
          fullUrl: 'urn:uuid:c85509d2-004c-435b-b710-64a688e241e1',
          resource: {
            resourceType: 'Task',
            status: 'ready',
            code: {
              coding: [
                { system: 'http://opencrvs.org/specs/types', code: 'BIRTH' }
              ]
            },
            focus: {
              reference: 'urn:uuid:102aa17b-2d38-430f-b64b-61d47c2f8efb'
            },
            id: 'fb4a19b4-8f5f-4660-98a5-0a149d1580b3',
            identifier: [
              {
                system: 'http://opencrvs.org/specs/id/draft-id',
                value: 'd10947db-51e1-4f47-a5e1-3f9d1b58eee8'
              },
              {
                system: 'http://opencrvs.org/specs/id/birth-tracking-id',
                value: 'BVORKPB'
              }
            ],
            extension: [
              {
                url: 'http://opencrvs.org/specs/extension/contact-person',
                valueString: 'MOTHER'
              },
              {
                url: 'http://opencrvs.org/specs/extension/contact-relationship',
                valueString: ''
              },
              {
                url: 'http://opencrvs.org/specs/extension/contact-person-phone-number',
                valueString: '+260730208366'
              },
              {
                url: 'http://opencrvs.org/specs/extension/timeLoggedMS',
                valueInteger: 490
              },
              {
                url: 'http://opencrvs.org/specs/extension/regLastLocation',
                valueReference: {
                  reference: 'Location/24559f93-6326-4ba6-a983-76be2702f0c0'
                }
              },
              {
                url: 'http://opencrvs.org/specs/extension/regLastOffice',
                valueReference: {
                  reference: 'Location/67e1c701-3087-4905-8fd3-b54096c9ffd1'
                }
              },
              {
                url: 'http://opencrvs.org/specs/extension/regLastUser',
                valueReference: {
                  reference: 'Practitioner/c9224259-f13b-4a33-b3c6-9570579e1a3d'
                }
              }
            ],
            lastModified: '2020-03-09T10:20:36.472Z',
            businessStatus: {
              coding: [
                {
                  system: 'http://opencrvs.org/specs/reg-status',
                  code: 'WAITING_VALIDATION'
                }
              ]
            }
          }
        },
        {
          fullUrl: 'urn:uuid:83240dc5-59ff-4253-8bd4-eb8843ba11ca',
          resource: {
            resourceType: 'Patient',
            active: true,
            id: 'f814a8d6-abd4-4ccd-8ed9-235e0908edfc',
            name: [{ use: 'en', given: ['Tahmid'], family: ['Rahman'] }],
            gender: 'female',
            birthDate: '2018-05-18',
            multipleBirthInteger: 1
          }
        },
        {
          fullUrl: 'urn:uuid:605dc85e-31c8-4bf9-986a-0799e3ab79ba',
          resource: {
            resourceType: 'Patient',
            active: true,
            id: '5de966c5-cc82-47a4-9676-4ea66285c3be',
            identifier: [
              {
                value: '123456789',
                type: { coding: [{ code: 'NATIONAL_ID' }] }
              }
            ],
            name: [{ use: 'en', family: ['Rahman'] }],
            maritalStatus: {
              coding: [
                {
                  system:
                    'http://hl7.org/fhir/StructureDefinition/marital-status',
                  code: 'M'
                }
              ],
              text: 'MARRIED'
            },
            address: [
              {
                type: 'SECONDARY_ADDRESS',
                line: ['', '', '', '', '', ''],
                district: '394e6ec9-5db7-4ce7-aa5e-6686f7a74081',
                state: '88e8ef3f-2649-49f2-9d84-6ae7101af84e',
                country: 'ZMB'
              },
              {
                type: 'PRIMARY_ADDRESS',
                line: ['', '', '', '', '', '', 'URBAN'],
                district: '394e6ec9-5db7-4ce7-aa5e-6686f7a74081',
                state: '88e8ef3f-2649-49f2-9d84-6ae7101af84e',
                country: 'ZMB'
              },
              {
                type: 'SECONDARY_ADDRESS',
                line: ['', '', '', '', '', '', 'URBAN'],
                district: '394e6ec9-5db7-4ce7-aa5e-6686f7a74081',
                state: '88e8ef3f-2649-49f2-9d84-6ae7101af84e',
                country: 'ZMB'
              }
            ],
            extension: [
              {
                url: 'http://hl7.org/fhir/StructureDefinition/patient-nationality',
                extension: [
                  {
                    url: 'code',
                    valueCodeableConcept: {
                      coding: [{ system: 'urn:iso:std:iso:3166', code: 'ZMB' }]
                    }
                  },
                  { url: 'period', valuePeriod: { start: '', end: '' } }
                ]
              }
            ]
          }
        },
        {
          fullUrl: 'urn:uuid:dd70f387-21e9-4f1f-8e2e-5939828d8cd1',
          resource: {
            resourceType: 'RelatedPerson',
            relationship: {
              coding: [
                {
                  system:
                    'http://hl7.org/fhir/ValueSet/relatedperson-relationshiptype',
                  code: 'MOTHER'
                }
              ]
            },
            patient: {
              reference: 'urn:uuid:605dc85e-31c8-4bf9-986a-0799e3ab79ba'
            }
          }
        },
        {
          fullUrl: 'urn:uuid:1f3d3ddb-eaac-4a5e-9221-054633321bad',
          resource: {
            resourceType: 'Location',
            mode: 'instance',
            type: {
              coding: [
                {
                  system: 'http://opencrvs.org/specs/location-type',
                  code: 'PRIVATE_HOME'
                }
              ]
            },
            address: {
              line: ['', '', '', '', '', '', 'URBAN'],
              city: '',
              district: '394e6ec9-5db7-4ce7-aa5e-6686f7a74081',
              state: '88e8ef3f-2649-49f2-9d84-6ae7101af84e',
              postalCode: '',
              country: 'ZMB'
            }
          }
        }
      ],
      meta: { lastUpdated: '2020-03-09T10:20:43.664Z' }
    }
    const response = {
      resourceType: 'Bundle',
      entry: [
        {
          response: {
            status: '200',
            location:
              '/fhir/Composition/d10947db-51e1-4f47-a5e1-3f9d1b58eee8/_history/2a70a1cd-fd08-4eab-a134-39769e34d41e'
          }
        },
        {
          response: {
            status: '200',
            location:
              '/fhir/Encounter/d3b9f408-a16a-42c2-9cfe-53ad2fbfda99/_history/e927451f-e19f-40dd-be7b-5b6c50c26d9d'
          }
        },
        {
          response: {
            status: '200',
            location:
              '/fhir/Observation/d617505b-047f-459f-b486-9eb7c3fb0a82/_history/e3264e1a-4a74-45e1-891d-7d27c7eb45a4'
          }
        },
        {
          response: {
            status: '200',
            location:
              '/fhir/Task/fb4a19b4-8f5f-4660-98a5-0a149d1580b3/_history/2482bf54-673a-4d80-a1ce-07c921820efb'
          }
        },
        {
          response: {
            status: '200',
            location:
              '/fhir/Patient/f814a8d6-abd4-4ccd-8ed9-235e0908edfc/_history/e26f454e-f55f-43fb-92c4-25c9d88d5b2a'
          }
        },
        {
          response: {
            status: '200',
            location:
              '/fhir/Patient/5de966c5-cc82-47a4-9676-4ea66285c3be/_history/fb4947b8-f541-4afb-a797-7c859d5a7c33'
          }
        },
        {
          response: {
            status: '201',
            location:
              '/fhir/RelatedPerson/8ca66791-362d-479d-8eb9-13d1929139dc/_history/4a1a9be8-fca4-4b6c-b097-5277c3d15ff3'
          }
        },
        {
          response: {
            status: '201',
            location:
              '/fhir/Location/43f49a50-d8f4-4f30-ba84-6bc7bc181b67/_history/139f61a3-7a3a-4532-8392-7094de3f1d80'
          }
        }
      ],
      type: 'transaction-response'
    } as Bundle
    populateCompositionWithID(payload as any, response)
    expect(payload).toEqual({
      resourceType: 'Bundle',
      type: 'document',
      entry: [
        {
          fullUrl: 'urn:uuid:102aa17b-2d38-430f-b64b-61d47c2f8efb',
          resource: {
            identifier: {
              system: 'urn:ietf:rfc:3986',
              value: '102aa17b-2d38-430f-b64b-61d47c2f8efb'
            },
            resourceType: 'Composition',
            status: 'preliminary',
            type: {
              coding: [
                {
                  system: 'http://opencrvs.org/doc-types',
                  code: 'birth-declaration'
                }
              ],
              text: 'Birth Declaration'
            },
            class: {
              coding: [
                {
                  system: 'http://opencrvs.org/doc-classes',
                  code: 'crvs-document'
                }
              ],
              text: 'CRVS Document'
            },
            title: 'Birth Declaration',
            section: [
              {
                title: 'Birth encounter',
                code: {
                  coding: [
                    {
                      system: 'http://opencrvs.org/specs/sections',
                      code: 'birth-encounter'
                    }
                  ],
                  text: 'Birth encounter'
                },
                entry: [{ reference: 'd3b9f408-a16a-42c2-9cfe-53ad2fbfda99' }]
              },
              {
                title: 'Child details',
                code: {
                  coding: [
                    {
                      system: 'http://opencrvs.org/doc-sections',
                      code: 'child-details'
                    }
                  ],
                  text: 'Child details'
                },
                entry: [
                  { reference: 'urn:uuid:83240dc5-59ff-4253-8bd4-eb8843ba11ca' }
                ]
              },
              {
                title: "Mother's details",
                code: {
                  coding: [
                    {
                      system: 'http://opencrvs.org/doc-sections',
                      code: 'mother-details'
                    }
                  ],
                  text: "Mother's details"
                },
                entry: [
                  { reference: 'urn:uuid:605dc85e-31c8-4bf9-986a-0799e3ab79ba' }
                ]
              },
              {
                title: "Informant's details",
                code: {
                  coding: [
                    {
                      system: 'http://opencrvs.org/doc-sections',
                      code: 'informant-details'
                    }
                  ],
                  text: "Informant's details"
                },
                entry: [
                  { reference: 'urn:uuid:dd70f387-21e9-4f1f-8e2e-5939828d8cd1' }
                ]
              }
            ],
            subject: {},
            date: '2020-03-09T10:20:43.664Z',
            author: [],
            id: 'd10947db-51e1-4f47-a5e1-3f9d1b58eee8'
          }
        },
        {
          fullUrl: 'urn:uuid:64561c3b-c954-4860-933d-d6b1a387f75b',
          resource: {
            resourceType: 'Encounter',
            status: 'finished',
            id: 'd3b9f408-a16a-42c2-9cfe-53ad2fbfda99',
            location: [
              {
                location: {
                  reference: 'urn:uuid:1f3d3ddb-eaac-4a5e-9221-054633321bad'
                }
              }
            ]
          }
        },
        {
          fullUrl: 'urn:uuid:2613b03b-98d4-4652-8a2e-4e1daaf8f7c4',
          resource: {
            resourceType: 'Observation',
            status: 'final',
            context: {
              reference: 'urn:uuid:64561c3b-c954-4860-933d-d6b1a387f75b'
            },
            category: [
              {
                coding: [
                  {
                    system: 'http://hl7.org/fhir/observation-category',
                    code: 'procedure',
                    display: 'Procedure'
                  }
                ]
              }
            ],
            code: {
              coding: [
                {
                  system: 'http://loinc.org',
                  code: 'present-at-birth-reg',
                  display: 'Present at birth registration'
                }
              ]
            },
            id: 'd617505b-047f-459f-b486-9eb7c3fb0a82',
            valueString: 'BOTH_PARENTS'
          }
        },
        {
          fullUrl: 'urn:uuid:c85509d2-004c-435b-b710-64a688e241e1',
          resource: {
            resourceType: 'Task',
            status: 'ready',
            code: {
              coding: [
                { system: 'http://opencrvs.org/specs/types', code: 'BIRTH' }
              ]
            },
            focus: {
              reference: 'urn:uuid:102aa17b-2d38-430f-b64b-61d47c2f8efb'
            },
            id: 'fb4a19b4-8f5f-4660-98a5-0a149d1580b3',
            identifier: [
              {
                system: 'http://opencrvs.org/specs/id/draft-id',
                value: 'd10947db-51e1-4f47-a5e1-3f9d1b58eee8'
              },
              {
                system: 'http://opencrvs.org/specs/id/birth-tracking-id',
                value: 'BVORKPB'
              }
            ],
            extension: [
              {
                url: 'http://opencrvs.org/specs/extension/contact-person',
                valueString: 'MOTHER'
              },
              {
                url: 'http://opencrvs.org/specs/extension/contact-relationship',
                valueString: ''
              },
              {
                url: 'http://opencrvs.org/specs/extension/contact-person-phone-number',
                valueString: '+260730208366'
              },
              {
                url: 'http://opencrvs.org/specs/extension/timeLoggedMS',
                valueInteger: 490
              },
              {
                url: 'http://opencrvs.org/specs/extension/regLastLocation',
                valueReference: {
                  reference: 'Location/24559f93-6326-4ba6-a983-76be2702f0c0'
                }
              },
              {
                url: 'http://opencrvs.org/specs/extension/regLastOffice',
                valueReference: {
                  reference: 'Location/67e1c701-3087-4905-8fd3-b54096c9ffd1'
                }
              },
              {
                url: 'http://opencrvs.org/specs/extension/regLastUser',
                valueReference: {
                  reference: 'Practitioner/c9224259-f13b-4a33-b3c6-9570579e1a3d'
                }
              }
            ],
            lastModified: '2020-03-09T10:20:36.472Z',
            businessStatus: {
              coding: [
                {
                  system: 'http://opencrvs.org/specs/reg-status',
                  code: 'WAITING_VALIDATION'
                }
              ]
            }
          }
        },
        {
          fullUrl: 'urn:uuid:83240dc5-59ff-4253-8bd4-eb8843ba11ca',
          resource: {
            resourceType: 'Patient',
            active: true,
            id: 'f814a8d6-abd4-4ccd-8ed9-235e0908edfc',
            name: [{ use: 'en', given: ['Tahmid'], family: ['Rahman'] }],
            gender: 'female',
            birthDate: '2018-05-18',
            multipleBirthInteger: 1
          }
        },
        {
          fullUrl: 'urn:uuid:605dc85e-31c8-4bf9-986a-0799e3ab79ba',
          resource: {
            resourceType: 'Patient',
            active: true,
            id: '5de966c5-cc82-47a4-9676-4ea66285c3be',
            identifier: [
              {
                value: '123456789',
                type: { coding: [{ code: 'NATIONAL_ID' }] }
              }
            ],
            name: [{ use: 'en', family: ['Rahman'] }],
            maritalStatus: {
              coding: [
                {
                  system:
                    'http://hl7.org/fhir/StructureDefinition/marital-status',
                  code: 'M'
                }
              ],
              text: 'MARRIED'
            },
            address: [
              {
                type: 'SECONDARY_ADDRESS',
                line: ['', '', '', '', '', ''],
                district: '394e6ec9-5db7-4ce7-aa5e-6686f7a74081',
                state: '88e8ef3f-2649-49f2-9d84-6ae7101af84e',
                country: 'ZMB'
              },
              {
                type: 'PRIMARY_ADDRESS',
                line: ['', '', '', '', '', '', 'URBAN'],
                district: '394e6ec9-5db7-4ce7-aa5e-6686f7a74081',
                state: '88e8ef3f-2649-49f2-9d84-6ae7101af84e',
                country: 'ZMB'
              },
              {
                type: 'SECONDARY_ADDRESS',
                line: ['', '', '', '', '', '', 'URBAN'],
                district: '394e6ec9-5db7-4ce7-aa5e-6686f7a74081',
                state: '88e8ef3f-2649-49f2-9d84-6ae7101af84e',
                country: 'ZMB'
              }
            ],
            extension: [
              {
                url: 'http://hl7.org/fhir/StructureDefinition/patient-nationality',
                extension: [
                  {
                    url: 'code',
                    valueCodeableConcept: {
                      coding: [{ system: 'urn:iso:std:iso:3166', code: 'ZMB' }]
                    }
                  },
                  { url: 'period', valuePeriod: { start: '', end: '' } }
                ]
              }
            ]
          }
        },
        {
          fullUrl: 'urn:uuid:dd70f387-21e9-4f1f-8e2e-5939828d8cd1',
          resource: {
            resourceType: 'RelatedPerson',
            relationship: {
              coding: [
                {
                  system:
                    'http://hl7.org/fhir/ValueSet/relatedperson-relationshiptype',
                  code: 'MOTHER'
                }
              ]
            },
            patient: {
              reference: 'urn:uuid:605dc85e-31c8-4bf9-986a-0799e3ab79ba'
            }
          }
        },
        {
          fullUrl: 'urn:uuid:1f3d3ddb-eaac-4a5e-9221-054633321bad',
          resource: {
            resourceType: 'Location',
            mode: 'instance',
            type: {
              coding: [
                {
                  system: 'http://opencrvs.org/specs/location-type',
                  code: 'PRIVATE_HOME'
                }
              ]
            },
            address: {
              line: ['', '', '', '', '', '', 'URBAN'],
              city: '',
              district: '394e6ec9-5db7-4ce7-aa5e-6686f7a74081',
              state: '88e8ef3f-2649-49f2-9d84-6ae7101af84e',
              postalCode: '',
              country: 'ZMB'
            }
          }
        }
      ],
      meta: { lastUpdated: '2020-03-09T10:20:43.664Z' }
    })
  })
})<|MERGE_RESOLUTION|>--- conflicted
+++ resolved
@@ -34,10 +34,6 @@
 import {
   compositionMock,
   deathCompositionMock,
-<<<<<<< HEAD
-=======
-  deathTaskMockJSON,
->>>>>>> e94f59a4
   districtMock,
   districtMockOfState,
   fieldAgentPractitionerMock,
@@ -946,12 +942,7 @@
 
   it('returns OK with death registration', async () => {
     fetch.mockResponses(
-<<<<<<< HEAD
       [JSON.stringify(DEATH_BUNDLE), { status: 200 }],
-=======
-      [wrapInBundle(JSON.parse(deathTaskMockJSON)), { status: 200 }],
-      [deathCompositionMock, { status: 200 }],
->>>>>>> e94f59a4
       [JSON.stringify({}), { status: 200 }],
       [registrarMock, { status: 200 }],
       [JSON.stringify({}), { status: 200 }],
