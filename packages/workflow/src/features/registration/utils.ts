/*
 * This Source Code Form is subject to the terms of the Mozilla Public
 * License, v. 2.0. If a copy of the MPL was not distributed with this
 * file, You can obtain one at https://mozilla.org/MPL/2.0/.
 *
 * OpenCRVS is also distributed under the terms of the Civil Registration
 * & Healthcare Disclaimer located at http://opencrvs.org/license.
 *
 * Copyright (C) The OpenCRVS Authors. OpenCRVS and the OpenCRVS
 * graphic logo are (registered/a) trademark(s) of Plan International.
 */
import * as ShortUIDGen from 'short-uid'
import {
  NOTIFICATION_SERVICE_URL,
  MOSIP_TOKEN_SEEDER_URL,
  HEARTH_URL
} from '@workflow/constants'
import fetch from 'node-fetch'
import { logger } from '@workflow/logger'
import {
  getInformantName,
  getTrackingId,
  getCRVSOfficeName,
  getRegistrationNumber,
  concatenateName
} from '@workflow/features/registration/fhir/fhir-utils'
import {
  EVENT_TYPE,
  CHILD_SECTION_CODE,
  DECEASED_SECTION_CODE,
  BIRTH_CORRECTION_ENCOUNTERS_SECTION_CODE,
  DEATH_CORRECTION_ENCOUNTERS_SECTION_CODE,
  MARRIAGE_CORRECTION_ENCOUNTERS_SECTION_CODE,
  OPENCRVS_SPECIFICATION_URL
} from '@workflow/features/registration/fhir/constants'
import { Events } from '@workflow/features/events/utils'
import {
  getTaskResource,
  selectOrCreateTaskRefResource
} from '@workflow/features/registration/fhir/fhir-template'
import { getTaskEventType } from '@workflow/features/task/fhir/utils'
import {
  getInformantSMSNotification,
  InformantSMSNotificationName,
  isInformantSMSNotificationEnabled
} from './smsNotificationUtils'

interface INotificationPayload {
  msisdn: string
  name?: string
  trackingId?: string
  crvsOffice?: string
  registrationNumber?: string
}
export type Composition = fhir.Composition & { id: string }
export type Patient = fhir.Patient & { id: string }
export enum FHIR_RESOURCE_TYPE {
  COMPOSITION = 'Composition',
  TASK = 'Task',
  ENCOUNTER = 'Encounter',
  PAYMENT_RECONCILIATION = 'PaymentReconciliation',
  PATIENT = 'Patient'
}

export function generateTrackingIdForEvents(eventType: EVENT_TYPE): string {
  // using first letter of eventType for prefix
  // TODO: for divorce, need to think about prefix as Death & Divorce prefix is same 'D'
  return generateTrackingId(eventType.charAt(0))
}

function generateTrackingId(prefix: string): string {
  return prefix.concat(new ShortUIDGen().randomUUID()).toUpperCase()
}

export function convertStringToASCII(str: string): string {
  return [...str]
    .map((char) => char.charCodeAt(0).toString())
    .reduce((acc, v) => acc.concat(v))
}

// TODO: refactor after getting appropiate sms message for marriage & divorce (also need to modify getInformantName() )
export async function sendEventNotification(
  fhirBundle: fhir.Bundle,
  event: Events,
  msisdn: string,
  authHeader: { Authorization: string }
) {
  const informantSMSNotifications = await getInformantSMSNotification(
    authHeader.Authorization
  )

  const eventType = getEventType(fhirBundle)

  switch (event) {
    case Events.BIRTH_IN_PROGRESS_DEC:
      if (
        isInformantSMSNotificationEnabled(
          informantSMSNotifications,
          InformantSMSNotificationName.birthInProgressSMS
        )
      ) {
        logger.info(`sendEventNotification method for event: ${event}`)
        await sendNotification(
          InformantSMSNotificationName.birthInProgressSMS,
          msisdn,
          authHeader,
          {
            trackingId: getTrackingId(fhirBundle),
            crvsOffice: await getCRVSOfficeName(fhirBundle)
          }
        )
      }

      break
    case Events.BIRTH_NEW_DEC:
    case Events.BIRTH_REQUEST_FOR_REGISTRAR_VALIDATION:
      if (
        isInformantSMSNotificationEnabled(
          informantSMSNotifications,
          InformantSMSNotificationName.birthDeclarationSMS
        )
      ) {
        logger.info(`sendEventNotification method for event: ${event}`)
        await sendNotification(
          InformantSMSNotificationName.birthDeclarationSMS,
          msisdn,
          authHeader,
          {
            name: await getInformantName(fhirBundle, CHILD_SECTION_CODE),
            trackingId: getTrackingId(fhirBundle)
          }
        )
      }
      break
    case Events.BIRTH_MARK_REG:
      if (
        isInformantSMSNotificationEnabled(
          informantSMSNotifications,
          InformantSMSNotificationName.birthRegistrationSMS
        )
      ) {
        logger.info(`sendEventNotification method for event: ${event}`)
        await sendNotification(
          InformantSMSNotificationName.birthRegistrationSMS,
          msisdn,
          authHeader,
          {
            name: await getInformantName(fhirBundle, CHILD_SECTION_CODE),
            trackingId: getTrackingId(fhirBundle),
            registrationNumber: getRegistrationNumber(
              getTaskResource(fhirBundle),
              EVENT_TYPE[eventType]
            )
          }
        )
      }
      break
    case Events.BIRTH_MARK_VOID:
      if (
        isInformantSMSNotificationEnabled(
          informantSMSNotifications,
          InformantSMSNotificationName.birthRejectionSMS
        )
      ) {
        logger.info(`sendEventNotification method for event: ${event}`)
        await sendNotification(
          InformantSMSNotificationName.birthRejectionSMS,
          msisdn,
          authHeader,
          {
            name: await getInformantName(fhirBundle, CHILD_SECTION_CODE),
            trackingId: getTrackingId(fhirBundle)
          }
        )
      }
      break
    case Events.DEATH_IN_PROGRESS_DEC:
      if (
        isInformantSMSNotificationEnabled(
          informantSMSNotifications,
          InformantSMSNotificationName.deathInProgressSMS
        )
      ) {
        logger.info(`sendEventNotification method for event: ${event}`)
        await sendNotification(
          InformantSMSNotificationName.deathInProgressSMS,
          msisdn,
          authHeader,
          {
            trackingId: getTrackingId(fhirBundle),
            crvsOffice: await getCRVSOfficeName(fhirBundle)
          }
        )
      }
      break
    case Events.DEATH_NEW_DEC:
    case Events.DEATH_REQUEST_FOR_REGISTRAR_VALIDATION:
      if (
        isInformantSMSNotificationEnabled(
          informantSMSNotifications,
          InformantSMSNotificationName.deathDeclarationSMS
        )
      ) {
        logger.info(`sendEventNotification method for event: ${event}`)
        await sendNotification(
          InformantSMSNotificationName.deathDeclarationSMS,
          msisdn,
          authHeader,
          {
            name: await getInformantName(fhirBundle, DECEASED_SECTION_CODE),
            trackingId: getTrackingId(fhirBundle)
          }
        )
      }
      break
    case Events.DEATH_MARK_REG:
      if (
        isInformantSMSNotificationEnabled(
          informantSMSNotifications,
          InformantSMSNotificationName.deathRegistrationSMS
        )
      ) {
        logger.info(`sendEventNotification method for event: ${event}`)
        await sendNotification(
          InformantSMSNotificationName.deathRegistrationSMS,
          msisdn,
          authHeader,
          {
            name: await getInformantName(fhirBundle, DECEASED_SECTION_CODE),
            trackingId: getTrackingId(fhirBundle),
            registrationNumber: getRegistrationNumber(
              getTaskResource(fhirBundle),
              EVENT_TYPE[eventType]
            )
          }
        )
      }
      break
    case Events.DEATH_MARK_VOID:
      if (
        isInformantSMSNotificationEnabled(
          informantSMSNotifications,
          InformantSMSNotificationName.deathRejectionSMS
        )
      ) {
        logger.info(`sendEventNotification method for event: ${event}`)
        await sendNotification(
          InformantSMSNotificationName.deathRejectionSMS,
          msisdn,
          authHeader,
          {
            name: await getInformantName(fhirBundle, DECEASED_SECTION_CODE),
            trackingId: getTrackingId(fhirBundle)
          }
        )
      }
  }
}

export async function sendRegisteredNotification(
  msisdn: string,
  informantName: string,
  trackingId: string,
  registrationNumber: string,
  eventType: EVENT_TYPE,
  authHeader: { Authorization: string }
) {
  const informantSMSNotifications = await getInformantSMSNotification(
    authHeader.Authorization
  )
  if (
    eventType === EVENT_TYPE.BIRTH &&
    isInformantSMSNotificationEnabled(
      informantSMSNotifications,
      InformantSMSNotificationName.birthRegistrationSMS
    )
  ) {
    await sendNotification('birthRegistrationSMS', msisdn, authHeader, {
      name: informantName,
      trackingId,
      registrationNumber
    })
  } else if (
    eventType === EVENT_TYPE.DEATH &&
    isInformantSMSNotificationEnabled(
      informantSMSNotifications,
      InformantSMSNotificationName.deathRegistrationSMS
    )
  ) {
    await sendNotification('deathRegistrationSMS', msisdn, authHeader, {
      name: informantName,
      trackingId,
      registrationNumber
    })
  }
}

async function sendNotification(
  smsType: string,
  msisdn: string,
  authHeader: { Authorization: string },
  notificationPayload: {
    name?: string
    trackingId?: string
    crvsOffice?: string
    registrationNumber?: string
  }
) {
  const payload: INotificationPayload = {
    msisdn,
    ...notificationPayload
  }
  logger.info(
    `Sending sms to : ${NOTIFICATION_SERVICE_URL}${smsType} with body: ${JSON.stringify(
      payload
    )}`
  )
  try {
    await fetch(`${NOTIFICATION_SERVICE_URL}${smsType}`, {
      method: 'POST',
      body: JSON.stringify(payload),
      headers: {
        'Content-Type': 'application/json',
        ...authHeader
      }
    })
  } catch (err) {
    logger.error(`Unable to send notification for error : ${err}`)
  }
}

const DETECT_EVENT: Record<string, EVENT_TYPE> = {
  'birth-notification': EVENT_TYPE.BIRTH,
  'birth-declaration': EVENT_TYPE.BIRTH,
  'death-notification': EVENT_TYPE.DEATH,
  'death-declaration': EVENT_TYPE.DEATH,
  'marriage-notification': EVENT_TYPE.MARRIAGE,
  'marriage-declaration': EVENT_TYPE.MARRIAGE
}

export function getCompositionEventType(compoition: fhir.Composition) {
  const eventType = compoition?.type?.coding?.[0].code
  return eventType && DETECT_EVENT[eventType]
}

export function getEventType(fhirBundle: fhir.Bundle) {
  if (fhirBundle.entry && fhirBundle.entry[0] && fhirBundle.entry[0].resource) {
    const firstEntry = fhirBundle.entry[0].resource
    if (firstEntry.resourceType === 'Composition') {
      return getCompositionEventType(
        firstEntry as fhir.Composition
      ) as EVENT_TYPE
    } else {
      return getTaskEventType(firstEntry as fhir.Task) as EVENT_TYPE
    }
  }
  throw new Error('Invalid FHIR bundle found')
}

export function taskHasInput(taskResource: fhir.Task) {
  return !!(taskResource.input && taskResource.input.length > 0)
}

export function hasCorrectionEncounterSection(
  compositionResource: fhir.Composition
) {
  return compositionResource.section?.some((section) => {
    if (section.code?.coding?.[0]?.code) {
      return [
        BIRTH_CORRECTION_ENCOUNTERS_SECTION_CODE,
        DEATH_CORRECTION_ENCOUNTERS_SECTION_CODE,
        MARRIAGE_CORRECTION_ENCOUNTERS_SECTION_CODE
      ].includes(section.code.coding[0].code)
    }
    return false
  })
}

export function hasCertificateDataInDocRef(fhirBundle: fhir.Bundle) {
  const firstEntry = fhirBundle?.entry?.[0].resource as fhir.Composition

  const certificateSection = firstEntry.section?.find((sec) => {
    if (sec.code?.coding?.[0]?.code == 'certificates') {
      return true
    }
    return false
  })
  const docRefId = certificateSection?.entry?.[0].reference

  return fhirBundle.entry?.some((item) => {
    if (
      item.fullUrl === docRefId &&
      (item.resource as fhir.DocumentReference)?.content
    ) {
      return true
    }
    return false
  })
}

export function isInProgressDeclaration(fhirBundle: fhir.Bundle) {
  const taskEntry =
    fhirBundle &&
    fhirBundle.entry &&
    fhirBundle.entry.find(
      (entry) => entry.resource && entry.resource.resourceType === 'Task'
    )

  return (
    (taskEntry &&
      taskEntry.resource &&
      (taskEntry.resource as fhir.Task).status === 'draft') ||
    false
  )
}

export function isEventNotification(fhirBundle: fhir.Bundle) {
  const compositionEntry =
    fhirBundle &&
    fhirBundle.entry &&
    fhirBundle.entry.find(
      (entry) => entry.resource && entry.resource.resourceType === 'Composition'
    )
  const composition =
    compositionEntry && (compositionEntry.resource as fhir.Composition)
  const compositionDocTypeCode =
    composition &&
    composition.type.coding &&
    composition.type.coding.find(
      (coding) => coding.system === 'http://opencrvs.org/doc-types'
    )
  return (
    (compositionDocTypeCode &&
      compositionDocTypeCode.code &&
      compositionDocTypeCode.code.endsWith('-notification')) ||
    false
  )
}

export function isEventNonNotifiable(event: Events) {
  return (
    [
      Events.BIRTH_WAITING_EXTERNAL_RESOURCE_VALIDATION,
      Events.DEATH_WAITING_EXTERNAL_RESOURCE_VALIDATION,
      Events.MARRIAGE_WAITING_EXTERNAL_RESOURCE_VALIDATION,
      Events.REGISTRAR_BIRTH_REGISTRATION_WAITING_EXTERNAL_RESOURCE_VALIDATION,
      Events.REGISTRAR_DEATH_REGISTRATION_WAITING_EXTERNAL_RESOURCE_VALIDATION,
      Events.REGISTRAR_MARRIAGE_REGISTRATION_WAITING_EXTERNAL_RESOURCE_VALIDATION
    ].indexOf(event) >= 0
  )
}
interface IMosipAuthData {
  vid?: string
  name?: string
  gender?: string
  phoneNumber?: string
  dob?: string // Format "1998/01/01"
  emailId?: string
  fullAddress?: string
}

interface IMosipRequest {
  deliverytype?: 'sync'
  output?: string | ''
  lang: 'eng'
  authdata: IMosipAuthData
}

export interface IMosipSeederPayload {
  id: string | ''
  version: string | ''
  metadata: string | ''
  requesttime: string | ''
  request: IMosipRequest
}

export interface IMosipErrors {
  errorCode: string
  errorMessage: string
  actionMessage: string
}

export interface IMosipSeederResponseContent {
  authStatus: boolean
  authToken: string
}

export interface IMosipSeederResponse {
  id: 'mosip.identity.auth'
  version: 'v1'
  responseTime: string
  transactionID: string
  response: IMosipSeederResponseContent
  errors: IMosipErrors[]
}

export async function getMosipUINToken(
  patient: fhir.Patient
): Promise<IMosipSeederResponse> {
  logger.info(`getMosipUINToken: ${JSON.stringify(patient)}`)
  let submittedNationalIDInForm = ''
  const identifiers = patient?.identifier?.filter(
    (identifier: fhir.Identifier) => {
      return identifier.type === 'NATIONAL_ID'
    }
  )
  if (identifiers) {
    submittedNationalIDInForm = `${identifiers[0].value}`
  }
  const payload: IMosipSeederPayload = {
    id: '',
    version: '',
    metadata: '',
    requesttime: new Date().toISOString(),
    request: {
      lang: 'eng',
      authdata: {
        vid: submittedNationalIDInForm,
        name: concatenateName(patient.name as fhir.HumanName[]),
        gender: patient.gender,
        dob: patient.birthDate?.replace(/-/g, '/')
        // TODO: send informant contact phone number?  We dont ask for deceased's phone number in Civil Reg form currently
        // TODO: send address in a way MOSIP can understand
      }
    }
  }
  logger.info(`IMosipSeederPayload: ${JSON.stringify(payload)}`)
  const res = await fetch(`${MOSIP_TOKEN_SEEDER_URL}/authtoken/json`, {
    method: 'POST',
    body: JSON.stringify(payload),
    headers: {
      'Content-Type': 'application/json'
    }
  })

  if (!res.ok) {
    logger.info(
      `Unable to retrieve system mosip UIN token. Error: ${res.status} status received`
    )
  }

  const body = await res.json()

  return body
}

export function getResourceByType<T = fhir.Resource>(
  bundle: fhir.Bundle,
  type: string
): T | undefined {
  const bundleEntry =
    bundle &&
    bundle.entry &&
    bundle.entry.find((entry) => {
      if (!entry.resource) {
        return false
      } else {
        return entry.resource.resourceType === type
      }
    })
  return bundleEntry && (bundleEntry.resource as T)
}

export function getComposition(bundle: fhir.Bundle) {
  return getResourceByType<Composition>(bundle, FHIR_RESOURCE_TYPE.COMPOSITION)
}

export function getPatientBySection(
  bundle: fhir.Bundle,
  section: fhir.Reference
) {
  return (
    bundle &&
    bundle.entry &&
    (bundle.entry.find((entry) => {
      if (!entry.resource) {
        return false
      } else {
        return (
          entry.resource.resourceType === 'Patient' &&
          entry.fullUrl === section.reference
        )
      }
    })?.resource as fhir.Patient)
  )
}
<<<<<<< HEAD

export function hasTaskRegLastOffice(bundle: fhir.Bundle) {
  const taskResource = selectOrCreateTaskRefResource(bundle)
  return taskResource.extension?.some(
    (ext) => ext.url === `${OPENCRVS_SPECIFICATION_URL}extension/regLastOffice`
  )
=======
export const fetchHearth = async <T = any>(
  suffix: string,
  method = 'GET',
  body: string | undefined = undefined
): Promise<T> => {
  const res = await fetch(`${HEARTH_URL}${suffix}`, {
    method: method,
    body,
    headers: {
      'Content-Type': 'application/fhir+json'
    }
  })

  if (!res.ok) {
    throw new Error(
      `FHIR get to /fhir failed with [${res.status}] body: ${await res.text()}`
    )
  }
  return res.json()
}

export async function fetchTaskByCompositionIdFromHearth(id: string) {
  const taskBundle: fhir.Bundle = await fetchHearth(
    `/Task?focus=Composition/${id}`
  )
  return taskBundle.entry?.[0]?.resource as fhir.Task
}

export function getVoidEvent(event: EVENT_TYPE): Events {
  switch (event) {
    case EVENT_TYPE.MARRIAGE:
      return Events.MARRIAGE_MARK_VOID
    case EVENT_TYPE.BIRTH:
      return Events.BIRTH_MARK_VOID
    case EVENT_TYPE.DEATH:
      return Events.DEATH_MARK_VOID
    default:
      return Events.BIRTH_MARK_VOID
  }
>>>>>>> 8e558ecc
}<|MERGE_RESOLUTION|>--- conflicted
+++ resolved
@@ -584,14 +584,14 @@
     })?.resource as fhir.Patient)
   )
 }
-<<<<<<< HEAD
 
 export function hasTaskRegLastOffice(bundle: fhir.Bundle) {
   const taskResource = selectOrCreateTaskRefResource(bundle)
   return taskResource.extension?.some(
     (ext) => ext.url === `${OPENCRVS_SPECIFICATION_URL}extension/regLastOffice`
   )
-=======
+}
+
 export const fetchHearth = async <T = any>(
   suffix: string,
   method = 'GET',
@@ -631,5 +631,4 @@
     default:
       return Events.BIRTH_MARK_VOID
   }
->>>>>>> 8e558ecc
 }