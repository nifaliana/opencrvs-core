--- conflicted
+++ resolved
@@ -29,24 +29,11 @@
   EVENT_TYPE,
   CHILD_SECTION_CODE,
   DECEASED_SECTION_CODE,
-<<<<<<< HEAD
-  BIRTH_CORRECTION_ENCOUNTERS_SECTION_CODE,
-  DEATH_CORRECTION_ENCOUNTERS_SECTION_CODE,
-  MARRIAGE_CORRECTION_ENCOUNTERS_SECTION_CODE,
   OPENCRVS_SPECIFICATION_URL,
   INFORMANT_SECTION_CODE
 } from '@workflow/features/registration/fhir/constants'
 import { Events } from '@workflow/features/events/utils'
-import {
-  getTaskResource,
-  selectOrCreateTaskRefResource
-} from '@workflow/features/registration/fhir/fhir-template'
-=======
-  INFORMANT_SECTION_CODE
-} from '@workflow/features/registration/fhir/constants'
-import { Events } from '@workflow/features/events/utils'
-
->>>>>>> 7f293d29
+
 import { getTaskEventType } from '@workflow/features/task/fhir/utils'
 import {
   getInformantSMSNotification,
@@ -57,6 +44,7 @@
   Bundle,
   Composition,
   DocumentReference,
+  getTaskFromBundle,
   Patient,
   Resource,
   Task
@@ -644,8 +632,8 @@
   )
 }
 
-export function hasTaskRegLastOffice(bundle: fhir.Bundle) {
-  const taskResource = selectOrCreateTaskRefResource(bundle)
+export function hasTaskRegLastOffice(bundle: Bundle) {
+  const taskResource = getTaskFromBundle(bundle)
   return taskResource.extension?.some(
     (ext) => ext.url === `${OPENCRVS_SPECIFICATION_URL}extension/regLastOffice`
   )
