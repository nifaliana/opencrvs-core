import * as Hapi from 'hapi'
import fetch from 'node-fetch'
import { HEARTH_URL } from 'src/constants'
import {
  modifyRegistrationBundle,
  markBundleAsRegistered,
  markBundleAsCertified,
  setTrackingId
} from './fhir/fhir-bundle-modifier'
<<<<<<< HEAD
import { sendBirthNotification } from './utils'
import { EVENT_TYPE } from './fhir/constants'
import { getToken, hasScope } from 'src/utils/authUtils'
=======
import { sendEventNotification } from './utils'
import { getToken } from 'src/utils/authUtils'
>>>>>>> edeafe41
import { postToHearth, getSharedContactMsisdn } from './fhir/fhir-utils'
import { logger } from 'src/logger'

async function sendBundleToHearth(
  payload: fhir.Bundle,
  count = 1
): Promise<fhir.Bundle> {
  const res = await fetch(HEARTH_URL, {
    method: 'POST',
    body: JSON.stringify(payload),
    headers: {
      'Content-Type': 'application/fhir+json'
    }
  })
  if (!res.ok) {
    if (res.status === 409 && count < 5) {
      setTrackingId(payload)
      return await sendBundleToHearth(payload, count + 1)
    }

    throw new Error(
      `FHIR post to /fhir failed with [${res.status}] body: ${await res.text()}`
    )
  }

  return res.json()
}

export async function createRegistrationHandler(
  request: Hapi.Request,
  h: Hapi.ResponseToolkit
) {
  try {
    let payload = await modifyRegistrationBundle(
      request.payload as fhir.Bundle,
      getToken(request)
    )
    if (hasScope(request, 'register')) {
      payload = await markBundleAsRegistered(
        request.payload as fhir.Bundle & fhir.BundleEntry,
        getToken(request)
      )
    }
    const resBundle = await sendBundleToHearth(payload)

    const msisdn = getSharedContactMsisdn(payload)
    /* sending notification to the contact */
    if (msisdn) {
      sendEventNotification(payload, msisdn, {
        Authorization: request.headers.authorization
      })
    }

    return resBundle
  } catch (error) {
    logger.error(`Workflow/createBirthRegistrationHandler: error: ${error}`)
    throw new Error(error)
  }
}

export async function markEventAsRegisteredHandler(
  request: Hapi.Request,
  h: Hapi.ResponseToolkit
) {
  try {
    const payload = await markBundleAsRegistered(
      request.payload as fhir.Bundle & fhir.BundleEntry,
      getToken(request)
    )
    // TODO: need to send notification here
    return await postToHearth(payload)
  } catch (error) {
    logger.error(`Workflow/markBirthAsRegisteredHandler: error: ${error}`)
    throw new Error(error)
  }
}

export async function markEventAsCertifiedHandler(
  request: Hapi.Request,
  h: Hapi.ResponseToolkit
) {
  try {
    const payload = await markBundleAsCertified(
      request.payload as fhir.Bundle,
      getToken(request)
    )
    return await postToHearth(payload)
  } catch (error) {
    logger.error(`Workflow/markBirthAsCertifiedHandler: error: ${error}`)
    throw new Error(error)
  }
}<|MERGE_RESOLUTION|>--- conflicted
+++ resolved
@@ -7,14 +7,8 @@
   markBundleAsCertified,
   setTrackingId
 } from './fhir/fhir-bundle-modifier'
-<<<<<<< HEAD
-import { sendBirthNotification } from './utils'
-import { EVENT_TYPE } from './fhir/constants'
 import { getToken, hasScope } from 'src/utils/authUtils'
-=======
 import { sendEventNotification } from './utils'
-import { getToken } from 'src/utils/authUtils'
->>>>>>> edeafe41
 import { postToHearth, getSharedContactMsisdn } from './fhir/fhir-utils'
 import { logger } from 'src/logger'
 
