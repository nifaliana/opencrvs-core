/*
 * This Source Code Form is subject to the terms of the Mozilla Public
 * License, v. 2.0. If a copy of the MPL was not distributed with this
 * file, You can obtain one at https://mozilla.org/MPL/2.0/.
 *
 * OpenCRVS is also distributed under the terms of the Civil Registration
 * & Healthcare Disclaimer located at http://opencrvs.org/license.
 *
 * Copyright (C) The OpenCRVS Authors located at https://github.com/opencrvs/opencrvs-core/blob/master/AUTHORS.
 */
import { getToken } from '@workflow/utils/auth-utils'
import * as Hapi from '@hapi/hapi'
import { getRecordById } from '@workflow/records/index'
import { toRegistered } from '@workflow/records/state-transitions'
<<<<<<< HEAD
import { getLoggedInPractitionerResource } from '@workflow/features/user/utils'
import { getEventType } from './utils'
=======
>>>>>>> 9a212f73
import { indexBundle } from '@workflow/records/search'
import { auditEvent } from '@workflow/records/audit'
import {
  isNotificationEnabled,
  sendNotification
} from '@workflow/records/notification'
import { invokeWebhooks } from '@workflow/records/webhooks'

export interface EventRegistrationPayload {
  trackingId: string
  registrationNumber: string
  error: string
  compositionId: string
  childIdentifiers?: {
    type: string
    value: string
  }[]
}

export async function markEventAsRegisteredCallbackHandler(
  request: Hapi.Request,
  h: Hapi.ResponseToolkit
) {
  const token = getToken(request)
  const { registrationNumber, error, childIdentifiers, compositionId } =
    request.payload as EventRegistrationPayload

  if (error) {
    throw new Error(`Callback triggered with an error: ${error}`)
  }

  const savedRecord = await getRecordById(
    compositionId,
    request.headers.authorization,
    ['WAITING_VALIDATION']
  )
  if (!savedRecord) {
    throw new Error('Could not find record in elastic search!')
  }

  const bundle = await toRegistered(
    request,
    savedRecord,
    registrationNumber,
    token,
    childIdentifiers
  )
  const event = getEventType(bundle)

  await indexBundle(bundle, token)
  await auditEvent('registered', bundle, token)

  if (await isNotificationEnabled('registered', event, token)) {
    await sendNotification('registered', bundle, token)
  }

  await invokeWebhooks({ bundle, token, event })

  return h.response(bundle).code(200)
}<|MERGE_RESOLUTION|>--- conflicted
+++ resolved
@@ -12,11 +12,7 @@
 import * as Hapi from '@hapi/hapi'
 import { getRecordById } from '@workflow/records/index'
 import { toRegistered } from '@workflow/records/state-transitions'
-<<<<<<< HEAD
-import { getLoggedInPractitionerResource } from '@workflow/features/user/utils'
 import { getEventType } from './utils'
-=======
->>>>>>> 9a212f73
 import { indexBundle } from '@workflow/records/search'
 import { auditEvent } from '@workflow/records/audit'
 import {
