--- conflicted
+++ resolved
@@ -81,14 +81,7 @@
   }[]
 }
 
-<<<<<<< HEAD
-async function sendBundleToHearth(
-  payload: Bundle,
-  count = 1
-): Promise<Saved<Bundle>> {
-=======
-async function sendBundleToHearth(payload: fhir.Bundle): Promise<fhir.Bundle> {
->>>>>>> 7284c3e8
+async function sendBundleToHearth(payload: Bundle): Promise<Bundle> {
   const res = await fetch(HEARTH_URL, {
     method: 'POST',
     body: JSON.stringify(payload),
