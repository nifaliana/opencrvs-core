/*
 * This Source Code Form is subject to the terms of the Mozilla Public
 * License, v. 2.0. If a copy of the MPL was not distributed with this
 * file, You can obtain one at https://mozilla.org/MPL/2.0/.
 *
 * OpenCRVS is also distributed under the terms of the Civil Registration
 * & Healthcare Disclaimer located at http://opencrvs.org/license.
 *
 * Copyright (C) The OpenCRVS Authors located at https://github.com/opencrvs/opencrvs-core/blob/master/AUTHORS.
 */
import * as Hapi from '@hapi/hapi'
<<<<<<< HEAD
import { getToken, getTokenPayload } from '@workflow/utils/auth-utils'
=======
import { getToken } from '@workflow/utils/authUtils'
>>>>>>> 9a212f73
import { getValidRecordById } from '@workflow/records/index'
import { Bundle } from '@opencrvs/commons/types'
import { toViewed } from '@workflow/records/state-transitions'
import { sendBundleToHearth } from '@workflow/records/fhir'
import { auditEvent } from '@workflow/records/audit'

export async function viewRecordHandler(
  request: Hapi.Request,
  h: Hapi.ResponseToolkit
) {
  const token = getToken(request)
  const recordId = request.params.id
  const record = await getValidRecordById(recordId, token)

  const viewedRecord = await toViewed(record, token)

  const viewedRecordWithTaskOnly: Bundle = {
    ...viewedRecord,
    entry: [viewedRecord.entry.find((e) => e.resource.resourceType === 'Task')!]
  }

  await sendBundleToHearth(viewedRecordWithTaskOnly)
  await auditEvent('viewed', viewedRecord, token)

  return viewedRecord
}<|MERGE_RESOLUTION|>--- conflicted
+++ resolved
@@ -9,11 +9,7 @@
  * Copyright (C) The OpenCRVS Authors located at https://github.com/opencrvs/opencrvs-core/blob/master/AUTHORS.
  */
 import * as Hapi from '@hapi/hapi'
-<<<<<<< HEAD
-import { getToken, getTokenPayload } from '@workflow/utils/auth-utils'
-=======
-import { getToken } from '@workflow/utils/authUtils'
->>>>>>> 9a212f73
+import { getToken } from '@workflow/utils/auth-utils'
 import { getValidRecordById } from '@workflow/records/index'
 import { Bundle } from '@opencrvs/commons/types'
 import { toViewed } from '@workflow/records/state-transitions'
