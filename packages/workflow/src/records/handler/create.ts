/*
 * This Source Code Form is subject to the terms of the Mozilla Public
 * License, v. 2.0. If a copy of the MPL was not distributed with this
 * file, You can obtain one at https://mozilla.org/MPL/2.0/.
 *
 * OpenCRVS is also distributed under the terms of the Civil Registration
 * & Healthcare Disclaimer located at http://opencrvs.org/license.
 *
 * Copyright (C) The OpenCRVS Authors located at https://github.com/opencrvs/opencrvs-core/blob/master/AUTHORS.
 */

import { logger } from '@opencrvs/commons'
import {
  getAuthorizationHeaderFromToken,
  PlainToken,
  toTokenWithBearer
} from '@opencrvs/commons/http'
import {
  BirthRegistration,
  buildFHIRBundle,
  Bundle,
  changeState,
  DeathRegistration,
  EVENT_TYPE,
  getComposition,
  getCompositionIdFromTask,
  getTaskFromSavedBundle,
  getTrackingId as getTrackingIdFromRecord,
  InProgressRecord,
  isComposition,
  isInProgress,
  isReadyForReview,
  isTask,
  isValidated,
  isWaitingExternalValidation,
<<<<<<< HEAD
  MarriageRegistration,
  ReadyForReviewRecord,
  StateIdenfitiers,
  ValidatedRecord,
  WaitingForValidationRecord
=======
  isComposition,
  getTaskFromSavedBundle,
  Encounter,
  Location,
  findEncounterFromRecord,
  Saved
>>>>>>> 0dd88e71
} from '@opencrvs/commons/types'
import { uploadBase64AttachmentsToDocumentsStore } from '@workflow/documents'
import {
  generateTrackingIdForEvents,
  isInProgressDeclaration
} from '@workflow/features/registration/utils'
import {
  createUserAuditEvent,
  writeMetricsEvent
} from '@workflow/records/audit'
import {
  findTaskFromIdentifier,
  getLocationsById,
  mergeBundles,
  sendBundleToHearth,
  toSavedBundle,
  withPractitionerDetails
} from '@workflow/records/fhir'

import { useExternalValidationQueue } from '@opencrvs/commons/message-queue'
import { REDIS_HOST } from '@workflow/constants'
import {
  findDuplicateIds,
  hasSameDuplicatesInExtension,
  updateCompositionWithDuplicateIds,
  updateTaskWithDuplicateIds
} from '@workflow/utils/duplicate-checker'
import { z } from 'zod'
import { getRecordById } from '@workflow/records'
import {
  isNotificationEnabled,
  sendNotification
} from '@workflow/records/notification'
import { indexBundleWithTransaction } from '@workflow/records/search'
import {
  toValidated,
  toWaitingForExternalValidationState
} from '@workflow/records/state-transitions'

const requestSchema = z.object({
  event: z.custom<EVENT_TYPE>(),
  record: z.custom<
    BirthRegistration | DeathRegistration | MarriageRegistration
  >()
})

const { sendForExternalValidation } = useExternalValidationQueue(REDIS_HOST)

function findTask(bundle: Bundle) {
  const task = bundle.entry.map((e) => e.resource).find(isTask)
  if (!task) {
    throw new Error('Task not found in bundle')
  }
  return task
}

async function findExistingComposition<T extends Array<keyof StateIdenfitiers>>(
  draftId: string,
  token: PlainToken,
  allowedStates: T
) {
  const taskBundle = await findTaskFromIdentifier(draftId)

  if (taskBundle.entry.length > 0) {
    const compositionId = getCompositionIdFromTask(taskBundle.entry[0].resource)

    return getRecordById(
      compositionId,
      toTokenWithBearer(token),
      allowedStates,
      false
    )
  }
  return null
}

function createInProgressOrReadyForReviewTask(
  previousTask: ReturnType<typeof findTask>,
  event: EVENT_TYPE,
  trackingId: Awaited<ReturnType<typeof generateTrackingIdForEvents>>,
  inProgress: boolean
): ReturnType<typeof findTask> {
  return {
    ...previousTask,
    identifier: [
      ...previousTask.identifier,
      {
        system: `http://opencrvs.org/specs/id/${
          event.toLowerCase() as Lowercase<EVENT_TYPE>
        }-tracking-id`,
        value: trackingId
      }
    ],
    code: {
      coding: [
        {
          system: `http://opencrvs.org/specs/types`,
          code: event
        }
      ]
    },
    businessStatus: {
      coding: [
        {
          system: `http://opencrvs.org/specs/reg-status`,
          code: inProgress ? 'IN_PROGRESS' : 'DECLARED'
        }
      ]
    }
  }
}

<<<<<<< HEAD
type CreatedRecord =
  | InProgressRecord
  | ReadyForReviewRecord
  | ValidatedRecord
  | WaitingForValidationRecord

async function createRecord<T = InProgressRecord | ReadyForReviewRecord>(
=======
async function resolveLocationsForEncounter(
  encounter: Encounter
): Promise<Bundle<Location> | null> {
  if (encounter.location == null) {
    return null
  }
  const locationIds: Array<string> = []
  for (const { location } of encounter.location) {
    locationIds.push(location.reference.split('/')[1])
  }
  return getLocationsById(locationIds)
}

function bundleIncludesLocationResources(record: Saved<Bundle>) {
  const encounter = findEncounterFromRecord(record)
  const encounterLocationIds =
    encounter?.location?.map(
      ({ location }) => location.reference.split('/')[1]
    ) || []

  const bundleLocations = record.entry.filter(
    ({ resource }) => resource.resourceType == 'Location'
  )

  return encounterLocationIds.every((locationId) =>
    bundleLocations.some((location) => location.id === locationId)
  )
}

async function createRecord(
>>>>>>> 0dd88e71
  recordDetails: z.TypeOf<typeof requestSchema>['record'],
  event: z.TypeOf<typeof requestSchema>['event'],
  token: string,
  duplicateIds: Array<{ id: string; trackingId: string }>
): Promise<T> {
  const inputBundle = buildFHIRBundle(recordDetails, event)
  const trackingId = await generateTrackingIdForEvents(
    event,
    inputBundle,
    token
  )
  const composition = getComposition(inputBundle)
  const inProgress = isInProgressDeclaration(inputBundle)

  composition.identifier = {
    system: 'urn:ietf:rfc:3986',
    value: trackingId
  }

  const task = createInProgressOrReadyForReviewTask(
    findTask(inputBundle),
    event,
    trackingId,
    inProgress
  )

  const [taskWithLocation, practitionerResourcesBundle] =
    await withPractitionerDetails(task, token)

  inputBundle.entry = inputBundle.entry.map((e) => {
    if (isComposition(e.resource) && duplicateIds.length > 0) {
      logger.info(
        `Workflow/service:createRecord: ${duplicateIds.length} duplicate composition(s) found`
      )
      return {
        ...e,
        resource: updateCompositionWithDuplicateIds(e.resource, duplicateIds)
      }
    }
    if (e.resource.resourceType !== 'Task') {
      return e
    }
    return {
      ...e,
      resource: taskWithLocation
    }
  })

  const responseBundle = await sendBundleToHearth(inputBundle)
  const savedBundle = toSavedBundle(inputBundle, responseBundle)

<<<<<<< HEAD
  const mergedBundle = mergeBundles(savedBundle, practitionerResourcesBundle)
  return mergedBundle as T
=======
  const mergedBundle = mergeBundles(record, practitionerResourcesBundle)

  const encounter = findEncounterFromRecord(record)
  if (encounter == null) {
    return mergedBundle
  }

  if (bundleIncludesLocationResources(record)) {
    return mergedBundle
  }

  const locationResourcesBundle = await resolveLocationsForEncounter(encounter)

  if (locationResourcesBundle == null) {
    return mergedBundle
  }

  return mergeBundles(mergedBundle, locationResourcesBundle)
>>>>>>> 0dd88e71
}

function getEventAction(record: ValidatedRecord): 'sent-for-approval'
function getEventAction(
  record: InProgressRecord | ReadyForReviewRecord
): 'sent-notification' | 'sent-notification-for-review'
function getEventAction(
  record: ReadyForReviewRecord
): 'sent-notification-for-review'
function getEventAction(
  record: WaitingForValidationRecord
): 'waiting-external-validation'
function getEventAction(record: CreatedRecord) {
  if (isInProgress(record)) {
    return 'sent-notification' as const
  }
  if (isReadyForReview(record)) {
    return 'sent-notification-for-review' as const
  }
  if (isValidated(record)) {
    return 'sent-for-approval' as const
  }
  if (isWaitingExternalValidation(record)) {
    return 'waiting-external-validation' as const
  }
  // type assertion
  record satisfies never
  // this should never be reached
  return 'sent-notification' as const
}

export async function declareRecordHandler(
  recordDetails: BirthRegistration | DeathRegistration | MarriageRegistration,
  event: EVENT_TYPE,
  token: PlainToken
) {
  const transactionId = `declare_${recordDetails.registration?.draftId}`
  const recordInputWithUploadedAttachments =
    await uploadBase64AttachmentsToDocumentsStore(
      recordDetails,
      getAuthorizationHeaderFromToken(token)
    )

  const draftId = recordDetails.registration?.draftId

  const existingComposition = draftId
    ? await findExistingComposition(draftId, token, [
        'READY_FOR_REVIEW',
        'IN_PROGRESS'
      ])
    : null

  const duplicateIds = await findDuplicateIds(
    recordDetails,
    { Authorization: token },
    event,
    transactionId,
    existingComposition ? getComposition(existingComposition).id : undefined
  )

  const declaredRecord = existingComposition
    ? existingComposition
    : await createRecord<ReadyForReviewRecord | InProgressRecord>(
        recordInputWithUploadedAttachments,
        event,
        token,
        duplicateIds
      )

  await writeMetricsEvent(
    isInProgressDeclaration(declaredRecord)
      ? 'sent-notification'
      : 'sent-notification-for-review',
    {
      record: declaredRecord,
      authToken: token,
      transactionId
    }
  )

  await createUserAuditEvent(
    isInProgressDeclaration(declaredRecord) ? 'IN_PROGRESS' : 'DECLARED',
    {
      transactionId: transactionId,
      compositionId: getComposition(declaredRecord).id,
      trackingId: getTrackingIdFromRecord(declaredRecord),
      headers: getAuthorizationHeaderFromToken(token)
    }
  )

  if (duplicateIds.length > 0) {
    if (
      /*
       * This check is so that we don't write new Task_history
       * items for the task even when it wouldn't otherwise change
       */
      !hasSameDuplicatesInExtension(
        getTaskFromSavedBundle(declaredRecord),
        duplicateIds
      )
    ) {
      const task = updateTaskWithDuplicateIds(
        getTaskFromSavedBundle(declaredRecord),
        duplicateIds
      )

      await sendBundleToHearth({
        ...declaredRecord,
        entry: [{ resource: task }]
      })
    }
    await indexBundleWithTransaction(declaredRecord, token, transactionId)

    return
  }

  await indexBundleWithTransaction(declaredRecord, token, transactionId)

  const action = getEventAction(declaredRecord)
  const notificationDisabled = !(await isNotificationEnabled(
    action,
    event,
    token
  ))

  if (!notificationDisabled) {
    await sendNotification(action, declaredRecord, token)
  }
}

export async function validateRecordHandler(
  recordDetails: BirthRegistration | DeathRegistration | MarriageRegistration,
  event: EVENT_TYPE,
  token: PlainToken
) {
  const transactionId = `validate_${recordDetails.registration?.draftId}`

  const recordInputWithUploadedAttachments =
    await uploadBase64AttachmentsToDocumentsStore(
      recordDetails,
      getAuthorizationHeaderFromToken(token)
    )

  const draftId = recordDetails.registration?.draftId

  const existingComposition = draftId
    ? await findExistingComposition(draftId, token, [
        'READY_FOR_REVIEW',
        'VALIDATED'
      ])
    : null

  const duplicateIds = await findDuplicateIds(
    recordDetails,
    { Authorization: token },
    event,
    transactionId,
    existingComposition ? getComposition(existingComposition).id : undefined
  )

  const declaredRecord = existingComposition
    ? existingComposition
    : /*
       * There is an assumption here that a user with a register scope will
       * never register an incomplete record
       */
      await createRecord<ReadyForReviewRecord>(
        recordInputWithUploadedAttachments,
        event,
        token,
        duplicateIds
      )

  const readyForReviewRecord = changeState(declaredRecord, 'READY_FOR_REVIEW')

  await writeMetricsEvent('sent-notification-for-review', {
    record: readyForReviewRecord,
    authToken: token,
    transactionId
  })

  await createUserAuditEvent('DECLARED', {
    transactionId: transactionId,
    compositionId: getComposition(readyForReviewRecord).id,
    trackingId: getTrackingIdFromRecord(readyForReviewRecord),
    headers: getAuthorizationHeaderFromToken(token)
  })

  if (duplicateIds.length > 0) {
    if (
      /*
       * This check is so that we don't write new Task_history
       * items for the task even when it wouldn't otherwise change
       */
      !hasSameDuplicatesInExtension(
        getTaskFromSavedBundle(readyForReviewRecord),
        duplicateIds
      )
    ) {
      const task = updateTaskWithDuplicateIds(
        getTaskFromSavedBundle(readyForReviewRecord),
        duplicateIds
      )

      await sendBundleToHearth({
        ...readyForReviewRecord,
        entry: [{ resource: task }]
      })
    }

    await indexBundleWithTransaction(readyForReviewRecord, token, transactionId)

    return
  }

  /*
   * You might think, how could validatedRecord be in anything else than READY_FOR_REVIEW state?
   * If the transaction failed earlier after this point in code
   */
  const validatedRecord = isReadyForReview(readyForReviewRecord)
    ? await toValidated(readyForReviewRecord, token)
    : readyForReviewRecord

  await createUserAuditEvent('VALIDATED', {
    transactionId: transactionId,
    compositionId: getComposition(validatedRecord).id,
    trackingId: getTrackingIdFromRecord(validatedRecord),
    headers: getAuthorizationHeaderFromToken(token)
  })

  await writeMetricsEvent('sent-for-approval', {
    record: validatedRecord,
    authToken: token,
    transactionId: transactionId
  })

  await indexBundleWithTransaction(validatedRecord, token, transactionId)

  const action = getEventAction(validatedRecord)
  const notificationDisabled = !(await isNotificationEnabled(
    action,
    event,
    token
  ))

  if (!notificationDisabled) {
    await sendNotification(action, declaredRecord, token)
  }
}

export async function registerRecordHandler(
  recordDetails: BirthRegistration | DeathRegistration | MarriageRegistration,
  event: EVENT_TYPE,
  token: PlainToken
) {
  const transactionId = `register_${recordDetails.registration?.draftId}`
  const recordInputWithUploadedAttachments =
    await uploadBase64AttachmentsToDocumentsStore(
      recordDetails,
      getAuthorizationHeaderFromToken(token)
    )

  const draftId = recordDetails.registration?.draftId

  const existingComposition = draftId
    ? await findExistingComposition(draftId, token, [
        'VALIDATED',
        'DECLARED',
        'WAITING_VALIDATION'
      ])
    : null

  const duplicateIds = await findDuplicateIds(
    recordDetails,
    { Authorization: token },
    event,
    transactionId,
    existingComposition ? getComposition(existingComposition).id : undefined
  )

  const declaredRecord = existingComposition
    ? existingComposition
    : /*
       * There is an assumption here that a user with a register scope will
       * never register an incomplete record
       */
      await createRecord<ReadyForReviewRecord>(
        recordInputWithUploadedAttachments,
        event,
        token,
        duplicateIds
      )

  const validatedRecord = changeState(declaredRecord, 'READY_FOR_REVIEW')

  await writeMetricsEvent('sent-notification-for-review', {
    record: validatedRecord,
    authToken: token,
    transactionId
  })

  await createUserAuditEvent('DECLARED', {
    transactionId: transactionId,
    compositionId: getComposition(validatedRecord).id,
    trackingId: getTrackingIdFromRecord(validatedRecord),
    headers: getAuthorizationHeaderFromToken(token)
  })

  if (duplicateIds.length > 0) {
    if (
      /*
       * This check is so that we don't write new Task_history
       * items for the task even when it wouldn't otherwise change
       */
      !hasSameDuplicatesInExtension(
        getTaskFromSavedBundle(validatedRecord),
        duplicateIds
      )
    ) {
      const task = updateTaskWithDuplicateIds(
        getTaskFromSavedBundle(validatedRecord),
        duplicateIds
      )

      await sendBundleToHearth({
        ...validatedRecord,
        entry: [{ resource: task }]
      })
    }

    await indexBundleWithTransaction(validatedRecord, token, transactionId)

    return
  }

  /*
   * You might think, how could validatedRecord be in anything else than READY_FOR_REVIEW state?
   * If the transaction failed earlier after this point in code
   */
  const record = isReadyForReview(validatedRecord)
    ? await toWaitingForExternalValidationState(validatedRecord, token)
    : validatedRecord

  await createUserAuditEvent('REGISTERED', {
    transactionId: transactionId,
    compositionId: getComposition(record).id,
    trackingId: getTrackingIdFromRecord(record),
    headers: getAuthorizationHeaderFromToken(token)
  })

  await writeMetricsEvent('waiting-external-validation', {
    record: record,
    authToken: token,
    transactionId: transactionId
  })

  await indexBundleWithTransaction(record, token, transactionId)

  await sendForExternalValidation({
    record,
    token
  })
}<|MERGE_RESOLUTION|>--- conflicted
+++ resolved
@@ -21,7 +21,9 @@
   Bundle,
   changeState,
   DeathRegistration,
+  Encounter,
   EVENT_TYPE,
+  findEncounterFromRecord,
   getComposition,
   getCompositionIdFromTask,
   getTaskFromSavedBundle,
@@ -33,20 +35,13 @@
   isTask,
   isValidated,
   isWaitingExternalValidation,
-<<<<<<< HEAD
+  Location,
   MarriageRegistration,
   ReadyForReviewRecord,
+  Saved,
   StateIdenfitiers,
   ValidatedRecord,
   WaitingForValidationRecord
-=======
-  isComposition,
-  getTaskFromSavedBundle,
-  Encounter,
-  Location,
-  findEncounterFromRecord,
-  Saved
->>>>>>> 0dd88e71
 } from '@opencrvs/commons/types'
 import { uploadBase64AttachmentsToDocumentsStore } from '@workflow/documents'
 import {
@@ -68,6 +63,16 @@
 
 import { useExternalValidationQueue } from '@opencrvs/commons/message-queue'
 import { REDIS_HOST } from '@workflow/constants'
+import { getRecordById } from '@workflow/records'
+import {
+  isNotificationEnabled,
+  sendNotification
+} from '@workflow/records/notification'
+import { indexBundleWithTransaction } from '@workflow/records/search'
+import {
+  toValidated,
+  toWaitingForExternalValidationState
+} from '@workflow/records/state-transitions'
 import {
   findDuplicateIds,
   hasSameDuplicatesInExtension,
@@ -75,16 +80,6 @@
   updateTaskWithDuplicateIds
 } from '@workflow/utils/duplicate-checker'
 import { z } from 'zod'
-import { getRecordById } from '@workflow/records'
-import {
-  isNotificationEnabled,
-  sendNotification
-} from '@workflow/records/notification'
-import { indexBundleWithTransaction } from '@workflow/records/search'
-import {
-  toValidated,
-  toWaitingForExternalValidationState
-} from '@workflow/records/state-transitions'
 
 const requestSchema = z.object({
   event: z.custom<EVENT_TYPE>(),
@@ -159,15 +154,6 @@
   }
 }
 
-<<<<<<< HEAD
-type CreatedRecord =
-  | InProgressRecord
-  | ReadyForReviewRecord
-  | ValidatedRecord
-  | WaitingForValidationRecord
-
-async function createRecord<T = InProgressRecord | ReadyForReviewRecord>(
-=======
 async function resolveLocationsForEncounter(
   encounter: Encounter
 ): Promise<Bundle<Location> | null> {
@@ -197,8 +183,13 @@
   )
 }
 
-async function createRecord(
->>>>>>> 0dd88e71
+type CreatedRecord =
+  | InProgressRecord
+  | ReadyForReviewRecord
+  | ValidatedRecord
+  | WaitingForValidationRecord
+
+async function createRecord<T = InProgressRecord | ReadyForReviewRecord>(
   recordDetails: z.TypeOf<typeof requestSchema>['record'],
   event: z.TypeOf<typeof requestSchema>['event'],
   token: string,
@@ -250,29 +241,24 @@
   const responseBundle = await sendBundleToHearth(inputBundle)
   const savedBundle = toSavedBundle(inputBundle, responseBundle)
 
-<<<<<<< HEAD
   const mergedBundle = mergeBundles(savedBundle, practitionerResourcesBundle)
-  return mergedBundle as T
-=======
-  const mergedBundle = mergeBundles(record, practitionerResourcesBundle)
-
-  const encounter = findEncounterFromRecord(record)
+
+  const encounter = findEncounterFromRecord(savedBundle)
   if (encounter == null) {
-    return mergedBundle
-  }
-
-  if (bundleIncludesLocationResources(record)) {
-    return mergedBundle
+    return mergedBundle as T
+  }
+
+  if (bundleIncludesLocationResources(savedBundle)) {
+    return mergedBundle as T
   }
 
   const locationResourcesBundle = await resolveLocationsForEncounter(encounter)
 
   if (locationResourcesBundle == null) {
-    return mergedBundle
-  }
-
-  return mergeBundles(mergedBundle, locationResourcesBundle)
->>>>>>> 0dd88e71
+    return mergedBundle as T
+  }
+
+  return mergeBundles(mergedBundle, locationResourcesBundle) as T
 }
 
 function getEventAction(record: ValidatedRecord): 'sent-for-approval'
