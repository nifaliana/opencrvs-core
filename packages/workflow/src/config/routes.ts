--- conflicted
+++ resolved
@@ -1,12 +1,8 @@
-<<<<<<< HEAD
-import createBirthRegistrationHandler from '../features/registration/handler'
 import updateTaskHandler from '../features/task/handler'
-=======
 import {
   createBirthRegistrationHandler,
   markBirthAsRegisteredHandler
 } from '../features/registration/handler'
->>>>>>> 6b884805
 
 const enum RouteScope {
   DECLARE = 'declare',
@@ -50,7 +46,6 @@
     },
     {
       method: 'POST',
-<<<<<<< HEAD
       path: '/updateTask',
       handler: updateTaskHandler,
       config: {
@@ -58,7 +53,19 @@
         description: 'Update Task with the user information and send to fhir',
         auth: {
           scope: [RouteScope.DECLARE, RouteScope.REGISTER, RouteScope.CERTIFY]
-=======
+        },
+        plugins: {
+          'hapi-swagger': {
+            responses: {
+              200: { description: 'Task is successfully synced' },
+              400: { description: 'Bad request, check your request body' }
+            }
+          }
+        }
+      }
+    },
+    {
+      method: 'POST',
       path: '/markBirthAsRegistered',
       handler: markBirthAsRegisteredHandler,
       config: {
@@ -67,16 +74,11 @@
           'Push BRN number and registered status before submitting to Hearth',
         auth: {
           scope: [RouteScope.REGISTER]
->>>>>>> 6b884805
         },
         plugins: {
           'hapi-swagger': {
             responses: {
-<<<<<<< HEAD
-              200: { description: 'Task is successfully synced' },
-=======
               200: { description: 'Birth registration is successfull' },
->>>>>>> 6b884805
               400: { description: 'Bad request, check your request body' }
             }
           }
