/*
 * This Source Code Form is subject to the terms of the Mozilla Public
 * License, v. 2.0. If a copy of the MPL was not distributed with this
 * file, You can obtain one at https://mozilla.org/MPL/2.0/.
 *
 * OpenCRVS is also distributed under the terms of the Civil Registration
 * & Healthcare Disclaimer located at http://opencrvs.org/license.
 *
 * Copyright (C) The OpenCRVS Authors located at https://github.com/opencrvs/opencrvs-core/blob/master/AUTHORS.
 */

export {
  Activity,
  Archive,
  ArchiveTray,
  ArrowLeft,
  ArrowRight,
  Buildings,
  Circle,
  CaretDown,
  CaretLeft,
  CaretRight,
  ChartBar,
  ChartLine,
  ChatCircle,
  CheckSquare,
  Compass,
  Check,
  Copy,
  Database,
  DotsThreeVertical,
  DownloadSimple,
  ArrowCounterClockwise,
  MagnifyingGlassMinus,
  MagnifyingGlassPlus,
  Export,
  Eye,
  EyeSlash,
  Envelope,
  Gear,
  GitBranch,
  IdentificationCard,
  List,
  ListBullets,
  Lock,
  MagnifyingGlass,
  MapPin,
  Medal,
  NotePencil,
  Paperclip,
  PaperPlaneTilt,
  Pen,
  Pencil,
  PencilSimpleLine,
  Phone,
  Plus,
  Printer,
  SignOut,
  Star,
  Target,
  TextT,
  Trash,
  UploadSimple,
  User,
  UserPlus,
  Users,
  WarningCircle,
  X,
  CircleWavyCheck,
  CircleWavyQuestion,
<<<<<<< HEAD
  ArchiveBox,
  ArrowCircleDown,
  FileArrowUp,
  PencilLine,
  PencilCircle,
  Handshake
=======
  UserCircle
>>>>>>> 2f41bc45
} from 'phosphor-react'
export * from './custom-icons'<|MERGE_RESOLUTION|>--- conflicted
+++ resolved
@@ -68,15 +68,12 @@
   X,
   CircleWavyCheck,
   CircleWavyQuestion,
-<<<<<<< HEAD
   ArchiveBox,
   ArrowCircleDown,
   FileArrowUp,
   PencilLine,
   PencilCircle,
   Handshake
-=======
   UserCircle
->>>>>>> 2f41bc45
 } from 'phosphor-react'
 export * from './custom-icons'