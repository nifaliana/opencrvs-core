/*
 * This Source Code Form is subject to the terms of the Mozilla Public
 * License, v. 2.0. If a copy of the MPL was not distributed with this
 * file, You can obtain one at https://mozilla.org/MPL/2.0/.
 *
 * OpenCRVS is also distributed under the terms of the Civil Registration
 * & Healthcare Disclaimer located at http://opencrvs.org/license.
 *
 * Copyright (C) The OpenCRVS Authors. OpenCRVS and the OpenCRVS
 * graphic logo are (registered/a) trademark(s) of Plan International.
 */
import React from 'react'
import { fonts, IFont } from '../fonts'
import { colors, IColor } from '../colors'
import styled, { css } from 'styled-components'

export interface LinkProps
  extends React.HTMLProps<HTMLAnchorElement | HTMLButtonElement> {
  /** Typographic variant. Defines how the text looks like */
  font?: IFont
  /** Element the button renders as */
  element?: 'a' | 'button'
  /** Color */
  color?: IColor
  /** Disabled */
  disabled?: boolean
  /** Always underline link */
  underline?: boolean
}

const underlineStyles = css`
  text-decoration: underline;
  text-decoration-thickness: 2px;
  text-underline-offset: 4px;
`

const StyledLink = styled.button<{
  $font: IFont
  $color: IColor
  $underline: boolean
}>`
  ${({ $font }) => fonts[$font]};
  ${({ $color }) => `color: ${colors[$color]};`}
  cursor: pointer;
  padding: 0;
  border: 0;
  background: transparent;
  text-decoration: none;
  display: inline;
  text-overflow: ellipsis;
  overflow: hidden;
  max-width: 100%;

<<<<<<< HEAD
  ${({ $underline }) =>
    $underline
      ? underlineStyles
      : css`
          &:hover,
          &:active {
            ${underlineStyles}
          }
        `}
=======
  &:hover,
  &:active {
    text-decoration: underline;
    text-decoration-thickness: 2px;
    text-underline-offset: 4px;
    ${({ $color }) => `text-decoration-color: ${colors[$color]};`}
  }
>>>>>>> bb56c859

  &:focus-visible {
    background: ${({ theme }) => theme.colors.yellow};
    box-shadow: 0 -2px ${({ theme }) => theme.colors.yellow},
      0px 2px ${({ theme }) => theme.colors.yellow},
      0 4px ${({ theme }) => theme.colors.copy};
    color: ${({ theme }) => theme.colors.grey600};
    outline: none;
    text-decoration: none;
  }

  &:disabled {
    opacity: 0.5;
    text-decoration: none;
    pointer-events: none;
    user-select: none;
  }
`

export const Link = ({
  element,
  font = 'bold16',
  color = 'primary',
  underline = false,
  ...props
}: LinkProps) => (
  <StyledLink
    $font={font}
    $color={color}
    $underline={underline}
    // eslint-disable-next-line @typescript-eslint/no-explicit-any
    as={element as any}
    {...props}
  />
)<|MERGE_RESOLUTION|>--- conflicted
+++ resolved
@@ -51,25 +51,21 @@
   overflow: hidden;
   max-width: 100%;
 
-<<<<<<< HEAD
-  ${({ $underline }) =>
+  ${({ $underline, $color }) =>
     $underline
       ? underlineStyles
       : css`
           &:hover,
           &:active {
             ${underlineStyles}
+            text-decoration-color: ${colors[$color]};
           }
         `}
-=======
   &:hover,
   &:active {
-    text-decoration: underline;
-    text-decoration-thickness: 2px;
-    text-underline-offset: 4px;
+    ${underlineStyles}
     ${({ $color }) => `text-decoration-color: ${colors[$color]};`}
   }
->>>>>>> bb56c859
 
   &:focus-visible {
     background: ${({ theme }) => theme.colors.yellow};
