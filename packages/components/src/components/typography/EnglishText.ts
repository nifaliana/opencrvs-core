--- conflicted
+++ resolved
@@ -10,15 +10,9 @@
  * graphic logo are (registered/a) trademark(s) of Plan International.
  */
 import * as React from 'react'
-<<<<<<< HEAD
-import styled, { StyledComponentClass } from 'styled-components'
-/* stylelint-disable */
-=======
 import styled, { StyledComponentBase } from 'styled-components'
 
 // stylelint-disable opencrvs/no-font-styles
->>>>>>> 47d55c53
 export const EnglishText = styled.span`
   font-family: ${({ theme }) => theme.fonts.englishTextFont};
-`
-/* stylelint-enable */+`