/*
 * This Source Code Form is subject to the terms of the Mozilla Public
 * License, v. 2.0. If a copy of the MPL was not distributed with this
 * file, You can obtain one at https://mozilla.org/MPL/2.0/.
 *
 * OpenCRVS is also distributed under the terms of the Civil Registration
 * & Healthcare Disclaimer located at http://opencrvs.org/license.
 *
 * Copyright (C) The OpenCRVS Authors. OpenCRVS and the OpenCRVS
 * graphic logo are (registered/a) trademark(s) of Plan International.
 */
import * as React from 'react'
import { Warning } from '../icons'
import { Paragraph } from '../typography'
import styled from 'styled-components'

interface IErrorTextProps {
  id?: string
  children: string
  ignoreMediaQuery?: boolean
}

const Container = styled.div<{ ignoreMediaQuery?: boolean }>`
  flex-direction: row;
  display: flex;
  align-items: center;
  margin-top: -20px;
  margin-bottom: 4px;

  ${({ ignoreMediaQuery, theme }) => {
    return !ignoreMediaQuery
      ? `@media (min-width: ${theme.grid.breakpoints.md}px) {
        width: 515px;
      }`
      : ''
  }}
`
const StyledParagraph = styled(Paragraph)`
<<<<<<< HEAD
  ${({ theme }) => theme.fonts.bold16};
  color: ${({ theme }) => theme.colors.error};
=======
  ${({ theme }) => theme.fonts.bodyBoldStyle};
  color: ${({ theme }) => theme.colors.negative};
>>>>>>> bcad1c81
`

export function ErrorText(props: IErrorTextProps) {
  return (
    <Container id={props.id} ignoreMediaQuery={props.ignoreMediaQuery}>
      <Warning />
      <StyledParagraph>{props.children}</StyledParagraph>
    </Container>
  )
}<|MERGE_RESOLUTION|>--- conflicted
+++ resolved
@@ -36,13 +36,8 @@
   }}
 `
 const StyledParagraph = styled(Paragraph)`
-<<<<<<< HEAD
   ${({ theme }) => theme.fonts.bold16};
-  color: ${({ theme }) => theme.colors.error};
-=======
-  ${({ theme }) => theme.fonts.bodyBoldStyle};
   color: ${({ theme }) => theme.colors.negative};
->>>>>>> bcad1c81
 `
 
 export function ErrorText(props: IErrorTextProps) {
