--- conflicted
+++ resolved
@@ -24,13 +24,8 @@
   width: 100%;
   padding-top: 4px;
   display: inline-block;
-<<<<<<< HEAD
   ${({ theme }) => theme.fonts.bold14}
-  color: ${({ theme, color }) => (color ? color : theme.colors.error)};
-=======
-  ${({ theme }) => theme.fonts.subtitleStyle}
   color: ${({ theme, color }) => (color ? color : theme.colors.negative)};
->>>>>>> bcad1c81
   text-align: ${({ centred }) => (centred ? 'center' : 'left')};
   max-width: 535px;
 `
