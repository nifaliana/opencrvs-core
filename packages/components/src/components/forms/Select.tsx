--- conflicted
+++ resolved
@@ -18,11 +18,8 @@
   hideBorder?: boolean
   options: ISelectOption[]
   ignoreMediaQuery?: boolean
-<<<<<<< HEAD
   color?: string
-=======
   placeholder?: string
->>>>>>> c4a40bd5
 }
 
 const DropdownIndicator = (props: IndicatorProps<ISelectOption>) => {
