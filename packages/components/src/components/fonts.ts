--- conflicted
+++ resolved
@@ -27,11 +27,7 @@
   captionStyle: string
   buttonStyle: string
   smallButtonStyle: string
-<<<<<<< HEAD
-  smallButtonBoldStyle: string
-=======
   smallButtonStyleNoCapitalize: string
->>>>>>> 67a545cf
 }
 
 // TODO: we need a way to load fonts for other languages without recompiling
@@ -124,16 +120,9 @@
       line-height: 0px;
       font-weight: normal;
       text-transform: capitalize;`,
-<<<<<<< HEAD
-    smallButtonBoldStyle: `font-family: ${semiBoldFont};
-      font-size: 14px;
-      line-height: 21px;
-      font-weight: 600;`
-=======
     smallButtonStyleNoCapitalize: `font-family: ${semiBoldFont};
         font-size: 14px;
         font-weight: 600;
         line-height: 150%;`
->>>>>>> 67a545cf
   }
 }