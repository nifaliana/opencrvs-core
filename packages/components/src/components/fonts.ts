import { grid } from './grid'

export interface IFonts {
  boldFont: string
  lightFont: string
  regularFont: string
  defaultFontStyle: string
  lightFontStyle: string
  infoFontStyle: string
  capsFontStyle: string
  heavyFontStyle: string
  h1FontStyle: string
  h2FontStyle: string
  h3FontStyle: string
  englishTextFont: string
}

const countryFonts = {
  bgd: {
    bn: {
      boldFontFamily: 'noto_sans_bengalibold',
      lightFontFamily: 'noto_sans_bengalilight',
      regularFontFamily: 'noto_sans_bengaliregular'
    },
    en: {
      boldFontFamily: 'noto_sansbold',
      lightFontFamily: 'noto_sanslight',
      regularFontFamily: 'noto_sansregular'
    }
  },
  gbr: {
    en: {
      boldFontFamily: 'noto_sansbold',
      lightFontFamily: 'noto_sanslight',
      regularFontFamily: 'noto_sansregular'
    }
  },
  za: {
    en: {
      boldFontFamily: 'noto_sansbold',
      lightFontFamily: 'noto_sanslight',
      regularFontFamily: 'noto_sansregular'
    }
  }
}

export const fonts = (country: string, language: string): IFonts => ({
  boldFont: countryFonts[country][language].boldFontFamily,
  lightFont: countryFonts[country][language].lightFontFamily,
  regularFont: countryFonts[country][language].regularFontFamily,
  englishTextFont: 'noto_sansregular',
  defaultFontStyle: `font-family: ${
    countryFonts[country][language].regularFontFamily
  };
    font-weight: 400;
    font-size: 18px;
    @media (max-width: ${grid.breakpoints.lg}px) {
      font-size: 18px;
    }
    letter-spacing: 0.1px;`,
  lightFontStyle: `font-family: ${
    countryFonts[country][language].lightFontFamily
  };
    font-weight: 300;
    font-size: 16px;
    @media (max-width: ${grid.breakpoints.lg}px) {
      font-size: 18px;
    }
    letter-spacing: 0.1px;`,
  infoFontStyle: `font-family: ${
    countryFonts[country][language].regularFontFamily
  };
    font-weight: 300;
    font-size: 16px;
    @media (max-width: ${grid.breakpoints.lg}px) {
      font-size: 16px;
    }
    letter-spacing: 0.1px;`,
<<<<<<< HEAD
  capsFontStyle: `font-family: ${countryFonts[country].regularFontFamily};
    font-size: 16px;
=======
  capsFontStyle: `font-family: ${
    countryFonts[country][language].regularFontFamily
  };
    font-weight: 300;
    font-size: 14px;
    @media (max-width: ${grid.breakpoints.lg}px) {
      font-size: 16px;
    }
>>>>>>> 76a522fd
    letter-spacing: 2.5px;
    text-transform: uppercase;`,
  heavyFontStyle: `font-family: ${
    countryFonts[country][language].regularFontFamily
  };
      font-weight: 600;
      font-size: 16px;
      @media (max-width: ${grid.breakpoints.lg}px) {
        font-size: 18px;
      }
      letter-spacing: 2.5px;
      text-transform: uppercase;`,
  h1FontStyle: `font-family: ${countryFonts[country][language].lightFontFamily};
    font-weight: 300;
    font-size: 30px;
    @media (max-width: ${grid.breakpoints.lg}px) {
      font-size: 32px;
    }
    letter-spacing: 0.1px;
    text-transform: uppercase;`,
  h2FontStyle: `font-family: ${countryFonts[country][language].lightFontFamily};
    font-weight: 300;
    font-size: 24px;
    @media (max-width: ${grid.breakpoints.lg}px) {
      font-size: 26px;
    }
    letter-spacing: 0.1px;
    text-transform: uppercase;`,
  h3FontStyle: `font-family: ${countryFonts[country][language].lightFontFamily};
    font-weight: 300;
    font-size: 20px;
    @media (max-width: ${grid.breakpoints.lg}px) {
      font-size: 22px;
    }
    letter-spacing: 0.1px;
    text-transform: uppercase;`
})<|MERGE_RESOLUTION|>--- conflicted
+++ resolved
@@ -76,10 +76,7 @@
       font-size: 16px;
     }
     letter-spacing: 0.1px;`,
-<<<<<<< HEAD
-  capsFontStyle: `font-family: ${countryFonts[country].regularFontFamily};
-    font-size: 16px;
-=======
+
   capsFontStyle: `font-family: ${
     countryFonts[country][language].regularFontFamily
   };
@@ -88,7 +85,6 @@
     @media (max-width: ${grid.breakpoints.lg}px) {
       font-size: 16px;
     }
->>>>>>> 76a522fd
     letter-spacing: 2.5px;
     text-transform: uppercase;`,
   heavyFontStyle: `font-family: ${
