export * from './Box'
export * from './Header'
export * from './Spinner'
export * from './Tabs'
export * from './Modal'
export * from './Notification'
export * from './HamburgerMenu'
export * from './ActionPage'
export * from './SearchInput'
export * from './Pagination'
<<<<<<< HEAD
export * from './Banner'
=======
export * from './SortAndFilter'
>>>>>>> 4dcab460
<|MERGE_RESOLUTION|>--- conflicted
+++ resolved
@@ -8,8 +8,5 @@
 export * from './ActionPage'
 export * from './SearchInput'
 export * from './Pagination'
-<<<<<<< HEAD
 export * from './Banner'
-=======
-export * from './SortAndFilter'
->>>>>>> 4dcab460
+export * from './SortAndFilter'