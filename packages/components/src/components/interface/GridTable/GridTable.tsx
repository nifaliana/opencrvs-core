import * as React from 'react'
import styled, { keyframes } from 'styled-components'
import { Box } from '../../interface'
import { ListItemAction } from '../../buttons'
import { Pagination } from '..'
import { ExpansionContentInfo } from './ExpansionContentInfo'
import { IAction, IDynamicValues, IExpandedContentPreference } from './types'
export { IAction } from './types'

const Wrapper = styled.div`
  width: 100%;
`
const TableHeader = styled.div`
  color: ${({ theme }) => theme.colors.copy};
  font-family: ${({ theme }) => theme.fonts.boldFont};
  font-size: 16px;
  margin: 60px 0 25px;
  padding: 0 25px;
  line-height: 22px;
`

const StyledBox = styled(Box)`
  margin-top: 15px;
<<<<<<< HEAD
  padding: 7px 0px 0px 0px;
  color: ${({ theme }) => theme.colors.placeholder};
=======
  padding: 12px 0px 5px 0px;
  color: ${({ theme }) => theme.colors.copy};
>>>>>>> 61b56e7a
  font-family: ${({ theme }) => theme.fonts.regularFont};
  font-size: 16px;
  line-height: 22px;
`

const ErrorText = styled.div`
  color: ${({ theme }) => theme.colors.error};
  font-family: ${({ theme }) => theme.fonts.lightFont};
  text-align: center;
  margin-top: 100px;
`

const RowWrapper = styled.div.attrs<{ expandable?: boolean }>({})`
  width: 100%;
  cursor: ${({ expandable }) => (expandable ? 'pointer' : 'default')};
  padding: 0 24px;
`

const ContentWrapper = styled.span.attrs<{ width: number; alignment?: string }>(
  {}
)`
  width: ${({ width }) => width}%;
  display: inline-block;
  text-align: ${({ alignment }) => (alignment ? alignment.toString() : 'left')};
  padding-right: 10px;
`
const ActionWrapper = styled(ContentWrapper)`
  padding-right: 0px;
`
const fadeIn = keyframes`
  from { opacity: 0; }
  to { opacity: 1; }
`
const ExpandedSectionContainer = styled.div.attrs<{ expanded: boolean }>({})`
  margin-top: 5px;
  overflow: hidden;
  transition-property: all;
  transition-duration: 0.5s;
  max-height: ${({ expanded }) => (expanded ? '1000px' : '0px')};
`

export enum ColumnContentAlignment {
  LEFT = 'left',
  RIGHT = 'right',
  CENTER = 'center'
}

interface IGridPreference {
  label: string
  width: number
  key: string
  alignment?: ColumnContentAlignment
  isActionColumn?: boolean
}

interface IGridTableProps {
  content: IDynamicValues[]
  columns: IGridPreference[]
  expandedContentRows?: IExpandedContentPreference[]
  noResultText: string
  onPageChange?: (currentPage: number) => void
  pageSize?: number
  totalPages?: number
  initialPage?: number
  expandable?: boolean
}

interface IGridTableState {
  currentPage: number
  expanded: string[]
}

const defaultConfiguration = {
  pageSize: 10,
  initialPage: 1
}

const getTotalPageNumber = (totalItemCount: number, pageSize: number) => {
  return totalItemCount > 0 ? Math.ceil(totalItemCount / pageSize) : 0
}

export class GridTable extends React.Component<
  IGridTableProps,
  IGridTableState
> {
  state = {
    currentPage: this.props.initialPage || defaultConfiguration.initialPage,
    expanded: []
  }

  renderActionBlock = (
    itemId: string,
    actions: IAction[],
    width: number,
    key: number,
    alignment?: ColumnContentAlignment
  ) => {
    if (this.props.expandable) {
      return (
        <ActionWrapper
          key={key}
          width={width}
          alignment={alignment}
          id="ActionWrapper"
        >
          <ListItemAction
            actions={actions}
            expanded={
              this.state.expanded.findIndex(id => id === itemId) >= 0 || false
            }
            id="ListItemAction"
            onExpand={() => this.toggleExpanded(itemId)}
          />
        </ActionWrapper>
      )
    } else {
      return (
        <ActionWrapper key={key} width={width} alignment={alignment}>
          <ListItemAction actions={actions} />
        </ActionWrapper>
      )
    }
  }

  toggleExpanded = (itemId: string) => {
    if (!this.props.expandable) {
      return
    }
    const toggledExpandedList = [] as string[]
    const { expanded } = this.state
    const index = expanded.findIndex(id => id === itemId)
    if (index < 0) {
      toggledExpandedList.push(itemId)
    }
    expanded.forEach(id => {
      if (itemId !== id) {
        toggledExpandedList.push(id)
      }
    })
    this.setState({ expanded: toggledExpandedList })
  }

  showExpandedSection = (itemId: string) => {
    return this.state.expanded.findIndex(id => id === itemId) >= 0
  }

  getDisplayItems = (
    currentPage: number,
    pageSize: number,
    allItems: IDynamicValues[]
  ) => {
    if (allItems.length <= pageSize) {
      // expect that allItem is already sliced correctly externally
      return allItems
    }

    // perform internal pagination
    const offset = (currentPage - 1) * pageSize
    const displayItems = allItems.slice(offset, offset + pageSize)
    return displayItems
  }

  onPageChange = (currentPage: number) => {
    if (this.props.onPageChange) {
      this.props.onPageChange(currentPage)
    } else {
      this.setState({ currentPage })
    }
  }

  render() {
    const {
      columns,
      content,
      noResultText,
      pageSize = defaultConfiguration.pageSize,
      initialPage = defaultConfiguration.initialPage
    } = this.props
    const { currentPage } = this.state
    const totalPages = this.props.totalPages
      ? this.props.totalPages
      : getTotalPageNumber(
          content.length,
          this.props.pageSize || defaultConfiguration.pageSize
        )
    return (
      <Wrapper>
        {content.length > 0 && (
          <TableHeader>
            {columns.map((preference, index) => (
              <ContentWrapper
                key={index}
                width={preference.width}
                alignment={preference.alignment}
              >
                {preference.label}
              </ContentWrapper>
            ))}
          </TableHeader>
        )}
        {this.getDisplayItems(currentPage, pageSize, content).map(
          (item, index) => {
            const expanded = this.showExpandedSection(item.id as string)
            return (
              <StyledBox key={index}>
                <RowWrapper
                  expandable={this.props.expandable}
                  onClick={() => this.toggleExpanded(item.id as string)}
                >
                  {columns.map((preference, indx) => {
                    if (preference.isActionColumn) {
                      return this.renderActionBlock(
                        item.id as string,
                        item[preference.key] as IAction[],
                        preference.width,
                        indx,
                        preference.alignment
                      )
                    } else {
                      return (
                        <ContentWrapper
                          key={indx}
                          width={preference.width}
                          alignment={preference.alignment}
                        >
                          {item[preference.key] as string}
                        </ContentWrapper>
                      )
                    }
                  })}
                </RowWrapper>

                <ExpandedSectionContainer expanded={expanded}>
                  {expanded && (
                    <ExpansionContentInfo
                      data={item}
                      preference={this.props.expandedContentRows}
                    />
                  )}
                </ExpandedSectionContainer>
              </StyledBox>
            )
          }
        )}

        {totalPages > pageSize && (
          <Pagination
            initialPage={initialPage}
            totalPages={Math.ceil(totalPages / pageSize)}
            onPageChange={this.onPageChange}
          />
        )}
        {content.length <= 0 && (
          <ErrorText id="no-record">{noResultText}</ErrorText>
        )}
      </Wrapper>
    )
  }
}<|MERGE_RESOLUTION|>--- conflicted
+++ resolved
@@ -21,13 +21,8 @@
 
 const StyledBox = styled(Box)`
   margin-top: 15px;
-<<<<<<< HEAD
   padding: 7px 0px 0px 0px;
-  color: ${({ theme }) => theme.colors.placeholder};
-=======
-  padding: 12px 0px 5px 0px;
   color: ${({ theme }) => theme.colors.copy};
->>>>>>> 61b56e7a
   font-family: ${({ theme }) => theme.fonts.regularFont};
   font-size: 16px;
   line-height: 22px;
