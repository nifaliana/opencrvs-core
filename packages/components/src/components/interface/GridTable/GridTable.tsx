import * as React from 'react'
import styled, { keyframes } from 'styled-components'
import { Box } from '../../interface'
import { ListItemAction } from '../../buttons'
import { Pagination } from '..'
import { ExpansionContentInfo } from './ExpansionContentInfo'
import { IAction, IDynamicValues, IExpandedContentPreference } from './types'
import { grid } from '../../grid'
export { IAction } from './types'

const Wrapper = styled.div`
  width: 100%;

  @media (max-width: ${({ theme }) => theme.grid.breakpoints.lg}px) {
    margin: 24px 16px 0 16px;
    width: calc(100% - 32px);
  }
`
const TableHeader = styled.div`
  color: ${({ theme }) => theme.colors.copy};
  ${({ theme }) => theme.fonts.captionStyle};
  margin: 60px 0 25px;
  padding: 0 25px;

  @media (max-width: ${({ theme }) => theme.grid.breakpoints.lg}px) {
    display: none;
  }
`

const StyledBox = styled(Box)`
<<<<<<< HEAD
  padding: 0px;
  margin: 15px 10px;
=======
  margin-top: 8px;
  padding: 7px 0px 0px 0px;
>>>>>>> fd050ab3
  color: ${({ theme }) => theme.colors.copy};
  ${({ theme }) => theme.fonts.bodyStyle};
`

const ErrorText = styled.div`
  color: ${({ theme }) => theme.colors.error};
  ${({ theme }) => theme.fonts.bodyStyle};
  text-align: center;
  margin-top: 100px;
`

const RowWrapper = styled.div.attrs<{ expandable?: boolean }>({})`
  width: 100%;
  cursor: ${({ expandable }) => (expandable ? 'pointer' : 'default')};
<<<<<<< HEAD
  padding: 16px 16px;
=======
  padding: 0 24px;
  display: flex;
  align-items: center;
  min-height: 56px;
>>>>>>> fd050ab3
`

const ContentWrapper = styled.span.attrs<{
  width: number
  alignment?: string
  color?: string
}>({})`
  width: ${({ width }) => width}%;
  display: inline-block;
  text-align: ${({ alignment }) => (alignment ? alignment.toString() : 'left')};
  padding-right: 10px;
  ${({ color }) => color && `color: ${color};`}
`
const ActionWrapper = styled(ContentWrapper)`
  padding-right: 0px;
`
const fadeIn = keyframes`
  from { opacity: 0; }
  to { opacity: 1; }
`
const ExpandedSectionContainer = styled.div.attrs<{ expanded: boolean }>({})`
  margin-top: 5px;
  overflow: hidden;
  transition-property: all;
  transition-duration: 0.5s;
  max-height: ${({ expanded }) => (expanded ? '1000px' : '0px')};
`

const Error = styled.span`
  color: ${({ theme }) => theme.colors.error};
`

export enum ColumnContentAlignment {
  LEFT = 'left',
  RIGHT = 'right',
  CENTER = 'center'
}

interface IGridPreference {
  label: string
  width: number
  key: string
  errorValue?: string
  alignment?: ColumnContentAlignment
  isActionColumn?: boolean
  color?: string
}

interface IGridTableProps {
  content: IDynamicValues[]
  columns: IGridPreference[]
  expandedContentRows?: IExpandedContentPreference[]
  noResultText: string
  onPageChange?: (currentPage: number) => void
  pageSize?: number
  totalPages?: number
  initialPage?: number
  expandable?: boolean
  clickable?: boolean
}

interface IGridTableState {
  width: number
  expanded: string[]
}

const defaultConfiguration = {
  pageSize: 10,
  initialPage: 1
}

const getTotalPageNumber = (totalItemCount: number, pageSize: number) => {
  return totalItemCount > 0 ? Math.ceil(totalItemCount / pageSize) : 0
}

export class GridTable extends React.Component<
  IGridTableProps,
  IGridTableState
> {
  state = {
    width: window.innerWidth,
    expanded: []
  }

  componentDidMount() {
    window.addEventListener('resize', this.recordWindowWidth)
  }

  componentWillUnmount() {
    window.removeEventListener('resize', this.recordWindowWidth)
  }

  recordWindowWidth = () => {
    this.setState({ width: window.innerWidth })
  }

  renderActionBlock = (
    itemId: string,
    actions: IAction[],
    width: number,
    key: number,
    alignment?: ColumnContentAlignment
  ) => {
    if (this.props.expandable) {
      return (
        <ActionWrapper
          key={key}
          width={width}
          alignment={alignment}
          id="ActionWrapper"
        >
          <ListItemAction
            actions={actions}
            expanded={
              this.state.expanded.findIndex(id => id === itemId) >= 0 || false
            }
            id="ListItemAction"
            onExpand={() => this.toggleExpanded(itemId)}
          />
        </ActionWrapper>
      )
    } else {
      return (
        <ActionWrapper key={key} width={width} alignment={alignment}>
          <ListItemAction actions={actions} />
        </ActionWrapper>
      )
    }
  }

  toggleExpanded = (itemId: string) => {
    if (!this.props.expandable) {
      return
    }
    const toggledExpandedList = [] as string[]
    const { expanded } = this.state
    const index = expanded.findIndex(id => id === itemId)
    if (index < 0) {
      toggledExpandedList.push(itemId)
    }
    expanded.forEach(id => {
      if (itemId !== id) {
        toggledExpandedList.push(id)
      }
    })
    this.setState({ expanded: toggledExpandedList })
  }

  showExpandedSection = (itemId: string) => {
    return this.state.expanded.findIndex(id => id === itemId) >= 0
  }

  getDisplayItems = (
    currentPage: number,
    pageSize: number,
    allItems: IDynamicValues[]
  ) => {
    if (allItems.length <= pageSize) {
      // expect that allItem is already sliced correctly externally
      return allItems
    }

    // perform internal pagination
    const offset = (currentPage - 1) * pageSize
    const displayItems = allItems.slice(offset, offset + pageSize)
    return displayItems
  }

  onPageChange = (currentPage: number) => {
    if (this.props.onPageChange) {
      this.props.onPageChange(currentPage)
    }
  }

  getRowClickHandler = (itemRowClickHandler: IAction[]) => {
    return itemRowClickHandler[0].handler
  }

  render() {
    const {
      columns,
      content,
      noResultText,
      pageSize = defaultConfiguration.pageSize,
      initialPage = defaultConfiguration.initialPage
    } = this.props
    const { width } = this.state
    const totalPages = this.props.totalPages
      ? this.props.totalPages
      : getTotalPageNumber(
          content.length,
          this.props.pageSize || defaultConfiguration.pageSize
        )
    return (
      <Wrapper>
        {content.length > 0 && width > grid.breakpoints.lg && (
          <TableHeader>
            {columns.map((preference, index) => (
              <ContentWrapper
                key={index}
                width={preference.width}
                alignment={preference.alignment}
              >
                {preference.label}
              </ContentWrapper>
            ))}
          </TableHeader>
        )}
        {this.getDisplayItems(initialPage, pageSize, content).map(
          (item, index) => {
            const expanded = this.showExpandedSection(item.id as string)
            return (
              <StyledBox key={index}>
                <RowWrapper
                  id={'row_' + index}
                  expandable={this.props.expandable}
                  onClick={() =>
                    (this.props.expandable &&
                      this.toggleExpanded(item.id as string)) ||
                    (this.props.clickable &&
                      this.getRowClickHandler(
                        item.rowClickHandler as IAction[]
                      )())
                  }
                >
                  {columns.map((preference, indx) => {
                    if (preference.isActionColumn) {
                      return this.renderActionBlock(
                        item.id as string,
                        item[preference.key] as IAction[],
                        preference.width,
                        indx,
                        preference.alignment
                      )
                    } else {
                      return (
                        <ContentWrapper
                          key={indx}
                          width={preference.width}
                          alignment={preference.alignment}
                          color={preference.color}
                        >
                          {(item[preference.key] as string) || (
                            <Error>{preference.errorValue}</Error>
                          )}
                        </ContentWrapper>
                      )
                    }
                  })}
                </RowWrapper>

                {this.props.expandable && (
                  <ExpandedSectionContainer expanded={expanded}>
                    {expanded && (
                      <ExpansionContentInfo
                        data={item}
                        preference={this.props.expandedContentRows}
                      />
                    )}
                  </ExpandedSectionContainer>
                )}
              </StyledBox>
            )
          }
        )}

        {totalPages > pageSize && (
          <Pagination
            initialPage={initialPage}
            totalPages={Math.ceil(totalPages / pageSize)}
            onPageChange={this.onPageChange}
          />
        )}
        {content.length <= 0 && (
          <ErrorText id="no-record">{noResultText}</ErrorText>
        )}
      </Wrapper>
    )
  }
}<|MERGE_RESOLUTION|>--- conflicted
+++ resolved
@@ -28,13 +28,8 @@
 `
 
 const StyledBox = styled(Box)`
-<<<<<<< HEAD
-  padding: 0px;
-  margin: 15px 10px;
-=======
   margin-top: 8px;
   padding: 7px 0px 0px 0px;
->>>>>>> fd050ab3
   color: ${({ theme }) => theme.colors.copy};
   ${({ theme }) => theme.fonts.bodyStyle};
 `
@@ -49,14 +44,10 @@
 const RowWrapper = styled.div.attrs<{ expandable?: boolean }>({})`
   width: 100%;
   cursor: ${({ expandable }) => (expandable ? 'pointer' : 'default')};
-<<<<<<< HEAD
-  padding: 16px 16px;
-=======
   padding: 0 24px;
   display: flex;
   align-items: center;
   min-height: 56px;
->>>>>>> fd050ab3
 `
 
 const ContentWrapper = styled.span.attrs<{
@@ -119,7 +110,6 @@
 }
 
 interface IGridTableState {
-  width: number
   expanded: string[]
 }
 
@@ -137,20 +127,7 @@
   IGridTableState
 > {
   state = {
-    width: window.innerWidth,
     expanded: []
-  }
-
-  componentDidMount() {
-    window.addEventListener('resize', this.recordWindowWidth)
-  }
-
-  componentWillUnmount() {
-    window.removeEventListener('resize', this.recordWindowWidth)
-  }
-
-  recordWindowWidth = () => {
-    this.setState({ width: window.innerWidth })
   }
 
   renderActionBlock = (
@@ -243,7 +220,6 @@
       pageSize = defaultConfiguration.pageSize,
       initialPage = defaultConfiguration.initialPage
     } = this.props
-    const { width } = this.state
     const totalPages = this.props.totalPages
       ? this.props.totalPages
       : getTotalPageNumber(
@@ -252,7 +228,7 @@
         )
     return (
       <Wrapper>
-        {content.length > 0 && width > grid.breakpoints.lg && (
+        {content.length > 0 && (
           <TableHeader>
             {columns.map((preference, index) => (
               <ContentWrapper
