--- conflicted
+++ resolved
@@ -7,13 +7,8 @@
   background: ${({ theme }) => theme.colors.white};
   border-radius: 2px;
   display: flex;
-<<<<<<< HEAD
   ${({ theme }) => theme.fonts.bodyStyle};
   padding: 10px;
-=======
-  font-family: ${({ theme }) => theme.fonts.lightFont};
-  padding: 0 10px;
->>>>>>> 9187382b
   position: relative;
 `
 const SearchTextInput = styled.input`
