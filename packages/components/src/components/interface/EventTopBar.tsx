/*
 * This Source Code Form is subject to the terms of the Mozilla Public
 * License, v. 2.0. If a copy of the MPL was not distributed with this
 * file, You can obtain one at https://mozilla.org/MPL/2.0/.
 *
 * OpenCRVS is also distributed under the terms of the Civil Registration
 * & Healthcare Disclaimer located at http://opencrvs.org/license.
 *
 * Copyright (C) The OpenCRVS Authors. OpenCRVS and the OpenCRVS
 * graphic logo are (registered/a) trademark(s) of Plan International.
 */
import * as React from 'react'
import styled from 'styled-components'
import { TertiaryButton, CircleButton } from '../buttons'
import { DeclarationIcon, Cross, VerticalThreeDots } from '../icons'
import { ToggleMenu } from '.'

const TopBar = styled.div`
  padding: 0 ${({ theme }) => theme.grid.margin}px;
  height: 56px;
  background: ${({ theme }) => theme.colors.white};
  border-bottom: 1px solid ${({ theme }) => theme.colors.grey300};
  display: flex;
  justify-content: space-between;
  align-items: center;
  top: 0;
  width: 100%;
  position: fixed;
  z-index: 1;
`
<<<<<<< HEAD
const TopBarTitle = styled.h4<{ TopBarActions?: boolean }>`
  ${({ theme }) => theme.fonts.bigBodyBoldStyle};
  padding-left: ${({ TopBarActions }) => (TopBarActions ? `6px` : `16px`)};
=======
const TopBarTitle = styled.h4`
  ${({ theme }) => theme.fonts.h4};
  padding-left: 16px;
>>>>>>> 1caf155e
  color: ${({ theme }) => theme.colors.copy};
`
const Item = styled.span`
  display: flex;
  align-items: center;
`
<<<<<<< HEAD
const TopBarActionsContainer = styled.div`
  display: flex;
  align-items: center;
  gap: 16px;
`
=======
>>>>>>> 1caf155e

export interface IEventTopBarProps {
  id?: string
  title: string
  pageIcon?: JSX.Element
  goHome?: () => void
  saveAction?: IEventTopBarMenuAction
  exitAction?: IEventTopBarMenuAction
  menuItems?: IToggleMenuItem[]
  iconColor?: string
  topBarActions?: React.ReactNode[]
}

export interface IEventTopBarMenuAction {
  handler: () => void
  label: string
}
interface IToggleMenuItem {
  label: string
  icon?: JSX.Element
  handler: () => void
}

export const EventTopBar = (props: IEventTopBarProps) => {
  const {
    goHome,
    title,
    saveAction,
    exitAction,
    menuItems,
    topBarActions,
    iconColor = 'purple',
    pageIcon
  } = props
  return (
    <TopBar>
      <Item>
        {pageIcon || <DeclarationIcon color={iconColor} />}
        <TopBarTitle TopBarActions={Boolean(topBarActions)}>
          {title}
        </TopBarTitle>
      </Item>
      <Item>
        {topBarActions && (
          <TopBarActionsContainer>{topBarActions}</TopBarActionsContainer>
        )}
        {goHome && (
          <CircleButton id="crcl-btn" onClick={goHome}>
            <Cross color="currentColor" />
          </CircleButton>
        )}
        {saveAction && (
          <TertiaryButton onClick={saveAction.handler} id="save_draft">
            {saveAction.label}
          </TertiaryButton>
        )}

        {exitAction && (
          <TertiaryButton onClick={exitAction.handler} id="exit_top_bar">
            {exitAction.label}
          </TertiaryButton>
        )}
        {menuItems && (
          <ToggleMenu
            id="eventToggleMenu"
            toggleButton={<VerticalThreeDots />}
            menuItems={menuItems}
          />
        )}
      </Item>
    </TopBar>
  )
}<|MERGE_RESOLUTION|>--- conflicted
+++ resolved
@@ -28,29 +28,21 @@
   position: fixed;
   z-index: 1;
 `
-<<<<<<< HEAD
 const TopBarTitle = styled.h4<{ TopBarActions?: boolean }>`
-  ${({ theme }) => theme.fonts.bigBodyBoldStyle};
+  ${({ theme }) => theme.fonts.h4};
   padding-left: ${({ TopBarActions }) => (TopBarActions ? `6px` : `16px`)};
-=======
-const TopBarTitle = styled.h4`
-  ${({ theme }) => theme.fonts.h4};
-  padding-left: 16px;
->>>>>>> 1caf155e
   color: ${({ theme }) => theme.colors.copy};
 `
+
 const Item = styled.span`
   display: flex;
   align-items: center;
 `
-<<<<<<< HEAD
 const TopBarActionsContainer = styled.div`
   display: flex;
   align-items: center;
   gap: 16px;
 `
-=======
->>>>>>> 1caf155e
 
 export interface IEventTopBarProps {
   id?: string
@@ -81,8 +73,8 @@
     saveAction,
     exitAction,
     menuItems,
+    iconColor = 'purple',
     topBarActions,
-    iconColor = 'purple',
     pageIcon
   } = props
   return (
