--- conflicted
+++ resolved
@@ -166,11 +166,8 @@
       actions,
       width,
       contentHeight,
-<<<<<<< HEAD
       fullscreen,
-=======
       autoHeight,
->>>>>>> 0f0fa177
       contentScrollableY,
       hideHeaderBoxShadow
     } = this.props
@@ -196,13 +193,9 @@
           </Header>
           <Body
             height={contentHeight}
-<<<<<<< HEAD
             scrollableY={contentScrollableY}
             fullscreen={fullscreen}
-=======
             autoHeight={autoHeight}
-            scrollableY={contentScrollableY}
->>>>>>> 0f0fa177
           >
             {this.props.children}
           </Body>
