--- conflicted
+++ resolved
@@ -149,13 +149,8 @@
         <ModalContent width={width}>
           <Header>
             <Title>{title}</Title>
-<<<<<<< HEAD
-            <CircleButton type="button" onClick={handleClose}>
+            <CircleButton id="close-btn" type="button" onClick={handleClose}>
               <Cross color="currentColor" />
-=======
-            <CircleButton id="close-btn" type="button" onClick={handleClose}>
-              <Cross />
->>>>>>> e947b23b
             </CircleButton>
           </Header>
           <Body height={contentHeight}>{this.props.children}</Body>
