--- conflicted
+++ resolved
@@ -168,7 +168,6 @@
       contentHeight,
       fullscreen,
       autoHeight,
-      fullscreen,
       contentScrollableY,
       hideHeaderBoxShadow
     } = this.props
@@ -196,10 +195,7 @@
             height={contentHeight}
             scrollableY={contentScrollableY}
             fullscreen={fullscreen}
-<<<<<<< HEAD
-=======
             autoHeight={autoHeight}
->>>>>>> 77939c84
           >
             {this.props.children}
           </Body>
