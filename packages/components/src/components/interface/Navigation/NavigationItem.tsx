--- conflicted
+++ resolved
@@ -50,26 +50,17 @@
   isSelected?: boolean
   isSubItem?: boolean
 }>`
-<<<<<<< HEAD
   ${({ theme }) => theme.fonts.bold14};
   margin-left: 13px;
   padding-top: 3px;
-=======
-  ${({ theme }) => theme.fonts.subtitleStyle};
-  margin-left: 12px;
->>>>>>> bcad1c81
   color: ${({ isSelected, theme }) =>
     isSelected ? theme.colors.copy : theme.colors.grey500};
 `
 
 const ValueContainer = styled.span<{ isSelected?: boolean }>`
   margin-left: auto;
-<<<<<<< HEAD
   ${({ theme }) => theme.fonts.bold12};
   padding-top: 3px;
-=======
-  ${({ theme }) => theme.fonts.captionBolder};
->>>>>>> bcad1c81
   color: ${({ isSelected, theme }) =>
     isSelected ? theme.colors.copy : theme.colors.grey500};
 `
