--- conflicted
+++ resolved
@@ -19,35 +19,25 @@
   isSelected?: boolean
 }
 
-export const SubItemContainer = styled.button`
+export const SubItemContainer = styled.button<{ isSelected?: boolean }>`
   border: 0;
   background-color: ${({ theme }) => theme.colors.white};
   :hover {
     background-color: ${({ theme }) => theme.colors.grey200};
   }
   outline: none;
+
   cursor: pointer;
   width: 100%;
-<<<<<<< HEAD
-  height: 36px;
-  text-align: left;
-=======
   min-height: 36px;
   color: ${({ isSelected, theme }) =>
     isSelected ? theme.colors.grey600 : theme.colors.grey500};
   ${({ theme }) => theme.fonts.reg14};
->>>>>>> 7385bf01
 `
 
-export const LabelContainer = styled.div<{ isSelected?: boolean }>`
+export const LabelContainer = styled.div`
   padding: 7px 38px 9px 42px;
-<<<<<<< HEAD
-  color: ${({ isSelected, theme }) =>
-    isSelected ? theme.colors.grey600 : theme.colors.grey500};
-  ${({ theme }) => theme.fonts.reg14}
-=======
   text-align: left;
->>>>>>> 7385bf01
 `
 
 export const NavigationSubItem = ({
@@ -56,8 +46,8 @@
   ...otherProps
 }: INavigationSubItemProps) => {
   return (
-    <SubItemContainer {...otherProps}>
-      <LabelContainer isSelected={isSelected}>{label}</LabelContainer>
+    <SubItemContainer isSelected={isSelected} {...otherProps}>
+      <LabelContainer>{label}</LabelContainer>
     </SubItemContainer>
   )
 }