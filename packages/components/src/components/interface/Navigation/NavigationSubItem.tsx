--- conflicted
+++ resolved
@@ -32,13 +32,8 @@
   height: 36px;
   text-align: left;
   color: ${({ isSelected, theme }) =>
-<<<<<<< HEAD
     isSelected ? theme.colors.grey : theme.colors.greyLight};
   ${({ theme }) => theme.fonts.reg14};
-=======
-    isSelected ? theme.colors.copy : theme.colors.grey500};
-  ${({ theme }) => theme.fonts.chartLegendStyle};
->>>>>>> bcad1c81
 `
 
 const LabelContainer = styled.div`
