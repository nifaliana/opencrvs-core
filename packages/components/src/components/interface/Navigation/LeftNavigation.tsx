/*
 * This Source Code Form is subject to the terms of the Mozilla Public
 * License, v. 2.0. If a copy of the MPL was not distributed with this
 * file, You can obtain one at https://mozilla.org/MPL/2.0/.
 *
 * OpenCRVS is also distributed under the terms of the Civil Registration
 * & Healthcare Disclaimer located at http://opencrvs.org/license.
 *
 * Copyright (C) The OpenCRVS Authors. OpenCRVS and the OpenCRVS
 * graphic logo are (registered/a) trademark(s) of Plan International.
 */

import * as React from 'react'
import styled from 'styled-components'

export interface ILeftNavigationProps {
  applicationName: string
  children?: React.ReactNode
  navigationWidth?: number
  avatar?: () => void
  name?: string | null
  role?: string | null
}
const LeftNavigationContainer = styled.div<{
  navigationWidth?: number
}>`
  position: fixed;
  top: 0px;
  width: ${({ navigationWidth }) =>
    navigationWidth ? navigationWidth : 249}px;
  height: 100vh;
  overflow-y: auto;
  background-color: ${({ theme }) => theme.colors.white};
  border-right: 1px solid ${({ theme }) => theme.colors.grey300};
  @media (max-width: ${({ theme }) => theme.grid.breakpoints.lg}px) {
    ${({ navigationWidth }) => !navigationWidth && `display: none;`}
  }
`
const UserInfo = styled.div`
  background: ${({ theme }) => theme.colors.white};
  padding: 32px 24px;
  text-align: justify;
  border: 0px;
  border-bottom: 1px solid ${({ theme }) => theme.colors.grey300};
  @media (min-width: ${({ theme }) => theme.grid.breakpoints.lg}px) {
    display: none;
  }
`
const UserName = styled.p`
<<<<<<< HEAD
  ${({ theme }) => theme.fonts.h4};
  margin: 25px 0px 5px;
=======
  ${({ theme }) => theme.fonts.bigBodyBoldStyle};
  margin: 24px 0px 4px;
>>>>>>> bcad1c81
`
const Role = styled.p`
  ${({ theme }) => theme.fonts.reg12};
  margin: 0px;
`

const ApplicationNameContainer = styled.div`
  padding: 16px 20px;
  height: 56px;
  background-color: ${({ theme }) => theme.colors.white};
  border-bottom: 1px solid ${({ theme }) => theme.colors.grey300};
  @media (max-width: ${({ theme }) => theme.grid.breakpoints.lg}px) {
    display: none;
  }
`
const ApplicationName = styled.div`
<<<<<<< HEAD
  color: ${({ theme }) => theme.colors.grey};
  ${({ theme }) => theme.fonts.h4};
=======
  color: ${({ theme }) => theme.colors.copy};
  ${({ theme }) => theme.fonts.bigBodyBoldStyle};
>>>>>>> bcad1c81
  white-space: nowrap;
  overflow: hidden;
  text-overflow: ellipsis;
`

export const LeftNavigation = (props: ILeftNavigationProps) => {
  return (
    <LeftNavigationContainer navigationWidth={props.navigationWidth}>
      <ApplicationNameContainer>
        <ApplicationName>{props.applicationName}</ApplicationName>
      </ApplicationNameContainer>
      <UserInfo>
        {props.avatar && props.avatar()}
        <UserName>{props.name && props.name}</UserName>
        <Role>{props.role && props.role}</Role>
      </UserInfo>
      {props.children && props.children}
    </LeftNavigationContainer>
  )
}<|MERGE_RESOLUTION|>--- conflicted
+++ resolved
@@ -47,13 +47,8 @@
   }
 `
 const UserName = styled.p`
-<<<<<<< HEAD
   ${({ theme }) => theme.fonts.h4};
   margin: 25px 0px 5px;
-=======
-  ${({ theme }) => theme.fonts.bigBodyBoldStyle};
-  margin: 24px 0px 4px;
->>>>>>> bcad1c81
 `
 const Role = styled.p`
   ${({ theme }) => theme.fonts.reg12};
@@ -70,13 +65,8 @@
   }
 `
 const ApplicationName = styled.div`
-<<<<<<< HEAD
   color: ${({ theme }) => theme.colors.grey};
   ${({ theme }) => theme.fonts.h4};
-=======
-  color: ${({ theme }) => theme.colors.copy};
-  ${({ theme }) => theme.fonts.bigBodyBoldStyle};
->>>>>>> bcad1c81
   white-space: nowrap;
   overflow: hidden;
   text-overflow: ellipsis;
