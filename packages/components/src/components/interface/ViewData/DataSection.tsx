--- conflicted
+++ resolved
@@ -17,12 +17,7 @@
 
 export class DataSection extends React.Component<IProps> {
   render() {
-<<<<<<< HEAD
     const { id, title, items } = this.props
-=======
-    const { title, items } = this.props
-    // console.log(JSON.stringify(items, null, 2))
->>>>>>> a402126c
 
     return (
       <Container id={id}>
