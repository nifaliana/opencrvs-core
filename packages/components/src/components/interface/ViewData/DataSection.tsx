--- conflicted
+++ resolved
@@ -7,11 +7,7 @@
 `
 const Title = styled.div`
   ${({ theme }) => theme.fonts.h4Style};
-<<<<<<< HEAD
-  margin: 0 0 0 8px;
-=======
   margin-bottom: 16px;
->>>>>>> 735e2d8f
 `
 interface IProps {
   title: string
