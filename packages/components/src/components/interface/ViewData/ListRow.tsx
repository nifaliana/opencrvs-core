/*
 * This Source Code Form is subject to the terms of the Mozilla Public
 * License, v. 2.0. If a copy of the MPL was not distributed with this
 * file, You can obtain one at https://mozilla.org/MPL/2.0/.
 *
 * OpenCRVS is also distributed under the terms of the Civil Registration
 * & Healthcare Disclaimer located at http://opencrvs.org/license.
 *
 * Copyright (C) The OpenCRVS Authors. OpenCRVS and the OpenCRVS
 * graphic logo are (registered/a) trademark(s) of Plan International.
 */
import * as React from 'react'
import styled from 'styled-components'
import { IconButton, LinkButton, PrimaryButton } from '../../buttons'

const Container = styled.div`
  display: flex;
  flex-direction: row;
  flex-wrap: nowrap;
  border-bottom: 1px solid ${({ theme }) => theme.colors.grey200};
  padding: 8px 0px;
  width: 100%;
  &:last-child {
    border-bottom: none;
  }
`
const ListDataContainer = styled.div`
  ${({ theme }) => theme.fonts.bigBody};
  display: flex;
  flex-grow: 1;
  max-width: 90%;
  @media (max-width: ${({ theme }) => theme.grid.breakpoints.md}px) {
    flex-direction: column;
    width: 100%;
  }
`
const ValueContainer = styled.div`
  ${({ theme }) => theme.fonts.bigBody};
  width: 100%;
`
const Label = styled.label`
<<<<<<< HEAD
  ${({ theme }) => theme.fonts.bold16};
=======
  ${({ theme }) => theme.fonts.bodyBoldStyle};
  color: ${({ theme }) => theme.colors.supportingCopy};
>>>>>>> ac253523
  flex: 1;
  margin-right: 10%;
  max-width: 40%;
  @media (max-width: ${({ theme }) => theme.grid.breakpoints.md}px) {
    max-width: 100%;
    ${({ theme }) => theme.fonts.bold16};
    margin-right: auto;
  }
`
const Value = styled.div`
  ${({ theme }) => theme.fonts.reg16};
  flex: 1;
  overflow-wrap: break-word;
  max-width: 50%;
  @media (max-width: ${({ theme }) => theme.grid.breakpoints.md}px) {
    ${({ theme }) => theme.fonts.reg16};
    max-width: 100%;
    margin-right: auto;
  }
`

const LabelValueLayer = styled.div`
  width: 100%;
  display: flex;
  flex-flow: row;
  @media (max-width: ${({ theme }) => theme.grid.breakpoints.md}px) {
    ${({ theme }) => theme.fonts.reg16};
    width: 80%;
  }
`

const HideOnMobile = styled.div`
  display: inline;
  @media (max-width: ${({ theme }) => theme.grid.breakpoints.md}px) {
    display: none;
  }
`

const HideOnDesktop = styled.div`
  display: none;
  @media (max-width: ${({ theme }) => theme.grid.breakpoints.md}px) {
    display: flex;
  }
`

const PlaceHolder = styled.div`
  ${({ theme }) => theme.fonts.reg16};
  color: ${({ theme }) => theme.colors.supportingCopy};
  flex: 1;
`
const Action = styled.div`
  width: auto;
  @media (max-width: ${({ theme }) => theme.grid.breakpoints.md}px) {
    margin-left: auto;
  }
`

const StatusContainer = styled.div`
  width: auto;
  margin-left: 250px;
  @media (max-width: ${({ theme }) => theme.grid.breakpoints.md}px) {
    margin-right: auto;
    margin-top: 15px;
    margin-left: 45px;
  }
`

const MenuContainer = styled.div`
  margin-left: 30%;
  @media (max-width: ${({ theme }) => theme.grid.breakpoints.md}px) {
    max-width: 40%;
    margin-left: auto;
  }
`

const ProfileInfoContainer = styled.div`
  display: flex;
  width: 10%;
  white-space: nowrap;
  @media (max-width: ${({ theme }) => theme.grid.breakpoints.md}px) {
    margin-right: auto;
    ${({ theme }) => theme.fonts.reg16};
    width: 50%;
  }
`

interface IAction {
  id?: string
  label: string
  disabled?: boolean
  handler?: () => void
}

export interface IListRowProps {
  id?: string
  label: string | React.ReactNode
  value?: React.ReactNode
  placeHolder?: string
  action?: IAction
  actionsMenu?: React.ReactNode
  actionType?: ActionType
  isLinkLabel?: boolean
  onClickLabelLink?: () => void
  status?: React.ReactNode
  nameWithAvatar?: React.ReactNode
}

export enum ActionType {
  LINK = 'link',
  ICON = 'icon',
  BUTTON = 'button'
}

export class ListRow extends React.Component<IListRowProps> {
  render() {
    const {
      id,
      label,
      value,
      placeHolder,
      action,
      actionsMenu,
      actionType,
      isLinkLabel,
      onClickLabelLink,
      nameWithAvatar
    } = this.props

    const labelType = typeof label

    return (
      <Container id={id}>
        {label && (
          <>
            <LabelValueLayer>
              <ListDataContainer>
                {isLinkLabel ? (
                  <Label id={`${id}_label`}>
                    <LinkButton
                      onClick={() => onClickLabelLink && onClickLabelLink()}
                      isBoldLink={true}
                    >
                      {label}
                    </LinkButton>
                  </Label>
                ) : nameWithAvatar ? (
                  <ProfileInfoContainer id={`${id}_label`}>
                    {nameWithAvatar}
                  </ProfileInfoContainer>
                ) : (
                  <Label id={`${id}_label`}>{label}</Label>
                )}
                {value && <Value id={`${id}_value`}>{value}</Value>}
                {placeHolder && (
                  <PlaceHolder id={`${id}_placeholder`}>
                    {placeHolder}
                  </PlaceHolder>
                )}
                <HideOnDesktop>
                  {this.props.status && (
                    <StatusContainer>{this.props.status}</StatusContainer>
                  )}
                </HideOnDesktop>
              </ListDataContainer>
              <HideOnMobile>
                {actionsMenu && <MenuContainer>{actionsMenu}</MenuContainer>}
              </HideOnMobile>
            </LabelValueLayer>
            {action && (actionType === ActionType.LINK || !actionType) && (
              <Action>
                <LinkButton
                  id={action.id}
                  disabled={action.disabled}
                  onClick={action.handler}
                >
                  {action.label}
                </LinkButton>
              </Action>
            )}
            {action && actionType === ActionType.ICON && (
              <Action>
                <IconButton
                  id={action.id}
                  disabled={action.disabled}
                  onClick={action.handler}
                >
                  {action.label}
                </IconButton>
              </Action>
            )}
            {action && actionType === ActionType.BUTTON && (
              <Action>
                <PrimaryButton
                  id={action.id}
                  disabled={action.disabled}
                  onClick={action.handler}
                >
                  {action.label}
                </PrimaryButton>
              </Action>
            )}
            <HideOnDesktop>
              {actionsMenu && <MenuContainer>{actionsMenu}</MenuContainer>}
            </HideOnDesktop>
          </>
        )}
        {!label && <ValueContainer>{value}</ValueContainer>}
      </Container>
    )
  }
}<|MERGE_RESOLUTION|>--- conflicted
+++ resolved
@@ -39,12 +39,7 @@
   width: 100%;
 `
 const Label = styled.label`
-<<<<<<< HEAD
   ${({ theme }) => theme.fonts.bold16};
-=======
-  ${({ theme }) => theme.fonts.bodyBoldStyle};
-  color: ${({ theme }) => theme.colors.supportingCopy};
->>>>>>> ac253523
   flex: 1;
   margin-right: 10%;
   max-width: 40%;
