import * as React from 'react'
<<<<<<< HEAD
import styled from 'styled-components'
import { IDynamicValues } from '../common-types'
=======
import styled, { keyframes } from 'styled-components'
import {
  StatusGreen,
  StatusOrange,
  StatusGray,
  StatusCollected
} from '../icons'
import { ListItemAction } from '../buttons'
>>>>>>> f109e2ce

export interface IInfo {
  label: string
  value: string
}

export interface IStatus {
  icon: JSX.Element
  label: string
}

<<<<<<< HEAD
=======
export interface IAction {
  label: string
  handler: () => void
}

interface IDynamicValues {
  [key: string]: string
}

>>>>>>> f109e2ce
export interface IListItemProps {
  index: number
  infoItems: IInfo[]
  statusItems: IStatus[]
  itemData: IDynamicValues
  expandedCellRenderer: (itemData: IDynamicValues, key: number) => JSX.Element
}

interface IListItemState {
  expanded: boolean
}

const fadeIn = keyframes`
  from { opacity: 0; }
  to { opacity: 1; }
`

const Wrapper = styled.div.attrs<{ expanded?: boolean }>({})`
  width: 100%;
  margin-bottom: 1px;
  transition: border-top 300ms;
  box-shadow: ${({ expanded }) =>
    expanded ? `0 0 22px 0 rgba(0,0,0,0.23)` : ``};

  &:last-child {
    margin-bottom: 0;
  }
  border-top: ${({ expanded, theme }) =>
    expanded ? ` 4px solid ${theme.colors.expandedIndicator}` : `0`};
`
const ExpandedCellContent = styled.div`
  animation: ${fadeIn} 500ms;
`
const ExpandedCellContainer = styled.div.attrs<{ expanded: boolean }>({})`
  overflow: hidden;
  transition: max-height 600ms;
  max-height: ${({ expanded }) => (expanded ? '1000px' : '0px')};
  /* stylelint-disable */
  ${ExpandedCellContent} {
    /* stylelint-enable */
    animation: ${fadeIn} 500ms;
  }
`

const ListItemContainer = styled.li`
  display: flex;
  flex-flow: row wrap;
  width: 100%;
  margin-bottom: 1px;
  cursor: pointer;
  &:last-child {
    margin-bottom: 0;
  }
`
const ListContentContainer = styled.div`
  display: flex;
  flex-flow: row wrap;
  justify-content: space-between;
  flex: 1;
  align-items: center;
  padding: 10px;
  font-family: ${({ theme }) => theme.fonts.regularFont};
  background-color: ${({ theme }) => theme.colors.white};
  color: ${({ theme }) => theme.colors.copy};
`
const InfoDiv = styled.div`
  flex-grow: 1;
  @media (max-width: ${({ theme }) => theme.grid.breakpoints.md}px) {
    width: 100%;
  }
`

const StatusDiv = styled.div`
  display: flex;
  flex-flow: row nowrap;
  align-items: flex-end;
  @media (max-width: ${({ theme }) => theme.grid.breakpoints.md}px) {
    width: 100%;
    margin-top: 10px;
  }
`
const StyledStatus = styled.div`
  font-family: ${({ theme }) => theme.fonts.boldFont};
  background-color: rgba(150, 150, 150, 0.1);
  border-radius: 17px;
  padding: 5px 10px 5px 7px;
  margin: 2px 5px 2px 0;
  display: flex;
  align-items: center;
  height: 32px;
  & span {
    text-transform: uppercase;
    margin-left: 5px;
    font-size: 13px;
  }
`

const StyledLabel = styled.label`
  font-family: ${({ theme }) => theme.fonts.boldFont};
  margin-right: 3px;
`
const StyledValue = styled.span`
  font-family: ${({ theme }) => theme.fonts.regularFont};
`

function LabelValue({ label, value }: IInfo) {
  return (
    <div>
      <StyledLabel>{label}:</StyledLabel>
      <StyledValue>{value}</StyledValue>
    </div>
  )
}

export class ListItem extends React.Component<IListItemProps, IListItemState> {
  constructor(props: IListItemProps) {
    super(props)
    this.state = {
      expanded: false
    }
  }

  toggleExpanded = () => {
    this.setState(state => ({
      expanded: !state.expanded
    }))
  }

  render() {
    const { infoItems, statusItems, index, itemData } = this.props
    const { expanded } = this.state
    return (
      <Wrapper key={index} expanded={expanded}>
<<<<<<< HEAD
        {expanded && <ExpandedIndicator />}
        <ListItemContainer key={index} onClick={this.toggleExpanded}>
          <InfoDiv>
            {infoItems.map((data: IInfo, infoIndex) => (
              <LabelValue
                key={infoIndex}
                label={data.label}
                value={data.value}
              />
            ))}
          </InfoDiv>
          <StatusDiv>
            {statusItems.map((status: IStatus, infoIndex) => (
              <StyledStatus key={infoIndex}>
                {status.icon}
                <span>{status.label}</span>
              </StyledStatus>
            ))}
          </StatusDiv>
=======
        <ListItemContainer key={index}>
          <ListContentContainer onClick={this.toggleExpanded}>
            <InfoDiv>
              {infoItems.map((data: IProp, infoIndex) => (
                <LabelValue
                  key={infoIndex}
                  label={data.label}
                  value={data.value}
                />
              ))}
            </InfoDiv>
            <StatusDiv>
              {statusItems.map((status: IStatus, infoIndex) => (
                <StyledStatus key={infoIndex}>
                  {status.icon}
                  <span>{status.label}</span>
                </StyledStatus>
              ))}
            </StatusDiv>
          </ListContentContainer>
          <ListItemAction
            actions={actions}
            expanded={expanded}
            onExpand={
              this.props.expandedCellRenderer ? this.toggleExpanded : undefined
            }
          />
>>>>>>> f109e2ce
        </ListItemContainer>

        <ExpandedCellContainer expanded={expanded}>
          {expanded && (
            <ExpandedCellContent>
              {this.props.expandedCellRenderer(itemData, index)}
            </ExpandedCellContent>
          )}
        </ExpandedCellContainer>
      </Wrapper>
    )
  }
}<|MERGE_RESOLUTION|>--- conflicted
+++ resolved
@@ -1,17 +1,7 @@
 import * as React from 'react'
-<<<<<<< HEAD
-import styled from 'styled-components'
+import styled, { keyframes } from 'styled-components'
 import { IDynamicValues } from '../common-types'
-=======
-import styled, { keyframes } from 'styled-components'
-import {
-  StatusGreen,
-  StatusOrange,
-  StatusGray,
-  StatusCollected
-} from '../icons'
 import { ListItemAction } from '../buttons'
->>>>>>> f109e2ce
 
 export interface IInfo {
   label: string
@@ -23,22 +13,16 @@
   label: string
 }
 
-<<<<<<< HEAD
-=======
 export interface IAction {
   label: string
   handler: () => void
 }
 
-interface IDynamicValues {
-  [key: string]: string
-}
-
->>>>>>> f109e2ce
 export interface IListItemProps {
   index: number
   infoItems: IInfo[]
   statusItems: IStatus[]
+  actions?: IAction[]
   itemData: IDynamicValues
   expandedCellRenderer: (itemData: IDynamicValues, key: number) => JSX.Element
 }
@@ -164,35 +148,14 @@
   }
 
   render() {
-    const { infoItems, statusItems, index, itemData } = this.props
+    const { infoItems, statusItems, index, actions, itemData } = this.props
     const { expanded } = this.state
     return (
       <Wrapper key={index} expanded={expanded}>
-<<<<<<< HEAD
-        {expanded && <ExpandedIndicator />}
-        <ListItemContainer key={index} onClick={this.toggleExpanded}>
-          <InfoDiv>
-            {infoItems.map((data: IInfo, infoIndex) => (
-              <LabelValue
-                key={infoIndex}
-                label={data.label}
-                value={data.value}
-              />
-            ))}
-          </InfoDiv>
-          <StatusDiv>
-            {statusItems.map((status: IStatus, infoIndex) => (
-              <StyledStatus key={infoIndex}>
-                {status.icon}
-                <span>{status.label}</span>
-              </StyledStatus>
-            ))}
-          </StatusDiv>
-=======
         <ListItemContainer key={index}>
           <ListContentContainer onClick={this.toggleExpanded}>
             <InfoDiv>
-              {infoItems.map((data: IProp, infoIndex) => (
+              {infoItems.map((data: IInfo, infoIndex) => (
                 <LabelValue
                   key={infoIndex}
                   label={data.label}
@@ -216,7 +179,6 @@
               this.props.expandedCellRenderer ? this.toggleExpanded : undefined
             }
           />
->>>>>>> f109e2ce
         </ListItemContainer>
 
         <ExpandedCellContainer expanded={expanded}>
