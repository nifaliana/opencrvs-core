/*
 * This Source Code Form is subject to the terms of the Mozilla Public
 * License, v. 2.0. If a copy of the MPL was not distributed with this
 * file, You can obtain one at https://mozilla.org/MPL/2.0/.
 *
 * OpenCRVS is also distributed under the terms of the Civil Registration
 * & Healthcare Disclaimer located at http://opencrvs.org/license.
 *
 * Copyright (C) The OpenCRVS Authors. OpenCRVS and the OpenCRVS
 * graphic logo are (registered/a) trademark(s) of Plan International.
 */
import styled from 'styled-components'
import React from 'react'
import { CircleButton } from '../buttons'

<<<<<<< HEAD
// margin-left value of auto needs to be refactored out
=======
// TODO: margin-left value of auto needs to be refactored out
>>>>>>> 5d2ce862
const ToggleMenuContainer = styled.div`
  position: relative;
  height: 40px;
  display: flex;
  margin-left: auto;
  button {
    padding: 0;
    height: auto;
  }
`
const MenuContainer = styled.ul`
  border-radius: 4px;
  border: 1px solid ${({ theme }) => theme.colors.grey300};
  background-color: ${({ theme }) => theme.colors.white};
  color: ${({ theme }) => theme.colors.copy};
  ${({ theme }) => theme.fonts.bigBodyStyle};
  ${({ theme }) => theme.shadows.light};
  text-align: left;
  min-width: 240px;
  width: auto;
  white-space: nowrap;
  position: absolute;
  z-index: 999999;
  display: flex;
  flex-direction: column;
  top: 100%;
  right: 0;
  padding: 8px 0;
  margin: 0;
  list-style: none;
`

const MenuHeader = styled.li`
  ${({ theme }) => theme.fonts.bodyStyle};
  padding: 8px 16px;
  margin-bottom: 8px;
  border-bottom: 1px solid ${({ theme }) => theme.colors.grey300};
  font-feature-settings: 'pnum' on, 'lnum' on;
`
const MenuItem = styled.li`
  color: ${({ theme }) => theme.colors.copy};
  ${({ theme }) => theme.fonts.reg16};
  display: flex;
  flex-direction: row;
  cursor: pointer;
  align-items: center;
  font-feature-settings: 'pnum' on, 'lnum' on;
  padding: 16px 16px;
  height: 40px;
  gap: 12px;
  &:hover {
    background-color: ${({ theme }) => theme.colors.grey100};
  }
  &:last-child {
    border: 0;
  }
`

export interface IToggleMenuItem {
  label: string
  icon?: JSX.Element
  handler: () => void
}

interface IProps {
  id: string
  menuHeader?: JSX.Element
  toggleButton: JSX.Element
  menuItems: IToggleMenuItem[]
  hasFocusRing?: boolean
  hide?: boolean
}

interface IState {
  showSubmenu: boolean
}

type ToggleButtonProps = Pick<IProps, 'hasFocusRing'>

export class ToggleMenu extends React.Component<IProps, IState> {
  constructor(props: IProps & IState) {
    super(props)
    this.state = {
      showSubmenu: false
    }
    this.showMenu = this.showMenu.bind(this)
    this.closeMenu = this.closeMenu.bind(this)
  }

  componentWillUnmount() {
    document.removeEventListener('click', this.closeMenu)
    document.removeEventListener('click', this.showMenu)
  }
  showMenu() {
    this.setState(() => ({
      showSubmenu: true
    }))
    document.addEventListener('click', this.closeMenu)
  }

  closeMenu() {
    this.setState(() => ({
      showSubmenu: false
    }))
    document.removeEventListener('click', this.closeMenu)
  }

  render() {
    const { id, toggleButton, menuHeader, menuItems, hasFocusRing, hide } =
      this.props
    if (hide) {
      return null
    }
    return (
      <>
        <ToggleMenuContainer>
          <Button
            id={`${id}ToggleButton`}
            onClick={this.showMenu}
            hasFocusRing={hasFocusRing}
          >
            {toggleButton}
          </Button>
          {this.state.showSubmenu && (
            <MenuContainer id={`${id}SubMenu`}>
              {menuHeader && <MenuHeader>{menuHeader}</MenuHeader>}
              {menuItems.map((mi: IToggleMenuItem, index) => (
                <MenuItem
                  id={`${id}Item${index}`}
                  key={`${id}-${index}`}
                  onClick={mi.handler}
                >
                  {mi.icon && mi.icon}
                  {mi.label}
                </MenuItem>
              ))}
            </MenuContainer>
          )}
        </ToggleMenuContainer>
      </>
    )
  }
}

const Button = styled((props) => (
  <CircleButton {...props} />
))<ToggleButtonProps>`
  height: 40px;
  width: 40px;
  &:hover {
    background-color: transparent;
  }
  &:hover:not([data-focus-visible-added]):not(:active) {
    background-color: transparent;
  }
  &:focus {
    outline: none;
    box-shadow: ${({ theme, hasFocusRing }) =>
      hasFocusRing ? `0 0 0 2pt ${theme.colors.yellow}` : 'none'};
  }
  &:focus:not([data-focus-visible-added]) {
    outline: none;
    box-shadow: none;
  }
  &:active:not([data-focus-visible-added]) {
    outline: none;
    box-shadow: ${({ theme, hasFocusRing }) =>
      hasFocusRing ? `0 0 0 2pt ${theme.colors.yellow}` : 'none'};
  }
`<|MERGE_RESOLUTION|>--- conflicted
+++ resolved
@@ -13,11 +13,7 @@
 import React from 'react'
 import { CircleButton } from '../buttons'
 
-<<<<<<< HEAD
-// margin-left value of auto needs to be refactored out
-=======
 // TODO: margin-left value of auto needs to be refactored out
->>>>>>> 5d2ce862
 const ToggleMenuContainer = styled.div`
   position: relative;
   height: 40px;
