/*
 * This Source Code Form is subject to the terms of the Mozilla Public
 * License, v. 2.0. If a copy of the MPL was not distributed with this
 * file, You can obtain one at https://mozilla.org/MPL/2.0/.
 *
 * OpenCRVS is also distributed under the terms of the Civil Registration
 * & Healthcare Disclaimer located at http://opencrvs.org/license.
 *
 * Copyright (C) The OpenCRVS Authors. OpenCRVS and the OpenCRVS
 * graphic logo are (registered/a) trademark(s) of Plan International.
 */
import * as React from 'react'
import styled from 'styled-components'
import { Pagination } from '../DataTable/Pagination'
import { LoadMore } from '../GridTable/LoadMore'
import { IColumn, IDynamicValues, IFooterFColumn } from '../GridTable/types'
import { ColumnContentAlignment } from '../GridTable'

const Wrapper = styled.div<{
  hideBoxShadow?: boolean
  isFullPage?: boolean
  fixedWidth: number | undefined
}>`
  ${({ fixedWidth }) =>
    fixedWidth ? `width: ${fixedWidth}px;` : `width: 100%`}

  @media (max-width: ${({ fixedWidth, theme }) => fixedWidth}px) {
    width: 100%;
  }
  background: ${({ theme }) => theme.colors.white};
  ${({ hideBoxShadow, isFullPage, theme }) =>
    isFullPage
      ? `padding-bottom:24px;`
      : hideBoxShadow
      ? `padding: 24px 0;`
      : `padding: 24px;
    ${theme.shadows.mistyShadow};`}
`
const TableTitleLoading = styled.span`
  background: ${({ theme }) => theme.colors.background};
  width: 176px;
  height: 32px;
  display: block;
  margin-bottom: 10px;
`
const TableHeader = styled.div<{
  isSortable?: boolean
  totalWidth?: number
  fixedWidth?: number
}>`
  ${({ fixedWidth, totalWidth }) =>
    fixedWidth ? `width: ${fixedWidth}px;` : `width: ${totalWidth || 100}%;`}
  border-bottom: 1px solid ${({ theme }) => theme.colors.disabled};
  color: ${({ theme }) => theme.colors.copy};
  padding: 10px 0px;
  display: flex;
  align-items: flex-end;

  & span:first-child {
    padding-left: 12px;
  }

  & span:last-child {
    text-align: right;
    padding-right: 12px;
  }
`

const TableHeaderText = styled.div<{
  isSorted?: boolean
}>`
  ${({ isSorted, theme }) =>
    isSorted ? theme.fonts.bodyBoldStyle : theme.fonts.bodyStyle}
`

const TableBody = styled.div<{ footerColumns: boolean }>`
  color: ${({ theme }) => theme.colors.copy};
  ${({ theme }) => theme.fonts.bodyStyle};
  & div:last-of-type {
    ${({ footerColumns }) => (footerColumns ? 'border-bottom: none;' : '')};
  }
`
const RowWrapper = styled.div<{
  totalWidth: number
  highlight?: boolean
  height?: IBreakpoint
  horizontalPadding?: IBreakpoint
}>`
  width: 100%;
  min-height: 48px;
  border-bottom: 1px solid ${({ theme }) => theme.colors.disabled};
  display: flex;
  align-items: center;
  ${({ height }) =>
    height ? `min-height:${height.lg}px;` : `min-height: 48px)`};
  @media (max-width: ${({ theme }) => theme.grid.breakpoints.lg}px) {
    ${({ height }) =>
      height ? `min-height:${height.md}px` : `min-height: 48px)`};
  }
  ${({ highlight, theme }) =>
    highlight && `:hover { background-color: ${theme.colors.dropdownHover};}`}

  & span:first-child {
    ${({ horizontalPadding }) =>
      horizontalPadding
        ? `padding-left:${horizontalPadding.lg}px;`
        : `padding-left: 12px;`}
<<<<<<< HEAD
=======
    @media (max-width: ${({ theme }) => theme.grid.breakpoints.lg}px) {
      ${({ horizontalPadding }) =>
        horizontalPadding
          ? `padding-left:${horizontalPadding.md}px;`
          : `padding-left: 12px;`}
    }
>>>>>>> 5eacd92c
  }

  & span:last-child {
    text-align: right;
    ${({ horizontalPadding }) =>
      horizontalPadding
        ? `padding-right:${horizontalPadding.lg}px;`
        : `padding-right: 12px;`}
  }

  @media (max-width: ${({ theme }) => theme.grid.breakpoints.lg}px) {
    & span:first-child {
      text-align: right;
      ${({ horizontalPadding }) =>
        horizontalPadding
          ? `padding-left:${horizontalPadding.md}px;`
          : `padding-left: 12px;`}
    }

    & span:last-child {
      text-align: right;
      ${({ horizontalPadding }) =>
        horizontalPadding
          ? `padding-right:${horizontalPadding.md}px;`
          : `padding-right: 12px;`}
    }
  }
`
const TableFooter = styled(RowWrapper)`
  padding-right: 10px;
  background: ${({ theme }) => theme.colors.background};
  border-top: 2px solid ${({ theme }) => theme.colors.disabled};
  border-bottom: none;
  & span {
    color: ${({ theme }) => theme.colors.copy};
    ${({ theme }) => theme.fonts.bodyBoldStyle};
  }
`

const ContentWrapper = styled.span<{
  width: number
  alignment?: string
  sortable?: boolean
  totalWidth?: number
}>`
  width: ${({ width, totalWidth }) =>
    totalWidth && totalWidth > 100 ? (width * 100) / totalWidth : width}%;
  flex-shrink: 0;
  text-align: ${({ alignment }) => (alignment ? alignment.toString() : 'left')};
  padding-right: 10px;
  cursor: ${({ sortable }) => (sortable ? 'pointer' : 'default')};
  color: ${({ theme }) => theme.colors.tertiary};
`
const ValueWrapper = styled.span<{
  width: number
  totalWidth: number
  alignment?: string
  color?: string
}>`
  width: ${({ width, totalWidth }) =>
    totalWidth > 100 ? (width * 100) / totalWidth : width}%;

  display: flex;
  justify-content: ${({ alignment }) =>
    alignment === ColumnContentAlignment.RIGHT ? 'flex-end' : 'flex-start'};
  align-items: stretch;
  flex-shrink: 0;
  margin: auto 0;
  text-align: ${({ alignment }) => (alignment ? alignment.toString() : 'left')};
  padding-right: 8px;
  ${({ color }) => color && `color: ${color};`}
`
const Error = styled.span`
  color: ${({ theme }) => theme.colors.error};
`
const ErrorText = styled.div<{ isFullPage?: boolean }>`
  ${({ theme }) => theme.fonts.h5Style};
  text-align: left;
  margin-left: ${({ isFullPage }) => (isFullPage ? `40px` : `10px`)};
  color: ${({ theme }) => theme.colors.copy};
`
const H3 = styled.div`
  padding-left: 12px;
  margin-bottom: 8px;
  ${({ theme }) => theme.fonts.bigBodyBoldStyle};
  color: ${({ theme }) => theme.colors.copy};
`
export const LoadingGrey = styled.span<{
  width?: number
}>`
  background: ${({ theme }) => theme.colors.background};
  display: inline-block;
  height: 24px;
  width: ${({ width }) => (width ? `${width}%` : '100%')};
`
const TableScrollerHorizontal = styled.div<{
  disableScrollOnOverflow?: boolean
}>`
  ${({ disableScrollOnOverflow }) =>
    !disableScrollOnOverflow && `overflow: auto`};
  padding-bottom: 8px;
  padding-right: 10px;

  &::-webkit-scrollbar {
    width: 8px;
    height: 8px;
  }

  &::-webkit-scrollbar-thumb {
    border-radius: 10px;
    background: ${({ theme }) => theme.colors.lightScrollBarGrey};
  }
`
const TableScroller = styled.div<{
  height?: number
  totalWidth: number
  isFullPage?: boolean
  offsetTop: number
  fixedWidth: number | undefined
}>`
  display: block;
  max-height: ${({ height, isFullPage, offsetTop }) =>
    isFullPage
      ? `calc(100vh - ${offsetTop}px - 180px)`
      : height
      ? `${height}px`
      : 'auto'};

  ${({ fixedWidth, totalWidth }) =>
    fixedWidth
      ? `width: ${fixedWidth}px;`
      : `width: ${(totalWidth >= 100 && totalWidth) || 100}%;`}
`

const TableHeaderWrapper = styled.div`
  padding-right: 10px;
`
const ToggleSortIcon = styled.div<{
  toggle?: boolean
}>`
  margin-left: 5px;
  display: inline;
  svg {
    transform: ${({ toggle }) => (toggle ? 'rotate(180deg)' : 'none')};
  }
`
const LoadingContainer = styled.div<{
  totalWidth: number
  fixedWidth: number | undefined
}>`
  ${({ fixedWidth, totalWidth }) =>
    fixedWidth
      ? `width: ${fixedWidth}px;`
      : `width: ${(totalWidth >= 100 && totalWidth) || 100}%;`}
  overflow: hidden;
`
const defaultConfiguration = {
  pageSize: 10,
  currentPage: 1
}

interface IListTableProps {
  id?: string
  content: IDynamicValues[]
  columns: IColumn[]
  footerColumns?: IFooterFColumn[]
  noResultText: string
  tableHeight?: number
  rowStyle?: {
    height: IBreakpoint
    horizontalPadding: IBreakpoint
  }
  onPageChange?: (currentPage: number) => void
  disableScrollOnOverflow?: boolean
  pageSize?: number
  totalItems?: number
  currentPage?: number
  isLoading?: boolean
  tableTitle?: string
  hideBoxShadow?: boolean
  hideTableHeader?: boolean
  loadMoreText?: string
  highlightRowOnMouseOver?: boolean
  isFullPage?: boolean
  fixedWidth?: number
}

interface IListTableState {
  sortIconInverted: boolean
  sortKey: string | null
  tableOffsetTop: number
}

interface IBreakpoint {
  lg: number
  md: number
}

export class ListTable extends React.Component<
  IListTableProps,
  IListTableState
> {
  tableRef = React.createRef<HTMLDivElement>()
  state = {
    sortIconInverted: false,
    sortKey: null,
    tableOffsetTop: 0
  }

  onPageChange = (currentPage: number) => {
    if (this.props.onPageChange) {
      this.props.onPageChange(currentPage)
    }
  }

  getDisplayItems = (
    currentPage: number,
    pageSize: number,
    allItems: IDynamicValues[]
  ) => {
    if (allItems.length <= pageSize) {
      // expect that allItem is already sliced correctly externally
      return allItems
    }

    // perform internal pagination
    const offset = (currentPage - 1) * pageSize
    const displayItems = allItems.slice(offset, offset + pageSize)
    return displayItems
  }

  invertSortIcon = (sortKey: string) => {
    let sortIconInverted: boolean

    if (this.state.sortKey === sortKey || this.state.sortKey === null) {
      sortIconInverted = !this.state.sortIconInverted
    } else {
      sortIconInverted = true
    }
    this.setState({ sortIconInverted, sortKey })
    return true
  }

  componentDidUpdate(prevProps: IListTableProps) {
    if (prevProps.isLoading && !this.props.isLoading) {
      this.setState({
        tableOffsetTop:
          (this.tableRef.current &&
            this.tableRef.current.getBoundingClientRect().top) ||
          0
      })
    }
  }

  render() {
    const {
      id,
      columns,
      content,
      noResultText,
      pageSize = defaultConfiguration.pageSize,
      currentPage = defaultConfiguration.currentPage,
      isLoading = false,
      tableTitle,
      tableHeight,
      rowStyle,
      hideBoxShadow,
      hideTableHeader,
      footerColumns,
      loadMoreText,
      highlightRowOnMouseOver,
      isFullPage,
      fixedWidth
    } = this.props
    const totalItems = this.props.totalItems || 0
    const totalWidth = columns.reduce((total, col) => (total += col.width), 0)

    return (
      <>
        {!isLoading && (
          <Wrapper
            id={`listTable-${id}`}
            hideBoxShadow={hideBoxShadow}
            isFullPage={isFullPage}
            fixedWidth={fixedWidth}
            ref={this.tableRef}
          >
            {tableTitle && <H3>{tableTitle}</H3>}

            <TableScrollerHorizontal
              disableScrollOnOverflow={this.props.disableScrollOnOverflow}
            >
              {!hideTableHeader && content.length > 0 && (
                <TableHeaderWrapper>
                  <TableHeader totalWidth={totalWidth} fixedWidth={fixedWidth}>
                    {columns.map((preference, index) => (
                      <ContentWrapper
                        key={index}
                        id={`${preference.key}-label`}
                        width={preference.width}
                        totalWidth={totalWidth}
                        alignment={preference.alignment}
                        sortable={preference.isSortable}
                        onClick={() =>
                          preference.isSortable &&
                          preference.sortFunction &&
                          this.invertSortIcon(preference.key) &&
                          preference.sortFunction(preference.key)
                        }
                      >
                        <TableHeaderText isSorted={preference.isSorted}>
                          {preference.label}
                          <ToggleSortIcon
                            toggle={
                              this.state.sortIconInverted &&
                              this.state.sortKey === preference.key
                            }
                          >
                            {preference.icon}
                          </ToggleSortIcon>
                        </TableHeaderText>
                      </ContentWrapper>
                    ))}
                  </TableHeader>
                </TableHeaderWrapper>
              )}
              <TableScroller
                height={tableHeight}
                isFullPage={isFullPage}
                totalWidth={totalWidth}
                fixedWidth={fixedWidth}
                offsetTop={this.state.tableOffsetTop}
              >
                <TableBody
                  footerColumns={
                    (footerColumns && footerColumns.length > 0) || false
                  }
                >
                  {this.getDisplayItems(currentPage, pageSize, content).map(
                    (item, index) => {
                      return (
                        <RowWrapper
                          id={'row_' + index}
                          key={index}
                          totalWidth={totalWidth}
                          highlight={highlightRowOnMouseOver}
                          height={rowStyle?.height}
                          horizontalPadding={rowStyle?.horizontalPadding}
                        >
                          {columns.map((preference, indx) => {
                            return (
                              <ValueWrapper
                                key={indx}
                                width={preference.width}
                                alignment={preference.alignment}
                                color={preference.color}
                                totalWidth={totalWidth}
                              >
                                {item[preference.key] || (
                                  <Error>{preference.errorValue}</Error>
                                )}
                              </ValueWrapper>
                            )
                          })}
                        </RowWrapper>
                      )
                    }
                  )}
                </TableBody>
              </TableScroller>
              {footerColumns && content.length > 1 && (
                <TableFooter
                  id={'listTable-' + id + '-footer'}
                  totalWidth={totalWidth}
                >
                  {footerColumns.map((preference, index) => (
                    <ContentWrapper key={index} width={preference.width}>
                      {preference.label || ''}
                    </ContentWrapper>
                  ))}
                </TableFooter>
              )}
            </TableScrollerHorizontal>
            {content.length <= 0 && (
              <ErrorText id="no-record" isFullPage={isFullPage}>
                {noResultText}
              </ErrorText>
            )}
          </Wrapper>
        )}
        {isLoading && (
          <LoadingContainer totalWidth={totalWidth} fixedWidth={fixedWidth}>
            {tableTitle && <TableTitleLoading />}
            <TableHeader totalWidth={totalWidth} fixedWidth={fixedWidth}>
              {columns.map((preference, index) => (
                <ContentWrapper
                  key={index}
                  width={preference.width}
                  alignment={preference.alignment}
                  sortable={preference.isSortable}
                >
                  <LoadingGrey />
                </ContentWrapper>
              ))}
            </TableHeader>
            <TableHeader totalWidth={totalWidth} fixedWidth={fixedWidth}>
              {columns.map((preference, index) => (
                <ContentWrapper
                  key={index}
                  width={preference.width}
                  alignment={preference.alignment}
                  sortable={preference.isSortable}
                >
                  <LoadingGrey width={30} />
                </ContentWrapper>
              ))}
            </TableHeader>
          </LoadingContainer>
        )}
        {totalItems > pageSize && (
          <>
            {!loadMoreText && (
              <Pagination
                initialPage={currentPage}
                totalPages={Math.ceil(totalItems / pageSize)}
                onPageChange={this.onPageChange}
              />
            )}
            {loadMoreText && (
              <LoadMore
                initialPage={currentPage}
                loadMoreText={loadMoreText}
                onLoadMore={this.onPageChange}
                usageTableType={'list'}
              />
            )}
          </>
        )}
      </>
    )
  }
}<|MERGE_RESOLUTION|>--- conflicted
+++ resolved
@@ -105,15 +105,6 @@
       horizontalPadding
         ? `padding-left:${horizontalPadding.lg}px;`
         : `padding-left: 12px;`}
-<<<<<<< HEAD
-=======
-    @media (max-width: ${({ theme }) => theme.grid.breakpoints.lg}px) {
-      ${({ horizontalPadding }) =>
-        horizontalPadding
-          ? `padding-left:${horizontalPadding.md}px;`
-          : `padding-left: 12px;`}
-    }
->>>>>>> 5eacd92c
   }
 
   & span:last-child {
