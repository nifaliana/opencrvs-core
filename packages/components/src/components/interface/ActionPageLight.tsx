--- conflicted
+++ resolved
@@ -51,14 +51,8 @@
 `
 
 const Container = styled.div<{ hideBackground: boolean | undefined }>`
-<<<<<<< HEAD
   ${({ theme }) => theme.fonts.reg16};
-  ${({ theme, hideBackground }) =>
-    hideBackground ? '' : theme.shadows.mistyShadow};
-=======
-  ${({ theme }) => theme.fonts.bodyStyle};
   ${({ theme, hideBackground }) => (hideBackground ? '' : theme.shadows.light)};
->>>>>>> bcad1c81
   color: ${({ theme }) => theme.colors.copy};
   padding: 24px 32px 32px;
   margin: 32px auto 0;
