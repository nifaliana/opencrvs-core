import * as React from 'react'
import styled from 'styled-components'
import { BackArrowDeepBlue } from '../icons'
import { Button } from '../buttons'
const ActionContainer = styled.div`
  width: 100%;
`
const HeaderContainer = styled.div`
  background: ${({ theme }) => theme.colors.white};
  color: ${({ theme }) => theme.colors.copy};
<<<<<<< HEAD
  ${({ theme }) => theme.shadows.mistyShadow};
  display: block;
=======
  box-shadow: 0 2px 5px 0 rgba(0, 0, 0, 0.5);
  display: flex;
>>>>>>> 88c30d86
  justify-content: space-between;
  align-items: center;
  position: relative;
`
const BodyContent = styled.div`
  max-width: 940px;
  width: 100%;
  height: 64px;
  margin: auto;
  padding: 24px 0px;
  display: flex;
  flex-direction: row;
  align-items: center;
`
const BackButtonContainer = styled.div`
  cursor: pointer;
`
const BackButton = styled(Button)`
  height: 42px;
  background: ${({ theme }) => theme.colors.white};
  justify-content: center;
  margin: 0;
  margin-right: 16px;
  padding: 0;
  @media (max-width: ${({ theme }) => theme.grid.breakpoints.lg}px) {
    margin-left: 24px;
  }
`
const BackButtonText = styled.span`
  ${({ theme }) => theme.fonts.bodyBoldStyle};
  text-transform: uppercase;
  @media (max-width: ${({ theme }) => theme.grid.breakpoints.md}px) {
    display: none;
  }
`
const MenuTitle = styled.div`
  ${({ theme }) => theme.fonts.bigBodyBoldStyle};
`

const Container = styled.div`
  ${({ theme }) => theme.fonts.bodyStyle};
  ${({ theme }) => theme.shadows.mistyShadow};
  color: ${({ theme }) => theme.colors.copy};
  padding: 24px 32px;
  margin: 32px auto 0;
  max-width: 940px;
  background: ${({ theme }) => theme.colors.white};
  @media (max-width: ${({ theme }) => theme.grid.breakpoints.lg}px) {
    margin: 0;
    padding: 24px;
    width: 100%;
    min-height: 100vh;
    margin-top: 0;
    box-shadow: 0 0 0 rgba(0, 0, 0, 0);
  }
`
interface IProps {
  title?: string
  backLabel?: string
  icon?: () => React.ReactNode
}

export class ActionPageLight extends React.Component<
  IProps & {
    goBack: () => void
  }
> {
  render() {
    const { title, icon, goBack, backLabel } = this.props

    return (
      <ActionContainer>
        <HeaderContainer>
          <BodyContent>
            <BackButtonContainer id="action_page_back_button" onClick={goBack}>
              <BackButton icon={icon || (() => <BackArrowDeepBlue />)} />
              <BackButtonText>{backLabel ? backLabel : ''}</BackButtonText>
            </BackButtonContainer>
            {title && <MenuTitle>{title}</MenuTitle>}
          </BodyContent>
        </HeaderContainer>
        <Container>{this.props.children}</Container>
      </ActionContainer>
    )
  }
}<|MERGE_RESOLUTION|>--- conflicted
+++ resolved
@@ -8,13 +8,8 @@
 const HeaderContainer = styled.div`
   background: ${({ theme }) => theme.colors.white};
   color: ${({ theme }) => theme.colors.copy};
-<<<<<<< HEAD
-  ${({ theme }) => theme.shadows.mistyShadow};
-  display: block;
-=======
   box-shadow: 0 2px 5px 0 rgba(0, 0, 0, 0.5);
   display: flex;
->>>>>>> 88c30d86
   justify-content: space-between;
   align-items: center;
   position: relative;
