--- conflicted
+++ resolved
@@ -314,11 +314,7 @@
   highlightRowOnMouseOver?: boolean
   isFullPage?: boolean
   fixedWidth?: number
-<<<<<<< HEAD
-=======
-  hideTableHeaderBorder?: boolean
   noPagination?: boolean
->>>>>>> 4a31c25f
 }
 
 interface ITableViewState {
@@ -411,13 +407,8 @@
       loadMoreText,
       highlightRowOnMouseOver,
       isFullPage,
-<<<<<<< HEAD
-      fixedWidth
-=======
       fixedWidth,
-      hideTableHeaderBorder,
       noPagination
->>>>>>> 4a31c25f
     } = this.props
     const totalItems = this.props.totalItems || 0
     const totalWidth = columns.reduce((total, col) => (total += col.width), 0)
