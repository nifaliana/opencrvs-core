import * as React from 'react'
import styled, { StyledFunction } from 'styled-components'
import { Search } from '../icons'
import { PrimaryButton } from '../buttons'

export interface ISerachInputCustomProps {
  searchValue?: string
  error?: boolean
  touched?: boolean
  focusInput?: boolean
  buttonLabel: string
  onSearchTextChange?: (searchText: string) => void
  onSubmit: (searchText: string) => any
}

export type ISearchInputProps = ISerachInputCustomProps &
  React.InputHTMLAttributes<HTMLInputElement>

const SearchContainer = styled.div`
  width: 100%;
  padding: 10px ${({ theme }) => theme.grid.margin}px;
  background: ${({ theme }) => theme.colors.white};
  color: ${({ theme }) => theme.colors.white};
  box-shadow: 0 0 12px 0 rgba(0, 0, 0, 0.11);
  display: flex;
  align-items: center;
  justify-content: center;
  @media (max-width: ${({ theme }) => theme.grid.breakpoints.md}px) {
    flex-wrap: wrap;
  }
`
const SearchIconAndInput = styled.div`
  display: flex;
  flex: 1 1 auto;
  width: 100%;
`

<<<<<<< HEAD
const SearchButton = styled(PrimaryButton)`
  align-items: center;
  justify-content: center;
  background: ${({ theme }) => theme.colors.secondary};
  margin: 0 5px;
  &:hover {
    background: linear-gradient(
      ${({ theme }) => theme.colors.headerGradientDark},
      ${({ theme }) => theme.colors.secondary}
    );
    color: ${({ theme }) => theme.colors.white};
    border: ${({ theme }) => theme.colors.white};
  }
`

=======
>>>>>>> 9187382b
const SearchIcon = styled(Search)`
  margin-bottom: 5px;
  @media (max-width: ${({ theme }) => theme.grid.breakpoints.sm}px) {
    display: none;
  }
`
const StyledSearchButton = styled(PrimaryButton)`
  @media (max-width: ${({ theme }) => theme.grid.breakpoints.md}px) {
    margin-top: 20px;
    margin-bottom: 11px;
    max-width: 200px;
    flex: 1;
  }
  &:disabled {
    div:first-of-type {
      background: ${({ theme }) => theme.colors.disabledButton};
    }
    g {
      fill: ${({ theme }) => theme.colors.disabled};
    }
    h3 {
      color: ${({ theme }) => theme.colors.disabled};
    }
  }
`
const StyledInput = styled.input.attrs<ISearchInputProps>({})`
  flex: 1;
  padding: 5px 15px 5px 5px;
  margin: 0 20px 0 10px;
  min-height: 30px;
  min-width: 0px;
  transition: border-color 500ms ease-out;
  border: 0px solid;
  border-bottom: solid 1px ${({ theme }) => theme.colors.secondary};
  ${({ error, touched, theme }) =>
    error && touched ? theme.colors.error : theme.colors.disabled};
  box-sizing: border-box;
  outline: none;
  ${({ theme }) => theme.fonts.bodyStyle};
  color: ${({ theme }) => theme.colors.secondary};

  &:focus {
    border-bottom: solid 1px ${({ theme }) => theme.colors.secondary};
  }

  &::-webkit-input-placeholder {
    color: ${({ theme }) => theme.colors.placeholder};
  }

  &::-moz-placeholder {
    color: ${({ theme }) => theme.colors.placeholder};
  }

  &:-ms-input-placeholder {
    color: ${({ theme }) => theme.colors.placeholder};
  }

  &::-webkit-outer-spin-button,
  &::-webkit-inner-spin-button {
    -webkit-appearance: none;
  }

  &[maxlength='1'] {
    -moz-appearance: textfield;
    display: block;
    float: left;
    padding: 0;
    text-align: center;
  }
`
interface IState {
  searchText: string
}

export class SearchInput extends React.Component<ISearchInputProps, IState> {
  private $element: React.RefObject<HTMLInputElement>
  constructor(props: ISearchInputProps, {}) {
    super(props)
    this.state = {
      searchText: ''
    }
    this.$element = React.createRef()
  }
  focusField(): void {
    /*
     * Needs to be run on the next tick
     * so that 'value' prop has enough time to flow back here
     * if the focusInput prop is called right after keydown
     */
    setTimeout(() => {
      this.$element.current!.focus()
    })
  }
  componentWillReceiveProps(nextProps: ISearchInputProps) {
    if (!this.props.focusInput && nextProps.focusInput) {
      this.focusField()
    }
  }
  componentDidMount() {
    this.setState({ searchText: this.props.searchValue || '' })
  }

  change = (event: React.ChangeEvent<HTMLInputElement>) => {
    const value = event.target.value
    this.setState({ searchText: value })
    if (this.props.onSearchTextChange) {
      this.props.onSearchTextChange(value)
    }
  }

  submit = () => {
    this.props.onSubmit(this.state.searchText)
  }

  render() {
    const { focusInput, placeholder, buttonLabel, ...props } = this.props
    const value = this.state.searchText
    return (
      <SearchContainer>
        <SearchIconAndInput>
          <SearchIcon />
          <StyledInput
            onChange={this.change}
            value={value}
            innerRef={this.$element}
            {...this.props}
          />
        </SearchIconAndInput>
        <StyledSearchButton
          onClick={this.submit}
          disabled={!value ? true : false}
        >
          {' '}
          {buttonLabel}
        </StyledSearchButton>
      </SearchContainer>
    )
  }
}<|MERGE_RESOLUTION|>--- conflicted
+++ resolved
@@ -35,24 +35,6 @@
   width: 100%;
 `
 
-<<<<<<< HEAD
-const SearchButton = styled(PrimaryButton)`
-  align-items: center;
-  justify-content: center;
-  background: ${({ theme }) => theme.colors.secondary};
-  margin: 0 5px;
-  &:hover {
-    background: linear-gradient(
-      ${({ theme }) => theme.colors.headerGradientDark},
-      ${({ theme }) => theme.colors.secondary}
-    );
-    color: ${({ theme }) => theme.colors.white};
-    border: ${({ theme }) => theme.colors.white};
-  }
-`
-
-=======
->>>>>>> 9187382b
 const SearchIcon = styled(Search)`
   margin-bottom: 5px;
   @media (max-width: ${({ theme }) => theme.grid.breakpoints.sm}px) {
