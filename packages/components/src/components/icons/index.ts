--- conflicted
+++ resolved
@@ -97,8 +97,5 @@
 export * from './TickOff'
 export * from './TickOn'
 export * from './Check'
-<<<<<<< HEAD
 export * from './PaperClip'
-=======
-export * from './Upload'
->>>>>>> a402126c
+export * from './Upload'