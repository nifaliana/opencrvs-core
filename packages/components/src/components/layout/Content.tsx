import styled from 'styled-components'

export const Content = styled.section`
  flex: 1;
  width: 100%;
  height: 100%;
  color: ${({ theme }) => theme.colors.copy};
  ${({ theme }) => theme.fonts.bodyStyle};
`

export const BodyContent = styled.div`
  max-width: 940px;
  margin: auto;
  padding: 16px 32px;
  position: relative;
`
export const Container = styled.div`
  background-color: ${({ theme }) => theme.colors.white};
  position: relative;
  min-height: calc(100vh - 40px);
  width: 100%;
<<<<<<< HEAD
  height: calc(100% - 40px);
`
export const FullBodyContent = styled.div`
  flex: 1;
  width: 100%;
  height: 100%;
  padding: 24px;
=======
>>>>>>> 81560b06
`<|MERGE_RESOLUTION|>--- conflicted
+++ resolved
@@ -19,14 +19,10 @@
   position: relative;
   min-height: calc(100vh - 40px);
   width: 100%;
-<<<<<<< HEAD
-  height: calc(100% - 40px);
 `
 export const FullBodyContent = styled.div`
   flex: 1;
   width: 100%;
   height: 100%;
   padding: 24px;
-=======
->>>>>>> 81560b06
 `