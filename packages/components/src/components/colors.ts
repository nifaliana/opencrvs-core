--- conflicted
+++ resolved
@@ -14,12 +14,8 @@
   warning: string
   copy: string
   hoverGradientDark: string
-<<<<<<< HEAD
   inputBackground: string
-=======
   white: string
-  select: string
->>>>>>> 2e4b1078
 }
 
 export const colors: IColors = {
@@ -38,10 +34,6 @@
   warning: '#EEB268',
   copy: '#35495D',
   hoverGradientDark: '#376fb7',
-<<<<<<< HEAD
-  inputBackground: '#F9F9F9'
-=======
-  white: '#FFFFFF',
-  select: '#F9F9F9'
->>>>>>> 2e4b1078
+  inputBackground: '#F9F9F9',
+  white: '#FFFFFF'
 }