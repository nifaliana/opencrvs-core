--- conflicted
+++ resolved
@@ -13,10 +13,6 @@
   warning: string
 }
 
-<<<<<<< HEAD
-
-=======
->>>>>>> 0ef5bbc1
 export const colors: IColors = {
   accent: '#4CA1F2', // for links
   accentGradientDark: '#628FCC',
