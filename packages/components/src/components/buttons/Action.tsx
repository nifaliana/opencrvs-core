import * as React from 'react'
import styled, { StyledComponentClass } from 'styled-components'

import { ITheme } from '../theme'
import { Button, IButtonProps } from './Button'
import { ArrowWithGradient } from '../icons'
import { DisabledArrow } from '../icons'

const ActionContainer = styled(Button)`
  width: 100%;
<<<<<<< HEAD
  height: 96px;
  padding: 0 ${({ theme }) => theme.grid.margin}px;
  background: ${({ theme }) => theme.colors.white};
  color: ${({ theme }) => theme.colors.white};
=======

  padding: 30px ${({ theme }) => theme.grid.margin}px;
  background: #fff;
  color: #fff;
>>>>>>> c3b7b070
  text-align: left;
  box-shadow: 0px 2px 4px rgba(0, 0, 0, 0.05);
  margin-bottom: 10px;
  &:last-child {
    margin-bottom: 0;
  }
`

<<<<<<< HEAD
const ActionTitle = styled.h3`
  color: ${({ theme }) => theme.colors.primary};
=======
const ActionTitle = styled.h3.attrs<{ disabled?: boolean }>({})`
  color: ${({ disabled, theme }) =>
    disabled ? theme.colors.disabled : theme.colors.primary};
>>>>>>> c3b7b070
  font-family: ${({ theme }) => theme.fonts.lightFont};
  font-size: 24px;
  margin: 0;
`

const ActionDescription = styled.p.attrs<{ disabled?: boolean }>({})`
  color: ${({ disabled, theme }) =>
    disabled ? theme.colors.disabled : theme.colors.secondary};
  font-family: ${({ theme }) => theme.fonts.regularFont};
  font-size: 14px;
  margin: 0;
  margin-top: 3px;
  strong {
    font-family: ${({ theme }) => theme.fonts.boldFont};
  }
`

export interface IActionProps extends IButtonProps {
  title: string
  description?: string
  disabled?: boolean
}

export function Action({
  title,
  description,
  disabled,
  ...props
}: IActionProps) {
  return (
    <ActionContainer
      icon={() => (disabled ? <DisabledArrow /> : <ArrowWithGradient />)}
      {...props}
    >
      <div>
        <ActionTitle disabled={disabled}>{title}</ActionTitle>
        {description && (
          <ActionDescription
            disabled={disabled}
            dangerouslySetInnerHTML={{ __html: description }}
          />
        )}
      </div>
    </ActionContainer>
  )
}

export const ActionList = styled.div`
  z-index: 1;
  position: relative;
  padding: 0 ${({ theme }) => theme.grid.margin}px;
`<|MERGE_RESOLUTION|>--- conflicted
+++ resolved
@@ -8,17 +8,10 @@
 
 const ActionContainer = styled(Button)`
   width: 100%;
-<<<<<<< HEAD
-  height: 96px;
+  min-height: 120px;
   padding: 0 ${({ theme }) => theme.grid.margin}px;
   background: ${({ theme }) => theme.colors.white};
   color: ${({ theme }) => theme.colors.white};
-=======
-
-  padding: 30px ${({ theme }) => theme.grid.margin}px;
-  background: #fff;
-  color: #fff;
->>>>>>> c3b7b070
   text-align: left;
   box-shadow: 0px 2px 4px rgba(0, 0, 0, 0.05);
   margin-bottom: 10px;
@@ -27,14 +20,9 @@
   }
 `
 
-<<<<<<< HEAD
-const ActionTitle = styled.h3`
-  color: ${({ theme }) => theme.colors.primary};
-=======
 const ActionTitle = styled.h3.attrs<{ disabled?: boolean }>({})`
   color: ${({ disabled, theme }) =>
     disabled ? theme.colors.disabled : theme.colors.primary};
->>>>>>> c3b7b070
   font-family: ${({ theme }) => theme.fonts.lightFont};
   font-size: 24px;
   margin: 0;
