--- conflicted
+++ resolved
@@ -10,10 +10,9 @@
  * graphic logo are (registered/a) trademark(s) of Plan International.
  */
 import * as React from 'react'
-import styled, { StyledComponentBase } from 'styled-components'
+import styled from 'styled-components'
 import { Button, IButtonProps } from './Button'
 
-<<<<<<< HEAD
 export const SecondaryButton = ({
   size = 'medium',
   ...props
@@ -22,10 +21,7 @@
 }
 
 const StyledButton = styled(Button)`
-=======
-export const SecondaryButton = styled(Button)`
   padding: 0 8px;
->>>>>>> 7385bf01
   color: ${({ theme }) => theme.colors.primary};
   transition: background 0.4s ease;
   border-radius: 4px;
