/*
 * This Source Code Form is subject to the terms of the Mozilla Public
 * License, v. 2.0. If a copy of the MPL was not distributed with this
 * file, You can obtain one at https://mozilla.org/MPL/2.0/.
 *
 * OpenCRVS is also distributed under the terms of the Civil Registration
 * & Healthcare Disclaimer located at http://opencrvs.org/license.
 *
 * Copyright (C) The OpenCRVS Authors. OpenCRVS and the OpenCRVS
 * graphic logo are (registered/a) trademark(s) of Plan International.
 */
import * as React from 'react'
import styled, { StyledComponentBase } from 'styled-components'
import { Button, IButtonProps } from './Button'

export const SecondaryButton = styled(Button)`
  color: ${({ theme }) => theme.colors.primary};
  transition: background 0.4s ease;
  border-radius: 4px;
  background: ${({ theme }) => theme.colors.white};
<<<<<<< HEAD
  border: ${({ theme }) => `2px solid ${theme.colors.secondary}`};
  box-shadow: 0px 2px 6px rgba(53, 67, 93, 0.32);
  border-radius: 2px;
  ${({ theme }) => theme.fonts.bold16};
=======
  border: ${({ theme }) => `2px solid ${theme.colors.primary}`};
  ${({ theme }) => theme.fonts.bodyBoldStyle};
>>>>>>> bcad1c81
  height: 40px;

  & div {
    padding-top: 2px;
  }

  &:hover {
    border: ${({ theme }) => `2px solid ${theme.colors.indigoDark}`};
  }

  &:focus {
    outline: none;
    background: ${({ theme }) => theme.colors.yellow};
    color: ${({ theme }) => theme.colors.copy};
    border: none;
  }

  &:not([data-focus-visible-added]) {
    outline: none;
    color: ${({ theme }) => theme.colors.primary};
    background: ${({ theme }) => theme.colors.white};
    border: ${({ theme }) => `2px solid ${theme.colors.primary}`};
  }

  &:active {
    border: ${({ theme }) => `2px solid ${theme.colors.indigoDark}`};
  }

  &:disabled {
    border: ${({ theme }) => `2px solid ${theme.colors.grey300}`};
    cursor: not-allowed;
    color: ${({ theme }) => theme.colors.grey300};
  }
`<|MERGE_RESOLUTION|>--- conflicted
+++ resolved
@@ -18,15 +18,10 @@
   transition: background 0.4s ease;
   border-radius: 4px;
   background: ${({ theme }) => theme.colors.white};
-<<<<<<< HEAD
   border: ${({ theme }) => `2px solid ${theme.colors.secondary}`};
   box-shadow: 0px 2px 6px rgba(53, 67, 93, 0.32);
   border-radius: 2px;
   ${({ theme }) => theme.fonts.bold16};
-=======
-  border: ${({ theme }) => `2px solid ${theme.colors.primary}`};
-  ${({ theme }) => theme.fonts.bodyBoldStyle};
->>>>>>> bcad1c81
   height: 40px;
 
   & div {
