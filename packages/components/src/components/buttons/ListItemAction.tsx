--- conflicted
+++ resolved
@@ -29,24 +29,17 @@
     margin-left: 0px;
   }
 `
-<<<<<<< HEAD
-const ListItemSingleAction = styled(PrimaryButton).attrs<{
+const ListItemSingleAction = styled(PrimaryButton)<{
   isFullHeight?: boolean
-}>({})`
+}>`
   ${({ isFullHeight }) => isFullHeight && `height: 100%;`}
   max-height: 40px;
   text-transform: capitalize;
 `
-const ListItemSingleIconAction = styled(TertiaryButton).attrs<{
-  isFullHeight?: boolean
-}>({})`
-  ${({ isFullHeight }) => isFullHeight && `height: 100%;`}
-=======
-const ListItemSingleAction = styled(TertiaryButton)<{
+const ListItemSingleIconAction = styled(TertiaryButton)<{
   isFullHeight?: boolean
 }>`
-  ${({ isFullHeight }) => isFullHeight && ` height: 100%;`}
->>>>>>> e98bf261
+  ${({ isFullHeight }) => isFullHeight && `height: 100%;`}
 `
 const ExpansionSecion = styled(ExpansionButton)<{
   isFullHeight?: boolean
@@ -58,9 +51,9 @@
 }>`
   ${({ isFullHeight }) => isFullHeight && ` height: 100%;`}
 `
-const StatusIndicator = styled.div.attrs<{
+const StatusIndicator = styled.div<{
   loading?: boolean
-}>({})`
+}>`
   display: flex;
   flex-grow: 1;
   align-items: center;
