--- conflicted
+++ resolved
@@ -130,11 +130,7 @@
   display: flex;
   justify-content: space-between;
   align-items: center;
-<<<<<<< HEAD
   margin-right: 5px;
-=======
-  margin-right: 2px;
->>>>>>> bcad1c81
   margin-left: -3px;
 `
 const RightButtonIcon = styled.div`
