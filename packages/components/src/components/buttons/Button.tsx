import * as React from 'react'
import styled from 'styled-components'

export enum ICON_ALIGNMENT {
  LEFT,
  RIGHT
}

const ButtonBase = styled.button`
  width: auto;
  height: 48px;
<<<<<<< HEAD
  ${({ theme }) => theme.fonts.bodyBoldStyle};
  align-items: center;
  display: inline-flex;
  border: 0;
  button:focus {
    outline: 0;
  }
  justify-content: space-between;
=======
  font-family: ${({ theme }) => theme.fonts.boldFont};
  border: 0;
  font-size: inherit;
>>>>>>> 9187382b
  cursor: pointer;
  justify-content: center;
  background: transparent;
  &:disabled {
    background: ${({ theme }) => theme.colors.disabledButton};
    path {
      stroke: ${({ theme }) => theme.colors.disabled};
    }
  }
`
export interface IButtonProps
  extends React.ButtonHTMLAttributes<HTMLButtonElement> {
  icon?: () => React.ReactNode
  align?: ICON_ALIGNMENT
}

export function Button({
  icon,
  children,
  align = ICON_ALIGNMENT.RIGHT,
  ...otherProps
}: IButtonProps) {
  if (icon && children) {
    return (
      <ButtonBase {...otherProps}>
        <Wrapper>
          {icon && align === ICON_ALIGNMENT.LEFT && (
            <LeftButtonIcon>{icon()}</LeftButtonIcon>
          )}
          {children}
          {icon && align === ICON_ALIGNMENT.RIGHT && (
            <RightButtonIcon>{icon()}</RightButtonIcon>
          )}
        </Wrapper>
      </ButtonBase>
    )
  } else if (icon && !children) {
    return (
      <ButtonBase {...otherProps}>
        {' '}
        <IconOnly>{icon()}</IconOnly>
      </ButtonBase>
    )
  } else {
    return (
      <ButtonBase {...otherProps}>
        <CenterWrapper>{children}</CenterWrapper>
      </ButtonBase>
    )
  }
}
const Wrapper = styled.div`
  padding: 0 32px;
  align-items: center;
  justify-content: space-between;
  display: inline-flex;
  width: 100%;
`
const CenterWrapper = styled.div`
  padding: 0 32px;
  align-items: center;
  justify-content: center;
  display: inline-flex;
`
const LeftButtonIcon = styled.div`
  position: relative !important;
  margin-right: 20px;
`
const RightButtonIcon = styled.div`
  position: relative !important;
  display: flex;
  justify-content: center;
  margin-left: 20px;
`
const IconOnly = styled.div`
  position: relative !important;
  padding: 0 8px;
`<|MERGE_RESOLUTION|>--- conflicted
+++ resolved
@@ -9,20 +9,10 @@
 const ButtonBase = styled.button`
   width: auto;
   height: 48px;
-<<<<<<< HEAD
-  ${({ theme }) => theme.fonts.bodyBoldStyle};
-  align-items: center;
-  display: inline-flex;
+  ${({ theme }) => theme.fonts.buttonStyle};
   border: 0;
-  button:focus {
-    outline: 0;
-  }
-  justify-content: space-between;
-=======
-  font-family: ${({ theme }) => theme.fonts.boldFont};
-  border: 0;
+  /* stylelint-disable-next-line opencrvs/no-font-styles */
   font-size: inherit;
->>>>>>> 9187382b
   cursor: pointer;
   justify-content: center;
   background: transparent;
