--- conflicted
+++ resolved
@@ -19,12 +19,8 @@
   color: ${({ theme }) => theme.colors.white};
   background: ${({ theme }) => theme.colors.primary};
   justify-content: center;
-<<<<<<< HEAD
   border-radius: 2px;
   ${({ theme }) => theme.fonts.bold16};
-=======
-  ${({ theme }) => theme.fonts.bodyBoldStyle};
->>>>>>> bcad1c81
 
   &:hover:enabled {
     background: ${({ theme }) => theme.colors.indigoDark};
