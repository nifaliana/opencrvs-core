/*
 * This Source Code Form is subject to the terms of the Mozilla Public
 * License, v. 2.0. If a copy of the MPL was not distributed with this
 * file, You can obtain one at https://mozilla.org/MPL/2.0/.
 *
 * OpenCRVS is also distributed under the terms of the Civil Registration
 * & Healthcare Disclaimer located at http://opencrvs.org/license.
 *
 * Copyright (C) The OpenCRVS Authors. OpenCRVS and the OpenCRVS
 * graphic logo are (registered/a) trademark(s) of Plan International.
 */
import * as React from 'react'
import styled from 'styled-components'
import { InputError } from './InputError'
import { InputLabel } from './InputLabel'
import { colors } from '../colors'
const InputHeader = styled.div`
  display: flex;
  justify-content: space-between;
`
const ComponentWrapper = styled.span`
  display: flex;
`

const Padding = styled.span`
  padding: 0 4px;
  display: inline-flex;
  align-items: center;
  ${({ theme }) => theme.fonts.reg16};
  color: ${({ theme }) => theme.colors.secondary};
`

const PostFixPadding = styled.span`
  padding: 0 8px;
  display: inline-flex;
  align-items: center;
  ${({ theme }) => theme.fonts.reg16};
  color: ${({ theme }) => theme.colors.copy};
`

const InputDescription = styled.p<{
  ignoreMediaQuery?: boolean
}>`
  ${({ theme }) => theme.fonts.reg16};
  color: ${({ theme }) => theme.colors.copy};

  ${({ ignoreMediaQuery, theme }) => {
    return !ignoreMediaQuery
      ? `@media (min-width: ${theme.grid.breakpoints.md}px) {
        width: 344px;
      }`
      : ''
  }}
`

export interface IInputFieldProps {
  id: string
  label?: string
  className?: string
  helperText?: string
  tooltip?: string
  description?: string
  required?: boolean
  disabled?: boolean
  maxLength?: number
  touched: boolean
  error?: string
  prefix?: string | JSX.Element
  postfix?: string | JSX.Element
  optionalLabel?: string
  children: React.ReactNode
  ignoreMediaQuery?: boolean
  hideAsterisk?: boolean
  hideErrorLabel?: boolean
  hideInputHeader?: boolean
  mode?: THEME_MODE
}

export enum THEME_MODE {
  DARK = 'dark'
}

export class InputField extends React.Component<IInputFieldProps, {}> {
  render() {
    const {
      id,
      label,
      helperText,
      tooltip,
      required = true,
      description,
      error,
      touched,
      ignoreMediaQuery,
      hideAsterisk,
      hideErrorLabel,
      hideInputHeader = false,
      mode
    } = this.props

    const postfix = this.props.postfix as React.ReactNode | string

    const { prefix } = this.props

    let color: string | undefined
    let hideBorder: boolean
    if (mode && mode === THEME_MODE.DARK) {
      color = colors.white
      hideBorder = true
    }
    const isDomElement = (
      nodeType: string | React.JSXElementConstructor<any>
    ) => {
      return typeof nodeType === 'string'
    }
    const children = React.Children.map(
      this.props.children,
      (node: React.ReactElement) => {
<<<<<<< HEAD
        if (!node) return
        return React.cloneElement(node, { hideBorder })
=======
        return isDomElement(node.type)
          ? node
          : React.cloneElement(node, { hideBorder })
>>>>>>> 345a17e3
      }
    )

    return (
      <div id={`${id}-form-input`} className={this.props.className}>
        {!hideInputHeader && (
          <InputHeader>
            {label && (
              <InputLabel
                id={`${id}_label`}
                inputDescriptor={helperText}
                disabled={this.props.disabled}
                ignoreMediaQuery={ignoreMediaQuery}
                color={color}
                required={required}
                hideAsterisk={hideAsterisk}
                tooltip={tooltip}
              >
                {label}
              </InputLabel>
            )}
          </InputHeader>
        )}

        <ComponentWrapper>
          {prefix && <Padding>{prefix}</Padding>}
          {children}
          {postfix && <PostFixPadding>{postfix}</PostFixPadding>}
        </ComponentWrapper>

        {error && touched && !hideErrorLabel && (
          <InputError
            id={this.props.id + '_error'}
            ignoreMediaQuery={ignoreMediaQuery}
            color={color}
          >
            {error}
          </InputError>
        )}

        {description && (
          <InputDescription ignoreMediaQuery={ignoreMediaQuery} color={color}>
            {description}
          </InputDescription>
        )}
      </div>
    )
  }
}<|MERGE_RESOLUTION|>--- conflicted
+++ resolved
@@ -116,14 +116,10 @@
     const children = React.Children.map(
       this.props.children,
       (node: React.ReactElement) => {
-<<<<<<< HEAD
         if (!node) return
-        return React.cloneElement(node, { hideBorder })
-=======
         return isDomElement(node.type)
           ? node
           : React.cloneElement(node, { hideBorder })
->>>>>>> 345a17e3
       }
     )
 
