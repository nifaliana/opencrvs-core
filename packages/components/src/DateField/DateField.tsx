--- conflicted
+++ resolved
@@ -15,9 +15,6 @@
 
 const DateWrapper = styled.div`
   width: 100%;
-  display: flex;
-  flex-direction: row;
-  gap: 8px;
 `
 export const NoticeWrapper = styled.div`
   padding-bottom: 16px;
@@ -40,29 +37,9 @@
 
 export type IDateFieldProps = IProps & Omit<ITextInputProps, 'onChange'>
 
-<<<<<<< HEAD
-export class DateField extends React.Component<IDateFieldProps, IState> {
-  private dd: React.RefObject<IRef>
-  private mm: React.RefObject<IRef>
-  private yyyy: React.RefObject<IRef>
-=======
-const DateSegment = styled(TextInput)`
-  width: 58px !important;
-  margin: 0 4px;
-
-  &:first-of-type {
-    margin-left: 0;
-  }
-  &:last-of-type {
-    margin-right: 0;
-    width: 80px !important;
-  }
-`
-
 const MAX_DAY_NUMBER = 31
 const MAX_YEAR_NUMBER = 2100
 const MAX_MONTH_NUMBER = 12
->>>>>>> b26d3031
 
 export const DateField = ({
   id,
@@ -135,78 +112,6 @@
     }
   }
 
-<<<<<<< HEAD
-  render() {
-    const { id, meta, focusInput, notice, ignorePlaceHolder, ...props } =
-      this.props
-    return (
-      <>
-        <DateWrapper id={id}>
-          {notice && (
-            <NoticeWrapper>
-              <InputLabel id={`${id}_notice`}>{notice}</InputLabel>
-            </NoticeWrapper>
-          )}
-          <TextInput
-            {...props}
-            id={`${id}-dd`}
-            ref={this.dd}
-            error={Boolean(meta && meta.error)}
-            isDisabled={props.disabled}
-            touched={meta && meta.touched}
-            focusInput={focusInput}
-            type="number"
-            placeholder={ignorePlaceHolder ? '' : 'dd'}
-            min={1}
-            max={31}
-            value={this.state.dd}
-            onChange={this.change}
-            onWheel={(event: React.WheelEvent<HTMLInputElement>) => {
-              event.currentTarget.blur()
-            }}
-          />
-          <TextInput
-            {...props}
-            id={`${id}-mm`}
-            ref={this.mm}
-            error={Boolean(meta && meta.error)}
-            isDisabled={props.disabled}
-            touched={meta && meta.touched}
-            focusInput={false}
-            type="number"
-            placeholder={ignorePlaceHolder ? '' : 'mm'}
-            maxLength={2}
-            min={1}
-            max={12}
-            value={this.state.mm}
-            onChange={this.change}
-            onWheel={(event: React.WheelEvent<HTMLInputElement>) => {
-              event.currentTarget.blur()
-            }}
-          />
-          <TextInput
-            {...props}
-            id={`${id}-yyyy`}
-            ref={this.yyyy}
-            error={Boolean(meta && meta.error)}
-            isDisabled={props.disabled}
-            touched={meta && meta.touched}
-            focusInput={false}
-            type="number"
-            placeholder={ignorePlaceHolder ? '' : 'yyyy'}
-            maxLength={4}
-            min={1900}
-            value={this.state.yyyy}
-            onChange={this.change}
-            onWheel={(event: React.WheelEvent<HTMLInputElement>) => {
-              event.currentTarget.blur()
-            }}
-          />
-        </DateWrapper>
-      </>
-    )
-  }
-=======
   return (
     <>
       <DateWrapper id={id}>
@@ -215,7 +120,7 @@
             <InputLabel id={`${id}_notice`}>{notice}</InputLabel>
           </NoticeWrapper>
         )}
-        <DateSegment
+        <TextInput
           {...props}
           id={`${id}-dd`}
           ref={ddRef}
@@ -233,7 +138,7 @@
             event.currentTarget.blur()
           }}
         />
-        <DateSegment
+        <TextInput
           {...props}
           id={`${id}-mm`}
           ref={mmRef}
@@ -252,7 +157,7 @@
             event.currentTarget.blur()
           }}
         />
-        <DateSegment
+        <TextInput
           {...props}
           id={`${id}-yyyy`}
           ref={yyyyRef}
@@ -273,5 +178,4 @@
       </DateWrapper>
     </>
   )
->>>>>>> b26d3031
 }