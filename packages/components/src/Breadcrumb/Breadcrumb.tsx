/*
 * This Source Code Form is subject to the terms of the Mozilla Public
 * License, v. 2.0. If a copy of the MPL was not distributed with this
 * file, You can obtain one at https://mozilla.org/MPL/2.0/.
 *
 * OpenCRVS is also distributed under the terms of the Civil Registration
 * & Healthcare Disclaimer located at http://opencrvs.org/license.
 *
 * Copyright (C) The OpenCRVS Authors. OpenCRVS and the OpenCRVS
 * graphic logo are (registered/a) trademark(s) of Plan International.
 */
import React from 'react'
import { Link } from '../Link'
import { Stack } from '../Stack'
import { Text } from '../Text'
import styled from 'styled-components'

<<<<<<< HEAD
=======
const Container = styled.div`
  ${({ theme }) => theme.fonts.reg14};
`

>>>>>>> 41c4f2c0
export interface IBreadCrumbData {
  paramId: string | null | undefined
  label: string | null
}

export interface IBreadCrumbProps {
  items: IBreadCrumbData[]
  onSelect: (x: IBreadCrumbData) => void
}

export const BreadCrumb = ({ items = [], onSelect }: IBreadCrumbProps) => {
  const isLast = (index: number): boolean => {
    return index === items.length - 1
  }

  return (
<<<<<<< HEAD
    <Stack gap={4} direction="row" wrap>
      {items.length > 0 &&
        items.map((x, idx) => {
          return (
            <>
              {idx > 0 && (
                <Text variant="bold14" element="span">
                  /
                </Text>
              )}
              <div key={idx}>
                {!isLast(idx) ? (
                  <Link
                    color={'primary'}
                    font={'bold14'}
                    onClick={(e) => {
                      e.preventDefault()
                      if (onSelect) onSelect(x)
                    }}
                  >
                    {x?.label}
                  </Link>
                ) : (
                  <Text variant={'bold14'} element={'span'}>
                    {x?.label}
=======
    <Container>
      <Stack gap={4} direction="row" wrap>
        {items.length > 0 &&
          items.map((x, idx) => {
            return (
              <>
                {idx > 0 && (
                  <Text variant="bold14" element="span">
                    /
>>>>>>> 41c4f2c0
                  </Text>
                )}
              </div>
            </>
          )
        })}
    </Stack>
  )
}<|MERGE_RESOLUTION|>--- conflicted
+++ resolved
@@ -15,13 +15,10 @@
 import { Text } from '../Text'
 import styled from 'styled-components'
 
-<<<<<<< HEAD
-=======
 const Container = styled.div`
   ${({ theme }) => theme.fonts.reg14};
 `
 
->>>>>>> 41c4f2c0
 export interface IBreadCrumbData {
   paramId: string | null | undefined
   label: string | null
@@ -38,33 +35,6 @@
   }
 
   return (
-<<<<<<< HEAD
-    <Stack gap={4} direction="row" wrap>
-      {items.length > 0 &&
-        items.map((x, idx) => {
-          return (
-            <>
-              {idx > 0 && (
-                <Text variant="bold14" element="span">
-                  /
-                </Text>
-              )}
-              <div key={idx}>
-                {!isLast(idx) ? (
-                  <Link
-                    color={'primary'}
-                    font={'bold14'}
-                    onClick={(e) => {
-                      e.preventDefault()
-                      if (onSelect) onSelect(x)
-                    }}
-                  >
-                    {x?.label}
-                  </Link>
-                ) : (
-                  <Text variant={'bold14'} element={'span'}>
-                    {x?.label}
-=======
     <Container>
       <Stack gap={4} direction="row" wrap>
         {items.length > 0 &&
@@ -74,13 +44,30 @@
                 {idx > 0 && (
                   <Text variant="bold14" element="span">
                     /
->>>>>>> 41c4f2c0
                   </Text>
                 )}
-              </div>
-            </>
-          )
-        })}
-    </Stack>
+                <div key={idx}>
+                  {!isLast(idx) ? (
+                    <Link
+                      color={'primary'}
+                      font={'bold14'}
+                      onClick={(e) => {
+                        e.preventDefault()
+                        if (onSelect) onSelect(x)
+                      }}
+                    >
+                      {x?.label}
+                    </Link>
+                  ) : (
+                    <Text variant={'bold14'} element={'span'}>
+                      {x?.label}
+                    </Text>
+                  )}
+                </div>
+              </>
+            )
+          })}
+      </Stack>
+    </Container>
   )
 }