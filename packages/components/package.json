--- conflicted
+++ resolved
@@ -37,12 +37,8 @@
     "lint:css": "stylelint 'src/**/*.{ts,tsx}'",
     "build:clean": "rm -rf lib",
     "storybook": "start-storybook -p 6060",
-<<<<<<< HEAD
-    "build-storybook": "build-storybook -o build"
-=======
     "build-storybook": "build-storybook",
     "recreate-src-index-ts": "bash recreate-src-index-ts.sh"
->>>>>>> 3ca95292
   },
   "lint-staged": {
     "src/**/*.{ts,tsx,json}": [
