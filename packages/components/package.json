{
  "name": "@opencrvs/components",
<<<<<<< HEAD
=======
  "main": "lib/index",
>>>>>>> cf474971
  "version": "1.1.1",
  "description": "OpenCRVS UI Component library",
  "license": "MPL-2.0",
  "private": true,
  "dependencies": {
    "@storybook/core-server": "^6.5.11",
    "css-animation": "^2.0.4",
    "jest": "26.6.0",
    "patch-package": "^6.1.2",
    "polished": "^4.2.2",
    "postinstall-postinstall": "^2.0.0",
    "rc-menu": "^7.4.13",
    "rc-progress": "^2.5.2",
    "react": "^16.10.1",
    "react-dom": "^16.10.1",
    "react-pdf": "^4.0.2",
    "react-select": "^2.0.0",
    "react-stickynode": "^2.1.1",
    "react-tooltip": "^4.2.21",
    "recharts": "^1.4.0",
    "styled-components": "^5.2.0",
    "ts-jest": "26.4.4",
    "vite": "^3.0.0",
    "webfontloader": "^1.6.28"
  },
  "scripts": {
    "precommit": "lint-staged",
    "clean": "rimraf lib",
    "start": "concurrently 'start-storybook --ci --quiet -p 6060' 'tsc -w'",
    "build": "yarn clean && tsc",
    "lint:css": "stylelint 'src/**/*.{ts,tsx}'",
    "build:clean": "rm -rf lib",
    "storybook": "start-storybook -p 6060",
    "build-storybook": "build-storybook -o build",
    "recreate-src-index-ts": "bash recreate-src-index-ts.sh"
  },
  "lint-staged": {
    "src/**/*.{ts,tsx,json}": [
      "prettier --write",
      "eslint",
      "stylelint",
      "git add"
    ]
  },
  "devDependencies": {
    "@storybook/addon-actions": "^6.5.11",
    "@storybook/addon-docs": "^6.5.11",
    "@storybook/addon-essentials": "^6.5.11",
    "@storybook/addon-links": "^6.5.11",
    "@storybook/builder-vite": "^0.2.2",
    "@storybook/node-logger": "^6.5.11",
    "@storybook/react": "^6.5.11",
    "@types/jest": "^26.0.14",
    "@types/lodash": "^4.14.126",
    "@types/node": "^10.12.5",
    "@types/rc-progress": "^2.4.3",
    "@types/react": "^16.9.4",
    "@types/react-dom": "^16.9.1",
    "@types/react-select": "^2.0.2",
    "@types/react-stickynode": "^1.4.0",
    "@types/react-tooltip": "^4.2.4",
    "@types/recharts": "^1.1.1",
    "@types/styled-components": "^5.1.3",
    "@types/webfontloader": "^1.6.34",
    "concurrently": "^3.5.1",
    "dotenv": "^6.1.0",
    "lint-staged": "^7.1.0",
    "prettier": "^2.5.1",
    "rimraf": "^2.6.2",
    "stylelint": "^14.11.0",
    "stylelint-config-recommended": "^9.0.0",
    "stylelint-config-styled-components": "^0.1.1",
    "stylelint-processor-styled-components": "^1.10.0",
    "ts-dedent": "^2.2.0",
    "typescript": "^4.7.4"
  },
  "jest": {
    "collectCoverageFrom": [
      "src/**/*.{js,jsx,ts,tsx}"
    ],
    "setupFiles": [
      "<rootDir>/config/polyfills.js"
    ],
    "testMatch": [
      "<rootDir>/src/**/__tests__/**/*.(j|t)s?(x)",
      "<rootDir>/src/**/?(*.)(spec|test).(j|t)s?(x)"
    ],
    "testEnvironment": "node",
    "testURL": "http://localhost",
    "transform": {
      "^.+\\.(js|jsx|mjs)$": "<rootDir>/node_modules/babel-jest",
      "^.+\\.tsx?$": "<rootDir>/config/jest/typescriptTransform.js",
      "^.+\\.css$": "<rootDir>/config/jest/cssTransform.js",
      "^(?!.*\\.(js|jsx|mjs|css|json)$)": "<rootDir>/config/jest/fileTransform.js"
    },
    "transformIgnorePatterns": [
      "[/\\\\]node_modules[/\\\\].+\\.(js|jsx|mjs|ts|tsx)$"
    ],
    "moduleNameMapper": {
      "^react-native$": "react-native-web"
    },
    "moduleFileExtensions": [
      "web.ts",
      "ts",
      "web.tsx",
      "tsx",
      "web.js",
      "js",
      "web.jsx",
      "jsx",
      "json",
      "node",
      "mjs"
    ],
    "globals": {
      "ts-jest": {
        "tsConfigFile": "<rootDir>/tsconfig.test.json"
      }
    }
  },
  "eslintConfig": {
    "extends": "react-app",
    "overrides": [
      {
        "files": [
          "**/*.stories.*"
        ],
        "rules": {
          "import/no-anonymous-default-export": "off"
        }
      }
    ]
  }
}<|MERGE_RESOLUTION|>--- conflicted
+++ resolved
@@ -1,9 +1,6 @@
 {
   "name": "@opencrvs/components",
-<<<<<<< HEAD
-=======
   "main": "lib/index",
->>>>>>> cf474971
   "version": "1.1.1",
   "description": "OpenCRVS UI Component library",
   "license": "MPL-2.0",
