{
  "name": "@opencrvs/components",
<<<<<<< HEAD
  "version": "1.1.2",
=======
  "main": "lib/index",
  "version": "1.1.1",
>>>>>>> ae66f187
  "description": "OpenCRVS UI Component library",
  "license": "MPL-2.0",
  "private": true,
  "dependencies": {
    "@storybook/core-server": "^6.5.11",
    "css-animation": "^2.0.4",
    "jest": "26.6.0",
    "patch-package": "^6.1.2",
    "polished": "^4.2.2",
    "postinstall-postinstall": "^2.0.0",
    "rc-menu": "^7.4.13",
    "rc-progress": "^2.5.2",
    "react": "^16.10.1",
    "react-dom": "^16.10.1",
    "react-feather": "^2.0.10",
    "react-pdf": "^4.0.2",
    "react-select": "^2.0.0",
    "react-stickynode": "^2.1.1",
    "react-tooltip": "^4.2.21",
    "recharts": "^1.4.0",
    "styled-components": "^5.2.0",
    "ts-jest": "26.4.4",
    "vite": "^3.0.0",
    "webfontloader": "^1.6.28"
  },
  "scripts": {
    "precommit": "lint-staged",
    "clean": "rimraf lib",
    "start": "concurrently 'start-storybook --ci --quiet -p 6060' 'tsc -w'",
    "build": "yarn clean && tsc",
    "lint:css": "stylelint 'src/**/*.{ts,tsx}'",
    "build:clean": "rm -rf lib",
    "storybook": "start-storybook -p 6060",
    "build-storybook": "build-storybook -o build",
    "recreate-src-index-ts": "bash recreate-src-index-ts.sh"
  },
  "lint-staged": {
    "src/**/*.{ts,tsx,json}": [
      "prettier --write",
      "eslint",
      "stylelint",
      "git add"
    ]
  },
  "devDependencies": {
    "@storybook/addon-a11y": "^6.5.12",
    "@storybook/addon-actions": "^6.5.11",
    "@storybook/addon-docs": "^6.5.11",
    "@storybook/addon-essentials": "^6.5.11",
    "@storybook/addon-links": "^6.5.11",
    "@storybook/builder-vite": "^0.2.2",
    "@storybook/node-logger": "^6.5.11",
    "@storybook/react": "^6.5.11",
    "@types/jest": "^26.0.14",
    "@types/lodash": "^4.14.126",
    "@types/node": "^10.12.5",
    "@types/rc-progress": "^2.4.3",
    "@types/react": "^16.9.4",
    "@types/react-dom": "^16.9.1",
    "@types/react-select": "^2.0.2",
    "@types/react-stickynode": "^1.4.0",
    "@types/react-tooltip": "^4.2.4",
    "@types/recharts": "^1.1.1",
    "@types/styled-components": "^5.1.3",
    "@types/webfontloader": "^1.6.34",
    "concurrently": "^3.5.1",
    "dotenv": "^6.1.0",
    "eslint-plugin-jsx-a11y": "^6.6.1",
    "eslint-plugin-styled-components-a11y": "^1.0.0",
    "lint-staged": "^7.1.0",
    "prettier": "^2.5.1",
    "rimraf": "^2.6.2",
    "stylelint": "^14.11.0",
    "stylelint-config-recommended": "^9.0.0",
    "stylelint-config-styled-components": "^0.1.1",
    "stylelint-processor-styled-components": "^1.10.0",
    "ts-dedent": "^2.2.0",
    "typescript": "^4.7.4"
  },
  "jest": {
    "collectCoverageFrom": [
      "src/**/*.{js,jsx,ts,tsx}"
    ],
    "setupFiles": [
      "<rootDir>/config/polyfills.js"
    ],
    "testMatch": [
      "<rootDir>/src/**/__tests__/**/*.(j|t)s?(x)",
      "<rootDir>/src/**/?(*.)(spec|test).(j|t)s?(x)"
    ],
    "testEnvironment": "node",
    "testURL": "http://localhost",
    "transform": {
      "^.+\\.(js|jsx|mjs)$": "<rootDir>/node_modules/babel-jest",
      "^.+\\.tsx?$": "<rootDir>/config/jest/typescriptTransform.js",
      "^.+\\.css$": "<rootDir>/config/jest/cssTransform.js",
      "^(?!.*\\.(js|jsx|mjs|css|json)$)": "<rootDir>/config/jest/fileTransform.js"
    },
    "transformIgnorePatterns": [
      "[/\\\\]node_modules[/\\\\].+\\.(js|jsx|mjs|ts|tsx)$"
    ],
    "moduleNameMapper": {
      "^react-native$": "react-native-web"
    },
    "moduleFileExtensions": [
      "web.ts",
      "ts",
      "web.tsx",
      "tsx",
      "web.js",
      "js",
      "web.jsx",
      "jsx",
      "json",
      "node",
      "mjs"
    ],
    "globals": {
      "ts-jest": {
        "tsConfigFile": "<rootDir>/tsconfig.test.json"
      }
    }
  },
  "eslintConfig": {
    "extends": "react-app",
    "overrides": [
      {
        "files": [
          "**/*.stories.*"
        ],
        "rules": {
          "import/no-anonymous-default-export": "off"
        }
      }
    ]
  }
}<|MERGE_RESOLUTION|>--- conflicted
+++ resolved
@@ -1,11 +1,7 @@
 {
   "name": "@opencrvs/components",
-<<<<<<< HEAD
+  "main": "lib/index",
   "version": "1.1.2",
-=======
-  "main": "lib/index",
-  "version": "1.1.1",
->>>>>>> ae66f187
   "description": "OpenCRVS UI Component library",
   "license": "MPL-2.0",
   "private": true,
