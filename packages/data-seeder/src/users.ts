/*
 * This Source Code Form is subject to the terms of the Mozilla Public
 * License, v. 2.0. If a copy of the MPL was not distributed with this
 * file, You can obtain one at https://mozilla.org/MPL/2.0/.
 *
 * OpenCRVS is also distributed under the terms of the Civil Registration
 * & Healthcare Disclaimer located at http://opencrvs.org/license.
 *
 * Copyright (C) The OpenCRVS Authors. OpenCRVS and the OpenCRVS
 * graphic logo are (registered/a) trademark(s) of Plan International.
 */
import fetch from 'node-fetch'
import { ACTIVATE_USERS, COUNTRY_CONFIG_HOST, GATEWAY_HOST } from './constants'
import { z } from 'zod'
import { parseGQLResponse, raise } from './utils'
import { print } from 'graphql'
import gql from 'graphql-tag'
import { inspect } from 'util'

const WithoutContact = z.object({
  primaryOfficeId: z.string(),
  givenNames: z.string(),
  familyName: z.string(),
  systemRole: z.enum([
    'FIELD_AGENT',
    'REGISTRATION_AGENT',
    'LOCAL_REGISTRAR',
    'LOCAL_SYSTEM_ADMIN',
    'NATIONAL_SYSTEM_ADMIN',
    'PERFORMANCE_MANAGEMENT',
    'NATIONAL_REGISTRAR'
  ]),
  role: z.string(),
  username: z.string(),
  password: z.string()
})

const UserSchema = z.array(
<<<<<<< HEAD
  z.object({
    primaryOfficeId: z.string(),
    givenNames: z.string(),
    familyName: z.string(),
    systemRole: z.enum([
      'FIELD_AGENT',
      'REGISTRATION_AGENT',
      'LOCAL_REGISTRAR',
      'LOCAL_SYSTEM_ADMIN',
      'NATIONAL_SYSTEM_ADMIN',
      'PERFORMANCE_MANAGEMENT',
      'NATIONAL_REGISTRAR'
    ]),
    role: z.string(),
    username: z.string(),
    title: z.string(),
=======
  WithoutContact.extend({
>>>>>>> fb0b7aa2
    mobile: z.string(),
    email: z.string().email().optional()
  }).or(
    WithoutContact.extend({
      email: z.string().email(),
      mobile: z.string().optional()
    })
  )
)

const searchUserQuery = print(gql`
  query searchUsers($username: String) {
    searchUsers(username: $username) {
      totalItems
    }
  }
`)

const createUserMutation = print(gql`
  mutation createOrUpdateUser($user: UserInput!) {
    createOrUpdateUser(user: $user) {
      username
    }
  }
`)

async function getUseres() {
  const url = new URL('users', COUNTRY_CONFIG_HOST).toString()
  const res = await fetch(url)
  if (!res.ok) {
    raise(`Expected to get the users from ${url}`)
  }
  const parsedUsers = UserSchema.safeParse(await res.json())
  if (!parsedUsers.success) {
    raise(
      `Error when getting users metadata from country-config: ${inspect(
        parsedUsers.error.issues
      )}`
    )
  }
  if (
    parsedUsers.data.every(
      ({ systemRole }) => systemRole !== 'NATIONAL_SYSTEM_ADMIN'
    )
  ) {
    raise(
      `At least one user with "NATIONAL_SYSTEM_ADMIN" systemRole must be created`
    )
  }
  return parsedUsers.data
}

async function userAlreadyExists(
  token: string,
  username: string
): Promise<boolean> {
  const searchResponse = await fetch(`${GATEWAY_HOST}/graphql`, {
    method: 'POST',
    headers: {
      'Content-Type': 'application/json',
      Authorization: `Bearer ${token}`
    },
    body: JSON.stringify({
      query: searchUserQuery,
      variables: {
        username
      }
    })
  })
  const parsedSearchResponse = parseGQLResponse<{
    searchUsers: { totalItems?: number }
  }>(await searchResponse.json())
  return Boolean(parsedSearchResponse.searchUsers.totalItems)
}

async function getOfficeIdFromIdentifier(identifier: string) {
  const response = await fetch(
    `${GATEWAY_HOST}/location?identifier=${identifier}`,
    {
      headers: {
        'Content-Type': 'application/fhir+json'
      }
    }
  )
  const locationBundle: fhir3.Bundle<fhir3.Location> = await response.json()
  return locationBundle.entry?.[0]?.resource?.id
}

export async function seedUsers(
  token: string,
  roleIdMap: Record<string, string | undefined>
) {
  const rawUsers = await getUseres()
  await Promise.all(
    rawUsers.map(async (userMetadata) => {
      const {
        givenNames,
        familyName,
        role,
        title,
        primaryOfficeId: officeIdentifier,
        username,
        ...user
      } = userMetadata
      if (await userAlreadyExists(token, username)) {
        console.log(
          `User with the username "${username}" already exists. Skipping user "${username}"`
        )
        return
      }
      const primaryOffice = await getOfficeIdFromIdentifier(officeIdentifier)
      if (!primaryOffice) {
        console.log(
          `No office found with id ${officeIdentifier}. Skipping user "${username}"`
        )
        return
      }
      if (!roleIdMap[role]) {
        console.log(
          `Role "${role}" is not recognized by system. Skipping user "${username}"`
        )
        return
      }
      const userPayload = {
        ...user,
        role: roleIdMap[role],
        title,
        name: [
          {
            use: 'en',
            familyName,
            firstNames: givenNames
          }
        ],
        ...(ACTIVATE_USERS === 'true' && { status: 'active' }),
        primaryOffice,
        username
      }
      const res = await fetch(`${GATEWAY_HOST}/graphql`, {
        method: 'POST',
        headers: {
          'Content-Type': 'application/json',
          Authorization: `Bearer ${token}`
        },
        body: JSON.stringify({
          query: createUserMutation,
          variables: {
            user: userPayload
          }
        })
      })
      parseGQLResponse(await res.json())
    })
  )
}<|MERGE_RESOLUTION|>--- conflicted
+++ resolved
@@ -32,30 +32,12 @@
   ]),
   role: z.string(),
   username: z.string(),
+  title: z.string(),
   password: z.string()
 })
 
 const UserSchema = z.array(
-<<<<<<< HEAD
-  z.object({
-    primaryOfficeId: z.string(),
-    givenNames: z.string(),
-    familyName: z.string(),
-    systemRole: z.enum([
-      'FIELD_AGENT',
-      'REGISTRATION_AGENT',
-      'LOCAL_REGISTRAR',
-      'LOCAL_SYSTEM_ADMIN',
-      'NATIONAL_SYSTEM_ADMIN',
-      'PERFORMANCE_MANAGEMENT',
-      'NATIONAL_REGISTRAR'
-    ]),
-    role: z.string(),
-    username: z.string(),
-    title: z.string(),
-=======
   WithoutContact.extend({
->>>>>>> fb0b7aa2
     mobile: z.string(),
     email: z.string().email().optional()
   }).or(
