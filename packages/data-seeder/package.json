{
  "name": "@opencrvs/data-seeder",
<<<<<<< HEAD
  "version": "1.3.1",
=======
  "version": "1.3.2",
>>>>>>> 5baebaf7
  "description": "OpenCRVS data-seeder microservice",
  "homepage": "https://github.com/opencrvs/opencrvs-core#readme",
  "license": "MPL-2.0",
  "scripts": {
    "seed": "ts-node -r tsconfig-paths/register src/index.ts",
    "precommit": "lint-staged",
    "test:compilation": "tsc --noEmit"
  },
  "devDependencies": {
    "@typescript-eslint/eslint-plugin": "^4.5.0",
    "@typescript-eslint/parser": "^4.5.0",
    "eslint": "^7.11.0",
    "eslint-config-prettier": "^8.3.0",
    "lint-staged": "^7.1.0",
    "prettier": "2.8.8"
  },
  "dependencies": {
    "@types/fhir": "^0.0.37",
    "@types/node": "^16.18.39",
    "@types/node-fetch": "^2.5.12",
    "node-fetch": "^2.6.1",
    "graphql": "^15.0.0",
    "graphql-tag": "^2.12.6",
    "jwt-decode": "^2.2.0",
    "ts-node": "^6.1.1",
    "tsconfig-paths": "^3.13.0",
    "typescript": "4.9.3",
    "uuid": "^3.3.2",
    "whatwg-fetch": "^3.0.0",
    "zod": "^3.17.3"
  },
  "lint-staged": {
    "src/**/*.{ts}": [
      "prettier --write",
      "git add"
    ]
  },
  "keywords": [
    "data-seeder",
    "nodejs"
  ]
}<|MERGE_RESOLUTION|>--- conflicted
+++ resolved
@@ -1,10 +1,6 @@
 {
   "name": "@opencrvs/data-seeder",
-<<<<<<< HEAD
-  "version": "1.3.1",
-=======
   "version": "1.3.2",
->>>>>>> 5baebaf7
   "description": "OpenCRVS data-seeder microservice",
   "homepage": "https://github.com/opencrvs/opencrvs-core#readme",
   "license": "MPL-2.0",
