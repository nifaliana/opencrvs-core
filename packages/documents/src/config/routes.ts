/*
 * This Source Code Form is subject to the terms of the Mozilla Public
 * License, v. 2.0. If a copy of the MPL was not distributed with this
 * file, You can obtain one at https://mozilla.org/MPL/2.0/.
 *
 * OpenCRVS is also distributed under the terms of the Civil Registration
 * & Healthcare Disclaimer located at http://opencrvs.org/license.
 *
 * Copyright (C) The OpenCRVS Authors. OpenCRVS and the OpenCRVS
 * graphic logo are (registered/a) trademark(s) of Plan International.
 */
import { documentUploadHandler } from '@documents/features/uploadDocument/handler'
import { vsExportUploaderHandler } from '@documents/features/uploadVSExportFile/handler'
import { createPreSignedUrl } from '@documents/features/getDocument/handler'
import { svgUploadHandler } from '@documents/features/uploadSvg/handler'
<<<<<<< HEAD
import { GIT_HASH } from '@documents/constants'
=======
import { MINIO_BUCKET } from '@documents/minio/constants'
>>>>>>> 79090817

export const getRoutes = () => {
  const routes = [
    // get presigned URL
    {
      method: 'GET',
      path: `/presigned-url/${MINIO_BUCKET}/{fileUri}`,
      handler: createPreSignedUrl,
      config: {
        tags: ['api']
      }
    },
    {
      method: 'POST',
      path: '/presigned-url',
      handler: createPreSignedUrl,
      config: {
        tags: ['api']
      }
    },
    // upload a document
    {
      method: 'POST',
      path: '/upload',
      handler: documentUploadHandler,
      config: {
        tags: ['api']
      }
    },
    // upload svg
    {
      method: 'POST',
      path: '/upload-svg',
      handler: svgUploadHandler,
      config: {
        tags: ['api'],
        payload: {
          parse: false
        }
      }
    },
    // upload vs export
    {
      method: 'POST',
      path: '/upload-vs-export',
      handler: vsExportUploaderHandler,
      config: {
        auth: false,
        tags: ['api']
      }
    },
    // used for tests to check JWT auth
    {
      method: 'GET',
      path: '/tokenTest',
      handler: (request: any, h: any) => {
        return 'success'
      },
      config: {
        tags: ['api']
      }
    },
    // add ping route by default for health check
    {
      method: 'GET',
      path: '/ping',
      handler: (request: any, h: any) => {
        // Perform any health checks and return true or false for success prop
        return {
          git_hash: GIT_HASH,
          status: 'ok'
        }
      },
      config: {
        auth: false,
        tags: ['api'],
        description: 'Health check endpoint'
      }
    }
  ]
  return routes
}<|MERGE_RESOLUTION|>--- conflicted
+++ resolved
@@ -13,11 +13,8 @@
 import { vsExportUploaderHandler } from '@documents/features/uploadVSExportFile/handler'
 import { createPreSignedUrl } from '@documents/features/getDocument/handler'
 import { svgUploadHandler } from '@documents/features/uploadSvg/handler'
-<<<<<<< HEAD
 import { GIT_HASH } from '@documents/constants'
-=======
 import { MINIO_BUCKET } from '@documents/minio/constants'
->>>>>>> 79090817
 
 export const getRoutes = () => {
   const routes = [
