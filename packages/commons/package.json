{
  "name": "@opencrvs/commons",
<<<<<<< HEAD
  "version": "1.3.3",
=======
  "version": "1.4.0",
>>>>>>> a6d70584
  "description": "OpenCRVS common modules and utils",
  "license": "MPL-2.0",
  "main": "./build/dist/index.js",
  "exports": {
    ".": "./build/dist/index.js",
    "./monitoring": "./build/dist/monitoring.js"
  },
  "scripts": {
    "test": "jest --coverage --silent --noStackTrace && yarn test:compilation",
    "test:watch": "jest --watch",
    "test:compilation": "tsc --noEmit",
    "postinstall": "yarn build",
    "build": "tsc",
    "build:clean": "rm -rf build"
  },
  "private": true,
  "dependencies": {
    "@hapi/hapi": "^20.0.1",
    "@types/hapi__hapi": "^20.0.0",
    "@types/jest": "^26.0.14",
    "@types/node-fetch": "^2.5.12",
    "elastic-apm-node": "^3.29.0",
    "jest": "26.6.0",
    "lint-staged": "^7.1.0",
    "node-fetch": "^2.6.7",
    "pkg-up": "^3.1.0",
    "typescript": "^4.8.3"
  },
  "devDependencies": {
    "jest-fetch-mock": "^2.1.2",
    "ts-jest": "^26.4.4"
  },
  "lint-staged": {
    "src/**/*.{ts,graphql}": [
      "prettier --write",
      "git add"
    ]
  },
  "jest": {
    "transform": {
      "^.+\\.tsx?$": "ts-jest"
    },
    "coverageReporters": [
      "json",
      "lcov",
      "text",
      "html"
    ],
    "testRegex": "(/__tests__/.*|(\\.|/)(test|spec))\\.tsx?$",
    "setupFiles": [
      "./test/setupJest.ts"
    ],
    "moduleFileExtensions": [
      "ts",
      "tsx",
      "js",
      "jsx",
      "json",
      "node"
    ],
    "testEnvironment": "node"
  }
}<|MERGE_RESOLUTION|>--- conflicted
+++ resolved
@@ -1,10 +1,6 @@
 {
   "name": "@opencrvs/commons",
-<<<<<<< HEAD
-  "version": "1.3.3",
-=======
   "version": "1.4.0",
->>>>>>> a6d70584
   "description": "OpenCRVS common modules and utils",
   "license": "MPL-2.0",
   "main": "./build/dist/index.js",
