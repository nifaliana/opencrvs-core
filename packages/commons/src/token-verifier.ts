--- conflicted
+++ resolved
@@ -36,14 +36,8 @@
   checkInvalidToken: boolean,
   authUrl: string
 ) => {
-<<<<<<< HEAD
-  let valid
-
-  if (checkInvalidToken === 'true') {
-=======
   let valid = false
   if (checkInvalidToken) {
->>>>>>> 3e01161a
     valid = await verifyToken(
       request.headers.authorization.replace('Bearer ', ''),
       authUrl
