/*
 * This Source Code Form is subject to the terms of the Mozilla Public
 * License, v. 2.0. If a copy of the MPL was not distributed with this
 * file, You can obtain one at https://mozilla.org/MPL/2.0/.
 *
 * OpenCRVS is also distributed under the terms of the Civil Registration
 * & Healthcare Disclaimer located at http://opencrvs.org/license.
 *
 * Copyright (C) The OpenCRVS Authors located at https://github.com/opencrvs/opencrvs-core/blob/master/AUTHORS.
 */
import { buildFHIRBundle } from '.'
import { EVENT_TYPE } from './constants'

import * as _ from 'lodash'

import {
  Extension,
  ResourceIdentifier,
  TrackingID,
  URLReference,
  findExtension,
  isTask,
  taskBundleWithExtension,
  updateFHIRTaskBundle
} from '..'

import * as fetchMock from 'jest-fetch-mock'

import { DeathRegistration } from './input'

const fetch = fetchMock as fetchMock.FetchMock

export const mockTask = {
  resourceType: 'Task',
  status: 'ready',
  intent: '',
  identifier: [
    {
      system: 'http://opencrvs.org/specs/id/birth-tracking-id',
      value: '123'
    },
    {
      system: 'http://opencrvs.org/specs/id/birth-registration-number',
      value: '123'
    },
    { system: 'http://opencrvs.org/specs/id/paper-form-id', value: '123' },
    { system: 'http://opencrvs.org/specs/id/paper-form-page', value: '123' },
    { system: 'http://opencrvs.org/specs/id/paper-form-book', value: '123' }
  ],
  businessStatus: {
    coding: [
      {
        system: 'http://opencrvs.org/specs/reg-status',
        code: 'DECLARED | VERIFIED | REGISTERED | CERTIFIED'
      }
    ]
  },
  code: {
    coding: [
      {
        system: 'http://opencrvs.org/specs/types',
        code: 'BIRTH'
      }
    ]
  },
  focus: {
    reference: 'Composition/123' // the composition encompassing this registration
  },
  authoredOn: '2016-10-31T08:25:05+10:00',
  lastModified: '2016-10-31T09:45:05+10:00',
  note: [
    {
      authorString: 'Practitioner/12121212',
      text: 'Comment',
      time: '2016-10-31T09:45:05+10:00'
    }
  ],
  extension: [
    {
      url: 'http://opencrvs.org/specs/extension/regLastUser',
      valueReference: { reference: 'Practitioner/123' }
    },
    {
      url: 'http://opencrvs.org/specs/extension/regLastOffice',
      valueReference: {
        reference: 'Location/43ac3486-7df1-4bd9-9b5e-728054ccd6ba'
      }
    },
    {
      url: 'http://opencrvs.org/specs/extension/contact-person',
      valueString: 'MOTHER'
    },
    {
      url: 'http://opencrvs.org/specs/extension/contact-person-phone-number',
      valueString: '01733333333'
    }
  ],
  meta: {
    versionId: '123'
  }
}

function createListOfAllObjectValues(obj: Record<string, any>): any[] {
  let values: any[] = []

  if (Array.isArray(obj)) {
    for (const item of obj) {
      values = values.concat(createListOfAllObjectValues(item))
    }
  } else if (typeof obj === 'object' && obj !== null) {
    for (const key in obj) {
      if (obj.hasOwnProperty(key)) {
        values = values.concat(createListOfAllObjectValues(obj[key]))
      }
    }
  } else {
    values.push(obj)
  }

  return values
}

test('all values in the death registration are found in the result bundle', () => {
  const record: DeathRegistration = {
    createdAt: '2023-10-05T11:41:23.001Z',
    registration: {
      status: [
        {
          timestamp: '2023-10-05T11:41:23.001Z',
          comments: [
            {
              comment: "Son was declaring father's death",
              createdAt: '2023-10-05T11:41:23.001Z'
            }
          ],
          timeLoggedMS: 1520707
        }
      ],
      informantsSignature:
        'data:image/png;base64,iVBORw0KGgoAAAANSUhEUgAAAiYAAADICAYAAADcHyqdAAAAAXNSR0IArs4c6QAAGLhJREFUeF7t3d2x7MZ1BtDWux/oCERFYCkCyhG4HAGpDMgIaEVAZiAyAhcjkBSBmYGoCKQHv9u1xdO6ffoCMwAGPxvAmioVRZ4ZoLG6B/imf4BfFC8CBAgQIECAQBKBXyQph2IQIECAAAECBIpgohEQIECAAAECaQQEkzRVoSAECBAgQICAYKINECBAgAABAmkEBJM0VaEgBAgQIECAgGCiDRAgQIAAAQJpBASTNFWhIAQIECBAgIBgog0QIECAAAECaQQEkzRVoSAECBAgQICAYKINECBAgAABAmkEBJM0VaEgBAgQIECAgGCiDRAgQIAAAQJpBASTNFWhIAQIECBAgIBgog0QIECAAAECaQQEkzRVoSAECBAgQICAYKINECBAgAABAmkEBJM0VaEgBAgQIECAgGCiDRAgQIAAAQJpBASTNFWhIAQIECBAgIBgog0QIECAAAECaQQEkzRVoSAECBAgQICAYKINECBAgAABAmkEBJM0VaEgBAgQIECAgGCiDRAgQIAAAQJpBASTNFWhIAQIECBAgIBgog0QIECAAAECaQQEkzRVoSAECBAgQICAYKINECBAgAABAmkEBJM0VaEgBAgQIECAgGCiDRAgQIAAAQJpBASTNFWhIAQIECBAgIBgog0QIECAAAECaQQEkzRVoSAECBAgQICAYKINECBAgAABAmkEBJM0VaEgBAgQIECAgGCiDRAgQIAAAQJpBASTNFWhIAQIECBAgIBgog0QIECAAAECaQQEkzRVoSAECBAgQICAYKINECBAgAABAmkEBJP9q+KPpZQ/l1L+a/9d2yMBAgQIEMgtIJjsWz8RRr5+2+W/l1L+tO/u7Y0AAQIECOQWEEz2rZ//a3bHfl97eyNAgACBEwi4OO5XSW1vye8N5ewHb08ECBAgcB4BwWS/utJbsp+1PREgQIDASQUEk30qTm/JPs72QoAAAQInFxBM9qlAvSX7ONsLAQIECJxcQDDZvgL1lmxvbA8ECBAgcBEBwWTbimxDSezJpNdtvW2dAAECBE4uIJhsW4HtEM7dQ8lv3+7h8kkp5QerkrZteLZOgACBswoIJtvV3HellM+bzd8xmEQYiVfcVK7+/0ryVSnl2+34bZkAAQIEziggmGxTa3cfwokQ8odSyqcPeH8qpfxqG35bJUCAAIGzCggm69dcH0piD1fvLWl7Q4Z6R4aU43b8cVt+LwIECBAg8E8BwWT9xhAP6Wsv1FcIJXE89Zg+68j6IZox0XCozwm6Q1hbv2XZIgECBG4gIJisW8lDvSVnNK5PPm6DxBKpGK753dvDCu8+vLXEz2cIECBwO4EzXjSzVtJQKDnDE4TbCaoxJ+TRvJCp9jFMEz0k7dOTex9tb6qm9xEgQOBGAi4O61T22eaVPFots0QkAkgEmugdiVcbSOLfY38xxFVf5pcsUfYZAgQI3EBAMHm9ks8SSpaGkQgR0U7in33g6P99THPrYZw4tqlleb3GbYEAAQIENhMQTF6j7XsCam9BptUmUcYIBv2k1bEj/3HlG6BtPe/mf0opv347mCtMNH6tRfo0AQIETi4gmLxWgf0KnExDFFMnsNb5IENDMK/p/PzprVYpDYXC2J82vUat2QYBAgQOEnASXw7f9wRkCSVfllK+eXJYQ5NTl0uMf3Kr3pKxUCKYbFGLtkmAAIEdBQSTZdjZQkl9Ds2je4r8+W1IZ8+5GO2zgkJ6jaGWvgfm++7W/9r0sjbtUwQIEEgh4CS+rBr+0iyrPaqnZEoYiSAQrzqss+xol32qf1bQq05jk4xju+2KH216WX35FAECBFIIOInPr4b2AhkTRX8zfxMvfeJZINlrmObRQQyFiOjZ+GLBkde7zrY3e2uPse1BeTX8LCiejxAgQIDAmgKCyTzN9oK790WwrqwZGq7ZegLrPKVS+iGc+PyStvZsKbb7o8ytGe8nQIBAcoElF4vkh7RZ8fqL4BrzJZ4V9gy9I/0xPAsTz445/j51G+2QWnzuDHfanXL83kOAAIHbCggm06u+HTLYOpQ8CiQZhmoeqb064XXOzdj6fWnP09uzdxIgQCClgBP5tGrZ8zkv/aqTKGH2MFIVp/Z0DKn3Q1XPwp9hnGlt17sIECBwKgHB5Hl17RVKhi7qZwkkoTh0b5Fn4aLqt3dvjf825XN9gDOM87wtewcBAgTSCwgmj6toj3klZw8kj3pLnrWvOcM2bU3pLUl/alFAAgQILBN4duFYttXrfGrreSVDN2qrN0I7k+KSIZxXejxe+eyZXJWVAAECtxMQTMarfMshnCUX8syNc86E16FeqKEnF48d79CQkXacuXUoGwECBGYIOKGPY7UX2ylzHqayLx2+mLr9vd8353j69y6ZF7LVQwH3drM/AgQIEBgQEEyGm0V7AV0rlFytlyTkpoaSfvnz0km9Q70lS8KNkwEBAgQIJBUQTD6umLXv7nrFQFLV/lZK+eTtX8buhLvmAw/1liQ9kSgWAQIE1hIQTN5L9r/IX/k1fuVA0veWjD0zaGqPypT2bG7JFCXvIUCAwMkFBJP3FbjGKpyx5b9nXG0z1ryn9Cr1D9eLIbHoVVn6shJnqZzPESBA4EQCgsmHynp1XslQIImtrzVHJUuzenZvl2d/X3Ic7luyRM1nCBAgcEIBweRDpbWrcOa4jD3192qBpEo9Wq20RSiJ/eotOeHJRZEJECCwRGDOBXjJ9s/ymSW9JXERrqtN2uO8aiCJY3wUStZYCjzUXrYKO2dpm8pJgACBWwkIJu+XvE4NFVef2Dr0JXh0w7n2WTdjq3OWfrGmzGdZum2fI0CAAIFkAoLJ+16AZx53DCTRZB/1hrTDLGOrc15p9hF0PnvbwCurpF4pg88SIECAwE4Czy7EOxXjsN18V0r5fMJFbyiQfF9K+eKwku+347FQsscQS7uPu3jvV7P2RIAAgYQCdw4m7QX3q1LKtwP1E++J19fd36YO+SSs8llFGgsfW80n6QvX9sbcua3OqjRvJkCAwJkF7nyyrxM5p96xNOr5LoEkjnUslOy1Qqbd/53cz3w+UXYCBAi8LHDXYNL+4u/nLdzlfiTPGs/Qzeb6m6aF3VYvvSVbydouAQIEEgvcMZg8Whp818mtfRNtV9nUO7ZGUKivtVfe9PvXW5L4pKFoBAgQ2FLgbsFkLJQIJB9aWWsRq2xi/k0bSvYYVtFbsuW33rYJECCQWOBuwaS94NUhHKFkOJREr0g836ed+LtHKGl7S7bumUn81VQ0AgQI3FPgTsGk7y2JGr/rapuh1t4HgiNCSZRLb8k9z0WOmgABAv8QuEsw6e+H8cu3VSdtM9ijNyBzs2tvNx+hpN7ULMq8l425JZlbiLIRIEBgB4G7BJN+iatA8r5xPQole95tdWiobYevgV0QIECAQBaBOwSTseW/e/YEZKnvoXK0YaDvKdkzlJhbkrmVKBsBAgR2Erh6MBkLJTGpsi6D3Yk65W5an59KKZ++lfKISad6S1I2EYUiQIDAvgJXDiZfllK+GeDca77EvjU5f29tKPnfUsq/HBhK9JbMrz+feC8QbSj+F3Oj4p979vapCwIEVhS4YjCJk1Kstol/9i+h5GeRsZ6kLZ4OPKW56i2ZouQ9rUD9fteVde33vS51r8+6IkeAwIkErhJMHoWRqA6B5EOj7J+BU/9yxPBN7NtKnBOdMA4s6rMgEt/xeEU79iJA4MQCZw0mtdv282ZexFg1nPUYt2pW7Qqco0NJ7N99S7aq6XNvdyyI1OBhjti561fpCYwKnOGi3Z6ghoZn+oP7eynlk7f/qKfkvc7Qsumjekr63hJzAu53omq/z3V+yF9LKfGDI17x/Y05I7FaLNqp3pD7tRFHfEOBjMGkn8Q2pVrqKpsvupOaMeYPemOTgY8MBO1cl4xtcUrb857nAm0A6eeE1LAR4SNe0Sbi/ULIc1fvIHBJgSMvBu3J6tellP8YmbA6Bt8v+bWyY7yJjk12PTKUtPV1ZDku+cU+4KD63o8oQv/Ih3YYphZRADmgsuySQGaBPYJJPWFFb0Z0y9Z7ZSx1GbsHiZUdw6Jjk12PDgNRj9EejhxKWtoG7/q5+I7FUMt3bwBt8Kjf87oiJt5SQ4fwcdcW47gJLBDYKpg8WyUzt6jPbojWP6DPEM7PwllDSVuurdrg3Da21vtr2++3F0MVZ2qX/fBL9GrWuVuxrDzmctW5H20IWcvRdggQuKnAFheFR8+lmcrcd/k++sVlCGdc9W/NxaS+K8OE4NpGzthbUuc/1LlQ7UW5neM0VCtH91LVMvWTyOvE0xpm23kf8f/b4zpjnU0973gfAQIJBNYMJo+eSTPlUOOW6L97e+Ocrl9DOMO6fxkYNssQSjLPLakX7PZCXZ8f1F7Mo8cgehCGevJqr0i9A2mtnaMu6GMTT/vltmPfub7XLUMbmnI+8R4CBE4qsEYwWRJI+l9kc4JIS20IZ7jh1fkb7V+zXFAy9ZbUYZf4HkSQePTq504sbbNrnypqD058F6JMfW9IW865ZRZK1q4t2yNA4KnAK8Fk6pBN/VXZ/nJ8WrAJbxBKzhdKMvSWPJv/1LbXuRfyCc32pbcMDcHEBl8JH48K1N6ML0uwfQnQhwkQyC+wNJgM9ZLsfUJvT5pLjyN/Dc0rYeaekjiSGmb3vshNDSNrBpF2lUoce+3ZGKvRPnS09/uIuSnta81yjpWn/Y4fNQw1r/V7NwEClxBYekGvv3z3DiMVXW/Jx80vlnDWO2bWv+4dAB59KY64mdqjQPJspdfcL3iErhpApnw29v9DKSXmq7ShZKvejyllGvp+re00pxzeS4DADQWWBpMjqYSSYf3+GTiZQkk7hLNHucYCyVYX2bnzrLYqx1rfy7YtZVlJtNax2Q4BAskFzhhM6klT9/KHxhW/uv+taWvfvy3xzNL89prwOhZItg5DbQ9iP4RTb7Vee0L6YZgINTHxth+uOaru2pAllBxVC/ZL4MYCZwsmTpofN9Z+XsnWF+G5X5e96myo1yKbRW+Xrfdvr7qa24a8nwCBGwmcKZhkO4lnaCb9xTjjhXjr3pIzBpJoO325M/RORG9k9mGmDN87ZSBAYEOBMwWTOoST8eK7YRU93HQ7FyDj0NaWv8DrnVfb57XUm4btsWrllTrv7w+SIZTUIaX+xmuvHKfPEiBAYLbAWYLJESs6ZmPu/IF+CCfDxa0l2HLC61l7ScKnnweTIWj382J2bsp2R4AAgQ8CZwgmhnA+brHZQ0mUuL0B31rtLFsgiQt6PEcmHqcQdTKlp6Z1ydDLJZS4IhAgkEpgrQvGlgdlCOe97pellG+a/5ThF3df/1v0lmSbT9Pf+XhKPfSfObqXSyjZ8sxl2wQILBLIHkwM4Xxcre0Tg7MtC66lXbPeMvaS1JuptbXzLJj080qO7i0RShadMn2IAIGtBTIHE0M4z4dwstZfnZgaRxD1uOQ1dE+SZxf/JfuZ85lHN1J7VBd9KIl9HtlbUh/4N2XoaY6P9xIgQOBlgawXtjgwQzgfV28dxvl7KeU/J85peLmRHLCBPgBkWMLalylunFafSPwsMPVDOEf2ltSguDQwHtAc7JIAgTsJZA0maw4F3Kk+r3Cs2eaShGkfLGIIrX0u0ZzeEqHkCq3UMRAgsJlAxmCyxcTJzQBteFWBfsXK0ffUGJoX8tculMztLTlqCMecklWbqo0RILCVQMZgUi9Oz074W5nY7v4CfQDIUPdDw0kRKtqb2sWQ2r8+4Moy4VUo2b9N2yMBAgsFsgWTejHIcGFaSOpjMwUyDt2MlWlOWbNMeBVKZjZIbydA4FiBTMGkPZFnKtexNXTtvbcX+gwTXId6OGKSa50o2vaWRM08aqf9e48I20LJtb8/jo7AJQUyBQBDOJdsYqMHlW05+NDKmXaOy5zekgyrcISSe32fHC2BywhkCSaGcC7TpCYdSHvhPqInoS3k1Bu4Te0tGdre3t8zoWRSM/QmAgQyCux9whwysDQ4Y8vYpkxxwfxDKeXTt80f2f6GAsSPpZSvBu4PM7W35LtuxU4c5t6rcISSbdqurRIgsJPAkReGeoiGcHaq7IN3k2UZeL0r7dedx6Oem7a3ZOx9U3tetq6GOD53dN1a2fYJENhM4OhgYghns6pNteH2or13D0KFGAsk8fdHoaQPHEPfGaEkVXNTGAIEzixwdDCJX6JH3gnzzHV3lrIfHUrqipq+h+RZIIm/T7m/ytCy4CPmzcRxus38Wb4VykmAwKjAkcGkDuEc9Qtas9hH4KhnHj0LJBGInw15tJN0fyql/GqALMOyYA/l26ct2wsBAjsIHBVMDOHsULkJdtH2JuwVQOuDDocOP4JIe1+SR0R9T8hQ+bOswHkWsBI0BUUgQIDANIGjgkn8yjyiu3uainetJbDXhNdH80fqkE38c85QR//cnggm7StDKKnHM+e41qpb2yFAgMAmAkcEk3pCP2LfmyDa6KjA1sEkth9zR+oS2b4gS8NvHzr63pIMk12FEl88AgQuKbB3OKgn9L269S9ZaSc7qHYOxhrtrfaOfPYgkHxfSvliodOzCa8ZJrsKJQsr18cIEMgvsMaFYs5RRvf41DH+Odv13rwCa9x6vvaMxFGO9Y6s9aydR0M4QknedqZkBAhcRGDPYBIXqPiV24/VX4TSYYwIDD0Y74dSyrcP3h9/iiGauENsvUvsGPBagaSGnggm9dX27A2FkrhL7NhxbNEgakDzHdpC1zYJEEghsFcwqSd1Qzgpqn33QgzNyaiFiHkgEVgf9Yb0Ba5hJP77mitSxnpLhkLJEW05hsX2+s7u3kjskAABAiGw10nOEI729iicPNOpy3yn3Hvk2bYe/b2dD1ODR4bhmyhzfIfapx2/cpw+S4AAgbQCewQTE/XSVv/uBYuL/H+XUj6ZsOc1h2gm7O4fb6nDje08qLYXJd6zdKXP1DIMvc936BU9nyVA4FQCWwcTY+Knag67FbZeaPuVNUeEkWcHvcbk3Wf7ePR3oeQVPZ8lQOB0AlsHE0M4p2sSCjwgcNQTe4USzZEAgdsJbBlMrMK5XXNywCsK+P6siGlTBAicR2CrYFKHcEzWO09bUNI8Alax5akLJSFAYGeBrYKJZ+HsXJF2dykB359LVaeDIUBgjsAWwaTeoMpNoObUhPcS+FnAvCwtgQCBWwusHUx0Qd+6OTn4FwVMdn0R0McJEDi/wJrBpM4r8Syc87cLR7C/gMmu+5vbIwECCQXWDCaGcBJWsCKdQqDeK2XN7+MpDlwhCRAg0AusdSI0hKNtEVgm4LuzzM2nCBC4qMBawSRWEcRdO014vWhDcVibCBj+3ITVRgkQOLPAGsGkPktkjW2d2VLZCcwVsAJnrpj3EyBweYFXw0Tthj7iwWaXrxwHeGkBc7IuXb0OjgCBpQKvBhMn16XyPndngTrZNYY+YwjUiwABAgTeBF4JJk6umhGB+QK+N/PNfIIAgRsJLA0mhnBu1Egc6moCQslqlDZEgMBVBZYGk1iF82Mp5TdXhXFcBFYWqKHE6rWVYW2OAIFrCSwJJn71XasNOJrtBWoPo1CyvbU9ECBwcoG5wcSvvpNXuOIfIlCX1Jvsegi/nRIgcCaBucEkhnDiZXnwmWpZWY8UEEqO1LdvAgROJzAnmOiOPl31KvDBArWHUZA/uCLsngCB8wjMCSZxVHGijXFy9144Tx0r6TECQskx7vZKgMDJBeYGk5MfruIT2EVAKNmF2U4IELiigGByxVp1TEcKuMfPkfr2TYDA6QUEk9NXoQNIJFBDSRTJdytRxSgKAQLnEXDyPE9dKWl+AU/azl9HSkiAQHIBwSR5BSneaQTMKzlNVSkoAQKZBQSTzLWjbGcREErOUlPKSYBAegHBJH0VKWByAaEkeQUpHgEC5xIQTM5VX0qbT6DeDdl3KV/dKBEBAicUcDI9YaUpchoBD7RMUxUKQoDAVQQEk6vUpOPYW8D9SvYWtz8CBG4hIJjcopod5MoCQsnKoDZHgACBKiCYaAsE5gu4X8l8M58gQIDAJAHBZBKTNxH4p4BVOBoDAQIENhQQTDbEtelLCsQqnN+/PWn7kgfooAgQIHCkgGBypL59EyBAgAABAu8EBBMNggABAgQIEEgjIJikqQoFIUCAAAECBAQTbYAAAQIECBBIIyCYpKkKBSFAgAABAgQEE22AAAECBAgQSCMgmKSpCgUhQIAAAQIEBBNtgAABAgQIEEgjIJikqQoFIUCAAAECBAQTbYAAAQIECBBIIyCYpKkKBSFAgAABAgQEE22AAAECBAgQSCMgmKSpCgUhQIAAAQIEBBNtgAABAgQIEEgjIJikqQoFIUCAAAECBAQTbYAAAQIECBBIIyCYpKkKBSFAgAABAgQEE22AAAECBAgQSCMgmKSpCgUhQIAAAQIEBBNtgAABAgQIEEgjIJikqQoFIUCAAAECBAQTbYAAAQIECBBII/D/X+U8BQkK1bEAAAAASUVORK5CYII=',
      informantType: 'SON',
      contactPhoneNumber: '+260745645634',
      contactEmail: 'ken@example.com',
      attachments: [
        {
          data: 'data:image/png;base64,iVBORw0KGgoAAAANSUhEUgAAAAEAAAABCAYAAAAfFcSJAAAADUlEQVR42mNkYPhfDwAChwGA60e6kgAAAABJRU5ErkJggg==',
          subject: 'DECEASED_ID_PROOF',
          type: 'NATIONAL_ID',
          contentType: 'image/png'
        },
        {
          data: 'data:image/png;base64,iVBORw0KGgoAAAANSUhEUgAAAAEAAAABCAYAAAAfFcSJAAAADUlEQVR42mNkYPhfDwAChwGA60e6kgAAAABJRU5ErkJggg==',
          subject: 'INFORMANT_ID_PROOF',
          type: 'PASSPORT',
          contentType: 'image/png'
        },
        {
          data: 'data:image/png;base64,iVBORw0KGgoAAAANSUhEUgAAAAEAAAABCAYAAAAfFcSJAAAADUlEQVR42mNkYPhfDwAChwGA60e6kgAAAABJRU5ErkJggg==',
          subject: 'DECEASED_DEATH_CAUSE_PROOF',
          type: 'VERBAL_AUTOPSY_REPORT',
          contentType: 'image/png'
        }
      ],
      draftId: '9a0e52f2-6066-4312-b950-258d31570e96'
    },
    deceased: {
      name: [
        {
          use: 'en',
          firstNames: 'Kennedy',
          familyName: 'Wheeler'
        }
      ],
      gender: 'male',
      birthDate: '2000-05-04',
      nationality: ['FAR'],
      identifier: [
        {
          id: '1231231231',
          type: 'NATIONAL_ID'
        }
      ],
      maritalStatus: 'SINGLE',
      address: [
        {
          type: 'PRIMARY_ADDRESS',
          line: [
            '',
            '',
            '',
            '',
            'Ibombo village',
            'RURAL',
            '',
            '',
            '',
            '',
            '',
            '',
            '',
            '',
            ''
          ],
          country: 'FAR',
          state: '1cfe40fa-7b43-4c1e-aa05-4281e5122d9b',
          district: 'e66643ac-9ea9-4314-b842-f4fb3ad9e83a'
        }
      ],
      deceased: {
        deceased: true,
        deathDate: '2001-06-03'
      }
    },
    mannerOfDeath: 'NATURAL_CAUSES',
    causeOfDeathEstablished: 'true',
    causeOfDeathMethod: 'VERBAL_AUTOPSY',
    deathDescription: 'Fell down the stairs',
    eventLocation: {
      _fhirID: 'd732336f-0c08-445c-a7cd-3557e1d1931c'
    },
    informant: {
      name: [
        {
          use: 'en',
          firstNames: 'Matt',
          familyName: 'Wheeler'
        }
      ],
      birthDate: '1992-06-04',
      nationality: ['FAR'],
      identifier: [
        {
          id: '1231231876',
          type: 'NATIONAL_ID'
        }
      ],
      address: [
        {
          type: 'PRIMARY_ADDRESS',
          line: [
            '',
            '',
            '',
            '',
            'Ibombo village',
            'RURAL',
            '',
            '',
            '',
            '',
            '',
            '',
            '',
            '',
            ''
          ],
          country: 'FAR',
          state: '1cfe40fa-7b43-4c1e-aa05-4281e5122d9b',
          district: 'e66643ac-9ea9-4314-b842-f4fb3ad9e83a'
        }
      ]
    }
  }

  const input = createListOfAllObjectValues(record)
  const output = createListOfAllObjectValues(
    buildFHIRBundle(record, EVENT_TYPE.DEATH)
  )

  for (const key of input) {
    if (
      !output.some((x) => (typeof x === 'string' ? x.endsWith(key) : x === key))
    ) {
      throw new Error(`Missing key: ${key}`)
    }
  }
})

<<<<<<< HEAD
test('should build a minimal FHIR registration document without error', async () => {
  fetch.mockResponse(
    JSON.stringify({
      refUrl: 'data:image/png;base64,2324256'
    })
  )
  const fhir: any = buildFHIRBundle(
    {
      mother: {
        _fhirID: '8f18a6ea-89d1-4b03-80b3-57509a7eeb39',
        identifier: [{ id: '123456', type: 'OTHER', otherType: 'Custom type' }],
        gender: 'female',
        birthDate: '2000-01-28',
        maritalStatus: 'MARRIED',
        name: [{ firstNames: 'Jane', familyName: 'Doe', use: 'en' }],
        multipleBirth: 1,
        dateOfMarriage: '2014-01-28',
        nationality: ['BGD'],
        educationalAttainment: 'UPPER_SECONDARY_ISCED_3',
        occupation: 'Mother Occupation',
        reasonNotApplying: ''
      },
      father: {
        _fhirID: '8f18a6ea-89d1-4b03-80b3-57509a7eeb40',
        gender: 'male',
        name: [],
        telecom: [{ use: 'mobile', system: 'phone', value: '0171111111' }],
        maritalStatus: 'MARRIED',
        birthDate: '2000-09-28',
        multipleBirth: 2,
        address: [
          {
            use: 'home',
            type: 'both',
            line: ['2760 Mlosi Street', 'Wallacedene'],
            district: 'Kraaifontein',
            state: 'Western Cape',
            city: 'Cape Town',
            postalCode: '7570',
            country: 'BGD'
          },
          {
            use: 'home',
            type: 'both',
            line: ['40 Orbis Wharf', 'Wallacedene'],
            text: 'Optional address text',
            district: 'Kraaifontein',
            state: 'Western Cape',
            city: 'Cape Town',
            postalCode: '7570',
            country: 'BGD'
          }
        ],
        photo: [
          {
            contentType: 'image/jpeg',
            data: '123456'
          }
        ],
        dateOfMarriage: '2014-01-28',
        nationality: ['BGD'],
        educationalAttainment: 'UPPER_SECONDARY_ISCED_3',
        occupation: 'Father Occupation',
        reasonNotApplying: ''
      },
      child: {
        _fhirID: '8f18a6ea-89d1-4b03-80b3-57509a7eeb41',
        gender: 'male',
        name: [],
        birthDate: '2018-01-28',
        maritalStatus: 'NOT_STATED',
        multipleBirth: 3,
        dateOfMarriage: '',
        nationality: ['BGD'],
        educationalAttainment: 'NO_SCHOOLING'
      },
      registration: {
        _fhirID: '8f18a6ea-89d1-4b03-80b3-57509a7eebce',
        informantType: 'MOTHER',
        contactPhoneNumber: '01733333333',
        paperFormID: '12345678',
        draftId: '8f18a6ea-89d1-4b03-80b3-57509a7eebce',
        trackingId: 'B123456',
        registrationNumber: '201923324512345671',
        inCompleteFields:
          'child/child-view-group/placeOfBirth,' +
          'mother/mother-view-group/iDType,' +
          'mother/mother-view-group/iD,' +
          'mother/mother-view-group/familyName,' +
          'mother/mother-view-group/familyNameEng',
        status: [
          {
            comments: [
              {
                comment: 'This is just a test data',
                createdAt: '2018-10-31T09:40:05+10:00'
              }
            ],
            timestamp: '2018-10-31T09:40:05+10:00',
            timeLoggedMS: 1234
          }
        ],
        attachments: [
          {
            _fhirID: '8f18a6ea-89d1-4b03-80b3-57509a7eebce11',
            contentType: 'image/jpeg',
            data: 'SampleData',
            status: 'validated',
            originalFileName: 'original.jpg',
            systemFileName: 'system.jpg',
            type: 'NATIONAL_ID',
            createdAt: '2018-10-21'
          },
          {
            _fhirID: '8f18a6ea-89d1-4b03-80b3-57509a7eebce22',
            contentType: 'image/png',
            data: 'ExampleData',
            status: 'validated' as const,
            originalFileName: 'original.png',
            systemFileName: 'system.png',
            type: 'PASSPORT',
            createdAt: '2018-10-22',
            subject: 'MOTHER'
          }
        ],
        certificates: [
          {
            collector: {
              relationship: 'OTHER',
              affidavit: [
                {
                  contentType: 'image/jpg',
                  data: 'data:image/png;base64,2324256'
                }
              ],
              name: [{ firstNames: 'Doe', familyName: 'Jane', use: 'en' }],
              identifier: [{ id: '123456', type: 'PASSPORT' }]
            },
            hasShowedVerifiedDocument: true,
            payments: [
              {
                paymentId: '1234',
                type: 'MANUAL',
                total: 50,
                amount: 50,
                outcome: 'COMPLETED',
                date: '2018-10-22'
              }
            ],
            data: 'data:image/png;base64,2324256'
          }
        ]
      },
      eventLocation: {
        type: 'PRIVATE_HOME',
        partOf: 'Location/456',
        address: {
          country: '789',
          state: '101112',
          district: '131415',
          postalCode: 'sw11',
          line: [
            'addressLine1',
            'addressLine1UrbanOption',
            'addressLine2',
            '123',
            '456',
            '789'
          ]
        }
      },
      birthType: 'SINGLE',
      weightAtBirth: 3,
      attendantAtBirth: 'NURSE',
      childrenBornAliveToMother: 2,
      foetalDeathsToMother: 0,
      lastPreviousLiveBirth: '2014-01-28',
      createdAt: '2018-10-31T09:45:05+10:00',
      _fhirIDMap: {
        composition: '8f18a6ea-89d1-4b03-80b3-57509a7eebcedsd',
        encounter: '8f18a6ea-89d1-4b03-80b3-57509a7eebce-dsakelske',
        observation: {
          birthType: '8f18a6ea-89d1-4b03-80b3-57509a7eebce-dh3283',
          weightAtBirth: '8f18a6ea-89d1-4b03-80b3-57509a7eebce-dh3293',
          attendantAtBirth: '8f18a6ea-89d1-4b03-80b3-57509a7eebce-dh3203',
          childrenBornAliveToMother:
            '8f18a6ea-89d1-4b03-80b3-57509a7eebce-dh3283kdsoe',
          foetalDeathsToMother: '8f18a6ea-89d1-4b03-80b3-57509a7eebce-kdsa2324',
          lastPreviousLiveBirth:
            '8f18a6ea-89d1-4b03-80b3-57509a7eebce-dsa23324lsdafk'
        }
      }
    },
    EVENT_TYPE.BIRTH
  )
  expect(fhir).toBeDefined()
  expect(fhir.entry[0].resource.section.length).toBe(7)
  expect(fhir.entry[0].resource.date).toBeDefined()
  expect(fhir.entry[0].resource.id).toBe(
    '8f18a6ea-89d1-4b03-80b3-57509a7eebcedsd'
  )

  expect(fhir.entry[1].resource.gender).toBe('female')
  expect(fhir.entry[1].resource.id).toBe('8f18a6ea-89d1-4b03-80b3-57509a7eeb39')
  expect(fhir.entry[1].resource.name[0].given[0]).toBe('Jane')
  expect(fhir.entry[1].resource.name[0].family).toBe('Doe')
  expect(fhir.entry[1].resource.name[0].use).toBe('en')
  expect(fhir.entry[1].resource.identifier[0].value).toBe('123456')
  expect(fhir.entry[1].resource.identifier[0].type.coding[0].code).toBe('OTHER')
  expect(fhir.entry[1].resource.identifier[0].otherType).toBe('Custom type')
  expect(fhir.entry[1].resource.birthDate).toBe('2000-01-28')
  expect(fhir.entry[1].resource.maritalStatus.text).toBe('MARRIED')
  expect(fhir.entry[1].resource.maritalStatus.coding[0].code).toBe('M')
  expect(fhir.entry[1].resource.multipleBirthInteger).toBe(1)
  expect(fhir.entry[1].resource.extension[0].valueDateTime).toBe('2014-01-28')
  expect(fhir.entry[1].resource.extension[1]).toEqual({
    url: `${FHIR_SPECIFICATION_URL}patient-nationality`,
    extension: [
      {
        url: 'code',
        valueCodeableConcept: {
          coding: [{ system: 'urn:iso:std:iso:3166', code: 'BGD' }]
        }
      },
      {
        url: 'period',
        valuePeriod: {
          start: '',
          end: ''
        }
      }
    ]
  })
  expect(fhir.entry[1].resource.extension[2].valueString).toBe(
    'UPPER_SECONDARY_ISCED_3'
  )
  expect(fhir.entry[1].resource.extension[2].url).toBe(
    `${OPENCRVS_SPECIFICATION_URL}extension/educational-attainment`
  )
  expect(fhir.entry[1].resource.extension[3].valueString).toBe(
    'Mother Occupation'
  )
  expect(fhir.entry[1].resource.extension[3].url).toBe(
    `${OPENCRVS_SPECIFICATION_URL}extension/patient-occupation`
  )
  expect(fhir.entry[1].resource.extension[0].valueDateTime).toBe('2014-01-28')

  expect(fhir.entry[2].resource.id).toBe('8f18a6ea-89d1-4b03-80b3-57509a7eeb40')
  expect(fhir.entry[2].resource.gender).toBe('male')
  expect(fhir.entry[2].resource.telecom[0].value).toBe('0171111111')
  expect(fhir.entry[2].resource.telecom[0].system).toBe('phone')
  expect(fhir.entry[2].resource.telecom[0].use).toBe('mobile')
  expect(fhir.entry[2].resource.birthDate).toBe('2000-09-28')
  expect(fhir.entry[2].resource.maritalStatus.text).toBe('MARRIED')
  expect(fhir.entry[2].resource.maritalStatus.coding[0].code).toBe('M')
  expect(fhir.entry[2].resource.multipleBirthInteger).toBe(2)
  expect(fhir.entry[2].resource.address[0].use).toBe('home')
  expect(fhir.entry[2].resource.address[0].line[0]).toBe('2760 Mlosi Street')
  expect(fhir.entry[2].resource.address[1].line[0]).toBe('40 Orbis Wharf')
  expect(fhir.entry[2].resource.address[1].text).toBe('Optional address text')
  expect(fhir.entry[2].resource.extension[1]).toEqual({
    url: `${FHIR_SPECIFICATION_URL}patient-nationality`,
    extension: [
      {
        url: 'code',
        valueCodeableConcept: {
          coding: [{ system: 'urn:iso:std:iso:3166', code: 'BGD' }]
        }
      },
      {
        url: 'period',
        valuePeriod: {
          start: '',
          end: ''
        }
      }
    ]
  })
  expect(fhir.entry[2].resource.extension[2].valueString).toBe(
    'UPPER_SECONDARY_ISCED_3'
  )
  expect(fhir.entry[2].resource.extension[2].url).toBe(
    `${OPENCRVS_SPECIFICATION_URL}extension/educational-attainment`
  )
  expect(fhir.entry[3].resource.id).toBe('8f18a6ea-89d1-4b03-80b3-57509a7eeb41')
  expect(fhir.entry[3].resource.gender).toBe('male')
  expect(fhir.entry[3].resource.birthDate).toBe('2018-01-28')
  expect(fhir.entry[3].resource.maritalStatus.text).toBe('NOT_STATED')
  expect(fhir.entry[3].resource.maritalStatus.coding[0].code).toBe('UNK')
  expect(fhir.entry[3].resource.multipleBirthInteger).toBe(3)

  expect(fhir.entry[3].resource.extension[0].valueDateTime).toBe('')
  expect(fhir.entry[3].resource.extension[1]).toEqual({
    url: `${FHIR_SPECIFICATION_URL}patient-nationality`,
    extension: [
      {
        url: 'code',
        valueCodeableConcept: {
          coding: [{ system: 'urn:iso:std:iso:3166', code: 'BGD' }]
        }
      },
      {
        url: 'period',
        valuePeriod: {
          start: '',
          end: ''
        }
      }
    ]
  })
  expect(fhir.entry[3].resource.extension[2].valueString).toBe('NO_SCHOOLING')
  expect(fhir.entry[3].resource.extension[2].url).toBe(
    `${OPENCRVS_SPECIFICATION_URL}extension/educational-attainment`
  )

  /* RelatedPerson Test cases */

  /* Task Test cases */
  expect(fhir.entry[4].resource.resourceType).toBe('Task')
  expect(fhir.entry[4].resource.id).toBe('8f18a6ea-89d1-4b03-80b3-57509a7eebce')
  expect(fhir.entry[4].resource.code).toEqual({
    coding: [
      {
        system: `${OPENCRVS_SPECIFICATION_URL}types`,
        code: 'BIRTH'
      }
    ]
  })
  expect(fhir.entry[4].resource.extension[0]).toEqual({
    url: `${OPENCRVS_SPECIFICATION_URL}extension/contact-person`,
    valueString: 'MOTHER'
  })
  expect(fhir.entry[4].resource.extension[1]).toEqual({
    url: `${OPENCRVS_SPECIFICATION_URL}extension/contact-person-phone-number`,
    valueString: '01733333333'
  })
  expect(fhir.entry[4].resource.extension[3]).toEqual({
    url: `${OPENCRVS_SPECIFICATION_URL}extension/timeLoggedMS`,
    valueInteger: 1234
  })
  expect(fhir.entry[4].resource.status).toEqual('draft')
  expect(fhir.entry[4].resource.lastModified).toEqual(
    '2018-10-31T09:45:05+10:00'
  )
  expect(fhir.entry[4].resource.note[0]).toEqual({
    text: 'This is just a test data',
    time: '2018-10-31T09:40:05+10:00'
  })
  expect(fhir.entry[4].resource.identifier).toEqual([
    { system: 'http://opencrvs.org/specs/id/paper-form-id', value: '12345678' },
    {
      system: 'http://opencrvs.org/specs/id/draft-id',
      value: '8f18a6ea-89d1-4b03-80b3-57509a7eebce'
    },
    {
      system: 'http://opencrvs.org/specs/id/birth-tracking-id',
      value: 'B123456'
    },
    {
      system: 'http://opencrvs.org/specs/id/birth-registration-number',
      value: '201923324512345671'
    }
  ])
  // Attachment Test cases
  expect(fhir.entry[6].resource.id).toBe(
    '8f18a6ea-89d1-4b03-80b3-57509a7eebce11'
  )
  expect(fhir.entry[6].resource.docStatus).toBe('validated')
  expect(fhir.entry[6].resource.created).toBe('2018-10-21')
  expect(fhir.entry[6].resource.type).toEqual({
    coding: [
      {
        system: 'http://opencrvs.org/specs/supporting-doc-type',
        code: 'NATIONAL_ID'
      }
    ]
  })
  expect(fhir.entry[6].resource.content).toEqual([
    {
      attachment: {
        contentType: 'image/jpeg',
        data: 'SampleData'
      }
    }
  ])
  expect(fhir.entry[6].resource.identifier).toEqual([
    {
      system: 'http://opencrvs.org/specs/id/original-file-name',
      value: 'original.jpg'
    },
    {
      system: 'http://opencrvs.org/specs/id/system-file-name',
      value: 'system.jpg'
    }
  ])
  expect(fhir.entry[7].resource.id).toBe(
    '8f18a6ea-89d1-4b03-80b3-57509a7eebce22'
  )
  expect(fhir.entry[7].resource.docStatus).toBe('approved')
  expect(fhir.entry[7].resource.created).toBe('2018-10-22')
  expect(fhir.entry[7].resource.type).toEqual({
    coding: [
      {
        system: 'http://opencrvs.org/specs/supporting-doc-type',
        code: 'PASSPORT'
      }
    ]
  })
  expect(fhir.entry[7].resource.identifier).toEqual([
    {
      system: 'http://opencrvs.org/specs/id/original-file-name',
      value: 'original.png'
    },
    {
      system: 'http://opencrvs.org/specs/id/system-file-name',
      value: 'system.png'
    }
  ])
  expect(fhir.entry[7].resource.content).toEqual([
    {
      attachment: {
        contentType: 'image/png',
        data: 'ExampleData'
      }
    }
  ])
  expect(fhir.entry[7].resource.subject).toEqual({
    display: 'MOTHER'
  })
  // Certificate collection
  expect(fhir.entry[8].resource.resourceType).toBe('DocumentReference')

  expect(fhir.entry[8].resource.type).toEqual({
    coding: [
      {
        system: 'http://opencrvs.org/specs/certificate-type',
        code: 'BIRTH'
      }
    ]
  })
  expect(fhir.entry[8].resource.extension).toEqual([
    {
      url: 'http://opencrvs.org/specs/extension/collector',
      valueReference: {
        reference: fhir.entry[9].fullUrl
      }
    },
    {
      url: 'http://opencrvs.org/specs/extension/hasShowedVerifiedDocument',
      valueBoolean: true
    },
    {
      url: 'http://opencrvs.org/specs/extension/payment',
      valueReference: {
        reference: fhir.entry[11].fullUrl
      }
    }
  ])
  expect(fhir.entry[8].resource.content).toEqual([
    {
      attachment: {
        contentType: 'application/pdf',
        data: 'data:image/png;base64,2324256'
      }
    }
  ])

  //  Affidavit checking
  expect(fhir.entry[9].resource.extension).toEqual([
    {
      url: 'http://opencrvs.org/specs/extension/relatedperson-affidavittype',
      valueAttachment: {
        contentType: 'image/jpg',
        data: 'data:image/png;base64,2324256'
      }
    }
  ])

  expect(fhir.entry[9].resource.resourceType).toBe('RelatedPerson')
  expect(fhir.entry[9].resource.relationship).toEqual({
    coding: [
      {
        system: 'http://hl7.org/fhir/ValueSet/relatedperson-relationshiptype',
        code: 'OTHER'
      }
    ]
  })
  expect(fhir.entry[9].resource.patient.reference).toBe(fhir.entry[10].fullUrl)

  expect(fhir.entry[10].resource.resourceType).toBe('Patient')
  expect(fhir.entry[10].resource.name).toEqual([
    {
      use: 'en',
      family: ['Jane'],
      given: ['Doe']
    }
  ])
  expect(fhir.entry[10].resource.identifier).toEqual([
    {
      id: '123456',
      type: {
        coding: [
          {
            system: 'http://opencrvs.org/specs/identifier-type',
            code: 'PASSPORT'
          }
        ]
      }
    }
  ])

  expect(fhir.entry[11].resource.resourceType).toBe('PaymentReconciliation')
  expect(fhir.entry[11].resource.status).toBe('active')
  expect(fhir.entry[11].resource.identifier).toEqual([
    {
      system: 'http://opencrvs.org/specs/id/payment-id',
      value: '1234'
    }
  ])
  expect(fhir.entry[11].resource.total).toBe(50)
  expect(fhir.entry[11].resource.outcome).toEqual({
    coding: [{ code: 'COMPLETED' }]
  })
  expect(fhir.entry[11].resource.detail).toEqual([
    {
      type: { coding: [{ code: 'MANUAL' }] },
      amount: 50,
      date: '2018-10-22'
    }
  ])

  // Encounter
  expect(fhir.entry[12].resource.id).toBe(
    '8f18a6ea-89d1-4b03-80b3-57509a7eebce-dsakelske'
  )
  expect(fhir.entry[12].resource.resourceType).toBe('Encounter')

  expect(fhir.entry[13].resource.resourceType).toBe('Location')
  expect(fhir.entry[13].resource.partOf.reference).toBe('Location/456')
  expect(fhir.entry[13].resource.address.country).toBe('789')
  expect(fhir.entry[13].resource.address.state).toBe('101112')
  expect(fhir.entry[13].resource.address.district).toBe('131415')
  expect(fhir.entry[13].resource.address.postalCode).toBe('sw11')

  // Observation
  expect(fhir.entry[14].resource.id).toBe(
    '8f18a6ea-89d1-4b03-80b3-57509a7eebce-dh3283'
  )
  expect(fhir.entry[14].resource.valueQuantity.value).toBe('SINGLE')
  expect(fhir.entry[14].resource.context.reference).toEqual(
    fhir.entry[12].fullUrl
  )
  expect(fhir.entry[14].resource.category).toEqual([
    {
      coding: [
        {
          system: FHIR_OBSERVATION_CATEGORY_URL,
          code: 'procedure',
          display: 'Procedure'
        }
      ]
    }
  ])
  expect(fhir.entry[14].resource.code.coding).toEqual([
    {
      system: 'http://loinc.org',
      code: BIRTH_TYPE_CODE,
      display: 'Birth plurality of Pregnancy'
    }
  ])
  expect(fhir.entry[15].resource.id).toBe(
    '8f18a6ea-89d1-4b03-80b3-57509a7eebce-dh3293'
  )
  expect(fhir.entry[15].resource.valueQuantity.value).toBe(3)
  expect(fhir.entry[15].resource.context.reference).toEqual(
    fhir.entry[12].fullUrl
  )
  expect(fhir.entry[15].resource.category).toEqual([
    {
      coding: [
        {
          system: FHIR_OBSERVATION_CATEGORY_URL,
          code: 'vital-signs',
          display: 'Vital Signs'
        }
      ]
    }
  ])
  expect(fhir.entry[15].resource.code.coding).toEqual([
    {
      system: 'http://loinc.org',
      code: BODY_WEIGHT_CODE,
      display: 'Body weight Measured'
    }
  ])
  expect(fhir.entry[16].resource.id).toBe(
    '8f18a6ea-89d1-4b03-80b3-57509a7eebce-dh3203'
  )
  expect(fhir.entry[16].resource.valueString).toBe('NURSE')
  expect(fhir.entry[16].resource.context.reference).toEqual(
    fhir.entry[12].fullUrl
  )
  expect(fhir.entry[16].resource.category).toEqual([
    {
      coding: [
        {
          system: FHIR_OBSERVATION_CATEGORY_URL,
          code: 'procedure',
          display: 'Procedure'
        }
      ]
    }
  ])
  expect(fhir.entry[16].resource.code.coding).toEqual([
    {
      system: 'http://loinc.org',
      code: BIRTH_ATTENDANT_CODE,
      display: 'Birth attendant title'
    }
  ])

  expect(fhir.entry[17].resource.id).toBe(
    '8f18a6ea-89d1-4b03-80b3-57509a7eebce-dh3283kdsoe'
  )
  expect(fhir.entry[17].resource.context.reference).toEqual(
    fhir.entry[12].fullUrl
  )
  expect(fhir.entry[17].resource.id).toBe(
    '8f18a6ea-89d1-4b03-80b3-57509a7eebce-dh3283kdsoe'
  )
  expect(fhir.entry[17].resource.valueQuantity.value).toBe(2)
  expect(fhir.entry[17].resource.context.reference).toEqual(
    fhir.entry[12].fullUrl
  )
  expect(fhir.entry[17].resource.code.coding).toEqual([
    {
      system: 'http://loinc.org',
      code: NUMBER_BORN_ALIVE_CODE,
      display: 'Number born alive to mother'
    }
  ])
  expect(fhir.entry[18].resource.id).toBe(
    '8f18a6ea-89d1-4b03-80b3-57509a7eebce-kdsa2324'
  )
  expect(fhir.entry[18].resource.valueQuantity.value).toBe(0)
  expect(fhir.entry[19].resource.context.reference).toEqual(
    fhir.entry[12].fullUrl
  )
  expect(fhir.entry[18].resource.code.coding).toEqual([
    {
      system: 'http://loinc.org',
      code: NUMBER_FOEATAL_DEATH_CODE,
      display: 'Number foetal deaths to mother'
    }
  ])
  expect(fhir.entry[19].resource.id).toBe(
    '8f18a6ea-89d1-4b03-80b3-57509a7eebce-dsa23324lsdafk'
  )
  expect(fhir.entry[19].resource.valueDateTime).toBe('2014-01-28')
  expect(fhir.entry[19].resource.context.reference).toEqual(
    fhir.entry[12].fullUrl
  )
  expect(fhir.entry[19].resource.code.coding).toEqual([
    {
      system: 'http://loinc.org',
      code: LAST_LIVE_BIRTH_CODE,
      display: 'Date last live birth'
    }
  ])
})

=======
>>>>>>> 7cc25085
test('should update a task document as rejected', async () => {
  fetch.mockResponse(
    JSON.stringify({
      refUrl: 'data:image/png;base64,2324256'
    })
  )
  const fhir: any = updateFHIRTaskBundle(
    {
      fullUrl:
        'http://localhost:3447/fhir/Task/ba0412c6-5125-4447-bd32-fb5cf336ddbc' as URLReference,
      resource: {
        resourceType: 'Task',
        intent: 'order',
        status: 'ready',
        code: {
          coding: [{ system: 'http://opencrvs.org/specs/types', code: 'BIRTH' }]
        },
        extension: [
          {
            url: 'http://opencrvs.org/specs/extension/contact-person',
            valueString: 'MOTHER'
          },
          {
            url: 'http://opencrvs.org/specs/extension/regLastUser',
            valueReference: { reference: 'DUMMY' as ResourceIdentifier }
          }
        ],
        lastModified: '2018-11-28T15:13:57.492Z',
        note: [
          { text: '', time: '2018-11-28T15:13:57.492Z', authorString: 'DUMMY' }
        ],
        focus: {
          reference:
            'Composition/df3fb104-4c2c-486f-97b3-edbeabcd4422' as ResourceIdentifier
        },
        identifier: [
          {
            system: 'http://opencrvs.org/specs/id/birth-tracking-id',
            value: 'B1mW7jA' as TrackingID
          }
        ],
        businessStatus: {
          coding: [
            { system: 'http://opencrvs.org/specs/reg-status', code: 'DECLARED' }
          ]
        },
        meta: {
          lastUpdated: '2018-11-29T14:50:34.127+00:00',
          versionId: '6bd9d08f-58e2-48f7-8279-ca08e64a3942'
        },
        id: 'ba0412c6-5125-4447-bd32-fb5cf336ddbc'
      }
    },
    'REJECTED',
    'Misspelling',
    'Child name was misspelled'
  )

  const rejectedReason = 'Misspelling'
  const rejectedText = 'Child name was misspelled'
  expect(fhir).toBeDefined()
  expect(fhir.entry[0].resource.reason.text).toEqual(rejectedReason)
  expect(fhir.entry[0].resource.statusReason.text).toEqual(rejectedText)
  expect(fhir.entry[0].resource.businessStatus.coding[0].code).toEqual(
    'REJECTED'
  )
})

test('creates task with contact other relationship', async () => {
  fetch.mockResponse(
    JSON.stringify({
      refUrl: 'data:image/png;base64,2324256'
    })
  )
  const simpleFhir = buildFHIRBundle(
    {
      registration: {
        _fhirID: '8f18a6ea-89d1-4b03-80b3-57509a7eebce',
        informantType: 'OTHER',
        otherInformantType: 'Friend',
        contactPhoneNumber: '01733333333',
        paperFormID: '12345678',
        trackingId: 'B123456',
        registrationNumber: '201923324512345671',
        inCompleteFields:
          'child/child-view-group/placeOfBirth,' +
          'mother/mother-view-group/iDType,' +
          'mother/mother-view-group/iD,' +
          'mother/mother-view-group/familyName,' +
          'mother/mother-view-group/familyNameEng',
        status: [
          {
            comments: [
              {
                comment: 'This is just a test data',
                createdAt: '2018-10-31T09:40:05+10:00'
              }
            ],
            timestamp: '2018-10-31T09:40:05+10:00',
            timeLoggedMS: 1234
          }
        ],
        attachments: [
          {
            _fhirID: '8f18a6ea-89d1-4b03-80b3-57509a7eebce11',
            contentType: 'image/jpeg',
            data: 'SampleData',
            status: 'final',
            originalFileName: 'original.jpg',
            systemFileName: 'system.jpg',
            type: 'NATIONAL_ID',
            createdAt: '2018-10-21'
          },
          {
            _fhirID: '8f18a6ea-89d1-4b03-80b3-57509a7eebce22',
            contentType: 'image/png',
            data: 'ExampleData',
            status: 'deleted',
            originalFileName: 'original.png',
            systemFileName: 'system.png',
            type: 'PASSPORT',
            createdAt: '2018-10-22',
            subject: 'MOTHER'
          }
        ]
      }
    } as any,
    'BIRTH' as EVENT_TYPE
  )

  expect(simpleFhir).toBeDefined()

  const taskResource = simpleFhir!.entry
    .map(({ resource }) => resource)
    .find(isTask)

  expect(taskResource).toBeDefined()
  expect(
    taskResource?.extension?.some((taskExtension) =>
      _.isEqual(taskExtension, {
        url: 'http://opencrvs.org/specs/extension/contact-person',
        valueString: 'OTHER'
      })
    )
  ).toBe(true)

  expect(
    taskResource?.extension?.some((taskExtension) =>
      _.isEqual(taskExtension, {
        url: 'http://opencrvs.org/specs/extension/contact-relationship',
        valueString: 'Friend'
      })
    )
  ).toBe(true)
})

describe('taskBundleWithExtension()', () => {
  it('should add the extension', () => {
    const bundle = taskBundleWithExtension({ resource: mockTask as any }, {
      url: 'mock-url',
      valueString: 'mock-value'
    } as any)
    const extension = bundle.entry[0].resource.extension as Extension[]
    expect(findExtension('mock-url' as any, extension)).toHaveProperty(
      'valueString',
      'mock-value'
    )
  })
})<|MERGE_RESOLUTION|>--- conflicted
+++ resolved
@@ -276,680 +276,6 @@
   }
 })
 
-<<<<<<< HEAD
-test('should build a minimal FHIR registration document without error', async () => {
-  fetch.mockResponse(
-    JSON.stringify({
-      refUrl: 'data:image/png;base64,2324256'
-    })
-  )
-  const fhir: any = buildFHIRBundle(
-    {
-      mother: {
-        _fhirID: '8f18a6ea-89d1-4b03-80b3-57509a7eeb39',
-        identifier: [{ id: '123456', type: 'OTHER', otherType: 'Custom type' }],
-        gender: 'female',
-        birthDate: '2000-01-28',
-        maritalStatus: 'MARRIED',
-        name: [{ firstNames: 'Jane', familyName: 'Doe', use: 'en' }],
-        multipleBirth: 1,
-        dateOfMarriage: '2014-01-28',
-        nationality: ['BGD'],
-        educationalAttainment: 'UPPER_SECONDARY_ISCED_3',
-        occupation: 'Mother Occupation',
-        reasonNotApplying: ''
-      },
-      father: {
-        _fhirID: '8f18a6ea-89d1-4b03-80b3-57509a7eeb40',
-        gender: 'male',
-        name: [],
-        telecom: [{ use: 'mobile', system: 'phone', value: '0171111111' }],
-        maritalStatus: 'MARRIED',
-        birthDate: '2000-09-28',
-        multipleBirth: 2,
-        address: [
-          {
-            use: 'home',
-            type: 'both',
-            line: ['2760 Mlosi Street', 'Wallacedene'],
-            district: 'Kraaifontein',
-            state: 'Western Cape',
-            city: 'Cape Town',
-            postalCode: '7570',
-            country: 'BGD'
-          },
-          {
-            use: 'home',
-            type: 'both',
-            line: ['40 Orbis Wharf', 'Wallacedene'],
-            text: 'Optional address text',
-            district: 'Kraaifontein',
-            state: 'Western Cape',
-            city: 'Cape Town',
-            postalCode: '7570',
-            country: 'BGD'
-          }
-        ],
-        photo: [
-          {
-            contentType: 'image/jpeg',
-            data: '123456'
-          }
-        ],
-        dateOfMarriage: '2014-01-28',
-        nationality: ['BGD'],
-        educationalAttainment: 'UPPER_SECONDARY_ISCED_3',
-        occupation: 'Father Occupation',
-        reasonNotApplying: ''
-      },
-      child: {
-        _fhirID: '8f18a6ea-89d1-4b03-80b3-57509a7eeb41',
-        gender: 'male',
-        name: [],
-        birthDate: '2018-01-28',
-        maritalStatus: 'NOT_STATED',
-        multipleBirth: 3,
-        dateOfMarriage: '',
-        nationality: ['BGD'],
-        educationalAttainment: 'NO_SCHOOLING'
-      },
-      registration: {
-        _fhirID: '8f18a6ea-89d1-4b03-80b3-57509a7eebce',
-        informantType: 'MOTHER',
-        contactPhoneNumber: '01733333333',
-        paperFormID: '12345678',
-        draftId: '8f18a6ea-89d1-4b03-80b3-57509a7eebce',
-        trackingId: 'B123456',
-        registrationNumber: '201923324512345671',
-        inCompleteFields:
-          'child/child-view-group/placeOfBirth,' +
-          'mother/mother-view-group/iDType,' +
-          'mother/mother-view-group/iD,' +
-          'mother/mother-view-group/familyName,' +
-          'mother/mother-view-group/familyNameEng',
-        status: [
-          {
-            comments: [
-              {
-                comment: 'This is just a test data',
-                createdAt: '2018-10-31T09:40:05+10:00'
-              }
-            ],
-            timestamp: '2018-10-31T09:40:05+10:00',
-            timeLoggedMS: 1234
-          }
-        ],
-        attachments: [
-          {
-            _fhirID: '8f18a6ea-89d1-4b03-80b3-57509a7eebce11',
-            contentType: 'image/jpeg',
-            data: 'SampleData',
-            status: 'validated',
-            originalFileName: 'original.jpg',
-            systemFileName: 'system.jpg',
-            type: 'NATIONAL_ID',
-            createdAt: '2018-10-21'
-          },
-          {
-            _fhirID: '8f18a6ea-89d1-4b03-80b3-57509a7eebce22',
-            contentType: 'image/png',
-            data: 'ExampleData',
-            status: 'validated' as const,
-            originalFileName: 'original.png',
-            systemFileName: 'system.png',
-            type: 'PASSPORT',
-            createdAt: '2018-10-22',
-            subject: 'MOTHER'
-          }
-        ],
-        certificates: [
-          {
-            collector: {
-              relationship: 'OTHER',
-              affidavit: [
-                {
-                  contentType: 'image/jpg',
-                  data: 'data:image/png;base64,2324256'
-                }
-              ],
-              name: [{ firstNames: 'Doe', familyName: 'Jane', use: 'en' }],
-              identifier: [{ id: '123456', type: 'PASSPORT' }]
-            },
-            hasShowedVerifiedDocument: true,
-            payments: [
-              {
-                paymentId: '1234',
-                type: 'MANUAL',
-                total: 50,
-                amount: 50,
-                outcome: 'COMPLETED',
-                date: '2018-10-22'
-              }
-            ],
-            data: 'data:image/png;base64,2324256'
-          }
-        ]
-      },
-      eventLocation: {
-        type: 'PRIVATE_HOME',
-        partOf: 'Location/456',
-        address: {
-          country: '789',
-          state: '101112',
-          district: '131415',
-          postalCode: 'sw11',
-          line: [
-            'addressLine1',
-            'addressLine1UrbanOption',
-            'addressLine2',
-            '123',
-            '456',
-            '789'
-          ]
-        }
-      },
-      birthType: 'SINGLE',
-      weightAtBirth: 3,
-      attendantAtBirth: 'NURSE',
-      childrenBornAliveToMother: 2,
-      foetalDeathsToMother: 0,
-      lastPreviousLiveBirth: '2014-01-28',
-      createdAt: '2018-10-31T09:45:05+10:00',
-      _fhirIDMap: {
-        composition: '8f18a6ea-89d1-4b03-80b3-57509a7eebcedsd',
-        encounter: '8f18a6ea-89d1-4b03-80b3-57509a7eebce-dsakelske',
-        observation: {
-          birthType: '8f18a6ea-89d1-4b03-80b3-57509a7eebce-dh3283',
-          weightAtBirth: '8f18a6ea-89d1-4b03-80b3-57509a7eebce-dh3293',
-          attendantAtBirth: '8f18a6ea-89d1-4b03-80b3-57509a7eebce-dh3203',
-          childrenBornAliveToMother:
-            '8f18a6ea-89d1-4b03-80b3-57509a7eebce-dh3283kdsoe',
-          foetalDeathsToMother: '8f18a6ea-89d1-4b03-80b3-57509a7eebce-kdsa2324',
-          lastPreviousLiveBirth:
-            '8f18a6ea-89d1-4b03-80b3-57509a7eebce-dsa23324lsdafk'
-        }
-      }
-    },
-    EVENT_TYPE.BIRTH
-  )
-  expect(fhir).toBeDefined()
-  expect(fhir.entry[0].resource.section.length).toBe(7)
-  expect(fhir.entry[0].resource.date).toBeDefined()
-  expect(fhir.entry[0].resource.id).toBe(
-    '8f18a6ea-89d1-4b03-80b3-57509a7eebcedsd'
-  )
-
-  expect(fhir.entry[1].resource.gender).toBe('female')
-  expect(fhir.entry[1].resource.id).toBe('8f18a6ea-89d1-4b03-80b3-57509a7eeb39')
-  expect(fhir.entry[1].resource.name[0].given[0]).toBe('Jane')
-  expect(fhir.entry[1].resource.name[0].family).toBe('Doe')
-  expect(fhir.entry[1].resource.name[0].use).toBe('en')
-  expect(fhir.entry[1].resource.identifier[0].value).toBe('123456')
-  expect(fhir.entry[1].resource.identifier[0].type.coding[0].code).toBe('OTHER')
-  expect(fhir.entry[1].resource.identifier[0].otherType).toBe('Custom type')
-  expect(fhir.entry[1].resource.birthDate).toBe('2000-01-28')
-  expect(fhir.entry[1].resource.maritalStatus.text).toBe('MARRIED')
-  expect(fhir.entry[1].resource.maritalStatus.coding[0].code).toBe('M')
-  expect(fhir.entry[1].resource.multipleBirthInteger).toBe(1)
-  expect(fhir.entry[1].resource.extension[0].valueDateTime).toBe('2014-01-28')
-  expect(fhir.entry[1].resource.extension[1]).toEqual({
-    url: `${FHIR_SPECIFICATION_URL}patient-nationality`,
-    extension: [
-      {
-        url: 'code',
-        valueCodeableConcept: {
-          coding: [{ system: 'urn:iso:std:iso:3166', code: 'BGD' }]
-        }
-      },
-      {
-        url: 'period',
-        valuePeriod: {
-          start: '',
-          end: ''
-        }
-      }
-    ]
-  })
-  expect(fhir.entry[1].resource.extension[2].valueString).toBe(
-    'UPPER_SECONDARY_ISCED_3'
-  )
-  expect(fhir.entry[1].resource.extension[2].url).toBe(
-    `${OPENCRVS_SPECIFICATION_URL}extension/educational-attainment`
-  )
-  expect(fhir.entry[1].resource.extension[3].valueString).toBe(
-    'Mother Occupation'
-  )
-  expect(fhir.entry[1].resource.extension[3].url).toBe(
-    `${OPENCRVS_SPECIFICATION_URL}extension/patient-occupation`
-  )
-  expect(fhir.entry[1].resource.extension[0].valueDateTime).toBe('2014-01-28')
-
-  expect(fhir.entry[2].resource.id).toBe('8f18a6ea-89d1-4b03-80b3-57509a7eeb40')
-  expect(fhir.entry[2].resource.gender).toBe('male')
-  expect(fhir.entry[2].resource.telecom[0].value).toBe('0171111111')
-  expect(fhir.entry[2].resource.telecom[0].system).toBe('phone')
-  expect(fhir.entry[2].resource.telecom[0].use).toBe('mobile')
-  expect(fhir.entry[2].resource.birthDate).toBe('2000-09-28')
-  expect(fhir.entry[2].resource.maritalStatus.text).toBe('MARRIED')
-  expect(fhir.entry[2].resource.maritalStatus.coding[0].code).toBe('M')
-  expect(fhir.entry[2].resource.multipleBirthInteger).toBe(2)
-  expect(fhir.entry[2].resource.address[0].use).toBe('home')
-  expect(fhir.entry[2].resource.address[0].line[0]).toBe('2760 Mlosi Street')
-  expect(fhir.entry[2].resource.address[1].line[0]).toBe('40 Orbis Wharf')
-  expect(fhir.entry[2].resource.address[1].text).toBe('Optional address text')
-  expect(fhir.entry[2].resource.extension[1]).toEqual({
-    url: `${FHIR_SPECIFICATION_URL}patient-nationality`,
-    extension: [
-      {
-        url: 'code',
-        valueCodeableConcept: {
-          coding: [{ system: 'urn:iso:std:iso:3166', code: 'BGD' }]
-        }
-      },
-      {
-        url: 'period',
-        valuePeriod: {
-          start: '',
-          end: ''
-        }
-      }
-    ]
-  })
-  expect(fhir.entry[2].resource.extension[2].valueString).toBe(
-    'UPPER_SECONDARY_ISCED_3'
-  )
-  expect(fhir.entry[2].resource.extension[2].url).toBe(
-    `${OPENCRVS_SPECIFICATION_URL}extension/educational-attainment`
-  )
-  expect(fhir.entry[3].resource.id).toBe('8f18a6ea-89d1-4b03-80b3-57509a7eeb41')
-  expect(fhir.entry[3].resource.gender).toBe('male')
-  expect(fhir.entry[3].resource.birthDate).toBe('2018-01-28')
-  expect(fhir.entry[3].resource.maritalStatus.text).toBe('NOT_STATED')
-  expect(fhir.entry[3].resource.maritalStatus.coding[0].code).toBe('UNK')
-  expect(fhir.entry[3].resource.multipleBirthInteger).toBe(3)
-
-  expect(fhir.entry[3].resource.extension[0].valueDateTime).toBe('')
-  expect(fhir.entry[3].resource.extension[1]).toEqual({
-    url: `${FHIR_SPECIFICATION_URL}patient-nationality`,
-    extension: [
-      {
-        url: 'code',
-        valueCodeableConcept: {
-          coding: [{ system: 'urn:iso:std:iso:3166', code: 'BGD' }]
-        }
-      },
-      {
-        url: 'period',
-        valuePeriod: {
-          start: '',
-          end: ''
-        }
-      }
-    ]
-  })
-  expect(fhir.entry[3].resource.extension[2].valueString).toBe('NO_SCHOOLING')
-  expect(fhir.entry[3].resource.extension[2].url).toBe(
-    `${OPENCRVS_SPECIFICATION_URL}extension/educational-attainment`
-  )
-
-  /* RelatedPerson Test cases */
-
-  /* Task Test cases */
-  expect(fhir.entry[4].resource.resourceType).toBe('Task')
-  expect(fhir.entry[4].resource.id).toBe('8f18a6ea-89d1-4b03-80b3-57509a7eebce')
-  expect(fhir.entry[4].resource.code).toEqual({
-    coding: [
-      {
-        system: `${OPENCRVS_SPECIFICATION_URL}types`,
-        code: 'BIRTH'
-      }
-    ]
-  })
-  expect(fhir.entry[4].resource.extension[0]).toEqual({
-    url: `${OPENCRVS_SPECIFICATION_URL}extension/contact-person`,
-    valueString: 'MOTHER'
-  })
-  expect(fhir.entry[4].resource.extension[1]).toEqual({
-    url: `${OPENCRVS_SPECIFICATION_URL}extension/contact-person-phone-number`,
-    valueString: '01733333333'
-  })
-  expect(fhir.entry[4].resource.extension[3]).toEqual({
-    url: `${OPENCRVS_SPECIFICATION_URL}extension/timeLoggedMS`,
-    valueInteger: 1234
-  })
-  expect(fhir.entry[4].resource.status).toEqual('draft')
-  expect(fhir.entry[4].resource.lastModified).toEqual(
-    '2018-10-31T09:45:05+10:00'
-  )
-  expect(fhir.entry[4].resource.note[0]).toEqual({
-    text: 'This is just a test data',
-    time: '2018-10-31T09:40:05+10:00'
-  })
-  expect(fhir.entry[4].resource.identifier).toEqual([
-    { system: 'http://opencrvs.org/specs/id/paper-form-id', value: '12345678' },
-    {
-      system: 'http://opencrvs.org/specs/id/draft-id',
-      value: '8f18a6ea-89d1-4b03-80b3-57509a7eebce'
-    },
-    {
-      system: 'http://opencrvs.org/specs/id/birth-tracking-id',
-      value: 'B123456'
-    },
-    {
-      system: 'http://opencrvs.org/specs/id/birth-registration-number',
-      value: '201923324512345671'
-    }
-  ])
-  // Attachment Test cases
-  expect(fhir.entry[6].resource.id).toBe(
-    '8f18a6ea-89d1-4b03-80b3-57509a7eebce11'
-  )
-  expect(fhir.entry[6].resource.docStatus).toBe('validated')
-  expect(fhir.entry[6].resource.created).toBe('2018-10-21')
-  expect(fhir.entry[6].resource.type).toEqual({
-    coding: [
-      {
-        system: 'http://opencrvs.org/specs/supporting-doc-type',
-        code: 'NATIONAL_ID'
-      }
-    ]
-  })
-  expect(fhir.entry[6].resource.content).toEqual([
-    {
-      attachment: {
-        contentType: 'image/jpeg',
-        data: 'SampleData'
-      }
-    }
-  ])
-  expect(fhir.entry[6].resource.identifier).toEqual([
-    {
-      system: 'http://opencrvs.org/specs/id/original-file-name',
-      value: 'original.jpg'
-    },
-    {
-      system: 'http://opencrvs.org/specs/id/system-file-name',
-      value: 'system.jpg'
-    }
-  ])
-  expect(fhir.entry[7].resource.id).toBe(
-    '8f18a6ea-89d1-4b03-80b3-57509a7eebce22'
-  )
-  expect(fhir.entry[7].resource.docStatus).toBe('approved')
-  expect(fhir.entry[7].resource.created).toBe('2018-10-22')
-  expect(fhir.entry[7].resource.type).toEqual({
-    coding: [
-      {
-        system: 'http://opencrvs.org/specs/supporting-doc-type',
-        code: 'PASSPORT'
-      }
-    ]
-  })
-  expect(fhir.entry[7].resource.identifier).toEqual([
-    {
-      system: 'http://opencrvs.org/specs/id/original-file-name',
-      value: 'original.png'
-    },
-    {
-      system: 'http://opencrvs.org/specs/id/system-file-name',
-      value: 'system.png'
-    }
-  ])
-  expect(fhir.entry[7].resource.content).toEqual([
-    {
-      attachment: {
-        contentType: 'image/png',
-        data: 'ExampleData'
-      }
-    }
-  ])
-  expect(fhir.entry[7].resource.subject).toEqual({
-    display: 'MOTHER'
-  })
-  // Certificate collection
-  expect(fhir.entry[8].resource.resourceType).toBe('DocumentReference')
-
-  expect(fhir.entry[8].resource.type).toEqual({
-    coding: [
-      {
-        system: 'http://opencrvs.org/specs/certificate-type',
-        code: 'BIRTH'
-      }
-    ]
-  })
-  expect(fhir.entry[8].resource.extension).toEqual([
-    {
-      url: 'http://opencrvs.org/specs/extension/collector',
-      valueReference: {
-        reference: fhir.entry[9].fullUrl
-      }
-    },
-    {
-      url: 'http://opencrvs.org/specs/extension/hasShowedVerifiedDocument',
-      valueBoolean: true
-    },
-    {
-      url: 'http://opencrvs.org/specs/extension/payment',
-      valueReference: {
-        reference: fhir.entry[11].fullUrl
-      }
-    }
-  ])
-  expect(fhir.entry[8].resource.content).toEqual([
-    {
-      attachment: {
-        contentType: 'application/pdf',
-        data: 'data:image/png;base64,2324256'
-      }
-    }
-  ])
-
-  //  Affidavit checking
-  expect(fhir.entry[9].resource.extension).toEqual([
-    {
-      url: 'http://opencrvs.org/specs/extension/relatedperson-affidavittype',
-      valueAttachment: {
-        contentType: 'image/jpg',
-        data: 'data:image/png;base64,2324256'
-      }
-    }
-  ])
-
-  expect(fhir.entry[9].resource.resourceType).toBe('RelatedPerson')
-  expect(fhir.entry[9].resource.relationship).toEqual({
-    coding: [
-      {
-        system: 'http://hl7.org/fhir/ValueSet/relatedperson-relationshiptype',
-        code: 'OTHER'
-      }
-    ]
-  })
-  expect(fhir.entry[9].resource.patient.reference).toBe(fhir.entry[10].fullUrl)
-
-  expect(fhir.entry[10].resource.resourceType).toBe('Patient')
-  expect(fhir.entry[10].resource.name).toEqual([
-    {
-      use: 'en',
-      family: ['Jane'],
-      given: ['Doe']
-    }
-  ])
-  expect(fhir.entry[10].resource.identifier).toEqual([
-    {
-      id: '123456',
-      type: {
-        coding: [
-          {
-            system: 'http://opencrvs.org/specs/identifier-type',
-            code: 'PASSPORT'
-          }
-        ]
-      }
-    }
-  ])
-
-  expect(fhir.entry[11].resource.resourceType).toBe('PaymentReconciliation')
-  expect(fhir.entry[11].resource.status).toBe('active')
-  expect(fhir.entry[11].resource.identifier).toEqual([
-    {
-      system: 'http://opencrvs.org/specs/id/payment-id',
-      value: '1234'
-    }
-  ])
-  expect(fhir.entry[11].resource.total).toBe(50)
-  expect(fhir.entry[11].resource.outcome).toEqual({
-    coding: [{ code: 'COMPLETED' }]
-  })
-  expect(fhir.entry[11].resource.detail).toEqual([
-    {
-      type: { coding: [{ code: 'MANUAL' }] },
-      amount: 50,
-      date: '2018-10-22'
-    }
-  ])
-
-  // Encounter
-  expect(fhir.entry[12].resource.id).toBe(
-    '8f18a6ea-89d1-4b03-80b3-57509a7eebce-dsakelske'
-  )
-  expect(fhir.entry[12].resource.resourceType).toBe('Encounter')
-
-  expect(fhir.entry[13].resource.resourceType).toBe('Location')
-  expect(fhir.entry[13].resource.partOf.reference).toBe('Location/456')
-  expect(fhir.entry[13].resource.address.country).toBe('789')
-  expect(fhir.entry[13].resource.address.state).toBe('101112')
-  expect(fhir.entry[13].resource.address.district).toBe('131415')
-  expect(fhir.entry[13].resource.address.postalCode).toBe('sw11')
-
-  // Observation
-  expect(fhir.entry[14].resource.id).toBe(
-    '8f18a6ea-89d1-4b03-80b3-57509a7eebce-dh3283'
-  )
-  expect(fhir.entry[14].resource.valueQuantity.value).toBe('SINGLE')
-  expect(fhir.entry[14].resource.context.reference).toEqual(
-    fhir.entry[12].fullUrl
-  )
-  expect(fhir.entry[14].resource.category).toEqual([
-    {
-      coding: [
-        {
-          system: FHIR_OBSERVATION_CATEGORY_URL,
-          code: 'procedure',
-          display: 'Procedure'
-        }
-      ]
-    }
-  ])
-  expect(fhir.entry[14].resource.code.coding).toEqual([
-    {
-      system: 'http://loinc.org',
-      code: BIRTH_TYPE_CODE,
-      display: 'Birth plurality of Pregnancy'
-    }
-  ])
-  expect(fhir.entry[15].resource.id).toBe(
-    '8f18a6ea-89d1-4b03-80b3-57509a7eebce-dh3293'
-  )
-  expect(fhir.entry[15].resource.valueQuantity.value).toBe(3)
-  expect(fhir.entry[15].resource.context.reference).toEqual(
-    fhir.entry[12].fullUrl
-  )
-  expect(fhir.entry[15].resource.category).toEqual([
-    {
-      coding: [
-        {
-          system: FHIR_OBSERVATION_CATEGORY_URL,
-          code: 'vital-signs',
-          display: 'Vital Signs'
-        }
-      ]
-    }
-  ])
-  expect(fhir.entry[15].resource.code.coding).toEqual([
-    {
-      system: 'http://loinc.org',
-      code: BODY_WEIGHT_CODE,
-      display: 'Body weight Measured'
-    }
-  ])
-  expect(fhir.entry[16].resource.id).toBe(
-    '8f18a6ea-89d1-4b03-80b3-57509a7eebce-dh3203'
-  )
-  expect(fhir.entry[16].resource.valueString).toBe('NURSE')
-  expect(fhir.entry[16].resource.context.reference).toEqual(
-    fhir.entry[12].fullUrl
-  )
-  expect(fhir.entry[16].resource.category).toEqual([
-    {
-      coding: [
-        {
-          system: FHIR_OBSERVATION_CATEGORY_URL,
-          code: 'procedure',
-          display: 'Procedure'
-        }
-      ]
-    }
-  ])
-  expect(fhir.entry[16].resource.code.coding).toEqual([
-    {
-      system: 'http://loinc.org',
-      code: BIRTH_ATTENDANT_CODE,
-      display: 'Birth attendant title'
-    }
-  ])
-
-  expect(fhir.entry[17].resource.id).toBe(
-    '8f18a6ea-89d1-4b03-80b3-57509a7eebce-dh3283kdsoe'
-  )
-  expect(fhir.entry[17].resource.context.reference).toEqual(
-    fhir.entry[12].fullUrl
-  )
-  expect(fhir.entry[17].resource.id).toBe(
-    '8f18a6ea-89d1-4b03-80b3-57509a7eebce-dh3283kdsoe'
-  )
-  expect(fhir.entry[17].resource.valueQuantity.value).toBe(2)
-  expect(fhir.entry[17].resource.context.reference).toEqual(
-    fhir.entry[12].fullUrl
-  )
-  expect(fhir.entry[17].resource.code.coding).toEqual([
-    {
-      system: 'http://loinc.org',
-      code: NUMBER_BORN_ALIVE_CODE,
-      display: 'Number born alive to mother'
-    }
-  ])
-  expect(fhir.entry[18].resource.id).toBe(
-    '8f18a6ea-89d1-4b03-80b3-57509a7eebce-kdsa2324'
-  )
-  expect(fhir.entry[18].resource.valueQuantity.value).toBe(0)
-  expect(fhir.entry[19].resource.context.reference).toEqual(
-    fhir.entry[12].fullUrl
-  )
-  expect(fhir.entry[18].resource.code.coding).toEqual([
-    {
-      system: 'http://loinc.org',
-      code: NUMBER_FOEATAL_DEATH_CODE,
-      display: 'Number foetal deaths to mother'
-    }
-  ])
-  expect(fhir.entry[19].resource.id).toBe(
-    '8f18a6ea-89d1-4b03-80b3-57509a7eebce-dsa23324lsdafk'
-  )
-  expect(fhir.entry[19].resource.valueDateTime).toBe('2014-01-28')
-  expect(fhir.entry[19].resource.context.reference).toEqual(
-    fhir.entry[12].fullUrl
-  )
-  expect(fhir.entry[19].resource.code.coding).toEqual([
-    {
-      system: 'http://loinc.org',
-      code: LAST_LIVE_BIRTH_CODE,
-      display: 'Date last live birth'
-    }
-  ])
-})
-
-=======
->>>>>>> 7cc25085
 test('should update a task document as rejected', async () => {
   fetch.mockResponse(
     JSON.stringify({
