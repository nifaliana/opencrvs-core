/// <reference types="Cypress" />

context('Menu', () => {
  beforeEach(() => {
    cy.login('fieldWorker')
  })

  it('Opens menu and selects Bengali', () => {
<<<<<<< HEAD
    cy.visit(`${Cypress.env('REGISTER_URL')}events`)
    // CHILD DETAILS

    cy.get('#sub-menu', { timeout: 30000 }).click()
    //Click on change Lanuage
=======
    cy.get('#sub-menu').click()
>>>>>>> 367bec40
    cy.get('#ChangeLanguage-nested-menu').click()
    cy.get('#English-nested-menu-item')
      .contains('English')
      .click()

    cy.get('#new_event_declaration').should('be.visible')
  })
})<|MERGE_RESOLUTION|>--- conflicted
+++ resolved
@@ -6,15 +6,7 @@
   })
 
   it('Opens menu and selects Bengali', () => {
-<<<<<<< HEAD
-    cy.visit(`${Cypress.env('REGISTER_URL')}events`)
-    // CHILD DETAILS
-
     cy.get('#sub-menu', { timeout: 30000 }).click()
-    //Click on change Lanuage
-=======
-    cy.get('#sub-menu').click()
->>>>>>> 367bec40
     cy.get('#ChangeLanguage-nested-menu').click()
     cy.get('#English-nested-menu-item')
       .contains('English')
