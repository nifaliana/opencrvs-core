--- conflicted
+++ resolved
@@ -22,14 +22,10 @@
     cy.get('#select_birth_event').click()
     cy.get('#continue').click()
     // SELECT INFORMANT
-<<<<<<< HEAD
     cy.get('#select_informant_BOTH_PARENTS').click()
     cy.get('#continue').click()
     // SELECT APPLICANT
     cy.get('#select_mother_event').click()
-=======
-    cy.get('#select_informant_MOTHER').click()
->>>>>>> 21389c31
     cy.get('#continue').click()
     // SELECT MAIN CONTACT POINT
     cy.get('#contact_MOTHER').click()
