--- conflicted
+++ resolved
@@ -7,13 +7,9 @@
 
   it('fills in all data into the register form', () => {
     // CHILD DETAILS
-<<<<<<< HEAD
-    cy.get('#select_vital_event_view', { timeout: 30000 }).should('be.visible')
-=======
-    cy.get('#new_event_declaration', { timeout: 60000 }).should('be.visible')
+    cy.get('#new_event_declaration', { timeout: 30000 }).should('be.visible')
     cy.get('#new_event_declaration').click()
     cy.get('#select_vital_event_view').should('be.visible')
->>>>>>> 367bec40
     cy.get('#select_birth_event').click()
     cy.get('#select_parent_informant').click()
     cy.get('#firstNames').type('গায়ত্রী')
