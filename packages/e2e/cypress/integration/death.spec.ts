/// <reference types="Cypress" />

context('Death Registration Integration Test', () => {
  beforeEach(() => {
    indexedDB.deleteDatabase('OpenCRVS')
  })

  it('Tests from application to registration using minimum input', () => {
    cy.login('fieldWorker')
    cy.get('#createPinBtn', { timeout: 30000 }).should('be.visible')
    cy.get('#createPinBtn').click()
    for (let i = 1; i <= 8; i++) {
      cy.get(`#keypad-${i % 2}`).click()
    }
    // LANDING
    cy.get('#new_event_declaration', { timeout: 30000 }).should('be.visible')
    cy.get('#new_event_declaration').click()
    // APPLICATION FORM
    cy.get('#select_vital_event_view').should('be.visible')
    cy.get('#select_death_event').click()
    cy.get('#continue').click()
    // DECEASED DETAILS
    cy.selectOption('#iDType', 'No ID available', 'No ID available')
    cy.get('#familyName').type('খান')
    cy.get('#familyNameEng').type('Khan')
    cy.selectOption('#nationality', 'Bangladesh', 'Bangladesh')
    cy.selectOption('#gender', 'Male', 'Male')
    cy.get('#birthDate-dd').type('16')
    cy.get('#birthDate-mm').type('06')
    cy.get('#birthDate-yyyy').type('1988')
    cy.selectOption('#countryPermanent', 'Bangladesh', 'Bangladesh')
    cy.selectOption('#statePermanent', 'Dhaka', 'Dhaka')
    cy.selectOption('#districtPermanent', 'Gazipur', 'Gazipur')
    cy.selectOption('#addressLine4Permanent', 'Kaliganj', 'Kaliganj')
    cy.get('#currentAddressSameAsPermanent_true').click()
    cy.wait(1000)
    cy.get('#next_section').click()
    // APPLICANT DETAILS
    cy.selectOption('#iDType', 'No ID available', 'No ID available')
    cy.get('#applicantFamilyName').type('খান')
    cy.get('#applicantFamilyNameEng').type('Khan')
    cy.selectOption(
      '#applicantsRelationToDeceased',
      'Extended Family',
      'Extended Family'
    )
    cy.get('#applicantPhone').type('01712345678')
    cy.selectOption('#country', 'Bangladesh', 'Bangladesh')
    cy.selectOption('#state', 'Dhaka', 'Dhaka')
    cy.selectOption('#district', 'Gazipur', 'Gazipur')
    cy.selectOption('#addressLine4', 'Kaliganj', 'Kaliganj')
    cy.get('#applicantPermanentAddressSameAsCurrent_true').click()
    cy.wait(1000)
    cy.get('#next_section').click()
    // EVENT DETAILS
    cy.get('#deathDate-dd').type('18')
    cy.get('#deathDate-mm').type('01')
    cy.get('#deathDate-yyyy').type('2019')
    cy.get('#deathPlaceAddress_PERMANENT').click()
    cy.wait(1000)
    cy.get('#next_section').click()
    // CAUSE OF DEATH DETAILS
    cy.get('#causeOfDeathEstablished_false').click()
    cy.wait(1000)
    cy.get('#next_section').click()
    // DOCUMENT DETAILS
    cy.wait(1000)
    cy.get('#next_section').click()
    // PREVIEW
    cy.get('#next_button_deceased').click()
    cy.get('#next_button_informant').click()
    cy.get('#next_button_deathEvent').click()
    cy.get('#submit_form').click()
    // MODAL
    cy.get('#submit_confirm').click()
    cy.wait(6000)
  })

  it('Tests from application to registration using maximum input', () => {
    cy.login('fieldWorker')
    cy.get('#createPinBtn', { timeout: 30000 }).should('be.visible')
    cy.get('#createPinBtn').click()
    for (let i = 1; i <= 8; i++) {
      cy.get(`#keypad-${i % 2}`).click()
    }
    // LANDING
    cy.get('#new_event_declaration', { timeout: 30000 }).should('be.visible')
    cy.get('#new_event_declaration').click()
    // APPLICATION FORM
    cy.get('#select_vital_event_view').should('be.visible')
    cy.get('#select_death_event').click()
    cy.get('#continue').click()
    // DECEASED DETAILS
    cy.selectOption('#iDType', 'National ID', 'National ID')
    cy.get('#iD').type('1020607910288')
    cy.get('#firstNames').type('ক ম আব্দুল্লাহ আল আমিন ')
    cy.get('#familyName').type('খান')
    cy.get('#firstNamesEng').type('K M Abdullah al amin')
    cy.get('#familyNameEng').type('Khan')
    cy.selectOption('#nationality', 'Bangladesh', 'Bangladesh')
    cy.selectOption('#gender', 'Male', 'Male')
    cy.selectOption('#maritalStatus', 'Married', 'Married')
    cy.get('#birthDate-dd').type('16')
    cy.get('#birthDate-mm').type('06')
    cy.get('#birthDate-yyyy').type('1988')
    cy.selectOption('#countryPermanent', 'Bangladesh', 'Bangladesh')
    cy.selectOption('#statePermanent', 'Dhaka', 'Dhaka')
    cy.selectOption('#districtPermanent', 'Gazipur', 'Gazipur')
    cy.selectOption('#addressLine4Permanent', 'Kaliganj', 'Kaliganj')
    cy.selectOption('#addressLine3Permanent', 'Bahadursadi', 'Bahadursadi')
    cy.get('#addressLine2Permanent').type('Bahadur street')
    cy.get('#addressLine1Permanent').type('40 Ward')
    cy.get('#postCodePermanent').type('1024')
    cy.get('#currentAddressSameAsPermanent_false').click()
    cy.selectOption('#country', 'Bangladesh', 'Bangladesh')
    cy.selectOption('#state', 'Dhaka', 'Dhaka')
    cy.selectOption('#district', 'Gazipur', 'Gazipur')
    cy.selectOption('#addressLine4', 'Kaliganj', 'Kaliganj')
    cy.selectOption('#addressLine3', 'Bahadursadi', 'Bahadursadi')
    cy.get('#addressLine2').type('My street')
    cy.get('#addressLine1').type('40')
    cy.get('#postCode').type('1024')
    cy.wait(1000)
    cy.get('#next_section').click()
    // APPLICANT DETAILS
    cy.selectOption('#iDType', 'Drivers License', 'Drivers License')
    cy.get('#applicantID').type('JS0013011C00001')
    cy.get('#applicantFirstNames').type('জামাল উদ্দিন খান')
    cy.get('#applicantFamilyName').type('খান')
    cy.get('#applicantFirstNamesEng').type('Jamal Uddin Khan')
    cy.get('#applicantFamilyNameEng').type('Khan')
    cy.get('#applicantBirthDate-dd').type('17')
    cy.get('#applicantBirthDate-mm').type('10')
    cy.get('#applicantBirthDate-yyyy').type('1956')
    cy.selectOption('#applicantsRelationToDeceased', 'Father', 'Father')
    cy.get('#applicantPhone').type('01712345678')
    cy.selectOption('#country', 'Bangladesh', 'Bangladesh')
    cy.selectOption('#state', 'Dhaka', 'Dhaka')
    cy.selectOption('#district', 'Gazipur', 'Gazipur')
    cy.selectOption('#addressLine4', 'Kaliganj', 'Kaliganj')
    cy.selectOption('#addressLine3', 'Bahadursadi', 'Bahadursadi')
    cy.get('#addressLine2').type('My street')
    cy.get('#addressLine1').type('48')
    cy.get('#postCode').type('1024')
    cy.get('#applicantPermanentAddressSameAsCurrent_false').click()
    cy.selectOption('#countryPermanent', 'Bangladesh', 'Bangladesh')
    cy.selectOption('#statePermanent', 'Dhaka', 'Dhaka')
    cy.selectOption('#districtPermanent', 'Gazipur', 'Gazipur')
    cy.selectOption('#addressLine4Permanent', 'Kaliganj', 'Kaliganj')
    cy.selectOption('#addressLine3Permanent', 'Bahadursadi', 'Bahadursadi')
    cy.get('#addressLine2Permanent').type('Bahadur street')
    cy.get('#addressLine1Permanent').type('40 Ward')
    cy.get('#postCodePermanent').type('1024')
    cy.wait(1000)
    cy.get('#next_section').click()
    // EVENT DETAILS
    cy.get('#deathDate-dd').type('18')
    cy.get('#deathDate-mm').type('01')
    cy.get('#deathDate-yyyy').type('2019')
    cy.selectOption('#manner', 'Homicide', 'Homicide')
    cy.get('#deathPlaceAddress_OTHER').click()
    cy.selectOption('#placeOfDeath', 'Private Home', 'Private Home')
    cy.selectOption('#country', 'Bangladesh', 'Bangladesh')
    cy.selectOption('#state', 'Dhaka', 'Dhaka')
    cy.selectOption('#district', 'Gazipur', 'Gazipur')
    cy.selectOption('#addressLine4', 'Kaliganj', 'Kaliganj')
    cy.selectOption('#addressLine3', 'Bahadursadi', 'Bahadursadi')
    cy.get('#addressLine2').type('My street')
    cy.get('#addressLine1').type('40')
    cy.get('#postCode').type('1024')
    cy.wait(1000)
    cy.get('#next_section').click()
    // CAUSE OF DEATH DETAILS
    cy.get('#causeOfDeathEstablished_true').click()
    cy.selectOption(
      '#methodOfCauseOfDeath',
      'Medically Certified Cause of Death',
      'Medically Certified Cause of Death'
    )
    cy.get('#causeOfDeathCode').type('1009')
    cy.wait(1000)
    cy.get('#next_section').click()
    // DOCUMENT DETAILS
    cy.wait(1000)
    cy.get('#next_section').click()
    // PREVIEW
    // cy.get('#next_button_deceased').click()
    // cy.get('#next_button_informant').click()
    // cy.get('#next_button_deathEvent').click()
    cy.get('#submit_form').click()
    // MODAL
    cy.get('#submit_confirm').click()
    cy.wait(6000)
    // LOG OUT
    cy.get('#mobile_header_left').click()
    cy.get('#mobile_menu_item_4').click()
    // LOGIN AS LOCAL REGISTRAR
    cy.get('#username').type('mohammad.ashraful')
    cy.get('#password').type('test')
    cy.get('#login-mobile-submit').click()
    cy.get('#code').type('000000')
    cy.get('#login-mobile-submit').click()
    // LANDING PAGE
    cy.wait(3000)
    cy.get('#row_0').then($listItem => {
      if ($listItem.find('#Review').length) {
        cy.log('Death review found')

<<<<<<< HEAD
        cy.get('#Review')
          .first()
          .click()
        cy.wait(500)
        cy.get('#next_button_deceased').click()
        cy.get('#next_button_informant').click()
        cy.get('#next_button_deathEvent').click()
        cy.get('#registerApplicationBtn').click()
        // MODAL
        cy.get('#register_confirm').click()
        cy.wait(1000)
      } else {
        cy.log('Death review not found')
      }
    })
=======
  it('Tests from application to registration using minimum input', () => {
    cy.login('fieldWorker')
    cy.get('#createPinBtn', { timeout: 30000 }).should('be.visible')
    cy.get('#createPinBtn').click()
    for (let i = 1; i <= 8; i++) {
      cy.get(`#keypad-${i % 2}`).click()
    }
    // LANDING
    cy.get('#new_event_declaration', { timeout: 30000 }).should('be.visible')
    cy.get('#new_event_declaration').click()
    // APPLICATION FORM
    cy.get('#select_vital_event_view').should('be.visible')
    cy.get('#select_death_event').click()
    cy.get('#continue').click()
    // DECEASED DETAILS
    cy.selectOption('#iDType', 'No ID available', 'No ID available')
    // cy.get('#iD').type('1020607910288')
    // cy.get('#firstNames').type('ক ম আব্দুল্লাহ আল আমিন ')
    cy.get('#familyName').type('খান')
    // cy.get('#firstNamesEng').type('K M Abdullah al amin')
    cy.get('#familyNameEng').type('Khan')
    cy.selectOption('#nationality', 'Bangladesh', 'Bangladesh')
    cy.selectOption('#gender', 'Male', 'Male')
    // cy.selectOption('#maritalStatus', 'Married', 'Married')
    cy.get('#birthDate-dd').type('16')
    cy.get('#birthDate-mm').type('06')
    cy.get('#birthDate-yyyy').type('1988')
    cy.selectOption('#countryPermanent', 'Bangladesh', 'Bangladesh')
    cy.selectOption('#statePermanent', 'Dhaka', 'Dhaka')
    cy.selectOption('#districtPermanent', 'Gazipur', 'Gazipur')
    cy.selectOption('#addressLine4Permanent', 'Kaliganj', 'Kaliganj')
    // cy.selectOption('#addressLine3Permanent', 'Bahadursadi', 'Bahadursadi')
    // cy.get('#addressLine2Permanent').type('Bahadur street')
    // cy.get('#addressLine1Permanent').type('40 Ward')
    // cy.get('#postCodePermanent').type('1024')
    cy.get('#currentAddressSameAsPermanent_true').click()
    // cy.selectOption('#country', 'Bangladesh', 'Bangladesh')
    // cy.selectOption('#state', 'Dhaka', 'Dhaka')
    // cy.selectOption('#district', 'Gazipur', 'Gazipur')
    // cy.selectOption('#addressLine4', 'Kaliganj', 'Kaliganj')
    // cy.selectOption('#addressLine3', 'Bahadursadi', 'Bahadursadi')
    // cy.get('#addressLine2').type('My street')
    // cy.get('#addressLine1').type('40')
    // cy.get('#postCode').type('1024')
    cy.wait(1000)
    cy.get('#next_section').click()
    // APPLICANT DETAILS
    cy.selectOption('#iDType', 'No ID available', 'No ID available')
    // cy.get('#applicantID').type('JS0013011C00001')
    // cy.get('#applicantFirstNames').type('জামাল উদ্দিন খান')
    cy.get('#applicantFamilyName').type('খান')
    // cy.get('#applicantFirstNamesEng').type('Jamal Uddin Khan')
    cy.get('#applicantFamilyNameEng').type('Khan')
    // cy.get('#applicantBirthDate-dd').type('17')
    // cy.get('#applicantBirthDate-mm').type('10')
    // cy.get('#applicantBirthDate-yyyy').type('1956')
    cy.selectOption(
      '#applicantsRelationToDeceased',
      'Extended Family',
      'Extended Family'
    )
    cy.get('#applicantPhone').type('01712345678')
    cy.selectOption('#country', 'Bangladesh', 'Bangladesh')
    cy.selectOption('#state', 'Dhaka', 'Dhaka')
    cy.selectOption('#district', 'Gazipur', 'Gazipur')
    cy.selectOption('#addressLine4', 'Kaliganj', 'Kaliganj')
    // cy.selectOption('#addressLine3', 'Bahadursadi', 'Bahadursadi')
    // cy.get('#addressLine2').type('My street')
    // cy.get('#addressLine1').type('48')
    // cy.get('#postCode').type('1024')
    cy.get('#applicantPermanentAddressSameAsCurrent_true').click()
    // cy.selectOption('#countryPermanent', 'Bangladesh', 'Bangladesh')
    // cy.selectOption('#statePermanent', 'Dhaka', 'Dhaka')
    // cy.selectOption('#districtPermanent', 'Gazipur', 'Gazipur')
    // cy.selectOption('#addressLine4Permanent', 'Kaliganj', 'Kaliganj')
    // cy.selectOption('#addressLine3Permanent', 'Bahadursadi', 'Bahadursadi')
    // cy.get('#addressLine2Permanent').type('Bahadur street')
    // cy.get('#addressLine1Permanent').type('40 Ward')
    // cy.get('#postCodePermanent').type('1024')
    cy.wait(1000)
    cy.get('#next_section').click()
    // EVENT DETAILS
    cy.get('#deathDate-dd').type('18')
    cy.get('#deathDate-mm').type('01')
    cy.get('#deathDate-yyyy').type('2019')
    // cy.selectOption('#manner', 'Homicide', 'Homicide')
    cy.get('#deathPlaceAddress_PERMANENT').click()
    // cy.selectOption('#placeOfDeath', 'Private Home', 'Private Home')
    // cy.selectOption('#country', 'Bangladesh', 'Bangladesh')
    // cy.selectOption('#state', 'Dhaka', 'Dhaka')
    // cy.selectOption('#district', 'Gazipur', 'Gazipur')
    // cy.selectOption('#addressLine4', 'Kaliganj', 'Kaliganj')
    // cy.selectOption('#addressLine3', 'Bahadursadi', 'Bahadursadi')
    // cy.get('#addressLine2').type('My street')
    // cy.get('#addressLine1').type('40')
    // cy.get('#postCode').type('1024')
    cy.wait(1000)
    cy.get('#next_section').click()
    // CAUSE OF DEATH DETAILS
    cy.get('#causeOfDeathEstablished_false').click()
    // cy.selectOption(
    //   '#methodOfCauseOfDeath',
    //   'Medically Certified Cause of Death',
    //   'Medically Certified Cause of Death'
    // )
    // cy.get('#causeOfDeathCode').type('1009')
    cy.wait(1000)
    cy.get('#next_section').click()
    // DOCUMENT DETAILS
    cy.wait(1000)
    cy.get('#next_section').click()
    // PREVIEW
    // cy.get('#next_button_deceased').click()
    // cy.get('#next_button_informant').click()
    // cy.get('#next_button_deathEvent').click()
    cy.get('#submit_form').click()
    // MODAL
    cy.get('#submit_confirm').click()
>>>>>>> f92453ca
  })
})<|MERGE_RESOLUTION|>--- conflicted
+++ resolved
@@ -205,8 +205,6 @@
     cy.get('#row_0').then($listItem => {
       if ($listItem.find('#Review').length) {
         cy.log('Death review found')
-
-<<<<<<< HEAD
         cy.get('#Review')
           .first()
           .click()
@@ -222,125 +220,5 @@
         cy.log('Death review not found')
       }
     })
-=======
-  it('Tests from application to registration using minimum input', () => {
-    cy.login('fieldWorker')
-    cy.get('#createPinBtn', { timeout: 30000 }).should('be.visible')
-    cy.get('#createPinBtn').click()
-    for (let i = 1; i <= 8; i++) {
-      cy.get(`#keypad-${i % 2}`).click()
-    }
-    // LANDING
-    cy.get('#new_event_declaration', { timeout: 30000 }).should('be.visible')
-    cy.get('#new_event_declaration').click()
-    // APPLICATION FORM
-    cy.get('#select_vital_event_view').should('be.visible')
-    cy.get('#select_death_event').click()
-    cy.get('#continue').click()
-    // DECEASED DETAILS
-    cy.selectOption('#iDType', 'No ID available', 'No ID available')
-    // cy.get('#iD').type('1020607910288')
-    // cy.get('#firstNames').type('ক ম আব্দুল্লাহ আল আমিন ')
-    cy.get('#familyName').type('খান')
-    // cy.get('#firstNamesEng').type('K M Abdullah al amin')
-    cy.get('#familyNameEng').type('Khan')
-    cy.selectOption('#nationality', 'Bangladesh', 'Bangladesh')
-    cy.selectOption('#gender', 'Male', 'Male')
-    // cy.selectOption('#maritalStatus', 'Married', 'Married')
-    cy.get('#birthDate-dd').type('16')
-    cy.get('#birthDate-mm').type('06')
-    cy.get('#birthDate-yyyy').type('1988')
-    cy.selectOption('#countryPermanent', 'Bangladesh', 'Bangladesh')
-    cy.selectOption('#statePermanent', 'Dhaka', 'Dhaka')
-    cy.selectOption('#districtPermanent', 'Gazipur', 'Gazipur')
-    cy.selectOption('#addressLine4Permanent', 'Kaliganj', 'Kaliganj')
-    // cy.selectOption('#addressLine3Permanent', 'Bahadursadi', 'Bahadursadi')
-    // cy.get('#addressLine2Permanent').type('Bahadur street')
-    // cy.get('#addressLine1Permanent').type('40 Ward')
-    // cy.get('#postCodePermanent').type('1024')
-    cy.get('#currentAddressSameAsPermanent_true').click()
-    // cy.selectOption('#country', 'Bangladesh', 'Bangladesh')
-    // cy.selectOption('#state', 'Dhaka', 'Dhaka')
-    // cy.selectOption('#district', 'Gazipur', 'Gazipur')
-    // cy.selectOption('#addressLine4', 'Kaliganj', 'Kaliganj')
-    // cy.selectOption('#addressLine3', 'Bahadursadi', 'Bahadursadi')
-    // cy.get('#addressLine2').type('My street')
-    // cy.get('#addressLine1').type('40')
-    // cy.get('#postCode').type('1024')
-    cy.wait(1000)
-    cy.get('#next_section').click()
-    // APPLICANT DETAILS
-    cy.selectOption('#iDType', 'No ID available', 'No ID available')
-    // cy.get('#applicantID').type('JS0013011C00001')
-    // cy.get('#applicantFirstNames').type('জামাল উদ্দিন খান')
-    cy.get('#applicantFamilyName').type('খান')
-    // cy.get('#applicantFirstNamesEng').type('Jamal Uddin Khan')
-    cy.get('#applicantFamilyNameEng').type('Khan')
-    // cy.get('#applicantBirthDate-dd').type('17')
-    // cy.get('#applicantBirthDate-mm').type('10')
-    // cy.get('#applicantBirthDate-yyyy').type('1956')
-    cy.selectOption(
-      '#applicantsRelationToDeceased',
-      'Extended Family',
-      'Extended Family'
-    )
-    cy.get('#applicantPhone').type('01712345678')
-    cy.selectOption('#country', 'Bangladesh', 'Bangladesh')
-    cy.selectOption('#state', 'Dhaka', 'Dhaka')
-    cy.selectOption('#district', 'Gazipur', 'Gazipur')
-    cy.selectOption('#addressLine4', 'Kaliganj', 'Kaliganj')
-    // cy.selectOption('#addressLine3', 'Bahadursadi', 'Bahadursadi')
-    // cy.get('#addressLine2').type('My street')
-    // cy.get('#addressLine1').type('48')
-    // cy.get('#postCode').type('1024')
-    cy.get('#applicantPermanentAddressSameAsCurrent_true').click()
-    // cy.selectOption('#countryPermanent', 'Bangladesh', 'Bangladesh')
-    // cy.selectOption('#statePermanent', 'Dhaka', 'Dhaka')
-    // cy.selectOption('#districtPermanent', 'Gazipur', 'Gazipur')
-    // cy.selectOption('#addressLine4Permanent', 'Kaliganj', 'Kaliganj')
-    // cy.selectOption('#addressLine3Permanent', 'Bahadursadi', 'Bahadursadi')
-    // cy.get('#addressLine2Permanent').type('Bahadur street')
-    // cy.get('#addressLine1Permanent').type('40 Ward')
-    // cy.get('#postCodePermanent').type('1024')
-    cy.wait(1000)
-    cy.get('#next_section').click()
-    // EVENT DETAILS
-    cy.get('#deathDate-dd').type('18')
-    cy.get('#deathDate-mm').type('01')
-    cy.get('#deathDate-yyyy').type('2019')
-    // cy.selectOption('#manner', 'Homicide', 'Homicide')
-    cy.get('#deathPlaceAddress_PERMANENT').click()
-    // cy.selectOption('#placeOfDeath', 'Private Home', 'Private Home')
-    // cy.selectOption('#country', 'Bangladesh', 'Bangladesh')
-    // cy.selectOption('#state', 'Dhaka', 'Dhaka')
-    // cy.selectOption('#district', 'Gazipur', 'Gazipur')
-    // cy.selectOption('#addressLine4', 'Kaliganj', 'Kaliganj')
-    // cy.selectOption('#addressLine3', 'Bahadursadi', 'Bahadursadi')
-    // cy.get('#addressLine2').type('My street')
-    // cy.get('#addressLine1').type('40')
-    // cy.get('#postCode').type('1024')
-    cy.wait(1000)
-    cy.get('#next_section').click()
-    // CAUSE OF DEATH DETAILS
-    cy.get('#causeOfDeathEstablished_false').click()
-    // cy.selectOption(
-    //   '#methodOfCauseOfDeath',
-    //   'Medically Certified Cause of Death',
-    //   'Medically Certified Cause of Death'
-    // )
-    // cy.get('#causeOfDeathCode').type('1009')
-    cy.wait(1000)
-    cy.get('#next_section').click()
-    // DOCUMENT DETAILS
-    cy.wait(1000)
-    cy.get('#next_section').click()
-    // PREVIEW
-    // cy.get('#next_button_deceased').click()
-    // cy.get('#next_button_informant').click()
-    // cy.get('#next_button_deathEvent').click()
-    cy.get('#submit_form').click()
-    // MODAL
-    cy.get('#submit_confirm').click()
->>>>>>> f92453ca
   })
 })