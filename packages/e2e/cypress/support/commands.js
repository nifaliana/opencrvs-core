// ***********************************************
// This example commands.js shows you how to
// create various custom commands and overwrite
// existing commands.
//
// For more comprehensive examples of custom
// commands please read more here:
// https://on.cypress.io/custom-commands
// ***********************************************
//
//
// -- This is a parent command --
// Cypress.Commands.add("login", (email, password) => { ... })
//
//
// -- This is a child command --
// Cypress.Commands.add("drag", { prevSubject: 'element'}, (subject, options) => { ... })
//
//
// -- This is a dual command --
// Cypress.Commands.add("dismiss", { prevSubject: 'optional'}, (subject, options) => { ... })
//
//
// -- This is will overwrite an existing command --
// Cypress.Commands.overwrite("visit", (originalFn, url, options) => { ... })

Cypress.Commands.add('login', (userType, options = {}) => {
  indexedDB.deleteDatabase('OpenCRVS')
  const users = {
    fieldWorker: {
      mobile: '+8801711111111',
      password: 'test'
    }
  }
  const user = users[userType]
  cy.request({
    url: `${Cypress.env('AUTH_URL')}authenticate`,
    method: 'POST',
    body: {
      mobile: user.mobile,
      password: user.password
    }
  })
    .its('body')
    .then(body => {
      cy.request({
        url: `${Cypress.env('AUTH_URL')}verifyCode`,
        method: 'POST',
        body: {
          nonce: body.nonce,
          code: '000000'
        }
      })
        .its('body')
        .then(body => {
          cy.visit(`${Cypress.env('REGISTER_URL')}?token=${body.token}`)
        })
    })
<<<<<<< HEAD
  cy.wait(5000)
  cy.get('#offline_data_continue').click()
=======
  cy.wait(1000)
>>>>>>> aa131a8a
})

Cypress.Commands.add('selectOption', (selector, text, option) => {
  cy.get(`${selector} input`)
    .first()
    .click({ force: true })
    .type(text, { force: true })
    .get(`${selector} .react-select__menu`)
    .contains(option)
    .click()
})<|MERGE_RESOLUTION|>--- conflicted
+++ resolved
@@ -56,12 +56,7 @@
           cy.visit(`${Cypress.env('REGISTER_URL')}?token=${body.token}`)
         })
     })
-<<<<<<< HEAD
-  cy.wait(5000)
-  cy.get('#offline_data_continue').click()
-=======
   cy.wait(1000)
->>>>>>> aa131a8a
 })
 
 Cypress.Commands.add('selectOption', (selector, text, option) => {
