--- conflicted
+++ resolved
@@ -3,12 +3,8 @@
   "version": "1.0.0-alpha.1.0",
   "private": true,
   "dependencies": {
-<<<<<<< HEAD
     "@craco/craco": "^5.2.1",
-    "@opencrvs/components": "^1.0.0-alpha.6",
-=======
     "@opencrvs/components": "^1.0.0-alpha.1.0",
->>>>>>> c128faa8
     "@sentry/browser": "^4.6.3",
     "@types/bcryptjs": "^2.4.2",
     "@types/history": "^4.6.2",
