import { IFormData, Event } from '../forms'
import { GO_TO_TAB, Action as NavigationAction } from 'src/navigation'
import { storage } from 'src/storage'
import { loop, Cmd, LoopReducer, Loop } from 'redux-loop'
import { v4 as uuid } from 'uuid'
import { IUserDetails } from 'src/utils/userUtils'

const SET_INITIAL_APPLICATION = 'APPLICATION/SET_INITIAL_APPLICATION'
const STORE_APPLICATION = 'APPLICATION/STORE_APPLICATION'
const MODIFY_APPLICATION = 'APPLICATION/MODIFY_DRAFT'
const WRITE_APPLICATION = 'APPLICATION/WRITE_DRAFT'
const DELETE_APPLICATION = 'APPLICATION/DELETE_DRAFT'
const GET_APPLICATIONS_SUCCESS = 'APPLICATION/GET_DRAFTS_SUCCESS'
const GET_APPLICATIONS_FAILED = 'APPLICATION/GET_DRAFTS_FAILED'

export enum SUBMISSION_STATUS {
  DRAFT = 'DRAFT',
  READY_TO_SUBMIT = 'READY_TO_SUBMIT',
  SUBMITTING = 'SUBMITTING',
  SUBMITTED = 'SUBMITTED',
<<<<<<< HEAD
  READY_TO_REGISTER = 'READY_TO_REGISTER',
  REGISTERING = 'REGISTERING',
  REGISTERED = 'REGISTERED',
=======
  REGISTERING = 'REGISTERING',
  REGISTERED = 'REGISTERED',
  READY_TO_REGISTER = 'READY_TO_REGISTER',
>>>>>>> c862ba14
  READY_TO_REJECT = 'READY_TO_REJECT',
  REJECTING = 'REJECTING',
  REJECTED = 'REJECTED',
  FAILED = 'FAILED',
  FAILED_NETWORK = 'FAILED_NETWORK'
}
export interface IApplication {
  id: string
  data: IFormData
  savedOn?: number
  modifiedOn?: number
  eventType?: string
  review?: boolean
  event: Event
  registrationStatus?: string
  submissionStatus?: string
  action?: string
  trackingId?: string
  compositionId?: string
  registrationNumber?: string
}

interface IStoreApplicationAction {
  type: typeof STORE_APPLICATION
  payload: { application: IApplication }
}

interface IModifyApplicationAction {
  type: typeof MODIFY_APPLICATION
  payload: {
    application: IApplication
  }
}

export interface IWriteApplicationAction {
  type: typeof WRITE_APPLICATION
  payload: {
    application: IApplicationsState
  }
}

interface ISetInitialApplicationsAction {
  type: typeof SET_INITIAL_APPLICATION
}

interface IDeleteApplicationAction {
  type: typeof DELETE_APPLICATION
  payload: {
    application: IApplication
  }
}

interface IGetStorageApplicationsSuccessAction {
  type: typeof GET_APPLICATIONS_SUCCESS
  payload: string
}

interface IGetStorageApplicationsFailedAction {
  type: typeof GET_APPLICATIONS_FAILED
}

export type Action =
  | IStoreApplicationAction
  | IModifyApplicationAction
  | ISetInitialApplicationsAction
  | IWriteApplicationAction
  | NavigationAction
  | IDeleteApplicationAction
  | IGetStorageApplicationsSuccessAction
  | IGetStorageApplicationsFailedAction

export interface IUserData {
  userID: string
  applications: IApplication[]
}

export interface IApplicationsState {
  userID: string
  initialApplicationsLoaded: boolean
  applications: IApplication[]
}

const initialState = {
  userID: '',
  initialApplicationsLoaded: false,
  applications: []
}

export function createApplication(event: Event) {
  return {
    id: uuid(),
    data: {},
    event,
    submissionStatus: SUBMISSION_STATUS[SUBMISSION_STATUS.DRAFT]
  }
}
export function createReviewApplication(
  applicationId: string,
  formData: IFormData,
  event: Event,
  status?: string
): IApplication {
  return {
    id: applicationId,
    data: formData,
    review: true,
    event,
    registrationStatus: status
  }
}

export function storeApplication(
  application: IApplication
): IStoreApplicationAction {
  application.savedOn = Date.now()
  return { type: STORE_APPLICATION, payload: { application } }
}

export function modifyApplication(
  application: IApplication
): IModifyApplicationAction {
  application.modifiedOn = Date.now()
  return { type: MODIFY_APPLICATION, payload: { application } }
}
export function setInitialApplications() {
  return { type: SET_INITIAL_APPLICATION }
}

export const getStorageApplicationsSuccess = (
  response: string
): IGetStorageApplicationsSuccessAction => ({
  type: GET_APPLICATIONS_SUCCESS,
  payload: response
})

export const getStorageApplicationsFailed = (): IGetStorageApplicationsFailedAction => ({
  type: GET_APPLICATIONS_FAILED
})

export function deleteApplication(
  application: IApplication
): IDeleteApplicationAction {
  return { type: DELETE_APPLICATION, payload: { application } }
}

function writeApplication(
  application: IApplicationsState
): IWriteApplicationAction {
  return { type: WRITE_APPLICATION, payload: { application } }
}

export const applicationsReducer: LoopReducer<IApplicationsState, Action> = (
  state: IApplicationsState = initialState,
  action: Action
): IApplicationsState | Loop<IApplicationsState, Action> => {
  switch (action.type) {
    case GO_TO_TAB: {
      const application = state.applications.find(
        ({ id }) => id === action.payload.applicationId
      )

      if (!application || application.data[action.payload.tabId]) {
        return state
      }
      const modifiedApplication = {
        ...application,
        data: {
          ...application.data,
          [action.payload.tabId]: {}
        }
      }
      return loop(state, Cmd.action(modifyApplication(modifiedApplication)))
    }
    case STORE_APPLICATION:
      const stateAfterStoringApplication = {
        ...state,
        applications: state.applications
          ? state.applications.concat(action.payload.application)
          : [action.payload.application]
      }
      return loop(
        stateAfterStoringApplication,
        Cmd.action(writeApplication(stateAfterStoringApplication))
      )
    case DELETE_APPLICATION:
      const deleteIndex = state.applications
        ? state.applications.findIndex(
            application => application.id === action.payload.application.id
          )
        : -1
      if (deleteIndex >= 0) {
        state.applications.splice(deleteIndex, 1)
      }
      const stateAfterApplicationDeletion = {
        ...state,
        drafts: state.applications || []
      }
      return loop(
        stateAfterApplicationDeletion,
        Cmd.action(writeApplication(stateAfterApplicationDeletion))
      )
    case MODIFY_APPLICATION:
      const newApplications: IApplication[] = state.applications || []
      const currentApplicationIndex = newApplications.findIndex(
        application => application.id === action.payload.application.id
      )
      newApplications[currentApplicationIndex] = action.payload.application
      const stateAfterApplicationModification = {
        ...state,
        applications: newApplications
      }
      return loop(
        stateAfterApplicationModification,
        Cmd.action(writeApplication(stateAfterApplicationModification))
      )
    case WRITE_APPLICATION:
      if (state.initialApplicationsLoaded && state.applications) {
        writeApplicationByUser(action.payload.application)
      }
      return state
    case SET_INITIAL_APPLICATION:
      return loop(
        {
          ...state
        },
        Cmd.run<
          | IGetStorageApplicationsSuccessAction
          | IGetStorageApplicationsFailedAction
        >(getApplicationsOfCurrentUser, {
          successActionCreator: getStorageApplicationsSuccess,
          failActionCreator: getStorageApplicationsFailed,
          args: []
        })
      )
    case GET_APPLICATIONS_SUCCESS:
      if (action.payload) {
        const userData = JSON.parse(action.payload) as IUserData
        return {
          ...state,
          userID: userData.userID,
          applications: userData.applications,
          initialApplicationsLoaded: true
        }
      }
      return {
        ...state,
        initialApplicationsLoaded: true
      }
    default:
      return state
  }
}

export async function getApplicationsOfCurrentUser(): Promise<string> {
  // returns a 'stringified' IUserData
  const storageTable = await storage.getItem('USER_DATA')
  if (!storageTable) {
    return '{}'
  }

  const currentUserID = await getCurrentUserID()
  const allUserData = JSON.parse(storageTable) as IUserData[]
  if (!allUserData.length) {
    // No user-data at all
    const payloadWithoutApplications: IUserData = {
      userID: currentUserID,
      applications: []
    }
    return JSON.stringify(payloadWithoutApplications)
  }

  const currentUserData = allUserData.find(
    uData => uData.userID === currentUserID
  )
  const currentUserApplications: IApplication[] =
    (currentUserData && currentUserData.applications) || []
  const payload: IUserData = {
    userID: currentUserID,
    applications: currentUserApplications
  }
  return JSON.stringify(payload)
}

export async function writeApplicationByUser(
  applicationsState: IApplicationsState
) {
  const uID = applicationsState.userID || (await getCurrentUserID())
  const userData = await storage.getItem('USER_DATA')
  if (!userData) {
    // No storage option found
    storage.configStorage('OpenCRVS')
  }
  const allUserData: IUserData[] = !userData
    ? []
    : (JSON.parse(userData) as IUserData[])
  const currentUserData = allUserData.find(uData => uData.userID === uID)

  if (currentUserData) {
    currentUserData.applications = applicationsState.applications
  } else {
    allUserData.push({
      userID: uID,
      applications: applicationsState.applications
    })
  }
  storage.setItem('USER_DATA', JSON.stringify(allUserData))
}

export async function getCurrentUserID(): Promise<string> {
  const userDetails = await storage.getItem('USER_DETAILS')
  if (!userDetails) {
    return ''
  }
  return (JSON.parse(userDetails) as IUserDetails).userMgntUserID || ''
}<|MERGE_RESOLUTION|>--- conflicted
+++ resolved
@@ -18,15 +18,9 @@
   READY_TO_SUBMIT = 'READY_TO_SUBMIT',
   SUBMITTING = 'SUBMITTING',
   SUBMITTED = 'SUBMITTED',
-<<<<<<< HEAD
   READY_TO_REGISTER = 'READY_TO_REGISTER',
   REGISTERING = 'REGISTERING',
   REGISTERED = 'REGISTERED',
-=======
-  REGISTERING = 'REGISTERING',
-  REGISTERED = 'REGISTERED',
-  READY_TO_REGISTER = 'READY_TO_REGISTER',
->>>>>>> c862ba14
   READY_TO_REJECT = 'READY_TO_REJECT',
   REJECTING = 'REJECTING',
   REJECTED = 'REJECTED',
