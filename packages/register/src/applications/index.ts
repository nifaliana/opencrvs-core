<<<<<<< HEAD
import { IFormData, Event } from '@register/forms'
import { GO_TO_PAGE, Action as NavigationAction } from '@register/navigation'
=======
import { Cmd, loop, Loop, LoopReducer } from 'redux-loop'
>>>>>>> 6cf309f2
import { storage } from '@register/storage'
import { v4 as uuid } from 'uuid'
import { Event, IFormData, IFormFieldValue } from '@register/forms'
import { GO_TO_TAB, Action as NavigationAction } from '@register/navigation'
import { IUserDetails } from '@register/utils/userUtils'

const SET_INITIAL_APPLICATION = 'APPLICATION/SET_INITIAL_APPLICATION'
const STORE_APPLICATION = 'APPLICATION/STORE_APPLICATION'
const MODIFY_APPLICATION = 'APPLICATION/MODIFY_DRAFT'
const WRITE_APPLICATION = 'APPLICATION/WRITE_DRAFT'
const DELETE_APPLICATION = 'APPLICATION/DELETE_DRAFT'
const GET_APPLICATIONS_SUCCESS = 'APPLICATION/GET_DRAFTS_SUCCESS'
const GET_APPLICATIONS_FAILED = 'APPLICATION/GET_DRAFTS_FAILED'

export enum SUBMISSION_STATUS {
  DRAFT = 'DRAFT',
  READY_TO_SUBMIT = 'READY_TO_SUBMIT',
  SUBMITTING = 'SUBMITTING',
  SUBMITTED = 'SUBMITTED',
  READY_TO_REGISTER = 'READY_TO_REGISTER',
  REGISTERING = 'REGISTERING',
  REGISTERED = 'REGISTERED',
  READY_TO_REJECT = 'READY_TO_REJECT',
  REJECTING = 'REJECTING',
  REJECTED = 'REJECTED',
  FAILED = 'FAILED',
  FAILED_NETWORK = 'FAILED_NETWORK'
}

export interface IPayload {
  [key: string]: IFormFieldValue
}
export interface IApplication {
  id: string
  data: IFormData
  savedOn?: number
  modifiedOn?: number
  eventType?: string
  review?: boolean
  event: Event
  registrationStatus?: string
  submissionStatus?: string
  action?: string
  trackingId?: string
  compositionId?: string
  registrationNumber?: string
  payload?: IPayload
}

interface IStoreApplicationAction {
  type: typeof STORE_APPLICATION
  payload: { application: IApplication }
}

interface IModifyApplicationAction {
  type: typeof MODIFY_APPLICATION
  payload: {
    application: IApplication
  }
}

export interface IWriteApplicationAction {
  type: typeof WRITE_APPLICATION
  payload: {
    application: IApplicationsState
  }
}

interface ISetInitialApplicationsAction {
  type: typeof SET_INITIAL_APPLICATION
}

interface IDeleteApplicationAction {
  type: typeof DELETE_APPLICATION
  payload: {
    application: IApplication
  }
}

interface IGetStorageApplicationsSuccessAction {
  type: typeof GET_APPLICATIONS_SUCCESS
  payload: string
}

interface IGetStorageApplicationsFailedAction {
  type: typeof GET_APPLICATIONS_FAILED
}

export type Action =
  | IStoreApplicationAction
  | IModifyApplicationAction
  | ISetInitialApplicationsAction
  | IWriteApplicationAction
  | NavigationAction
  | IDeleteApplicationAction
  | IGetStorageApplicationsSuccessAction
  | IGetStorageApplicationsFailedAction

export interface IUserData {
  userID: string
  applications: IApplication[]
}

export interface IApplicationsState {
  userID: string
  initialApplicationsLoaded: boolean
  applications: IApplication[]
}

const initialState = {
  userID: '',
  initialApplicationsLoaded: false,
  applications: []
}

export function createApplication(event: Event) {
  return {
    id: uuid(),
    data: {},
    event,
    submissionStatus: SUBMISSION_STATUS[SUBMISSION_STATUS.DRAFT]
  }
}
export function createReviewApplication(
  applicationId: string,
  formData: IFormData,
  event: Event,
  status?: string
): IApplication {
  return {
    id: applicationId,
    data: formData,
    review: true,
    event,
    registrationStatus: status
  }
}

export function storeApplication(
  application: IApplication
): IStoreApplicationAction {
  application.savedOn = Date.now()
  return { type: STORE_APPLICATION, payload: { application } }
}

export function modifyApplication(
  application: IApplication
): IModifyApplicationAction {
  application.modifiedOn = Date.now()
  return { type: MODIFY_APPLICATION, payload: { application } }
}
export function setInitialApplications() {
  return { type: SET_INITIAL_APPLICATION }
}

export const getStorageApplicationsSuccess = (
  response: string
): IGetStorageApplicationsSuccessAction => ({
  type: GET_APPLICATIONS_SUCCESS,
  payload: response
})

export const getStorageApplicationsFailed = (): IGetStorageApplicationsFailedAction => ({
  type: GET_APPLICATIONS_FAILED
})

export function deleteApplication(
  application: IApplication
): IDeleteApplicationAction {
  return { type: DELETE_APPLICATION, payload: { application } }
}

function writeApplication(
  application: IApplicationsState
): IWriteApplicationAction {
  return { type: WRITE_APPLICATION, payload: { application } }
}

export async function getCurrentUserID(): Promise<string> {
  const userDetails = await storage.getItem('USER_DETAILS')
  if (!userDetails) {
    return ''
  }
  return (JSON.parse(userDetails) as IUserDetails).userMgntUserID || ''
}

export async function getApplicationsOfCurrentUser(): Promise<string> {
  // returns a 'stringified' IUserData
  const storageTable = await storage.getItem('USER_DATA')
  if (!storageTable) {
    return '{}'
  }

  const currentUserID = await getCurrentUserID()
  const allUserData = JSON.parse(storageTable) as IUserData[]
  if (!allUserData.length) {
    // No user-data at all
    const payloadWithoutApplications: IUserData = {
      userID: currentUserID,
      applications: []
    }
    return JSON.stringify(payloadWithoutApplications)
  }

  const currentUserData = allUserData.find(
    uData => uData.userID === currentUserID
  )
  const currentUserApplications: IApplication[] =
    (currentUserData && currentUserData.applications) || []
  const payload: IUserData = {
    userID: currentUserID,
    applications: currentUserApplications
  }
  return JSON.stringify(payload)
}

export async function writeApplicationByUser(
  applicationsState: IApplicationsState
) {
  const uID = applicationsState.userID || (await getCurrentUserID())
  const userData = await storage.getItem('USER_DATA')
  if (!userData) {
    // No storage option found
    storage.configStorage('OpenCRVS')
  }
  const allUserData: IUserData[] = !userData
    ? []
    : (JSON.parse(userData) as IUserData[])
  const currentUserData = allUserData.find(uData => uData.userID === uID)

  if (currentUserData) {
    currentUserData.applications = applicationsState.applications
  } else {
    allUserData.push({
      userID: uID,
      applications: applicationsState.applications
    })
  }
  storage.setItem('USER_DATA', JSON.stringify(allUserData))
}

export const applicationsReducer: LoopReducer<IApplicationsState, Action> = (
  state: IApplicationsState = initialState,
  action: Action
): IApplicationsState | Loop<IApplicationsState, Action> => {
  switch (action.type) {
    case GO_TO_PAGE: {
      const application = state.applications.find(
        ({ id }) => id === action.payload.applicationId
      )

      if (!application || application.data[action.payload.pageId]) {
        return state
      }
      const modifiedApplication = {
        ...application,
        data: {
          ...application.data,
          [action.payload.pageId]: {}
        }
      }
      return loop(state, Cmd.action(modifyApplication(modifiedApplication)))
    }
    case STORE_APPLICATION:
      const stateAfterStoringApplication = {
        ...state,
        applications: state.applications
          ? state.applications.concat(action.payload.application)
          : [action.payload.application]
      }
      return loop(
        stateAfterStoringApplication,
        Cmd.action(writeApplication(stateAfterStoringApplication))
      )
    case DELETE_APPLICATION:
      const deleteIndex = state.applications
        ? state.applications.findIndex(
            application => application.id === action.payload.application.id
          )
        : -1
      if (deleteIndex >= 0) {
        state.applications.splice(deleteIndex, 1)
      }
      const stateAfterApplicationDeletion = {
        ...state,
        drafts: state.applications || []
      }
      return loop(
        stateAfterApplicationDeletion,
        Cmd.action(writeApplication(stateAfterApplicationDeletion))
      )
    case MODIFY_APPLICATION:
      const newApplications: IApplication[] = state.applications || []
      const currentApplicationIndex = newApplications.findIndex(
        application => application.id === action.payload.application.id
      )
      newApplications[currentApplicationIndex] = action.payload.application
      const stateAfterApplicationModification = {
        ...state,
        applications: newApplications
      }
      return loop(
        stateAfterApplicationModification,
        Cmd.action(writeApplication(stateAfterApplicationModification))
      )
    case WRITE_APPLICATION:
      if (state.initialApplicationsLoaded && state.applications) {
        writeApplicationByUser(action.payload.application)
      }
      return state
    case SET_INITIAL_APPLICATION:
      return loop(
        {
          ...state
        },
        Cmd.run<
          IGetStorageApplicationsFailedAction,
          IGetStorageApplicationsSuccessAction
        >(getApplicationsOfCurrentUser, {
          successActionCreator: getStorageApplicationsSuccess,
          failActionCreator: getStorageApplicationsFailed,
          args: []
        })
      )
    case GET_APPLICATIONS_SUCCESS:
      if (action.payload) {
        const userData = JSON.parse(action.payload) as IUserData
        return {
          ...state,
          userID: userData.userID,
          applications: userData.applications,
          initialApplicationsLoaded: true
        }
      }
      return {
        ...state,
        initialApplicationsLoaded: true
      }
    default:
      return state
  }
}<|MERGE_RESOLUTION|>--- conflicted
+++ resolved
@@ -1,13 +1,8 @@
-<<<<<<< HEAD
-import { IFormData, Event } from '@register/forms'
-import { GO_TO_PAGE, Action as NavigationAction } from '@register/navigation'
-=======
 import { Cmd, loop, Loop, LoopReducer } from 'redux-loop'
->>>>>>> 6cf309f2
 import { storage } from '@register/storage'
 import { v4 as uuid } from 'uuid'
 import { Event, IFormData, IFormFieldValue } from '@register/forms'
-import { GO_TO_TAB, Action as NavigationAction } from '@register/navigation'
+import { GO_TO_PAGE, Action as NavigationAction } from '@register/navigation'
 import { IUserDetails } from '@register/utils/userUtils'
 
 const SET_INITIAL_APPLICATION = 'APPLICATION/SET_INITIAL_APPLICATION'
