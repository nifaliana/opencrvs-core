--- conflicted
+++ resolved
@@ -11,11 +11,8 @@
   bengaliOnlyNameFormat,
   englishOnlyNameFormat,
   range,
-<<<<<<< HEAD
-  validIDNumber
-=======
+  validIDNumber,
   maxLength
->>>>>>> edeafe41
 } from './validate'
 
 describe('validate', () => {
@@ -169,12 +166,12 @@
         message: {
           id: 'validations.validNationalId',
           defaultMessage:
-            'The National ID can be up to {maxLength} characters long',
+            'The National ID can be up to {maxCharLength} characters long',
           description:
             'The error message that appears when an invalid length of value is used as nid'
         },
         props: {
-          maxLength: 17
+          maxCharLength: 17
         }
       }
       expect(validIDNumber(typeOfID)(badValue)).toEqual(response)
