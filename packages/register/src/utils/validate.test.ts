--- conflicted
+++ resolved
@@ -22,11 +22,8 @@
   dateNotInFuture,
   dateFormatIsCorrect,
   dateInPast,
-<<<<<<< HEAD
-  requiredWithLowerCaseMessage
-=======
+  requiredWithLowerCaseMessage,
   validLength
->>>>>>> fb6efbe5
 } from '@register/utils/validate'
 import { validationMessages as messages } from '@register/i18n/messages'
 
