import { referenceApi } from './referenceApi'
import * as fetch from 'jest-fetch-mock'

import * as nock from 'nock'

const mockFetchLocations = {
  data: [
    {
      id: 'ba819b89-57ec-4d8b-8b91-e8865579a40f',
      name: 'Barisal',
      nameBn: 'বরিশাল',
      physicalType: 'Jurisdiction',
      jurisdictionType: 'DIVISION',
      type: 'ADMIN_STRUCTURE',
      partOf: 'Location/0'
    }
  ]
}

<<<<<<< HEAD
const mockFetchFacilites = {
  data: [
    {
      id: '3fadd4e1-bcfd-470b-a997-07bc09631e2c',
      name: 'Moktarpur Union Parishad',
      nameBn: 'মোক্তারপুর ইউনিয়ন পরিষদ',
      physicalType: 'Building',
      type: 'CRVS_OFFICE',
      partOf: 'Location/9ce9fdba-ae24-467f-87ab-5b5498a0217f'
    }
  ]
}

nock(config.RESOURCES_URL)
=======
nock(window.config.RESOURCES_URL)
>>>>>>> d5d4cf6e
  .get('/locations')
  .reply(200, mockFetchLocations)

nock(config.RESOURCES_URL)
  .get('/facilities')
  .reply(200, mockFetchFacilites)

describe('referenceApi', () => {
  beforeEach(() => {
    fetch.resetMocks()
  })

  it('retrieves the locations.json from the server', async () => {
    fetch.mockResponseOnce(JSON.stringify(mockFetchLocations))

    return referenceApi.loadLocations().then(data => {
      expect(data).toEqual(mockFetchLocations)
    })
  })

  it('retrieves the facilities.json from the server', async () => {
    fetch.mockResponseOnce(JSON.stringify(mockFetchFacilites))

    return referenceApi.loadFacilities().then(data => {
      expect(data).toEqual(mockFetchFacilites)
    })
  })
})<|MERGE_RESOLUTION|>--- conflicted
+++ resolved
@@ -17,7 +17,6 @@
   ]
 }
 
-<<<<<<< HEAD
 const mockFetchFacilites = {
   data: [
     {
@@ -31,14 +30,11 @@
   ]
 }
 
-nock(config.RESOURCES_URL)
-=======
 nock(window.config.RESOURCES_URL)
->>>>>>> d5d4cf6e
   .get('/locations')
   .reply(200, mockFetchLocations)
 
-nock(config.RESOURCES_URL)
+nock(window.config.RESOURCES_URL)
   .get('/facilities')
   .reply(200, mockFetchFacilites)
 
