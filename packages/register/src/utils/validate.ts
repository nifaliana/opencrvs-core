import { defineMessages } from 'react-intl'
import { FormattedMessage, MessageValue } from 'react-intl'
import { IFormFieldValue } from '@opencrvs/register/src/forms'

import { validate as validateEmail } from 'email-validator'
import * as XRegExp from 'xregexp'
import { isArray } from 'util'
import {
  NATIONAL_ID,
  BIRTH_REGISTRATION_NUMBER,
  DEATH_REGISTRATION_NUMBER,
  PASSPORT
} from 'src/forms/identity'
import { REGEXP_ALPHA_NUMERIC, REGEXP_BLOCK_ALPHA_NUMERIC } from './constants'

export interface IValidationResult {
  message: FormattedMessage.MessageDescriptor
  props?: { [key: string]: MessageValue }
}

export type Validation = (
  value: IFormFieldValue
) => IValidationResult | undefined

export type ValidationInitializer = (...value: any[]) => Validation

export const messages = defineMessages({
  required: {
    id: 'validations.required',
    defaultMessage: 'Required',
    description: 'The error message that appears on required fields'
  },
  minLength: {
    id: 'validations.minLength',
    defaultMessage: 'Must be {min} characters or more',
    description:
      'The error message that appears on fields with a minimum length'
  },
  maxLength: {
    id: 'validations.maxLength',
    defaultMessage: 'Must not be more than {max} characters',
    description:
      'The error message that appears on fields with a maximum length'
  },
  numberRequired: {
    id: 'validations.numberRequired',
    defaultMessage: 'Must be a number',
    description:
      'The error message that appears on fields where the value must be a number'
  },
  phoneNumberFormat: {
    id: 'validations.phoneNumberFormat',
    defaultMessage:
      'Must be {num} digit valid mobile phone number that stars with {start}',
    description:
      'The error message that appears on phone numbers where the first two characters must be a 01 and length must be 11'
  },
  dateFormat: {
    id: 'validations.dateFormat',
    defaultMessage: 'Must be a valid date',
    description: 'The error message appears when the given date is not valid'
  },
  isValidBirthDate: {
    id: 'validations.isValidBirthDate',
    defaultMessage: 'Must be a valid birth date',
    description:
      'The error message appears when the given birth date is not valid'
  },
  dobEarlierThanDom: {
    id: 'validations.dobEarlierThanDom',
    defaultMessage: 'Must be earlier than marriage date',
    description:
      'The error message appears when the given birth date is later than the given marriage date'
  },
  domLaterThanDob: {
    id: 'validations.domLaterThanDob',
    defaultMessage: 'Must be later than birth date',
    description:
      'The error message appears when the given marriage date is earlier than the given birth date'
  },
  emailAddressFormat: {
    id: 'validations.emailAddressFormat',
    defaultMessage: 'Must be a valid email address',
    description:
      'The error message appears when the email addresses are not valid'
  },
  requiredSymbol: {
    id: 'validations.requiredSymbol',
    defaultMessage: '',
    description:
      'A blank error message. Used for highlighting a required field without showing an error'
  },
  bengaliOnlyNameFormat: {
    id: 'validations.bengaliOnlyNameFormat',
    defaultMessage: 'Must contain only Bengali characters',
    description:
      'The error message that appears when a non bengali character is used in a Bengali name'
  },
  englishOnlyNameFormat: {
    id: 'validations.englishOnlyNameFormat',
    defaultMessage: 'Must contain only English characters',
    description:
      'The error message that appears when a non English character is used in an English name'
  },
  range: {
    id: 'validations.range',
    defaultMessage: 'Must be within {min} and {max}',
    description:
      'The error message that appears when an out of range value is used'
  },
  validNationalId: {
    id: 'validations.validNationalId',
    defaultMessage:
      'The National ID can only be numeric and must be {validLength} digits long',
    description:
      'The error message that appears when an invalid value is used as nid'
  },
  validBirthRegistrationNumber: {
    id: 'validations.validBirthRegistrationNumber',
    defaultMessage:
      'The Birth Registration Number can only contain block character and number where the length must be within {min} and {max}',
    description:
      'The error message that appears when an invalid value is used as brn'
  },
  validDeathRegistrationNumber: {
    id: 'validations.validDeathRegistrationNumber',
    defaultMessage:
      'The Death Registration Number can only be alpha numeric and must be {validLength} characters long',
    description:
      'The error message that appears when an invalid value is used as drn'
  },
  validPassportNumber: {
    id: 'validations.validPassportNumber',
    defaultMessage:
      'The Passport Number can only be alpha numeric and must be {validLength} characters long',
    description:
      'The error message that appears when an invalid value is used as passport number'
  },
  isValidDateOfDeath: {
    id: 'validations.isValidDateOfDeath',
    defaultMessage: 'Must be a valid date of death',
    description:
      'The error message appears when the given date of death is not valid'
  },
  greaterThanZero: {
    id: 'validations.greaterThanZero',
    defaultMessage: 'Must be a greater than zero',
    description:
      'The error message appears when input is less than or equal to 0'
  }
})

const fallbackCountry = window.config.COUNTRY

const mobilePhonePatternTable = {
  gbr: {
    pattern: /^07[0-9]{9,10}$/,
    example: '07123456789',
    start: '07',
    num: '10 or 11'
  },
  bgd: {
    pattern: /^01[1-9][0-9]{8}$/,
    example: '01741234567',
    start: '01',
    num: '11'
  }
}

export const isAValidPhoneNumberFormat = (
  value: string,
  country: string
): boolean => {
  const countryMobileTable =
    mobilePhonePatternTable[country] || mobilePhonePatternTable[fallbackCountry]
  const { pattern } = countryMobileTable
  return pattern.test(value)
}

export const isAValidEmailAddressFormat = (value: string): boolean => {
  return validateEmail(value)
}

export const isAValidDateFormat = (value: string): boolean => {
  const dateFormatRegex = '^\\d{4}-(0?[1-9]|1[012])-(0?[1-9]|[12][0-9]|3[01])$'
  const dateRegex = new RegExp(dateFormatRegex)

  if (!dateRegex.test(value)) {
    return false
  }

  const pad = (n: number) => {
    return (str: string) => {
      while (str.length < n) {
        str = '0' + str
      }
      return str
    }
  }

  const valueISOString = value
    .split(/-/g)
    .map(pad(2))
    .join('-')

  const givenDate = new Date(valueISOString)

  return givenDate.toISOString().slice(0, 10) === valueISOString
}

export const requiredSymbol: Validation = (value: string) =>
  value ? undefined : { message: messages.requiredSymbol }

export const required: Validation = (value: string | boolean | string[]) => {
  if (typeof value === 'string') {
    return value !== '' ? undefined : { message: messages.required }
  }
  if (isArray(value)) {
    return value.length > 0 ? undefined : { message: messages.required }
  }
  return value !== undefined ? undefined : { message: messages.required }
}

export const minLength = (min: number) => (value: string) => {
  return value && value.length < min
    ? { message: messages.minLength, props: { min } }
    : undefined
}

export const maxLength = (max: number) => (value: string) => {
  return isLessOrEqual(value, max)
    ? undefined
    : { message: messages.maxLength, props: { max } }
}

const isNumber = (value: string): boolean => !value || !isNaN(Number(value))

const isRegexpMatched = (value: string, regexp: string): boolean =>
  !value || value.match(regexp) !== null

export const match = (
  regexp: string,
  message: FormattedMessage.MessageDescriptor
) => (value: string) =>
  isRegexpMatched(value, regexp) ? undefined : { message }

export const numeric: Validation = (value: string) =>
  isNumber(value) ? undefined : { message: messages.numberRequired }

export const phoneNumberFormat: Validation = (value: string) => {
  const country = window.config.COUNTRY
<<<<<<< HEAD
  // console.log(window.config, value)
=======
>>>>>>> ed815212
  const countryMobileTable =
    mobilePhonePatternTable[country] || mobilePhonePatternTable[fallbackCountry]
  const { start, num } = countryMobileTable
  const validationProps = { start, num }

  const trimmedValue = value === undefined || value === null ? '' : value.trim()

  if (!trimmedValue) {
    return undefined
  }

  return isAValidPhoneNumberFormat(trimmedValue, country)
    ? undefined
    : {
        message: messages.phoneNumberFormat,
        props: validationProps
      }
}

export const emailAddressFormat: Validation = (value: string) => {
  return value && isAValidEmailAddressFormat(value)
    ? undefined
    : {
        message: messages.emailAddressFormat
      }
}

export const dateFormat: Validation = (value: string) => {
  return value && isAValidDateFormat(value)
    ? undefined
    : {
        message: messages.dateFormat
      }
}

export const isDateNotInFuture = (date: string) => {
  return new Date(date) <= new Date(new Date())
}

export const isValidBirthDate: Validation = (value: string) => {
  return value && isDateNotInFuture(value) && isAValidDateFormat(value)
    ? undefined
    : {
        message: messages.isValidBirthDate
      }
}

export const checkBirthDate: ValidationInitializer = (
  marriageDate: string
): Validation => (value: string) => {
  if (!isAValidDateFormat(value)) {
    return {
      message: messages.dateFormat
    }
  }

  const bDate = new Date(value)
  // didn't call `isDateNotInFuture(value)`, because no need to call `new Date(value)` twice
  if (bDate > new Date()) {
    return {
      message: messages.dateFormat
    }
  }

  if (!marriageDate || !isAValidDateFormat(marriageDate)) {
    return undefined
  }

  return bDate < new Date(marriageDate)
    ? undefined
    : {
        message: messages.dobEarlierThanDom
      }
}

export const checkMarriageDate: ValidationInitializer = (
  birthDate: string
): Validation => (value: string) => {
  if (!isAValidDateFormat(value)) {
    return {
      message: messages.dateFormat
    }
  }

  const mDate = new Date(value)
  // didn't call `isDateNotInFuture(value)`, because no need to call `new Date(value)` twice
  if (mDate > new Date()) {
    return {
      message: messages.dateFormat
    }
  }

  if (!birthDate || !isAValidDateFormat(birthDate)) {
    return undefined
  }

  return mDate > new Date(birthDate)
    ? undefined
    : {
        message: messages.domLaterThanDob
      }
}

export const dateGreaterThan: ValidationInitializer = (
  previousDate: string
): Validation => (value: string) => {
  if (!previousDate || !isAValidDateFormat(previousDate)) {
    return undefined
  }

  return new Date(value) > new Date(previousDate)
    ? undefined
    : {
        message: messages.domLaterThanDob
      }
}

export const dateLessThan: ValidationInitializer = (
  laterDate: string
): Validation => (value: string) => {
  if (!laterDate || !isAValidDateFormat(laterDate)) {
    return undefined
  }

  return new Date(value) < new Date(laterDate)
    ? undefined
    : {
        message: messages.dobEarlierThanDom
      }
}

export const dateNotInFuture: ValidationInitializer = (): Validation => (
  value: string
) => {
  if (isDateNotInFuture(value)) {
    return undefined
  } else {
    return { message: messages.dateFormat }
  }
}

export const dateFormatIsCorrect: ValidationInitializer = (): Validation => (
  value: string
) => dateFormat(value)

/*
 * TODO: The name validation functions should be refactored out.
 *
 * Name validation has some complexities. These will vary from country to
 * country too. e.g. in Bangladesh there is actually no given name or
 * family name. Or first name/last name. To fit names in the common western
 * format, people have to use multiple words in a "first name" or a "last name".
 *
 * Another complexity is what letters are allowed. Should we allow hyphens?
 * Then in Bengali, there are some rules which we can build to ensure better
 * quality input. e.g. a word can not start with a "mark" or diatribe.
 *
 * For now, we are going with simple validation that just prevents entering
 * an English name in the Bengali name field and vice versa.
 */

//
// Each character has to be a part of the Unicode Bengali script or the hyphen.
//
export const isValidBengaliWord = (value: string): boolean => {
  const bengaliRe = XRegExp.cache('^[\\p{Bengali}-]+$')
  const lettersRe = XRegExp.cache('^[\\pL\\pM-]+$')

  return bengaliRe.test(value) && lettersRe.test(value)
}

//
// Simple pattern. Allow only English (Latin) characters and the hyphen.
//
export const isValidEnglishWord = (value: string): boolean => {
  // Still using XRegExp for its caching ability
  const englishRe = XRegExp.cache('^[\\p{Latin}-]+$')

  return englishRe.test(value)
}

type Checker = (value: string) => boolean

//
// Utility 2nd order function. Does a little common task then passes on to
// the callback.
//
const checkNameWords = (value: string, checker: Checker): boolean => {
  const trimmedValue = value === undefined || value === null ? '' : value.trim()

  if (!trimmedValue) {
    return true
  }

  const parts: string[] = trimmedValue.split(/\s+/)
  return parts.every(checker)
}

const isLessOrEqual = (value: string, max: number) => {
  return value && value.length <= max
}

export const isValidBengaliName = (value: string): boolean => {
  return checkNameWords(value, isValidBengaliWord)
}

export const isValidEnglishName = (value: string): boolean => {
  return checkNameWords(value, isValidEnglishWord)
}

const isLengthWithinRange = (value: string, min: number, max: number) =>
  !value || (value.length >= min && value.length <= max)

export const isValueWithinRange = (min: number, max: number) => (
  value: number
): boolean => {
  return !isNaN(value) && value >= min && value <= max
}

export const bengaliOnlyNameFormat: Validation = (value: string) => {
  return isValidBengaliName(value)
    ? undefined
    : { message: messages.bengaliOnlyNameFormat }
}

export const englishOnlyNameFormat: Validation = (value: string) => {
  return isValidEnglishName(value)
    ? undefined
    : { message: messages.englishOnlyNameFormat }
}

export const range = (min: number, max: number) => (value: string) => {
  return isValueWithinRange(min, max)(parseFloat(value))
    ? undefined
    : { message: messages.range, props: { min, max } }
}

const hasValidLength = (value: string, length: number): boolean =>
  !value || value.length === length

export const validIDNumber: ValidationInitializer = (
  typeOfID: string
): Validation => (value: any) => {
  const validNationalIDLength = 13
  const validBirthRegistrationNumberLength = {
    min: 17,
    max: 18
  }
  const validDeathRegistrationNumberLength = 18
  const validPassportLength = 9
  switch (typeOfID) {
    case NATIONAL_ID:
      return hasValidLength(value.toString(), validNationalIDLength) &&
        isNumber(value.toString())
        ? undefined
        : {
            message: messages.validNationalId,
            props: { validLength: validNationalIDLength }
          }

    case BIRTH_REGISTRATION_NUMBER:
      return isLengthWithinRange(
        value.toString(),
        validBirthRegistrationNumberLength.min,
        validBirthRegistrationNumberLength.max
      ) && isRegexpMatched(value.toString(), REGEXP_BLOCK_ALPHA_NUMERIC)
        ? undefined
        : {
            message: messages.validBirthRegistrationNumber,
            props: validBirthRegistrationNumberLength
          }

    case DEATH_REGISTRATION_NUMBER:
      return hasValidLength(
        value.toString(),
        validDeathRegistrationNumberLength
      ) && isRegexpMatched(value.toString(), REGEXP_BLOCK_ALPHA_NUMERIC)
        ? undefined
        : {
            message: messages.validDeathRegistrationNumber,
            props: { validLength: validDeathRegistrationNumberLength }
          }

    case PASSPORT:
      return hasValidLength(value.toString(), validPassportLength) &&
        isRegexpMatched(value.toString(), REGEXP_ALPHA_NUMERIC)
        ? undefined
        : {
            message: messages.validPassportNumber,
            props: { validLength: validPassportLength }
          }

    default:
      return undefined
  }
}

export const isValidDeathOccurrenceDate: Validation = (value: string) => {
  return value && isDateNotInFuture(value) && isAValidDateFormat(value)
    ? undefined
    : {
        message: messages.isValidDateOfDeath
      }
}

export const greaterThanZero: Validation = (value: string) => {
  return value && Number(value) > 0
    ? undefined
    : {
        message: messages.greaterThanZero
      }
}<|MERGE_RESOLUTION|>--- conflicted
+++ resolved
@@ -249,10 +249,6 @@
 
 export const phoneNumberFormat: Validation = (value: string) => {
   const country = window.config.COUNTRY
-<<<<<<< HEAD
-  // console.log(window.config, value)
-=======
->>>>>>> ed815212
   const countryMobileTable =
     mobilePhonePatternTable[country] || mobilePhonePatternTable[fallbackCountry]
   const { start, num } = countryMobileTable
