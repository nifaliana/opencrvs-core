--- conflicted
+++ resolved
@@ -37,150 +37,6 @@
 
 export type ValidationInitializer = (...value: any[]) => Validation
 
-<<<<<<< HEAD
-=======
-export const messages: {
-  [key: string]: ReactIntl.FormattedMessage.MessageDescriptor
-} = defineMessages({
-  required: {
-    id: 'validations.required',
-    defaultMessage: 'Required',
-    description: 'The error message that appears on required fields'
-  },
-  minLength: {
-    id: 'validations.minLength',
-    defaultMessage: 'Must be {min} characters or more',
-    description:
-      'The error message that appears on fields with a minimum length'
-  },
-  maxLength: {
-    id: 'validations.maxLength',
-    defaultMessage: 'Must not be more than {max} characters',
-    description:
-      'The error message that appears on fields with a maximum length'
-  },
-  numberRequired: {
-    id: 'validations.numberRequired',
-    defaultMessage: 'Must be a number',
-    description:
-      'The error message that appears on fields where the value must be a number'
-  },
-  phoneNumberFormat: {
-    id: 'validations.phoneNumberFormat',
-    defaultMessage:
-      'Must be {num} digit valid mobile phone number that stars with {start}',
-    description:
-      'The error message that appears on phone numbers where the first two characters must be a 01 and length must be 11'
-  },
-  dateFormat: {
-    id: 'validations.dateFormat',
-    defaultMessage: 'Must be a valid date',
-    description: 'The error message appears when the given date is not valid'
-  },
-  isValidBirthDate: {
-    id: 'validations.isValidBirthDate',
-    defaultMessage: 'Must be a valid birth date',
-    description:
-      'The error message appears when the given birth date is not valid'
-  },
-  dobEarlierThanDom: {
-    id: 'validations.dobEarlierThanDom',
-    defaultMessage: 'Must be earlier than marriage date',
-    description:
-      'The error message appears when the given birth date is later than the given marriage date'
-  },
-  domLaterThanDob: {
-    id: 'validations.domLaterThanDob',
-    defaultMessage: 'Must be later than birth date',
-    description:
-      'The error message appears when the given marriage date is earlier than the given birth date'
-  },
-  emailAddressFormat: {
-    id: 'validations.emailAddressFormat',
-    defaultMessage: 'Must be a valid email address',
-    description:
-      'The error message appears when the email addresses are not valid'
-  },
-  requiredSymbol: {
-    id: 'validations.requiredSymbol',
-    defaultMessage: '',
-    description:
-      'A blank error message. Used for highlighting a required field without showing an error'
-  },
-  bengaliOnlyNameFormat: {
-    id: 'validations.bengaliOnlyNameFormat',
-    defaultMessage: 'Must contain only Bengali characters',
-    description:
-      'The error message that appears when a non bengali character is used in a Bengali name'
-  },
-  englishOnlyNameFormat: {
-    id: 'validations.englishOnlyNameFormat',
-    defaultMessage: 'Must contain only English characters',
-    description:
-      'The error message that appears when a non English character is used in an English name'
-  },
-  range: {
-    id: 'validations.range',
-    defaultMessage: 'Must be within {min} and {max}',
-    description:
-      'The error message that appears when an out of range value is used'
-  },
-  validNationalId: {
-    id: 'validations.validNationalId',
-    defaultMessage:
-      'The National ID can only be numeric and must be {validLength} digits long',
-    description:
-      'The error message that appears when an invalid value is used as nid'
-  },
-  validBirthRegistrationNumber: {
-    id: 'validations.validBirthRegistrationNumber',
-    defaultMessage:
-      'The Birth Registration Number can only contain block character and number where the length must be within {min} and {max}',
-    description:
-      'The error message that appears when an invalid value is used as brn'
-  },
-  validDeathRegistrationNumber: {
-    id: 'validations.validDeathRegistrationNumber',
-    defaultMessage:
-      'The Death Registration Number can only be alpha numeric and must be {validLength} characters long',
-    description:
-      'The error message that appears when an invalid value is used as drn'
-  },
-  validPassportNumber: {
-    id: 'validations.validPassportNumber',
-    defaultMessage:
-      'The Passport Number can only be alpha numeric and must be {validLength} characters long',
-    description:
-      'The error message that appears when an invalid value is used as passport number'
-  },
-  isValidDateOfDeath: {
-    id: 'validations.isValidDateOfDeath',
-    defaultMessage: 'Must be a valid date of death',
-    description:
-      'The error message appears when the given date of death is not valid'
-  },
-  greaterThanZero: {
-    id: 'validations.greaterThanZero',
-    defaultMessage: 'Must be a greater than zero',
-    description:
-      'The error message appears when input is less than or equal to 0'
-  },
-  blockAlphaNumericDot: {
-    id: 'validations.blockAlphaNumericDot',
-    defaultMessage:
-      'Can contain only block character, number and dot (e.g. C91.5)',
-    description: 'The error message that appears when an invalid value is used'
-  },
-  validDrivingLicenseNumber: {
-    id: 'validations.validDrivingLicenseNumber',
-    defaultMessage:
-      'The Driving License Number can only be alpha numeric and must be {validLength} characters long',
-    description:
-      'The error message that appeards when an invalid value is used as driving license number'
-  }
-})
-
->>>>>>> 2c01f96e
 const fallbackCountry = window.config.COUNTRY
 
 interface IMobilePhonePattern {
