--- conflicted
+++ resolved
@@ -43,15 +43,11 @@
   printReducer
 } from '@register/forms/certificate/printReducer'
 import * as Sentry from '@sentry/browser'
-<<<<<<< HEAD
 import * as createSentryMiddleware from 'redux-sentry-middleware'
 import {
   userFormReducer,
   IUserFormState
-} from './views/SysAdmin/forms/userReducer'
-=======
-import createSentryMiddleware from 'redux-sentry-middleware'
->>>>>>> c7fa1a35
+} from '@register/views/SysAdmin/forms/userReducer'
 
 export interface IStoreState {
   profile: ProfileState
