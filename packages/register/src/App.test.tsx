--- conflicted
+++ resolved
@@ -1,15 +1,10 @@
 import * as ReactApollo from 'react-apollo'
-<<<<<<< HEAD
-import { createTestApp, mockUserResponse, mockOfflineData } from './tests/util'
-=======
 import {
   createTestApp,
   mockUserResponseWithName,
   mockOfflineData,
   userDetails
 } from './tests/util'
-import { config } from '../src/config'
->>>>>>> aa131a8a
 import { v4 as uuid } from 'uuid'
 import {
   HOME,
