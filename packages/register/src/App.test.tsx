import * as ReactApollo from 'react-apollo'
import {
  createTestApp,
  mockUserResponseWithName,
  mockOfflineData,
  userDetails
} from './tests/util'
import { config } from '../src/config'
import { v4 as uuid } from 'uuid'
import {
  HOME,
  SELECT_VITAL_EVENT,
  SELECT_INFORMANT,
  DRAFT_BIRTH_PARENT_FORM,
  REVIEW_BIRTH_PARENT_FORM_TAB
} from './navigation/routes'
import { ReactWrapper } from 'enzyme'
import { History } from 'history'
import { Store } from 'redux'
import { storeDraft, createDraft, IDraft } from './drafts'
import * as actions from 'src/notification/actions'
import * as i18nActions from 'src/i18n/actions'
import { storage } from 'src/storage'
import { queries } from 'src/profile/queries'
import { draftToMutationTransformer } from 'src/transformer'
import { getRegisterForm } from '@opencrvs/register/src/forms/register/application-selectors'
import {
  checkAuth,
  getStorageUserDetailsSuccess
} from '@opencrvs/register/src/profile/profileActions'
import { getOfflineDataSuccess } from 'src/offline/actions'
import { referenceApi } from 'src/utils/referenceApi'
import { createClient } from './utils/apolloClient'
import { Event, IForm } from '@opencrvs/register/src/forms'
import { clone } from 'lodash'

interface IPersonDetails {
  [key: string]: any
}

storage.getItem = jest.fn()
storage.setItem = jest.fn()
const assign = window.location.assign as jest.Mock
const getItem = window.localStorage.getItem as jest.Mock
const setItem = window.localStorage.setItem as jest.Mock
const mockFetchUserDetails = jest.fn()
mockFetchUserDetails.mockReturnValue(mockUserResponseWithName)
queries.fetchUserDetails = mockFetchUserDetails

const mockFetchLocations = jest.fn()
mockFetchLocations.mockReturnValue({
  data: [
    {
      id: 'ba819b89-57ec-4d8b-8b91-e8865579a40f',
      name: 'Barisal',
      nameBn: 'বরিশাল',
      physicalType: 'Jurisdiction',
      jurisdictionType: 'DIVISION',
      type: 'ADMIN_STRUCTURE',
      partOf: 'Location/0'
    }
  ]
})
referenceApi.loadLocations = mockFetchLocations

const mockFetchFacilities = jest.fn()
mockFetchLocations.mockReturnValue({
  data: [
    {
      id: '627fc0cc-e0e2-4c09-804d-38a9fa1807ee',
      name: 'Shaheed Taj Uddin Ahmad Medical College',
      nameBn: 'শহীদ তাজউদ্দিন আহমেদ মেডিকেল কলেজ হাসপাতাল',
      physicalType: 'Building',
      type: 'HEALTH_FACILITY',
      partOf: 'Location/3a5358d0-1bcd-4ea9-b0b7-7cfb7cbcbf0f'
    }
  ]
})
referenceApi.loadFacilities = mockFetchFacilities

function flushPromises() {
  return new Promise(resolve => setImmediate(resolve))
}

beforeEach(() => {
  history.replaceState({}, '', '/')
  assign.mockClear()
})

describe('when user does not have a token', () => {
  let store: Store
  beforeEach(() => {
    const testApp = createTestApp()
    store = testApp.store
    store.dispatch(getOfflineDataSuccess(JSON.stringify(mockOfflineData)))
  })

  it("redirects user to SSO if user doesn't have a token", async () => {
    await flushPromises()
    expect(assign.mock.calls[0][0]).toBe(config.LOGIN_URL)
  })
})

const validToken =
  'eyJhbGciOiJSUzI1NiIsInR5cCI6IkpXVCJ9.eyJyb2xlIjoiYWRtaW4iLCJpYXQiOjE1MzMxOTUyMjgsImV4cCI6MTU0MzE5NTIyNywiYXVkIjpbImdhdGV3YXkiXSwic3ViIjoiMSJ9.G4KzkaIsW8fTkkF-O8DI0qESKeBI332UFlTXRis3vJ6daisu06W5cZsgYhmxhx_n0Q27cBYt2OSOnjgR72KGA5IAAfMbAJifCul8ib57R4VJN8I90RWqtvA0qGjV-sPndnQdmXzCJx-RTumzvr_vKPgNDmHzLFNYpQxcmQHA-N8li-QHMTzBHU4s9y8_5JOCkudeoTMOd_1021EDAQbrhonji5V1EOSY2woV5nMHhmq166I1L0K_29ngmCqQZYi1t6QBonsIowlXJvKmjOH5vXHdCCJIFnmwHmII4BK-ivcXeiVOEM_ibfxMWkAeTRHDshOiErBFeEvqd6VWzKvbKAH0UY-Rvnbh4FbprmO4u4_6Yd2y2HnbweSo-v76dVNcvUS0GFLFdVBt0xTay-mIeDy8CKyzNDOWhmNUvtVi9mhbXYfzzEkwvi9cWwT1M8ZrsWsvsqqQbkRCyBmey_ysvVb5akuabenpPsTAjiR8-XU2mdceTKqJTwbMU5gz-8fgulbTB_9TNJXqQlH7tyYXMWHUY3uiVHWg2xgjRiGaXGTiDgZd01smYsxhVnPAddQOhqZYCrAgVcT1GBFVvhO7CC-rhtNlLl21YThNNZNpJHsCgg31WA9gMQ_2qAJmw2135fAyylO8q7ozRUvx46EezZiPzhCkPMeELzLhQMEIqjo'

const expiredToken =
  'eyJhbGciOiJSUzI1NiIsInR5cCI6IkpXVCJ9.eyJyb2xlIjoiY2h3IiwiaWF0IjoxNTMwNzc2OTYxLCJleHAiOjE1MzA3Nzc1NjEsInN1YiI6IjViMzI1YTYyMGVmNDgxM2UzMDhhNDMxMyJ9.leJuSng-PmQvFCS-FrIl9-Z2iYitwuX274QHkDoVQGmHtfi9SsKIRmZ1OlNRS6g7eT4LvvUDjwBZvCO7Rvhf_vnrHmHE4JR_e9MWVoK_0vjxCkDmo-cZ6iM7aBzrB4-F1eaaZJwxrwPFY5o_rsxCAeHj-draVYQTEr388y-rffdaC7IHoHhTrGoj8n40d8RyvX7UVVG5w1zsxFhYlN44zvMDNy56zGpbJ7mNn3M6hJWGUjDaOhtsEpfyDeoeiuEkU4Rn_WxtbognqLt12P6TQWsQOy_eHqR2UfBdmPw_uSW28FFQh9ebOEjMSI0JnIFXagrWkkFVO2DcBh8YlGE5M_fZWrrkz9pTiVb1KQWTz_TPUf8VVlTRNBKCnumiQJRIkWNxIecYwKap_HpKd5SaD8sLgB3htmomfJE4h4nu-7Tjy_QYw_2Sm4upDCEcB-mjx_EeIVTQXk5Re3QMhY1hEh9tD0kDhJudPQWBG7g8GQy2ZBmy6CtP7FQ-tRdyOE_0TNazZSB4Ogz8im5c2ZSVRWalPZWp0TupiSWI5sY-k_Qab6hpbxAFxqsH-8eRelos4y9Ohh60mpNNIqZkizSLfoWKgR5tMBkyDbMPbfbDUEKYKSa5b29uCeAHeJXvW-A0Nk5YwiPNZIe2ycuVaWUaDnL3vvbb5yrTG1eDuhFm_xw'

describe('when user has a valid token in url but an expired one in localStorage', () => {
  beforeEach(() => {
    getItem.mockReturnValue(expiredToken)
    window.history.replaceState('', '', '?token=' + validToken)
    createTestApp()
  })

  it("doesn't redirect user to SSO", async () => {
    expect(assign.mock.calls).toHaveLength(0)
  })
})

describe('when session expired', () => {
  let app: ReactWrapper
  let store: Store

  beforeEach(() => {
    const testApp = createTestApp()
    app = testApp.app
    store = testApp.store
  })

  it('when apolloClient is created', () => {
    const client = createClient(store)
    expect(client.link).toBeDefined()
  })

  it('displays session expired confirmation dialog', () => {
    // @ts-ignore
    const action = actions.showSessionExpireConfirmation()
    store.dispatch(action)
    app.update()

    expect(app.find('#login').hostNodes()).toHaveLength(1)
  })
})

describe('when user has a valid token in local storage', () => {
  let app: ReactWrapper
  let history: History
  let store: Store

  beforeEach(() => {
    getItem.mockReturnValue(validToken)
    setItem.mockClear()

    const testApp = createTestApp()
    app = testApp.app
    history = testApp.history
    store = testApp.store
    store.dispatch(getOfflineDataSuccess(JSON.stringify(mockOfflineData)))
  })

  it("doesn't redirect user to SSO", async () => {
    expect(assign.mock.calls).toHaveLength(0)
  })

  it('should retrive saved drafts from storage', () => {
    expect(storage.getItem).toBeCalled()
  })

  describe('when user is in home view', () => {
    const registerUserDetails = Object.assign({}, userDetails)
    registerUserDetails.role = 'LOCAL_REGISTRAR'
    beforeEach(() => {
      store.dispatch(getStorageUserDetailsSuccess(JSON.stringify(userDetails)))
      history.replace(HOME)
      app.update()
    })
    it('lists the actions', () => {
      expect(app.find('#home_action_list').hostNodes()).toHaveLength(1)
    })
    describe('when user clicks the "Declare a new vital event" button', () => {
      beforeEach(() => {
        app
          .find('#new_event_declaration')
          .hostNodes()
          .simulate('click')
      })
      it('changes to new vital event screen', () => {
        expect(app.find('#select_birth_event').hostNodes()).toHaveLength(1)
      })
    })
    describe('when user has a register scope they are redirected to the work-queue', () => {
      beforeEach(() => {
        store.dispatch(
          getStorageUserDetailsSuccess(JSON.stringify(registerUserDetails))
        )
        app.update()
      })

      it('work queue view renders to load list', () => {
        expect(app.find('#work-queue-spinner').hostNodes()).toHaveLength(1)
      })
    })
  })

  describe('when appliation has new update', () => {
    beforeEach(() => {
      // @ts-ignore
      const action = actions.showNewContentAvailableNotification()
      store.dispatch(action)
      app.update()
    })

    it('displays update available notification', () => {
      app.debug()
      expect(
        app.find('#newContentAvailableNotification').hostNodes()
      ).toHaveLength(1)
    })

    it('internationalizes update available notification texts', async () => {
      const action = i18nActions.changeLanguage({ language: 'bn' })
      store.dispatch(action)

      const label = app
        .find('#newContentAvailableNotification')
        .hostNodes()
        .text()
      expect(label).toBe(
        'আমরা কিছু আপডেট করেছি, রিফ্রেশ করতে এখানে ক্লিক করুন।'
      )
    })

    describe('when user clicks the update notification"', () => {
      beforeEach(() => {
        app
          .find('#newContentAvailableNotification')
          .hostNodes()
          .simulate('click')
        app.update()
      })
      it('hides the update notification', () => {
        expect(store.getState().notification.newContentAvailable).toEqual(false)
      })

      it('reloads the app', () => {
        expect(window.location.reload).toHaveBeenCalled()
      })
    })
  })

  describe('When background Sync is triggered', () => {
    beforeEach(() => {
      const action = actions.showBackgroundSyncedNotification(7)
      store.dispatch(action)
      app.update()
    })

    it('Should display the background synced notification', () => {
      expect(
        app.find('#backgroundSyncShowNotification').hostNodes()
      ).toHaveLength(1)
    })

    it('Should internationalizes background sync notification texts', async () => {
      const action = i18nActions.changeLanguage({ language: 'bn' })
      store.dispatch(action)

      const label = app
        .find('#backgroundSyncShowNotification')
        .hostNodes()
        .text()
      expect(label).toBe(
        'ইন্টারনেট সংযোগ ফিরে আসায় আমরা 7 টি নতুন জন্ম ঘোষণা সিঙ্ক করেছি'
      )
    })

    describe('When user clicks the background sync notification', () => {
      beforeEach(() => {
        app
          .find('#backgroundSyncShowNotification')
          .hostNodes()
          .simulate('click')
        app.update()
      })

      it('Should hide the notification', () => {
        expect(
          store.getState().notification.backgroundSyncMessageVisible
        ).toEqual(false)
      })
    })
  })

  describe('when user is in vital event selection view', () => {
    beforeEach(() => {
      history.replace(SELECT_VITAL_EVENT)
      app.update()
    })
    it('lists the options', () => {
      expect(app.find('button#select_birth_event')).toHaveLength(1)
    })
    describe('when selects "Birth"', () => {
      beforeEach(() => {
        app
          .find('#select_birth_event')
          .hostNodes()
          .simulate('click')
      })
      it('takes user to the informant selection view', () => {
        expect(app.find('#select_informant_view').hostNodes()).toHaveLength(1)
      })
    })

    describe('when selects "Death"', () => {
      beforeEach(() => {
        app
          .find('#select_death_event')
          .hostNodes()
          .simulate('click')
      })
      it('takses user to the death registration form', () => {
        expect(history.location.pathname).toContain('events/death')
      })
    })
  })

  describe('when user is in informant selection view', () => {
    beforeEach(() => {
      history.replace(SELECT_INFORMANT)
      app.update()
    })
    describe('when selects "Parent"', () => {
      beforeEach(() => {
        app
          .find('#select_parent_informant')
          .hostNodes()
          .simulate('click')
      })
      it('takes user to the birth registration by parent informant view', () => {
        expect(app.find('#informant_parent_view').hostNodes()).toHaveLength(1)
      })
    })
  })
  describe('when user is in birth registration by parent informant view', () => {
    let draft: IDraft
    beforeEach(() => {
      draft = createDraft(Event.BIRTH)
      store.dispatch(storeDraft(draft))
      history.replace(
        DRAFT_BIRTH_PARENT_FORM.replace(':draftId', draft.id.toString())
      )
      app.update()
    })

    describe('when user types in something', () => {
      beforeEach(() => {
        app
          .find('#firstNames')
          .hostNodes()
          .simulate('change', {
            target: { id: 'firstNames', value: 'hello' }
          })
      })
      it('stores the value to a new draft', () => {
        const [, data] = (storage.setItem as jest.Mock).mock.calls[
          (storage.setItem as jest.Mock).mock.calls.length - 1
        ]
        const storedDrafts = JSON.parse(data)
        expect(storedDrafts[0].data.child.firstNames).toEqual('hello')
      })
    })

    describe('when user swipes left from the "child" section', () => {
      beforeEach(async () => {
        app
          .find('#swipeable_block')
          .hostNodes()
          .simulate('touchStart', {
            touches: [
              {
                clientX: 150,
                clientY: 20
              }
            ]
          })
          .simulate('touchMove', {
            changedTouches: [
              {
                clientX: 100,
                clientY: 20
              }
            ]
          })
          .simulate('touchEnd', {
            changedTouches: [
              {
                clientX: 50,
                clientY: 20
              }
            ]
          })
        await flushPromises()
        app.update()
      })
      it('changes to the mother details section', () => {
        expect(app.find('#form_section_title_mother').hostNodes()).toHaveLength(
          1
        )
      })
    })

    describe('when user swipes right from the "child" section', () => {
      beforeEach(async () => {
        app
          .find('#swipeable_block')
          .hostNodes()
          .simulate('touchStart', {
            touches: [
              {
                clientX: 50,
                clientY: 20
              }
            ]
          })
          .simulate('touchMove', {
            changedTouches: [
              {
                clientX: 100,
                clientY: 20
              }
            ]
          })
          .simulate('touchEnd', {
            changedTouches: [
              {
                clientX: 150,
                clientY: 20
              }
            ]
          })
        await flushPromises()
        app.update()
      })
      it('user still stays in the child details section', () => {
        expect(app.find('#form_section_title_child').hostNodes()).toHaveLength(
          1
        )
      })
    })
    describe('when user clicks the "mother" tab', () => {
      beforeEach(async () => {
        app
          .find('#tab_mother')
          .hostNodes()
          .simulate('click')

        await flushPromises()
        app.update()
      })
      it('changes to the mother details section', () => {
        expect(app.find('#form_section_title_mother').hostNodes()).toHaveLength(
          1
        )
      })
      describe('when user swipes right from the "mother" section', () => {
        beforeEach(async () => {
          app
            .find('#swipeable_block')
            .hostNodes()
            .simulate('touchStart', {
              touches: [
                {
                  clientX: 50,
                  clientY: 20
                }
              ]
            })
            .simulate('touchMove', {
              changedTouches: [
                {
                  clientX: 100,
                  clientY: 20
                }
              ]
            })
            .simulate('touchEnd', {
              changedTouches: [
                {
                  clientX: 150,
                  clientY: 20
                }
              ]
            })
          await flushPromises()
          app.update()
        })
        it('changes to the child details section', () => {
          expect(
            app.find('#form_section_title_child').hostNodes()
          ).toHaveLength(1)
        })
      })
    })
    describe('when user clicks "next" button', () => {
      beforeEach(async () => {
        app
          .find('#next_section')
          .hostNodes()
          .simulate('click')
        await flushPromises()
        app.update()
      })
      it('changes to the mother details section', () => {
        expect(app.find('#form_section_title_mother').hostNodes()).toHaveLength(
          1
        )
      })
    })
    describe('when user clicks the "father" tab', () => {
      beforeEach(async () => {
        app
          .find('#tab_father')
          .hostNodes()
          .simulate('click')

        await flushPromises()
        app.update()
      })
      it('changes to the father details section', () => {
        expect(app.find('#form_section_title_father').hostNodes()).toHaveLength(
          1
        )
      })
    })
    describe('when user is in document tab', () => {
      beforeEach(async () => {
        app
          .find('#tab_documents')
          .hostNodes()
          .simulate('click')

        await flushPromises()
        app.update()
      })
      it('image upload field is rendered', () => {
        expect(app.find('#image_uploader').hostNodes()).toHaveLength(1)
      })
      describe('when user clicks image upload field', () => {
        beforeEach(async () => {
          app
            .find('#image_uploader')
            .hostNodes()
            .simulate('click')

          await flushPromises()
          app.update()
        })
        it('user should be asked, for whom they are uploading documents', () => {
          expect(
            app
              .find('#uploadDocForWhom_label')
              .hostNodes()
              .text()
          ).toEqual('Whose suppoting document are you uploading?')
        })
        describe('when user selects for whom they want to upload document', () => {
          beforeEach(async () => {
            app
              .find('#uploadDocForWhom_Mother')
              .hostNodes()
              .simulate('change')

            await flushPromises()
            app.update()
          })
          it('user should be asked about the type of documents', () => {
            expect(
              app
                .find('#whatDocToUpload_label')
                .hostNodes()
                .text()
            ).toEqual('Which document type are you uploading?')
          })
          describe('when user selects the type of document', () => {
            beforeEach(async () => {
              app
                .find('#whatDocToUpload_NID')
                .hostNodes()
                .simulate('change')

              await flushPromises()
              app.update()
            })
            it('upload button should appear now', () => {
              expect(app.find('#upload_document').hostNodes()).toHaveLength(1)
            })
            describe('when image is uploaded/captured', () => {
              beforeEach(async () => {
                app
                  .find('#image_file_uploader_field')
                  .hostNodes()
                  .simulate('change', {
                    target: {
                      files: [new Blob(['junkvalues'], { type: 'image/png' })]
                    }
                  })
                await flushPromises()
                app.update()

                app
                  .find('#action_page_back_button')
                  .hostNodes()
                  .simulate('click')

                await flushPromises()
                app.update()
              })
              it('uploaded section should appear now', () => {
                expect(app.find('#file_list_viewer').hostNodes()).toHaveLength(
                  1
                )
              })
              describe('when preview link is clicked for an uploaded image', () => {
                beforeEach(async () => {
                  app
                    .find('#file_item_0_preview_link')
                    .hostNodes()
                    .simulate('click')

                  await flushPromises()
                  app.update()
                })
                it('preview image is loaded', () => {
                  expect(
                    app.find('#preview_image_field').hostNodes()
                  ).toHaveLength(1)
                })
              })
              describe('when delete link is clicked for an uploaded image', () => {
                beforeEach(async () => {
                  app
                    .find('#file_item_0_delete_link')
                    .hostNodes()
                    .simulate('click')

                  await flushPromises()
                  app.update()
                })
                it('uploaded image should not be available anymore', () => {
                  expect(app.find('#file_item_0').hostNodes()).toHaveLength(0)
                })
              })
            })
          })
        })
      })
    })
  })

  describe('when user is in the preview section', () => {
    let customDraft: IDraft
    let form: IForm

    const childDetails: IPersonDetails = {
      attendantAtBirth: 'NURSE',
      childBirthDate: '1999-10-10',
      familyName: 'ইসলাম',
      familyNameEng: 'Islam',
      firstNames: 'নাইম',
      firstNamesEng: 'Naim',
      gender: 'male',
      multipleBirth: '2',
      birthType: 'SINGLE',
      weightAtBirth: '5'
    }

    const fatherDetails: IPersonDetails = {
      fathersDetailsExist: true,
      iD: '234234423424234244',
      iDType: 'NATIONAL_ID',
      addressSameAsMother: true,
      permanentAddressSameAsMother: true,
      country: 'BGD',
      countryPermanent: 'BGD',
      currentAddress: '',
      motherBirthDate: '1999-10-10',
      dateOfMarriage: '2010-10-10',
      educationalAttainment: 'PRIMARY_ISCED_1',
      familyName: 'ইসলাম',
      familyNameEng: 'Islam',
      firstNames: 'আনোয়ার',
      firstNamesEng: 'Anwar',
      maritalStatus: 'MARRIED',
      nationality: 'BGD'
    }

    const motherDetails: IPersonDetails = {
      iD: '234243453455',
      iDType: 'NATIONAL_ID',
      country: 'BGD',
      nationality: 'BGD',
      familyName: 'ইসলাম',
      familyNameEng: 'Islam',
      firstNames: 'রোকেয়া',
      firstNamesEng: 'Rokeya',
      maritalStatus: 'MARRIED',
      dateOfMarriage: '2010-10-10',
      fatherBirthDate: '1999-10-10',
      educationalAttainment: 'PRIMARY_ISCED_1',
      currentAddressSameAsPermanent: true,
      addressLine1: 'Rd #10',
      addressLine1Permanent: 'Rd#10',
      addressLine2: 'Akua',
      addressLine2Permanent: 'Akua',
      addressLine3: 'union1',
      addressLine3Permanent: 'union1',
      addressLine4: 'upazila10',
      addressLine4Permanent: 'upazila10',
      countryPermanent: 'BGD',
      currentAddress: '',
      district: 'district2',
      districtPermanent: 'district2',
      permanentAddress: '',
      postCode: '1020',
      postCodePermanent: '1010',
      state: 'state4',
      statePermanent: 'state4'
    }

    const registrationDetails = {
      commentsOrNotes: 'comments',
      presentAtBirthRegistration: 'MOTHER_ONLY',
      registrationCertificateLanguage: ['en'],
      registrationPhone: '01736478884',
      whoseContactDetails: 'MOTHER'
    }

    beforeEach(() => {
      const data = {
        child: childDetails,
        father: fatherDetails,
        mother: motherDetails,
        registration: registrationDetails,
        documents: { image_uploader: '' }
      }

      customDraft = { id: uuid(), data, event: Event.BIRTH }
      store.dispatch(storeDraft(customDraft))
      form = getRegisterForm(store.getState())[Event.BIRTH]
      history.replace(
        DRAFT_BIRTH_PARENT_FORM.replace(':draftId', customDraft.id.toString())
      )

      app.update()
    })

    it('Throws error for invalid formDefinition', () => {
      const emptyObj = {}
      expect(() =>
        draftToMutationTransformer({} as IForm, emptyObj)
      ).toThrowError('Sections are missing in form definition')
    })

    it('Check if father addresses are parsed properly', () => {
      const clonedFather = clone(fatherDetails)
      clonedFather.addressSameAsMother = false
      clonedFather.permanentAddressSameAsMother = false
      clonedFather.addressLine1 = 'Rd #10'
      clonedFather.addressLine1Permanent = 'Rd#10'
      clonedFather.addressLine2 = 'Akua'
      clonedFather.addressLine2Permanent = 'Akua'
      clonedFather.addressLine3 = 'union1'
      clonedFather.addressLine3Permanent = 'union1'
      clonedFather.addressLine4 = 'upazila10'
      clonedFather.addressLine4Permanent = 'upazila10'
      clonedFather.countryPermanent = 'BGD'
      clonedFather.currentAddress = ''
      clonedFather.district = 'district2'
      clonedFather.districtPermanent = 'district2'
      clonedFather.permanentAddress = ''
      clonedFather.postCode = '1020'
      clonedFather.postCodePermanent = '1010'
      clonedFather.state = 'state4'
      clonedFather.statePermanent = 'state4'

      const data = {
        child: childDetails,
        father: clonedFather,
        mother: motherDetails,
        registration: registrationDetails,
        documents: { image_uploader: '' }
      }
<<<<<<< HEAD
      expect(processDraftData(data).father.address[1].line[0]).toBe('Rd #10')
=======

      expect(
        draftToMutationTransformer(form, data).father.address[1].line[0]
      ).toBe('Rd#10')
>>>>>>> 7a66b06f
    })
    it('Pass BOTH_PARENTS as whoseContactDetails value', () => {
      const registration = clone(registrationDetails)
      registration.whoseContactDetails = 'BOTH_PARENTS'

      const data = {
        child: childDetails,
        father: fatherDetails,
        mother: motherDetails,
        registration,
        documents: { image_uploader: '' }
      }

      expect(draftToMutationTransformer(form, data).father.telecom).toBeFalsy()
    })

    it('Pass FATHER as whoseContactDetails value', () => {
      const registration = clone(registrationDetails)
      registration.whoseContactDetails = 'FATHER'

      const data = {
        child: childDetails,
        father: fatherDetails,
        mother: motherDetails,
        registration,
        documents: { image_uploader: '' }
      }

      expect(
        draftToMutationTransformer(form, data).father.telecom[0].value
      ).toBe('01736478884')
    })

    it('Pass false as fathersDetailsExist on father section', () => {
      const clonedFather = clone(fatherDetails)
      clonedFather.fathersDetailsExist = false

      const data = {
        child: childDetails,
        father: clonedFather,
        mother: motherDetails,
        registration: registrationDetails,
        documents: { image_uploader: '' }
      }

      expect(draftToMutationTransformer(form, data).father).toBeUndefined()
    })

    describe('when user clicks the "submit" button', () => {
      beforeEach(async () => {
        app
          .find('#tab_preview')
          .hostNodes()
          .simulate('click')

        await flushPromises()
        app.update()
      })

      it('check whether submit button is enabled or not', () => {
        expect(
          app
            .find('#submit_form')
            .hostNodes()
            .prop('disabled')
        ).toBe(true)
      })
      describe('All sections visited', () => {
        beforeEach(async () => {
          app
            .find('#next_button_child')
            .hostNodes()
            .simulate('click')
          app
            .find('#next_button_mother')
            .hostNodes()
            .simulate('click')
          app
            .find('#next_button_father')
            .hostNodes()
            .simulate('click')
          await flushPromises()
          app.update()
        })

        it('Should be able to click SEND FOR REVIEW Button', () => {
          // console.log(app.debug())
          expect(
            app
              .find('#submit_form')
              .hostNodes()
              .prop('disabled')
          ).toBe(false)
        })
        describe('button clicked', () => {
          beforeEach(async () => {
            app
              .find('#submit_form')
              .hostNodes()
              .simulate('click')

            await flushPromises()
            app.update()
          })

          it('confirmation screen should show up', () => {
            expect(app.find('#submit_confirm').hostNodes()).toHaveLength(1)
          })

          it('On successful submission tracking id should be visible', async () => {
            jest.setMock('react-apollo', { default: ReactApollo })

            app
              .find('#submit_confirm')
              .hostNodes()
              .simulate('click')

            await flushPromises()
            app.update()

            expect(app.find('#trackingIdViewer').hostNodes()).toHaveLength(1)
          })
        })
      })
    })
  })
  describe('when user is in the review section', () => {
    let customDraft: IDraft

    const childDetails: IPersonDetails = {
      attendantAtBirth: 'NURSE',
      birthDate: '1999-10-10',
      familyName: 'ইসলাম',
      familyNameEng: 'Islam',
      firstNames: 'নাইম',
      firstNamesEng: 'Naim',
      gender: 'male',
      multipleBirth: '2',
      placeOfBirth: 'HOSPITAL',
      birthType: 'SINGLE',
      weightAtBirth: '6',
      _fhirID: '1'
    }

    const fatherDetails: IPersonDetails = {
      fathersDetailsExist: true,
      iD: '234234423424234244',
      iDType: 'NATIONAL_ID',
      addressSameAsMother: true,
      permanentAddressSameAsMother: true,
      country: 'BGD',
      countryPermanent: 'BGD',
      currentAddress: '',
      birthDate: '1999-10-10',
      dateOfMarriage: '2010-10-10',
      educationalAttainment: 'PRIMARY_ISCED_1',
      familyName: 'ইসলাম',
      familyNameEng: 'Islam',
      firstNames: 'আনোয়ার',
      firstNamesEng: 'Anwar',
      maritalStatus: 'MARRIED',
      nationality: 'BGD',
      _fhirID: '2'
    }

    const motherDetails: IPersonDetails = {
      iD: '234243453455',
      iDType: 'NATIONAL_ID',
      country: 'BGD',
      nationality: 'BGD',
      familyName: 'ইসলাম',
      familyNameEng: 'Islam',
      firstNames: 'রোকেয়া',
      firstNamesEng: 'Rokeya',
      maritalStatus: 'MARRIED',
      dateOfMarriage: '2010-10-10',
      birthDate: '1999-10-10',
      educationalAttainment: 'PRIMARY_ISCED_1',
      addressLine1: 'Rd #10',
      addressLine1Permanent: 'Rd#10',
      addressLine2: 'Akua',
      addressLine2Permanent: 'Akua',
      addressLine3: 'union1',
      addressLine3Permanent: 'union1',
      addressLine4: 'upazila10',
      addressLine4Permanent: 'upazila10',
      countryPermanent: 'BGD',
      currentAddress: '',
      district: 'district2',
      districtPermanent: 'district2',
      permanentAddress: '',
      currentAddressSameAsPermanent: true,
      postCode: '1020',
      postCodePermanent: '1010',
      state: 'state4',
      statePermanent: 'state4',
      _fhirID: '3'
    }

    const registrationDetails = {
      commentsOrNotes: 'comments',
      paperFormNumber: '423424245455',
      presentAtBirthRegistration: 'MOTHER_ONLY',
      registrationCertificateLanguage: ['en'],
      registrationEmail: 'arman@gmail.com',
      registrationPhone: '01736478884',
      whoseContactDetails: 'MOTHER',
      trackingId: 'B123456',
      registrationNumber: '2019121525B1234568',
      _fhirID: '4'
    }
    const registerScopeToken =
      'eyJhbGciOiJSUzI1NiIsInR5cCI6IkpXVCJ9.eyJzY29wZSI6WyJyZWdpc3RlciIsImNlcnRpZnkiLCJkZW1vIl0sImlhdCI6MTU0MjY4ODc3MCwiZXhwIjoxNTQzMjkzNTcwLCJhdWQiOlsib3BlbmNydnM6YXV0aC11c2VyIiwib3BlbmNydnM6dXNlci1tZ250LXVzZXIiLCJvcGVuY3J2czpoZWFydGgtdXNlciIsIm9wZW5jcnZzOmdhdGV3YXktdXNlciIsIm9wZW5jcnZzOm5vdGlmaWNhdGlvbi11c2VyIiwib3BlbmNydnM6d29ya2Zsb3ctdXNlciJdLCJpc3MiOiJvcGVuY3J2czphdXRoLXNlcnZpY2UiLCJzdWIiOiI1YmVhYWY2MDg0ZmRjNDc5MTA3ZjI5OGMifQ.ElQd99Lu7WFX3L_0RecU_Q7-WZClztdNpepo7deNHqzro-Cog4WLN7RW3ZS5PuQtMaiOq1tCb-Fm3h7t4l4KDJgvC11OyT7jD6R2s2OleoRVm3Mcw5LPYuUVHt64lR_moex0x_bCqS72iZmjrjS-fNlnWK5zHfYAjF2PWKceMTGk6wnI9N49f6VwwkinJcwJi6ylsjVkylNbutQZO0qTc7HRP-cBfAzNcKD37FqTRNpVSvHdzQSNcs7oiv3kInDN5aNa2536XSd3H-RiKR9hm9eID9bSIJgFIGzkWRd5jnoYxT70G0t03_mTVnDnqPXDtyI-lmerx24Ost0rQLUNIg'

    beforeEach(() => {
      getItem.mockReturnValue(registerScopeToken)
      store.dispatch(checkAuth({ '?token': registerScopeToken }))
      const data = {
        child: childDetails,
        father: fatherDetails,
        mother: motherDetails,
        registration: registrationDetails,
        documents: {
          image_uploader: [
            {
              data: 'base64-data',
              type: 'image/jpeg',
              optionValues: ['Mother', 'NID'],
              title: 'Mother',
              description: 'NID'
            }
          ]
        }
      }

      customDraft = { id: uuid(), data, review: true, event: Event.BIRTH }
      store.dispatch(storeDraft(customDraft))
      history.replace(
        REVIEW_BIRTH_PARENT_FORM_TAB.replace(
          ':draftId',
          customDraft.id.toString()
        ).replace(':tabId', 'review')
      )
      app.update()
      app
        .find('#tab_child')
        .hostNodes()
        .simulate('click')
      app.update()
      app
        .find('#tab_review')
        .hostNodes()
        .simulate('click')
      app.update()
    })

    it('review tab should show up', () => {
      expect(app.find('#tab_review').hostNodes()).toHaveLength(1)
    })
    it('successfully submits the review form', async () => {
      jest.setMock('react-apollo', { default: ReactApollo })
      app
        .find('#next_button_child')
        .hostNodes()
        .simulate('click')

      app
        .find('#next_button_mother')
        .hostNodes()
        .simulate('click')

      app
        .find('#next_button_father')
        .hostNodes()
        .simulate('click')

      app
        .find('#registerApplicationBtn')
        .hostNodes()
        .simulate('click')

      app
        .find('#register_confirm')
        .hostNodes()
        .simulate('click')

      await flushPromises()
      app.update()
    })
    it('successfully submits review form after application modification', async () => {
      jest.setMock('react-apollo', { default: ReactApollo })
      app
        .find('#Childsdetails_link')
        .hostNodes()
        .simulate('click')

      app
        .find('#edit_confirm')
        .hostNodes()
        .simulate('click')

      await flushPromises()
      app.update()

      app
        .find('#weightAtBirth')
        .hostNodes()
        .simulate('change', {
          target: {
            id: 'weightAtBirth',
            value: '5'
          }
        })

      app
        .find('#tab_review')
        .hostNodes()
        .simulate('click')
      await flushPromises()
      app.update()

      app
        .find('#next_button_child')
        .hostNodes()
        .simulate('click')

      app
        .find('#next_button_mother')
        .hostNodes()
        .simulate('click')

      app
        .find('#next_button_father')
        .hostNodes()
        .simulate('click')

      app
        .find('#registerApplicationBtn')
        .hostNodes()
        .simulate('click')

      app
        .find('#register_review')
        .hostNodes()
        .simulate('click')

      await flushPromises()
      app.update()
    })
    it('preview link will close the modal', async () => {
      jest.setMock('react-apollo', { default: ReactApollo })
      app
        .find('#next_button_child')
        .hostNodes()
        .simulate('click')

      app
        .find('#next_button_mother')
        .hostNodes()
        .simulate('click')

      app
        .find('#next_button_father')
        .hostNodes()
        .simulate('click')

      app
        .find('#registerApplicationBtn')
        .hostNodes()
        .simulate('click')

      app
        .find('#register_review')
        .hostNodes()
        .simulate('click')

      await flushPromises()
      app.update()

      expect(app.find('#register_review').hostNodes()).toHaveLength(0)
    })
    it('rejecting application redirects to reject confirmation screen', async () => {
      jest.setMock('react-apollo', { default: ReactApollo })
      app
        .find('#next_button_child')
        .hostNodes()
        .simulate('click')

      app
        .find('#next_button_mother')
        .hostNodes()
        .simulate('click')

      app
        .find('#next_button_father')
        .hostNodes()
        .simulate('click')

      app
        .find('#rejectApplicationBtn')
        .hostNodes()
        .simulate('click')

      app
        .find('#rejectionReasonMisspelling')
        .hostNodes()
        .simulate('change')

      app
        .find('#rejectionCommentForHealthWorker')
        .hostNodes()
        .simulate('change', {
          target: {
            id: 'rejectionCommentForHealthWorker',
            value: 'reject reason'
          }
        })

      app
        .find('#submit_reject_form')
        .hostNodes()
        .simulate('click')

      await flushPromises()
      app.update()

      expect(
        app
          .find('#view_title')
          .hostNodes()
          .text()
      ).toEqual('Application rejected')
    })
  })
})
it("doesn't redirect user to SSO if user has a token in their URL", async () => {
  const token =
    'eyJhbGciOiJSUzI1NiIsInR5cCI6IkpXVCJ9.eyJyb2xlIjoiYWRtaW4iLCJpYXQiOjE1MzMxOTUyMjgsImV4cCI6MTU0MzE5NTIyNywiYXVkIjpbImdhdGV3YXkiXSwic3ViIjoiMSJ9.G4KzkaIsW8fTkkF-O8DI0qESKeBI332UFlTXRis3vJ6daisu06W5cZsgYhmxhx_n0Q27cBYt2OSOnjgR72KGA5IAAfMbAJifCul8ib57R4VJN8I90RWqtvA0qGjV-sPndnQdmXzCJx-RTumzvr_vKPgNDmHzLFNYpQxcmQHA-N8li-QHMTzBHU4s9y8_5JOCkudeoTMOd_1021EDAQbrhonji5V1EOSY2woV5nMHhmq166I1L0K_29ngmCqQZYi1t6QBonsIowlXJvKmjOH5vXHdCCJIFnmwHmII4BK-ivcXeiVOEM_ibfxMWkAeTRHDshOiErBFeEvqd6VWzKvbKAH0UY-Rvnbh4FbprmO4u4_6Yd2y2HnbweSo-v76dVNcvUS0GFLFdVBt0xTay-mIeDy8CKyzNDOWhmNUvtVi9mhbXYfzzEkwvi9cWwT1M8ZrsWsvsqqQbkRCyBmey_ysvVb5akuabenpPsTAjiR8-XU2mdceTKqJTwbMU5gz-8fgulbTB_9TNJXqQlH7tyYXMWHUY3uiVHWg2xgjRiGaXGTiDgZd01smYsxhVnPAddQOhqZYCrAgVcT1GBFVvhO7CC-rhtNlLl21YThNNZNpJHsCgg31WA9gMQ_2qAJmw2135fAyylO8q7ozRUvx46EezZiPzhCkPMeELzLhQMEIqjo'

  history.replaceState({}, '', '?token=' + token)

  createTestApp()
  expect(assign.mock.calls).toHaveLength(0)
})<|MERGE_RESOLUTION|>--- conflicted
+++ resolved
@@ -792,14 +792,10 @@
         registration: registrationDetails,
         documents: { image_uploader: '' }
       }
-<<<<<<< HEAD
-      expect(processDraftData(data).father.address[1].line[0]).toBe('Rd #10')
-=======
 
       expect(
         draftToMutationTransformer(form, data).father.address[1].line[0]
       ).toBe('Rd#10')
->>>>>>> 7a66b06f
     })
     it('Pass BOTH_PARENTS as whoseContactDetails value', () => {
       const registration = clone(registrationDetails)
