import * as ReactApollo from 'react-apollo'
import { createTestApp, mockUserResponse, mockOfflineData } from './tests/util'
import { config } from '../src/config'
import { v4 as uuid } from 'uuid'
import {
  HOME,
  SELECT_VITAL_EVENT,
  SELECT_INFORMANT,
  DRAFT_BIRTH_PARENT_FORM,
  REVIEW_BIRTH_PARENT_FORM_TAB
} from './navigation/routes'
import { ReactWrapper } from 'enzyme'
import { History } from 'history'
import { Store } from 'redux'
import { storeDraft, createDraft, IDraft } from './drafts'
import * as actions from 'src/notification/actions'
import * as i18nActions from 'src/i18n/actions'
import { storage } from 'src/storage'
import { queries } from 'src/profile/queries'

import processDraftData, {
  IPersonDetails
} from './views/RegisterForm/ProcessDraftData'
import {
  checkAuth,
  setInitialUserDetails
} from '@opencrvs/register/src/profile/profileActions'
import { storeOfflineData } from 'src/offline/actions'
import { referenceApi } from 'src/utils/referenceApi'
import { createClient } from './utils/apolloClient'
<<<<<<< HEAD
import { EVENT_TYPE } from './utils/constants'
=======
import { Event } from '@opencrvs/register/src/forms'
>>>>>>> e48d83c7

storage.getItem = jest.fn()
storage.setItem = jest.fn()
const assign = window.location.assign as jest.Mock
const getItem = window.localStorage.getItem as jest.Mock
const setItem = window.localStorage.setItem as jest.Mock
const mockFetchUserDetails = jest.fn()
mockFetchUserDetails.mockReturnValue(mockUserResponse)
queries.fetchUserDetails = mockFetchUserDetails

const mockFetchLocations = jest.fn()
mockFetchLocations.mockReturnValue({
  data: [
    {
      id: 'ba819b89-57ec-4d8b-8b91-e8865579a40f',
      name: 'Barisal',
      nameBn: 'বরিশাল',
      physicalType: 'Jurisdiction',
      juristictionType: 'DIVISION',
      type: 'ADMIN_STRUCTURE',
      partOf: 'Location/0'
    }
  ]
})
referenceApi.loadLocations = mockFetchLocations

function flushPromises() {
  return new Promise(resolve => setImmediate(resolve))
}

beforeEach(() => {
  history.replaceState({}, '', '/')
  assign.mockClear()
})

it('renders without crashing', async () => {
  createTestApp()
})

it("redirects user to SSO if user doesn't have a token", async () => {
  createTestApp()
  await flushPromises()

  expect(assign.mock.calls[0][0]).toBe(config.LOGIN_URL)
})

const validToken =
  'eyJhbGciOiJSUzI1NiIsInR5cCI6IkpXVCJ9.eyJyb2xlIjoiYWRtaW4iLCJpYXQiOjE1MzMxOTUyMjgsImV4cCI6MTU0MzE5NTIyNywiYXVkIjpbImdhdGV3YXkiXSwic3ViIjoiMSJ9.G4KzkaIsW8fTkkF-O8DI0qESKeBI332UFlTXRis3vJ6daisu06W5cZsgYhmxhx_n0Q27cBYt2OSOnjgR72KGA5IAAfMbAJifCul8ib57R4VJN8I90RWqtvA0qGjV-sPndnQdmXzCJx-RTumzvr_vKPgNDmHzLFNYpQxcmQHA-N8li-QHMTzBHU4s9y8_5JOCkudeoTMOd_1021EDAQbrhonji5V1EOSY2woV5nMHhmq166I1L0K_29ngmCqQZYi1t6QBonsIowlXJvKmjOH5vXHdCCJIFnmwHmII4BK-ivcXeiVOEM_ibfxMWkAeTRHDshOiErBFeEvqd6VWzKvbKAH0UY-Rvnbh4FbprmO4u4_6Yd2y2HnbweSo-v76dVNcvUS0GFLFdVBt0xTay-mIeDy8CKyzNDOWhmNUvtVi9mhbXYfzzEkwvi9cWwT1M8ZrsWsvsqqQbkRCyBmey_ysvVb5akuabenpPsTAjiR8-XU2mdceTKqJTwbMU5gz-8fgulbTB_9TNJXqQlH7tyYXMWHUY3uiVHWg2xgjRiGaXGTiDgZd01smYsxhVnPAddQOhqZYCrAgVcT1GBFVvhO7CC-rhtNlLl21YThNNZNpJHsCgg31WA9gMQ_2qAJmw2135fAyylO8q7ozRUvx46EezZiPzhCkPMeELzLhQMEIqjo'

const expiredToken =
  'eyJhbGciOiJSUzI1NiIsInR5cCI6IkpXVCJ9.eyJyb2xlIjoiY2h3IiwiaWF0IjoxNTMwNzc2OTYxLCJleHAiOjE1MzA3Nzc1NjEsInN1YiI6IjViMzI1YTYyMGVmNDgxM2UzMDhhNDMxMyJ9.leJuSng-PmQvFCS-FrIl9-Z2iYitwuX274QHkDoVQGmHtfi9SsKIRmZ1OlNRS6g7eT4LvvUDjwBZvCO7Rvhf_vnrHmHE4JR_e9MWVoK_0vjxCkDmo-cZ6iM7aBzrB4-F1eaaZJwxrwPFY5o_rsxCAeHj-draVYQTEr388y-rffdaC7IHoHhTrGoj8n40d8RyvX7UVVG5w1zsxFhYlN44zvMDNy56zGpbJ7mNn3M6hJWGUjDaOhtsEpfyDeoeiuEkU4Rn_WxtbognqLt12P6TQWsQOy_eHqR2UfBdmPw_uSW28FFQh9ebOEjMSI0JnIFXagrWkkFVO2DcBh8YlGE5M_fZWrrkz9pTiVb1KQWTz_TPUf8VVlTRNBKCnumiQJRIkWNxIecYwKap_HpKd5SaD8sLgB3htmomfJE4h4nu-7Tjy_QYw_2Sm4upDCEcB-mjx_EeIVTQXk5Re3QMhY1hEh9tD0kDhJudPQWBG7g8GQy2ZBmy6CtP7FQ-tRdyOE_0TNazZSB4Ogz8im5c2ZSVRWalPZWp0TupiSWI5sY-k_Qab6hpbxAFxqsH-8eRelos4y9Ohh60mpNNIqZkizSLfoWKgR5tMBkyDbMPbfbDUEKYKSa5b29uCeAHeJXvW-A0Nk5YwiPNZIe2ycuVaWUaDnL3vvbb5yrTG1eDuhFm_xw'

describe('when user has a valid token in url but an expired one in localStorage', () => {
  beforeEach(() => {
    getItem.mockReturnValue(expiredToken)
    window.history.replaceState('', '', '?token=' + validToken)
    createTestApp()
  })

  it("doesn't redirect user to SSO", async () => {
    expect(assign.mock.calls).toHaveLength(0)
  })
})

describe('when session expired', () => {
  let app: ReactWrapper
  let store: Store

  beforeEach(() => {
    const testApp = createTestApp()
    app = testApp.app
    store = testApp.store
  })

  it('when apolloClient is created', () => {
    const client = createClient(store)
    expect(client.link).toBeDefined()
  })

  it('displays session expired confirmation dialog', () => {
    // @ts-ignore
    const action = actions.showSessionExpireConfirmation()
    store.dispatch(action)
    app.update()

    expect(app.find('#login').hostNodes()).toHaveLength(1)
  })
})

describe('when user has a valid token in local storage', () => {
  let app: ReactWrapper
  let history: History
  let store: Store

  beforeEach(() => {
    getItem.mockReturnValue(validToken)
    setItem.mockClear()

    const testApp = createTestApp()
    app = testApp.app
    history = testApp.history
    store = testApp.store
    store.dispatch(storeOfflineData(mockOfflineData))
  })

  it("doesn't redirect user to SSO", async () => {
    expect(assign.mock.calls).toHaveLength(0)
  })

  describe('when loadDraftsFromStorage method is called', () => {
    beforeEach(() => {
      const instance = app.instance() as any
      instance.loadDataFromStorage()
    })
    it('should retrive saved drafts from storage', () => {
      expect(storage.getItem).toBeCalled()
    })
  })

  describe('when user is in home view', () => {
    const userDetails = {
      name: [
        {
          use: 'en',
          firstNames: 'Shakib',
          familyName: 'Al Hasan',
          __typename: 'HumanName'
        },
        { use: 'bn', firstNames: '', familyName: '', __typename: 'HumanName' }
      ],
      role: 'FIELD_AGENT',
      primaryOffice: {
        id: '6327dbd9-e118-4dbe-9246-cb0f7649a666',
        name: 'Kaliganj Union Sub Center',
        status: 'active'
      },
      catchmentArea: [
        {
          id: '850f50f3-2ed4-4ae6-b427-2d894d4a3329',
          name: 'Dhaka',
          status: 'active',
          identifier: [
            {
              system: 'http://opencrvs.org/specs/id/a2i-internal-id',
              value: '3'
            },
            { system: 'http://opencrvs.org/specs/id/bbs-code', value: '30' },
            {
              system: 'http://opencrvs.org/specs/id/jurisdiction-type',
              value: 'DIVISION'
            }
          ]
        },
        {
          id: '812ed387-f8d5-4d55-ad05-936292385990',
          name: 'GAZIPUR',
          status: 'active',
          identifier: [
            {
              system: 'http://opencrvs.org/specs/id/a2i-internal-id',
              value: '20'
            },
            { system: 'http://opencrvs.org/specs/id/bbs-code', value: '33' },
            {
              system: 'http://opencrvs.org/specs/id/jurisdiction-type',
              value: 'DISTRICT'
            }
          ]
        },
        {
          id: '90d39759-7f02-4646-aca3-9272b4b5ce5a',
          name: 'KALIGANJ',
          status: 'active',
          identifier: [
            {
              system: 'http://opencrvs.org/specs/id/a2i-internal-id',
              value: '165'
            },
            { system: 'http://opencrvs.org/specs/id/bbs-code', value: '34' },
            {
              system: 'http://opencrvs.org/specs/id/jurisdiction-type',
              value: 'UPAZILA'
            }
          ]
        },
        {
          id: '43c17986-62cf-4551-877c-be095fb6e5d0',
          name: 'BAKTARPUR',
          status: 'active',
          identifier: [
            {
              system: 'http://opencrvs.org/specs/id/a2i-internal-id',
              value: '3473'
            },
            { system: 'http://opencrvs.org/specs/id/bbs-code', value: '17' },
            {
              system: 'http://opencrvs.org/specs/id/jurisdiction-type',
              value: 'UNION'
            }
          ]
        }
      ]
    }
    const registerUserDetails = Object.assign({}, userDetails)
    registerUserDetails.role = 'LOCAL_REGISTRAR'
    beforeEach(() => {
      store.dispatch(setInitialUserDetails(userDetails))
      history.replace(HOME)
      app.update()
    })
    it('lists the actions', () => {
      expect(app.find('#home_action_list').hostNodes()).toHaveLength(1)
    })
    describe('when user clicks the "Declare a new vital event" button', () => {
      beforeEach(() => {
        app
          .find('#new_event_declaration')
          .hostNodes()
          .simulate('click')
      })
      it('changes to new vital event screen', () => {
        expect(app.find('#select_birth_event').hostNodes()).toHaveLength(1)
      })
    })
    describe('when user has a register scope they are redirected to the work-queue', () => {
      beforeEach(() => {
        store.dispatch(setInitialUserDetails(registerUserDetails))
        app.update()
      })

      it('work queue view renders to load list', () => {
        expect(app.find('#work-queue-spinner').hostNodes()).toHaveLength(1)
      })
    })
  })

  describe('when appliation has new update', () => {
    beforeEach(() => {
      // @ts-ignore
      const action = actions.showNewContentAvailableNotification()
      store.dispatch(action)
      app.update()
    })

    it('displays update available notification', () => {
      app.debug()
      expect(
        app.find('#newContentAvailableNotification').hostNodes()
      ).toHaveLength(1)
    })

    it('internationalizes update available notification texts', async () => {
      const action = i18nActions.changeLanguage({ language: 'bn' })
      store.dispatch(action)

      const label = app
        .find('#newContentAvailableNotification')
        .hostNodes()
        .text()
      expect(label).toBe(
        'আমরা কিছু আপডেট করেছি, রিফ্রেশ করতে এখানে ক্লিক করুন।'
      )
    })

    describe('when user clicks the update notification"', () => {
      beforeEach(() => {
        app
          .find('#newContentAvailableNotification')
          .hostNodes()
          .simulate('click')
        app.update()
      })
      it('hides the update notification', () => {
        expect(store.getState().notification.newContentAvailable).toEqual(false)
      })

      it('reloads the app', () => {
        expect(window.location.reload).toHaveBeenCalled()
      })
    })
  })

  describe('When background Sync is triggered', () => {
    beforeEach(() => {
      const action = actions.showBackgroundSyncedNotification(7)
      store.dispatch(action)
      app.update()
    })

    it('Should display the background synced notification', () => {
      expect(
        app.find('#backgroundSyncShowNotification').hostNodes()
      ).toHaveLength(1)
    })

    it('Should internationalizes background sync notification texts', async () => {
      const action = i18nActions.changeLanguage({ language: 'bn' })
      store.dispatch(action)

      const label = app
        .find('#backgroundSyncShowNotification')
        .hostNodes()
        .text()
      expect(label).toBe(
        'ইন্টারনেট সংযোগ ফিরে আসায় আমরা 7 টি নতুন জন্ম ঘোষণা সিঙ্ক করেছি'
      )
    })

    describe('When user clicks the background sync notification', () => {
      beforeEach(() => {
        app
          .find('#backgroundSyncShowNotification')
          .hostNodes()
          .simulate('click')
        app.update()
      })

      it('Should hide the notification', () => {
        expect(
          store.getState().notification.backgroundSyncMessageVisible
        ).toEqual(false)
      })
    })
  })

  describe('when user is in vital event selection view', () => {
    beforeEach(() => {
      history.replace(SELECT_VITAL_EVENT)
      app.update()
    })
    it('lists the options', () => {
      expect(app.find('button#select_birth_event')).toHaveLength(1)
    })
    describe('when selects "Birth"', () => {
      beforeEach(() => {
        app
          .find('#select_birth_event')
          .hostNodes()
          .simulate('click')
      })
      it('takes user to the informant selection view', () => {
        expect(app.find('#select_informant_view').hostNodes()).toHaveLength(1)
      })
    })

    describe('when selects "Death"', () => {
      beforeEach(() => {
        app
          .find('#select_death_event')
          .hostNodes()
          .simulate('click')
      })
      it('takses user to the death registration form', () => {
        expect(history.location.pathname).toContain('events/death')
      })
    })
  })

  describe('when user is in informant selection view', () => {
    beforeEach(() => {
      history.replace(SELECT_INFORMANT)
      app.update()
    })
    describe('when selects "Parent"', () => {
      beforeEach(() => {
        app
          .find('#select_parent_informant')
          .hostNodes()
          .simulate('click')
      })
      it('takes user to the birth registration by parent informant view', () => {
        expect(app.find('#informant_parent_view').hostNodes()).toHaveLength(1)
      })
    })
  })
  describe('when user is in birth registration by parent informant view', () => {
    let draft: IDraft
    beforeEach(() => {
<<<<<<< HEAD
      draft = createDraft(EVENT_TYPE.BIRTH)
=======
      draft = createDraft(Event.BIRTH)
>>>>>>> e48d83c7
      store.dispatch(storeDraft(draft))
      history.replace(
        DRAFT_BIRTH_PARENT_FORM.replace(':draftId', draft.id.toString())
      )
      app.update()
    })

    describe('when user types in something', () => {
      beforeEach(() => {
        app
          .find('#firstNames')
          .hostNodes()
          .simulate('change', {
            target: { id: 'firstNames', value: 'hello' }
          })
      })
      it('stores the value to a new draft', () => {
        const [, data] = (storage.setItem as jest.Mock).mock.calls[
          (storage.setItem as jest.Mock).mock.calls.length - 1
        ]
        const storedDrafts = JSON.parse(data)
        expect(storedDrafts[0].data.child.firstNames).toEqual('hello')
      })
    })

    describe('when user swipes left from the "child" section', () => {
      beforeEach(async () => {
        app
          .find('#swipeable_block')
          .hostNodes()
          .simulate('touchStart', {
            touches: [
              {
                clientX: 150,
                clientY: 20
              }
            ]
          })
          .simulate('touchMove', {
            changedTouches: [
              {
                clientX: 100,
                clientY: 20
              }
            ]
          })
          .simulate('touchEnd', {
            changedTouches: [
              {
                clientX: 50,
                clientY: 20
              }
            ]
          })
        await flushPromises()
        app.update()
      })
      it('changes to the mother details section', () => {
        expect(app.find('#form_section_title_mother').hostNodes()).toHaveLength(
          1
        )
      })
    })

    describe('when user swipes right from the "child" section', () => {
      beforeEach(async () => {
        app
          .find('#swipeable_block')
          .hostNodes()
          .simulate('touchStart', {
            touches: [
              {
                clientX: 50,
                clientY: 20
              }
            ]
          })
          .simulate('touchMove', {
            changedTouches: [
              {
                clientX: 100,
                clientY: 20
              }
            ]
          })
          .simulate('touchEnd', {
            changedTouches: [
              {
                clientX: 150,
                clientY: 20
              }
            ]
          })
        await flushPromises()
        app.update()
      })
      it('user still stays in the child details section', () => {
        expect(app.find('#form_section_title_child').hostNodes()).toHaveLength(
          1
        )
      })
    })
    describe('when user clicks the "mother" tab', () => {
      beforeEach(async () => {
        app
          .find('#tab_mother')
          .hostNodes()
          .simulate('click')

        await flushPromises()
        app.update()
      })
      it('changes to the mother details section', () => {
        expect(app.find('#form_section_title_mother').hostNodes()).toHaveLength(
          1
        )
      })
      describe('when user swipes right from the "mother" section', () => {
        beforeEach(async () => {
          app
            .find('#swipeable_block')
            .hostNodes()
            .simulate('touchStart', {
              touches: [
                {
                  clientX: 50,
                  clientY: 20
                }
              ]
            })
            .simulate('touchMove', {
              changedTouches: [
                {
                  clientX: 100,
                  clientY: 20
                }
              ]
            })
            .simulate('touchEnd', {
              changedTouches: [
                {
                  clientX: 150,
                  clientY: 20
                }
              ]
            })
          await flushPromises()
          app.update()
        })
        it('changes to the child details section', () => {
          expect(
            app.find('#form_section_title_child').hostNodes()
          ).toHaveLength(1)
        })
      })
    })

    describe('when user clicks "next" button', () => {
      beforeEach(async () => {
        app
          .find('#next_section')
          .hostNodes()
          .simulate('click')
        await flushPromises()
        app.update()
      })
      it('changes to the mother details section', () => {
        expect(app.find('#form_section_title_mother').hostNodes()).toHaveLength(
          1
        )
      })
    })
    describe('when user clicks the "father" tab', () => {
      beforeEach(async () => {
        app
          .find('#tab_father')
          .hostNodes()
          .simulate('click')

        await flushPromises()
        app.update()
      })
      it('changes to the father details section', () => {
        expect(app.find('#form_section_title_father').hostNodes()).toHaveLength(
          1
        )
      })
    })
    describe('when user is in document tab', () => {
      beforeEach(async () => {
        app
          .find('#tab_documents')
          .hostNodes()
          .simulate('click')

        await flushPromises()
        app.update()
      })
      it('image upload field is rendered', () => {
        expect(app.find('#image_uploader').hostNodes()).toHaveLength(1)
      })
      describe('when user clicks image upload field', () => {
        beforeEach(async () => {
          app
            .find('#image_uploader')
            .hostNodes()
            .simulate('click')

          await flushPromises()
          app.update()
        })
        it('user should be asked, for whom they are uploading documents', () => {
          expect(
            app
              .find('#uploadDocForWhom_label')
              .hostNodes()
              .text()
          ).toEqual('Whose suppoting document are you uploading?')
        })
        describe('when user selects for whom they want to upload document', () => {
          beforeEach(async () => {
            app
              .find('#uploadDocForWhom_Mother')
              .hostNodes()
              .simulate('change')

            await flushPromises()
            app.update()
          })
          it('user should be asked about the type of documents', () => {
            expect(
              app
                .find('#whatDocToUpload_label')
                .hostNodes()
                .text()
            ).toEqual('Which document type are you uploading?')
          })
          describe('when user selects the type of document', () => {
            beforeEach(async () => {
              app
                .find('#whatDocToUpload_NID')
                .hostNodes()
                .simulate('change')

              await flushPromises()
              app.update()
            })
            it('upload button should appear now', () => {
              expect(app.find('#upload_document').hostNodes()).toHaveLength(1)
            })
            describe('when image is uploaded/captured', () => {
              beforeEach(async () => {
                app
                  .find('#image_file_uploader_field')
                  .hostNodes()
                  .simulate('change', {
                    target: {
                      files: [new Blob(['junkvalues'], { type: 'image/png' })]
                    }
                  })
                await flushPromises()
                app.update()

                app
                  .find('#action_page_back_button')
                  .hostNodes()
                  .simulate('click')

                await flushPromises()
                app.update()
              })
              it('uploaded section should appear now', () => {
                expect(app.find('#file_list_viewer').hostNodes()).toHaveLength(
                  1
                )
              })
              describe('when preview link is clicked for an uploaded image', () => {
                beforeEach(async () => {
                  app
                    .find('#file_item_0_preview_link')
                    .hostNodes()
                    .simulate('click')

                  await flushPromises()
                  app.update()
                })
                it('preview image is loaded', () => {
                  expect(
                    app.find('#preview_image_field').hostNodes()
                  ).toHaveLength(1)
                })
              })
              describe('when delete link is clicked for an uploaded image', () => {
                beforeEach(async () => {
                  app
                    .find('#file_item_0_delete_link')
                    .hostNodes()
                    .simulate('click')

                  await flushPromises()
                  app.update()
                })
                it('uploaded image should not be available anymore', () => {
                  expect(app.find('#file_item_0').hostNodes()).toHaveLength(0)
                })
              })
            })
          })
        })
      })
    })
  })

  describe('when user is in the preview section', () => {
    let customDraft: IDraft

    const childDetails: IPersonDetails = {
      attendantAtBirth: 'NURSE',
      birthDate: '1999-10-10',
      familyName: 'ইসলাম',
      familyNameEng: 'Islam',
      firstNames: 'নাইম',
      firstNamesEng: 'Naim',
      gender: 'male',
      multipleBirth: '2',
      placeOfBirth: 'HOSPITAL',
      birthType: 'SINGLE',
      weightAtBirth: '6'
    }

    const fatherDetails: IPersonDetails = {
      fathersDetailsExist: true,
      iD: '234234423424234244',
      iDType: 'NATIONAL_ID',
      addressSameAsMother: true,
      permanentAddressSameAsMother: true,
      country: 'BGD',
      countryPermanent: 'BGD',
      currentAddress: '',
      birthDate: '1999-10-10',
      dateOfMarriage: '2010-10-10',
      educationalAttainment: 'PRIMARY_ISCED_1',
      familyName: 'ইসলাম',
      familyNameEng: 'Islam',
      firstNames: 'আনোয়ার',
      firstNamesEng: 'Anwar',
      maritalStatus: 'MARRIED',
      nationality: 'BGD'
    }

    const motherDetails: IPersonDetails = {
      iD: '234243453455',
      iDType: 'NATIONAL_ID',
      country: 'BGD',
      nationality: 'BGD',
      familyName: 'ইসলাম',
      familyNameEng: 'Islam',
      firstNames: 'রোকেয়া',
      firstNamesEng: 'Rokeya',
      maritalStatus: 'MARRIED',
      dateOfMarriage: '2010-10-10',
      birthDate: '1999-10-10',
      educationalAttainment: 'PRIMARY_ISCED_1',
      currentAddressSameAsPermanent: true,
      addressLine1: 'Rd #10',
      addressLine1Permanent: 'Rd#10',
      addressLine2: 'Akua',
      addressLine2Permanent: 'Akua',
      addressLine3: 'union1',
      addressLine3Permanent: 'union1',
      addressLine4: 'upazila10',
      addressLine4Permanent: 'upazila10',
      countryPermanent: 'BGD',
      currentAddress: '',
      district: 'district2',
      districtPermanent: 'district2',
      permanentAddress: '',
      postCode: '1020',
      postCodePermanent: '1010',
      state: 'state4',
      statePermanent: 'state4'
    }

    const registrationDetails = {
      commentsOrNotes: 'comments',
      presentAtBirthRegistration: 'MOTHER_ONLY',
      registrationCertificateLanguage: ['en'],
      registrationPhone: '01736478884',
      whoseContactDetails: 'MOTHER'
    }

    beforeEach(() => {
      const data = {
        child: childDetails,
        father: fatherDetails,
        mother: motherDetails,
        registration: registrationDetails,
        documents: { image_uploader: '' }
      }

      customDraft = { id: uuid(), data, event: Event.BIRTH }
      store.dispatch(storeDraft(customDraft))
      history.replace(
        DRAFT_BIRTH_PARENT_FORM.replace(':draftId', customDraft.id.toString())
      )

      app.update()
    })

    it('Checks empty draft', () => {
      const emptyObj = {}
      expect(processDraftData(emptyObj)).toBe(emptyObj)
    })

    it('Check if father addresses are parsed properly', () => {
      fatherDetails.addressSameAsMother = false
      fatherDetails.permanentAddressSameAsMother = false
      fatherDetails.addressLine1 = 'Rd #10'
      fatherDetails.addressLine1Permanent = 'Rd#10'
      fatherDetails.addressLine2 = 'Akua'
      fatherDetails.addressLine2Permanent = 'Akua'
      fatherDetails.addressLine3 = 'union1'
      fatherDetails.addressLine3Permanent = 'union1'
      fatherDetails.addressLine4 = 'upazila10'
      fatherDetails.addressLine4Permanent = 'upazila10'
      fatherDetails.countryPermanent = 'BGD'
      fatherDetails.currentAddress = ''
      fatherDetails.district = 'district2'
      fatherDetails.districtPermanent = 'district2'
      fatherDetails.permanentAddress = ''
      fatherDetails.postCode = '1020'
      fatherDetails.postCodePermanent = '1010'
      fatherDetails.state = 'state4'
      fatherDetails.statePermanent = 'state4'

      const data = {
        child: childDetails,
        father: fatherDetails,
        mother: motherDetails,
        registration: registrationDetails,
        documents: { image_uploader: '' }
      }

      expect(processDraftData(data).father.address[1].line[0]).toBe('Rd #10')
    })

    it('Pass BOTH_PARENTS as whoseContactDetails value', () => {
      registrationDetails.whoseContactDetails = 'BOTH_PARENTS'

      const data = {
        child: childDetails,
        father: fatherDetails,
        mother: motherDetails,
        registration: registrationDetails,
        documents: { image_uploader: '' }
      }

      expect(processDraftData(data).father.telecom).toBeFalsy()
    })

    it('Pass FATHER as whoseContactDetails value', () => {
      registrationDetails.whoseContactDetails = 'FATHER'

      const data = {
        child: childDetails,
        father: fatherDetails,
        mother: motherDetails,
        registration: registrationDetails,
        documents: { image_uploader: '' }
      }

      expect(processDraftData(data).father.telecom[0].value).toBe('01736478884')
    })

    it('Pass false as fathersDetailsExist value', () => {
      fatherDetails.fathersDetailsExist = false

      const data = {
        child: childDetails,
        father: fatherDetails,
        mother: motherDetails,
        registration: registrationDetails,
        documents: { image_uploader: '' }
      }

      expect(processDraftData(data).father).toBeFalsy()
    })

    describe('when user clicks the "submit" button', () => {
      beforeEach(async () => {
        app
          .find('#tab_preview')
          .hostNodes()
          .simulate('click')

        await flushPromises()
        app.update()
      })

      it('check whether submit button is enabled or not', () => {
        expect(
          app
            .find('#submit_form')
            .hostNodes()
            .prop('disabled')
        ).toBe(true)
      })
      describe('All sections visited', () => {
        beforeEach(async () => {
          app
            .find('#next_button_child')
            .hostNodes()
            .simulate('click')
          app
            .find('#next_button_mother')
            .hostNodes()
            .simulate('click')
          app
            .find('#next_button_father')
            .hostNodes()
            .simulate('click')
          await flushPromises()
          app.update()
        })

        it('Should be able to click SEND FOR REVIEW Button', () => {
          expect(
            app
              .find('#submit_form')
              .hostNodes()
              .prop('disabled')
          ).toBe(false)
        })
        describe('button clicked', () => {
          beforeEach(async () => {
            app
              .find('#submit_form')
              .hostNodes()
              .simulate('click')

            await flushPromises()
            app.update()
          })

          it('confirmation screen should show up', () => {
            expect(app.find('#submit_confirm').hostNodes()).toHaveLength(1)
          })

          it('On successful submission tracking id should be visible', async () => {
            jest.setMock('react-apollo', { default: ReactApollo })

            app
              .find('#submit_confirm')
              .hostNodes()
              .simulate('click')

            await flushPromises()
            app.update()

            expect(app.find('#trackingIdViewer').hostNodes()).toHaveLength(1)
          })
        })
      })
    })
  })
  describe('when user is in the review section', () => {
    let customDraft: IDraft

    const childDetails: IPersonDetails = {
      attendantAtBirth: 'NURSE',
      childBirthDate: '1999-10-10',
      familyName: 'ইসলাম',
      familyNameEng: 'Islam',
      firstNames: 'নাইম',
      firstNamesEng: 'Naim',
      gender: 'male',
      orderOfBirth: '2',
      placeOfDelivery: 'HOSPITAL',
      typeOfBirth: 'SINGLE',
      weightAtBirth: '6',
      _fhirID: '1'
    }

    const fatherDetails: IPersonDetails = {
      fathersDetailsExist: true,
      iD: '234234423424234244',
      iDType: 'NATIONAL_ID',
      addressSameAsMother: true,
      permanentAddressSameAsMother: true,
      country: 'BGD',
      countryPermanent: 'BGD',
      currentAddress: '',
      fatherBirthDate: '1999-10-10',
      dateOfMarriage: '2010-10-10',
      educationalAttainment: 'PRIMARY_ISCED_1',
      familyName: 'ইসলাম',
      familyNameEng: 'Islam',
      firstNames: 'আনোয়ার',
      firstNamesEng: 'Anwar',
      maritalStatus: 'MARRIED',
      nationality: 'BGD',
      _fhirID: '2'
    }

    const motherDetails: IPersonDetails = {
      iD: '234243453455',
      iDType: 'NATIONAL_ID',
      country: 'BGD',
      nationality: 'BGD',
      familyName: 'ইসলাম',
      familyNameEng: 'Islam',
      firstNames: 'রোকেয়া',
      firstNamesEng: 'Rokeya',
      maritalStatus: 'MARRIED',
      dateOfMarriage: '2010-10-10',
      motherBirthDate: '1999-10-10',
      educationalAttainment: 'PRIMARY_ISCED_1',
      addressLine1: 'Rd #10',
      addressLine1Permanent: 'Rd#10',
      addressLine2: 'Akua',
      addressLine2Permanent: 'Akua',
      addressLine3: 'union1',
      addressLine4: 'upazila10',
      addressLine4Permanent: 'upazila10',
      countryPermanent: 'BGD',
      currentAddress: '',
      district: 'district2',
      districtPermanent: 'district2',
      permanentAddress: '',
      postCode: '1020',
      postCodePermanent: '1010',
      state: 'state4',
      statePermanent: 'state4',
      _fhirID: '3'
    }

    const registrationDetails = {
      commentsOrNotes: 'comments',
      paperFormNumber: '423424245455',
      presentAtBirthRegistration: 'MOTHER_ONLY',
      registrationCertificateLanguage: ['en'],
      registrationEmail: 'arman@gmail.com',
      registrationPhone: '01736478884',
      whoseContactDetails: 'MOTHER',
      _fhirID: '4'
    }
    const registerScopeToken =
      'eyJhbGciOiJSUzI1NiIsInR5cCI6IkpXVCJ9.eyJzY29wZSI6WyJyZWdpc3RlciIsImNlcnRpZnkiLCJkZW1vIl0sImlhdCI6MTU0MjY4ODc3MCwiZXhwIjoxNTQzMjkzNTcwLCJhdWQiOlsib3BlbmNydnM6YXV0aC11c2VyIiwib3BlbmNydnM6dXNlci1tZ250LXVzZXIiLCJvcGVuY3J2czpoZWFydGgtdXNlciIsIm9wZW5jcnZzOmdhdGV3YXktdXNlciIsIm9wZW5jcnZzOm5vdGlmaWNhdGlvbi11c2VyIiwib3BlbmNydnM6d29ya2Zsb3ctdXNlciJdLCJpc3MiOiJvcGVuY3J2czphdXRoLXNlcnZpY2UiLCJzdWIiOiI1YmVhYWY2MDg0ZmRjNDc5MTA3ZjI5OGMifQ.ElQd99Lu7WFX3L_0RecU_Q7-WZClztdNpepo7deNHqzro-Cog4WLN7RW3ZS5PuQtMaiOq1tCb-Fm3h7t4l4KDJgvC11OyT7jD6R2s2OleoRVm3Mcw5LPYuUVHt64lR_moex0x_bCqS72iZmjrjS-fNlnWK5zHfYAjF2PWKceMTGk6wnI9N49f6VwwkinJcwJi6ylsjVkylNbutQZO0qTc7HRP-cBfAzNcKD37FqTRNpVSvHdzQSNcs7oiv3kInDN5aNa2536XSd3H-RiKR9hm9eID9bSIJgFIGzkWRd5jnoYxT70G0t03_mTVnDnqPXDtyI-lmerx24Ost0rQLUNIg'

    beforeEach(() => {
      getItem.mockReturnValue(registerScopeToken)
      store.dispatch(checkAuth({ '?token': registerScopeToken }))
      const data = {
        child: childDetails,
        father: fatherDetails,
        mother: motherDetails,
        registration: registrationDetails,
        documents: { image_uploader: '' }
      }

      customDraft = { id: uuid(), data, review: true, event: Event.BIRTH }
      store.dispatch(storeDraft(customDraft))
      history.replace(
        REVIEW_BIRTH_PARENT_FORM_TAB.replace(
          ':draftId',
          customDraft.id.toString()
        ).replace(':tabId', 'review')
      )
      app.update()
      app
        .find('#tab_child')
        .hostNodes()
        .simulate('click')
      app.update()
      app
        .find('#tab_review')
        .hostNodes()
        .simulate('click')
      app.update()
    })

    it('review tab should show up', () => {
      expect(app.find('#tab_review').hostNodes()).toHaveLength(1)
    })
    it('successfully submits the review form', async () => {
      jest.setMock('react-apollo', { default: ReactApollo })
      app
        .find('#next_button_child')
        .hostNodes()
        .simulate('click')

      app
        .find('#next_button_mother')
        .hostNodes()
        .simulate('click')

      app
        .find('#next_button_father')
        .hostNodes()
        .simulate('click')

      app
        .find('#registerApplicationBtn')
        .hostNodes()
        .simulate('click')

      app
        .find('#register_confirm')
        .hostNodes()
        .simulate('click')

      await flushPromises()
      app.update()
    })
    it('successfully submits review form after application modification', async () => {
      jest.setMock('react-apollo', { default: ReactApollo })
      app
        .find('#Childsdetails_link')
        .hostNodes()
        .simulate('click')

      app
        .find('#edit_confirm')
        .hostNodes()
        .simulate('click')

      await flushPromises()
      app.update()

      app
        .find('#weightAtBirth')
        .hostNodes()
        .simulate('change', {
          target: {
            id: 'weightAtBirth',
            value: '5'
          }
        })

      app
        .find('#tab_review')
        .hostNodes()
        .simulate('click')
      await flushPromises()
      app.update()

      app
        .find('#next_button_child')
        .hostNodes()
        .simulate('click')

      app
        .find('#next_button_mother')
        .hostNodes()
        .simulate('click')

      app
        .find('#next_button_father')
        .hostNodes()
        .simulate('click')

      app
        .find('#registerApplicationBtn')
        .hostNodes()
        .simulate('click')

      app
        .find('#register_review')
        .hostNodes()
        .simulate('click')

      await flushPromises()
      app.update()
    })
    it('preview link will close the modal', async () => {
      jest.setMock('react-apollo', { default: ReactApollo })
      app
        .find('#next_button_child')
        .hostNodes()
        .simulate('click')

      app
        .find('#next_button_mother')
        .hostNodes()
        .simulate('click')

      app
        .find('#next_button_father')
        .hostNodes()
        .simulate('click')

      app
        .find('#registerApplicationBtn')
        .hostNodes()
        .simulate('click')

      app
        .find('#register_review')
        .hostNodes()
        .simulate('click')

      await flushPromises()
      app.update()

      expect(app.find('#register_review').hostNodes()).toHaveLength(0)
    })
    it('rejecting application redirects to reject confirmation screen', async () => {
      jest.setMock('react-apollo', { default: ReactApollo })
      app
        .find('#next_button_child')
        .hostNodes()
        .simulate('click')

      app
        .find('#next_button_mother')
        .hostNodes()
        .simulate('click')

      app
        .find('#next_button_father')
        .hostNodes()
        .simulate('click')

      app
        .find('#rejectApplicationBtn')
        .hostNodes()
        .simulate('click')

      app
        .find('#rejectionReasonMisspelling')
        .hostNodes()
        .simulate('change')

      app
        .find('#rejectionCommentForHealthWorker')
        .hostNodes()
        .simulate('change', {
          target: {
            id: 'rejectionCommentForHealthWorker',
            value: 'reject reason'
          }
        })

      app
        .find('#submit_reject_form')
        .hostNodes()
        .simulate('click')

      await flushPromises()
      app.update()

      expect(
        app
          .find('#view_title')
          .hostNodes()
          .text()
      ).toEqual('Application rejected')
    })
  })
})
it("doesn't redirect user to SSO if user has a token in their URL", async () => {
  const token =
    'eyJhbGciOiJSUzI1NiIsInR5cCI6IkpXVCJ9.eyJyb2xlIjoiYWRtaW4iLCJpYXQiOjE1MzMxOTUyMjgsImV4cCI6MTU0MzE5NTIyNywiYXVkIjpbImdhdGV3YXkiXSwic3ViIjoiMSJ9.G4KzkaIsW8fTkkF-O8DI0qESKeBI332UFlTXRis3vJ6daisu06W5cZsgYhmxhx_n0Q27cBYt2OSOnjgR72KGA5IAAfMbAJifCul8ib57R4VJN8I90RWqtvA0qGjV-sPndnQdmXzCJx-RTumzvr_vKPgNDmHzLFNYpQxcmQHA-N8li-QHMTzBHU4s9y8_5JOCkudeoTMOd_1021EDAQbrhonji5V1EOSY2woV5nMHhmq166I1L0K_29ngmCqQZYi1t6QBonsIowlXJvKmjOH5vXHdCCJIFnmwHmII4BK-ivcXeiVOEM_ibfxMWkAeTRHDshOiErBFeEvqd6VWzKvbKAH0UY-Rvnbh4FbprmO4u4_6Yd2y2HnbweSo-v76dVNcvUS0GFLFdVBt0xTay-mIeDy8CKyzNDOWhmNUvtVi9mhbXYfzzEkwvi9cWwT1M8ZrsWsvsqqQbkRCyBmey_ysvVb5akuabenpPsTAjiR8-XU2mdceTKqJTwbMU5gz-8fgulbTB_9TNJXqQlH7tyYXMWHUY3uiVHWg2xgjRiGaXGTiDgZd01smYsxhVnPAddQOhqZYCrAgVcT1GBFVvhO7CC-rhtNlLl21YThNNZNpJHsCgg31WA9gMQ_2qAJmw2135fAyylO8q7ozRUvx46EezZiPzhCkPMeELzLhQMEIqjo'

  history.replaceState({}, '', '?token=' + token)

  createTestApp()
  expect(assign.mock.calls).toHaveLength(0)
})<|MERGE_RESOLUTION|>--- conflicted
+++ resolved
@@ -28,11 +28,7 @@
 import { storeOfflineData } from 'src/offline/actions'
 import { referenceApi } from 'src/utils/referenceApi'
 import { createClient } from './utils/apolloClient'
-<<<<<<< HEAD
-import { EVENT_TYPE } from './utils/constants'
-=======
 import { Event } from '@opencrvs/register/src/forms'
->>>>>>> e48d83c7
 
 storage.getItem = jest.fn()
 storage.setItem = jest.fn()
@@ -411,11 +407,7 @@
   describe('when user is in birth registration by parent informant view', () => {
     let draft: IDraft
     beforeEach(() => {
-<<<<<<< HEAD
-      draft = createDraft(EVENT_TYPE.BIRTH)
-=======
       draft = createDraft(Event.BIRTH)
->>>>>>> e48d83c7
       store.dispatch(storeDraft(draft))
       history.replace(
         DRAFT_BIRTH_PARENT_FORM.replace(':draftId', draft.id.toString())
