--- conflicted
+++ resolved
@@ -86,7 +86,7 @@
   assign.mockClear()
 })
 
-describe('when user does not have a token', () => {
+/*describe('when user does not have a token', () => {
   let store: Store
   beforeEach(() => {
     const testApp = createTestApp()
@@ -94,14 +94,21 @@
     store.dispatch(getOfflineDataSuccess(JSON.stringify(mockOfflineData)))
   })
 
-<<<<<<< HEAD
   it("redirects user to SSO if user doesn't have a token", async () => {
     await flushPromises()
     expect(assign.mock.calls[0][0]).toBe(config.LOGIN_URL)
   })
-=======
+})*/
+
+it('renders without crashing', async () => {
+  createTestApp()
+})
+
+it("redirects user to SSO if user doesn't have a token", async () => {
+  createTestApp()
+  await flushPromises()
+
   expect(assign.mock.calls[0][0]).toBe(window.config.LOGIN_URL)
->>>>>>> d5d4cf6e
 })
 
 const validToken =
