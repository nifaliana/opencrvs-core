--- conflicted
+++ resolved
@@ -20,13 +20,9 @@
     let birthReg
     let deathReg
     let names
-<<<<<<< HEAD
+    let dateOfEvent
     const assignedReg = reg as GQLEventSearchSet
     if (assignedReg.registration && assignedReg.type === 'Birth') {
-=======
-    let dateOfEvent
-    if (reg.registration && reg.type === 'Birth') {
->>>>>>> 305963d5
       birthReg = reg as GQLBirthEventSearchSet
       names = (birthReg && (birthReg.childName as GQLHumanName[])) || []
       dateOfEvent = birthReg && birthReg.dateOfBirth
@@ -59,44 +55,31 @@
         '',
       dateOfEvent,
       registrationNumber:
-<<<<<<< HEAD
         (assignedReg.registration &&
           assignedReg.registration.registrationNumber) ||
         '',
       trackingId:
         (assignedReg.registration && assignedReg.registration.trackingId) || '',
-      event: assignedReg.type,
-      declarationStatus: status,
+      event: assignedReg.type || '',
+      declarationStatus: status || '',
+      contactNumber:
+        (assignedReg.registration && assignedReg.registration.contactNumber) ||
+        '',
       duplicates:
-        assignedReg.registration && assignedReg.registration.duplicates,
+        (assignedReg.registration && assignedReg.registration.duplicates) || [],
       rejectionReasons:
-=======
-        (reg.registration && reg.registration.registrationNumber) || '',
-      tracking_id: (reg.registration && reg.registration.trackingId) || '',
-      event: reg.type || '',
-      declaration_status: status || '',
-      contact_number:
-        (reg.registration && reg.registration.contactNumber) || '',
-      duplicates: (reg.registration && reg.registration.duplicates) || [],
-      rejection_reasons:
->>>>>>> 305963d5
         (status === 'REJECTED' &&
           assignedReg.registration &&
           assignedReg.registration.reason) ||
         '',
       rejectionComment:
         (status === 'REJECTED' &&
-<<<<<<< HEAD
           assignedReg.registration &&
           assignedReg.registration.comment) ||
-        ''
-=======
-          reg.registration &&
-          reg.registration.comment) ||
         '',
-      createdAt: reg.registration && reg.registration.createdAt,
-      modifiedAt: reg.registration && reg.registration.modifiedAt
->>>>>>> 305963d5
+      createdAt: assignedReg.registration && assignedReg.registration.createdAt,
+      modifiedAt:
+        assignedReg.registration && assignedReg.registration.modifiedAt
     }
   })
 }