--- conflicted
+++ resolved
@@ -76,7 +76,7 @@
 interface IUserData {
   userID: string
   drafts: IDraft[]
-  userPIN: number
+  userPIN: string
 }
 
 export interface IDraftsState {
@@ -192,17 +192,7 @@
         : [] // if the array is not initialized, it will be
       const stateAfterDraftModification = {
         ...state,
-<<<<<<< HEAD
         drafts: newDrafts
-=======
-        drafts: state.drafts.map(draft => {
-          // TODO could improve this by saving drafts as a map
-          if (draft.id === action.payload.draft.id) {
-            return action.payload.draft
-          }
-          return draft
-        })
->>>>>>> ed815212
       }
       return loop(
         stateAfterDraftModification,
@@ -290,17 +280,15 @@
   const currentUserData = allUserData.find(uData => uData.userID === uID)
 
   if (currentUserData) {
-    // console.log('__FOUND RECORD__')
     currentUserData.drafts = draftsState.drafts
   } else {
-    // console.log('INSIDE writeDraftByUser', uID)
+    const pin = await storage.getItem('pin')
     allUserData.push({
       userID: uID,
-      userPIN: 1234,
+      userPIN: pin,
       drafts: draftsState.drafts
     })
   }
-  // console.log('writeDraftByUser :: Setting USER_DATA', draftsState.drafts)
   storage.setItem('USER_DATA', JSON.stringify(allUserData))
 }
 
