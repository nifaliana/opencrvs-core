--- conflicted
+++ resolved
@@ -70,13 +70,8 @@
   drafts: []
 }
 
-<<<<<<< HEAD
-export function createDraft(eventType: string) {
-  return { id: uuid(), data: {}, eventType }
-=======
 export function createDraft(event: Event) {
   return { id: uuid(), data: {}, event }
->>>>>>> e48d83c7
 }
 export function createReviewDraft(
   draftId: string,
