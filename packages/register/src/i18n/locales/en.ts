export const ENGLISH_STATE = {
  lang: 'en',
  messages: {
    'menu.back': 'Back',
    'menu.menu': 'Menu',
    'menu.items.homepage': 'Homepage',
    'menu.items.register': 'Register',
    'menu.items.drafts': 'Drafts',
    'menu.items.settings': 'Settings',
    'menu.items.logout': 'Log out',
    'menu.items.changeLanguage': 'Change Language',
    'menu.items.changeLanguage.english': 'English',
    'menu.items.changeLanguage.bengali': 'Bengali',
    'states.state1': 'Barishal Division',
    'states.state2': 'Dhaka Division',
    'states.state3': 'Khulna Division',
    'states.state4': 'Mymensingh Division',
    'states.state5': 'Chittagong Division',
    'states.state6': 'Rajshahi Division',
    'states.state7': 'Rangpur Division',
    'states.state8': 'Sylhet Division',
    'states.state2.district1': 'Dhaka District',
    'states.state2.district2': 'Gazipur District',
    'states.state2.district3': 'Kishoreganj District',
    'states.state2.district4': 'Manikganj District',
    'states.state2.district5': 'Munshiganj District',
    'states.state2.district6': 'Narayanganj District',
    'states.state2.district7': 'Narsingdi District',
    'states.state2.district8': 'Faridpur District',
    'states.state2.district9': 'Gopalganj District',
    'states.state2.district10': 'Madaripur District',
    'states.state2.district11': 'Rajbari District',
    'states.state2.district12': 'Shariatpur District',
    'states.state4.district1': 'Jamalpur District',
    'states.state4.district2': 'Mymensingh District',
    'states.state4.district3': 'Netrokona District',
    'states.state4.district4': 'Sherpur District',
    'states.state2.district2.upazila1': 'Gazipur Sadar Upazila',
    'states.state2.district2.upazila2': 'Kaliakair Upazila',
    'states.state2.district2.upazila3': 'Kapasia Upazila',
    'states.state2.district2.upazila4': 'Sreepur Upazila',
    'states.state2.district2.upazila5': 'Kaliganj Upazila',
    'states.state2.district2.upazila6': 'Gazipur City Corporation',
    'states.state2.district2.upazila5.union1': 'Bahadursadi',
    'states.state2.district2.upazila5.union2': 'Baktarpur',
    'states.state2.district2.upazila5.union3': 'Jamalpur',
    'states.state2.district2.upazila5.union4': 'Jangalia',
    'states.state2.district2.upazila5.union5': 'Moktarpur',
    'states.state2.district2.upazila5.union6': 'Nagari',
    'states.state2.district2.upazila5.union7': 'Tumulia',
    'states.state4.district1.upazila1': 'Bakshiganj Upazila',
    'states.state4.district1.upazila2': 'Dewanganj Upazila',
    'states.state4.district1.upazila3': 'Islampur Upazila',
    'states.state4.district1.upazila4': 'Jamalpur Sadar Upazila',
    'states.state4.district1.upazila5': 'Madarganj Upazila',
    'states.state4.district1.upazila6': 'Melandaha Upazila',
    'states.state4.district1.upazila7': 'Sarishabari Upazila',
    'states.state4.district2.upazila1': 'Bhaluka Upazila',
    'states.state4.district2.upazila2': 'Trishal Upazila',
    'states.state4.district2.upazila3': 'Haluaghat Upazila',
    'states.state4.district2.upazila4': 'Muktagachha Upazila',
    'states.state4.district2.upazila5': 'Dhobaura Upazila',
    'states.state4.district2.upazila6': 'Fulbaria Upazila',
    'states.state4.district2.upazila7': 'Gaffargaon Upazila',
    'states.state4.district2.upazila8': 'Gauripur Upazila',
    'states.state4.district2.upazila9': 'Ishwarganj Upazila',
    'states.state4.district2.upazila10': 'Mymensingh Sadar Upazila',
    'states.state4.district2.upazila11': 'Nandail Upazila',
    'states.state4.district2.upazila12': 'Phulpur Upazila',
    'states.state4.district1.upazila4.union1': 'Banshchara',
    'states.state4.district1.upazila4.union2': 'Chandra',
    'states.state4.district1.upazila4.union3': 'Digpaith',
    'states.state4.district1.upazila4.union4': 'Ghoradhap',
    'states.state4.district1.upazila4.union5': 'Itail',
    'states.state4.district1.upazila4.union6': 'Kendua',
    'states.state4.district1.upazila4.union7': 'Lakshmir Char',
    'states.state4.district1.upazila4.union8': 'Narundi',
    'states.state4.district1.upazila4.union9': 'Ranagachha',
    'states.state4.district1.upazila4.union10': 'Rashidpur',
    'states.state4.district1.upazila4.union11': 'Sahabajpur',
    'states.state4.district1.upazila4.union12': 'Sharifpur',
    'states.state4.district1.upazila4.union13': 'Sreepur',
    'states.state4.district1.upazila4.union14': 'Titpalla',
    'states.state4.district1.upazila4.union15': 'Tulsir Char',
    'states.state4.district2.upazila10.union1': 'Akua',
    'states.state4.district2.upazila10.union2': 'Anandipur',
    'states.state4.district2.upazila10.union3': 'Ashtadhar',
    'states.state4.district2.upazila10.union4': 'Baira (kewatkhali)',
    'states.state4.district2.upazila10.union5': 'Bhabkhali',
    'states.state4.district2.upazila10.union6': 'Borar Char',
    'states.state4.district2.upazila10.union7': 'Char Ishwardia',
    'states.state4.district2.upazila10.union8': 'Char Nilakshmia',
    'states.state4.district2.upazila10.union9': 'Dapunia',
    'states.state4.district2.upazila10.union10': 'Ghagra',
    'states.state4.district2.upazila10.union11': 'Khagdahar',
    'states.state4.district2.upazila10.union12': 'Kushtia',
    'states.state4.district2.upazila10.union13': 'Paranganj',
    'states.state4.district2.upazila10.union14': 'Sirta',
    'formFields.country': 'Country',
    'formFields.state': 'Division',
    'formFields.district': 'District',
    'formFields.addressLine1': 'Street and house number',
    'formFields.addressLine2': 'Area / Mouja / Village',
    'formFields.addressLine3Options1': 'Union / Cantonement',
    'formFields.addressLine3Options2': 'Ward / Cantonement',
    'formFields.addressLine4': 'Upazila (Thana) / City',
    'formFields.postCode': 'Postcode',
    'formFields.permanentAddress': 'Permanent Address',
    'formFields.confirm': 'Yes',
    'formFields.deny': 'No',
    'formFields.addressSameAsMother':
      "Is his current address the same as the mother's?",
    'formFields.permanentAddressSameAsMother':
      "Is his permanent address the same as the mother's?",
    'countries.AFG': 'Afghanistan',
    'countries.ALA': 'Åland Islands',
    'countries.ALB': 'Albania',
    'countries.DZA': 'Algeria',
    'countries.ASM': 'American Samoa',
    'countries.AND': 'Andorra',
    'countries.AGO': 'Angola',
    'countries.AIA': 'Anguilla',
    'countries.ATA': 'Antarctica',
    'countries.ATG': 'Antigua and Barbuda',
    'countries.ARG': 'Argentina',
    'countries.ARM': 'Armenia',
    'countries.ABW': 'Aruba',
    'countries.AUS': 'Australia',
    'countries.AUT': 'Austria',
    'countries.AZE': 'Azerbaijan',
    'countries.BHS': 'Bahamas',
    'countries.BHR': 'Bahrain',
    'countries.BGD': 'Bangladesh',
    'countries.BRB': 'Barbados',
    'countries.BLR': 'Belarus',
    'countries.BEL': 'Belgium',
    'countries.BLZ': 'Belize',
    'countries.BEN': 'Benin',
    'countries.BMU': 'Bermuda',
    'countries.BTN': 'Bhutan',
    'countries.BOL': 'Bolivia (Plurinational State of)',
    'countries.BES': 'Bonaire, Sint Eustatius and Saba',
    'countries.BIH': 'Bosnia and Herzegovina',
    'countries.BWA': 'Botswana',
    'countries.BVT': 'Bouvet Island',
    'countries.BRA': 'Brazil',
    'countries.IOT': 'British Indian Ocean Territory',
    'countries.VGB': 'British Virgin Islands',
    'countries.BRN': 'Brunei Darussalam',
    'countries.BGR': 'Bulgaria',
    'countries.BFA': 'Burkina Faso',
    'countries.BDI': 'Burundi',
    'countries.CPV': 'Cabo Verde',
    'countries.KHM': 'Cambodia',
    'countries.CMR': 'Cameroon',
    'countries.CAN': 'Canada',
    'countries.CYM': 'Cayman Islands',
    'countries.CAF': 'Central African Republic',
    'countries.TCD': 'Chad',
    'countries.CHL': 'Chile',
    'countries.CHN': 'China',
    'countries.HKG': '"China, Hong Kong Special Administrative Region"',
    'countries.MAC': '"China, Macao Special Administrative Region"',
    'countries.CXR': 'Christmas Island',
    'countries.CCK': 'Cocos (Keeling) Islands',
    'countries.COL': 'Colombia',
    'countries.COM': 'Comoros',
    'countries.COG': 'Congo',
    'countries.COK': 'Cook Islands',
    'countries.CRI': 'Costa Rica',
    'countries.CIV': "Côte d'Ivoire",
    'countries.HRV': 'Croatia',
    'countries.CUB': 'Cuba',
    'countries.CUW': 'Curaçao',
    'countries.CYP': 'Cyprus',
    'countries.CZE': 'Czechia',
    'countries.PRK': "Democratic People's Republic of Korea",
    'countries.COD': 'Democratic Republic of the Congo',
    'countries.DNK': 'Denmark',
    'countries.DJI': 'Djibouti',
    'countries.DMA': 'Dominica',
    'countries.DOM': 'Dominican Republic',
    'countries.ECU': 'Ecuador',
    'countries.EGY': 'Egypt',
    'countries.SLV': 'El Salvador',
    'countries.GNQ': 'Equatorial Guinea',
    'countries.ERI': 'Eritrea',
    'countries.EST': 'Estonia',
    'countries.SWZ': 'Eswatini',
    'countries.ETH': 'Ethiopia',
    'countries.FLK': 'Falkland Islands (Malvinas)',
    'countries.FRO': 'Faroe Islands',
    'countries.FJI': 'Fiji',
    'countries.FIN': 'Finland',
    'countries.FRA': 'France',
    'countries.GUF': 'French Guiana',
    'countries.PYF': 'French Polynesia',
    'countries.ATF': 'French Southern Territories',
    'countries.GAB': 'Gabon',
    'countries.GMB': 'Gambia',
    'countries.GEO': 'Georgia',
    'countries.DEU': 'Germany',
    'countries.GHA': 'Ghana',
    'countries.GIB': 'Gibraltar',
    'countries.GRC': 'Greece',
    'countries.GRL': 'Greenland',
    'countries.GRD': 'Grenada',
    'countries.GLP': 'Guadeloupe',
    'countries.GUM': 'Guam',
    'countries.GTM': 'Guatemala',
    'countries.GGY': 'Guernsey',
    'countries.GIN': 'Guinea',
    'countries.GNB': 'Guinea-Bissau',
    'countries.GUY': 'Guyana',
    'countries.HTI': 'Haiti',
    'countries.HMD': 'Heard Island and McDonald Islands',
    'countries.VAT': 'Holy See',
    'countries.HND': 'Honduras',
    'countries.HUN': 'Hungary',
    'countries.ISL': 'Iceland',
    'countries.IND': 'India',
    'countries.IDN': 'Indonesia',
    'countries.IRN': 'Iran (Islamic Republic of)',
    'countries.IRQ': 'Iraq',
    'countries.IRL': 'Ireland',
    'countries.IMN': 'Isle of Man',
    'countries.ISR': 'Israel',
    'countries.ITA': 'Italy',
    'countries.JAM': 'Jamaica',
    'countries.JPN': 'Japan',
    'countries.JEY': 'Jersey',
    'countries.JOR': 'Jordan',
    'countries.KAZ': 'Kazakhstan',
    'countries.KEN': 'Kenya',
    'countries.KIR': 'Kiribati',
    'countries.KWT': 'Kuwait',
    'countries.KGZ': "Lao People's Democratic Republic Republic",
    'countries.LVA': 'Latvia',
    'countries.LBN': 'Lebanon',
    'countries.LSO': 'Lesotho',
    'countries.LBR': 'Liberia',
    'countries.LBY': 'Libya',
    'countries.LIE': 'Liechtenstein',
    'countries.LTU': 'Lithuania',
    'countries.LUX': 'Luxembourg',
    'countries.MDG': 'Madagascar',
    'countries.MWI': 'Malawi',
    'countries.MYS': 'Malaysia',
    'countries.MDV': 'Maldives',
    'countries.MLI': 'Mali',
    'countries.MLT': 'Malta',
    'countries.MHL': 'Marshall Islands',
    'countries.MTQ': 'Martinique',
    'countries.MRT': 'Mauritania',
    'countries.MUS': 'Mauritius',
    'countries.MYT': 'Mayotte',
    'countries.MEX': 'Mexico',
    'countries.FSM': 'Micronesia (Federated States of)',
    'countries.MCO': 'Monaco',
    'countries.MNG': 'Mongolia',
    'countries.MNE': 'Montenegro',
    'countries.MSR': 'Montserrat',
    'countries.MAR': 'Morocco',
    'countries.MOZ': 'Mozambique',
    'countries.MMR': 'Myanmar',
    'countries.NAM': 'Namibia',
    'countries.NRU': 'Nauru',
    'countries.NPL': 'Nepal',
    'countries.NLD': 'Netherlands',
    'countries.NCL': 'New Caledonia',
    'countries.NZL': 'New Zealand',
    'countries.NIC': 'Nicaragua',
    'countries.NER': 'Niger',
    'countries.NGA': 'Nigeria',
    'countries.NIU': 'Niue',
    'countries.NFK': 'Norfolk Island',
    'countries.MNP': 'Northern Mariana Islands',
    'countries.NOR': 'Norway',
    'countries.OMN': 'Oman',
    'countries.PAK': 'Pakistan',
    'countries.PLW': 'Palau',
    'countries.PAN': 'Panama',
    'countries.PNG': 'Papua New Guinea',
    'countries.PRY': 'Paraguay',
    'countries.PER': 'Peru',
    'countries.PHL': 'Philippines',
    'countries.PCN': 'Pitcairn',
    'countries.POL': 'Poland',
    'countries.PRT': 'Portugal',
    'countries.PRI': 'Puerto Rico',
    'countries.QAT': 'Qatar',
    'countries.KOR': 'Republic of Korea',
    'countries.MDA': 'Republic of Moldova',
    'countries.REU': 'Réunion',
    'countries.ROU': 'Romania',
    'countries.RUS': 'Russian Federation',
    'countries.RWA': 'Rwanda',
    'countries.BLM': 'Saint Barthélemy',
    'countries.SHN': 'Saint Helena',
    'countries.KNA': 'Saint Kitts and Nevis',
    'countries.LCA': 'Saint Lucia',
    'countries.MAF': 'Saint Martin (French Part)',
    'countries.SPM': 'Saint Pierre and Miquelon',
    'countries.VCT': 'Saint Vincent and the Grenadines',
    'countries.WSM': 'Samoa',
    'countries.SMR': 'San Marino',
    'countries.STP': 'Sao Tome and Principe',
    'countries.SAU': 'Saudi Arabia',
    'countries.SEN': 'Senegal',
    'countries.SRB': 'Serbia',
    'countries.SYC': 'Seychelles',
    'countries.SLE': 'Sierra Leone',
    'countries.SGP': 'Singapore',
    'countries.SXM': 'Sint Maarten (Dutch part)',
    'countries.SVK': 'Slovakia',
    'countries.SVN': 'Slovenia',
    'countries.SLB': 'Solomon Islands',
    'countries.SOM': 'Somalia',
    'countries.ZAF': 'South Africa',
    'countries.SGS': 'South Georgia and the South Sandwich Islands',
    'countries.SSD': 'South Sudan',
    'countries.ESP': 'Spain',
    'countries.LKA': 'Sri Lanka',
    'countries.PSE': 'State of Palestine',
    'countries.SDN': 'Sudan',
    'countries.SUR': 'Suriname',
    'countries.SJM': 'Svalbard and Jan Mayen Islands',
    'countries.SWE': 'Sweden',
    'countries.CHE': 'Switzerland',
    'countries.SYR': 'Syrian Arab Republic',
    'countries.TJK': 'Tajikistan',
    'countries.THA': 'Thailand',
    'countries.MKD': 'The former Yugoslav Republic of Macedonia',
    'countries.TLS': 'Timor-Leste',
    'countries.TGO': 'Togo',
    'countries.TKL': 'Tokelau',
    'countries.TON': 'Tonga',
    'countries.TTO': 'Trinidad and Tobago',
    'countries.TUN': 'Tunisia',
    'countries.TUR': 'Turkey',
    'countries.TKM': 'Turkmenistan',
    'countries.TCA': 'Turks and Caicos Islands',
    'countries.TUV': 'Tuvalu',
    'countries.UGA': 'Uganda',
    'countries.UKR': 'Ukraine',
    'countries.ARE': 'United Arab Emirates',
    'countries.GBR': 'United Kingdom of Great Britain and Northern Ireland',
    'countries.TZA': 'United Republic of Tanzania',
    'countries.UMI': 'United States Minor Outlying Islands',
    'countries.USA': 'United States of America',
    'countries.VIR': 'United States Virgin Islands',
    'countries.URY': 'Uruguay',
    'countries.UZB': 'Uzbekistan',
    'countries.VUT': 'Vanuatu',
    'countries.VEN': 'Venezuela (Bolivarian Republic of)',
    'countries.VNM': 'Viet Nam',
    'countries.WLF': 'Wallis and Futuna Islands',
    'countries.ESH': 'Western Sahara',
    'countries.YEM': 'Yemen',
    'countries.ZMB': 'Zambia',
    'countries.ZWE': 'Zimbabwe',
    'formFields.educationAttainmentNone': 'No schooling',
    'formFields.educationAttainmentISCED1': 'Primary',
    'formFields.educationAttainmentISCED2': 'Lower secondary',
    'formFields.educationAttainmentISCED3': 'Upper secondary',
    'formFields.educationAttainmentISCED4': 'Post secondary',
    'formFields.educationAttainmentISCED5': 'First stage tertiary',
    'formFields.educationAttainmentISCED6': 'Second stage tertiary',
    'formFields.educationAttainmentNotStated': 'Not stated',
    'formFields.iDType': 'Type of ID',
    'formFields.iDTypePassport': 'Passport',
    'formFields.iDTypeNationalID': 'National ID',
    'formFields.iDTypeDrivingLicence': 'Drivers Licence',
    'formFields.iDTypeBRN': 'Birth Registration Number',
    'formFields.iDTypeDRN': 'Death Registration Number',
    'formFields.iDTypeRefugeeNumber': 'Refugee Number',
    'formFields.iDTypeAlienNumber': 'Alien Number',
    'formFields.iD': 'National ID number',
    'formFields.maritalStatus': 'Marital status',
    'formFields.maritalStatusSingle': 'Unmarried',
    'formFields.maritalStatusMarried': 'Married',
    'formFields.maritalStatusWidowed': 'Widowed',
    'formFields.maritalStatusDivorced': 'Divorced',
    'formFields.maritalStatusNotStated': 'Not stated',
    'formFields.dateOfMarriage': 'Date of marriage',
    'register.form.tabs.childTab': 'Child',
    'register.form.section.childTitle': "Child's details",
    'formFields.childFirstNames': 'First name(s)',
    'formFields.childFamilyName': 'Family name',
    'formFields.childFirstNamesEng': 'First name(s) (in english)',
    'formFields.childFamilyNameEng': 'Family name (in english)',
    'formFields.childSex': 'Sex',
    'formFields.childSexMale': 'Male',
    'formFields.childSexFemale': 'Female',
    'formFields.childSexOther': 'Other',
    'formFields.childSexUnknown': 'Unknown',
    'formFields.childDateOfBirth': 'Date of birth',
    'formFields.attendantAtBirth': 'Attendant at birth',
    'formFields.attendantAtBirthPhysician': 'Physician',
    'formFields.attendantAtBirthNurse': 'Nurse',
    'formFields.attendantAtBirthMidwife': 'Midwife',
    'formFields.attendantAtBirthOtherParamedicalPersonnel':
      'Other paramedical personnel',
    'formFields.attendantAtBirthLayperson': 'Layperson',
    'formFields.attendantAtBirthNone': 'None',
    'formFields.attendantAtBirthOther': 'Other',
    'formFields.typeOfBirth': 'Type of birth',
    'formFields.typeOfBirthSingle': 'Single',
    'formFields.typeOfBirthTwin': 'Twin',
    'formFields.typeOfBirthTriplet': 'Triplet',
    'formFields.typeOfBirthQuadruplet': 'Quadruplet',
    'formFields.typeOfBirthHigherMultipleDelivery': 'Higher multiple delivery',
    'formFields.orderOfBirth': 'Order of birth (number)',
    'formFields.weightAtBirth': 'Weight at birth',
    'formFields.placeOfDelivery': 'Place of delivery',
    'formFields.deliveryInstitution': 'Type or select institution',
    'formFields.deliveryAddress': 'Address of place of delivery',
    'formFields.defaultLabel': 'Label goes here',
    'register.form.tabs.fatherTab': 'Father',
    'register.form.section.fatherTitle': "Father's details",
    'formFields.fathersDetailsExist': "Do you have the father's details?",
    'formFields.father.nationality': 'Nationality',
    'formFields.father.nationalityBangladesh': 'Bangladesh',
    'formFields.fatherFirstNames': 'First name(s)',
    'formFields.fatherFamilyName': 'Family name',
    'formFields.fatherFirstNamesEng': 'First name(s) (in english)',
    'formFields.fatherFamilyNameEng': 'Family name (in english)',
    'formFields.fatherDateOfBirth': 'Date of birth',
    'formFields.fatherEducationAttainment':
      "Father's level of formal education attained",
    'formFields.currentAddress': 'Current Address',
    'register.form.tabs.motherTab': 'Mother',
    'register.form.section.motherTitle': "Mother's details",
    'formFields.mother.nationality': 'Nationality',
    'formFields.mother.nationalityBangladesh': 'Bangladesh',
    'formFields.motherFirstNames': 'First name(s)',
    'formFields.motherFamilyName': 'Family name',
    'formFields.motherFirstNamesEng': 'First name(s) (in english)',
    'formFields.motherFamilyNameEng': 'Family name (in english)',
    'formFields.motherDateOfBirth': 'Date of birth',
    'formFields.motherEducationAttainment':
      "Mother's level of formal education attained",
    'formFields.optionalLabel': 'Optional',

    'register.form.tabs.documentsTab': 'Documents',
    'register.form.section.documentsTitle': 'Supporting documents',
    'register.form.tabs.previewTab': 'Preview',
    'register.form.section.previewTitle': 'Preview',
    'register.form.section.documents.paragraph':
      'For birth regiatration of children below 5 years old, one of the documents listed bellow is required:',
    'register.form.section.documents.list.informantAttestation':
      'Attestation of the informant, or',
    'register.form.section.documents.list.attestedVaccination':
      'Attested copy of the vaccination (EPI) card, or',
    'register.form.section.documents.list.attestedBirthRecord':
      'Attested copy of hospital document or birth record, or',
    'register.form.section.documents.list.certification':
      'Certification regarding NGO worker authorized by registrar in favour of date of birth, or',
    'register.form.section.documents.list.otherDocuments':
      'Attested copy(s) of the document as prescribed by the Registrar',
    'register.form.tabs.registrationTab': 'Registration',
    'register.form.section.registrationTitle': 'Registration',
    'formFields.registration.whoIsPresent':
      "Who's present for the registration",
    'formFields.registration.whoIsPresent.both': 'Both Parents',
    'formFields.registration.whoIsPresent.mother': 'Mother',
    'formFields.registration.whoIsPresent.father': 'Father',
    'formFields.registration.whoIsPresent.other': 'Other',
    'formFields.registration.whoseContactDetails':
      'Whose contact details would the informant want to share for communication purposes?',
    'formFields.registration.whoseContactDetails.both': 'Both Parents',
    'formFields.registration.whoseContactDetails.mother': 'Mother',
    'formFields.registration.whoseContactDetails.father': 'Father',
    'formFields.registration.whoseContactDetails.other': 'Other',
    'formFields.registration.email': 'Email address',
    'formFields.registration.phone': 'Phone number',
    'formFields.registration.certificateLanguage':
      'Which languages does the informant want the certificate issued in?',
    'formFields.registration.paperFormNumber': 'Paper form number',
    'formFields.registration.certificateLanguage.bn': 'Bangla',
    'formFields.registration.certificateLanguage.en': 'English',
    'formFields.registration.certificateLanguage.other': 'Other',
    'formFields.registration.commentsOrNotes': 'Comments or notes',
    'formFields.registration.commentsOrNotes.description':
      'Use this section to add any comments or notes that might be relevant to the completion and certification of this registration. This information won’t be shared with the informants.',
    'login.stepOneTitle': 'Login to OpenCRVS',
    'login.stepOneInstruction': 'Please enter your mobile number and password.',
    'login.mobileNumberLabel': 'Mobile number',
    'login.mobileNumberPlaceholder': 'e.g: +44-7XXX-XXXXXX',
    'login.passwordLabel': 'Password',
    'login.submit': 'Submit',
    'validations.required': 'This field must be completed.',
    'validations.minLength': 'Must be {min} characters or more',
    'validations.numberRequired': 'Must be a number',
    'validations.phoneNumberFormat':
      'Must be a valid mobile phone number. Starting with 0. e.g. {example}',
    'validations.emailAddressFormat': 'Must be a valid email address',
    'validations.dateFormat': 'Must be a valid date',
    'validations.requiredSymbol': '',
    'register.form.submit': 'Submit',
    'register.form.informationMissing': 'Information missing',
    'register.form.missingFieldsDescription':
      'The following information will be submitted for validation. Please\n    make sure all required details have been filled in correctly. There\n    are {numberOfErrors} missing mandatory fields in your form:',
    'register.form.newBirthRegistration': 'New birth declaration',
    'register.form.saveDraft': 'Save draft',
    'register.form.next': 'Next',
    'register.form.modal.preview': 'Preview',
    'register.form.modal.submitDescription':
      'By clicking “Submit” you confirm that the informant has read and reviewed the information and understands that this information will be shared with Civil Registration authorities.',
    'register.form.modal.submitButton': 'Submit',
    'register.notification.newContentAvailable':
      "We've made some updates, click here to refresh.",
    'register.savedRegistration.online.title': 'Declaration submitted',
    'register.savedRegistration.online.desc':
      'The declaration is now on its way for validation.',
    'register.savedRegistration.offline.title':
      'Declaration pending connectivity',
    'register.savedRegistration.offline.desc':
      'The declaration will automatically be sent out for validation once your device has internet connectivity.',
    'register.savedRegistration.online.noticeCard.title': 'All done!',
    'register.savedRegistration.offline.noticeCard.title': 'Almost there',
    'register.savedRegistration.online.noticeCard.text':
      'The birth declaration of First Last Name has been successfully submitted to the registration office.',
    'register.savedRegistration.offline.noticeCard.text':
      'The birth declaration of First Last Name is pending due to no internet connection. ',
    'register.savedRegistration.trackingCard.title': 'Tracking ID number:',
    'register.savedRegistration.trackingCard.text':
      'The informant will receive this number via SMS, but make sure they write it down and keep it safe. They should use the number as a reference if enquiring about their registration.',
    'register.savedRegistration.nextCard.title': 'What next?',
    'register.savedRegistration.online.nextCard.text1':
      'You will be notified through OpenCRVS when registration is complete or if there are any delays in the process.',
    'register.savedRegistration.offline.nextCard.text1':
      'All you need to do is login once you have internet connectivity on your device within the next 7 days. OpenCRVS will automatically submit the form, so you won’t need to do anything else.',
    'register.savedRegistration.online.nextCard.text2':
      'The informant has given their contact details and will also be informed when the registration is complete.',
    'register.savedRegistration.offline.nextCard.text2':
      'Once the declaration is succesfully submited, you and the informant will be notified when the registration is complete.',
    'register.savedRegistration.buttons.back': 'Back to homescreen',
    'register.savedRegistration.buttons.newDeclaration': 'New declaration',
    'register.selectInformant.newBirthRegistration': 'New birth declaration',
    'register.selectInformant.informantTitle': 'Who is the informant?',
    'register.selectInformant.informantDescription':
      'Tell us who is providing the details, and check what information is needed to submit the form.',
    'register.selectInformant.parentInformantTitle': 'Parent',
    'register.selectInformant.parentInformantDescription':
      '<strong>Required</strong>: Details of the <strong>child, mother</strong> and <strong>informant</strong>.' +
      '<br /><strong>Optional</strong>: Details of the <strong>father.</strong>',
    'register.selectInformant.otherInformantTitle': 'Someone else',
    'register.selectInformant.otherInformantDescription':
      'Required: Details of the child and informant. Optional: Details of the mother/father.',
    'register.selectInformant.selfInformantTitle': 'Self (18+)',
    'register.selectInformant.selfInformantDescription':
      '<strong>Required</strong>: Details of the <strong>individual</strong> and <strong>informant</strong>.' +
      '<br /><strong>Optional</strong>: Details of the <strong>mother/father</strong>',
    'register.selectVitalEvent.registerNewEventTitle':
      'Declare a new vital event',
    'register.home.buttons.mydraft': 'My draft',
    'register.home.buttons.registerNewEvent': 'Declare a new vital event',
    'register.home.buttons.pendingSubimissions': 'Pending submissions',
    'register.home.buttons.completedSumissions': 'Completed submissions',
    'register.home.logout': 'Log out',
    'register.selectVitalEvent.registerNewEventDesc':
      'Start by selecting the event you want to declare.',
    'register.selectVitalEvent.birthActionTitle': 'Birth',
    'register.selectVitalEvent.deathActionTitle': 'Death',
    'register.form.upload': 'Upload',
    'register.form.section.upload.documentsName': 'Documents Upload',
    'register.form.section.upload.documentsTitle': 'Supporting documents',
    'formFields.uploadDocForWhom':
      'Whose suppoting document are you uploading?',
    'formFields.uploadDocForChild': 'Child',
    'formFields.uploadDocForMother': 'Mother',
    'formFields.uploadDocForFather': 'Father',
    'formFields.uploadDocForOther': 'Other',
    'formFields.whatDocToUpload': 'Which document type are you uploading?',
    'formFields.docTypeBR': 'Birth Registration',
    'formFields.docTypeNID': 'NID',
    'formFields.docTypePassport': 'Passport',
    'formFields.docTypeSC': 'School Certificate',
<<<<<<< HEAD
    'formFields.docTypeOther': 'Other'
=======
    'formFields.docTypeOther': 'Other',
    'register.form.section.documents.uploadImage':
      'Upload a photo of the supporting document'
>>>>>>> 0932a02e
  }
}<|MERGE_RESOLUTION|>--- conflicted
+++ resolved
@@ -577,12 +577,8 @@
     'formFields.docTypeNID': 'NID',
     'formFields.docTypePassport': 'Passport',
     'formFields.docTypeSC': 'School Certificate',
-<<<<<<< HEAD
-    'formFields.docTypeOther': 'Other'
-=======
     'formFields.docTypeOther': 'Other',
     'register.form.section.documents.uploadImage':
       'Upload a photo of the supporting document'
->>>>>>> 0932a02e
   }
 }