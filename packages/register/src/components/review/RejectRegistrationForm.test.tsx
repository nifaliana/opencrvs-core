import * as React from 'react'
import { ReactWrapper } from 'enzyme'
import { createStore } from '@register/store'
import { createTestComponent } from '@register/tests/util'
import { RejectRegistrationForm } from '@opencrvs/register/src/components/review/RejectRegistrationForm'
<<<<<<< HEAD
import { Event } from 'src/forms'
import { createApplication } from 'src/applications'
=======
import { Event } from '@register/forms'
>>>>>>> c7fa1a35

const { store } = createStore()
const mockHandler = jest.fn()

describe('reject registration form', () => {
  let rejectFormComponent: ReactWrapper<{}, {}>
  const draftApplication = createApplication(Event.BIRTH)
  beforeEach(async () => {
    const testComponent = createTestComponent(
      <RejectRegistrationForm
        onBack={mockHandler}
        duplicate={true}
        confirmRejectionEvent={mockHandler}
        application={draftApplication}
        draftId="04ba2b0e-ba38-4049-ad74-332e4ee9fbfe"
        event={Event.BIRTH}
      />,
      store
    )
    rejectFormComponent = testComponent.component
  })

  it('renders form', () => {
    expect(
      rejectFormComponent.find('#submit_reject_form').hostNodes()
    ).toHaveLength(1)
  })

  it('renders form with submit button disabled', () => {
    expect(
      rejectFormComponent
        .find('#submit_reject_form')
        .hostNodes()
        .prop('disabled')
    ).toEqual(true)
  })

  it('enables submit button when form is complete', () => {
    rejectFormComponent
      .find('#rejectionReasonOther')
      .hostNodes()
      .simulate('change', { checked: true })

    rejectFormComponent
      .find('#rejectionCommentForHealthWorker')
      .hostNodes()
      .simulate('change', {
        target: { name: 'rejectionCommentForHealthWorker', value: 'test' }
      })

    expect(
      rejectFormComponent
        .find('#submit_reject_form')
        .hostNodes()
        .prop('disabled')
    ).toEqual(false)
  })
})<|MERGE_RESOLUTION|>--- conflicted
+++ resolved
@@ -3,12 +3,8 @@
 import { createStore } from '@register/store'
 import { createTestComponent } from '@register/tests/util'
 import { RejectRegistrationForm } from '@opencrvs/register/src/components/review/RejectRegistrationForm'
-<<<<<<< HEAD
-import { Event } from 'src/forms'
-import { createApplication } from 'src/applications'
-=======
 import { Event } from '@register/forms'
->>>>>>> c7fa1a35
+import { createApplication } from '@register/applications'
 
 const { store } = createStore()
 const mockHandler = jest.fn()
