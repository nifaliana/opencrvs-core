--- conflicted
+++ resolved
@@ -11,6 +11,8 @@
 } from '@opencrvs/components/lib/icons'
 import { PrimaryButton } from '@opencrvs/components/lib/buttons'
 import { defineMessages, injectIntl, InjectedIntlProps } from 'react-intl'
+import Moment from 'react-moment'
+
 export enum Event {
   BIRTH = 'BIRTH',
   DEATH = 'DEATH'
@@ -239,7 +241,7 @@
   IProps & InjectedIntlProps
 > {
   normalizeAction(action: string) {
-    if (action === 'submitted') {
+    if (action === 'DECLARED') {
       return 'application'
     }
 
@@ -248,13 +250,13 @@
 
   renderStatusIcon(action: string) {
     switch (action) {
-      case 'submitted':
+      case 'DECLARED':
         return <StatusOrange />
-      case 'registered':
+      case 'REGISTERED':
         return <StatusGreen />
-      case 'rejected':
+      case 'REJECTED':
         return <StatusRejected />
-      case 'certified':
+      case 'CERTIFIED':
         return <StatusCollected />
       default:
         return <StatusGray />
@@ -276,7 +278,7 @@
             <b>{intl.formatMessage(messages.gender)}:</b> {data.child.gender}
             <br />
             <b>{intl.formatMessage(messages.dateOfApplication)}:</b>{' '}
-            {data.dateOfApplication}
+            <Moment format="YYYY-MM-DD">{data.dateOfApplication}</Moment>
             <br />
             <b>{intl.formatMessage(messages.trackingId)}:</b> {data.trackingId}
             <br />
@@ -327,13 +329,8 @@
         </TagContainer>
         <Separator />
         <ListContainer>
-<<<<<<< HEAD
-          {data.regStatusHistory.map((status, index) => (
-            <ListItem key={index}>
-=======
           {data.regStatusHistory.map((status, i) => (
             <ListItem key={i}>
->>>>>>> 3bc66f5a
               <ListStatusContainer>
                 {this.renderStatusIcon(status.action)}
               </ListStatusContainer>
