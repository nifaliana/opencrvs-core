import {
  DangerButton,
  ICON_ALIGNMENT,
  PrimaryButton,
  SuccessButton,
  TertiaryButton
} from '@opencrvs/components/lib/buttons'
import { Check, Cross, Upload } from '@opencrvs/components/lib/icons'
import { ResponsiveModal } from '@opencrvs/components/lib/interface'
import {
  IApplication,
  IPayload,
  SUBMISSION_STATUS
} from '@register/applications'
import { Action } from '@register/forms'
import styled from '@register/styledComponents'
import * as React from 'react'
import { defineMessages, InjectedIntlProps, injectIntl } from 'react-intl'

interface IReviewActionProps extends React.HTMLAttributes<HTMLDivElement> {
  id?: string
  draftApplication?: boolean
  completeApplication: boolean
  applicationToBeValidated?: boolean
  applicationToBeRegistered?: boolean
  alreadyRejectedApplication: boolean
  application: IApplication
  submitApplicationAction: (
    application: IApplication,
    submissionStatus: string,
    action: string,
    payload?: IPayload
  ) => void
  rejectApplicationAction?: () => void
}

const Container = styled.div`
  position: relative;
  margin-top: 32px;
<<<<<<< HEAD

  @media (max-width: ${({ theme }) => theme.grid.breakpoints.md}px) {
    margin: 32px -32px -32px -32px;
  }
=======
>>>>>>> 37dde32c
`
const Content = styled.div`
  z-index: 1;
  padding: 24px 32px;
  position: relative;
  white-space: pre-wrap;
  color: ${({ theme }) => theme.colors.copy};

  @media (max-width: ${({ theme }) => theme.grid.breakpoints.md}px) {
    padding-bottom: 32px;
  }
`
const UnderLayBackground = styled.div.attrs<{ background: string }>({})`
  background-color: ${({ background, theme }) =>
    background === 'success'
      ? theme.colors.success
      : background === 'error'
      ? theme.colors.error
      : theme.colors.primary};
  position: absolute;
  top: 0;
  left: 0;
  width: 100%;
  height: 100%;
  opacity: 0.16;
`

const Title = styled.div`
  ${({ theme }) => theme.fonts.bigBodyBoldStyle}
  margin-bottom: 8px;
`
const Description = styled.div`
  ${({ theme }) => theme.fonts.bigBodyStyle};
  margin-bottom: 16px;
`

const ActionContainer = styled.div`
  display: flex;
  flex-direction: row;
  align-items: center;

  button:first-child {
    margin-right: 16px;
  }
`
const messages = defineMessages({
  reviewActionTitle: {
    id: 'review.actions.title.applicationStatus',
    defaultMessage:
      'Application is {completeApplication, select, true {complete} false {incomplete}}',
    description: 'Title for review action component'
  },
  reviewActionDescriptionIncomplete: {
    id: 'review.actions.description.confirmInComplete',
    defaultMessage:
      'By sending this incomplete application, there will be a digital record made.\n\nTell the applicant that they will receive an SMS with a tracking ID. They will need this to complete the application at a registration office within 30 days. The applicant will need to provide all mandatory information before the birth can be registered.',
    description:
      'Description for review action component when incomplete application'
  },
  reviewActionDescriptionComplete: {
    id: 'review.actions.description.confirmComplete',
    defaultMessage:
      'By sending this application for review, you confirm that the information is correct and has been reviewed by the applicant. The applicant understands that it will be used to register the birth and for planning purposes.',
    description:
      'Description for review action component when complete application'
  },
  registerActionDescriptionIncomplete: {
    id: 'register.actions.description.confirmInComplete',
    defaultMessage:
      'Mandatory information is missing. Please add this information so that you can complete the registration process.'
  },
  registerActionDescriptionComplete: {
    id: 'register.actions.description.confirmComplete',
    defaultMessage:
      'By clicking register, you confirm that the information is correct and has been reviewed by the applicant. The applicant understands that it will be used to register the birth and for planning purposes.\n\nBy registering this birth, a birth certificate will be generated with your signature for issuance.'
  },
  registerActionTitle: {
    id: 'register.actions.title.applicationStatus',
    defaultMessage: 'Register or reject?'
  },
  registerActionDescription: {
    id: 'register.actions.description',
    defaultMessage:
      'By registering this birth, a birth certificate will be generated with your signature for issuance.'
  },
  createAndValidateApplicationActionDescription: {
    id: 'create.validate.application.action.decription',
    defaultMessage:
      '{completeApplication, select, true {By sending for approval you confirm that the information has been reviewed by the applicant and that it is ready to register.} false {Mandatory information is missing. Please add this information so that you can send to register.}}'
  },
  validateCompleteApplicationActionTitle: {
    id: 'validate.complete.application.action.title',
    defaultMessage: 'Ready to approve?'
  },
  validateCompleteApplicationActionDescription: {
    id: 'validate.complete.application.action.description',
    defaultMessage:
      'By approving you confirm that the applicatiohn is ready to register'
  },
  validateApplicationActionModalTitle: {
    id: 'validate.application.action.modal.title',
    defaultMessage: 'Send for approval?'
  },
  validateApplicationActionModalDescription: {
    id: 'validate.application.action.modal.description',
    defaultMessage:
      'This application will be sent to the registrar from them to register'
  },
  valueSendForReview: {
    id: 'register.form.submit',
    defaultMessage: 'SEND FOR REVIEW',
    description: 'Submit Button Text'
  },
  valueSendForReviewIncomplete: {
    id: 'register.form.submitIncomplete',
    defaultMessage: 'Send incomplete application',
    description: 'Title for Incomplete submit button'
  },
  valueRegister: {
    id: 'review.button.register',
    defaultMessage: 'REGISTER',
    description: 'Register button text'
  },
  valueReject: {
    id: 'review.button.reject',
    defaultMessage: 'Reject Application',
    description: 'Reject application button text'
  },
  submitConfirmationTitle: {
    id: 'register.form.modal.title.submitConfirmation',
    defaultMessage:
      '{completeApplication, select, true {Send application for review?} false {Send incomplete application?}}',
    description: 'Submit title text on modal'
  },
  submitConfirmationDesc: {
    id: 'register.form.modal.desc.submitConfirmation',
    defaultMessage:
      '{completeApplication, select, true {This application will be sent to the registrar for them to review.} false {This application will be sent to the register who is now required to complete the application.}}',
    description: 'Submit description text on modal'
  },
  registerConfirmationTitle: {
    id: 'register.form.modal.title.registerConfirmation',
    defaultMessage: 'Register this application?',
    description: 'Title for register confirmation modal'
  },
  registerConfirmationDesc: {
    id: 'register.form.modal.desc.registerConfirmation',
    defaultMessage: 'Are you sure?',
    description: 'Description for register confirmation modal'
  },
  registerButtonTitle: {
    id: 'register.form.modal.button.title.registerConfirmation',
    defaultMessage: 'Register',
    description: 'Label for button on register confirmation modal'
  },
  approveButton: {
    id: 'button.approve',
    defaultMessage: 'Approve'
  },
  submitButton: {
    id: 'register.form.modal.submitButton',
    defaultMessage: 'Send',
    description: 'Submit button on submit modal'
  },
  cancel: {
    id: 'register.form.modal.cancel',
    defaultMessage: 'Cancel',
    description: 'Cancel button on submit modal'
  }
})

enum ACTION {
  APPLICATION_TO_BE_DECLARED = 'APPLICATION_TO_BE_DECLARED',
  APPLICATION_TO_BE_VALIDATED = 'APPLICATION_TO_BE_VALIDATED',
  APPLICATION_TO_BE_REGISTERED = 'APPLICATION_TO_BE_REGISTERED'
}

const ACTION_TO_CONTENT_MAP: { [key: string]: any } = {
  [String(ACTION.APPLICATION_TO_BE_DECLARED)]: {
    draftStatus: {
      true: {
        completionStatus: {
          true: {
            title: {
              message: messages.reviewActionTitle,
              payload: { completeApplication: true }
            },
            description: {
              message: messages.reviewActionDescriptionComplete
            },
            modal: {
              title: {
                message: messages.submitConfirmationTitle,
                payload: { completeApplication: true }
              },
              description: {
                message: messages.submitConfirmationDesc,
                payload: { completeApplication: true }
              }
            }
          },
          false: {
            title: {
              message: messages.reviewActionTitle,
              payload: { completeApplication: false }
            },
            description: {
              message: messages.reviewActionDescriptionIncomplete
            },
            modal: {
              title: {
                message: messages.submitConfirmationTitle,
                payload: { completeApplication: false }
              },
              description: {
                message: messages.submitConfirmationDesc,
                payload: { completeApplication: false }
              }
            }
          }
        }
      }
    }
  },
  [String(ACTION.APPLICATION_TO_BE_VALIDATED)]: {
    draftStatus: {
      true: {
        completionStatus: {
          true: {
            title: {
              message: messages.reviewActionTitle,
              payload: { completeApplication: true }
            },
            description: {
              message: messages.reviewActionDescriptionComplete
            },
            modal: {
              title: {
                message: messages.submitConfirmationTitle,
                payload: { completeApplication: true }
              },
              description: {
                message: messages.submitConfirmationDesc,
                payload: { completeApplication: true }
              }
            }
          },
          false: {
            title: {
              message: messages.reviewActionTitle,
              payload: { completeApplication: false }
            },
            description: {
              message: messages.reviewActionDescriptionIncomplete
            }
          }
        }
      },
      false: {
        completionStatus: {
          true: {
            title: {
              message: messages.validateCompleteApplicationActionTitle
            },
            description: {
              message: messages.validateCompleteApplicationActionDescription
            },
            modal: {
              title: {
                message: messages.submitConfirmationTitle,
                payload: { completeApplication: true }
              },
              description: {
                message: messages.submitConfirmationDesc,
                payload: { completeApplication: true }
              }
            }
          },
          false: {
            title: {
              message: messages.reviewActionTitle,
              payload: { completeApplication: false }
            },
            description: {
              message: messages.registerActionDescriptionIncomplete
            }
          }
        }
      }
    }
  },
  [String(ACTION.APPLICATION_TO_BE_REGISTERED)]: {
    draftStatus: {
      true: {
        completionStatus: {
          true: {
            title: {
              message: messages.reviewActionTitle,
              payload: { completeApplication: true }
            },
            description: {
              message: messages.registerActionDescriptionComplete
            },
            modal: {
              title: {
                message: messages.registerConfirmationTitle
              },
              description: {
                message: messages.registerConfirmationDesc
              }
            }
          },
          false: {
            title: {
              message: messages.reviewActionTitle,
              payload: { completeApplication: false }
            },
            description: {
              message: messages.registerActionDescriptionIncomplete
            }
          }
        }
      },
      false: {
        completionStatus: {
          true: {
            title: {
              message: messages.registerActionTitle
            },
            description: {
              message: messages.registerActionDescription
            },
            modal: {
              title: {
                message: messages.registerConfirmationTitle
              },
              description: {
                message: messages.registerConfirmationDesc
              }
            }
          },
          false: {
            title: {
              message: messages.reviewActionTitle,
              payload: { completeApplication: false }
            },
            description: {
              message: messages.registerActionDescriptionIncomplete
            }
          }
        }
      }
    }
  }
}

interface IReviewActionState {
  showSubmitModal: boolean
}
class ReviewActionComponent extends React.Component<
  IReviewActionProps & InjectedIntlProps,
  IReviewActionState
> {
  state = { showSubmitModal: false }
  toggleSubmitModalOpen = () => {
    this.setState(prevState => ({
      showSubmitModal: !prevState.showSubmitModal
    }))
  }
  render() {
    const {
      id,
      applicationToBeValidated,
      applicationToBeRegistered,
      alreadyRejectedApplication,
      completeApplication,
      application,
      submitApplicationAction,
      draftApplication,
      rejectApplicationAction,
      intl
    } = this.props

    const background = !completeApplication
      ? 'error'
      : draftApplication
      ? 'success'
      : ''
    const action = applicationToBeRegistered
      ? ACTION.APPLICATION_TO_BE_REGISTERED
      : applicationToBeValidated
      ? ACTION.APPLICATION_TO_BE_VALIDATED
      : ACTION.APPLICATION_TO_BE_DECLARED
    const actionContent =
      ACTION_TO_CONTENT_MAP[action].draftStatus[String(draftApplication)]
        .completionStatus[String(completeApplication)]
    return (
      <Container id={id}>
        <UnderLayBackground background={background} />
        <Content>
          <Title>
            {intl.formatMessage(
              actionContent.title.message,
              actionContent.title.payload
            )}
          </Title>
          <Description>
            {intl.formatMessage(
              actionContent.description.message,
              actionContent.description.payload
            )}
          </Description>
          <ActionContainer>
            {applicationToBeRegistered ? (
              <SuccessButton
                id="registerApplicationBtn"
                icon={() => <Check />}
                onClick={this.toggleSubmitModalOpen}
                disabled={!completeApplication}
                align={ICON_ALIGNMENT.LEFT}
              >
                {intl.formatMessage(messages.valueRegister)}
              </SuccessButton>
            ) : applicationToBeValidated ? (
              <PrimaryButton
                id="validateApplicationBtn"
                icon={() => <Upload />}
                onClick={this.toggleSubmitModalOpen}
                disabled={!completeApplication}
                align={ICON_ALIGNMENT.LEFT}
              >
                {intl.formatMessage(
                  draftApplication
                    ? messages.valueSendForReview
                    : messages.approveButton
                )}
              </PrimaryButton>
            ) : (
              <PrimaryButton
                id="submit_form"
                icon={() => <Upload />}
                onClick={this.toggleSubmitModalOpen}
                disabled={false}
                align={ICON_ALIGNMENT.LEFT}
              >
                {intl.formatMessage(
                  completeApplication
                    ? messages.valueSendForReview
                    : messages.valueSendForReviewIncomplete
                )}
              </PrimaryButton>
            )}

            {rejectApplicationAction && !alreadyRejectedApplication && (
              <DangerButton
                id="rejectApplicationBtn"
                align={ICON_ALIGNMENT.LEFT}
                icon={() => <Cross color="white" />}
                onClick={rejectApplicationAction}
              >
                {intl.formatMessage(messages.valueReject)}
              </DangerButton>
            )}
          </ActionContainer>
        </Content>
        {actionContent.modal && (
          <ResponsiveModal
            title={intl.formatMessage(
              actionContent.modal.title.message,
              actionContent.modal.title.payload
            )}
            contentHeight={96}
            actions={[
              <TertiaryButton
                id="cancel-btn"
                key="cancel"
                onClick={() => {
                  this.toggleSubmitModalOpen()
                  if (document.documentElement) {
                    document.documentElement.scrollTop = 0
                  }
                }}
              >
                {intl.formatMessage(messages.cancel)}
              </TertiaryButton>,
              <PrimaryButton
                key="submit"
                id="submit_confirm"
                onClick={() =>
                  draftApplication
                    ? submitApplicationAction(
                        application,
                        SUBMISSION_STATUS.READY_TO_SUBMIT,
                        Action.SUBMIT_FOR_REVIEW
                      )
                    : applicationToBeRegistered
                    ? submitApplicationAction(
                        application,
                        SUBMISSION_STATUS.READY_TO_REGISTER,
                        Action.REGISTER_APPLICATION
                      )
                    : submitApplicationAction(
                        application,
                        SUBMISSION_STATUS.READY_TO_APPROVE,
                        Action.APPROVE_APPLICATION
                      )
                }
              >
                {applicationToBeRegistered
                  ? intl.formatMessage(messages.registerButtonTitle)
                  : applicationToBeValidated
                  ? intl.formatMessage(messages.approveButton)
                  : intl.formatMessage(messages.submitButton)}
              </PrimaryButton>
            ]}
            show={this.state.showSubmitModal}
            handleClose={this.toggleSubmitModalOpen}
          >
            {intl.formatMessage(
              actionContent.modal.description.message,
              actionContent.modal.description.payload
            )}
          </ResponsiveModal>
        )}
      </Container>
    )
  }
}

export const ReviewAction = injectIntl(ReviewActionComponent)<|MERGE_RESOLUTION|>--- conflicted
+++ resolved
@@ -37,13 +37,10 @@
 const Container = styled.div`
   position: relative;
   margin-top: 32px;
-<<<<<<< HEAD
 
   @media (max-width: ${({ theme }) => theme.grid.breakpoints.md}px) {
     margin: 32px -32px -32px -32px;
   }
-=======
->>>>>>> 37dde32c
 `
 const Content = styled.div`
   z-index: 1;
@@ -82,11 +79,15 @@
 
 const ActionContainer = styled.div`
   display: flex;
-  flex-direction: row;
+  flex-flow: row wrap;
   align-items: center;
 
   button:first-child {
     margin-right: 16px;
+  }
+
+  & > button {
+    margin-bottom: 8px;
   }
 `
 const messages = defineMessages({
