--- conflicted
+++ resolved
@@ -80,129 +80,6 @@
     margin-right: 16px;
   }
 `
-<<<<<<< HEAD
-=======
-const messages = defineMessages({
-  reviewActionTitle: {
-    id: 'review.actions.title.applicationStatus',
-    defaultMessage:
-      'Application is {isComplete, select, true {complete} false {incomplete}}',
-    description: 'Title for review action component'
-  },
-  reviewActionDescriptionIncomplete: {
-    id: 'review.actions.description.confirmInComplete',
-    defaultMessage:
-      'By sending this incomplete application, there will be a digital record made.\n\nTell the applicant that they will receive an SMS with a tracking ID. They will need this to complete the application at a registration office within 30 days. The applicant will need to provide all mandatory information before the birth can be registered.',
-    description:
-      'Description for review action component when incomplete application'
-  },
-  reviewActionDescriptionComplete: {
-    id: 'review.actions.description.confirmComplete',
-    defaultMessage:
-      'By sending this application for review, you confirm that the information is correct and has been reviewed by the applicant. The applicant understands that it will be used to register the birth and for planning purposes.',
-    description:
-      'Description for review action component when complete application'
-  },
-  registerActionDescriptionIncomplete: {
-    id: 'register.actions.description.confirmInComplete',
-    defaultMessage:
-      'Mandatory information is missing. Please add this information so that you can complete the registration process.'
-  },
-  registerActionDescriptionComplete: {
-    id: 'register.actions.description.confirmComplete',
-    defaultMessage:
-      'By clicking register, you confirm that the information is correct and has been reviewed by the applicant. The applicant understands that it will be used to register the birth and for planning purposes.\n\nBy registering this birth, a birth certificate will be generated with your signature for issuance.'
-  },
-  registerActionTitle: {
-    id: 'register.actions.title.applicationStatus',
-    defaultMessage: 'Register or reject?'
-  },
-  registerActionDescription: {
-    id: 'register.actions.description',
-    defaultMessage:
-      'By registering this birth, a birth certificate will be generated with your signature for issuance.'
-  },
-  valueSendForReview: {
-    id: 'register.form.submit',
-    defaultMessage: 'SEND FOR REVIEW',
-    description: 'Submit Button Text'
-  },
-  valueSendForReviewIncomplete: {
-    id: 'register.form.submitIncomplete',
-    defaultMessage: 'Send incomplete application',
-    description: 'Title for Incomplete submit button'
-  },
-  valueRegister: {
-    id: 'review.button.register',
-    defaultMessage: 'REGISTER',
-    description: 'Register button text'
-  },
-  valueApprove: {
-    id: 'review.button.approve',
-    defaultMessage: 'Send for approval',
-    description: 'Label for Send For Approval button'
-  },
-  valueReject: {
-    id: 'review.button.reject',
-    defaultMessage: 'Reject Application',
-    description: 'Reject application button text'
-  },
-  submitConfirmationTitle: {
-    id: 'register.form.modal.title.submitConfirmation',
-    defaultMessage:
-      '{isComplete, select, true {Send application for review?} false {Send incomplete application?}}',
-    description: 'Submit title text on modal'
-  },
-  submitConfirmationDesc: {
-    id: 'register.form.modal.desc.submitConfirmation',
-    defaultMessage:
-      '{isComplete, select, true {This application will be sent to the registrar for them to review.} false {This application will be sent to the register who is now required to complete the application.}}',
-    description: 'Submit description text on modal'
-  },
-  registerConfirmationTitle: {
-    id: 'register.form.modal.title.registerConfirmation',
-    defaultMessage: 'Register this application?',
-    description: 'Title for register confirmation modal'
-  },
-  registerConfirmationDesc: {
-    id: 'register.form.modal.desc.registerConfirmation',
-    defaultMessage: 'Are you sure?',
-    description: 'Description for register confirmation modal'
-  },
-  registerButtonTitle: {
-    id: 'register.form.modal.button.title.registerConfirmation',
-    defaultMessage: 'Register',
-    description: 'Label for button on register confirmation modal'
-  },
-  submitButton: {
-    id: 'register.form.modal.submitButton',
-    defaultMessage: 'Send',
-    description: 'Submit button on submit modal'
-  },
-  cancel: {
-    id: 'register.form.modal.cancel',
-    defaultMessage: 'Cancel',
-    description: 'Cancel button on submit modal'
-  },
-  validateActionDescription: {
-    id: 'review.validate.action.description',
-    defaultMessage:
-      '{isComplete, select, true {By sending for approval you confirm that the information has been reviewed by the applicant and that it is ready for approval.} false {Mandatory information is missing. Please add this information so that you can send for approval.}}',
-    description: 'Description is shown when validation'
-  },
-  validateConfirmationTitle: {
-    id: 'register.form.modal.title.validateConfirmation',
-    defaultMessage: 'Send for approval?',
-    description: 'Title for validate confirmation modal'
-  },
-  validateConfirmationDesc: {
-    id: 'register.form.modal.desc.validateConfirmation',
-    defaultMessage:
-      'This application will be sent to the registrar from them to approve.',
-    description: 'Description for validate confirmation modal'
-  }
-})
->>>>>>> 7fe783a3
 
 interface IReviewActionState {
   showSubmitModal: boolean
@@ -365,13 +242,9 @@
           handleClose={this.toggleSubmitModalOpen}
         >
           {isRegister
-<<<<<<< HEAD
             ? intl.formatMessage(constantsMessages.areYouSure)
-=======
-            ? intl.formatMessage(messages.registerConfirmationDesc)
             : isRegistrationAgent
             ? intl.formatMessage(messages.validateConfirmationDesc)
->>>>>>> 7fe783a3
             : intl.formatMessage(messages.submitConfirmationDesc, {
                 isComplete
               })}
