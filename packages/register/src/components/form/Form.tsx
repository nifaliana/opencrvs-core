--- conflicted
+++ resolved
@@ -38,23 +38,17 @@
 
 type GeneratedInputFieldProps = {
   field: Ii18nFormField
-<<<<<<< HEAD
   values: IFormSectionData
-=======
   onChange: (e: React.ChangeEvent<any>) => void
   setFieldValue: (name: string, value: string) => void
->>>>>>> fc4aeac1
 } & Omit<IInputFieldProps, 'id'> &
   InputProps
 
 function GeneratedInputField({
   field,
-<<<<<<< HEAD
   values,
-=======
   onChange,
   setFieldValue,
->>>>>>> fc4aeac1
   ...props
 }: GeneratedInputFieldProps) {
   if (field.type === 'select') {
@@ -62,11 +56,8 @@
       <InputField
         component={Select}
         id={field.name}
-<<<<<<< HEAD
-        value={values[field.name]}
-=======
+        value={values[field.name]}
         onChange={(value: string) => setFieldValue(field.name, value)}
->>>>>>> fc4aeac1
         {...field}
         {...props}
       />
@@ -77,11 +68,8 @@
       <InputField
         component={RadioGroup}
         id={field.name}
-<<<<<<< HEAD
-        value={values[field.name]}
-=======
+        value={values[field.name]}
         onChange={(value: string) => setFieldValue(field.name, value)}
->>>>>>> fc4aeac1
         {...field}
         {...props}
       />
@@ -92,13 +80,9 @@
     return (
       <InputField
         component={DateField}
-<<<<<<< HEAD
-        id={field.name}
-        value={values[field.name]}
-=======
+        value={values[field.name]}
         onChange={(value: string) => setFieldValue(field.name, value)}
         id={field.name}
->>>>>>> fc4aeac1
         {...field}
         {...props}
       />
@@ -109,11 +93,8 @@
       <InputField
         component={TextArea}
         id={field.name}
-<<<<<<< HEAD
-        value={values[field.name]}
-=======
+        value={values[field.name]}
         onChange={onChange}
->>>>>>> fc4aeac1
         {...field}
         {...props}
       />
@@ -133,11 +114,7 @@
   )
 }
 
-<<<<<<< HEAD
-const getValuesFromFields = (fields: IFormField[]) =>
-=======
 const fieldsToValues = (fields: IFormField[]) =>
->>>>>>> fc4aeac1
   fields.reduce(
     (memo, field) => ({ ...memo, [field.name]: field.initialValue }),
     {}
@@ -169,13 +146,9 @@
       handleBlur,
       values,
       fields,
-<<<<<<< HEAD
-=======
       setFieldValue,
       id,
->>>>>>> fc4aeac1
       intl,
-      id,
       title
     } = this.props
 
@@ -204,18 +177,12 @@
             return (
               <FormItem key={`${field.name}`}>
                 <GeneratedInputField
-<<<<<<< HEAD
                   field={internationaliseFieldObject(field, intl)}
+                  onBlur={handleBlur}
                   values={values}
-                  onChange={handleChange}
-                  onBlur={handleBlur}
-=======
-                  field={internationaliseFieldObject(field)}
-                  onBlur={handleBlur}
                   onChange={handleChange}
                   setFieldValue={setFieldValue}
                   value={values[field.name]}
->>>>>>> fc4aeac1
                 />
               </FormItem>
             )
@@ -228,11 +195,7 @@
 
 export const Form = withFormik<IFormSectionProps, IFormSectionData>({
   enableReinitialize: true,
-<<<<<<< HEAD
-  mapPropsToValues: props => getValuesFromFields(props.fields),
-=======
   mapPropsToValues: props => fieldsToValues(props.fields),
->>>>>>> fc4aeac1
   handleSubmit: values => {
     console.log(values)
   }
