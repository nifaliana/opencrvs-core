--- conflicted
+++ resolved
@@ -22,26 +22,21 @@
   Ii18nFormField,
   IFormSectionData,
   IFormFieldValue,
-  ISelectFormFieldWithDynamicOptions,
   SELECT_WITH_DYNAMIC_OPTIONS,
   SELECT_WITH_OPTIONS,
-  ISelectFormFieldWithOptions,
   DOCUMENTS,
   RADIO_GROUP,
   CHECKBOX_GROUP,
   DATE,
   TEXTAREA,
-  SUBSECTION
+  SUBSECTION,
+  ISelectFormFieldWithDynamicOptions
 } from 'src/forms'
 
 import { IValidationResult } from 'src/utils/validate'
 
 import { getValidationErrorsForForm } from 'src/forms/validation'
-<<<<<<< HEAD
-=======
-import { addressOptions } from 'src/forms/address'
 import { InputField } from 'src/components/form/InputField'
->>>>>>> 4f7c4b64
 
 const FormItem = styled.div`
   margin-bottom: 2em;
@@ -54,108 +49,6 @@
 const DocumentUpload = styled.img`
   width: 100%;
 `
-
-<<<<<<< HEAD
-type InputProps = ISelectProps | ITextInputProps | IDateFieldProps
-
-type GeneratedInputFieldProps = {
-  field: Ii18nFormField
-  onSetFieldValue: (name: string, value: string | string[]) => void
-  onChange: (e: React.ChangeEvent<any>) => void
-  meta: MetaPropsWithMessageDescriptors
-  description?: FormattedMessage.MessageDescriptor
-} & Omit<IInputFieldProps, 'id' | 'meta'> &
-  InputProps
-
-const LocalizedInputField = localizeInput(InputField)
-=======
-const getDynamicSelectOptions = (
-  field: IFormField,
-  values: IFormSectionData
-) => {
-  const stringValues = values as { [key: string]: string }
-  switch (field.name) {
-    case 'district':
-      return addressOptions[stringValues.state].districts
-
-    case 'districtPermanent':
-      return addressOptions[stringValues.statePermanent].districts
-
-    case 'addressLine4':
-      if (
-        addressOptions[stringValues.state][stringValues.district] &&
-        addressOptions[stringValues.state][stringValues.district].upazilas
-      ) {
-        return addressOptions[stringValues.state][stringValues.district]
-          .upazilas
-      } else {
-        return []
-      }
-    case 'addressLine4Permanent':
-      if (
-        addressOptions[stringValues.statePermanent][
-          stringValues.districtPermanent
-        ] &&
-        addressOptions[stringValues.statePermanent][
-          stringValues.districtPermanent
-        ].upazilas
-      ) {
-        return addressOptions[stringValues.statePermanent][
-          stringValues.districtPermanent
-        ].upazilas
-      } else {
-        return []
-      }
-    case 'addressLine3Options1':
-      if (
-        addressOptions[stringValues.state][stringValues.district] &&
-        addressOptions[stringValues.state][stringValues.district][
-          stringValues.addressLine4
-        ] &&
-        addressOptions[stringValues.state][stringValues.district][
-          stringValues.addressLine4
-        ].unions
-      ) {
-        return addressOptions[stringValues.state][stringValues.district][
-          stringValues.addressLine4
-        ].unions
-      } else {
-        return []
-      }
-    case 'addressLine3Options1Permanent':
-      if (
-        addressOptions[stringValues.statePermanent][
-          stringValues.districtPermanent
-        ] &&
-        addressOptions[stringValues.statePermanent][
-          stringValues.districtPermanent
-        ][stringValues.addressLine4Permanent] &&
-        addressOptions[stringValues.statePermanent][
-          stringValues.districtPermanent
-        ][stringValues.addressLine4Permanent].unions
-      ) {
-        return addressOptions[stringValues.statePermanent][
-          stringValues.districtPermanent
-        ][stringValues.addressLine4Permanent].unions
-      } else {
-        return []
-      }
-    default:
-      return []
-  }
-}
-
-function generateDynamicOptionsForField(
-  field: ISelectFormFieldWithDynamicOptions,
-  values: IFormSectionData
-): ISelectFormFieldWithOptions {
-  const { dynamicOptions, ...otherProps } = field
-  return {
-    ...otherProps,
-    options: getDynamicSelectOptions(field, values),
-    type: SELECT_WITH_OPTIONS
-  }
-}
 
 type GeneratedInputFieldProps = {
   fieldDefinition: Ii18nFormField
@@ -166,7 +59,6 @@
   touched: boolean
   error: string
 }
->>>>>>> 4f7c4b64
 
 function GeneratedInputField({
   fieldDefinition,
@@ -389,24 +281,17 @@
 
             const withDynamicallyGeneratedFields =
               field.type === SELECT_WITH_DYNAMIC_OPTIONS
-                ? generateDynamicOptionsForField(field, values)
+                ? ({
+                    ...field,
+                    options: getFieldOptions(
+                      field as ISelectFormFieldWithDynamicOptions,
+                      values
+                    )
+                  } as ISelectFormFieldWithDynamicOptions)
                 : field
 
             return (
               <FormItem key={`${field.name}`}>
-<<<<<<< HEAD
-                <GeneratedInputField
-                  field={internationaliseFieldObject(intl, {
-                    ...field,
-                    options: getFieldOptions(field, values)
-                  })}
-                  onBlur={this.handleBlur}
-                  value={values[field.name]}
-                  onChange={handleChange}
-                  meta={meta}
-                  onSetFieldValue={setFieldValue}
-                />
-=======
                 <Field name={field.name}>
                   {(formikFieldProps: FieldProps<any>) => (
                     <GeneratedInputField
@@ -421,7 +306,6 @@
                     />
                   )}
                 </Field>
->>>>>>> 4f7c4b64
               </FormItem>
             )
           })}
