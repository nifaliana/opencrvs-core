import * as React from 'react'
import { withFormik, FormikProps } from 'formik'
import { isEqual } from 'lodash'
import { InjectedIntlProps, injectIntl } from 'react-intl'
import { internationaliseFieldObject } from '../../forms/utils'
import {
  InputField,
  TextInput,
  Select,
  DateField,
  TextArea,
  ISelectProps,
  IDateFieldProps,
  ITextInputProps,
  IInputFieldProps,
  RadioGroup,
  IAddressProps,
  Address
} from '@opencrvs/components/lib/forms'
import styled from '../../styled-components'
import { IFormField, Ii18nFormField, IFormSectionData } from '../../forms'
import { Omit } from '../../utils'
<<<<<<< HEAD

export const FormItem = styled.div`
=======
import { IValidationResult } from '../../utils/validate'
import {
  localizeInput,
  MetaPropsWithMessageDescriptors
} from '../../i18n/components/localizeInput'
import { getValidationErrorsForForm } from '../../forms/validation'

const FormItem = styled.div`
>>>>>>> e11d67a5
  margin-bottom: 2em;
`

const FormSectionTitle = styled.h2`
  font-family: ${({ theme }) => theme.fonts.lightFont};
  color: ${({ theme }) => theme.colors.copy};
`
const DocumentUpload = styled.img`
  width: 100%;
`

type InputProps =
  | ISelectProps
  | ITextInputProps
  | IDateFieldProps
  | IAddressProps

type GeneratedInputFieldProps = {
  field: Ii18nFormField
<<<<<<< HEAD
  values: IFormSectionData
  onChange: (e: React.ChangeEvent<any>) => void
=======
>>>>>>> e11d67a5
  setFieldValue: (name: string, value: string) => void
  onChange: (e: React.ChangeEvent<any>) => void
  meta: MetaPropsWithMessageDescriptors
} & Omit<Omit<IInputFieldProps, 'id'>, 'meta'> &
  InputProps

const LocalizedInputField = localizeInput(InputField)

function GeneratedInputField({
  field,
  values,
  onChange,
  setFieldValue,
  ...props
}: GeneratedInputFieldProps) {
  if (field.type === 'select') {
    return (
      <LocalizedInputField
        component={Select}
        id={field.name}
        value={values[field.name]}
        onChange={(value: string) => setFieldValue(field.name, value)}
        {...field}
        {...props}
      />
    )
  }
  if (field.type === 'radioGroup') {
    return (
      <LocalizedInputField
        component={RadioGroup}
        id={field.name}
        value={values[field.name]}
        onChange={(value: string) => setFieldValue(field.name, value)}
        {...field}
        {...props}
      />
    )
  }

  if (field.type === 'date') {
    return (
<<<<<<< HEAD
      <InputField
        component={DateField}
        value={values[field.name]}
=======
      <LocalizedInputField
>>>>>>> e11d67a5
        onChange={(value: string) => setFieldValue(field.name, value)}
        component={DateField}
        id={field.name}
        {...field}
        {...props}
      />
    )
  }
  if (field.type === 'textarea') {
    return (
      <LocalizedInputField
        component={TextArea}
<<<<<<< HEAD
        id={field.name}
        value={values[field.name]}
=======
>>>>>>> e11d67a5
        onChange={onChange}
        id={field.name}
        {...field}
        {...props}
      />
    )
  }
<<<<<<< HEAD
  if (field.type === 'address') {
    return <Address id={field.name} values={values} {...field} {...props} />
=======

  if (field.type === 'documents') {
    return (
      <DocumentUpload
        src="/assets/document-upload.jpg"
        alt="Dummy document upload"
      />
    )
>>>>>>> e11d67a5
  }
  return (
    <LocalizedInputField
      component={TextInput}
      id={field.name}
      onChange={onChange}
      {...field}
      {...props}
    />
  )
}

const mapFieldsToValues = (fields: IFormField[]) =>
  fields.reduce(
    (memo, field) => ({ ...memo, [field.name]: field.initialValue }),
    {}
  )

export interface IFormSectionProps {
  fields: IFormField[]
  title: string
  id: string
  setAllFieldsDirty: boolean
  onChange: (values: IFormSectionData) => void
}

type Props = IFormSectionProps &
  FormikProps<IFormSectionData> &
  InjectedIntlProps

class FormSectionComponent extends React.Component<Props> {
  componentWillReceiveProps(nextProps: Props) {
    const userChangedForm = !isEqual(nextProps.values, this.props.values)
    const sectionChanged = this.props.id !== nextProps.id

    if (userChangedForm) {
      this.props.onChange(nextProps.values)
    }

    if (sectionChanged) {
      this.props.resetForm()
      if (nextProps.setAllFieldsDirty) {
        this.showValidationErrors(nextProps.fields)
      }
    }
  }
  componentDidMount() {
    if (this.props.setAllFieldsDirty) {
      this.showValidationErrors(this.props.fields)
    }
  }
  showValidationErrors(fields: IFormField[]) {
    const touched = fields.reduce(
      (memo, { name }) => ({ ...memo, [name]: true }),
      {}
    )

    this.props.setTouched(touched)
  }
  handleBlur = (e: React.FocusEvent<any>) => {
    this.props.setFieldTouched(e.target.name)
  }
  render() {
    const {
      handleSubmit,
      handleChange,
      values,
      fields,
      setFieldValue,
      touched,
      id,
      intl,
      title
    } = this.props
<<<<<<< HEAD
=======

    const errors = this.props.errors as {
      [key: string]: IValidationResult[]
    }

    function internationaliseFieldObject(field: IFormField): Ii18nFormField {
      return {
        ...field,
        label: intl.formatMessage(field.label),
        options: field.options
          ? field.options.map(opt => {
              return {
                ...opt,
                label: intl.formatMessage(opt.label)
              } as Ii18nSelectOption
            })
          : undefined
      } as Ii18nFormField
    }
>>>>>>> e11d67a5

    /*
     * HACK
     *
     * No idea why, but when "fields" prop is changed from outside,
     * "values" still reflect the old version for one render.
     *
     * This causes React to throw an error. You can see this happening by doing:
     *
     * if (fields.length > Object.keys(values).length) {
     *   console.log({ fields, values })
     * }
     */
    const fieldsWithValuesDefined = fields.filter(
      field => values[field.name] !== undefined
    )
    return (
      <section>
        <FormSectionTitle id={`form_section_title_${id}`}>
          {title}
        </FormSectionTitle>
        <form onSubmit={handleSubmit}>
          {fieldsWithValuesDefined.map(field => {
            const meta = {
              touched: touched[field.name]
            } as MetaPropsWithMessageDescriptors

            const fieldErrors = errors[field.name]
            if (fieldErrors && fieldErrors.length > 0) {
              const [firstError] = fieldErrors
              meta.error = firstError
            }

            return (
              <FormItem key={`${field.name}`}>
                <GeneratedInputField
<<<<<<< HEAD
                  field={internationaliseFieldObject(field, intl)}
                  onBlur={handleBlur}
                  values={values}
=======
                  field={internationaliseFieldObject(field)}
                  onBlur={this.handleBlur}
>>>>>>> e11d67a5
                  onChange={handleChange}
                  setFieldValue={setFieldValue}
                  value={values[field.name]}
                  meta={meta}
                />
              </FormItem>
            )
          })}
        </form>
      </section>
    )
  }
}

export const Form = withFormik<IFormSectionProps, IFormSectionData>({
  mapPropsToValues: props => mapFieldsToValues(props.fields),
  handleSubmit: values => {
    console.log(values)
  },
  validate: (values, props: IFormSectionProps) =>
    getValidationErrorsForForm(props.fields, values)
})(injectIntl(FormSectionComponent))<|MERGE_RESOLUTION|>--- conflicted
+++ resolved
@@ -20,10 +20,6 @@
 import styled from '../../styled-components'
 import { IFormField, Ii18nFormField, IFormSectionData } from '../../forms'
 import { Omit } from '../../utils'
-<<<<<<< HEAD
-
-export const FormItem = styled.div`
-=======
 import { IValidationResult } from '../../utils/validate'
 import {
   localizeInput,
@@ -32,7 +28,6 @@
 import { getValidationErrorsForForm } from '../../forms/validation'
 
 const FormItem = styled.div`
->>>>>>> e11d67a5
   margin-bottom: 2em;
 `
 
@@ -52,11 +47,8 @@
 
 type GeneratedInputFieldProps = {
   field: Ii18nFormField
-<<<<<<< HEAD
+
   values: IFormSectionData
-  onChange: (e: React.ChangeEvent<any>) => void
-=======
->>>>>>> e11d67a5
   setFieldValue: (name: string, value: string) => void
   onChange: (e: React.ChangeEvent<any>) => void
   meta: MetaPropsWithMessageDescriptors
@@ -77,7 +69,6 @@
       <LocalizedInputField
         component={Select}
         id={field.name}
-        value={values[field.name]}
         onChange={(value: string) => setFieldValue(field.name, value)}
         {...field}
         {...props}
@@ -89,7 +80,6 @@
       <LocalizedInputField
         component={RadioGroup}
         id={field.name}
-        value={values[field.name]}
         onChange={(value: string) => setFieldValue(field.name, value)}
         {...field}
         {...props}
@@ -99,13 +89,7 @@
 
   if (field.type === 'date') {
     return (
-<<<<<<< HEAD
-      <InputField
-        component={DateField}
-        value={values[field.name]}
-=======
-      <LocalizedInputField
->>>>>>> e11d67a5
+      <LocalizedInputField
         onChange={(value: string) => setFieldValue(field.name, value)}
         component={DateField}
         id={field.name}
@@ -118,23 +102,16 @@
     return (
       <LocalizedInputField
         component={TextArea}
-<<<<<<< HEAD
-        id={field.name}
-        value={values[field.name]}
-=======
->>>>>>> e11d67a5
+        id={field.name}
         onChange={onChange}
-        id={field.name}
-        {...field}
-        {...props}
-      />
-    )
-  }
-<<<<<<< HEAD
+        {...field}
+        {...props}
+      />
+    )
+  }
   if (field.type === 'address') {
     return <Address id={field.name} values={values} {...field} {...props} />
-=======
-
+  }
   if (field.type === 'documents') {
     return (
       <DocumentUpload
@@ -142,7 +119,6 @@
         alt="Dummy document upload"
       />
     )
->>>>>>> e11d67a5
   }
   return (
     <LocalizedInputField
@@ -217,28 +193,10 @@
       intl,
       title
     } = this.props
-<<<<<<< HEAD
-=======
 
     const errors = this.props.errors as {
       [key: string]: IValidationResult[]
     }
-
-    function internationaliseFieldObject(field: IFormField): Ii18nFormField {
-      return {
-        ...field,
-        label: intl.formatMessage(field.label),
-        options: field.options
-          ? field.options.map(opt => {
-              return {
-                ...opt,
-                label: intl.formatMessage(opt.label)
-              } as Ii18nSelectOption
-            })
-          : undefined
-      } as Ii18nFormField
-    }
->>>>>>> e11d67a5
 
     /*
      * HACK
@@ -275,17 +233,11 @@
             return (
               <FormItem key={`${field.name}`}>
                 <GeneratedInputField
-<<<<<<< HEAD
+                  values={values}
                   field={internationaliseFieldObject(field, intl)}
-                  onBlur={handleBlur}
-                  values={values}
-=======
-                  field={internationaliseFieldObject(field)}
                   onBlur={this.handleBlur}
->>>>>>> e11d67a5
                   onChange={handleChange}
                   setFieldValue={setFieldValue}
-                  value={values[field.name]}
                   meta={meta}
                 />
               </FormItem>
