import * as React from 'react'
import {
  createTestComponent,
  selectOption,
  mockOfflineData
} from 'src/tests/util'
import { FormFieldGenerator } from './FormFieldGenerator'
import { ReactWrapper } from 'enzyme'
import { createDraft, storeDraft } from 'src/drafts'
import { createStore } from '../../store'
import {
  SELECT_WITH_OPTIONS,
  SELECT_WITH_DYNAMIC_OPTIONS,
  TEL,
  Event
} from 'src/forms'
import { countries } from 'src/forms/countries'
import { OFFLINE_LOCATIONS_KEY } from 'src/offline/reducer'
import { config } from 'src/config'

export interface IMotherSectionFormData {
  firstName: string
}

const offlineResources = {
  locations: mockOfflineData.locations,
  offlineDataLoaded: true,
  loadingError: false
}

import { messages as addressMessages } from 'src/forms/address'
import { EVENT_TYPE } from 'src/utils/constants'

describe('form component', () => {
  const { store } = createStore()
<<<<<<< HEAD
  const draft = createDraft(EVENT_TYPE.BIRTH)
=======
  const draft = createDraft(Event.BIRTH)
>>>>>>> e48d83c7
  store.dispatch(storeDraft(draft))
  const modifyDraft = jest.fn()
  let component: ReactWrapper<{}, {}>
  const testComponent = createTestComponent(
    <FormFieldGenerator
      id="mother"
      onChange={modifyDraft}
      setAllFieldsDirty={false}
      offlineResources={offlineResources}
      fields={[
        {
          name: 'countryPermanent',
          type: SELECT_WITH_OPTIONS,
          label: addressMessages.country,
          required: true,
          initialValue: config.COUNTRY.toUpperCase(),
          validate: [],
          options: countries
        },
        {
          name: 'statePermanent',
          type: SELECT_WITH_DYNAMIC_OPTIONS,
          label: addressMessages.state,
          required: true,
          initialValue: '',
          validate: [],
          dynamicOptions: {
            resource: OFFLINE_LOCATIONS_KEY,
            dependency: 'countryPermanent'
          }
        },
        {
          name: 'districtPermanent',
          type: SELECT_WITH_DYNAMIC_OPTIONS,
          label: addressMessages.district,
          required: true,
          initialValue: '',
          validate: [],
          dynamicOptions: {
            resource: OFFLINE_LOCATIONS_KEY,
            dependency: 'statePermanent'
          }
        },
        {
          name: 'phone',
          type: TEL,
          label: addressMessages.district,
          required: true,
          initialValue: '',
          validate: []
        }
      ]}
    />,
    store
  )
  component = testComponent.component
  describe('when user is in the moth​​er section', () => {
    it('renders the page', () => {
      expect(
        component.find('#countryPermanent_label').hostNodes()
      ).toHaveLength(1)
    })
    it('changes the state select', async () => {
      const select = selectOption(component, '#statePermanent', 'Barisal')
      expect(component.find(select).text()).toEqual('Barisal')
    })
    it('changes the district select', async () => {
      const select = selectOption(component, '#districtPermanent', 'BARGUNA')
      expect(component.find(select).text()).toEqual('BARGUNA')
    })
    describe('when resetDependentSelectValues is called', () => {
      beforeEach(() => {
        const instance = component
          .find('FormSectionComponent')
          .instance() as any
        instance.resetDependentSelectValues('statePermanent')
      })
      it('resets dependent select fields', () => {
        expect(
          component
            .find('#districtPermanent')
            .hostNodes()
            .text()
        ).toEqual('Select...')
      })
      it('doesnt reset non dependent select fields', () => {
        expect(
          component
            .find('#countryPermanent')
            .hostNodes()
            .text()
        ).toEqual('Bangladesh')
      })
    })
  })
})

describe('form component registration section', () => {
  const { store } = createStore()
<<<<<<< HEAD
  const draft = createDraft(EVENT_TYPE.BIRTH)
=======
  const draft = createDraft(Event.BIRTH)
>>>>>>> e48d83c7
  store.dispatch(storeDraft(draft))
  const modifyDraft = jest.fn()
  let component: ReactWrapper<{}, {}>
  const testComponent = createTestComponent(
    <FormFieldGenerator
      id="registration"
      onChange={modifyDraft}
      setAllFieldsDirty={false}
      offlineResources={offlineResources}
      fields={[
        {
          name: 'registrationPhone',
          type: TEL,
          label: {
            defaultMessage: 'Phone number',
            id: 'formFields.registration.phone',
            description: 'Input label for phone input'
          },
          required: true,
          initialValue: '',
          validate: []
        }
      ]}
    />,
    store
  )
  component = testComponent.component
  describe('when user is in the register section', () => {
    it('renders registration phone type as tel', () => {
      expect(
        component
          .find('#registrationPhone')
          .hostNodes()
          .prop('type')
      ).toEqual('tel')
    })
  })
})<|MERGE_RESOLUTION|>--- conflicted
+++ resolved
@@ -29,15 +29,10 @@
 }
 
 import { messages as addressMessages } from 'src/forms/address'
-import { EVENT_TYPE } from 'src/utils/constants'
 
 describe('form component', () => {
   const { store } = createStore()
-<<<<<<< HEAD
-  const draft = createDraft(EVENT_TYPE.BIRTH)
-=======
   const draft = createDraft(Event.BIRTH)
->>>>>>> e48d83c7
   store.dispatch(storeDraft(draft))
   const modifyDraft = jest.fn()
   let component: ReactWrapper<{}, {}>
@@ -137,11 +132,7 @@
 
 describe('form component registration section', () => {
   const { store } = createStore()
-<<<<<<< HEAD
-  const draft = createDraft(EVENT_TYPE.BIRTH)
-=======
   const draft = createDraft(Event.BIRTH)
->>>>>>> e48d83c7
   store.dispatch(storeDraft(draft))
   const modifyDraft = jest.fn()
   let component: ReactWrapper<{}, {}>
