--- conflicted
+++ resolved
@@ -1,3 +1,4 @@
+import * as React from 'react'
 import { IDynamicValues } from '@opencrvs/components/lib/common-types'
 import {
   CheckboxGroup,
@@ -9,14 +10,6 @@
   TextInput,
   WarningMessage
 } from '@opencrvs/components/lib/forms'
-<<<<<<< HEAD
-import { Link, Paragraph } from '@opencrvs/components/lib/typography'
-import { FetchButtonField } from '@register/components/form/FetchButton'
-import { FormList } from '@register/components/form/FormList'
-import { InputField } from '@register/components/form/InputField'
-import { SubSectionDivider } from '@register/components/form/SubSectionDivider'
-import {
-=======
 import { Paragraph, Link } from '@opencrvs/components/lib/typography'
 import {
   internationaliseFieldObject,
@@ -31,35 +24,25 @@
 import styled, { keyframes } from '@register/styledComponents'
 import { gqlToDraftTransformer } from '@register/transformer'
 import {
-  IForm,
-  IFormSection,
-  IFormField,
-  Ii18nFormField,
-  IFormSectionData,
-  IFormFieldValue,
   SELECT_WITH_DYNAMIC_OPTIONS,
   SELECT_WITH_OPTIONS,
   RADIO_GROUP,
->>>>>>> 190a21b4
   CHECKBOX_GROUP,
   DATE,
   DOCUMENT_UPLOADER_WITH_OPTION,
-  DYNAMIC_LIST,
-  FETCH_BUTTON,
-  FIELD_GROUP_TITLE,
+  TEXTAREA,
+  TEL,
+  SUBSECTION,
+  WARNING,
   FIELD_WITH_DYNAMIC_DEFINITIONS,
   IDynamicFormField,
-  IDynamicListFormField,
   IFileValue,
   IForm,
-  IFormData,
   IFormField,
   IFormFieldValue,
   IFormSection,
   IFormSectionData,
   Ii18nFormField,
-  IListFormField,
-  ILoaderButton,
   INFORMATIVE_RADIO_GROUP,
   ISelectFormFieldWithDynamicOptions,
   ISelectFormFieldWithOptions,
@@ -69,16 +52,6 @@
   NUMBER,
   PARAGRAPH,
   PDF_DOCUMENT_VIEWER,
-<<<<<<< HEAD
-  RADIO_GROUP,
-  SEARCH_FIELD,
-  SELECT_WITH_DYNAMIC_OPTIONS,
-  SELECT_WITH_OPTIONS,
-  SUBSECTION,
-  TEL,
-  TEXTAREA,
-  WARNING
-=======
   DYNAMIC_LIST,
   IDynamicListFormField,
   IListFormField,
@@ -87,54 +60,36 @@
   ILoaderButton,
   FIELD_GROUP_TITLE,
   SEARCH_FIELD
->>>>>>> 190a21b4
 } from '@register/forms'
+import { getValidationErrorsForForm } from '@register/forms/validation'
+import { InputField } from '@register/components/form/InputField'
+import { SubSectionDivider } from '@register/components/form/SubSectionDivider'
+
+import { FormList } from '@register/components/form/FormList'
+import { FetchButtonField } from '@register/components/form/FetchButton'
+
+import { InformativeRadioGroup } from '@register/views/PrintCertificate/InformativeRadioGroup'
+import { SearchField } from './SearchField'
+import { DocumentUploaderWithOption } from './DocumentUploadfield/DocumentUploaderWithOption'
 import {
-  getConditionalActionsForField,
-  getFieldLabel,
-  getFieldOptions,
-  getFieldOptionsByValueMapper,
-  getFieldType,
-  getQueryData,
-  internationaliseFieldObject
-} from '@register/forms/utils'
-import { getValidationErrorsForForm } from '@register/forms/validation'
-<<<<<<< HEAD
-import { IOfflineDataState } from '@register/offline/reducer'
-import styled, { keyframes } from '@register/styledComponents'
-import { gqlToDraftTransformer } from '@register/transformer'
-import { IValidationResult } from '@register/utils/validate'
-import { InformativeRadioGroup } from '@register/views/PrintCertificate/InformativeRadioGroup'
+  InjectedIntlProps,
+  injectIntl,
+  FormattedHTMLMessage,
+  FormattedMessage,
+  MessageValue
+} from 'react-intl'
 import {
+  withFormik,
   FastField,
   Field,
+  FormikProps,
   FieldProps,
-  FormikProps,
   FormikTouched,
-  FormikValues,
-  withFormik
+  FormikValues
 } from 'formik'
+import { IOfflineDataState } from '@register/offline/reducer'
 import { isEqual } from 'lodash'
-import * as React from 'react'
-import {
-  FormattedHTMLMessage,
-  FormattedMessage,
-  InjectedIntlProps,
-  injectIntl,
-  MessageValue
-} from 'react-intl'
-import { DocumentUploaderWithOption } from './DocumentUploadfield/DocumentUploaderWithOption'
-=======
-import { InputField } from '@register/components/form/InputField'
-import { SubSectionDivider } from '@register/components/form/SubSectionDivider'
-
-import { FormList } from '@register/components/form/FormList'
-import { ImageUploadField } from '@register/components/form/ImageUploadField'
-import { FetchButtonField } from '@register/components/form/FetchButton'
-
-import { InformativeRadioGroup } from '@register/views/PrintCertificate/InformativeRadioGroup'
->>>>>>> 190a21b4
-import { SearchField } from './SearchField'
+import { IValidationResult } from '@register/utils/validate'
 
 const fadeIn = keyframes`
   from { opacity: 0; }
