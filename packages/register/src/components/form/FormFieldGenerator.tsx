--- conflicted
+++ resolved
@@ -50,11 +50,9 @@
 import { InputField } from 'src/components/form/InputField'
 import { FormList } from './FormList'
 import { ImageUploadField } from './ImageUploadField'
-<<<<<<< HEAD
 import { InformativeRadioGroup } from '../../views/PrintCertificate/InformativeRadioGroup'
-=======
+
 import { WarningMessage } from './WarningMessage'
->>>>>>> 159d5ef4
 
 const fadeIn = keyframes`
   from { opacity: 0; }
