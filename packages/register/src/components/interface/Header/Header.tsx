import * as React from 'react'
import {
  AppHeader,
  ExpandingMenu,
  SearchTool,
  ISearchType
} from '@opencrvs/components/lib/interface'
import {
  Hamburger,
  SearchDark,
  ApplicationBlack,
  ApplicationBlue,
  StatsBlack,
  StatsBlue,
  SettingsBlack,
  SettingsBlue,
  HelpBlack,
  HelpBlue,
  LogoutBlack,
  LogoutBlue,
  TrackingID,
  BRN,
  Phone,
  ArrowBack,
  Plus,
  SystemBlack,
  SystemBlue
} from '@opencrvs/components/lib/icons'
import { IconButton } from '@opencrvs/components/lib/buttons'
import { storage } from '@register/storage'
import { SCREEN_LOCK } from '@register/components/ProtectedPage'
import { connect } from 'react-redux'
import { getUserDetails } from '@register/profile/profileSelectors'
import { IUserDetails } from '@register/utils/userUtils'
import { redirectToAuthentication } from '@register/profile/profileActions'
import { IStoreState } from '@register/store'
import { GQLHumanName } from '@opencrvs/gateway/src/graphql/schema'
import { injectIntl, InjectedIntlProps, defineMessages } from 'react-intl'
import {
  goToHome,
  goToPerformance,
  goToSearchResult,
  goToSearch,
  goToSettings,
  goToEvents as goToEventsAction
} from '@register/navigation'
import { ProfileMenu } from '@register/components/ProfileMenu'
import {
  TRACKING_ID_TEXT,
  BRN_DRN_TEXT,
  PHONE_TEXT,
  SYS_ADMIN_ROLES
<<<<<<< HEAD
} from 'src/utils/constants'
import { Plus } from '@opencrvs/components/lib/icons'
import styled from 'src/styled-components'
import { goToEvents as goToEventsAction } from 'src/navigation'
import { roleMessages } from 'src/utils/roleTypeMessages'
=======
} from '@register/utils/constants'
import styled from '@register/styledComponents'
>>>>>>> c7fa1a35

type IProps = InjectedIntlProps & {
  userDetails: IUserDetails | null
  redirectToAuthentication: typeof redirectToAuthentication
  language: string
  title?: string
  goToSearchResult: typeof goToSearchResult
  goToEvents: typeof goToEventsAction
  goToSearch: typeof goToSearch
  goToSettings: typeof goToSettings
  goToHomeAction: typeof goToHome
  goToPerformanceAction: typeof goToPerformance
  searchText?: string
  selectedSearchType?: string
  mobileSearchBar?: boolean
  enableMenuSelection?: boolean
}
interface IState {
  showMenu: boolean
  showLogoutModal: boolean
}

<<<<<<< HEAD
const messages = defineMessages({
=======
const messages: {
  [key: string]: ReactIntl.FormattedMessage.MessageDescriptor
} = defineMessages({
  FIELD_AGENT: {
    id: 'register.home.header.FIELD_AGENT',
    defaultMessage: 'Field Agent',
    description: 'The description for FIELD_AGENT role'
  },
  LOCAL_SYSTEM_ADMIN: {
    id: 'register.home.header.LOCAL_SYSTEM_ADMIN',
    defaultMessage: 'Sysadmin',
    description: 'The description for Sysadmin role'
  },
  REGISTRATION_CLERK: {
    id: 'register.home.header.REGISTRATION_CLERK',
    defaultMessage: 'Registration Clerk',
    description: 'The description for REGISTRATION_CLERK role'
  },
  LOCAL_REGISTRAR: {
    id: 'register.home.header.LOCAL_REGISTRAR',
    defaultMessage: 'Registrar',
    description: 'The description for LOCAL_REGISTRAR role'
  },
  DISTRICT_REGISTRAR: {
    id: 'register.home.header.DISTRICT_REGISTRAR',
    defaultMessage: 'District Registrar',
    description: 'The description for DISTRICT_REGISTRAR role'
  },
  STATE_REGISTRAR: {
    id: 'register.home.header.STATE_REGISTRAR',
    defaultMessage: 'State Registrar',
    description: 'The description for STATE_REGISTRAR role'
  },
  NATIONAL_REGISTRAR: {
    id: 'register.home.header.NATIONAL_REGISTRAR',
    defaultMessage: 'National Registrar',
    description: 'The description for NATIONAL_REGISTRAR role'
  },
>>>>>>> c7fa1a35
  typeTrackingId: {
    id: 'register.home.header.typeTrackingId',
    defaultMessage: 'Tracking ID',
    description: 'Search menu tracking id type'
  },
  typeBrnDrn: {
    id: 'register.home.header.typeBrnDrn',
    defaultMessage: 'BRN/DRN',
    description: 'Search menu brn drn type'
  },
  typePhone: {
    id: 'register.home.header.typePhone',
    defaultMessage: 'Phone No.',
    description: 'Search menu phone no type'
  },
  placeHolderTrackingId: {
    id: 'register.home.header.placeHolderTrackingId',
    defaultMessage: 'Enter Tracking ID',
    description: 'Search menu tracking id place holder'
  },
  placeHolderBrnDrn: {
    id: 'register.home.header.placeHolderBrnDrn',
    defaultMessage: 'Enter BRN/DRN',
    description: 'Search menu brn drn place holder'
  },
  placeHolderPhone: {
    id: 'register.home.header.placeHolderPhone',
    defaultMessage: 'Enter Phone No.',
    description: 'Search menu phone no place holder'
  },
  defaultTitle: {
    id: 'register.home.header.defaultTitle',
    defaultMessage: 'Applications',
    description: 'Header default title'
  },
  applicationTitle: {
    id: 'register.home.header.applicationTitle',
    defaultMessage: 'Applications',
    description: 'Application title'
  },
  performanceTitle: {
    id: 'register.home.header.performanceTitle',
    defaultMessage: 'Performance',
    description: 'Performance title'
  },
  systemTitle: {
    id: 'register.home.header.systemTitle',
    defaultMessage: 'System',
    description: 'System title'
  },
  settingsTitle: {
    id: 'register.home.header.settingsTitle',
    defaultMessage: 'Settings',
    description: 'settings title'
  },
  helpTitle: {
    id: 'register.home.header.helpTitle',
    defaultMessage: 'Help',
    description: 'Help title'
  },
  logoutTitle: {
    id: 'register.home.header.logoutTitle',
    defaultMessage: 'Logout',
    description: 'logout title'
  }
})

const StyledPrimaryButton = styled(IconButton)`
  ${({ theme }) => theme.shadows.mistyShadow};

  @media (max-width: ${({ theme }) => theme.grid.breakpoints.lg}px) {
    display: none;
  }
`

class HeaderComp extends React.Component<IProps, IState> {
  constructor(props: IProps) {
    super(props)

    this.state = {
      showMenu: false,
      showLogoutModal: false
    }
  }

  hamburger = () => {
    const { userDetails, language, intl } = this.props

    let name = ''
    if (userDetails && userDetails.name) {
      const nameObj = userDetails.name.find(
        (storedName: GQLHumanName | null) => {
          const name = storedName as GQLHumanName
          return name.use === language
        }
      ) as GQLHumanName
      name = `${String(nameObj.firstNames)} ${String(nameObj.familyName)}`
    }

    const role =
      userDetails && userDetails.role
        ? intl.formatMessage(roleMessages[userDetails.role])
        : ''

    let menuItems = [
      {
        icon: <ApplicationBlack />,
        iconHover: <ApplicationBlue />,
        label: this.props.intl.formatMessage(messages.applicationTitle),
        onClick: goToHome
      },
      {
        icon: <StatsBlack />,
        iconHover: <StatsBlue />,
        label: this.props.intl.formatMessage(messages.performanceTitle),
        onClick: goToPerformance
      },
      {
        icon: <SettingsBlack />,
        iconHover: <SettingsBlue />,
        label: this.props.intl.formatMessage(messages.settingsTitle),
        onClick: this.props.goToSettings
      },
      {
        icon: <HelpBlack />,
        iconHover: <HelpBlue />,
        label: this.props.intl.formatMessage(messages.helpTitle),
        onClick: () => alert('Help!')
      },
      {
        icon: <LogoutBlack />,
        iconHover: <LogoutBlue />,
        label: this.props.intl.formatMessage(messages.logoutTitle),
        secondary: true,
        onClick: this.logout
      }
    ]

    if (
      userDetails &&
      userDetails.role &&
      SYS_ADMIN_ROLES.includes(userDetails.role)
    ) {
      menuItems = [
        {
          icon: <SystemBlack />,
          iconHover: <SystemBlue />,
          label: this.props.intl.formatMessage(messages.systemTitle),
          onClick: goToHome
        },
        {
          icon: <SettingsBlack />,
          iconHover: <SettingsBlue />,
          label: this.props.intl.formatMessage(messages.settingsTitle),
          onClick: this.props.goToSettings
        },
        {
          icon: <HelpBlack />,
          iconHover: <HelpBlue />,
          label: this.props.intl.formatMessage(messages.helpTitle),
          onClick: () => alert('Help!')
        },
        {
          icon: <LogoutBlack />,
          iconHover: <LogoutBlue />,
          label: this.props.intl.formatMessage(messages.logoutTitle),
          secondary: true,
          onClick: this.logout
        }
      ]
    }

    const userInfo = { name, role }

    return (
      <>
        <Hamburger />
        <ExpandingMenu
          menuItems={menuItems}
          userDetails={userInfo}
          showMenu={this.state.showMenu}
          menuCollapse={() => false}
        />
      </>
    )
  }

  logout = () => {
    storage.removeItem(SCREEN_LOCK)
    this.props.redirectToAuthentication()
  }

  toggleMenu = () => {
    this.setState(prevState => ({ showMenu: !prevState.showMenu }))
  }

  renderSearchInput(props: IProps, isMobile?: boolean) {
    const { intl, searchText, selectedSearchType } = props

    const searchTypeList: ISearchType[] = [
      {
        label: intl.formatMessage(messages.typeTrackingId),
        value: TRACKING_ID_TEXT,
        icon: <TrackingID />,
        placeHolderText: intl.formatMessage(messages.placeHolderTrackingId),
        isDefault: true
      },
      {
        label: intl.formatMessage(messages.typeBrnDrn),
        value: BRN_DRN_TEXT,
        icon: <BRN />,
        placeHolderText: intl.formatMessage(messages.placeHolderBrnDrn)
      },
      {
        label: intl.formatMessage(messages.typePhone),
        value: PHONE_TEXT,
        icon: <Phone />,
        placeHolderText: intl.formatMessage(messages.placeHolderPhone)
      }
    ]

    return (
      <SearchTool
        key="searchMenu"
        searchText={searchText}
        selectedSearchType={selectedSearchType}
        searchTypeList={searchTypeList}
        searchHandler={(text, type) =>
          props.goToSearchResult(text, type, isMobile)
        }
      />
    )
  }

  render() {
    const {
      intl,
      userDetails,
      enableMenuSelection,
      goToHomeAction,
      goToPerformanceAction
    } = this.props
    const title = this.props.title || intl.formatMessage(messages.defaultTitle)

    let menuItems = [
      {
        key: 'application',
        title: intl.formatMessage(messages.applicationTitle),
        onClick: goToHomeAction,
        selected: enableMenuSelection !== undefined ? enableMenuSelection : true
      },
      {
        key: 'performance',
        title: intl.formatMessage(messages.performanceTitle),
        onClick: goToPerformanceAction,
        selected: false
      }
    ]

    if (
      userDetails &&
      userDetails.role &&
      SYS_ADMIN_ROLES.includes(userDetails.role)
    ) {
      menuItems = [
        {
          key: 'sysadmin',
          title: intl.formatMessage(messages.systemTitle),
          onClick: goToHome,
          selected: true
        }
      ]
    }

    const rightMenu = [
      {
        element: (
          <StyledPrimaryButton
            key="newEvent"
            onClick={this.props.goToEvents}
            icon={() => <Plus />}
          />
        )
      },
      {
        element: this.renderSearchInput(this.props)
      },
      {
        element: <ProfileMenu key="profileMenu" />
      }
    ]

    const mobileHeaderActionProps = this.props.mobileSearchBar
      ? {
          mobileLeft: {
            icon: () => <ArrowBack />,
            handler: () => window.history.back()
          },
          mobileBody: this.renderSearchInput(this.props, true)
        }
      : {
          mobileLeft: {
            icon: () => this.hamburger(),
            handler: this.toggleMenu
          },
          mobileRight: {
            icon: () => <SearchDark />,
            handler: () => this.props.goToSearch()
          }
        }

    return (
      <>
        <AppHeader
          menuItems={menuItems}
          id="register_app_header"
          desktopRightMenu={rightMenu}
          title={title}
          {...mobileHeaderActionProps}
        />
      </>
    )
  }
}

export const Header = connect(
  (store: IStoreState) => ({
    language: store.i18n.language,
    userDetails: getUserDetails(store)
  }),
  {
    redirectToAuthentication,
    goToSearchResult,
    goToSearch,
    goToSettings,
    goToEvents: goToEventsAction,
    goToHomeAction: goToHome,
    goToPerformanceAction: goToPerformance
  }
)(injectIntl<IProps>(HeaderComp))<|MERGE_RESOLUTION|>--- conflicted
+++ resolved
@@ -50,16 +50,9 @@
   BRN_DRN_TEXT,
   PHONE_TEXT,
   SYS_ADMIN_ROLES
-<<<<<<< HEAD
-} from 'src/utils/constants'
-import { Plus } from '@opencrvs/components/lib/icons'
-import styled from 'src/styled-components'
-import { goToEvents as goToEventsAction } from 'src/navigation'
-import { roleMessages } from 'src/utils/roleTypeMessages'
-=======
 } from '@register/utils/constants'
-import styled from '@register/styledComponents'
->>>>>>> c7fa1a35
+import styled from 'styled-components'
+import { roleMessages } from '@register/utils/roleTypeMessages'
 
 type IProps = InjectedIntlProps & {
   userDetails: IUserDetails | null
@@ -82,48 +75,9 @@
   showLogoutModal: boolean
 }
 
-<<<<<<< HEAD
-const messages = defineMessages({
-=======
 const messages: {
   [key: string]: ReactIntl.FormattedMessage.MessageDescriptor
 } = defineMessages({
-  FIELD_AGENT: {
-    id: 'register.home.header.FIELD_AGENT',
-    defaultMessage: 'Field Agent',
-    description: 'The description for FIELD_AGENT role'
-  },
-  LOCAL_SYSTEM_ADMIN: {
-    id: 'register.home.header.LOCAL_SYSTEM_ADMIN',
-    defaultMessage: 'Sysadmin',
-    description: 'The description for Sysadmin role'
-  },
-  REGISTRATION_CLERK: {
-    id: 'register.home.header.REGISTRATION_CLERK',
-    defaultMessage: 'Registration Clerk',
-    description: 'The description for REGISTRATION_CLERK role'
-  },
-  LOCAL_REGISTRAR: {
-    id: 'register.home.header.LOCAL_REGISTRAR',
-    defaultMessage: 'Registrar',
-    description: 'The description for LOCAL_REGISTRAR role'
-  },
-  DISTRICT_REGISTRAR: {
-    id: 'register.home.header.DISTRICT_REGISTRAR',
-    defaultMessage: 'District Registrar',
-    description: 'The description for DISTRICT_REGISTRAR role'
-  },
-  STATE_REGISTRAR: {
-    id: 'register.home.header.STATE_REGISTRAR',
-    defaultMessage: 'State Registrar',
-    description: 'The description for STATE_REGISTRAR role'
-  },
-  NATIONAL_REGISTRAR: {
-    id: 'register.home.header.NATIONAL_REGISTRAR',
-    defaultMessage: 'National Registrar',
-    description: 'The description for NATIONAL_REGISTRAR role'
-  },
->>>>>>> c7fa1a35
   typeTrackingId: {
     id: 'register.home.header.typeTrackingId',
     defaultMessage: 'Tracking ID',
