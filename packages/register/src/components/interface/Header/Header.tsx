import * as React from 'react'
import {
  AppHeader,
  ExpandingMenu,
  SearchTool,
  ISearchType
} from '@opencrvs/components/lib/interface'
import {
  Hamburger,
  SearchDark,
  ApplicationBlack,
  ApplicationBlue,
  StatsBlack,
  StatsBlue,
  SettingsBlack,
  SettingsBlue,
  HelpBlack,
  HelpBlue,
  LogoutBlack,
  LogoutBlue,
  TrackingID,
  BRN,
  Phone,
  ArrowBack
} from '@opencrvs/components/lib/icons'
import { storage } from 'src/storage'
import { SCREEN_LOCK } from 'src/components/ProtectedPage'
import { connect } from 'react-redux'
import { getUserDetails } from 'src/profile/profileSelectors'
import { IUserDetails } from '../../../utils/userUtils'
import { redirectToAuthentication } from 'src/profile/profileActions'
import { IStoreState } from 'src/store'
import { GQLHumanName } from '@opencrvs/gateway/src/graphql/schema'
import { injectIntl, InjectedIntlProps, defineMessages } from 'react-intl'
import {
  goToHome,
  goToPerformance,
  goToSearchResult,
  goToSearch
} from 'src/navigation'
import { ProfileMenu } from 'src/components/ProfileMenu'
import { TRACKING_ID_TEXT, BRN_DRN_TEXT, PHONE_TEXT } from 'src/utils/constants'
import { SEARCH } from 'src/navigation/routes'

type IProps = InjectedIntlProps & {
  userDetails: IUserDetails
  redirectToAuthentication: typeof redirectToAuthentication
  language: string
  title?: string
  goToSearchResult: typeof goToSearchResult
  goToSearch: typeof goToSearch
  searchText?: string
  selectedSearchType?: string
  mobileSearchBar?: boolean
}
interface IState {
  showMenu: boolean
  showLogoutModal: boolean
}

const messages = defineMessages({
  FIELD_AGENT: {
    id: 'register.home.header.FIELD_AGENT',
    defaultMessage: 'Field Agent',
    description: 'The description for FIELD_AGENT role'
  },
  REGISTRATION_CLERK: {
    id: 'register.home.header.REGISTRATION_CLERK',
    defaultMessage: 'Registration Clerk',
    description: 'The description for REGISTRATION_CLERK role'
  },
  LOCAL_REGISTRAR: {
    id: 'register.home.header.LOCAL_REGISTRAR',
    defaultMessage: 'Registrar',
    description: 'The description for LOCAL_REGISTRAR role'
  },
  DISTRICT_REGISTRAR: {
    id: 'register.home.header.DISTRICT_REGISTRAR',
    defaultMessage: 'District Registrar',
    description: 'The description for DISTRICT_REGISTRAR role'
  },
  STATE_REGISTRAR: {
    id: 'register.home.header.STATE_REGISTRAR',
    defaultMessage: 'State Registrar',
    description: 'The description for STATE_REGISTRAR role'
  },
  NATIONAL_REGISTRAR: {
    id: 'register.home.header.NATIONAL_REGISTRAR',
    defaultMessage: 'National Registrar',
    description: 'The description for NATIONAL_REGISTRAR role'
  },
  typeTrackingId: {
    id: 'register.home.header.typeTrackingId',
    defaultMessage: 'Tracking ID',
    description: 'Search menu tracking id type'
  },
  typeBrnDrn: {
    id: 'register.home.header.typeBrnDrn',
    defaultMessage: 'BRN/DRN',
    description: 'Search menu brn drn type'
  },
  typePhone: {
    id: 'register.home.header.typePhone',
    defaultMessage: 'Phone No.',
    description: 'Search menu phone no type'
  },
  placeHolderTrackingId: {
    id: 'register.home.header.placeHolderTrackingId',
    defaultMessage: 'Enter Tracking ID',
    description: 'Search menu tracking id place holder'
  },
  placeHolderBrnDrn: {
    id: 'register.home.header.placeHolderBrnDrn',
    defaultMessage: 'Enter BRN/DRN',
    description: 'Search menu brn drn place holder'
  },
  placeHolderPhone: {
    id: 'register.home.header.placeHolderPhone',
    defaultMessage: 'Enter Phone No.',
    description: 'Search menu phone no place holder'
  },
  defaultTitle: {
    id: 'register.home.header.defaultTitle',
    defaultMessage: 'Applications',
    description: 'Header default title'
  },
  applicationTitle: {
    id: 'register.home.header.applicationTitle',
    defaultMessage: 'Applications',
    description: 'Application title'
  },
  performanceTitle: {
    id: 'register.home.header.performanceTitle',
    defaultMessage: 'Performance',
    description: 'Performance title'
  }
})

class HeaderComp extends React.Component<IProps, IState> {
  constructor(props: IProps) {
    super(props)

    this.state = {
      showMenu: false,
      showLogoutModal: false
    }
  }

  hamburger = () => {
    const { userDetails, language, intl } = this.props

    let name = ''
    if (userDetails && userDetails.name) {
      const nameObj = userDetails.name.find(
        (storedName: GQLHumanName) => storedName.use === language
      ) as GQLHumanName
      name = `${String(nameObj.firstNames)} ${String(nameObj.familyName)}`
    }

    const role =
      userDetails && userDetails.role
        ? intl.formatMessage(messages[userDetails.role])
        : ''

    const menuItems = [
      {
        icon: <ApplicationBlack />,
        iconHover: <ApplicationBlue />,
        label: 'Applications',
        onClick: goToHome
      },
      {
        icon: <StatsBlack />,
        iconHover: <StatsBlue />,
        label: 'Performance',
        onClick: goToPerformance
      },
      {
        icon: <SettingsBlack />,
        iconHover: <SettingsBlue />,
        label: 'Settings',
        onClick: () => alert('Settings')
      },
      {
        icon: <HelpBlack />,
        iconHover: <HelpBlue />,
        label: 'Help',
        onClick: () => alert('Help!')
      },
      {
        icon: <LogoutBlack />,
        iconHover: <LogoutBlue />,
        label: 'Logout',
        secondary: true,
        onClick: this.logout
      }
    ]
    const userInfo = { name, role }

    return (
      <>
        <Hamburger />
        <ExpandingMenu
          menuItems={menuItems}
          userDetails={userInfo}
          showMenu={this.state.showMenu}
          menuCollapse={() => false}
        />
      </>
    )
  }

  logout = () => {
    storage.removeItem(SCREEN_LOCK)
    this.props.redirectToAuthentication()
  }

  toggleMenu = () => {
    this.setState(prevState => ({ showMenu: !prevState.showMenu }))
  }

  renderSearchInput(props: IProps, desktop?: boolean) {
    const { intl, searchText, selectedSearchType } = props

    const searchTypeList: ISearchType[] = [
      {
        label: intl.formatMessage(messages.typeTrackingId),
        value: TRACKING_ID_TEXT,
        icon: <TrackingID />,
        placeHolderText: intl.formatMessage(messages.placeHolderTrackingId),
        isDefault: true
      },
      {
        label: intl.formatMessage(messages.typeBrnDrn),
        value: BRN_DRN_TEXT,
        icon: <BRN />,
        placeHolderText: intl.formatMessage(messages.placeHolderBrnDrn)
      },
      {
        label: intl.formatMessage(messages.typePhone),
        value: PHONE_TEXT,
        icon: <Phone />,
        placeHolderText: intl.formatMessage(messages.placeHolderPhone)
      }
    ]

    const onClearText = () => {
      if (desktop && window.location.pathname.includes(SEARCH)) {
        history.back()
      }
    }

    return (
      <SearchTool
        key="searchMenu"
        searchText={searchText}
        selectedSearchType={selectedSearchType}
        searchTypeList={searchTypeList}
        searchHandler={props.goToSearchResult}
        onClearText={onClearText}
      />
    )
  }

  render() {
    const { intl } = this.props
    const title = this.props.title || intl.formatMessage(messages.defaultTitle)
    const menuItems = [
      {
        key: 'application',
        title: intl.formatMessage(messages.applicationTitle),
        onClick: goToHome,
        selected: true
      },
      {
        key: 'performance',
        title: intl.formatMessage(messages.performanceTitle),
        onClick: goToPerformance,
        selected: false
      }
    ]

    const rightMenu = [
      {
        element: this.renderSearchInput(this.props, true)
      },
      {
        element: <ProfileMenu key="profileMenu" />
      }
    ]

    const mobileHeaderActionProps = this.props.mobileSearchBar
      ? {
          mobileLeft: {
            icon: () => <ArrowBack />,
            handler: () => history.back()
          },
          mobileBody: this.renderSearchInput(this.props)
        }
      : {
          mobileLeft: {
            icon: () => this.hamburger(),
            handler: this.toggleMenu
          },
          mobileRight: {
            icon: () => <SearchDark />,
            handler: () => this.props.goToSearch()
          }
        }

    return (
<<<<<<< HEAD
      <AppHeader
        menuItems={menuItems}
        id="register_app_header"
        desktopRightMenu={rightMenu}
        left={{
          icon: () => this.hamburger(),
          handler: this.toggleMenu
        }}
        title={title}
        right={{
          icon: () => <SearchDark />,
          handler: () => {
            alert('sdfsdf')
          }
        }}
      />
=======
      <>
        <AppHeader
          menuItems={menuItems}
          id="register_app_header"
          desktopRightMenu={rightMenu}
          title={title}
          {...mobileHeaderActionProps}
        />
        <LogoutConfirmation
          show={this.state.showLogoutModal}
          handleClose={this.toggleLogoutModal}
          handleYes={this.logout}
        />
      </>
>>>>>>> 9dcda686
    )
  }
}

export const Header = connect(
  (store: IStoreState) => ({
    language: store.i18n.language,
    userDetails: getUserDetails(store)
  }),
  {
    redirectToAuthentication,
    goToSearchResult,
    goToSearch
  }
)(injectIntl<IProps>(HeaderComp))<|MERGE_RESOLUTION|>--- conflicted
+++ resolved
@@ -309,24 +309,7 @@
         }
 
     return (
-<<<<<<< HEAD
-      <AppHeader
-        menuItems={menuItems}
-        id="register_app_header"
-        desktopRightMenu={rightMenu}
-        left={{
-          icon: () => this.hamburger(),
-          handler: this.toggleMenu
-        }}
-        title={title}
-        right={{
-          icon: () => <SearchDark />,
-          handler: () => {
-            alert('sdfsdf')
-          }
-        }}
-      />
-=======
+
       <>
         <AppHeader
           menuItems={menuItems}
@@ -335,13 +318,8 @@
           title={title}
           {...mobileHeaderActionProps}
         />
-        <LogoutConfirmation
-          show={this.state.showLogoutModal}
-          handleClose={this.toggleLogoutModal}
-          handleYes={this.logout}
-        />
       </>
->>>>>>> 9dcda686
+
     )
   }
 }
