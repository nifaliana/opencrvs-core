--- conflicted
+++ resolved
@@ -42,13 +42,10 @@
 } from 'src/navigation'
 import { ProfileMenu } from 'src/components/ProfileMenu'
 import { TRACKING_ID_TEXT, BRN_DRN_TEXT, PHONE_TEXT } from 'src/utils/constants'
-<<<<<<< HEAD
 import { Plus } from '@opencrvs/components/lib/icons'
 import styled from 'src/styled-components'
 import { goToEvents as goToEventsAction } from 'src/navigation'
-=======
 import { SEARCH } from 'src/navigation/routes'
->>>>>>> 7add0ce4
 
 type IProps = InjectedIntlProps & {
   userDetails: IUserDetails
@@ -56,11 +53,8 @@
   language: string
   title?: string
   goToSearchResult: typeof goToSearchResult
-<<<<<<< HEAD
   goToEvents: typeof goToEventsAction
-=======
   goToSearch: typeof goToSearch
->>>>>>> 7add0ce4
   searchText?: string
   selectedSearchType?: string
   mobileSearchBar?: boolean
@@ -309,28 +303,16 @@
 
     const rightMenu = [
       {
-<<<<<<< HEAD
         element: (
           <StyledPrimaryButton
-            id="myButton"
+            key="newEvent"
             onClick={this.props.goToEvents}
             icon={() => <Plus />}
           />
         )
       },
       {
-        element: (
-          <SearchTool
-            key="searchMenu"
-            searchText={this.props.searchText}
-            selectedSearchType={this.props.selectedSearchType}
-            searchTypeList={searchTypeList}
-            searchHandler={this.props.goToSearchResult}
-          />
-        )
-=======
         element: this.renderSearchInput(this.props, true)
->>>>>>> 7add0ce4
       },
       {
         element: <ProfileMenu key="profileMenu" />
@@ -383,10 +365,7 @@
   {
     redirectToAuthentication,
     goToSearchResult,
-<<<<<<< HEAD
-    goToEvents: goToEventsAction
-=======
+    goToEvents: goToEventsAction,
     goToSearch
->>>>>>> 7add0ce4
   }
 )(injectIntl<IProps>(HeaderComp))