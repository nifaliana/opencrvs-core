--- conflicted
+++ resolved
@@ -20,12 +20,8 @@
   LogoutBlue,
   TrackingID,
   BRN,
-<<<<<<< HEAD
-  Phone,
-  ArrowBack
-=======
   Phone
->>>>>>> 656e2a7a
+  // ArrowBack // TODO Add later
 } from '@opencrvs/components/lib/icons'
 import { LogoutConfirmation } from 'src/components/LogoutConfirmation'
 import { storage } from 'src/storage'
@@ -45,17 +41,10 @@
   userDetails: IUserDetails
   redirectToAuthentication: typeof redirectToAuthentication
   language: string
-<<<<<<< HEAD
-  goToSearchResult: typeof goToSearchResult
-  searchText?: string
-  selectedSearchType?: string
-  mobileSearchBar?: boolean
-=======
   title?: string
   goToSearchResult: typeof goToSearchResult
   searchText?: string
   selectedSearchType?: string
->>>>>>> 656e2a7a
 }
 interface IState {
   showMenu: boolean
@@ -93,37 +82,6 @@
     defaultMessage: 'National Registrar',
     description: 'The description for NATIONAL_REGISTRAR role'
   },
-<<<<<<< HEAD
-  TYPE_TRACKING_ID: {
-    id: 'register.home.header.searchType.trackingId',
-    defaultMessage: 'Tracking ID',
-    description: 'Search menu tracking id type'
-  },
-  TYPE_BRN_DRN: {
-    id: 'register.home.header.searchType.brn_drn',
-    defaultMessage: 'BRN/DRN',
-    description: 'Search menu brn drn type'
-  },
-  TYPE_PHONE: {
-    id: 'register.home.header.searchType.phone',
-    defaultMessage: 'Phone No.',
-    description: 'Search menu phone no type'
-  },
-  PLACE_HOLDER_TRACKING_ID: {
-    id: 'register.home.header.searchType.placeHolder.trackingId',
-    defaultMessage: 'Enter Tracking ID',
-    description: 'Search menu tracking id place holder'
-  },
-  PLACE_HOLDER_BRN_DRN: {
-    id: 'register.home.header.searchType.placeHolder.brn_drn',
-    defaultMessage: 'Enter BRN/DRN',
-    description: 'Search menu brn drn place holder'
-  },
-  PLACE_HOLDER_PHONE: {
-    id: 'register.home.header.searchType.placeHolder.phone',
-    defaultMessage: 'Enter Phone No.',
-    description: 'Search menu phone no place holder'
-=======
   typeTrackingId: {
     id: 'register.home.header.typeTrackingId',
     defaultMessage: 'Tracking ID',
@@ -168,7 +126,6 @@
     id: 'register.home.header.performanceTitle',
     defaultMessage: 'Performance',
     description: 'Performance title'
->>>>>>> 656e2a7a
   }
 })
 
@@ -178,39 +135,6 @@
 
   constructor(props: IProps) {
     super(props)
-    this.searchTypeList = [
-      {
-        label: props.intl.formatMessage(messages.TYPE_TRACKING_ID),
-        value: TRACKING_ID_TEXT,
-        icon: <TrackingID />,
-        placeHolderText: props.intl.formatMessage(
-          messages.PLACE_HOLDER_TRACKING_ID
-        ),
-        isDefault: true
-      },
-      {
-        label: props.intl.formatMessage(messages.TYPE_BRN_DRN),
-        value: BRN_DRN_TEXT,
-        icon: <BRN />,
-        placeHolderText: props.intl.formatMessage(messages.PLACE_HOLDER_BRN_DRN)
-      },
-      {
-        label: props.intl.formatMessage(messages.TYPE_PHONE),
-        value: PHONE_TEXT,
-        icon: <Phone />,
-        placeHolderText: props.intl.formatMessage(messages.PLACE_HOLDER_PHONE)
-      }
-    ]
-
-    this.searchToolElement = (
-      <SearchTool
-        key="searchMenu"
-        searchText={this.props.searchText}
-        selectedSearchType={this.props.selectedSearchType}
-        searchTypeList={this.searchTypeList}
-        searchHandler={this.props.goToSearchResult}
-      />
-    )
 
     this.state = {
       showMenu: false,
@@ -340,9 +264,6 @@
 
     const rightMenu = [
       {
-<<<<<<< HEAD
-        element: this.searchToolElement
-=======
         element: (
           <SearchTool
             key="searchMenu"
@@ -352,31 +273,30 @@
             searchHandler={this.props.goToSearchResult}
           />
         )
->>>>>>> 656e2a7a
       },
       {
         element: <ProfileMenu key="profileMenu" />
       }
     ]
 
-    const mobileHeaderActionProps = this.props.mobileSearchBar
-      ? {
-          mobileLeft: {
-            icon: () => <ArrowBack />,
-            handler: () => history.back()
-          },
-          mobileBody: this.searchToolElement
-        }
-      : {
-          mobileLeft: {
-            icon: () => this.hamburger(),
-            handler: this.toggleMenu
-          },
-          mobileRight: {
-            icon: () => <SearchDark />,
-            handler: this.props.goToSearchResult
-          }
-        }
+    //  const mobileHeaderActionProps = this.props.mobileSearchBar
+    //   ? {
+    //       mobileLeft: {
+    //         icon: () => <ArrowBack />,
+    //         handler: () => history.back()
+    //       },
+    //       mobileBody: this.searchToolElement
+    //     }
+    //   : {
+    //       mobileLeft: {
+    //         icon: () => this.hamburger(),
+    //         handler: this.toggleMenu
+    //       },
+    //       mobileRight: {
+    //         icon: () => <SearchDark />,
+    //         handler: this.props.goToSearchResult
+    //       }
+    //     }
 
     return (
       <>
@@ -384,22 +304,17 @@
           menuItems={menuItems}
           id="register_app_header"
           desktopRightMenu={rightMenu}
-<<<<<<< HEAD
-          title="Mobile header"
-          {...mobileHeaderActionProps}
-=======
-          left={{
+          mobileLeft={{
             icon: () => this.hamburger(),
             handler: this.toggleMenu
           }}
           title={title}
-          right={{
+          mobileRight={{
             icon: () => <SearchDark />,
             handler: () => {
               alert('sdfsdf')
             }
           }}
->>>>>>> 656e2a7a
         />
         <LogoutConfirmation
           show={this.state.showLogoutModal}
