import * as React from 'react'
import {
  AppHeader,
  ExpandingMenu,
  SearchTool,
  ISearchType
} from '@opencrvs/components/lib/interface'
import {
  Hamburger,
  SearchDark,
  ApplicationBlack,
  ApplicationBlue,
  StatsBlack,
  StatsBlue,
  SettingsBlack,
  SettingsBlue,
  HelpBlack,
  HelpBlue,
  LogoutBlack,
  LogoutBlue,
  TrackingID,
  BRN,
  Phone,
  ArrowBack,
  Plus
} from '@opencrvs/components/lib/icons'
import { IconButton } from '@opencrvs/components/lib/buttons'
import { storage } from '@register/storage'
import { SCREEN_LOCK } from '@register/components/ProtectedPage'
import { connect } from 'react-redux'
import { getUserDetails } from '@register/profile/profileSelectors'
import { IUserDetails } from '@register/utils/userUtils'
import { redirectToAuthentication } from '@register/profile/profileActions'
import { IStoreState } from '@register/store'
import { GQLHumanName } from '@opencrvs/gateway/src/graphql/schema'
import { injectIntl, InjectedIntlProps, defineMessages } from 'react-intl'
import {
  goToHome,
  goToPerformance,
  goToSearchResult,
  goToSearch,
<<<<<<< HEAD
  goToEvents as goToEventsAction
} from '@register/navigation'
import { ProfileMenu } from '@register/components/ProfileMenu'
import {
  TRACKING_ID_TEXT,
  BRN_DRN_TEXT,
  PHONE_TEXT
} from '@register/utils/constants'

import styled from '@register/styledComponents'

import { SEARCH } from '@register/navigation/routes'
=======
  goToSettings
} from 'src/navigation'
import { ProfileMenu } from 'src/components/ProfileMenu'
import { TRACKING_ID_TEXT, BRN_DRN_TEXT, PHONE_TEXT } from 'src/utils/constants'
import { Plus } from '@opencrvs/components/lib/icons'
import styled from 'src/styled-components'
import { goToEvents as goToEventsAction } from 'src/navigation'
import { SEARCH } from 'src/navigation/routes'
>>>>>>> 83c2165e

type IProps = InjectedIntlProps & {
  userDetails: IUserDetails | null
  redirectToAuthentication: typeof redirectToAuthentication
  language: string
  title?: string
  goToSearchResult: typeof goToSearchResult
  goToEvents: typeof goToEventsAction
  goToSearch: typeof goToSearch
  goToSettings: typeof goToSettings
  searchText?: string
  selectedSearchType?: string
  mobileSearchBar?: boolean
}
interface IState {
  showMenu: boolean
  showLogoutModal: boolean
}

const messages: {
  [key: string]: ReactIntl.FormattedMessage.MessageDescriptor
} = defineMessages({
  FIELD_AGENT: {
    id: 'register.home.header.FIELD_AGENT',
    defaultMessage: 'Field Agent',
    description: 'The description for FIELD_AGENT role'
  },
  REGISTRATION_CLERK: {
    id: 'register.home.header.REGISTRATION_CLERK',
    defaultMessage: 'Registration Clerk',
    description: 'The description for REGISTRATION_CLERK role'
  },
  LOCAL_REGISTRAR: {
    id: 'register.home.header.LOCAL_REGISTRAR',
    defaultMessage: 'Registrar',
    description: 'The description for LOCAL_REGISTRAR role'
  },
  DISTRICT_REGISTRAR: {
    id: 'register.home.header.DISTRICT_REGISTRAR',
    defaultMessage: 'District Registrar',
    description: 'The description for DISTRICT_REGISTRAR role'
  },
  STATE_REGISTRAR: {
    id: 'register.home.header.STATE_REGISTRAR',
    defaultMessage: 'State Registrar',
    description: 'The description for STATE_REGISTRAR role'
  },
  NATIONAL_REGISTRAR: {
    id: 'register.home.header.NATIONAL_REGISTRAR',
    defaultMessage: 'National Registrar',
    description: 'The description for NATIONAL_REGISTRAR role'
  },
  typeTrackingId: {
    id: 'register.home.header.typeTrackingId',
    defaultMessage: 'Tracking ID',
    description: 'Search menu tracking id type'
  },
  typeBrnDrn: {
    id: 'register.home.header.typeBrnDrn',
    defaultMessage: 'BRN/DRN',
    description: 'Search menu brn drn type'
  },
  typePhone: {
    id: 'register.home.header.typePhone',
    defaultMessage: 'Phone No.',
    description: 'Search menu phone no type'
  },
  placeHolderTrackingId: {
    id: 'register.home.header.placeHolderTrackingId',
    defaultMessage: 'Enter Tracking ID',
    description: 'Search menu tracking id place holder'
  },
  placeHolderBrnDrn: {
    id: 'register.home.header.placeHolderBrnDrn',
    defaultMessage: 'Enter BRN/DRN',
    description: 'Search menu brn drn place holder'
  },
  placeHolderPhone: {
    id: 'register.home.header.placeHolderPhone',
    defaultMessage: 'Enter Phone No.',
    description: 'Search menu phone no place holder'
  },
  defaultTitle: {
    id: 'register.home.header.defaultTitle',
    defaultMessage: 'Applications',
    description: 'Header default title'
  },
  applicationTitle: {
    id: 'register.home.header.applicationTitle',
    defaultMessage: 'Applications',
    description: 'Application title'
  },
  performanceTitle: {
    id: 'register.home.header.performanceTitle',
    defaultMessage: 'Performance',
    description: 'Performance title'
  }
})

const StyledPrimaryButton = styled(IconButton)`
  ${({ theme }) => theme.shadows.mistyShadow};

  @media (max-width: ${({ theme }) => theme.grid.breakpoints.lg}px) {
    display: none;
  }
`

class HeaderComp extends React.Component<IProps, IState> {
  constructor(props: IProps) {
    super(props)

    this.state = {
      showMenu: false,
      showLogoutModal: false
    }
  }

  hamburger = () => {
    const { userDetails, language, intl } = this.props

    let name = ''
    if (userDetails && userDetails.name && userDetails.name) {
      const nameObj = userDetails.name.find(
        (storedName: GQLHumanName | null) => {
          const name = storedName as GQLHumanName
          return name.use === language
        }
      ) as GQLHumanName
      name = `${String(nameObj.firstNames)} ${String(nameObj.familyName)}`
    }

    const role =
      userDetails && userDetails.role
        ? intl.formatMessage(messages[userDetails.role])
        : ''

    const menuItems = [
      {
        icon: <ApplicationBlack />,
        iconHover: <ApplicationBlue />,
        label: 'Applications',
        onClick: goToHome
      },
      {
        icon: <StatsBlack />,
        iconHover: <StatsBlue />,
        label: 'Performance',
        onClick: goToPerformance
      },
      {
        icon: <SettingsBlack />,
        iconHover: <SettingsBlue />,
        label: 'Settings',
        onClick: this.props.goToSettings
      },
      {
        icon: <HelpBlack />,
        iconHover: <HelpBlue />,
        label: 'Help',
        onClick: () => alert('Help!')
      },
      {
        icon: <LogoutBlack />,
        iconHover: <LogoutBlue />,
        label: 'Logout',
        secondary: true,
        onClick: this.logout
      }
    ]
    const userInfo = { name, role }

    return (
      <>
        <Hamburger />
        <ExpandingMenu
          menuItems={menuItems}
          userDetails={userInfo}
          showMenu={this.state.showMenu}
          menuCollapse={() => false}
        />
      </>
    )
  }

  logout = () => {
    storage.removeItem(SCREEN_LOCK)
    this.props.redirectToAuthentication()
  }

  toggleMenu = () => {
    this.setState(prevState => ({ showMenu: !prevState.showMenu }))
  }

  renderSearchInput(props: IProps, desktop?: boolean) {
    const { intl, searchText, selectedSearchType } = props

    const searchTypeList: ISearchType[] = [
      {
        label: intl.formatMessage(messages.typeTrackingId),
        value: TRACKING_ID_TEXT,
        icon: <TrackingID />,
        placeHolderText: intl.formatMessage(messages.placeHolderTrackingId),
        isDefault: true
      },
      {
        label: intl.formatMessage(messages.typeBrnDrn),
        value: BRN_DRN_TEXT,
        icon: <BRN />,
        placeHolderText: intl.formatMessage(messages.placeHolderBrnDrn)
      },
      {
        label: intl.formatMessage(messages.typePhone),
        value: PHONE_TEXT,
        icon: <Phone />,
        placeHolderText: intl.formatMessage(messages.placeHolderPhone)
      }
    ]

    const onClearText = () => {
      if (desktop && window.location.pathname.includes(SEARCH)) {
        window.history.back()
      }
    }

    return (
      <SearchTool
        key="searchMenu"
        searchText={searchText}
        selectedSearchType={selectedSearchType}
        searchTypeList={searchTypeList}
        searchHandler={props.goToSearchResult}
        onClearText={onClearText}
      />
    )
  }

  render() {
    const { intl } = this.props
    const title = this.props.title || intl.formatMessage(messages.defaultTitle)
    const menuItems = [
      {
        key: 'application',
        title: intl.formatMessage(messages.applicationTitle),
        onClick: goToHome,
        selected: true
      },
      {
        key: 'performance',
        title: intl.formatMessage(messages.performanceTitle),
        onClick: goToPerformance,
        selected: false
      }
    ]

    const rightMenu = [
      {
        element: (
          <StyledPrimaryButton
            key="newEvent"
            onClick={this.props.goToEvents}
            icon={() => <Plus />}
          />
        )
      },
      {
        element: this.renderSearchInput(this.props, true)
      },
      {
        element: <ProfileMenu key="profileMenu" />
      }
    ]

    const mobileHeaderActionProps = this.props.mobileSearchBar
      ? {
          mobileLeft: {
            icon: () => <ArrowBack />,
            handler: () => window.history.back()
          },
          mobileBody: this.renderSearchInput(this.props)
        }
      : {
          mobileLeft: {
            icon: () => this.hamburger(),
            handler: this.toggleMenu
          },
          mobileRight: {
            icon: () => <SearchDark />,
            handler: () => this.props.goToSearch()
          }
        }

    return (
      <>
        <AppHeader
          menuItems={menuItems}
          id="register_app_header"
          desktopRightMenu={rightMenu}
          title={title}
          {...mobileHeaderActionProps}
        />
      </>
    )
  }
}

export const Header = connect(
  (store: IStoreState) => ({
    language: store.i18n.language,
    userDetails: getUserDetails(store)
  }),
  {
    redirectToAuthentication,
    goToSearchResult,
    goToSearch,
    goToSettings,
    goToEvents: goToEventsAction
  }
)(injectIntl<IProps>(HeaderComp))<|MERGE_RESOLUTION|>--- conflicted
+++ resolved
@@ -39,7 +39,7 @@
   goToPerformance,
   goToSearchResult,
   goToSearch,
-<<<<<<< HEAD
+  goToSettings,
   goToEvents as goToEventsAction
 } from '@register/navigation'
 import { ProfileMenu } from '@register/components/ProfileMenu'
@@ -48,20 +48,8 @@
   BRN_DRN_TEXT,
   PHONE_TEXT
 } from '@register/utils/constants'
-
 import styled from '@register/styledComponents'
-
 import { SEARCH } from '@register/navigation/routes'
-=======
-  goToSettings
-} from 'src/navigation'
-import { ProfileMenu } from 'src/components/ProfileMenu'
-import { TRACKING_ID_TEXT, BRN_DRN_TEXT, PHONE_TEXT } from 'src/utils/constants'
-import { Plus } from '@opencrvs/components/lib/icons'
-import styled from 'src/styled-components'
-import { goToEvents as goToEventsAction } from 'src/navigation'
-import { SEARCH } from 'src/navigation/routes'
->>>>>>> 83c2165e
 
 type IProps = InjectedIntlProps & {
   userDetails: IUserDetails | null
