--- conflicted
+++ resolved
@@ -50,16 +50,8 @@
   BRN_DRN_TEXT,
   PHONE_TEXT,
   SYS_ADMIN_ROLES
-<<<<<<< HEAD
 } from '@register/utils/constants'
 import styled from '@register/styledComponents'
-import { SEARCH } from '@register/navigation/routes'
-=======
-} from 'src/utils/constants'
-import { Plus } from '@opencrvs/components/lib/icons'
-import styled from 'src/styled-components'
-import { goToEvents as goToEventsAction } from 'src/navigation'
->>>>>>> af091763
 
 type IProps = InjectedIntlProps & {
   userDetails: IUserDetails | null
@@ -341,15 +333,6 @@
       }
     ]
 
-<<<<<<< HEAD
-    const onClearText = () => {
-      if (desktop && window.location.pathname.includes(SEARCH)) {
-        window.history.back()
-      }
-    }
-
-=======
->>>>>>> af091763
     return (
       <SearchTool
         key="searchMenu"
