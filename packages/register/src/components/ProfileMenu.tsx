import * as React from 'react'
import { connect } from 'react-redux'
import styled from '@register/styledComponents'
import {
  injectIntl,
  InjectedIntlProps,
  defineMessages,
  InjectedIntl
} from 'react-intl'
import { IToggleMenuItem, ToggleMenu } from '@opencrvs/components/lib/interface'
import {
  SettingsBlack,
  LogoutBlack,
  AvatarSmall
} from '@opencrvs/components/lib/icons'
import { IStoreState } from '@register/store'
import { IUserDetails } from '@register/utils/userUtils'
import { getLanguage } from '@register/i18n/selectors'
import { getUserDetails } from '@register/profile/profileSelectors'
import { GQLHumanName } from '@opencrvs/gateway/src/graphql/schema'
<<<<<<< HEAD
import { redirectToAuthentication } from 'src/profile/profileActions'
import { goToSettings } from 'src/navigation'
import { roleMessages } from 'src/utils/roleTypeMessages'
=======
import { redirectToAuthentication } from '@register/profile/profileActions'
import { goToSettings } from '@register/navigation'
>>>>>>> c7fa1a35

const UserName = styled.div`
  color: ${({ theme }) => theme.colors.copy};
  ${({ theme }) => theme.fonts.bigBodyBoldStyle};
  height: 27px;
`

const UserRole = styled.div`
  color: ${({ theme }) => theme.colors.copy};
  height: 24px;
  ${({ theme }) => theme.fonts.captionStyle};
`

<<<<<<< HEAD
const messages = defineMessages({
=======
const messages: {
  [key: string]: ReactIntl.FormattedMessage.MessageDescriptor
} = defineMessages({
  LOCAL_SYSTEM_ADMIN: {
    id: 'register.home.header.LOCAL_SYSTEM_ADMIN',
    defaultMessage: 'Sysadmin',
    description: 'The description for Sysadmin role'
  },
>>>>>>> c7fa1a35
  settings: {
    id: 'menu.items.settings',
    defaultMessage: 'Settings',
    description: 'Menu item settings'
  },
  logout: {
    id: 'menu.items.logout',
    defaultMessage: 'Log out',
    description: 'Menu item logout'
  }
})

interface IProps {
  language: string
  userDetails: IUserDetails | null
  redirectToAuthentication: typeof redirectToAuthentication
  goToSettings: typeof goToSettings
}

interface IState {
  showLogoutModal: boolean
}

type FullProps = IProps & InjectedIntlProps

class ProfileMenuComponent extends React.Component<FullProps, IState> {
  getMenuItems = (intl: InjectedIntl): IToggleMenuItem[] => {
    const items = [] as IToggleMenuItem[]
    items.push({
      icon: <SettingsBlack />,
      label: intl.formatMessage(messages.settings),
      handler: this.props.goToSettings
    })
    items.push({
      icon: <LogoutBlack />,
      label: intl.formatMessage(messages.logout),
      handler: () => this.props.redirectToAuthentication()
    })
    return items
  }

  getMenuHeader = (
    intl: InjectedIntl,
    language: string,
    userDetails: IUserDetails | null
  ): JSX.Element => {
    let userName
    let userRole

    if (userDetails && userDetails.name) {
      const nameObj = userDetails.name.find(
        (storedName: GQLHumanName | null) => {
          const name = storedName as GQLHumanName
          return name.use === language
        }
      ) as GQLHumanName

      userName = `${String(nameObj.firstNames)} ${String(nameObj.familyName)}`

      userRole =
        userDetails.role &&
        intl.formatMessage(roleMessages[userDetails.role as string])
    } else {
      userName = ''
      userRole = ''
    }

    return (
      <>
        <UserName>{userName}</UserName>
        <UserRole>{userRole}</UserRole>
      </>
    )
  }

  render() {
    const { intl, language, userDetails } = this.props

    return (
      <>
        <ToggleMenu
          id="ProfileMenu"
          toggleButton={<AvatarSmall />}
          menuHeader={this.getMenuHeader(intl, language, userDetails)}
          menuItems={this.getMenuItems(intl)}
        />
      </>
    )
  }
}

const mapStateToProps = (store: IStoreState) => {
  return {
    language: getLanguage(store),
    userDetails: getUserDetails(store)
  }
}

export const ProfileMenu = connect(
  mapStateToProps,
  {
    redirectToAuthentication,
    goToSettings
  }
)(injectIntl(ProfileMenuComponent))<|MERGE_RESOLUTION|>--- conflicted
+++ resolved
@@ -18,14 +18,9 @@
 import { getLanguage } from '@register/i18n/selectors'
 import { getUserDetails } from '@register/profile/profileSelectors'
 import { GQLHumanName } from '@opencrvs/gateway/src/graphql/schema'
-<<<<<<< HEAD
-import { redirectToAuthentication } from 'src/profile/profileActions'
-import { goToSettings } from 'src/navigation'
-import { roleMessages } from 'src/utils/roleTypeMessages'
-=======
+import { roleMessages } from '@register/utils/roleTypeMessages'
 import { redirectToAuthentication } from '@register/profile/profileActions'
 import { goToSettings } from '@register/navigation'
->>>>>>> c7fa1a35
 
 const UserName = styled.div`
   color: ${({ theme }) => theme.colors.copy};
@@ -39,18 +34,7 @@
   ${({ theme }) => theme.fonts.captionStyle};
 `
 
-<<<<<<< HEAD
 const messages = defineMessages({
-=======
-const messages: {
-  [key: string]: ReactIntl.FormattedMessage.MessageDescriptor
-} = defineMessages({
-  LOCAL_SYSTEM_ADMIN: {
-    id: 'register.home.header.LOCAL_SYSTEM_ADMIN',
-    defaultMessage: 'Sysadmin',
-    description: 'The description for Sysadmin role'
-  },
->>>>>>> c7fa1a35
   settings: {
     id: 'menu.items.settings',
     defaultMessage: 'Settings',
