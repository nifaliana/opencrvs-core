--- conflicted
+++ resolved
@@ -55,7 +55,6 @@
                     <SessionExpireConfirmation />
                     <NotificationComponent>
                       <Page>
-<<<<<<< HEAD
                         <ProtectedPage>
                           <Switch>
                             <ProtectedRoute
@@ -78,48 +77,40 @@
                               path={routes.DRAFT_BIRTH_PARENT_FORM}
                               component={ApplicationForm}
                             />
-
                             <ProtectedRoute
                               exact
                               path={routes.DRAFT_BIRTH_PARENT_FORM_TAB}
                               component={ApplicationForm}
                             />
-
                             <ProtectedRoute
                               exact
                               path={routes.DRAFT_DEATH_FORM}
                               component={ApplicationForm}
                             />
-
                             <ProtectedRoute
                               exact
                               path={routes.DRAFT_DEATH_FORM_TAB}
                               component={ApplicationForm}
                             />
-
                             <ProtectedRoute
                               exact
                               path={routes.REVIEW_EVENT_PARENT_FORM_TAB}
                               component={ReviewForm}
                             />
-
                             <ProtectedRoute
                               exact
                               path={routes.WORK_QUEUE}
                               component={WorkQueue}
                             />
-
                             <ProtectedRoute
                               exact
                               path={routes.WORK_QUEUE_TAB}
                               component={WorkQueue}
                             />
-
                             <ProtectedRoute
                               path={routes.CONFIRMATION_SCREEN}
                               component={ConfirmationScreen}
                             />
-
                             <ProtectedRoute
                               path={routes.SEARCH_RESULT}
                               component={SearchResult}
@@ -128,7 +119,6 @@
                               path={routes.MY_RECORDS}
                               component={MyRecords}
                             />
-
                             <ProtectedRoute
                               path={routes.MY_DRAFTS}
                               component={MyDrafts}
@@ -141,90 +131,12 @@
                               path={routes.PRINT_CERTIFICATE}
                               component={PrintCertificateAction}
                             />
+                            <ProtectedRoute
+                              path={routes.CREATE_PIN}
+                              component={CreatePin}
+                            />
                           </Switch>
                         </ProtectedPage>
-=======
-                        <Switch>
-                          <ProtectedRoute
-                            exact
-                            path={routes.HOME}
-                            component={Home}
-                          />
-                          <ProtectedRoute
-                            exact
-                            path={routes.SELECT_VITAL_EVENT}
-                            component={SelectVitalEvent}
-                          />
-                          <ProtectedRoute
-                            exact
-                            path={routes.SELECT_INFORMANT}
-                            component={SelectInformant}
-                          />
-                          <ProtectedRoute
-                            exact
-                            path={routes.DRAFT_BIRTH_PARENT_FORM}
-                            component={ApplicationForm}
-                          />
-                          <ProtectedRoute
-                            exact
-                            path={routes.DRAFT_BIRTH_PARENT_FORM_TAB}
-                            component={ApplicationForm}
-                          />
-                          <ProtectedRoute
-                            exact
-                            path={routes.DRAFT_DEATH_FORM}
-                            component={ApplicationForm}
-                          />
-                          <ProtectedRoute
-                            exact
-                            path={routes.DRAFT_DEATH_FORM_TAB}
-                            component={ApplicationForm}
-                          />
-                          <ProtectedRoute
-                            exact
-                            path={routes.REVIEW_EVENT_PARENT_FORM_TAB}
-                            component={ReviewForm}
-                          />
-                          <ProtectedRoute
-                            exact
-                            path={routes.WORK_QUEUE}
-                            component={WorkQueue}
-                          />
-                          <ProtectedRoute
-                            exact
-                            path={routes.WORK_QUEUE_TAB}
-                            component={WorkQueue}
-                          />
-                          <ProtectedRoute
-                            path={routes.CONFIRMATION_SCREEN}
-                            component={ConfirmationScreen}
-                          />
-                          <ProtectedRoute
-                            path={routes.SEARCH_RESULT}
-                            component={SearchResult}
-                          />
-                          <ProtectedRoute
-                            path={routes.MY_RECORDS}
-                            component={MyRecords}
-                          />
-                          <ProtectedRoute
-                            path={routes.MY_DRAFTS}
-                            component={MyDrafts}
-                          />
-                          <ProtectedRoute
-                            path={routes.REVIEW_DUPLICATES}
-                            component={ReviewDuplicates}
-                          />
-                          <ProtectedRoute
-                            path={routes.PRINT_CERTIFICATE}
-                            component={PrintCertificateAction}
-                          />
-                          <ProtectedRoute
-                            path={routes.CREATE_PIN}
-                            component={CreatePin}
-                          />
-                        </Switch>
->>>>>>> 4a2291b5
                       </Page>
                     </NotificationComponent>
                   </ScrollToTop>
