--- conflicted
+++ resolved
@@ -58,7 +58,6 @@
                       <SessionExpireConfirmation />
                       <NotificationComponent>
                         <Page>
-<<<<<<< HEAD
                           <ProtectedPage>
                             <Switch>
                               <ProtectedRoute
@@ -139,94 +138,12 @@
                                 path={routes.CREATE_PIN}
                                 component={CreatePin}
                               />
+                              <ProtectedRoute
+                                path={routes.SECURE_ACCOUNT}
+                                component={SecureAccount}
+                              />
                             </Switch>
                           </ProtectedPage>
-=======
-                          <Switch>
-                            <ProtectedRoute
-                              exact
-                              path={routes.HOME}
-                              component={Home}
-                            />
-                            <ProtectedRoute
-                              exact
-                              path={routes.SELECT_VITAL_EVENT}
-                              component={SelectVitalEvent}
-                            />
-                            <ProtectedRoute
-                              exact
-                              path={routes.SELECT_INFORMANT}
-                              component={SelectInformant}
-                            />
-                            <ProtectedRoute
-                              exact
-                              path={routes.DRAFT_BIRTH_PARENT_FORM}
-                              component={ApplicationForm}
-                            />
-                            <ProtectedRoute
-                              exact
-                              path={routes.DRAFT_BIRTH_PARENT_FORM_TAB}
-                              component={ApplicationForm}
-                            />
-                            <ProtectedRoute
-                              exact
-                              path={routes.DRAFT_DEATH_FORM}
-                              component={ApplicationForm}
-                            />
-                            <ProtectedRoute
-                              exact
-                              path={routes.DRAFT_DEATH_FORM_TAB}
-                              component={ApplicationForm}
-                            />
-                            <ProtectedRoute
-                              exact
-                              path={routes.REVIEW_EVENT_PARENT_FORM_TAB}
-                              component={ReviewForm}
-                            />
-                            <ProtectedRoute
-                              exact
-                              path={routes.WORK_QUEUE}
-                              component={WorkQueue}
-                            />
-                            <ProtectedRoute
-                              exact
-                              path={routes.WORK_QUEUE_TAB}
-                              component={WorkQueue}
-                            />
-                            <ProtectedRoute
-                              path={routes.CONFIRMATION_SCREEN}
-                              component={ConfirmationScreen}
-                            />
-                            <ProtectedRoute
-                              path={routes.SEARCH_RESULT}
-                              component={SearchResult}
-                            />
-                            <ProtectedRoute
-                              path={routes.MY_RECORDS}
-                              component={MyRecords}
-                            />
-                            <ProtectedRoute
-                              path={routes.MY_DRAFTS}
-                              component={MyDrafts}
-                            />
-                            <ProtectedRoute
-                              path={routes.REVIEW_DUPLICATES}
-                              component={ReviewDuplicates}
-                            />
-                            <ProtectedRoute
-                              path={routes.PRINT_CERTIFICATE}
-                              component={PrintCertificateAction}
-                            />
-                            <ProtectedRoute
-                              path={routes.CREATE_PIN}
-                              component={CreatePin}
-                            />
-                            <ProtectedRoute
-                              path={routes.SECURE_ACCOUNT}
-                              component={SecureAccount}
-                            />
-                          </Switch>
->>>>>>> 9a5b9cce
                         </Page>
                       </NotificationComponent>
                     </ScrollToTop>
