--- conflicted
+++ resolved
@@ -20,13 +20,10 @@
 
 import { SelectVitalEvent } from './views/SelectVitalEvent/SelectVitalEvent'
 import { SelectInformant } from './views/SelectInformant/SelectInformant'
-<<<<<<< HEAD
+
 import { RegisterForm } from './views/RegisterForm/RegisterForm'
-=======
-import { BirthParentForm } from './views/BirthParentForm/BirthParentForm'
 import { SavedRegistration } from './views/SavedRegistration/SavedRegistration'
 import ScrollToTop from '@opencrvs/register/src/components/ScrollToTop'
->>>>>>> e11d67a5
 
 const client = new ApolloClient({
   uri: resolve(config.API_GATEWAY_URL, 'graphql')
@@ -48,31 +45,6 @@
           <I18nContainer>
             <ThemeProvider theme={getTheme(config.LOCALE)}>
               <ConnectedRouter history={this.props.history}>
-<<<<<<< HEAD
-                <Page>
-                  <Switch>
-                    <ProtectedRoute
-                      exact
-                      path={routes.SELECT_VITAL_EVENT}
-                      component={SelectVitalEvent}
-                    />
-                    <ProtectedRoute
-                      exact
-                      path={routes.SELECT_INFORMANT}
-                      component={SelectInformant}
-                    />
-                    <ProtectedRoute
-                      exact
-                      path={routes.DRAFT_BIRTH_PARENT_FORM}
-                      component={RegisterForm}
-                    />
-                    <ProtectedRoute
-                      path={routes.DRAFT_BIRTH_PARENT_FORM_TAB}
-                      component={RegisterForm}
-                    />
-                  </Switch>
-                </Page>
-=======
                 <ScrollToTop>
                   <Page>
                     <Switch>
@@ -89,11 +61,11 @@
                       <ProtectedRoute
                         exact
                         path={routes.DRAFT_BIRTH_PARENT_FORM}
-                        component={BirthParentForm}
+                        component={RegisterForm}
                       />
                       <ProtectedRoute
                         path={routes.DRAFT_BIRTH_PARENT_FORM_TAB}
-                        component={BirthParentForm}
+                        component={RegisterForm}
                       />
                       <ProtectedRoute
                         path={routes.SAVED_REGISTRATION}
@@ -102,7 +74,6 @@
                     </Switch>
                   </Page>
                 </ScrollToTop>
->>>>>>> e11d67a5
               </ConnectedRouter>
             </ThemeProvider>
           </I18nContainer>
