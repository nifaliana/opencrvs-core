--- conflicted
+++ resolved
@@ -33,11 +33,8 @@
 import { ConnectedRouter } from 'react-router-redux'
 import { SettingsPage } from '@register/views/Settings/SettingsPage'
 import { SysAdminHome } from '@register/views/SysAdmin/SysAdminHome'
-<<<<<<< HEAD
-import { SecurityQuestion } from './views/SecurityQuestion/SecurityQuestionView'
-=======
+import { SecurityQuestion } from '@register/views/SecurityQuestion/SecurityQuestionView'
 import { UserForm } from '@register/views/SysAdmin/views/UserForm'
->>>>>>> d7ffa773
 
 interface IAppProps {
   client?: ApolloClient<{}>
@@ -166,13 +163,13 @@
                                 />
                                 <ProtectedRoute
                                   exact
-<<<<<<< HEAD
+                                  path={routes.USER_FORM}
+                                  component={UserForm}
+                                />
+                                <ProtectedRoute
+                                  exact
                                   path={routes.SECURITY_QUESTION}
                                   component={SecurityQuestion}
-=======
-                                  path={routes.USER_FORM}
-                                  component={UserForm}
->>>>>>> d7ffa773
                                 />
                               </Switch>
                             </ProtectedPage>
