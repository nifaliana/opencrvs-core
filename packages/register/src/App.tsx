--- conflicted
+++ resolved
@@ -27,15 +27,6 @@
 import { ReviewDuplicates } from './views/Duplicates/ReviewDuplicates'
 import { SessionExpireConfirmation } from './components/SessionExpireConfirmation'
 
-<<<<<<< HEAD
-const StyledSpinner = styled(Spinner)`
-  position: absolute;
-  top: 50%;
-  left: 50%;
-`
-
-=======
->>>>>>> 0d2f85e5
 interface IAppProps {
   client?: ApolloClient<{}>
   store: AppStore
