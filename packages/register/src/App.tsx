import * as React from 'react'
import { Provider } from 'react-redux'
import { ConnectedRouter } from 'react-router-redux'
import ApolloClient from 'apollo-client'
import { ApolloProvider } from 'react-apollo'
import { History } from 'history'
import { Switch } from 'react-router'
import { ThemeProvider } from 'styled-components'
import { I18nContainer } from './i18n/components/I18nContainer'
import { getTheme } from '@opencrvs/components/lib/theme'
import { createStore, AppStore } from './store'
import { ProtectedRoute } from './components/ProtectedRoute'
import * as routes from './navigation/routes'
import { NotificationComponent } from './components/Notification'
import { Page } from './components/Page'
import { SelectVitalEvent } from './views/SelectVitalEvent/SelectVitalEvent'
import { SelectInformant } from './views/SelectInformant/SelectInformant'
import { ApplicationForm } from './views/RegisterForm/ApplicationForm'
import { ReviewForm } from './views/RegisterForm/ReviewForm'
import { SavedRegistration } from './views/SavedRegistration/SavedRegistration'
import { WorkQueue } from './views/WorkQueue/WorkQueue'
import ScrollToTop from 'src/components/ScrollToTop'
import { Home } from 'src/views/Home/Home'
import { createClient } from 'src/utils/apolloClient'
import { MyRecords } from './views/MyRecords/MyRecords'
import { ReviewDuplicates } from './views/Duplicates/ReviewDuplicates'
import { SessionExpireConfirmation } from './components/SessionExpireConfirmation'
import { MyDrafts } from './views/MyDrafts/MyDrafts'

interface IAppProps {
  client?: ApolloClient<{}>
  store: AppStore
  history: History
}

export const store = createStore()

export class App extends React.Component<IAppProps> {
  public render() {
<<<<<<< HEAD
    const { initialDraftsLoaded } = this.state
    if (initialDraftsLoaded) {
      return (
        <ApolloProvider
          client={this.props.client || createClient(this.props.store)}
        >
          <Provider store={this.props.store}>
            <I18nContainer>
              <ThemeProvider theme={getTheme((window as any).config.COUNTRY)}>
                <ConnectedRouter history={this.props.history}>
                  <ScrollToTop>
                    <SessionExpireConfirmation />
                    <NotificationComponent>
                      <Page>
                        <LoadingData
                          show={this.state.loadingDataModal}
                          handleClose={this.toggleLoadingModal}
=======
    return (
      <ApolloProvider
        client={this.props.client || createClient(this.props.store)}
      >
        <Provider store={this.props.store}>
          <I18nContainer>
            <ThemeProvider theme={getTheme(config.COUNTRY)}>
              <ConnectedRouter history={this.props.history}>
                <ScrollToTop>
                  <SessionExpireConfirmation />
                  <NotificationComponent>
                    <Page>
                      <Switch>
                        <ProtectedRoute
                          exact
                          path={routes.HOME}
                          component={Home}
                        />
                        <ProtectedRoute
                          exact
                          path={routes.SELECT_VITAL_EVENT}
                          component={SelectVitalEvent}
                        />
                        <ProtectedRoute
                          exact
                          path={routes.SELECT_INFORMANT}
                          component={SelectInformant}
                        />
                        <ProtectedRoute
                          exact
                          path={routes.DRAFT_BIRTH_PARENT_FORM}
                          component={ApplicationForm}
>>>>>>> aa131a8a
                        />

                        <ProtectedRoute
                          exact
                          path={routes.DRAFT_BIRTH_PARENT_FORM_TAB}
                          component={ApplicationForm}
                        />

                        <ProtectedRoute
                          exact
                          path={routes.DRAFT_DEATH_FORM}
                          component={ApplicationForm}
                        />

                        <ProtectedRoute
                          exact
                          path={routes.DRAFT_DEATH_FORM_TAB}
                          component={ApplicationForm}
                        />

<<<<<<< HEAD
                          <ProtectedRoute
                            exact
                            path={routes.REVIEW_BIRTH_PARENT_FORM_TAB}
                            component={ReviewForm}
                          />
                          <ProtectedRoute
                            path={routes.SAVED_REGISTRATION}
                            component={SavedRegistration}
                          />
                          <ProtectedRoute
                            path={routes.REJECTED_REGISTRATION}
                            component={SavedRegistration}
                          />
                          <ProtectedRoute
                            path={routes.WORK_QUEUE}
                            component={WorkQueue}
                          />
                          <ProtectedRoute
                            path={routes.MY_RECORDS}
                            component={MyRecords}
                          />
                          <ProtectedRoute
                            path={routes.REVIEW_DUPLICATES}
                            component={ReviewDuplicates}
                          />
                        </Switch>
                      </Page>
                    </NotificationComponent>
                  </ScrollToTop>
                </ConnectedRouter>
              </ThemeProvider>
            </I18nContainer>
          </Provider>
        </ApolloProvider>
      )
    } else {
      return (
        <ThemeProvider theme={getTheme((window as any).config.COUNTRY)}>
          <StyledSpinner id="appSpinner" />
        </ThemeProvider>
      )
    }
=======
                        <ProtectedRoute
                          exact
                          path={routes.REVIEW_BIRTH_PARENT_FORM_TAB}
                          component={ReviewForm}
                        />
                        <ProtectedRoute
                          path={routes.SAVED_REGISTRATION}
                          component={SavedRegistration}
                        />
                        <ProtectedRoute
                          path={routes.REJECTED_REGISTRATION}
                          component={SavedRegistration}
                        />
                        <ProtectedRoute
                          path={routes.WORK_QUEUE}
                          component={WorkQueue}
                        />
                        <ProtectedRoute
                          path={routes.MY_RECORDS}
                          component={MyRecords}
                        />

                        <ProtectedRoute
                          path={routes.MY_DRAFTS}
                          component={MyDrafts}
                        />
                        <ProtectedRoute
                          path={routes.REVIEW_DUPLICATES}
                          component={ReviewDuplicates}
                        />
                      </Switch>
                    </Page>
                  </NotificationComponent>
                </ScrollToTop>
              </ConnectedRouter>
            </ThemeProvider>
          </I18nContainer>
        </Provider>
      </ApolloProvider>
    )
>>>>>>> aa131a8a
  }
}<|MERGE_RESOLUTION|>--- conflicted
+++ resolved
@@ -37,32 +37,13 @@
 
 export class App extends React.Component<IAppProps> {
   public render() {
-<<<<<<< HEAD
-    const { initialDraftsLoaded } = this.state
-    if (initialDraftsLoaded) {
-      return (
-        <ApolloProvider
-          client={this.props.client || createClient(this.props.store)}
-        >
-          <Provider store={this.props.store}>
-            <I18nContainer>
-              <ThemeProvider theme={getTheme((window as any).config.COUNTRY)}>
-                <ConnectedRouter history={this.props.history}>
-                  <ScrollToTop>
-                    <SessionExpireConfirmation />
-                    <NotificationComponent>
-                      <Page>
-                        <LoadingData
-                          show={this.state.loadingDataModal}
-                          handleClose={this.toggleLoadingModal}
-=======
     return (
       <ApolloProvider
         client={this.props.client || createClient(this.props.store)}
       >
         <Provider store={this.props.store}>
           <I18nContainer>
-            <ThemeProvider theme={getTheme(config.COUNTRY)}>
+            <ThemeProvider theme={getTheme((window as any).config.COUNTRY)}>
               <ConnectedRouter history={this.props.history}>
                 <ScrollToTop>
                   <SessionExpireConfirmation />
@@ -88,7 +69,6 @@
                           exact
                           path={routes.DRAFT_BIRTH_PARENT_FORM}
                           component={ApplicationForm}
->>>>>>> aa131a8a
                         />
 
                         <ProtectedRoute
@@ -109,50 +89,6 @@
                           component={ApplicationForm}
                         />
 
-<<<<<<< HEAD
-                          <ProtectedRoute
-                            exact
-                            path={routes.REVIEW_BIRTH_PARENT_FORM_TAB}
-                            component={ReviewForm}
-                          />
-                          <ProtectedRoute
-                            path={routes.SAVED_REGISTRATION}
-                            component={SavedRegistration}
-                          />
-                          <ProtectedRoute
-                            path={routes.REJECTED_REGISTRATION}
-                            component={SavedRegistration}
-                          />
-                          <ProtectedRoute
-                            path={routes.WORK_QUEUE}
-                            component={WorkQueue}
-                          />
-                          <ProtectedRoute
-                            path={routes.MY_RECORDS}
-                            component={MyRecords}
-                          />
-                          <ProtectedRoute
-                            path={routes.REVIEW_DUPLICATES}
-                            component={ReviewDuplicates}
-                          />
-                        </Switch>
-                      </Page>
-                    </NotificationComponent>
-                  </ScrollToTop>
-                </ConnectedRouter>
-              </ThemeProvider>
-            </I18nContainer>
-          </Provider>
-        </ApolloProvider>
-      )
-    } else {
-      return (
-        <ThemeProvider theme={getTheme((window as any).config.COUNTRY)}>
-          <StyledSpinner id="appSpinner" />
-        </ThemeProvider>
-      )
-    }
-=======
                         <ProtectedRoute
                           exact
                           path={routes.REVIEW_BIRTH_PARENT_FORM_TAB}
@@ -193,6 +129,5 @@
         </Provider>
       </ApolloProvider>
     )
->>>>>>> aa131a8a
   }
 }