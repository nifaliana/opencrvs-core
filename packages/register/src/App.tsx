--- conflicted
+++ resolved
@@ -90,54 +90,6 @@
                           component={ApplicationForm}
                         />
 
-<<<<<<< HEAD
-                          <ProtectedRoute
-                            exact
-                            path={routes.REVIEW_BIRTH_PARENT_FORM_TAB}
-                            component={ReviewForm}
-                          />
-                          <ProtectedRoute
-                            path={routes.SAVED_REGISTRATION}
-                            component={SavedRegistration}
-                          />
-                          <ProtectedRoute
-                            path={routes.REJECTED_REGISTRATION}
-                            component={SavedRegistration}
-                          />
-                          <ProtectedRoute
-                            path={routes.WORK_QUEUE}
-                            component={WorkQueue}
-                          />
-                          <ProtectedRoute
-                            path={routes.MY_RECORDS}
-                            component={MyRecords}
-                          />
-                          <ProtectedRoute
-                            path={routes.MY_DRAFTS}
-                            component={MyDrafts}
-                          />
-                          <ProtectedRoute
-                            path={routes.REVIEW_DUPLICATES}
-                            component={ReviewDuplicates}
-                          />
-                        </Switch>
-                      </Page>
-                    </NotificationComponent>
-                  </ScrollToTop>
-                </ConnectedRouter>
-              </ThemeProvider>
-            </I18nContainer>
-          </Provider>
-        </ApolloProvider>
-      )
-    } else {
-      return (
-        <ThemeProvider theme={getTheme(config.COUNTRY)}>
-          <StyledSpinner id="appSpinner" />
-        </ThemeProvider>
-      )
-    }
-=======
                         <ProtectedRoute
                           exact
                           path={routes.REVIEW_BIRTH_PARENT_FORM_TAB}
@@ -159,6 +111,11 @@
                           path={routes.MY_RECORDS}
                           component={MyRecords}
                         />
+
+                        <ProtectedRoute
+                          path={routes.MY_DRAFTS}
+                          component={MyDrafts}
+                        />
                         <ProtectedRoute
                           path={routes.REVIEW_DUPLICATES}
                           component={ReviewDuplicates}
@@ -173,6 +130,5 @@
         </Provider>
       </ApolloProvider>
     )
->>>>>>> 0d2f85e5
   }
 }