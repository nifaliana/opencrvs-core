import * as React from 'react'
import { Provider } from 'react-redux'
import { ConnectedRouter } from 'react-router-redux'
import ApolloClient from 'apollo-client'
import { ApolloProvider } from 'react-apollo'
import { History } from 'history'
import { Switch } from 'react-router'
import styled, { ThemeProvider } from 'styled-components'
import { I18nContainer } from './i18n/components/I18nContainer'
import { getTheme } from '@opencrvs/components/lib/theme'
import { createStore, AppStore } from './store'
import { ProtectedRoute } from './components/ProtectedRoute'
import * as routes from './navigation/routes'
import { NotificationComponent } from './components/Notification'
import { Page } from './components/Page'
import { ProtectedPage } from './components/ProtectedPage'
import { SelectVitalEvent } from './views/SelectVitalEvent/SelectVitalEvent'
import { SelectInformant } from './views/SelectInformant/SelectInformant'
import { ApplicationForm } from './views/RegisterForm/ApplicationForm'
import { ReviewForm } from './views/RegisterForm/ReviewForm'
import { SearchResult } from './views/SearchResult/SearchResult'
import ScrollToTop from 'src/components/ScrollToTop'
import { createClient } from 'src/utils/apolloClient'
import { ReviewDuplicates } from './views/Duplicates/ReviewDuplicates'
import { SessionExpireConfirmation } from './components/SessionExpireConfirmation'
import { ConfirmationScreen } from './views/ConfirmationScreen/ConfirmationScreen'
import { PrintCertificateAction } from './views/PrintCertificate/PrintCertificateAction'
import { ErrorBoundary } from './components/ErrorBoundary'
import { StyledErrorBoundary } from './components/StyledErrorBoundary'
<<<<<<< HEAD
import { RegistrarHome } from './views/RegistrarHome/RegistrarHome'
import { FieldAgentHome } from './views/FieldAgentHome/FieldAgentHome'

=======
import { Footer } from '@opencrvs/components/lib/interface/'
>>>>>>> dd529fa6
interface IAppProps {
  client?: ApolloClient<{}>
  store: AppStore
  history: History
}
const MainSection = styled.section`
  flex-grow: 8;
  margin-bottom: 48px;
`
export const store = createStore()

export class App extends React.Component<IAppProps> {
  public render() {
    return (
      <ErrorBoundary>
        <ApolloProvider
          client={this.props.client || createClient(this.props.store)}
        >
          <Provider store={this.props.store}>
            <I18nContainer>
              <ThemeProvider
                theme={getTheme(window.config.COUNTRY, window.config.LANGUAGE)}
              >
                <StyledErrorBoundary>
                  <ConnectedRouter history={this.props.history}>
                    <ScrollToTop>
                      <SessionExpireConfirmation />
                      <NotificationComponent>
                        <Page>
<<<<<<< HEAD
                          <ProtectedPage>
                            <Switch>
                              <ProtectedRoute
                                exact
                                path={routes.HOME}
                                component={FieldAgentHome}
                              />
                              <ProtectedRoute
                                exact
                                path={routes.FIELD_AGENT_HOME_TAB}
                                component={FieldAgentHome}
                              />
                              <ProtectedRoute
                                exact
                                path={routes.SELECT_VITAL_EVENT}
                                component={SelectVitalEvent}
                              />
                              <ProtectedRoute
                                exact
                                path={routes.SELECT_INFORMANT}
                                component={SelectInformant}
                              />
                              <ProtectedRoute
                                exact
                                path={routes.DRAFT_BIRTH_PARENT_FORM}
                                component={ApplicationForm}
                              />
                              <ProtectedRoute
                                exact
                                path={routes.DRAFT_BIRTH_PARENT_FORM_TAB}
                                component={ApplicationForm}
                              />
                              <ProtectedRoute
                                exact
                                path={routes.DRAFT_DEATH_FORM}
                                component={ApplicationForm}
                              />
                              <ProtectedRoute
                                exact
                                path={routes.DRAFT_DEATH_FORM_TAB}
                                component={ApplicationForm}
                              />
                              <ProtectedRoute
                                exact
                                path={routes.REVIEW_EVENT_PARENT_FORM_TAB}
                                component={ReviewForm}
                              />
                              <ProtectedRoute
                                exact
                                path={routes.REGISTRAR_HOME}
                                component={RegistrarHome}
                              />
                              <ProtectedRoute
                                exact
                                path={routes.REGISTRAR_HOME_TAB}
                                component={RegistrarHome}
                              />
                              <ProtectedRoute
                                path={routes.CONFIRMATION_SCREEN}
                                component={ConfirmationScreen}
                              />
                              <ProtectedRoute
                                path={routes.SEARCH_RESULT}
                                component={SearchResult}
                              />
                              <ProtectedRoute
                                path={routes.REVIEW_DUPLICATES}
                                component={ReviewDuplicates}
                              />
                              <ProtectedRoute
                                path={routes.PRINT_CERTIFICATE}
                                component={PrintCertificateAction}
                              />
                            </Switch>
                          </ProtectedPage>
=======
                          <MainSection>
                            <ProtectedPage>
                              <Switch>
                                <ProtectedRoute
                                  exact
                                  path={routes.HOME}
                                  component={Home}
                                />
                                <ProtectedRoute
                                  exact
                                  path={routes.SELECT_VITAL_EVENT}
                                  component={SelectVitalEvent}
                                />
                                <ProtectedRoute
                                  exact
                                  path={routes.SELECT_INFORMANT}
                                  component={SelectInformant}
                                />
                                <ProtectedRoute
                                  exact
                                  path={routes.DRAFT_BIRTH_PARENT_FORM}
                                  component={ApplicationForm}
                                />
                                <ProtectedRoute
                                  exact
                                  path={routes.DRAFT_BIRTH_PARENT_FORM_TAB}
                                  component={ApplicationForm}
                                />
                                <ProtectedRoute
                                  exact
                                  path={routes.DRAFT_DEATH_FORM}
                                  component={ApplicationForm}
                                />
                                <ProtectedRoute
                                  exact
                                  path={routes.DRAFT_DEATH_FORM_TAB}
                                  component={ApplicationForm}
                                />
                                <ProtectedRoute
                                  exact
                                  path={routes.REVIEW_EVENT_PARENT_FORM_TAB}
                                  component={ReviewForm}
                                />
                                <ProtectedRoute
                                  exact
                                  path={routes.WORK_QUEUE}
                                  component={WorkQueue}
                                />
                                <ProtectedRoute
                                  exact
                                  path={routes.WORK_QUEUE_TAB}
                                  component={WorkQueue}
                                />
                                <ProtectedRoute
                                  path={routes.CONFIRMATION_SCREEN}
                                  component={ConfirmationScreen}
                                />
                                <ProtectedRoute
                                  path={routes.SEARCH_RESULT}
                                  component={SearchResult}
                                />
                                <ProtectedRoute
                                  path={routes.REVIEW_DUPLICATES}
                                  component={ReviewDuplicates}
                                />
                                <ProtectedRoute
                                  path={routes.PRINT_CERTIFICATE}
                                  component={PrintCertificateAction}
                                />
                              </Switch>
                            </ProtectedPage>
                          </MainSection>
                          <Footer>
                            <p>OpenCRVS {new Date().getFullYear()}</p>
                          </Footer>
>>>>>>> dd529fa6
                        </Page>
                      </NotificationComponent>
                    </ScrollToTop>
                  </ConnectedRouter>
                </StyledErrorBoundary>
              </ThemeProvider>
            </I18nContainer>
          </Provider>
        </ApolloProvider>
      </ErrorBoundary>
    )
  }
}<|MERGE_RESOLUTION|>--- conflicted
+++ resolved
@@ -27,13 +27,9 @@
 import { PrintCertificateAction } from './views/PrintCertificate/PrintCertificateAction'
 import { ErrorBoundary } from './components/ErrorBoundary'
 import { StyledErrorBoundary } from './components/StyledErrorBoundary'
-<<<<<<< HEAD
 import { RegistrarHome } from './views/RegistrarHome/RegistrarHome'
 import { FieldAgentHome } from './views/FieldAgentHome/FieldAgentHome'
-
-=======
 import { Footer } from '@opencrvs/components/lib/interface/'
->>>>>>> dd529fa6
 interface IAppProps {
   client?: ApolloClient<{}>
   store: AppStore
@@ -63,90 +59,18 @@
                       <SessionExpireConfirmation />
                       <NotificationComponent>
                         <Page>
-<<<<<<< HEAD
-                          <ProtectedPage>
-                            <Switch>
-                              <ProtectedRoute
-                                exact
-                                path={routes.HOME}
-                                component={FieldAgentHome}
-                              />
-                              <ProtectedRoute
-                                exact
-                                path={routes.FIELD_AGENT_HOME_TAB}
-                                component={FieldAgentHome}
-                              />
-                              <ProtectedRoute
-                                exact
-                                path={routes.SELECT_VITAL_EVENT}
-                                component={SelectVitalEvent}
-                              />
-                              <ProtectedRoute
-                                exact
-                                path={routes.SELECT_INFORMANT}
-                                component={SelectInformant}
-                              />
-                              <ProtectedRoute
-                                exact
-                                path={routes.DRAFT_BIRTH_PARENT_FORM}
-                                component={ApplicationForm}
-                              />
-                              <ProtectedRoute
-                                exact
-                                path={routes.DRAFT_BIRTH_PARENT_FORM_TAB}
-                                component={ApplicationForm}
-                              />
-                              <ProtectedRoute
-                                exact
-                                path={routes.DRAFT_DEATH_FORM}
-                                component={ApplicationForm}
-                              />
-                              <ProtectedRoute
-                                exact
-                                path={routes.DRAFT_DEATH_FORM_TAB}
-                                component={ApplicationForm}
-                              />
-                              <ProtectedRoute
-                                exact
-                                path={routes.REVIEW_EVENT_PARENT_FORM_TAB}
-                                component={ReviewForm}
-                              />
-                              <ProtectedRoute
-                                exact
-                                path={routes.REGISTRAR_HOME}
-                                component={RegistrarHome}
-                              />
-                              <ProtectedRoute
-                                exact
-                                path={routes.REGISTRAR_HOME_TAB}
-                                component={RegistrarHome}
-                              />
-                              <ProtectedRoute
-                                path={routes.CONFIRMATION_SCREEN}
-                                component={ConfirmationScreen}
-                              />
-                              <ProtectedRoute
-                                path={routes.SEARCH_RESULT}
-                                component={SearchResult}
-                              />
-                              <ProtectedRoute
-                                path={routes.REVIEW_DUPLICATES}
-                                component={ReviewDuplicates}
-                              />
-                              <ProtectedRoute
-                                path={routes.PRINT_CERTIFICATE}
-                                component={PrintCertificateAction}
-                              />
-                            </Switch>
-                          </ProtectedPage>
-=======
                           <MainSection>
                             <ProtectedPage>
                               <Switch>
                                 <ProtectedRoute
                                   exact
                                   path={routes.HOME}
-                                  component={Home}
+                                  component={FieldAgentHome}
+                                />
+                                <ProtectedRoute
+                                  exact
+                                  path={routes.FIELD_AGENT_HOME_TAB}
+                                  component={FieldAgentHome}
                                 />
                                 <ProtectedRoute
                                   exact
@@ -185,13 +109,13 @@
                                 />
                                 <ProtectedRoute
                                   exact
-                                  path={routes.WORK_QUEUE}
-                                  component={WorkQueue}
+                                  path={routes.REGISTRAR_HOME}
+                                  component={RegistrarHome}
                                 />
                                 <ProtectedRoute
                                   exact
-                                  path={routes.WORK_QUEUE_TAB}
-                                  component={WorkQueue}
+                                  path={routes.REGISTRAR_HOME_TAB}
+                                  component={RegistrarHome}
                                 />
                                 <ProtectedRoute
                                   path={routes.CONFIRMATION_SCREEN}
@@ -215,7 +139,6 @@
                           <Footer>
                             <p>OpenCRVS {new Date().getFullYear()}</p>
                           </Footer>
->>>>>>> dd529fa6
                         </Page>
                       </NotificationComponent>
                     </ScrollToTop>
