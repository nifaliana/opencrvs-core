--- conflicted
+++ resolved
@@ -54,15 +54,7 @@
         event: Event.DEATH
       } as unknown) as IApplication)
     )
-<<<<<<< HEAD
-    // wait for mocked data to load mockedProvider
-    await new Promise(resolve => {
-      setTimeout(resolve, 100)
-    })
-
-=======
     await store.dispatch(checkAuth({ '?token': validToken }))
->>>>>>> db829ee1
     const testComponent = await createTestComponent(
       <ReviewCertificateAction
         location={mockLocation}
@@ -104,11 +96,8 @@
       } as unknown) as IApplication)
     )
 
-<<<<<<< HEAD
-=======
     await store.dispatch(checkAuth({ '?token': validToken }))
 
->>>>>>> db829ee1
     const testComponent = await createTestComponent(
       <ReviewCertificateAction
         location={mockLocation}
