--- conflicted
+++ resolved
@@ -10,16 +10,13 @@
 } from '@register/tests/util'
 import { ReviewCertificateAction } from './ReviewCertificateAction'
 import { ReactWrapper } from 'enzyme'
-<<<<<<< HEAD
 import { Event } from '@register/forms'
 import { REGISTRAR_ROLES } from '@register/utils/constants'
 import { queries } from '@register/profile/queries'
 import { merge } from 'lodash'
 import { storage } from '@register/storage'
 import { checkAuth } from '@register/profile/profileActions'
-=======
 import { waitForElement } from '@register/tests/wait-for-element'
->>>>>>> 8840f23a
 
 const mockFetchUserDetails = jest.fn()
 
