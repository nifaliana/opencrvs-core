<<<<<<< HEAD
/*
 * This Source Code Form is subject to the terms of the Mozilla Public
 * License, v. 2.0. If a copy of the MPL was not distributed with this
 * file, You can obtain one at https://mozilla.org/MPL/2.0/.
 *
 * OpenCRVS is also distributed under the terms of the Civil Registration
 * & Healthcare Disclaimer located at http://opencrvs.org/license.
 *
 * Copyright (C) The OpenCRVS Authors. OpenCRVS and the OpenCRVS
 * graphic logo are (registered/a) trademark(s) of Plan International.
 */
import { Event, IFormData } from '@register/forms'
=======
import { Event, IFormData, ISelectOption } from '@register/forms'
>>>>>>> 877df818
import moment from 'moment'
import { dynamicMessages } from '@register/i18n/messages/views/certificate'
import { getAvailableLanguages } from '@register/i18n/utils'
import { ILanguageState } from '@register/i18n/reducer'

const FREE_PERIOD = window.config.CERTIFICATE_PRINT_CHARGE_FREE_PERIOD
const CHARGE_UP_LIMIT = window.config.CERTIFICATE_PRINT_CHARGE_UP_LIMIT

const LOWEST_CHARGE = window.config.CERTIFICATE_PRINT_LOWEST_CHARGE
const HIGHEST_CHARGE = window.config.CERTIFICATE_PRINT_HIGHEST_CHARGE

const MONTH_IN_DAYS = 30
const YEAR_IN_DAYS = 365

interface IRange {
  start: number
  end?: number
  value: number
}

export interface ICountry {
  value: string
  name: string
}

export interface IAvailableCountries {
  language?: string
  countries?: ICountry[]
}

export function getCountryTranslations(
  languageState: ILanguageState,
  countries: ISelectOption[]
): IAvailableCountries[] {
  const certificateCountries: IAvailableCountries[] = []
  getAvailableLanguages().forEach((language: string) => {
    const certificateCountry: IAvailableCountries = { language }
    const availableCountries: ICountry[] = []
    countries.forEach(country => {
      availableCountries.push({
        value: country.value,
        name: languageState[language].messages[`countries.${country.value}`]
      })
    })
    certificateCountry.countries = availableCountries
    certificateCountries.push(certificateCountry)
  })
  return certificateCountries
}

interface IDayRange {
  rangeData: { [key in Event]?: IRange[] }
  getValue: (event: Event, days: number) => IRange['value']
}

const ranges: IRange[] = [
  { start: 0, end: FREE_PERIOD, value: 0 },
  {
    start: FREE_PERIOD + 1,
    end: CHARGE_UP_LIMIT,
    value: LOWEST_CHARGE
  },
  { start: CHARGE_UP_LIMIT + 1, value: HIGHEST_CHARGE }
]

function getValue(
  this: IDayRange,
  event: Event,
  check: number
): IRange['value'] {
  const rangeByEvent = this.rangeData[event] as IRange[]
  const foundRange = rangeByEvent.find(range =>
    range.end
      ? check >= range.start && check <= range.end
      : check >= range.start
  )
  return foundRange ? foundRange.value : rangeByEvent[0].value
}

export const dayRange: IDayRange = {
  rangeData: {
    [Event.BIRTH]: ranges,
    [Event.DEATH]: ranges
  },
  getValue
}

export function calculateDays(doE: string) {
  const todaysDate = moment(Date.now())
  const eventDate = moment(doE)
  const diffInDays = todaysDate.diff(eventDate, 'days')

  return diffInDays
}

export function timeElapsed(days: number) {
  const output: { unit: string; value: number } = { value: 0, unit: 'Day' }

  const year = Math.floor(days / YEAR_IN_DAYS)
  const month = Math.floor(days / MONTH_IN_DAYS)

  if (year > 0) {
    output.value = year
    output.unit = 'Year'
  } else if (month > 0) {
    output.value = month
    output.unit = 'Month'
  } else {
    output.value = days
  }

  return output
}

export function calculatePrice(event: Event, eventDate: string) {
  const days = calculateDays(eventDate)
  const result = dayRange.getValue(event, days)

  return result.toFixed(2)
}

export function getServiceMessage(event: Event, eventDate: string) {
  const days = calculateDays(eventDate)
  return days > CHARGE_UP_LIMIT
    ? dynamicMessages[`${event}ServiceAfter`]
    : dynamicMessages[`${event}ServiceBetween`]
}

export function isFreeOfCost(event: Event, eventDate: string): boolean {
  const days = calculateDays(eventDate)
  const result = dayRange.getValue(event, days)
  return result === 0
}

export function getEventDate(data: IFormData, event: Event) {
  switch (event) {
    case Event.BIRTH:
      return data.child.childBirthDate as string
    case Event.DEATH:
      return data.deathEvent.deathDate as string
  }
}

export function getEvent(eventType: string | undefined) {
  switch (eventType && eventType.toLowerCase()) {
    case 'birth':
    default:
      return Event.BIRTH
    case 'death':
      return Event.DEATH
  }
}<|MERGE_RESOLUTION|>--- conflicted
+++ resolved
@@ -1,4 +1,3 @@
-<<<<<<< HEAD
 /*
  * This Source Code Form is subject to the terms of the Mozilla Public
  * License, v. 2.0. If a copy of the MPL was not distributed with this
@@ -10,10 +9,7 @@
  * Copyright (C) The OpenCRVS Authors. OpenCRVS and the OpenCRVS
  * graphic logo are (registered/a) trademark(s) of Plan International.
  */
-import { Event, IFormData } from '@register/forms'
-=======
 import { Event, IFormData, ISelectOption } from '@register/forms'
->>>>>>> 877df818
 import moment from 'moment'
 import { dynamicMessages } from '@register/i18n/messages/views/certificate'
 import { getAvailableLanguages } from '@register/i18n/utils'
