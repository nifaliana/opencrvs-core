--- conflicted
+++ resolved
@@ -29,7 +29,6 @@
 import * as moment from 'moment'
 import 'moment/locale/bn'
 import 'moment/locale/en-ie'
-<<<<<<< HEAD
 import {
   Registrant,
   Issuer,
@@ -51,10 +50,7 @@
   processCertificateDraftData,
   IRegistrationDetails
 } from 'src/views/RegisterForm/ProcessDraftData'
-=======
-import { Registrant, Issuer, generateMoneyReceipt } from './generatePDF'
 import { HeaderContent } from '@opencrvs/components/lib/layout'
->>>>>>> aa131a8a
 
 const COLLECT_CERTIFICATE = 'collectCertificate'
 const PAYMENT = 'payment'
@@ -681,130 +677,6 @@
           backLabel={backLabel}
           goBack={togglePrintCertificateSection}
         >
-<<<<<<< HEAD
-          <Query
-            query={FETCH_BIRTH_REGISTRATION_QUERY}
-            variables={{
-              id: registrationId
-            }}
-          >
-            {({ loading, error, data }) => {
-              if (loading) {
-                return <StyledSpinner id="print-certificate-spinner" />
-              }
-
-              if (data) {
-                let fields = printCertificateFormSection.fields
-                fields = fields.map(field => {
-                  if (
-                    field &&
-                    field.type === INFORMATIVE_RADIO_GROUP &&
-                    field.name === 'motherDetails'
-                  ) {
-                    field.information = data.fetchBirthRegistration.mother
-                  } else if (
-                    field &&
-                    field.type === INFORMATIVE_RADIO_GROUP &&
-                    field.name === 'fatherDetails'
-                  ) {
-                    field.information = data.fetchBirthRegistration.father
-                  }
-
-                  return field
-                })
-
-                const paymentAmount = calculatePrice(
-                  data.fetchBirthRegistration.child.birthDate
-                )
-
-                moment.locale(this.props.language)
-                const DOBDiff = moment(
-                  data.fetchBirthRegistration.child.birthDate,
-                  'YYYY-MM-DD'
-                )
-                  .fromNow()
-                  .replace(' ago', '')
-                  .replace(' আগে', '')
-
-                paymentFormSection.fields.map(field => {
-                  if (
-                    field &&
-                    field.type === PARAGRAPH &&
-                    field.name === 'paymentAmount'
-                  ) {
-                    field.initialValue = paymentAmount
-                  }
-                })
-
-                paymentFormSection.fields.map(field => {
-                  if (
-                    field &&
-                    field.type === PARAGRAPH &&
-                    field.name === 'service'
-                  ) {
-                    field.initialValue = DOBDiff.toString()
-                    field.label = messages[`service`]
-                  }
-                })
-
-                const registrant: Registrant = this.setRegistrant(
-                  data.fetchBirthRegistration
-                )
-
-                const certificateData = this.getCertificateDetails(
-                  data.fetchBirthRegistration
-                )
-
-                const transData: IRegistrationDetails = StoreTransformer.transformData(
-                  data.fetchBirthRegistration
-                )
-                const eventType =
-                  transData.registration && transData.registration.type
-                const reviewDraft = createReviewDraft(
-                  registrationId,
-                  transData,
-                  eventType
-                )
-                const draftExist = !!drafts.find(
-                  draft => draft.id === registrationId
-                )
-                if (!draftExist) {
-                  dispatch(storeDraft(reviewDraft))
-                }
-
-                return (
-                  <FormContainer>
-                    <Box>
-                      <FormFieldGenerator
-                        id={form.id}
-                        onChange={this.storeData}
-                        setAllFieldsDirty={false}
-                        fields={form.fields}
-                      />
-                    </Box>
-                    <Column>
-                      {this.state.data.personCollectingCertificate &&
-                        this.getFormAction(
-                          this.state.currentForm,
-                          registrant,
-                          certificateData
-                        )}
-                    </Column>
-                  </FormContainer>
-                )
-              }
-              if (error) {
-                return (
-                  <ErrorText id="print-certificate-queue-error-text">
-                    {intl.formatMessage(messages.queryError)}
-                  </ErrorText>
-                )
-              }
-
-              return JSON.stringify(data)
-            }}
-          </Query>
-=======
           <HeaderContent>
             <Query
               query={FETCH_BIRTH_REGISTRATION_QUERY}
@@ -875,6 +747,27 @@
                     data.fetchBirthRegistration
                   )
 
+                  const certificateData = this.getCertificateDetails(
+                    data.fetchBirthRegistration
+                  )
+
+                  const transData: IRegistrationDetails = StoreTransformer.transformData(
+                    data.fetchBirthRegistration
+                  )
+                  const eventType =
+                    transData.registration && transData.registration.type
+                  const reviewDraft = createReviewDraft(
+                    registrationId,
+                    transData,
+                    eventType
+                  )
+                  const draftExist = !!drafts.find(
+                    draft => draft.id === registrationId
+                  )
+                  if (!draftExist) {
+                    dispatch(storeDraft(reviewDraft))
+                  }
+
                   return (
                     <FormContainer>
                       <Box>
@@ -889,7 +782,8 @@
                         {this.state.data.personCollectingCertificate &&
                           this.getFormAction(
                             this.state.currentForm,
-                            registrant
+                            registrant,
+                            certificateData
                           )}
                       </Column>
                     </FormContainer>
@@ -907,7 +801,6 @@
               }}
             </Query>
           </HeaderContent>
->>>>>>> aa131a8a
         </ActionPage>
       </ActionPageWrapper>
     )
