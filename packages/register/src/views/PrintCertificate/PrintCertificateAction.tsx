import * as React from 'react'
import gql from 'graphql-tag'
import { Query } from 'react-apollo'
import styled from 'styled-components'
import { ActionPage, Box } from '@opencrvs/components/lib/interface'
import { Spinner } from '@opencrvs/components/lib/interface'
import { InjectedIntlProps, injectIntl, defineMessages } from 'react-intl'
import { FormFieldGenerator } from 'src/components/form'
import {
  IFormSection,
  IFormSectionData,
  INFORMATIVE_RADIO_GROUP
} from 'src/forms'
import { PrimaryButton } from '@opencrvs/components/lib/buttons'
<<<<<<< HEAD
import { connect } from 'react-redux'
import { IStoreState } from 'src/store'
=======
import { hasFormError } from 'src/forms/utils'
>>>>>>> aa74fbc1

export const ActionPageWrapper = styled.div`
  position: fixed;
  top: 0;
  bottom: 0;
  left: 0;
  right: 0;
  background: ${({ theme }) => theme.colors.background};
  z-index: 4;
  width: 100%;
  height: 100%;
  overflow-y: scroll;
`

const StyledSpinner = styled(Spinner)`
  margin: 50% auto;
`

const ErrorText = styled.div`
  color: ${({ theme }) => theme.colors.error};
  font-family: ${({ theme }) => theme.fonts.lightFont};
  text-align: center;
  margin-top: 100px;
`
const FormContainer = styled.div`
  padding: 35px 25px;
`
const ButtonContainer = styled.div`
  background-color: ${({ theme }) => theme.colors.inputBackground};
  padding: 25px;
  margin-top: 5px;
  margin-bottom: 2px;
`
const StyledPrimaryButton = styled(PrimaryButton)`
  font-weight: 600;
`

export const FETCH_BIRTH_REGISTRATION_QUERY = gql`
  query data($id: ID!) {
    fetchBirthRegistration(id: $id) {
      id
      mother {
        name {
          firstNames
          familyName
        }
        identifier {
          id
          type
        }
        birthDate
        nationality
      }
      father {
        name {
          firstNames
          familyName
        }
        identifier {
          id
          type
        }
        birthDate
        nationality
      }
      createdAt
    }
  }
`

const messages = defineMessages({
  queryError: {
    id: 'print.certificate.queryError',
    defaultMessage:
      'An error occurred while quering for birth registration data',
    description: 'The error message shown when a query fails'
  },
  confirm: {
    id: 'print.certificate.confirm',
    defaultMessage: 'Confirm',
    description:
      'The label for confirm button when all information of the collector is provided'
  }
})

type State = {
  formID: string
  data: IFormSectionData
  enableConfirmButton: boolean
}

type IProps = {
  backLabel: string
  title: string
  registrationId: string
  togglePrintCertificateSection: () => void
  printCertificateFormSection: IFormSection
  paymentFormSection: IFormSection
}

type IFullProps = InjectedIntlProps & IProps

class PrintCertificateActionComponent extends React.Component<
  IFullProps,
  State
> {
  constructor(props: IFullProps) {
    super(props)
    this.state = {
<<<<<<< HEAD
      formID: 'collectCertificate',
      isAllQuestionsAnswered: false,
      data: {
        personCollectingCertificate: 'MOTHER'
      }
=======
      data: {},
      enableConfirmButton: false
>>>>>>> aa74fbc1
    }
  }

  storeData = (documentData: IFormSectionData) => {
    this.setState(
      () => ({
        data: documentData
      }),
      () =>
        this.setState(() => ({
          enableConfirmButton: this.shouldEnableConfirmButton(documentData)
        }))
    )
  }

  shouldEnableConfirmButton = (documentData: IFormSectionData) => {
    return (
      documentData &&
      !hasFormError(this.props.printCertificateFormSection.fields, documentData)
    )
  }

  getForm = (formID: string) => {
    const { printCertificateFormSection, paymentFormSection } = this.props
    switch (formID) {
      case 'collectCertificate':
        return printCertificateFormSection
      case 'payment':
        return paymentFormSection
      default:
        throw new Error(`No form found for id ${formID}`)
    }
  }

  onConfirmForm = () => {
    const { formID } = this.state
    switch (formID) {
      case 'collectCertificate':
        this.setState({ formID: 'payment' })
        break
      default:
        break
    }
  }

  render = () => {
    const {
      intl,
      backLabel,
      registrationId,
      togglePrintCertificateSection,
      printCertificateFormSection
    } = this.props

<<<<<<< HEAD
    const { isAllQuestionsAnswered, formID } = this.state
    const form = this.getForm(formID)

=======
    const { enableConfirmButton } = this.state
>>>>>>> aa74fbc1
    return (
      <ActionPageWrapper>
        <ActionPage
          title={intl.formatMessage(form.title)}
          backLabel={backLabel}
          goBack={togglePrintCertificateSection}
        >
          <Query
            query={FETCH_BIRTH_REGISTRATION_QUERY}
            variables={{
              id: registrationId
            }}
          >
            {({ loading, error, data }) => {
              if (loading) {
                return <StyledSpinner id="print-certificate-spinner" />
              }

              if (data) {
                let fields = printCertificateFormSection.fields
                fields = fields.map(field => {
                  if (
                    field &&
                    field.type === INFORMATIVE_RADIO_GROUP &&
                    field.name === 'motherDetails'
                  ) {
                    field.information = data.fetchBirthRegistration.mother
                  } else if (
                    field &&
                    field.type === INFORMATIVE_RADIO_GROUP &&
                    field.name === 'fatherDetails'
                  ) {
                    field.information = data.fetchBirthRegistration.father
                  }

                  return field
                })
                return (
                  <FormContainer>
                    <Box>
                      <FormFieldGenerator
                        id={form.id}
                        onChange={this.storeData}
                        setAllFieldsDirty={false}
                        fields={form.fields}
                      />
                    </Box>
<<<<<<< HEAD
                    <ButtonContainer>
                      <StyledPrimaryButton
                        id="print-confirm-button"
                        disabled={!isAllQuestionsAnswered}
                        onClick={this.onConfirmForm}
                      >
                        {intl.formatMessage(messages.confirm)}
                      </StyledPrimaryButton>
                    </ButtonContainer>
=======
                    {this.state.data.personCollectingCertificate && (
                      <ButtonContainer>
                        <StyledPrimaryButton
                          id="print-confirm-button"
                          disabled={!enableConfirmButton}
                        >
                          {intl.formatMessage(messages.confirm)}
                        </StyledPrimaryButton>
                      </ButtonContainer>
                    )}
>>>>>>> aa74fbc1
                  </FormContainer>
                )
              }
              if (error) {
                return (
                  <ErrorText id="print-certificate-queue-error-text">
                    {intl.formatMessage(messages.queryError)}
                  </ErrorText>
                )
              }

              return JSON.stringify(data)
            }}
          </Query>
        </ActionPage>
      </ActionPageWrapper>
    )
  }
}

export const PrintCertificateAction = connect((state: IStoreState) => ({
  paymentFormSection: state.printCertificateForm.paymentForm
}))(injectIntl<IFullProps>(PrintCertificateActionComponent))<|MERGE_RESOLUTION|>--- conflicted
+++ resolved
@@ -12,12 +12,9 @@
   INFORMATIVE_RADIO_GROUP
 } from 'src/forms'
 import { PrimaryButton } from '@opencrvs/components/lib/buttons'
-<<<<<<< HEAD
 import { connect } from 'react-redux'
 import { IStoreState } from 'src/store'
-=======
 import { hasFormError } from 'src/forms/utils'
->>>>>>> aa74fbc1
 
 export const ActionPageWrapper = styled.div`
   position: fixed;
@@ -127,16 +124,9 @@
   constructor(props: IFullProps) {
     super(props)
     this.state = {
-<<<<<<< HEAD
-      formID: 'collectCertificate',
-      isAllQuestionsAnswered: false,
-      data: {
-        personCollectingCertificate: 'MOTHER'
-      }
-=======
       data: {},
-      enableConfirmButton: false
->>>>>>> aa74fbc1
+      enableConfirmButton: false,
+      formID: 'collectCertificate'
     }
   }
 
@@ -191,13 +181,9 @@
       printCertificateFormSection
     } = this.props
 
-<<<<<<< HEAD
-    const { isAllQuestionsAnswered, formID } = this.state
+    const { enableConfirmButton, formID } = this.state
     const form = this.getForm(formID)
 
-=======
-    const { enableConfirmButton } = this.state
->>>>>>> aa74fbc1
     return (
       <ActionPageWrapper>
         <ActionPage
@@ -245,28 +231,17 @@
                         fields={form.fields}
                       />
                     </Box>
-<<<<<<< HEAD
-                    <ButtonContainer>
-                      <StyledPrimaryButton
-                        id="print-confirm-button"
-                        disabled={!isAllQuestionsAnswered}
-                        onClick={this.onConfirmForm}
-                      >
-                        {intl.formatMessage(messages.confirm)}
-                      </StyledPrimaryButton>
-                    </ButtonContainer>
-=======
                     {this.state.data.personCollectingCertificate && (
                       <ButtonContainer>
                         <StyledPrimaryButton
                           id="print-confirm-button"
                           disabled={!enableConfirmButton}
+                          onClick={this.onConfirmForm}
                         >
                           {intl.formatMessage(messages.confirm)}
                         </StyledPrimaryButton>
                       </ButtonContainer>
                     )}
->>>>>>> aa74fbc1
                   </FormContainer>
                 )
               }
