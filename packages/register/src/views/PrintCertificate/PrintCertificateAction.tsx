--- conflicted
+++ resolved
@@ -46,14 +46,10 @@
 } from '@opencrvs/register/src/drafts'
 import { Dispatch } from 'redux'
 import { HeaderContent } from '@opencrvs/components/lib/layout'
-<<<<<<< HEAD
-import { draftToMutationTransformer } from '../../transformer'
-import { documentForWhomFhirMapping } from 'src/forms/register/fieldDefinitions/birth/mappings/documents-mappings'
 import {
   fatherDataDoesNotExist,
   fatherDataExists
 } from 'src/forms/certificate/fieldDefinitions/collector-section'
-=======
 import { gqlToDraftTransformer, draftToGqlTransformer } from 'src/transformer'
 import { documentForWhomFhirMapping } from 'src/forms/register/fieldDefinitions/birth/mappings/mutation/documents-mappings'
 import { getUserDetails } from 'src/profile/profileSelectors'
@@ -61,7 +57,6 @@
 import { IUserDetails } from 'src/utils/userUtils'
 import { RouteComponentProps } from 'react-router'
 import { goToHome } from 'src/navigation'
->>>>>>> b2809b09
 
 const COLLECT_CERTIFICATE = 'collectCertificate'
 const PAYMENT = 'payment'
@@ -940,7 +935,6 @@
                     this.props.registerForm,
                     data.fetchBirthRegistration
                   )
-<<<<<<< HEAD
                   if (
                     form.fields.filter(
                       field => field.name === 'personCollectingCertificate'
@@ -955,10 +949,6 @@
                       form.fields.unshift(fatherDataDoesNotExist)
                     }
                   }
-                  const eventType =
-                    transData.registration && transData.registration.type
-=======
->>>>>>> b2809b09
                   const reviewDraft = createReviewDraft(
                     registrationId,
                     transData,
