import { PrimaryButton, TertiaryButton } from '@opencrvs/components/lib/buttons'
import { PDFViewer } from '@opencrvs/components/lib/forms'
import { Check } from '@opencrvs/components/lib/icons'
import {
  Box,
  EventTopBar,
  ResponsiveModal
} from '@opencrvs/components/lib/interface'
import { BodyContent, Container } from '@opencrvs/components/lib/layout'
import {
  IApplication,
  IApplicationsState,
  modifyApplication,
  storeApplication,
  SUBMISSION_STATUS
} from '@opencrvs/register/src/applications'
import { Action, Event, IForm, ICertificate } from '@register/forms'
import { constantsMessages } from '@register/i18n/messages'
import { buttonMessages } from '@register/i18n/messages/buttons'
import { messages as certificateMessages } from '@register/i18n/messages/views/certificate'
import { goToRegistrarHomeTab as goToRegistrarHomeTabAction } from '@register/navigation'
import { IStoreState } from '@register/store'
import styled from '@register/styledComponents'
import { TAB_ID } from '@register/views/RegistrationHome/tabs/inProgress/inProgressTab'
import * as React from 'react'
import { InjectedIntlProps, injectIntl } from 'react-intl'
import { connect } from 'react-redux'
import { RouteComponentProps } from 'react-router'
<<<<<<< HEAD
import { getUserDetails } from '@register/profile/profileSelectors'
import { IUserDetails } from '@register/utils/userUtils'
import {
  previewCertificate,
  printCertificate
} from '@register/views/PrintCertificate/PDFUtils'
=======
import { getEventRegisterForm } from '@register/forms/register/application-selectors'
>>>>>>> 8840f23a

export const ActionPageWrapper = styled.div`
  position: fixed;
  top: 0;
  bottom: 0;
  left: 0;
  right: 0;
  background: ${({ theme }) => theme.colors.background};
  z-index: 4;
  width: 100%;
  height: 100%;
  overflow-y: scroll;
`
const FormContainer = styled.div`
  padding: 35px 25px;
`
const CustomTertiaryButton = styled(TertiaryButton)`
  height: 48px;
  &:disabled {
    background: ${({ theme }) => theme.colors.white};
    color: ${({ theme }) => theme.colors.scrollBarGrey};
  }
`
const ButtonWrapper = styled.div`
  display: flex;

  button {
    margin-right: 10px;
  }
  button:last-child {
    margin-right: 0px;
  }
`
const PdfWrapper = styled.div`
  background: ${({ theme }) => theme.colors.blueDeepSeaLight};
  display: flex;
  height: 80vh;
  align-items: center;
  justify-content: center;
  margin-bottom: 32px;
`

const Info = styled.div`
  ${({ theme }) => theme.fonts.bodyStyle};
  margin-bottom: 30px;
  color: ${({ theme }) => theme.colors.menuBackground};
`
const Title = styled.h4`
  ${({ theme }) => theme.fonts.h4Style};
  margin: 0 0 20px 0;
`

type State = {
  certificatePdf: string
  showConfirmationModal: boolean
}
type IProps = {
  event: Event
  registrationId: string
  draft: IApplication
  userDetails: IUserDetails | null
  registerForm: IForm
  modifyApplication: typeof modifyApplication
  goToRegistrarHomeTabAction: typeof goToRegistrarHomeTabAction
  storeApplication: typeof storeApplication
}

type IFullProps = InjectedIntlProps &
  RouteComponentProps<{}> &
  IProps & { drafts: IApplicationsState }

class ReviewCertificateActionComponent extends React.Component<
  IFullProps,
  State
> {
  constructor(props: IFullProps) {
    super(props)
    this.state = {
      certificatePdf: '',
      showConfirmationModal: false
    }
  }
  componentDidMount() {
    if (this.state.certificatePdf === '') {
      previewCertificate(
        this.props.intl,
        this.props.draft,
        this.props.userDetails,
        (base64PDF: string) => {
          this.setState({
            certificatePdf: base64PDF
          })
        }
      )
    }
  }

  toggleModal = () => {
    this.setState({
      showConfirmationModal: !this.state.showConfirmationModal
    })
  }

  readyToCertify = () => {
    const { draft } = this.props
    printCertificate(this.props.intl, draft, this.props.userDetails)
    draft.submissionStatus = SUBMISSION_STATUS.READY_TO_CERTIFY
    draft.action = Action.COLLECT_CERTIFICATE

    const certificate = (draft.data.registration
      .certificates as ICertificate[])[0]
    draft.data.registration = {
      ...draft.data.registration,
      certificates: [
        {
          ...certificate,
          data: this.state.certificatePdf
        }
      ]
    }
    this.props.modifyApplication(draft)
    this.toggleModal()
    this.props.goToRegistrarHomeTabAction(TAB_ID.readyForPrint)
  }

  getTitle = () => {
    const { intl, event } = this.props
    let eventName = intl
      .formatHTMLMessage(constantsMessages.birth)
      .toLowerCase()

    switch (event) {
      case Event.BIRTH:
        return intl.formatHTMLMessage(certificateMessages.retiewTitle, {
          event: eventName
        })
      case Event.DEATH:
        eventName = intl
          .formatHTMLMessage(constantsMessages.death)
          .toLowerCase()
        return intl.formatHTMLMessage(certificateMessages.retiewTitle, {
          event: eventName
        })
      default:
        return intl.formatHTMLMessage(certificateMessages.retiewTitle, {
          event: eventName
        })
    }
  }

  render = () => {
    const { goToRegistrarHomeTabAction, intl } = this.props

    return (
      <Container>
        <EventTopBar
          title={intl.formatHTMLMessage(
            certificateMessages.certificateCollectionTitle
          )}
          goHome={() => goToRegistrarHomeTabAction(TAB_ID.readyForPrint)}
        />
        <BodyContent>
          <FormContainer>
            <Box>
              <Title>{this.getTitle()}</Title>
              <Info>
                {intl.formatHTMLMessage(certificateMessages.retiewDescription)}
              </Info>

              <PdfWrapper id="pdfwrapper">
                <PDFViewer
                  id="pdfholder"
                  pdfSource={this.state.certificatePdf}
                />
              </PdfWrapper>

              <ButtonWrapper>
                <PrimaryButton
                  align={0}
                  id="confirm-print"
                  onClick={this.toggleModal}
                  icon={() => <Check />}
                >
                  {intl.formatHTMLMessage(certificateMessages.confirmAndPrint)}
                </PrimaryButton>

                <CustomTertiaryButton disabled>
                  {intl.formatHTMLMessage(buttonMessages.editRecord)}
                </CustomTertiaryButton>
              </ButtonWrapper>
            </Box>

            <ResponsiveModal
              id="confirm-print-modal"
              title={intl.formatMessage(certificateMessages.modalTitle)}
              actions={[
                <CustomTertiaryButton
                  onClick={this.toggleModal}
                  id="close-modal"
                >
                  {intl.formatHTMLMessage(buttonMessages.cancel)}
                </CustomTertiaryButton>,
                <PrimaryButton
                  onClick={this.readyToCertify}
                  id="print-certificate"
                >
                  {intl.formatHTMLMessage(buttonMessages.print)}
                </PrimaryButton>
              ]}
              show={this.state.showConfirmationModal}
              handleClose={this.toggleModal}
              contentHeight={100}
            >
              {intl.formatHTMLMessage(certificateMessages.modalBody)}
            </ResponsiveModal>
          </FormContainer>
        </BodyContent>
      </Container>
    )
  }
}

const getEvent = (eventType: string | undefined) => {
  switch (eventType && eventType.toLowerCase()) {
    case 'birth':
    default:
      return Event.BIRTH
    case 'death':
      return Event.DEATH
  }
}

const getDraft = (
  drafts: IApplication[],
  registrationId: string,
  eventType: string
) =>
  drafts.find(draftItem => draftItem.id === registrationId) || {
    id: '',
    data: {},
    event: getEvent(eventType)
  }

function mapStatetoProps(
  state: IStoreState,
  props: RouteComponentProps<{ registrationId: string; eventType: string }>
) {
  const { registrationId, eventType } = props.match.params

  const draft = getDraft(
    state.applicationsState.applications,
    registrationId,
    eventType
  )
  const event = getEvent(draft.event)

  return {
    event,
    registrationId,
    draft,
    drafts: state.applicationsState,
<<<<<<< HEAD
    userDetails: getUserDetails(state),
    registerForm: state.registerForm.registerForm[event]
=======
    registerForm: getEventRegisterForm(state, event)
>>>>>>> 8840f23a
  }
}
const mapDispatchToProps = {
  modifyApplication,
  goToRegistrarHomeTabAction,
  storeApplication
}
export const ReviewCertificateAction = connect(
  mapStatetoProps,
  mapDispatchToProps
)(injectIntl<IFullProps>(ReviewCertificateActionComponent))<|MERGE_RESOLUTION|>--- conflicted
+++ resolved
@@ -26,16 +26,13 @@
 import { InjectedIntlProps, injectIntl } from 'react-intl'
 import { connect } from 'react-redux'
 import { RouteComponentProps } from 'react-router'
-<<<<<<< HEAD
 import { getUserDetails } from '@register/profile/profileSelectors'
 import { IUserDetails } from '@register/utils/userUtils'
 import {
   previewCertificate,
   printCertificate
 } from '@register/views/PrintCertificate/PDFUtils'
-=======
 import { getEventRegisterForm } from '@register/forms/register/application-selectors'
->>>>>>> 8840f23a
 
 export const ActionPageWrapper = styled.div`
   position: fixed;
@@ -297,12 +294,8 @@
     registrationId,
     draft,
     drafts: state.applicationsState,
-<<<<<<< HEAD
     userDetails: getUserDetails(state),
-    registerForm: state.registerForm.registerForm[event]
-=======
     registerForm: getEventRegisterForm(state, event)
->>>>>>> 8840f23a
   }
 }
 const mapDispatchToProps = {
