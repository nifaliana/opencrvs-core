import { PrimaryButton, TertiaryButton } from '@opencrvs/components/lib/buttons'
import { Print } from '@opencrvs/components/lib/icons'
import { ActionPageLight } from '@opencrvs/components/lib/interface'
import {
  IPrintableApplication,
  modifyApplication
} from '@register/applications'
import { Event } from '@register/forms'
import { buttonMessages } from '@register/i18n/messages'
import { messages } from '@register/i18n/messages/views/certificate'
import {
  goBack as goBackAction,
  goToReviewCertificate as goToReviewCertificateAction
} from '@register/navigation'
import { getUserDetails } from '@register/profile/profileSelectors'
import { IStoreState } from '@register/store'
import { ITheme } from '@register/styledComponents'
import { IUserDetails } from '@register/utils/userUtils'
import { printMoneyReceipt } from '@register/views/PrintCertificate/PDFUtils'
import * as React from 'react'
import { InjectedIntlProps, injectIntl } from 'react-intl'
import { connect } from 'react-redux'
import { RouteComponentProps } from 'react-router'
import styled, { withTheme } from 'styled-components'
import { calculatePrice, getEventDate, getServiceMessage } from './utils'

const Header = styled.h4`
  ${({ theme }) => theme.fonts.h4Style};
  color: ${({ theme }) => theme.colors.black};
  margin-top: 0;
`
const Instruction = styled.p`
  color: ${({ theme }) => theme.colors.copy};
`
const Action = styled.div`
  margin-top: 32px;
`
const GreyBody = styled.div`
  background: ${({ theme }) => theme.colors.background};
  padding: 16px 24px;

  & button {
    margin-top: 16px;
    padding: 0;
  }
`

const StyledLabel = styled.label`
  ${({ theme }) => theme.fonts.bodyBoldStyle};
  margin-right: 3px;
`
const StyledValue = styled.span`
  ${({ theme }) => theme.fonts.bodyStyle};
`

function LabelValue({
  id,
  label,
  value
}: {
  id: string
  label: string
  value: string
}) {
  return (
    <div id={id}>
      <StyledLabel>{label}</StyledLabel>
      <StyledValue>{value}</StyledValue>
    </div>
  )
}
interface IProps {
  event: Event
  registrationId: string
  language: string
  application: IPrintableApplication
  theme: ITheme
  modifyApplication: typeof modifyApplication
  goToReviewCertificate: typeof goToReviewCertificateAction
  goBack: typeof goBackAction
  userDetails: IUserDetails | null
}

type IFullProps = IProps & InjectedIntlProps

class PaymentComponent extends React.Component<IFullProps> {
  continue = (paymentAmount: string) => {
    const { application } = this.props
    const certificates =
      application && application.data.registration.certificates

    const certificate = (certificates && certificates[0]) || {}

    this.props.modifyApplication({
      ...application,
      data: {
        ...application.data,
        registration: {
          ...application.data.registration,
          certificates: [
            {
              ...certificate,
<<<<<<< HEAD
              payments: {
                type: 'MANUAL' as const,
                total: paymentAmount,
                amount: paymentAmount,
                outcome: 'COMPLETED' as const,
                date: Date.now()
              }
=======
              payments: [
                {
                  type: 'MANUAL',
                  total: paymentAmount,
                  amount: paymentAmount,
                  outcome: 'COMPLETED',
                  date: Date.now()
                }
              ]
>>>>>>> db829ee1
            }
          ]
        }
      }
    })

    this.props.goToReviewCertificate(
      this.props.registrationId,
      this.props.event
    )
  }

  render = () => {
    const { intl, application, event, goBack } = this.props
    const eventDate = getEventDate(application.data, event)

    const paymentAmount = calculatePrice(event, eventDate)

    const serviceMessage = getServiceMessage(event, eventDate)

    return (
      <>
        <ActionPageLight title={'Certificate collection'} goBack={goBack}>
          <Header>{intl.formatMessage(messages.payment)}</Header>
          <Instruction>
            {intl.formatMessage(messages.paymentInstruction)}
          </Instruction>
          <GreyBody>
            <LabelValue
              id="service"
              label={intl.formatMessage(messages.receiptService)}
              value={intl.formatMessage(serviceMessage)}
            />
            <LabelValue
              id="amountDue"
              label={intl.formatMessage(messages.amountDue)}
              value={intl.formatMessage(messages.paymentAmount, {
                paymentAmount
              })}
            />
            <TertiaryButton
              id="print-receipt"
              icon={() => <Print />}
              align={0}
              onClick={() =>
                printMoneyReceipt(
                  this.props.intl,
                  this.props.application,
                  this.props.userDetails
                )
              }
            >
              {intl.formatMessage(messages.printReceipt)}
            </TertiaryButton>
          </GreyBody>
          <Action>
            <PrimaryButton
              id="Continue"
              onClick={() => this.continue(paymentAmount)}
            >
              {intl.formatMessage(buttonMessages.continueButton)}
            </PrimaryButton>
          </Action>
        </ActionPageLight>
      </>
    )
  }
}

const getEvent = (eventType: string | undefined) => {
  switch (eventType && eventType.toLowerCase()) {
    case 'birth':
    default:
      return Event.BIRTH
    case 'death':
      return Event.DEATH
  }
}

function mapStatetoProps(
  state: IStoreState,
  props: RouteComponentProps<{ registrationId: string; eventType: string }>
) {
  const { registrationId, eventType } = props.match.params
  const event = getEvent(eventType)
  const application = state.applicationsState.applications.find(
    app => app.id === registrationId && app.event === event
  ) as IPrintableApplication | undefined

  if (!application) {
    throw new Error(`Application "${registrationId}" missing!`)
  }

  return {
    event: application.event,
    registrationId,
    language: state.i18n.language,
    application,
    userDetails: getUserDetails(state)
  }
}

export const Payment = connect(
  mapStatetoProps,
  {
    goBack: goBackAction,
    modifyApplication,
    goToReviewCertificate: goToReviewCertificateAction
  }
)(injectIntl(withTheme(PaymentComponent)))<|MERGE_RESOLUTION|>--- conflicted
+++ resolved
@@ -100,7 +100,6 @@
           certificates: [
             {
               ...certificate,
-<<<<<<< HEAD
               payments: {
                 type: 'MANUAL' as const,
                 total: paymentAmount,
@@ -108,17 +107,6 @@
                 outcome: 'COMPLETED' as const,
                 date: Date.now()
               }
-=======
-              payments: [
-                {
-                  type: 'MANUAL',
-                  total: paymentAmount,
-                  amount: paymentAmount,
-                  outcome: 'COMPLETED',
-                  date: Date.now()
-                }
-              ]
->>>>>>> db829ee1
             }
           ]
         }
