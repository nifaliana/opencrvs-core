import { PrimaryButton, TertiaryButton } from '@opencrvs/components/lib/buttons'
import { Print } from '@opencrvs/components/lib/icons'
import { ActionPageLight } from '@opencrvs/components/lib/interface'
import { IApplication, modifyApplication } from '@register/applications'
import { Event, ICertificate } from '@register/forms'
import { buttonMessages } from '@register/i18n/messages'
import { messages } from '@register/i18n/messages/views/certificate'
import {
  goBack as goBackAction,
  goToReviewCertificate as goToReviewCertificateAction
} from '@register/navigation'
import { getUserDetails } from '@register/profile/profileSelectors'
import { IStoreState } from '@register/store'
<<<<<<< HEAD
import { RouteComponentProps } from 'react-router'
import { Event } from '@register/forms'
import { IApplication, modifyApplication } from '@register/applications'
=======
>>>>>>> b84a2bff
import { ITheme } from '@register/styledComponents'
import { IUserDetails } from '@register/utils/userUtils'
<<<<<<< HEAD
import { printMoneyReceipt } from '@register/views/PrintCertificate/PDFUtils'
=======
import * as React from 'react'
import { InjectedIntlProps, injectIntl } from 'react-intl'
import { connect } from 'react-redux'
import { RouteComponentProps } from 'react-router'
import styled, { withTheme } from 'styled-components'
import { calculatePrice, getEventDate, getServiceMessage } from './utils'
>>>>>>> b84a2bff

const Header = styled.h4`
  ${({ theme }) => theme.fonts.h4Style};
  color: ${({ theme }) => theme.colors.black};
  margin-top: 0;
`
const Instruction = styled.p`
  color: ${({ theme }) => theme.colors.copy};
`
const Action = styled.div`
  margin-top: 32px;
`
const GreyBody = styled.div`
  background: ${({ theme }) => theme.colors.background};
  padding: 16px 24px;

  & button {
    margin-top: 16px;
    padding: 0;
  }
`

const StyledLabel = styled.label`
  ${({ theme }) => theme.fonts.bodyBoldStyle};
  margin-right: 3px;
`
const StyledValue = styled.span`
  ${({ theme }) => theme.fonts.bodyStyle};
`

function LabelValue({
  id,
  label,
  value
}: {
  id: string
  label: string
  value: string
}) {
  return (
    <div id={id}>
      <StyledLabel>{label}</StyledLabel>
      <StyledValue>{value}</StyledValue>
    </div>
  )
}
interface IProps {
  event: Event
  registrationId: string
  language: string
  application: IApplication
  theme: ITheme
  modifyApplication: typeof modifyApplication
  goToReviewCertificate: typeof goToReviewCertificateAction
  goBack: typeof goBackAction
  userDetails: IUserDetails | null
}

type IFullProps = IProps & InjectedIntlProps

class PaymentComponent extends React.Component<IFullProps> {
  continue = (paymentAmount: string) => {
    const { application } = this.props
    const certificates =
      (application &&
        (application.data.registration.certificates as ICertificate[])) ||
      null
    const certificate: ICertificate = (certificates && certificates[0]) || {}
    this.props.modifyApplication({
      ...application,
      data: {
        ...application.data,
        registration: {
          ...application.data.registration,
          certificates: [
            {
              ...certificate,
<<<<<<< HEAD
              payments: [
                {
                  type: 'MANUAL',
                  total: paymentAmount,
                  amount: paymentAmount,
                  outcome: 'COMPLETED',
                  date: Date.now()
                }
              ]
=======
              payments: {
                type: 'MANUAL',
                total: paymentAmount,
                amount: paymentAmount,
                outcome: 'COMPLETED',
                date: Date.now()
              }
>>>>>>> b84a2bff
            }
          ]
        }
      }
    })

    this.props.goToReviewCertificate(
      this.props.registrationId,
      this.props.event
    )
  }

  render = () => {
    const { intl, application, event, goBack } = this.props
    const eventDate = getEventDate(application.data, event)

    const paymentAmount = calculatePrice(event, eventDate)

    const serviceMessage = getServiceMessage(event, eventDate)

    return (
      <>
        <ActionPageLight title={'Certificate collection'} goBack={goBack}>
          <Header>{intl.formatMessage(messages.payment)}</Header>
          <Instruction>
            {intl.formatMessage(messages.paymentInstruction)}
          </Instruction>
          <GreyBody>
            <LabelValue
              id="service"
              label={intl.formatMessage(messages.receiptService)}
              value={intl.formatMessage(serviceMessage)}
            />
            <LabelValue
              id="amountDue"
              label={intl.formatMessage(messages.amountDue)}
              value={intl.formatMessage(messages.paymentAmount, {
                paymentAmount
              })}
            />
            <TertiaryButton
              id="print-receipt"
              icon={() => <Print />}
              align={0}
              onClick={() =>
                printMoneyReceipt(
                  this.props.intl,
                  this.props.application,
                  this.props.userDetails
                )
              }
            >
              {intl.formatMessage(messages.printReceipt)}
            </TertiaryButton>
          </GreyBody>
          <Action>
            <PrimaryButton
              id="Continue"
              onClick={() => this.continue(paymentAmount)}
            >
              {intl.formatMessage(buttonMessages.continueButton)}
            </PrimaryButton>
          </Action>
        </ActionPageLight>
      </>
    )
  }
}

const getEvent = (eventType: string | undefined) => {
  switch (eventType && eventType.toLowerCase()) {
    case 'birth':
    default:
      return Event.BIRTH
    case 'death':
      return Event.DEATH
  }
}

function mapStatetoProps(
  state: IStoreState,
  props: RouteComponentProps<{ registrationId: string; eventType: string }>
) {
  const { registrationId, eventType } = props.match.params
  const event = getEvent(eventType)
  const application = state.applicationsState.applications.find(
    app => app.id === registrationId && app.event === event
  )

  if (!application) {
    throw new Error(`Application "${registrationId}" missing!`)
  }

  return {
    event: application.event,
    registrationId,
    language: state.i18n.language,
    application,
    userDetails: getUserDetails(state)
  }
}

export const Payment = connect(
  mapStatetoProps,
  {
    goBack: goBackAction,
    modifyApplication,
    goToReviewCertificate: goToReviewCertificateAction
  }
)(injectIntl(withTheme(PaymentComponent)))<|MERGE_RESOLUTION|>--- conflicted
+++ resolved
@@ -11,24 +11,15 @@
 } from '@register/navigation'
 import { getUserDetails } from '@register/profile/profileSelectors'
 import { IStoreState } from '@register/store'
-<<<<<<< HEAD
-import { RouteComponentProps } from 'react-router'
-import { Event } from '@register/forms'
-import { IApplication, modifyApplication } from '@register/applications'
-=======
->>>>>>> b84a2bff
 import { ITheme } from '@register/styledComponents'
 import { IUserDetails } from '@register/utils/userUtils'
-<<<<<<< HEAD
 import { printMoneyReceipt } from '@register/views/PrintCertificate/PDFUtils'
-=======
 import * as React from 'react'
 import { InjectedIntlProps, injectIntl } from 'react-intl'
 import { connect } from 'react-redux'
 import { RouteComponentProps } from 'react-router'
 import styled, { withTheme } from 'styled-components'
 import { calculatePrice, getEventDate, getServiceMessage } from './utils'
->>>>>>> b84a2bff
 
 const Header = styled.h4`
   ${({ theme }) => theme.fonts.h4Style};
@@ -106,7 +97,6 @@
           certificates: [
             {
               ...certificate,
-<<<<<<< HEAD
               payments: [
                 {
                   type: 'MANUAL',
@@ -116,15 +106,6 @@
                   date: Date.now()
                 }
               ]
-=======
-              payments: {
-                type: 'MANUAL',
-                total: paymentAmount,
-                amount: paymentAmount,
-                outcome: 'COMPLETED',
-                date: Date.now()
-              }
->>>>>>> b84a2bff
             }
           ]
         }
