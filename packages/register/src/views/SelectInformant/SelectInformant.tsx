import * as React from 'react'
import styled from '@register/styledComponents'
import {
  WrappedComponentProps as IntlShapeProps,
  injectIntl,
  IntlShape
} from 'react-intl'
import { connect } from 'react-redux'
import { RouteComponentProps, withRouter } from 'react-router'
import {
  ICON_ALIGNMENT,
  PrimaryButton,
  TertiaryButton
} from '@opencrvs/components/lib/buttons'
import { ErrorText } from '@opencrvs/components/lib/forms/ErrorText'
import { BackArrow } from '@opencrvs/components/lib/icons'
import { EventTopBar, RadioButton } from '@opencrvs/components/lib/interface'
import { BodyContent, Container } from '@opencrvs/components/lib/layout'
import {
  IApplication,
  modifyApplication,
  deleteApplication
} from '@register/applications'
import {
  goToBirthRegistrationAsParent,
  goBack,
  goToHome,
  goToBirthContactPoint,
  goToDeathContactPoint,
  goToPrimaryApplicant,
  goToDeathRegistration
} from '@register/navigation'
import { IStoreState } from '@register/store'

import {
  InputField,
  TextInput,
  IRadioOption as RadioComponentOption
} from '@opencrvs/components/lib/forms'
import {
  Event,
  BirthSection,
  DeathSection,
  IFormSection,
  IFormSectionData
} from '@register/forms'
import { phoneNumberFormat } from '@register/utils/validate'
import {
  PHONE_NO_FIELD_STRING,
  RADIO_BUTTON_LARGE_STRING,
  INFORMANT_FIELD_STRING
} from '@register/utils/constants'
import { messages } from '@register/i18n/messages/views/selectInformant'
import { constantsMessages } from '@register/i18n/messages/constants'
import {
  validationMessages,
  formMessages,
  buttonMessages
} from '@register/i18n/messages'
import {
  getBirthSection,
  getDeathSection
} from '@register/forms/register/application-selectors'

const Title = styled.h4`
  ${({ theme }) => theme.fonts.h4Style};
  margin-bottom: 16px;
`
const Actions = styled.div`
  padding: 32px 0;
  & > div {
    margin-bottom: 16px;
  }
`

const ChildContainer = styled.div`
  margin-left: 18px;
  padding-left: 33px;
  border-left: 4px solid ${({ theme }) => theme.colors.copy};
  padding-top: 0px !important;

  > div {
    padding: 16px 0;
  }
`

enum INFORMANT {
  FATHER = 'FATHER',
  MOTHER = 'MOTHER',
  BOTH_PARENTS = 'BOTH_PARENTS',
  LEGAL_GUARDIAN = 'LEGAL_GUARDIAN',
  SELF = 'SELF',
  SOMEONE_ELSE = 'OTHER',
  SPOUSE = 'SPOUSE',
  SON = 'SON',
  DAUGHTER = 'DAUGHTER',
  EXTENDED_FAMILY = 'EXTENDED_FAMILY'
}

export interface IInformantField {
  id: string
  option: RadioComponentOption
  disabled: boolean
}

const setInformantFields = (
  intl: IntlShape,
  event: string
): IInformantField[] => {
  if (event === Event.BIRTH) {
    return [
      {
        id: `select_informant_${INFORMANT.MOTHER}`,
        option: {
          label: intl.formatMessage(formMessages.mother),
          value: INFORMANT.MOTHER
        },
        disabled: false
      },
      {
        id: `select_informant_${INFORMANT.FATHER}`,
        option: {
          label: intl.formatMessage(formMessages.father),
          value: INFORMANT.FATHER
        },
        disabled: false
      },
      {
        id: `select_informant_${INFORMANT.BOTH_PARENTS}`,
        option: {
          label: intl.formatMessage(messages.parents),
          value: INFORMANT.BOTH_PARENTS
        },
        disabled: false
      },
      {
        id: `select_informant_${INFORMANT.LEGAL_GUARDIAN}`,
        option: {
          label: intl.formatMessage(messages.legalGuardian),
          value: INFORMANT.LEGAL_GUARDIAN
        },
        disabled: false
      },
      {
        id: `select_informant_${INFORMANT.SOMEONE_ELSE}`,
        option: {
          label: intl.formatMessage(formMessages.someoneElse),
          value: INFORMANT.SOMEONE_ELSE
        },
        disabled: false
      },
      {
        id: `select_informant_${INFORMANT.SELF}`,
        option: {
          label: intl.formatMessage(formMessages.self),
          value: INFORMANT.SELF
        },
        disabled: true
      }
    ]
  } else {
    return [
      {
        id: `select_informant_${INFORMANT.MOTHER}`,
        option: {
          label: intl.formatMessage(formMessages.mother),
          value: INFORMANT.MOTHER
        },
        disabled: false
      },
      {
        id: `select_informant_${INFORMANT.FATHER}`,
        option: {
          label: intl.formatMessage(formMessages.father),
          value: INFORMANT.FATHER
        },
        disabled: false
      },
      {
        id: `select_informant_${INFORMANT.SPOUSE}`,
        option: {
          label: intl.formatMessage(formMessages.spouse),
          value: INFORMANT.SPOUSE
        },
        disabled: false
      },
      {
        id: `select_informant_${INFORMANT.SON}`,
        option: {
          label: intl.formatMessage(formMessages.son),
          value: INFORMANT.SON
        },
        disabled: false
      },
      {
        id: `select_informant_${INFORMANT.DAUGHTER}`,
        option: {
          label: intl.formatMessage(formMessages.daughter),
          value: INFORMANT.DAUGHTER
        },
        disabled: false
      },
      {
        id: `select_informant_${INFORMANT.EXTENDED_FAMILY}`,
        option: {
          label: intl.formatMessage(formMessages.relationExtendedFamily),
          value: INFORMANT.EXTENDED_FAMILY
        },
        disabled: false
      },
      {
        id: `select_informant_${INFORMANT.SOMEONE_ELSE}`,
        option: {
          label: intl.formatMessage(formMessages.someoneElse),
          value: INFORMANT.SOMEONE_ELSE
        },
        disabled: false
      }
    ]
  }
}

interface IMatchProps {
  applicationId: string
}

type IFullProps = {
  application: IApplication
  modifyApplication: typeof modifyApplication
  deleteApplication: typeof deleteApplication
  goBack: typeof goBack
  goToHome: typeof goToHome
  goToBirthContactPoint: typeof goToBirthContactPoint
  goToDeathContactPoint: typeof goToDeathContactPoint
  goToBirthRegistrationAsParent: typeof goToBirthRegistrationAsParent
  goToDeathRegistration: typeof goToDeathRegistration
  goToPrimaryApplicant: typeof goToPrimaryApplicant
  registrationSection: IFormSection
  applicantsSection: IFormSection
} & IntlShapeProps &
  RouteComponentProps<IMatchProps>

interface IState {
  informant: string
  phoneNumber: string
  relationship: string
  isPhoneNoError: boolean
  touched: boolean
  isError: boolean
}

export class SelectInformantView extends React.Component<IFullProps, IState> {
  constructor(props: IFullProps) {
    super(props)
    const { applicantsSection, registrationSection } = props
    this.state = {
      informant:
        (this.props.application &&
          this.props.application.data &&
          this.props.application.data[registrationSection.id] &&
          this.props.application.data[registrationSection.id]
            .presentAtBirthRegistration &&
          ((this.props.application.data[registrationSection.id]
            .presentAtBirthRegistration as IFormSectionData)
            .value as string)) ||
        (this.props.application &&
          this.props.application.data &&
          this.props.application.data[applicantsSection.id] &&
          (this.props.application.data[applicantsSection.id]
            .applicantsRelationToDeceased as string)) ||
        '',
      phoneNumber:
        (this.props.application &&
          this.props.application.data &&
          this.props.application.data[registrationSection.id] &&
          (this.props.application.data[registrationSection.id]
            .registrationPhone as string)) ||
        (this.props.application &&
          this.props.application.data &&
          this.props.application.data[applicantsSection.id] &&
          (this.props.application.data[applicantsSection.id]
            .applicantPhone as string)) ||
        '',
      relationship:
        (this.props.application &&
          this.props.application.data &&
          this.props.application.data[applicantsSection.id] &&
          (this.props.application.data[applicantsSection.id]
            .applicantOtherRelationship as string)) ||
        '',
      isPhoneNoError: false,
      touched: false,
      isError: false
    }
  }

  handleContinue = () => {
    const event = this.props.location.pathname.includes(Event.BIRTH)
      ? Event.BIRTH
      : Event.DEATH
    if (
      this.state.informant &&
      this.state.informant !== 'error' &&
      this.state.informant === INFORMANT.BOTH_PARENTS
    ) {
      const {
        application,
        goToPrimaryApplicant,
        registrationSection,
        goToBirthRegistrationAsParent
      } = this.props
      this.props.modifyApplication({
        ...application,
        data: {
          ...application.data,
          registration: {
            ...application.data[registrationSection.id],
            ...{
<<<<<<< HEAD
              presentAtBirthRegistration: this.state.informant,
              applicant: this.state.informant
=======
              presentAtBirthRegistration: {
                value: this.state.informant,
                nestedFields: {}
              },
              applicant: {
                value: this.state.informant,
                nestedFields: {}
              }
>>>>>>> 69a97338
            }
          }
        }
      })
      event === Event.BIRTH
        ? goToBirthRegistrationAsParent(this.props.match.params.applicationId)
        : goToPrimaryApplicant(this.props.match.params.applicationId)
    } else if (
      this.state.informant &&
      this.state.informant !== 'error' &&
      this.state.informant !== INFORMANT.SOMEONE_ELSE
    ) {
      const {
        application,
        goToBirthRegistrationAsParent,
        goToDeathRegistration,
        registrationSection,
        applicantsSection
      } = this.props
      const newApplication = {
        ...application,
        data: {
          ...application.data
        }
      }
      if (event === Event.BIRTH) {
        newApplication.data[registrationSection.id] = {
          ...application.data[registrationSection.id],
          ...{
            presentAtBirthRegistration: {
              value: this.state.informant,
              nestedFields: {}
            },
            applicant: {
              value: this.state.informant,
              nestedFields: {}
            }
          }
        }
      } else {
        newApplication.data[applicantsSection.id] = {
          ...application.data[applicantsSection.id],
          ...{
            // Need to empty those bacause next screen will fill this up
            // TODO: currently contact point is the informant,
            // need to define the difference between informant and contact point on death schema
            applicantsRelationToDeceased: '',
            applicantPhone: '',
            applicantOtherRelationship: ''
          }
        }
      }
      this.props.modifyApplication(newApplication)

      this.props.location.pathname.includes(Event.BIRTH)
        ? goToBirthRegistrationAsParent(this.props.match.params.applicationId)
        : goToDeathRegistration(this.props.match.params.applicationId)
    } else if (
      event === Event.DEATH &&
      this.state.informant &&
      this.state.informant !== 'error' &&
      this.state.informant === INFORMANT.SOMEONE_ELSE &&
      this.state.phoneNumber &&
      !this.state.isPhoneNoError &&
      this.state.relationship !== ''
    ) {
      const {
        application,
        goToDeathRegistration,
        applicantsSection
      } = this.props
      this.props.modifyApplication({
        ...application,
        data: {
          ...application.data,
          [applicantsSection.id]: {
            ...application.data[applicantsSection.id],
            ...{
              applicantsRelationToDeceased: this.state.informant,
              applicantPhone: this.state.phoneNumber,
              applicantOtherRelationship: this.state.relationship
            }
          }
        }
      })

      goToDeathRegistration(this.props.match.params.applicationId)
    } else if (
      event === Event.BIRTH &&
      this.state.informant &&
      this.state.informant !== 'error' &&
      this.state.informant === INFORMANT.SOMEONE_ELSE
    ) {
      const {
        application,
        registrationSection,
        goToBirthRegistrationAsParent
      } = this.props

<<<<<<< HEAD
      this.props.modifyApplication({
=======
      const modifiedApplicationData = {
>>>>>>> 69a97338
        ...application,
        data: {
          ...application.data,
          [registrationSection.id]: {
            ...application.data[registrationSection.id],
            ...{
<<<<<<< HEAD
              presentAtBirthRegistration: this.state.informant,
              applicant: this.state.informant
            }
          }
        }
      })

=======
              presentAtBirthRegistration: {
                value: this.state.informant,
                nestedFields:
                  (this.props.application &&
                    this.props.application.data &&
                    this.props.application.data[registrationSection.id] &&
                    this.props.application.data[registrationSection.id]
                      .presentAtBirthRegistration &&
                    (this.props.application.data[registrationSection.id]
                      .presentAtBirthRegistration as IFormSectionData)
                      .nestedFields) ||
                  {}
              },
              applicant: {
                value: this.state.informant,
                nestedFields:
                  (this.props.application &&
                    this.props.application.data &&
                    this.props.application.data[registrationSection.id] &&
                    this.props.application.data[registrationSection.id]
                      .applicant &&
                    (this.props.application.data[registrationSection.id]
                      .applicant as IFormSectionData).nestedFields) ||
                  {}
              }
            }
          }
        }
      }
      this.props.modifyApplication(modifiedApplicationData)
>>>>>>> 69a97338
      goToBirthRegistrationAsParent(this.props.match.params.applicationId)
    } else {
      this.setState({ informant: 'error' })
    }
  }
  handleRelationshipChange = (value: string) => {
    this.setState({
      relationship: value,
      touched: true,
      isError: false
    })
  }
  handlePhoneNoChange = (value: string) => {
    let invalidPhoneNo = false
    if (phoneNumberFormat(value)) {
      invalidPhoneNo = true
    }
    this.setState({
      isPhoneNoError: invalidPhoneNo ? true : false,
      phoneNumber: value,
      touched: true,
      isError: false
    })
  }
  renderPhoneNumberField = (): JSX.Element => {
    return (
      <InputField
        id="phone_number"
        label={this.props.intl.formatMessage(formMessages.phoneNumber)}
        touched={this.state.touched}
        error={
          this.state.isPhoneNoError
            ? this.props.intl.formatMessage(
                validationMessages.phoneNumberNotValid
              )
            : ''
        }
        hideAsterisk={true}
      >
        <TextInput
          id="phone_number_input"
          type="tel"
          name={PHONE_NO_FIELD_STRING}
          isSmallSized={true}
          value={this.state.phoneNumber}
          onChange={e => this.handlePhoneNoChange(e.target.value)}
          touched={this.state.touched}
          error={this.state.isPhoneNoError}
        />
      </InputField>
    )
  }
  render() {
    const { intl } = this.props
    const event = this.props.location.pathname.includes(Event.BIRTH)
      ? Event.BIRTH
      : Event.DEATH
    const infornantFields = setInformantFields(intl, event)

    let titleMessage
    switch (event) {
      case Event.BIRTH:
        titleMessage = constantsMessages.newBirthRegistration
        break
      case Event.DEATH:
        titleMessage = constantsMessages.newDeathRegistration
        break
      default:
        titleMessage = constantsMessages.newBirthRegistration
    }

    return (
      <Container>
        <EventTopBar
          title={intl.formatMessage(titleMessage)}
          goHome={() => {
            this.props.deleteApplication(this.props.application)
            this.props.goToHome()
          }}
        />

        <BodyContent id="select_informant_view">
          <TertiaryButton
            align={ICON_ALIGNMENT.LEFT}
            icon={() => <BackArrow />}
            onClick={this.props.goBack}
          >
            {intl.formatMessage(buttonMessages.back)}
          </TertiaryButton>

          <Title>
            {event === Event.BIRTH
              ? intl.formatMessage(messages.birthInformantTitle)
              : intl.formatMessage(messages.deathInformantTitle)}
          </Title>
          {this.state.informant === 'error' && (
            <ErrorText id="error_text">
              {event === Event.BIRTH
                ? intl.formatMessage(messages.birthErrorMessage)
                : intl.formatMessage(messages.deathErrorMessage)}
            </ErrorText>
          )}
          <Actions id="select_parent_informant">
            {infornantFields.map((infornantField: IInformantField) => {
              return (
                <RadioButton
                  size={RADIO_BUTTON_LARGE_STRING}
                  key={infornantField.id}
                  name={INFORMANT_FIELD_STRING}
                  label={infornantField.option.label}
                  value={infornantField.option.value}
                  id={infornantField.id}
                  selected={
                    this.state.informant === infornantField.option.value
                      ? infornantField.option.value
                      : ''
                  }
                  onChange={() =>
                    this.setState({
                      informant: infornantField.option.value as string
                    })
                  }
                  disabled={infornantField.disabled}
                />
              )
            })}
            {this.state.informant === INFORMANT.SOMEONE_ELSE &&
              event === Event.DEATH && (
                <ChildContainer>
                  <InputField
                    id="relationship"
                    label={intl.formatMessage(
                      formMessages.applicantsRelationWithDeceased
                    )}
                    touched={this.state.touched}
                    hideAsterisk={true}
                  >
                    <TextInput
                      id="relationship_input"
                      name="relationship"
                      isSmallSized={true}
                      value={this.state.relationship}
                      onChange={e =>
                        this.handleRelationshipChange(e.target.value)
                      }
                      touched={this.state.touched}
                    />
                  </InputField>
                  {this.renderPhoneNumberField()}
                </ChildContainer>
              )}
          </Actions>
          <PrimaryButton id="continue" onClick={this.handleContinue}>
            {intl.formatMessage(buttonMessages.continueButton)}
          </PrimaryButton>
        </BodyContent>
      </Container>
    )
  }
}

const mapStateToProps = (
  store: IStoreState,
  props: RouteComponentProps<{ applicationId: string }>
) => {
  const { match } = props
  return {
    registrationSection: getBirthSection(store, BirthSection.Registration),
    applicantsSection: getDeathSection(store, DeathSection.Applicants),
    application: store.applicationsState.applications.find(
      ({ id }) => id === match.params.applicationId
    )!
  }
}

export const SelectInformant = withRouter(
  connect(
    mapStateToProps,
    {
      goBack,
      goToHome,
      goToBirthContactPoint,
      goToDeathContactPoint,
      goToBirthRegistrationAsParent,
      goToPrimaryApplicant,
      goToDeathRegistration,
      modifyApplication,
      deleteApplication
    }
  )(injectIntl(SelectInformantView))
)<|MERGE_RESOLUTION|>--- conflicted
+++ resolved
@@ -316,10 +316,6 @@
           registration: {
             ...application.data[registrationSection.id],
             ...{
-<<<<<<< HEAD
-              presentAtBirthRegistration: this.state.informant,
-              applicant: this.state.informant
-=======
               presentAtBirthRegistration: {
                 value: this.state.informant,
                 nestedFields: {}
@@ -328,7 +324,6 @@
                 value: this.state.informant,
                 nestedFields: {}
               }
->>>>>>> 69a97338
             }
           }
         }
@@ -428,26 +423,13 @@
         goToBirthRegistrationAsParent
       } = this.props
 
-<<<<<<< HEAD
-      this.props.modifyApplication({
-=======
       const modifiedApplicationData = {
->>>>>>> 69a97338
         ...application,
         data: {
           ...application.data,
           [registrationSection.id]: {
             ...application.data[registrationSection.id],
             ...{
-<<<<<<< HEAD
-              presentAtBirthRegistration: this.state.informant,
-              applicant: this.state.informant
-            }
-          }
-        }
-      })
-
-=======
               presentAtBirthRegistration: {
                 value: this.state.informant,
                 nestedFields:
@@ -478,7 +460,6 @@
         }
       }
       this.props.modifyApplication(modifiedApplicationData)
->>>>>>> 69a97338
       goToBirthRegistrationAsParent(this.props.match.params.applicationId)
     } else {
       this.setState({ informant: 'error' })
