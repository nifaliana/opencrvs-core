--- conflicted
+++ resolved
@@ -422,25 +422,23 @@
   }
 
   getDraftColumns = () => {
-    if (this.state.width > this.props.theme.grid.breakpoints.md) {
+    if (this.state.width > this.props.theme.grid.breakpoints.lg) {
       return [
         {
-          label: this.props.intl.formatMessage(messages.listItemType),
+          label: this.props.intl.formatMessage(constantsMessages.type),
           width: 15,
           key: 'event'
         },
         {
-          label: this.props.intl.formatMessage(messages.listItemName),
+          label: this.props.intl.formatMessage(constantsMessages.name),
           width: 35,
           key: 'name',
           errorValue: this.props.intl.formatMessage(
-            messages.nameColumnErrorValue
+            constantsMessages.noNameProvided
           )
         },
         {
-          label: this.props.intl.formatMessage(
-            messages.listItemModificationDate
-          ),
+          label: this.props.intl.formatMessage(constantsMessages.lastEdited),
           width: 35,
           key: 'dateOfModification'
         },
@@ -455,45 +453,45 @@
     } else {
       return [
         {
-          label: this.props.intl.formatMessage(messages.listItemType),
+          label: this.props.intl.formatMessage(constantsMessages.type),
           width: 30,
           key: 'event'
         },
         {
-          label: this.props.intl.formatMessage(messages.listItemName),
+          label: this.props.intl.formatMessage(constantsMessages.name),
           width: 70,
           key: 'name',
-          errorValue: 'No name provided'
+          errorValue: this.props.intl.formatMessage(
+            constantsMessages.noNameProvided
+          )
         }
       ]
     }
   }
 
   getRemoteDraftColumns = () => {
-    if (this.state.width > this.props.theme.grid.breakpoints.md) {
+    if (this.state.width > this.props.theme.grid.breakpoints.lg) {
       return [
         {
-          label: this.props.intl.formatMessage(messages.listItemType),
+          label: this.props.intl.formatMessage(constantsMessages.type),
           width: 15,
           key: 'event'
         },
         {
-          label: this.props.intl.formatMessage(messages.listItemName),
+          label: this.props.intl.formatMessage(constantsMessages.name),
           width: 30,
           key: 'name',
           errorValue: this.props.intl.formatMessage(
-            messages.nameColumnErrorValue
+            constantsMessages.noNameProvided
           )
         },
         {
-          label: this.props.intl.formatMessage(
-            messages.listItemModificationDate
-          ),
+          label: this.props.intl.formatMessage(constantsMessages.eventDate),
           width: 20,
           key: 'dateOfModification'
         },
         {
-          label: this.props.intl.formatMessage(messages.listItemTrackingNumber),
+          label: this.props.intl.formatMessage(constantsMessages.trackingId),
           width: 15,
           key: 'trackingId'
         },
@@ -507,15 +505,17 @@
     } else {
       return [
         {
-          label: this.props.intl.formatMessage(messages.listItemType),
+          label: this.props.intl.formatMessage(constantsMessages.type),
           width: 30,
           key: 'event'
         },
         {
-          label: this.props.intl.formatMessage(messages.listItemName),
+          label: this.props.intl.formatMessage(constantsMessages.name),
           width: 70,
           key: 'name',
-          errorValue: 'No name provided'
+          errorValue: this.props.intl.formatMessage(
+            constantsMessages.noNameProvided
+          )
         }
       ]
     }
@@ -541,35 +541,7 @@
         {(!selectorId || selectorId === SELECTOR_ID.ownDrafts) && (
           <GridTable
             content={this.transformDraftContent()}
-<<<<<<< HEAD
             columns={this.getDraftColumns()}
-=======
-            columns={[
-              {
-                label: intl.formatMessage(constantsMessages.type),
-                width: 15,
-                key: 'event'
-              },
-              {
-                label: intl.formatMessage(constantsMessages.name),
-                width: 35,
-                key: 'name',
-                errorValue: intl.formatMessage(constantsMessages.noNameProvided)
-              },
-              {
-                label: intl.formatMessage(constantsMessages.lastEdited),
-                width: 35,
-                key: 'dateOfModification'
-              },
-              {
-                label: intl.formatMessage(messages.listItemAction),
-                width: 15,
-                key: 'actions',
-                isActionColumn: true,
-                alignment: ColumnContentAlignment.CENTER
-              }
-            ]}
->>>>>>> 0f0197cd
             renderExpandedComponent={this.renderDraftDataExpandedComponent}
             noResultText={intl.formatMessage(constantsMessages.noResults)}
             onPageChange={(currentPage: number) => {
@@ -623,41 +595,7 @@
               return (
                 <GridTable
                   content={this.transformRemoteDraftsContent(data)}
-<<<<<<< HEAD
                   columns={this.getRemoteDraftColumns()}
-=======
-                  columns={[
-                    {
-                      label: intl.formatMessage(constantsMessages.type),
-                      width: 15,
-                      key: 'event'
-                    },
-                    {
-                      label: intl.formatMessage(constantsMessages.name),
-                      width: 30,
-                      key: 'name',
-                      errorValue: intl.formatMessage(
-                        constantsMessages.noNameProvided
-                      )
-                    },
-                    {
-                      label: intl.formatMessage(constantsMessages.eventDate),
-                      width: 20,
-                      key: 'dateOfModification'
-                    },
-                    {
-                      label: intl.formatMessage(constantsMessages.trackingId),
-                      width: 15,
-                      key: 'trackingId'
-                    },
-                    {
-                      width: 20,
-                      key: 'actions',
-                      isActionColumn: true,
-                      alignment: ColumnContentAlignment.CENTER
-                    }
-                  ]}
->>>>>>> 0f0197cd
                   renderExpandedComponent={
                     this.renderInProgressDataExpandedComponent
                   }
