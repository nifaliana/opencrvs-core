--- conflicted
+++ resolved
@@ -74,42 +74,18 @@
     return transformedData.map(reg => {
       const actions = [] as IAction[]
       let icon: JSX.Element = <div />
-<<<<<<< HEAD
-      if (this.userHasRegisterScope()) {
-        if (reg.duplicates && reg.duplicates.length > 0) {
-          actions.push({
-            label: this.props.intl.formatMessage(constantsMessages.review),
-            handler: () => this.props.goToReviewDuplicate(reg.id)
-          })
-          icon = <Duplicate />
-        } else {
-          if (reg.declarationStatus === EVENT_STATUS.VALIDATED) {
-            icon = <Validate data-tip data-for="validateTooltip" />
-          }
-          actions.push({
-            label: this.props.intl.formatMessage(constantsMessages.review),
-            handler: () =>
-              this.props.goToPage(
-                REVIEW_EVENT_PARENT_FORM_PAGE,
-                reg.id,
-                'review',
-                reg.event ? reg.event.toLowerCase() : ''
-              )
-          })
-=======
       if (reg.duplicates && reg.duplicates.length > 0) {
         actions.push({
-          label: this.props.intl.formatMessage(messages.reviewDuplicates),
+          label: this.props.intl.formatMessage(constantsMessages.review),
           handler: () => this.props.goToReviewDuplicate(reg.id)
         })
         icon = <Duplicate />
       } else {
         if (reg.declarationStatus === EVENT_STATUS.VALIDATED) {
           icon = <Validate data-tip data-for="validateTooltip" />
->>>>>>> 2c01f96e
         }
         actions.push({
-          label: this.props.intl.formatMessage(messages.review),
+          label: this.props.intl.formatMessage(constantsMessages.review),
           handler: () =>
             this.props.goToPage(
               REVIEW_EVENT_PARENT_FORM_PAGE,
