--- conflicted
+++ resolved
@@ -24,12 +24,8 @@
 import { readFileSync } from 'fs'
 import { Validate } from '@opencrvs/components/lib/icons'
 
-import { Event, IForm } from '@opencrvs/register/src/forms'
-import {
-  SUBMISSION_STATUS,
-  storeApplication,
-  setInitialApplications
-} from '@register/applications'
+import { Event } from '@opencrvs/register/src/forms'
+import { SUBMISSION_STATUS, storeApplication } from '@register/applications'
 
 const registerScopeToken =
   'eyJhbGciOiJSUzI1NiIsInR5cCI6IkpXVCJ9.eyJzY29wZSI6WyJyZWdpc3RlciIsImNlcnRpZnkiLCJkZW1vIl0sImlhdCI6MTU0MjY4ODc3MCwiZXhwIjoxNTQzMjkzNTcwLCJhdWQiOlsib3BlbmNydnM6YXV0aC11c2VyIiwib3BlbmNydnM6dXNlci1tZ250LXVzZXIiLCJvcGVuY3J2czpoZWFydGgtdXNlciIsIm9wZW5jcnZzOmdhdGV3YXktdXNlciIsIm9wZW5jcnZzOm5vdGlmaWNhdGlvbi11c2VyIiwib3BlbmNydnM6d29ya2Zsb3ctdXNlciJdLCJpc3MiOiJvcGVuY3J2czphdXRoLXNlcnZpY2UiLCJzdWIiOiI1YmVhYWY2MDg0ZmRjNDc5MTA3ZjI5OGMifQ.ElQd99Lu7WFX3L_0RecU_Q7-WZClztdNpepo7deNHqzro-Cog4WLN7RW3ZS5PuQtMaiOq1tCb-Fm3h7t4l4KDJgvC11OyT7jD6R2s2OleoRVm3Mcw5LPYuUVHt64lR_moex0x_bCqS72iZmjrjS-fNlnWK5zHfYAjF2PWKceMTGk6wnI9N49f6VwwkinJcwJi6ylsjVkylNbutQZO0qTc7HRP-cBfAzNcKD37FqTRNpVSvHdzQSNcs7oiv3kInDN5aNa2536XSd3H-RiKR9hm9eID9bSIJgFIGzkWRd5jnoYxT70G0t03_mTVnDnqPXDtyI-lmerx24Ost0rQLUNIg'
@@ -1377,22 +1373,12 @@
   })
 })
 
-<<<<<<< HEAD
-describe('RegistrationHome', () => {
-  const { store, history } = createStore()
-=======
 describe('Tablet tests', () => {
   const { store } = createStore()
->>>>>>> 4a17ed10
 
   beforeAll(() => {
     getItem.mockReturnValue(registerScopeToken)
     store.dispatch(checkAuth({ '?token': registerScopeToken }))
-<<<<<<< HEAD
-  })
-
-  it('renders declared items excluding the ready to register applications', async () => {
-=======
     resizeWindow(800, 1280)
   })
 
@@ -1401,7 +1387,6 @@
   })
 
   it('redirects to detail page if item is clicked', async () => {
->>>>>>> 4a17ed10
     const TIME_STAMP = '1544188309380'
     Date.now = jest.fn(() => 1554055200000)
     const graphqlMock = [
@@ -1409,11 +1394,7 @@
         request: {
           query: SEARCH_EVENTS,
           variables: {
-<<<<<<< HEAD
-            status: [EVENT_STATUS.DECLARED],
-=======
             status: [EVENT_STATUS.DECLARED, EVENT_STATUS.VALIDATED],
->>>>>>> 4a17ed10
             locationIds: ['123456789'],
             count: 10,
             skip: 0
@@ -1422,15 +1403,6 @@
         result: {
           data: {
             searchEvents: {
-<<<<<<< HEAD
-              totalItems: 1,
-              results: [
-                {
-                  id: 'e302f7c5-ad87-4117-91c1-35eaf2ea7be7',
-                  type: 'Birth',
-                  registration: {
-                    status: 'DECLARED',
-=======
               totalItems: 2,
               results: [
                 {
@@ -1438,16 +1410,11 @@
                   type: 'Birth',
                   registration: {
                     status: 'VALIDATED',
->>>>>>> 4a17ed10
                     contactNumber: '01622688231',
                     trackingId: 'BW0UTHR',
                     registrationNumber: null,
                     registeredLocationId:
-<<<<<<< HEAD
-                      '308c35b4-04f8-4664-83f5-9790e790cde2',
-=======
                       '308c35b4-04f8-4664-83f5-9790e790cde1',
->>>>>>> 4a17ed10
                     duplicates: null,
                     createdAt: TIME_STAMP,
                     modifiedAt: TIME_STAMP
@@ -1467,119 +1434,6 @@
                   ],
                   dateOfDeath: null,
                   deceasedName: null
-<<<<<<< HEAD
-                }
-              ]
-            }
-          }
-        }
-      }
-    ]
-
-    const customDraft = {
-      id: 'e302f7c5-ad87-4117-91c1-35eaf2ea7be7',
-      data: {},
-      event: Event.BIRTH,
-      submissionStatus: SUBMISSION_STATUS.READY_TO_REGISTER
-    }
-    store.dispatch(storeApplication(customDraft))
-
-    const testComponent = createTestComponent(
-      // @ts-ignore
-      <RegistrationHome
-        match={{
-          params: {
-            tabId: 'review'
-          },
-          isExact: true,
-          path: '',
-          url: ''
-        }}
-        draftCount={1}
-      />,
-      store,
-      graphqlMock
-    )
-    const validateScopeToken = jwt.sign(
-      { scope: ['validate'] },
-      readFileSync('../auth/test/cert.key'),
-      {
-        algorithm: 'RS256',
-        issuer: 'opencrvs:auth-service',
-        audience: 'opencrvs:gateway-user'
-      }
-    )
-    getItem.mockReturnValue(validateScopeToken)
-    testComponent.store.dispatch(checkAuth({ '?token': validateScopeToken }))
-
-    // wait for mocked data to load mockedProvider
-    await new Promise(resolve => {
-      setTimeout(resolve, 500)
-    })
-    testComponent.component.update()
-    const data = testComponent.component
-      .find(GridTable)
-      .first()
-      .prop('content')
-
-    expect(data.length).toBe(0)
-
-    testComponent.component.unmount()
-  })
-
-  it('check less count', async () => {
-    const graphqlMock = [
-      {
-        request: {
-          query: COUNT_REGISTRATION_QUERY,
-          variables: {
-            locationIds: ['123456789']
-          }
-        },
-        result: {
-          data: {
-            countEvents: {
-              declared: 10,
-              validated: 2,
-              registered: 7,
-              rejected: 5
-            }
-          }
-        }
-      }
-    ]
-
-    const testComponent = createTestComponent(
-      // @ts-ignore
-      <RegistrationHome
-        match={{
-          params: {
-            tabId: 'review'
-          },
-          isExact: true,
-          path: '',
-          url: ''
-        }}
-        draftCount={1}
-      />,
-      store,
-      graphqlMock
-    )
-
-    // wait for mocked data to load mockedProvider
-    await new Promise(resolve => {
-      setTimeout(resolve, 100)
-    })
-
-    testComponent.component.update()
-    const app = testComponent.component
-    expect(
-      app
-        .find('#tab_review')
-        .hostNodes()
-        .text()
-    ).toContain('Ready for review (9)')
-=======
                 },
                 {
                   id: 'bc09200d-0160-43b4-9e2b-5b9e90424e95',
@@ -1646,7 +1500,168 @@
     expect(window.location.href).toContain(
       '/details/e302f7c5-ad87-4117-91c1-35eaf2ea7be8'
     )
->>>>>>> 4a17ed10
     testComponent.component.unmount()
   })
+
+  it('renders declared items excluding the ready to register applications', async () => {
+    const TIME_STAMP = '1544188309380'
+    Date.now = jest.fn(() => 1554055200000)
+    const graphqlMock = [
+      {
+        request: {
+          query: SEARCH_EVENTS,
+          variables: {
+            status: [EVENT_STATUS.DECLARED],
+            locationIds: ['123456789'],
+            count: 10,
+            skip: 0
+          }
+        },
+        result: {
+          data: {
+            searchEvents: {
+              totalItems: 1,
+              results: [
+                {
+                  id: 'e302f7c5-ad87-4117-91c1-35eaf2ea7be7',
+                  type: 'Birth',
+                  registration: {
+                    status: 'DECLARED',
+                    contactNumber: '01622688231',
+                    trackingId: 'BW0UTHR',
+                    registrationNumber: null,
+                    registeredLocationId:
+                      '308c35b4-04f8-4664-83f5-9790e790cde2',
+                    duplicates: null,
+                    createdAt: TIME_STAMP,
+                    modifiedAt: TIME_STAMP
+                  },
+                  dateOfBirth: '2010-10-10',
+                  childName: [
+                    {
+                      firstNames: 'Iliyas',
+                      familyName: 'Khan',
+                      use: 'en'
+                    },
+                    {
+                      firstNames: 'ইলিয়াস',
+                      familyName: 'খান',
+                      use: 'bn'
+                    }
+                  ],
+                  dateOfDeath: null,
+                  deceasedName: null
+                }
+              ]
+            }
+          }
+        }
+      }
+    ]
+
+    const customDraft = {
+      id: 'e302f7c5-ad87-4117-91c1-35eaf2ea7be7',
+      data: {},
+      event: Event.BIRTH,
+      submissionStatus: SUBMISSION_STATUS.READY_TO_REGISTER
+    }
+    store.dispatch(storeApplication(customDraft))
+
+    const testComponent = createTestComponent(
+      // @ts-ignore
+      <RegistrationHome
+        match={{
+          params: {
+            tabId: 'review'
+          },
+          isExact: true,
+          path: '',
+          url: ''
+        }}
+        draftCount={1}
+      />,
+      store,
+      graphqlMock
+    )
+    const validateScopeToken = jwt.sign(
+      { scope: ['validate'] },
+      readFileSync('../auth/test/cert.key'),
+      {
+        algorithm: 'RS256',
+        issuer: 'opencrvs:auth-service',
+        audience: 'opencrvs:gateway-user'
+      }
+    )
+    getItem.mockReturnValue(validateScopeToken)
+    testComponent.store.dispatch(checkAuth({ '?token': validateScopeToken }))
+
+    // wait for mocked data to load mockedProvider
+    await new Promise(resolve => {
+      setTimeout(resolve, 500)
+    })
+    testComponent.component.update()
+    const data = testComponent.component
+      .find(GridTable)
+      .first()
+      .prop('content')
+
+    expect(data.length).toBe(0)
+
+    testComponent.component.unmount()
+  })
+
+  it('check declared count minus ready to review applications', async () => {
+    const graphqlMock = [
+      {
+        request: {
+          query: COUNT_REGISTRATION_QUERY,
+          variables: {
+            locationIds: ['123456789']
+          }
+        },
+        result: {
+          data: {
+            countEvents: {
+              declared: 10,
+              validated: 2,
+              registered: 7,
+              rejected: 5
+            }
+          }
+        }
+      }
+    ]
+
+    const testComponent = createTestComponent(
+      // @ts-ignore
+      <RegistrationHome
+        match={{
+          params: {
+            tabId: 'review'
+          },
+          isExact: true,
+          path: '',
+          url: ''
+        }}
+        draftCount={1}
+      />,
+      store,
+      graphqlMock
+    )
+
+    // wait for mocked data to load mockedProvider
+    await new Promise(resolve => {
+      setTimeout(resolve, 100)
+    })
+
+    testComponent.component.update()
+    const app = testComponent.component
+    expect(
+      app
+        .find('#tab_review')
+        .hostNodes()
+        .text()
+    ).toContain('Ready for review (9)')
+    testComponent.component.unmount()
+  })
 })