import * as React from 'react'
import {
  createTestComponent,
  mockUserResponse,
  resizeWindow
} from '@register/tests/util'

import { merge } from 'lodash'
import { createStore, AppStore } from '@register/store'
import {
  RegistrationHome,
  EVENT_STATUS
} from '@register/views/RegistrationHome/RegistrationHome'
import { GridTable } from '@opencrvs/components/lib/interface'
import {
  FETCH_REGISTRATION_BY_COMPOSITION,
  REGISTRATION_HOME_QUERY
} from '@register/views/RegistrationHome/queries'
import { checkAuth } from '@register/profile/profileActions'
import moment from 'moment'
import * as jwt from 'jsonwebtoken'
import { readFileSync } from 'fs'
import { waitForElement } from '@register/tests/wait-for-element'

const validateScopeToken = jwt.sign(
  { scope: ['validate'] },
  readFileSync('../auth/test/cert.key'),
  {
    algorithm: 'RS256',
    issuer: 'opencrvs:auth-service',
    audience: 'opencrvs:gateway-user'
  }
)

const nameObj = {
  data: {
    getUser: {
      name: [
        {
          use: 'en',
          firstNames: 'Mohammad',
          familyName: 'Ashraful',
          __typename: 'HumanName'
        },
        { use: 'bn', firstNames: '', familyName: '', __typename: 'HumanName' }
      ],
      role: 'DISTRICT_REGISTRAR'
    }
  }
}

const mockUserData = {
  id: 'e302f7c5-ad87-4117-91c1-35eaf2ea7be8',
  type: 'Birth',
  registration: {
    status: 'DECLARED',
    contactNumber: '01622688231',
    trackingId: 'BW0UTHR',
    registrationNumber: null,
    registeredLocationId: '308c35b4-04f8-4664-83f5-9790e790cde1',
    duplicates: null,
    createdAt: '2018-05-23T14:44:58+02:00',
    modifiedAt: '2018-05-23T14:44:58+02:00'
  },
  dateOfBirth: '2010-10-10',
  childName: [
    {
      firstNames: 'Iliyas',
      familyName: 'Khan',
      use: 'en'
    },
    {
      firstNames: 'ইলিয়াস',
      familyName: 'খান',
      use: 'bn'
    }
  ],
  // TODO: When fragmentMatching work is completed, remove unnecessary result objects
  // PR: https://github.com/jembi/OpenCRVS/pull/836/commits/6302fa8f015fe313cbce6197980f1300bf4eba32
  child: {
    name: [
      {
        firstNames: 'Iliyas',
        familyName: 'Khan',
        use: 'en'
      },
      {
        firstNames: 'ইলিয়াস',
        familyName: 'খান',
        use: 'bn'
      }
    ],
    birthDate: '2010-10-10'
  },
  deceased: {
    name: [
      {
        use: '',
        firstNames: '',
        familyName: ''
      }
    ],
    deceased: {
      deathDate: ''
    }
  },
  informant: {
    individual: {
      telecom: [
        {
          system: '',
          use: '',
          value: ''
        }
      ]
    }
  },
  dateOfDeath: null,
  deceasedName: null,
  createdAt: '2018-05-23T14:44:58+02:00'
}
const userData: any = []
for (let i = 0; i < 14; i++) {
  userData.push(mockUserData)
}
merge(mockUserResponse, nameObj)

const getItem = window.localStorage.getItem as jest.Mock

describe('RegistrationHome sent for approval tab related tests', () => {
  let store: AppStore
  beforeEach(() => {
    store = createStore().store
    getItem.mockReturnValue(validateScopeToken)
    store.dispatch(checkAuth({ '?token': validateScopeToken }))
  })

  it('check sent for approval tab count', async () => {
    const graphqlMock = [
      {
        request: {
          query: REGISTRATION_HOME_QUERY,
          variables: {
            locationIds: ['2a83cf14-b959-47f4-8097-f75a75d1867f'],
            count: 10,
            reviewStatuses: [EVENT_STATUS.DECLARED],
            inProgressSkip: 0,
            reviewSkip: 0,
            rejectSkip: 0,
            approvalSkip: 0,
            printSkip: 0
          }
        },
        result: {
          data: {
            inProgressTab: { totalItems: 0, results: [] },
            reviewTab: { totalItems: 0, results: [] },
            rejectTab: { totalItems: 0, results: [] },
            approvalTab: { totalItems: 2, results: [] },
            printTab: { totalItems: 0, results: [] }
          }
        }
      }
    ]

    const testComponent = await createTestComponent(
      // @ts-ignore
      <RegistrationHome
        match={{
          params: {
            tabId: 'approvals'
          },
          isExact: true,
          path: '',
          url: ''
        }}
        draftCount={1}
      />,
      store,
      graphqlMock
    )

<<<<<<< HEAD
    const element = await waitForElement(
      testComponent.component,
      '#tab_approvals'
    )
    expect(element.hostNodes().text()).toContain('Sent for approval (2)')
=======
    const app = testComponent.component
    const tab = await waitForElement(app, '#tab_approvals')
    expect(tab.hostNodes().text()).toContain('Sent for approval (2)')
>>>>>>> 0f5bf1ff
  })

  it('renders all items returned from graphql query in sent for approval', async () => {
    const TIME_STAMP = '1544188309380'
    Date.now = jest.fn(() => 1554055200000)

    const graphqlMock = [
      {
        request: {
          query: REGISTRATION_HOME_QUERY,
          variables: {
            locationIds: ['2a83cf14-b959-47f4-8097-f75a75d1867f'],
            count: 10,
            reviewStatuses: [EVENT_STATUS.DECLARED],
            inProgressSkip: 0,
            reviewSkip: 0,
            rejectSkip: 0,
            approvalSkip: 0,
            printSkip: 0
          }
        },
        result: {
          data: {
            inProgressTab: { totalItems: 0, results: [] },
            reviewTab: { totalItems: 0, results: [] },
            rejectTab: { totalItems: 0, results: [] },
            approvalTab: {
              totalItems: 2,
              results: [
                {
                  id: 'e302f7c5-ad87-4117-91c1-35eaf2ea7be8',
                  type: 'Birth',
                  registration: {
                    status: 'VALIDATED',
                    contactNumber: '01622688231',
                    trackingId: 'BW0UTHR',
                    registrationNumber: null,
                    registeredLocationId:
                      '308c35b4-04f8-4664-83f5-9790e790cde1',
                    duplicates: null,
                    createdAt: TIME_STAMP,
                    modifiedAt: TIME_STAMP
                  },
                  dateOfBirth: '2010-10-10',
                  childName: [
                    {
                      firstNames: 'Iliyas',
                      familyName: 'Khan',
                      use: 'en'
                    },
                    {
                      firstNames: 'ইলিয়াস',
                      familyName: 'খান',
                      use: 'bn'
                    }
                  ],
                  dateOfDeath: null,
                  deceasedName: null
                },
                {
                  id: 'bc09200d-0160-43b4-9e2b-5b9e90424e95',
                  type: 'Death',
                  registration: {
                    status: 'VALIDATED',
                    trackingId: 'DW0UTHR',
                    registrationNumber: null,
                    contactNumber: null,
                    duplicates: ['308c35b4-04f8-4664-83f5-9790e790cd33'],
                    registeredLocationId:
                      '308c35b4-04f8-4664-83f5-9790e790cde1',
                    createdAt: TIME_STAMP,
                    modifiedAt: null
                  },
                  dateOfBirth: null,
                  childName: null,
                  dateOfDeath: '2007-01-01',
                  deceasedName: [
                    {
                      firstNames: 'Iliyas',
                      familyName: 'Khan',
                      use: 'en'
                    },
                    {
                      firstNames: 'ইলিয়াস',
                      familyName: 'খান',
                      use: 'bn'
                    }
                  ]
                }
              ]
            },
            printTab: { totalItems: 0, results: [] }
          }
        }
      }
    ]

    const testComponent = await createTestComponent(
      // @ts-ignore
      <RegistrationHome
        match={{
          params: {
            tabId: 'approvals'
          },
          isExact: true,
          path: '',
          url: ''
        }}
        draftCount={1}
      />,
      store,
      graphqlMock
    )
    getItem.mockReturnValue(validateScopeToken)
    testComponent.store.dispatch(checkAuth({ '?token': validateScopeToken }))
    // wait for mocked data to load mockedProvider
    await new Promise(resolve => {
      setTimeout(resolve, 500)
    })
    testComponent.component.update()
    const data = testComponent.component.find(GridTable).prop('content')
    const EXPECTED_DATE_OF_APPLICATION = moment(
      moment(TIME_STAMP, 'x').format('YYYY-MM-DD HH:mm:ss'),
      'YYYY-MM-DD HH:mm:ss'
    ).fromNow()
    expect(data.length).toBe(2)
    expect(data[0].id).toBe('e302f7c5-ad87-4117-91c1-35eaf2ea7be8')
    expect(data[0].eventTimeElapsed).toBe('8 years ago')
    expect(data[0].dateOfApproval).toBe(EXPECTED_DATE_OF_APPLICATION)
    expect(data[0].trackingId).toBe('BW0UTHR')
    expect(data[0].event).toBe('Birth')
    expect(data[0].actions).toBeUndefined()
  })

  it('returns an empty array incase of invalid graphql query response', async () => {
    Date.now = jest.fn(() => 1554055200000)
    const graphqlMock = [
      {
        request: {
          query: REGISTRATION_HOME_QUERY,
          variables: {
            locationIds: ['2a83cf14-b959-47f4-8097-f75a75d1867f'],
            count: 10,
            reviewStatuses: [EVENT_STATUS.DECLARED],
            inProgressSkip: 0,
            reviewSkip: 0,
            rejectSkip: 0,
            approvalSkip: 0,
            printSkip: 0
          }
        },
        result: {
          data: {
            inProgressTab: { totalItems: 0, results: [] },
            reviewTab: { totalItems: 0, results: [] },
            rejectTab: { totalItems: 0, results: [] },
            approvalTab: { totalItems: 2, results: [] },
            printTab: { totalItems: 0, results: [] }
          }
        }
      }
    ]

    getItem.mockReturnValue(validateScopeToken)

    const testComponent = await createTestComponent(
      // @ts-ignore
      <RegistrationHome
        match={{
          params: {
            tabId: 'approvals'
          },
          isExact: true,
          path: '',
          url: ''
        }}
        draftCount={1}
      />,
      store,
      graphqlMock
    )

    testComponent.store.dispatch(checkAuth({ '?token': validateScopeToken }))

    const data = (await waitForElement(
      testComponent.component,
      GridTable
    )).prop('content')
    expect(data.length).toBe(0)
  })

  it('should show pagination bar if items more than 11 in Approval Tab', async () => {
    Date.now = jest.fn(() => 1554055200000)
    const graphqlMock = [
      {
        request: {
          query: REGISTRATION_HOME_QUERY,
          variables: {
            locationIds: ['2a83cf14-b959-47f4-8097-f75a75d1867f'],
            count: 10,
            reviewStatuses: [EVENT_STATUS.DECLARED],
            inProgressSkip: 0,
            reviewSkip: 0,
            rejectSkip: 0,
            approvalSkip: 0,
            printSkip: 0
          }
        },
        result: {
          data: {
            inProgressTab: { totalItems: 0, results: [] },
            reviewTab: { totalItems: 0, results: [] },
            rejectTab: { totalItems: 0, results: [] },
            approvalTab: { totalItems: 14, results: [] },
            printTab: { totalItems: 0, results: [] }
          }
        }
      }
    ]

    const testComponent = await createTestComponent(
      // @ts-ignore
      <RegistrationHome match={{ params: { tabId: 'approvals' } }} />,
      store,
      graphqlMock
    )

    getItem.mockReturnValue(validateScopeToken)
    testComponent.store.dispatch(checkAuth({ '?token': validateScopeToken }))

    // wait for mocked data to load mockedProvider
    await new Promise(resolve => {
      setTimeout(resolve, 100)
    })
    testComponent.component.update()

    expect(
      testComponent.component.find('#pagination').hostNodes()
    ).toHaveLength(1)

    testComponent.component
      .find('#pagination button')
      .last()
      .hostNodes()
      .simulate('click')
  })

  it('renders expanded area for validated status', async () => {
    Date.now = jest.fn(() => 1554055200000)
    const graphqlMock = [
      {
        request: {
          query: REGISTRATION_HOME_QUERY,
          variables: {
            locationIds: ['2a83cf14-b959-47f4-8097-f75a75d1867f'],
            count: 10,
            reviewStatuses: [EVENT_STATUS.DECLARED],
            inProgressSkip: 0,
            reviewSkip: 0,
            rejectSkip: 0,
            approvalSkip: 0,
            printSkip: 0
          }
        },
        result: {
          data: {
            inProgressTab: { totalItems: 0, results: [] },
            reviewTab: { totalItems: 0, results: [] },
            rejectTab: { totalItems: 0, results: [] },
            approvalTab: {
              totalItems: 2,
              results: [
                {
                  id: 'e302f7c5-ad87-4117-91c1-35eaf2ea7be8',
                  type: 'Birth',
                  registration: {
                    status: 'VALIDATED',
                    contactNumber: '01622688231',
                    trackingId: 'BW0UTHR',
                    registrationNumber: null,
                    registeredLocationId:
                      '308c35b4-04f8-4664-83f5-9790e790cde1',
                    duplicates: null,
                    createdAt: '2018-05-23T14:44:58+02:00',
                    modifiedAt: '2018-05-23T14:44:58+02:00'
                  },
                  dateOfBirth: '2010-10-10',
                  childName: [
                    {
                      firstNames: 'Iliyas',
                      familyName: 'Khan',
                      use: 'en'
                    },
                    {
                      firstNames: 'ইলিয়াস',
                      familyName: 'খান',
                      use: 'bn'
                    }
                  ],
                  dateOfDeath: null,
                  deceasedName: null
                },
                {
                  id: 'bc09200d-0160-43b4-9e2b-5b9e90424e95',
                  type: 'Death',
                  registration: {
                    status: 'VALIDATED',
                    trackingId: 'DW0UTHR',
                    registrationNumber: null,
                    contactNumber: null,
                    duplicates: ['308c35b4-04f8-4664-83f5-9790e790cd33'],
                    registeredLocationId:
                      '308c35b4-04f8-4664-83f5-9790e790cde1',
                    createdAt: '2007-01-01',
                    modifiedAt: '2007-01-01'
                  },
                  dateOfBirth: null,
                  childName: null,
                  dateOfDeath: '2007-01-01',
                  deceasedName: [
                    {
                      firstNames: 'Iliyas',
                      familyName: 'Khan',
                      use: 'en'
                    },
                    {
                      firstNames: 'ইলিয়াস',
                      familyName: 'খান',
                      use: 'bn'
                    }
                  ]
                }
              ]
            },
            printTab: { totalItems: 0, results: [] }
          }
        }
      },
      {
        request: {
          query: FETCH_REGISTRATION_BY_COMPOSITION,
          variables: {
            id: 'bc09200d-0160-43b4-9e2b-5b9e90424e95'
          }
        },
        result: {
          data: {
            fetchRegistration: {
              id: 'bc09200d-0160-43b4-9e2b-5b9e90424e95',
              registration: {
                id: '345678',
                type: 'DEATH',
                certificates: null,
                status: [
                  {
                    id:
                      '17e9b24-b00f-4a0f-a5a4-9c84c6e64e98/_history/86c3044a-329f-418',
                    timestamp: '2019-04-03T07:08:24.936Z',
                    user: {
                      id: '153f8364-96b3-4b90-8527-bf2ec4a367bd',
                      name: [
                        {
                          use: 'en',
                          firstNames: 'Mohammad',
                          familyName: 'Ashraful'
                        },
                        {
                          use: 'bn',
                          firstNames: '',
                          familyName: ''
                        }
                      ],
                      role: 'LOCAL_REGISTRAR'
                    },
                    location: {
                      id: '123',
                      name: 'Kaliganj Union Sub Center',
                      alias: ['']
                    },
                    office: {
                      id: '123',
                      name: 'Kaliganj Union Sub Center',
                      alias: [''],
                      address: {
                        district: '7876',
                        state: 'iuyiuy'
                      }
                    },
                    type: 'VALIDATED',
                    comments: null
                  }
                ],
                contact: 'MOTHER',
                contactPhoneNumber: null
              },
              child: null,
              deceased: {
                name: [
                  {
                    use: 'en',
                    firstNames: 'Mushraful',
                    familyName: 'Hoque'
                  }
                ],
                deceased: {
                  deathDate: '01-01-1984'
                }
              },
              informant: {
                individual: {
                  telecom: [
                    {
                      use: null,
                      system: 'phone',
                      value: '01686972106'
                    }
                  ]
                }
              }
            }
          }
        }
      }
    ]

    const testComponent = await createTestComponent(
      // @ts-ignore
      <RegistrationHome match={{ params: { tabId: 'approvals' } }} />,
      store,
      graphqlMock
    )

    getItem.mockReturnValue(validateScopeToken)
    testComponent.store.dispatch(checkAuth({ '?token': validateScopeToken }))

    // wait for mocked data to load mockedProvider
    await new Promise(resolve => {
      setTimeout(resolve, 200)
    })
    testComponent.component.update()
    const instance = testComponent.component.find(GridTable).instance() as any

    instance.toggleExpanded('bc09200d-0160-43b4-9e2b-5b9e90424e95')
    // wait for mocked data to load mockedProvider
    await new Promise(resolve => {
      setTimeout(resolve, 100)
    })
    testComponent.component.update()
    expect(
      testComponent.component.find('#VALIDATED-0').hostNodes().length
    ).toBe(1)
  })
})

describe('Tablet tests', () => {
  const { store } = createStore()

  beforeAll(() => {
    getItem.mockReturnValue(validateScopeToken)
    store.dispatch(checkAuth({ '?token': validateScopeToken }))
    resizeWindow(800, 1280)
  })

  afterEach(() => {
    resizeWindow(1024, 768)
  })

  it('redirects to detail page if item is clicked', async () => {
    jest.clearAllMocks()
    const TIME_STAMP = '1544188309380'
    Date.now = jest.fn(() => 1554055200000)
    const graphqlMock = [
      {
        request: {
          query: REGISTRATION_HOME_QUERY,
          variables: {
            locationIds: ['2a83cf14-b959-47f4-8097-f75a75d1867f'],
            count: 10,
            reviewStatuses: [EVENT_STATUS.DECLARED],
            inProgressSkip: 0,
            reviewSkip: 0,
            rejectSkip: 0,
            approvalSkip: 0,
            printSkip: 0
          }
        },
        result: {
          data: {
            inProgressTab: { totalItems: 0, results: [] },
            reviewTab: { totalItems: 0, results: [] },
            rejectTab: { totalItems: 0, results: [] },
            approvalTab: {
              totalItems: 2,
              results: [
                {
                  id: 'e302f7c5-ad87-4117-91c1-35eaf2ea7be8',
                  type: 'Birth',
                  registration: {
                    status: 'VALIDATED',
                    contactNumber: '01622688231',
                    trackingId: 'BW0UTHR',
                    registrationNumber: null,
                    registeredLocationId:
                      '308c35b4-04f8-4664-83f5-9790e790cde1',
                    duplicates: null,
                    createdAt: TIME_STAMP,
                    modifiedAt: TIME_STAMP
                  },
                  dateOfBirth: '2010-10-10',
                  childName: [
                    {
                      firstNames: 'Iliyas',
                      familyName: 'Khan',
                      use: 'en'
                    },
                    {
                      firstNames: 'ইলিয়াস',
                      familyName: 'খান',
                      use: 'bn'
                    }
                  ],
                  dateOfDeath: null,
                  deceasedName: null
                },
                {
                  id: 'bc09200d-0160-43b4-9e2b-5b9e90424e95',
                  type: 'Death',
                  registration: {
                    status: 'VALIDATED',
                    trackingId: 'DW0UTHR',
                    registrationNumber: null,
                    contactNumber: null,
                    duplicates: ['308c35b4-04f8-4664-83f5-9790e790cd33'],
                    registeredLocationId:
                      '308c35b4-04f8-4664-83f5-9790e790cde1',
                    createdAt: TIME_STAMP,
                    modifiedAt: null
                  },
                  dateOfBirth: null,
                  childName: null,
                  dateOfDeath: '2007-01-01',
                  deceasedName: [
                    {
                      firstNames: 'Iliyas',
                      familyName: 'Khan',
                      use: 'en'
                    },
                    {
                      firstNames: 'ইলিয়াস',
                      familyName: 'খান',
                      use: 'bn'
                    }
                  ]
                }
              ]
            },
            printTab: { totalItems: 0, results: [] }
          }
        }
      }
    ]

    const testComponent = await createTestComponent(
      // @ts-ignore
      <RegistrationHome
        match={{
          params: {
            tabId: 'approvals'
          },
          isExact: true,
          path: '',
          url: ''
        }}
        draftCount={1}
      />,
      store,
      graphqlMock
    )

    testComponent.component.update()
    const element = await waitForElement(testComponent.component, '#row_0')
    element.hostNodes().simulate('click')

    await new Promise(resolve => {
      setTimeout(resolve, 100)
    })
    testComponent.component.update()

    expect(window.location.href).toContain(
      '/details/e302f7c5-ad87-4117-91c1-35eaf2ea7be8'
    )
  })
})<|MERGE_RESOLUTION|>--- conflicted
+++ resolved
@@ -180,17 +180,9 @@
       graphqlMock
     )
 
-<<<<<<< HEAD
-    const element = await waitForElement(
-      testComponent.component,
-      '#tab_approvals'
-    )
-    expect(element.hostNodes().text()).toContain('Sent for approval (2)')
-=======
     const app = testComponent.component
     const tab = await waitForElement(app, '#tab_approvals')
     expect(tab.hostNodes().text()).toContain('Sent for approval (2)')
->>>>>>> 0f5bf1ff
   })
 
   it('renders all items returned from graphql query in sent for approval', async () => {
