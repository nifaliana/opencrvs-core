import { Validate } from '@opencrvs/components/lib/icons'
import {
  ColumnContentAlignment,
  GridTable
} from '@opencrvs/components/lib/interface'
import { HomeContent } from '@opencrvs/components/lib/layout'
import { GQLQuery } from '@opencrvs/gateway/src/graphql/schema'
import { goToPage, goToApplicationDetails } from '@register/navigation'
import { getScope } from '@register/profile/profileSelectors'
import { transformData } from '@register/search/transformer'
import { IStoreState } from '@register/store'
import styled, { ITheme } from '@register/styledComponents'
import * as Sentry from '@sentry/browser'
import moment from 'moment'
import * as React from 'react'
import { Query } from 'react-apollo'
import { InjectedIntlProps, injectIntl } from 'react-intl'
import { connect } from 'react-redux'
import { withTheme } from 'styled-components'
import { SEARCH_EVENTS } from '@register/views/RegistrationHome/queries'
import {
  ErrorText,
  EVENT_STATUS,
  StyledSpinner
} from '@register/views/RegistrationHome/RegistrationHome'
import { RowHistoryView } from '@register/views/RegistrationHome/RowHistoryView'
import ReactTooltip from 'react-tooltip'
import { errorMessages, constantsMessages } from '@register/i18n/messages'
import { messages } from '@register/i18n/messages/views/registrarHome'

const ToolTipContainer = styled.span`
  text-align: center;
`
interface IBaseApprovalTabProps {
  theme: ITheme
  goToPage: typeof goToPage
<<<<<<< HEAD
  registrarLocationId: string | null
=======
  goToApplicationDetails: typeof goToApplicationDetails
  registrarUnion: string | null
>>>>>>> 4a17ed10
  parentQueryLoading?: boolean
}

interface IApprovalTabState {
  approvalCurrentPage: number
  width: number
}

type IApprovalTabProps = InjectedIntlProps & IBaseApprovalTabProps

class ApprovalTabComponent extends React.Component<
  IApprovalTabProps,
  IApprovalTabState
> {
  pageSize = 10
  constructor(props: IApprovalTabProps) {
    super(props)
    this.state = {
      width: window.innerWidth,
      approvalCurrentPage: 1
    }
  }

  componentDidMount() {
    window.addEventListener('resize', this.recordWindowWidth)
  }

  componentWillUnmount() {
    window.removeEventListener('resize', this.recordWindowWidth)
  }

  recordWindowWidth = () => {
    this.setState({ width: window.innerWidth })
  }

  getExpandable = () => {
    return this.state.width > this.props.theme.grid.breakpoints.lg
      ? true
      : false
  }

  getColumns = () => {
    if (this.state.width > this.props.theme.grid.breakpoints.lg) {
      return [
        {
          label: this.props.intl.formatMessage(constantsMessages.type),
          width: 14,
          key: 'event'
        },
        {
          label: this.props.intl.formatMessage(constantsMessages.trackingId),
          width: 20,
          key: 'trackingId'
        },
        {
          label: this.props.intl.formatMessage(constantsMessages.eventDate),
          width: 28,
          key: 'eventTimeElapsed'
        },
        {
          label: this.props.intl.formatMessage(messages.sentForApprovals),
          width: 28,
          key: 'dateOfApproval'
        },
        {
          width: 5,
          key: 'icons',
          isIconColumn: true
        },
        {
          width: 5,
          key: 'actions',
          isActionColumn: true,
          alignment: ColumnContentAlignment.CENTER
        }
      ]
    } else {
      return [
        {
          label: this.props.intl.formatMessage(constantsMessages.type),
          width: 30,
          key: 'event'
        },
        {
          label: this.props.intl.formatMessage(constantsMessages.trackingId),
          width: 64,
          key: 'trackingId'
        },
        {
          width: 6,
          key: 'icons',
          isIconColumn: true
        }
      ]
    }
  }

  transformValidatedContent = (data: GQLQuery) => {
    if (!data.searchEvents || !data.searchEvents.results) {
      return []
    }
    const transformedData = transformData(data, this.props.intl)

    return transformedData.map(reg => {
      const icon: JSX.Element = (
        <Validate data-tip data-for="validatedTooltip" />
      )
      return {
        ...reg,
        eventTimeElapsed:
          (reg.dateOfEvent &&
            moment(reg.dateOfEvent.toString(), 'YYYY-MM-DD').fromNow()) ||
          '',
        dateOfApproval:
          (reg.modifiedAt &&
            moment(
              moment(reg.modifiedAt, 'x').format('YYYY-MM-DD HH:mm:ss'),
              'YYYY-MM-DD HH:mm:ss'
            ).fromNow()) ||
          (reg.createdAt &&
            moment(
              moment(reg.createdAt, 'x').format('YYYY-MM-DD HH:mm:ss'),
              'YYYY-MM-DD HH:mm:ss'
            ).fromNow()) ||
          '',
        icon,
        rowClickHandler: [
          {
            label: 'rowClickHandler',
            handler: () => this.props.goToApplicationDetails(reg.id)
          }
        ]
      }
    })
  }

  onPageChange = (newPageNumber: number) => {
    this.setState({ approvalCurrentPage: newPageNumber })
  }

  renderExpandedComponent = (itemId: string) => {
    return <RowHistoryView eventId={itemId} />
  }

  render() {
    const { theme, intl, registrarLocationId, parentQueryLoading } = this.props

    return (
      <Query
        query={SEARCH_EVENTS}
        variables={{
          status: [EVENT_STATUS.VALIDATED],
          locationIds: [registrarLocationId],
          count: this.pageSize,
          skip: (this.state.approvalCurrentPage - 1) * this.pageSize
        }}
      >
        {({
          loading,
          error,
          data
        }: {
          loading: any
          error?: any
          data: any
        }) => {
          if (loading) {
            return (
              (!parentQueryLoading && (
                <StyledSpinner
                  id="search-result-spinner"
                  baseColor={theme.colors.background}
                />
              )) ||
              null
            )
          }
          if (error) {
            Sentry.captureException(error)
            return (
              <ErrorText id="search-result-error-text-approvals">
                {intl.formatMessage(errorMessages.queryError)}
              </ErrorText>
            )
          }
          return (
            <HomeContent>
              <ReactTooltip id="validatedTooltip">
                <ToolTipContainer>
                  {this.props.intl.formatMessage(
                    messages.validatedApplicationTooltipForRegistrationAgent
                  )}
                </ToolTipContainer>
              </ReactTooltip>
              <GridTable
                content={this.transformValidatedContent(data)}
                columns={this.getColumns()}
                renderExpandedComponent={this.renderExpandedComponent}
                noResultText={intl.formatMessage(constantsMessages.noResults)}
                onPageChange={(currentPage: number) => {
                  this.onPageChange(currentPage)
                }}
                pageSize={this.pageSize}
                totalItems={data.searchEvents && data.searchEvents.totalItems}
                currentPage={this.state.approvalCurrentPage}
                expandable={this.getExpandable()}
                clickable={!this.getExpandable()}
              />
            </HomeContent>
          )
        }}
      </Query>
    )
  }
}

function mapStateToProps(state: IStoreState) {
  return {
    scope: getScope(state)
  }
}

export const ApprovalTab = connect(
  mapStateToProps,
  {
    goToPage,
    goToApplicationDetails
  }
)(injectIntl(withTheme(ApprovalTabComponent)))<|MERGE_RESOLUTION|>--- conflicted
+++ resolved
@@ -34,12 +34,8 @@
 interface IBaseApprovalTabProps {
   theme: ITheme
   goToPage: typeof goToPage
-<<<<<<< HEAD
   registrarLocationId: string | null
-=======
   goToApplicationDetails: typeof goToApplicationDetails
-  registrarUnion: string | null
->>>>>>> 4a17ed10
   parentQueryLoading?: boolean
 }
 
