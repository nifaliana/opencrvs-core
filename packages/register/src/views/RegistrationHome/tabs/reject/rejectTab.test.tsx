--- conflicted
+++ resolved
@@ -433,17 +433,7 @@
 
     getItem.mockReturnValue(registerScopeToken)
     testComponent.store.dispatch(checkAuth({ '?token': registerScopeToken }))
-<<<<<<< HEAD
-
-    const pagination = await waitForElement(
-      testComponent.component,
-      '#pagination'
-    )
-
-    expect(pagination.hostNodes()).toHaveLength(1)
-=======
     await waitForElement(testComponent.component, '#pagination')
->>>>>>> ec4d3268
 
     testComponent.component
       .find('#pagination button')
