--- conflicted
+++ resolved
@@ -43,7 +43,6 @@
             : {},
         dataKey: 'createDeathRegistration'
       }
-<<<<<<< HEAD
     case Action.COLLECT_CERTIFICATE:
       return {
         mutation: COLLECT_DEATH_CERTIFICATE,
@@ -51,7 +50,7 @@
           ...payload
         },
         dataKey: 'markDeathAsCertified'
-=======
+      }
     case Action.REGISTER_APPLICATION:
       return {
         mutation: REGISTER_DEATH_APPLICATION,
@@ -71,7 +70,6 @@
           ...payload
         },
         dataKey: 'markEventAsVoided'
->>>>>>> d78cec00
       }
     default:
       return null
