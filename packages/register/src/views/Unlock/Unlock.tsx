--- conflicted
+++ resolved
@@ -12,15 +12,12 @@
 import { defineMessages, injectIntl, InjectedIntlProps } from 'react-intl'
 import { storage } from 'src/storage'
 import * as bcrypt from 'bcryptjs'
-<<<<<<< HEAD
 import {
   SECURITY_PIN_INDEX,
   SECURITY_PIN_EXPIRED_AT
 } from 'src/utils/constants'
 import * as moment from 'moment'
-=======
 import { SCREEN_LOCK } from 'src/components/ProtectedPage'
->>>>>>> ed815212
 
 const messages = defineMessages({
   incorrect: {
@@ -194,7 +191,6 @@
       return
     }
   }
-<<<<<<< HEAD
 
   screenLockTimer = async () => {
     const { intl } = this.props
@@ -222,12 +218,10 @@
     }, 100)
   }
 
-=======
   logout = () => {
     storage.removeItem(SCREEN_LOCK)
     this.props.redirectToAuthentication()
   }
->>>>>>> ed815212
   render() {
     return (
       <PageWrapper id="unlockPage">
