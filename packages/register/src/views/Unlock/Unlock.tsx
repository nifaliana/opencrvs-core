--- conflicted
+++ resolved
@@ -17,12 +17,8 @@
 import moment from 'moment'
 import { SCREEN_LOCK } from '@register/components/ProtectedPage'
 import { ErrorMessage } from '@opencrvs/components/lib/forms'
-<<<<<<< HEAD
 import { pinOps } from '@register/views/Unlock/ComparePINs'
-=======
-import { pinOps } from './ComparePINs'
 import * as ReactDOM from 'react-dom'
->>>>>>> 83c2165e
 
 const messages: {
   [key: string]: ReactIntl.FormattedMessage.MessageDescriptor
