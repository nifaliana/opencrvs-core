import {
  Button,
  FloatingActionButton,
  IButtonProps,
  ICON_ALIGNMENT
} from '@opencrvs/components/lib/buttons'
import {
  Duplicate,
  PlusTransparentWhite,
  StatusGreen,
  StatusOrange,
  StatusProgress,
<<<<<<< HEAD
  StatusGreen,
  StatusRejected,
  Duplicate,
  Validate,
  PlusTransparentWhite
=======
  StatusRejected
>>>>>>> cdc953af
} from '@opencrvs/components/lib/icons'
import {
  ISearchInputProps,
  Spinner,
  TopBar
} from '@opencrvs/components/lib/interface'
import { IApplication, SUBMISSION_STATUS } from '@register/applications'
import { Header } from '@register/components/interface/Header/Header'
import { IViewHeadingProps } from '@register/components/ViewHeading'
import {
  goToEvents as goToEventsAction,
  goToPage as goToPageAction,
  goToPrintCertificate as goToPrintCertificateAction,
  goToRegistrarHomeTab as goToRegistrarHomeTabAction,
  goToReviewDuplicate as goToReviewDuplicateAction
} from '@register/navigation'
import {
  DRAFT_BIRTH_PARENT_FORM_PAGE,
  DRAFT_DEATH_FORM_PAGE
} from '@register/navigation/routes'
import { getScope, getUserDetails } from '@register/profile/profileSelectors'
import { IStoreState } from '@register/store'
import styled, { ITheme, withTheme } from '@register/styledComponents'
import { Scope } from '@register/utils/authUtils'
import { sentenceCase } from '@register/utils/data-formatting'
import { getUserLocation, IUserDetails } from '@register/utils/userUtils'
import NotificationToast from '@register/views/RegistrarHome/NotificatoinToast'
import {
  COUNT_EVENT_REGISTRATION_BY_STATUS,
  COUNT_REGISTRATION_QUERY
} from '@register/views/RegistrarHome/queries'
import { RowHistoryView } from '@register/views/RegistrarHome/RowHistoryView'
<<<<<<< HEAD
import ReactTooltip from 'react-tooltip'
import { findDOMNode } from 'react-dom'
=======
import * as Sentry from '@sentry/browser'
import moment from 'moment'
import * as React from 'react'
import { Query } from 'react-apollo'
import { InjectedIntlProps, injectIntl } from 'react-intl'
import { connect } from 'react-redux'
import { RouteComponentProps } from 'react-router'
import { messages } from './messages'
import { InProgressTab } from './tabs/inProgress/inProgressTab'
import { PrintTab } from './tabs/print/printTab'
import { RejectTab } from './tabs/reject/rejectTab'
import { ReviewTab } from './tabs/review/reviewTab'
>>>>>>> cdc953af

export interface IProps extends IButtonProps {
  active?: boolean
  disabled?: boolean
  id: string
}

export const IconTab = styled(Button).attrs<IProps>({})`
  color: ${({ theme }) => theme.colors.copy};
  ${({ theme }) => theme.fonts.subtitleStyle};
  padding-left: 0;
  padding-right: 0;
  border-radius: 0;
  flex-shrink: 0;
  outline: none;
  ${({ active }) => (active ? 'border-bottom: 3px solid #5E93ED' : '')};
  & > div {
    padding: 0 16px;
  }
  :first-child > div {
    position: relative;
    padding-left: 0;
  }
  & div > div {
    margin-right: 8px;
  }
  &:focus {
    outline: 0;
  }
`
export const StyledSpinner = styled(Spinner)`
  margin: 20% auto;
`
export const ErrorText = styled.div`
  color: ${({ theme }) => theme.colors.error};
  ${({ theme }) => theme.fonts.bodyStyle};
  text-align: center;
  margin-top: 100px;
`
const FABContainer = styled.div`
  position: fixed;
  right: 40px;
  bottom: 55px;
  @media (min-width: ${({ theme }) => theme.grid.breakpoints.lg}px) {
    display: none;
  }
`
<<<<<<< HEAD
const ToolTipContainer = styled.span`
  text-align: center;
`
const messages: {
  [key: string]: ReactIntl.FormattedMessage.MessageDescriptor
} = defineMessages({
  hello: {
    id: 'register.registrarHome.header.Hello',
    defaultMessage: 'Hello {fullName}',
    description: 'Title for the user'
  },
  searchInputPlaceholder: {
    id: 'register.registrarHome.searchInput.placeholder',
    defaultMessage: 'Look for a record',
    description: 'The placeholder of search input'
  },
  searchInputButtonTitle: {
    id: 'register.registrarHome.searchButton',
    defaultMessage: 'Search',
    description: 'The title of search input submit button'
  },
  queryError: {
    id: 'register.registrarHome.queryError',
    defaultMessage: 'An error occurred while searching',
    description: 'The error message shown when a search query fails'
  },
  dataTableResults: {
    id: 'register.registrarHome.results',
    defaultMessage: 'Results',
    description: 'Results label at the top of the data table component'
  },
  dataTableNoResults: {
    id: 'register.registrarHome.noResults',
    defaultMessage: 'No result to display',
    description:
      'Text to display if the search return no results for the current filters'
  },
  headerTitle: {
    id: 'register.registrarHome.title',
    defaultMessage: 'Hello Registrar',
    description: 'The displayed title in the Work Queue header'
  },
  headerDescription: {
    id: 'register.registrarHome.description',
    defaultMessage: 'Review | Registration | Certification',
    description: 'The displayed description in the Work Queue header'
  },
  inProgress: {
    id: 'register.registrarHome.inProgress',
    defaultMessage: 'In progress',
    description: 'The title of In progress'
  },
  readyForReview: {
    id: 'register.registrarHome.readyForReview',
    defaultMessage: 'Ready for review',
    description: 'The title of ready for review'
  },
  sentForUpdates: {
    id: 'register.registrarHome.sentForUpdates',
    defaultMessage: 'Sent for updates',
    description: 'The title of sent for updates tab'
  },
  listItemType: {
    id: 'register.registrarHome.resultsType',
    defaultMessage: 'Type',
    description: 'Label for type of event in work queue list item'
  },
  listItemTrackingNumber: {
    id: 'register.registrarHome.results.trackingId',
    defaultMessage: 'Tracking ID',
    description: 'Label for tracking ID in work queue list item'
  },
  listItemApplicantNumber: {
    id: 'register.registrarHome.results.applicantNumber',
    defaultMessage: 'Applicant No.',
    description: 'Label for applicant number in work queue list item'
  },
  listItemApplicationDate: {
    id: 'register.registrarHome.results.applicationDate',
    defaultMessage: 'Application sent',
    description: 'Label for application date in work queue list item'
  },
  listItemUpdateDate: {
    id: 'register.registrarHome.results.updateDate',
    defaultMessage: 'Sent on',
    description: 'Label for rejection date in work queue list item'
  },
  listItemModificationDate: {
    id: 'register.registrarHome.results.modificationDate',
    defaultMessage: 'Last edited',
    description: 'Label for rejection date in work queue list item'
  },
  listItemEventDate: {
    id: 'register.registrarHome.results.eventDate',
    defaultMessage: 'Date of event',
    description: 'Label for event date in work queue list item'
  },
  reviewDuplicates: {
    id: 'register.registrarHome.results.reviewDuplicates',
    defaultMessage: 'Review',
    description:
      'The title of review duplicates button in expanded area of list item'
  },
  review: {
    id: 'register.registrarHome.reviewButton',
    defaultMessage: 'Review',
    description: 'The title of review button in list item actions'
  },
  update: {
    id: 'register.registrarHome.updateButton',
    defaultMessage: 'Update',
    description: 'The title of update button in list item actions'
  },
  listItemName: {
    id: 'register.registrarHome.listItemName',
    defaultMessage: 'Name',
    description: 'Label for name in work queue list item'
  },
  listItemAction: {
    id: 'register.registrarHome.action',
    defaultMessage: 'Action',
    description: 'Label for action in work queue list item'
  },
  readyToPrint: {
    id: 'register.registrarHome.readyToPrint',
    defaultMessage: 'Ready to print',
    description: 'The title of ready to print tab'
  },
  registrationNumber: {
    id: 'register.registrarHome.registrationNumber',
    defaultMessage: 'Registration no.',
    description: 'The heading of registration no. column'
  },
  listItemRegisteredDate: {
    id: 'register.registrarHome.results.registeredDate',
    defaultMessage: 'Application registered',
    description: 'Label for date of registration in work queue list item'
  },
  print: {
    id: 'register.registrarHome.printButton',
    defaultMessage: 'Print',
    description: 'The title of print button in list item actions'
  }
})
=======
>>>>>>> cdc953af

interface IBaseRegistrarHomeProps {
  theme: ITheme
  language: string
  scope: Scope | null
  userDetails: IUserDetails | null
  goToPage: typeof goToPageAction
  goToRegistrarHomeTab: typeof goToRegistrarHomeTabAction
  goToReviewDuplicate: typeof goToReviewDuplicateAction
  goToPrintCertificate: typeof goToPrintCertificateAction
  tabId: string
  selectorId: string
  drafts: IApplication[]
  goToEvents: typeof goToEventsAction
}

interface IRegistrarHomeState {
  reviewCurrentPage: number
  updatesCurrentPage: number
}

type IRegistrarHomeProps = InjectedIntlProps &
  IViewHeadingProps &
  ISearchInputProps &
  IBaseRegistrarHomeProps

const TAB_ID = {
  inProgress: 'progress',
  readyForReview: 'review',
  sentForUpdates: 'updates',
  readyForPrint: 'print'
}

export const EVENT_STATUS = {
  IN_PROGRESS: 'IN_PROGRESS',
  DECLARED: 'DECLARED',
  VALIDATED: 'VALIDATED',
  REGISTERED: 'REGISTERED',
  REJECTED: 'REJECTED'
}
export class RegistrarHomeView extends React.Component<
  IRegistrarHomeProps,
  IRegistrarHomeState
> {
  pageSize = 10
  constructor(props: IRegistrarHomeProps) {
    super(props)
    this.state = {
      reviewCurrentPage: 1,
      updatesCurrentPage: 1
    }
  }
  userHasRegisterScope() {
    return this.props.scope && this.props.scope.includes('register')
  }

<<<<<<< HEAD
  transformDeclaredContent = (data: GQLQuery) => {
    if (!data.searchEvents || !data.searchEvents.results) {
      return []
    }
    const transformedData = transformData(data, this.props.intl)

    return transformedData.map(reg => {
      const actions = [] as IAction[]
      let icon: JSX.Element = <div />
      if (this.userHasRegisterScope()) {
        if (reg.duplicates && reg.duplicates.length > 0) {
          actions.push({
            label: this.props.intl.formatMessage(messages.reviewDuplicates),
            handler: () => this.props.goToReviewDuplicate(reg.id)
          })
          icon = <Duplicate />
        } else {
          if (reg.declarationStatus === EVENT_STATUS.VALIDATED) {
            icon = <Validate data-tip data-for="validateTooltip" />
          }
          actions.push({
            label: this.props.intl.formatMessage(messages.review),
            handler: () =>
              this.props.goToPage(
                REVIEW_EVENT_PARENT_FORM_PAGE,
                reg.id,
                'review',
                reg.event ? reg.event.toLowerCase() : ''
              )
          })
        }
      }

      return {
        ...reg,
        eventTimeElapsed:
          (reg.dateOfEvent &&
            moment(reg.dateOfEvent.toString(), 'YYYY-MM-DD').fromNow()) ||
          '',
        applicationTimeElapsed:
          (reg.createdAt &&
            moment(
              moment(reg.createdAt, 'x').format('YYYY-MM-DD HH:mm:ss'),
              'YYYY-MM-DD HH:mm:ss'
            ).fromNow()) ||
          '',
        actions,
        icon
      }
    })
  }

  transformRejectedContent = (data: GQLQuery) => {
    if (!data.searchEvents || !data.searchEvents.results) {
      return []
    }
    const transformedData = transformData(data, this.props.intl)
    return transformedData.map(reg => {
      const actions = [] as IAction[]
      if (this.userHasRegisterScope()) {
        if (reg.duplicates && reg.duplicates.length > 0) {
          actions.push({
            label: this.props.intl.formatMessage(messages.reviewDuplicates),
            handler: () => this.props.goToReviewDuplicate(reg.id)
          })
        } else {
          actions.push({
            label: this.props.intl.formatMessage(messages.update),
            handler: () =>
              this.props.goToPage(
                REVIEW_EVENT_PARENT_FORM_PAGE,
                reg.id,
                'review',
                reg.event ? reg.event.toLowerCase() : ''
              )
          })
        }
      }
      return {
        ...reg,
        dateOfRejection:
          (reg.modifiedAt &&
            moment(
              moment(reg.modifiedAt, 'x').format('YYYY-MM-DD HH:mm:ss'),
              'YYYY-MM-DD HH:mm:ss'
            ).fromNow()) ||
          '',
        actions
      }
    })
  }

=======
>>>>>>> cdc953af
  transformDraftContent = () => {
    if (!this.props.drafts || this.props.drafts.length <= 0) {
      return []
    }
    return this.props.drafts
      .filter(
        draft =>
          draft.submissionStatus === SUBMISSION_STATUS[SUBMISSION_STATUS.DRAFT]
      )
      .map((draft: IApplication) => {
        let name
        let pageRoute: string
        if (draft.event && draft.event.toString() === 'birth') {
          name =
            (draft.data &&
              draft.data.child &&
              draft.data.child.familyNameEng &&
              (!draft.data.child.firstNamesEng
                ? ''
                : draft.data.child.firstNamesEng + ' ') +
                draft.data.child.familyNameEng) ||
            (draft.data &&
              draft.data.child &&
              draft.data.child.familyName &&
              (!draft.data.child.firstNames
                ? ''
                : draft.data.child.firstNames + ' ') +
                draft.data.child.familyName) ||
            ''
          pageRoute = DRAFT_BIRTH_PARENT_FORM_PAGE
        } else if (draft.event && draft.event.toString() === 'death') {
          name =
            (draft.data &&
              draft.data.deceased &&
              draft.data.deceased.familyNameEng &&
              (!draft.data.deceased.firstNamesEng
                ? ''
                : draft.data.deceased.firstNamesEng + ' ') +
                draft.data.deceased.familyNameEng) ||
            (draft.data &&
              draft.data.deceased &&
              draft.data.deceased.familyName &&
              (!draft.data.deceased.firstNames
                ? ''
                : draft.data.deceased.firstNames + ' ') +
                draft.data.deceased.familyName) ||
            ''
          pageRoute = DRAFT_DEATH_FORM_PAGE
        }
        const lastModificationDate = draft.modifiedOn || draft.savedOn
        const actions = [
          {
            label: this.props.intl.formatMessage(messages.update),
            handler: () =>
              this.props.goToPage(
                pageRoute,
                draft.id,
                'preview',
                (draft.event && draft.event.toString()) || ''
              )
          }
        ]
        return {
          id: draft.id,
          event: (draft.event && sentenceCase(draft.event)) || '',
          name: name || '',
          dateOfModification:
            (lastModificationDate && moment(lastModificationDate).fromNow()) ||
            '',
          actions
        }
      })
  }

  renderInProgressTabWithCount = (
    tabId: string,
    drafts: IApplication[],
    registrarUnion: string
  ) => {
    const { intl } = this.props

    return (
      <Query
        query={COUNT_EVENT_REGISTRATION_BY_STATUS}
        variables={{
          locationIds: [registrarUnion],
          status: EVENT_STATUS.IN_PROGRESS
        }}
      >
        {({
          loading,
          error,
          data
        }: {
          loading: any
          error?: any
          data: any
        }) => {
          if (error) {
            Sentry.captureException(error)
            return (
              <ErrorText id="search-result-error-text-count">
                {intl.formatMessage(messages.queryError)}
              </ErrorText>
            )
          }

          return (
            <IconTab
              id={`tab_${TAB_ID.inProgress}`}
              key={TAB_ID.inProgress}
              active={tabId === TAB_ID.inProgress}
              align={ICON_ALIGNMENT.LEFT}
              icon={() => <StatusProgress />}
              onClick={() => this.props.goToRegistrarHomeTab(TAB_ID.inProgress)}
            >
              {intl.formatMessage(messages.inProgress)} (
              {(drafts &&
                drafts.filter(
                  draft =>
                    draft.submissionStatus ===
                    SUBMISSION_STATUS[SUBMISSION_STATUS.DRAFT]
                ).length +
                  ((data &&
                    data.countEventRegistrationsByStatus &&
                    data.countEventRegistrationsByStatus.count) ||
                    0)) ||
                0}
              )
            </IconTab>
          )
        }}
      </Query>
    )
  }

  onPageChange = (newPageNumber: number) => {
    if (this.props.tabId === TAB_ID.readyForReview) {
      this.setState({ reviewCurrentPage: newPageNumber })
    }
    if (this.props.tabId === TAB_ID.sentForUpdates) {
      this.setState({ updatesCurrentPage: newPageNumber })
    }
  }

  renderExpandedComponent = (itemId: string) => {
    return <RowHistoryView eventId={itemId} />
  }

  render() {
    const { theme, intl, userDetails, tabId, selectorId, drafts } = this.props
    const registrarUnion = userDetails && getUserLocation(userDetails, 'UNION')
    let parentQueryLoading = false

    return (
      <>
        <Header />
        <Query
          query={COUNT_REGISTRATION_QUERY}
          variables={{
            locationIds: [registrarUnion]
          }}
        >
          {({
            loading,
            error,
            data
          }: {
            loading: any
            error?: any
            data: any
          }) => {
            if (loading) {
              parentQueryLoading = true
              return (
                <StyledSpinner
                  id="search-result-spinner"
                  baseColor={theme.colors.background}
                />
              )
            }
            parentQueryLoading = false
            if (error) {
              Sentry.captureException(error)
              return (
                <ErrorText id="search-result-error-text-count">
                  {intl.formatMessage(messages.queryError)}
                </ErrorText>
              )
            }

            return (
              <>
                <TopBar>
                  {this.renderInProgressTabWithCount(
                    tabId,
                    drafts,
                    registrarUnion as string
                  )}
                  <IconTab
                    id={`tab_${TAB_ID.readyForReview}`}
                    key={TAB_ID.readyForReview}
                    active={tabId === TAB_ID.readyForReview}
                    align={ICON_ALIGNMENT.LEFT}
                    icon={() => <StatusOrange />}
                    onClick={() =>
                      this.props.goToRegistrarHomeTab(TAB_ID.readyForReview)
                    }
                  >
                    {intl.formatMessage(messages.readyForReview)} (
                    {data.countEvents.declared + data.countEvents.validated})
                  </IconTab>
                  <IconTab
                    id={`tab_${TAB_ID.sentForUpdates}`}
                    key={TAB_ID.sentForUpdates}
                    active={tabId === TAB_ID.sentForUpdates}
                    align={ICON_ALIGNMENT.LEFT}
                    icon={() => <StatusRejected />}
                    onClick={() =>
                      this.props.goToRegistrarHomeTab(TAB_ID.sentForUpdates)
                    }
                  >
                    {intl.formatMessage(messages.sentForUpdates)} (
                    {data.countEvents.rejected})
                  </IconTab>
                  <IconTab
                    id={`tab_${TAB_ID.readyForPrint}`}
                    key={TAB_ID.readyForPrint}
                    active={tabId === TAB_ID.readyForPrint}
                    align={ICON_ALIGNMENT.LEFT}
                    icon={() => <StatusGreen />}
                    onClick={() =>
                      this.props.goToRegistrarHomeTab(TAB_ID.readyForPrint)
                    }
                  >
                    {intl.formatMessage(messages.readyToPrint)} (
                    {data.countEvents.registered})
                  </IconTab>
                </TopBar>
              </>
            )
          }}
        </Query>
        {tabId === TAB_ID.inProgress && (
          <InProgressTab
            drafts={drafts}
            selectorId={selectorId}
            registrarUnion={registrarUnion}
            parentQueryLoading={parentQueryLoading}
          />
        )}
        {tabId === TAB_ID.readyForReview && (
<<<<<<< HEAD
          <Query
            query={SEARCH_EVENTS}
            variables={{
              status: [EVENT_STATUS.DECLARED, EVENT_STATUS.VALIDATED],
              locationIds: [registrarUnion],
              count: this.pageSize,
              skip: (this.state.reviewCurrentPage - 1) * this.pageSize
            }}
          >
            {({
              loading,
              error,
              data
            }: {
              loading: any
              error?: any
              data: any
            }) => {
              if (loading) {
                return (
                  (!parentQueryLoading && (
                    <StyledSpinner
                      id="search-result-spinner"
                      baseColor={theme.colors.background}
                    />
                  )) ||
                  null
                )
              }
              if (error) {
                Sentry.captureException(error)
                return (
                  <ErrorText id="search-result-error-text-review">
                    {intl.formatMessage(messages.queryError)}
                  </ErrorText>
                )
              }
              return (
                <BodyContent>
                  <ReactTooltip id="validateTooltip">
                    <ToolTipContainer>
                      Application has been validated <br /> by a registration
                      agent
                    </ToolTipContainer>
                  </ReactTooltip>
                  <GridTable
                    content={this.transformDeclaredContent(data)}
                    columns={[
                      {
                        label: this.props.intl.formatMessage(
                          messages.listItemType
                        ),
                        width: 14,
                        key: 'event'
                      },
                      {
                        label: this.props.intl.formatMessage(
                          messages.listItemTrackingNumber
                        ),
                        width: 20,
                        key: 'trackingId'
                      },
                      {
                        label: this.props.intl.formatMessage(
                          messages.listItemApplicationDate
                        ),
                        width: 20,
                        key: 'applicationTimeElapsed'
                      },
                      {
                        label: this.props.intl.formatMessage(
                          messages.listItemEventDate
                        ),
                        width: 20,
                        key: 'eventTimeElapsed'
                      },
                      {
                        width: 6,
                        key: 'icons',
                        isIconColumn: true
                      },
                      {
                        width: 20,
                        key: 'actions',
                        isActionColumn: true,
                        alignment: ColumnContentAlignment.CENTER
                      }
                    ]}
                    renderExpandedComponent={this.renderExpandedComponent}
                    noResultText={intl.formatMessage(
                      messages.dataTableNoResults
                    )}
                    onPageChange={(currentPage: number) => {
                      this.onPageChange(currentPage)
                    }}
                    pageSize={this.pageSize}
                    totalItems={
                      data.searchEvents && data.searchEvents.totalItems
                    }
                    currentPage={this.state.reviewCurrentPage}
                    expandable={true}
                  />
                </BodyContent>
              )
            }}
          </Query>
        )}
        {tabId === TAB_ID.sentForUpdates && (
          <Query
            query={SEARCH_EVENTS}
            variables={{
              status: [EVENT_STATUS.REJECTED],
              locationIds: [registrarUnion],
              count: this.pageSize,
              skip: (this.state.updatesCurrentPage - 1) * this.pageSize
            }}
          >
            {({
              loading,
              error,
              data
            }: {
              loading: any
              error?: any
              data: any
            }) => {
              if (loading) {
                return (
                  (!parentQueryLoading && (
                    <StyledSpinner
                      id="search-result-spinner"
                      baseColor={theme.colors.background}
                    />
                  )) ||
                  null
                )
              }
              if (error) {
                Sentry.captureException(error)
                return (
                  <ErrorText id="search-result-error-text-reject">
                    {intl.formatMessage(messages.queryError)}
                  </ErrorText>
                )
              }
              return (
                <BodyContent>
                  <GridTable
                    content={this.transformRejectedContent(data)}
                    columns={[
                      {
                        label: this.props.intl.formatMessage(
                          messages.listItemType
                        ),
                        width: 14,
                        key: 'event'
                      },
                      {
                        label: this.props.intl.formatMessage(
                          messages.listItemName
                        ),
                        width: 23,
                        key: 'name'
                      },
                      {
                        label: this.props.intl.formatMessage(
                          messages.listItemApplicantNumber
                        ),
                        width: 21,
                        key: 'contactNumber'
                      },
                      {
                        label: this.props.intl.formatMessage(
                          messages.listItemUpdateDate
                        ),
                        width: 22,
                        key: 'dateOfRejection'
                      },
                      {
                        label: this.props.intl.formatMessage(
                          messages.listItemAction
                        ),
                        width: 20,
                        key: 'actions',
                        isActionColumn: true,
                        alignment: ColumnContentAlignment.CENTER
                      }
                    ]}
                    renderExpandedComponent={this.renderExpandedComponent}
                    noResultText={intl.formatMessage(
                      messages.dataTableNoResults
                    )}
                    onPageChange={(currentPage: number) => {
                      this.onPageChange(currentPage)
                    }}
                    pageSize={this.pageSize}
                    totalItems={
                      data.searchEvents && data.searchEvents.totalItems
                    }
                    currentPage={this.state.updatesCurrentPage}
                    expandable={true}
                  />
                </BodyContent>
              )
            }}
          </Query>
        )}
        {tabId === TAB_ID.readyForPrint && (
          <Query
            query={SEARCH_EVENTS}
            variables={{
              status: [EVENT_STATUS.REGISTERED],
              locationIds: [registrarUnion],
              count: this.pageSize,
              skip: (this.state.printCurrentPage - 1) * this.pageSize
            }}
          >
            {({
              loading,
              error,
              data
            }: {
              loading: any
              error?: any
              data: any
            }) => {
              if (loading) {
                return (
                  (!parentQueryLoading && (
                    <StyledSpinner
                      id="search-result-spinner-print"
                      baseColor={theme.colors.background}
                    />
                  )) ||
                  null
                )
              }
              if (error) {
                Sentry.captureException(error)
                return (
                  <ErrorText id="search-result-error-text-print">
                    {intl.formatMessage(messages.queryError)}
                  </ErrorText>
                )
              }
              return (
                <BodyContent>
                  <GridTable
                    content={this.transformRegisterdContent(data)}
                    columns={[
                      {
                        label: this.props.intl.formatMessage(
                          messages.listItemType
                        ),
                        width: 14,
                        key: 'event'
                      },
                      {
                        label: this.props.intl.formatMessage(
                          messages.listItemName
                        ),
                        width: 25,
                        key: 'name'
                      },
                      {
                        label: this.props.intl.formatMessage(
                          messages.listItemRegisteredDate
                        ),
                        width: 24,
                        key: 'dateOfRegistration'
                      },
                      {
                        label: this.props.intl.formatMessage(
                          messages.registrationNumber
                        ),
                        width: 25,
                        key: 'registrationNumber'
                      },
                      {
                        label: this.props.intl.formatMessage(
                          messages.listItemAction
                        ),
                        width: 12,
                        key: 'actions',
                        alignment: ColumnContentAlignment.CENTER,
                        isActionColumn: true
                      }
                    ]}
                    renderExpandedComponent={this.renderExpandedComponent}
                    noResultText={intl.formatMessage(
                      messages.dataTableNoResults
                    )}
                    onPageChange={(currentPage: number) => {
                      this.onPageChange(currentPage)
                    }}
                    pageSize={this.pageSize}
                    totalItems={
                      data.searchEvents && data.searchEvents.totalItems
                    }
                    currentPage={this.state.printCurrentPage}
                    expandable={true}
                  />
                </BodyContent>
              )
            }}
          </Query>
=======
          <ReviewTab
            registrarUnion={registrarUnion}
            parentQueryLoading={parentQueryLoading}
          />
        )}
        {tabId === TAB_ID.sentForUpdates && (
          <RejectTab
            registrarUnion={registrarUnion}
            parentQueryLoading={parentQueryLoading}
          />
        )}
        {tabId === TAB_ID.readyForPrint && (
          <PrintTab
            registrarUnion={registrarUnion}
            parentQueryLoading={parentQueryLoading}
          />
>>>>>>> cdc953af
        )}
        <FABContainer>
          <FloatingActionButton
            id="new_event_declaration"
            onClick={this.props.goToEvents}
            icon={() => <PlusTransparentWhite />}
          />
        </FABContainer>
        <NotificationToast />
      </>
    )
  }
}

function mapStateToProps(
  state: IStoreState,
  props: RouteComponentProps<{ tabId: string; selectorId?: string }>
) {
  const { match } = props
  return {
    language: state.i18n.language,
    scope: getScope(state),
    userDetails: getUserDetails(state),
    tabId: (match && match.params && match.params.tabId) || 'review',
    selectorId: (match && match.params && match.params.selectorId) || '',
    drafts:
      (state.applicationsState.applications &&
        state.applicationsState.applications.filter(
          (application: IApplication) =>
            application.submissionStatus ===
            SUBMISSION_STATUS[SUBMISSION_STATUS.DRAFT]
        )) ||
      []
  }
}

export const RegistrarHome = connect(
  mapStateToProps,
  {
    goToEvents: goToEventsAction,
    goToPage: goToPageAction,
    goToRegistrarHomeTab: goToRegistrarHomeTabAction,
    goToReviewDuplicate: goToReviewDuplicateAction,
    goToPrintCertificate: goToPrintCertificateAction
  }
)(injectIntl(withTheme(RegistrarHomeView)))<|MERGE_RESOLUTION|>--- conflicted
+++ resolved
@@ -5,20 +5,11 @@
   ICON_ALIGNMENT
 } from '@opencrvs/components/lib/buttons'
 import {
-  Duplicate,
   PlusTransparentWhite,
   StatusGreen,
   StatusOrange,
   StatusProgress,
-<<<<<<< HEAD
-  StatusGreen,
-  StatusRejected,
-  Duplicate,
-  Validate,
-  PlusTransparentWhite
-=======
   StatusRejected
->>>>>>> cdc953af
 } from '@opencrvs/components/lib/icons'
 import {
   ISearchInputProps,
@@ -35,15 +26,10 @@
   goToRegistrarHomeTab as goToRegistrarHomeTabAction,
   goToReviewDuplicate as goToReviewDuplicateAction
 } from '@register/navigation'
-import {
-  DRAFT_BIRTH_PARENT_FORM_PAGE,
-  DRAFT_DEATH_FORM_PAGE
-} from '@register/navigation/routes'
 import { getScope, getUserDetails } from '@register/profile/profileSelectors'
 import { IStoreState } from '@register/store'
 import styled, { ITheme, withTheme } from '@register/styledComponents'
 import { Scope } from '@register/utils/authUtils'
-import { sentenceCase } from '@register/utils/data-formatting'
 import { getUserLocation, IUserDetails } from '@register/utils/userUtils'
 import NotificationToast from '@register/views/RegistrarHome/NotificatoinToast'
 import {
@@ -51,12 +37,7 @@
   COUNT_REGISTRATION_QUERY
 } from '@register/views/RegistrarHome/queries'
 import { RowHistoryView } from '@register/views/RegistrarHome/RowHistoryView'
-<<<<<<< HEAD
-import ReactTooltip from 'react-tooltip'
-import { findDOMNode } from 'react-dom'
-=======
 import * as Sentry from '@sentry/browser'
-import moment from 'moment'
 import * as React from 'react'
 import { Query } from 'react-apollo'
 import { InjectedIntlProps, injectIntl } from 'react-intl'
@@ -67,7 +48,6 @@
 import { PrintTab } from './tabs/print/printTab'
 import { RejectTab } from './tabs/reject/rejectTab'
 import { ReviewTab } from './tabs/review/reviewTab'
->>>>>>> cdc953af
 
 export interface IProps extends IButtonProps {
   active?: boolean
@@ -115,154 +95,6 @@
     display: none;
   }
 `
-<<<<<<< HEAD
-const ToolTipContainer = styled.span`
-  text-align: center;
-`
-const messages: {
-  [key: string]: ReactIntl.FormattedMessage.MessageDescriptor
-} = defineMessages({
-  hello: {
-    id: 'register.registrarHome.header.Hello',
-    defaultMessage: 'Hello {fullName}',
-    description: 'Title for the user'
-  },
-  searchInputPlaceholder: {
-    id: 'register.registrarHome.searchInput.placeholder',
-    defaultMessage: 'Look for a record',
-    description: 'The placeholder of search input'
-  },
-  searchInputButtonTitle: {
-    id: 'register.registrarHome.searchButton',
-    defaultMessage: 'Search',
-    description: 'The title of search input submit button'
-  },
-  queryError: {
-    id: 'register.registrarHome.queryError',
-    defaultMessage: 'An error occurred while searching',
-    description: 'The error message shown when a search query fails'
-  },
-  dataTableResults: {
-    id: 'register.registrarHome.results',
-    defaultMessage: 'Results',
-    description: 'Results label at the top of the data table component'
-  },
-  dataTableNoResults: {
-    id: 'register.registrarHome.noResults',
-    defaultMessage: 'No result to display',
-    description:
-      'Text to display if the search return no results for the current filters'
-  },
-  headerTitle: {
-    id: 'register.registrarHome.title',
-    defaultMessage: 'Hello Registrar',
-    description: 'The displayed title in the Work Queue header'
-  },
-  headerDescription: {
-    id: 'register.registrarHome.description',
-    defaultMessage: 'Review | Registration | Certification',
-    description: 'The displayed description in the Work Queue header'
-  },
-  inProgress: {
-    id: 'register.registrarHome.inProgress',
-    defaultMessage: 'In progress',
-    description: 'The title of In progress'
-  },
-  readyForReview: {
-    id: 'register.registrarHome.readyForReview',
-    defaultMessage: 'Ready for review',
-    description: 'The title of ready for review'
-  },
-  sentForUpdates: {
-    id: 'register.registrarHome.sentForUpdates',
-    defaultMessage: 'Sent for updates',
-    description: 'The title of sent for updates tab'
-  },
-  listItemType: {
-    id: 'register.registrarHome.resultsType',
-    defaultMessage: 'Type',
-    description: 'Label for type of event in work queue list item'
-  },
-  listItemTrackingNumber: {
-    id: 'register.registrarHome.results.trackingId',
-    defaultMessage: 'Tracking ID',
-    description: 'Label for tracking ID in work queue list item'
-  },
-  listItemApplicantNumber: {
-    id: 'register.registrarHome.results.applicantNumber',
-    defaultMessage: 'Applicant No.',
-    description: 'Label for applicant number in work queue list item'
-  },
-  listItemApplicationDate: {
-    id: 'register.registrarHome.results.applicationDate',
-    defaultMessage: 'Application sent',
-    description: 'Label for application date in work queue list item'
-  },
-  listItemUpdateDate: {
-    id: 'register.registrarHome.results.updateDate',
-    defaultMessage: 'Sent on',
-    description: 'Label for rejection date in work queue list item'
-  },
-  listItemModificationDate: {
-    id: 'register.registrarHome.results.modificationDate',
-    defaultMessage: 'Last edited',
-    description: 'Label for rejection date in work queue list item'
-  },
-  listItemEventDate: {
-    id: 'register.registrarHome.results.eventDate',
-    defaultMessage: 'Date of event',
-    description: 'Label for event date in work queue list item'
-  },
-  reviewDuplicates: {
-    id: 'register.registrarHome.results.reviewDuplicates',
-    defaultMessage: 'Review',
-    description:
-      'The title of review duplicates button in expanded area of list item'
-  },
-  review: {
-    id: 'register.registrarHome.reviewButton',
-    defaultMessage: 'Review',
-    description: 'The title of review button in list item actions'
-  },
-  update: {
-    id: 'register.registrarHome.updateButton',
-    defaultMessage: 'Update',
-    description: 'The title of update button in list item actions'
-  },
-  listItemName: {
-    id: 'register.registrarHome.listItemName',
-    defaultMessage: 'Name',
-    description: 'Label for name in work queue list item'
-  },
-  listItemAction: {
-    id: 'register.registrarHome.action',
-    defaultMessage: 'Action',
-    description: 'Label for action in work queue list item'
-  },
-  readyToPrint: {
-    id: 'register.registrarHome.readyToPrint',
-    defaultMessage: 'Ready to print',
-    description: 'The title of ready to print tab'
-  },
-  registrationNumber: {
-    id: 'register.registrarHome.registrationNumber',
-    defaultMessage: 'Registration no.',
-    description: 'The heading of registration no. column'
-  },
-  listItemRegisteredDate: {
-    id: 'register.registrarHome.results.registeredDate',
-    defaultMessage: 'Application registered',
-    description: 'Label for date of registration in work queue list item'
-  },
-  print: {
-    id: 'register.registrarHome.printButton',
-    defaultMessage: 'Print',
-    description: 'The title of print button in list item actions'
-  }
-})
-=======
->>>>>>> cdc953af
-
 interface IBaseRegistrarHomeProps {
   theme: ITheme
   language: string
@@ -313,178 +145,6 @@
       reviewCurrentPage: 1,
       updatesCurrentPage: 1
     }
-  }
-  userHasRegisterScope() {
-    return this.props.scope && this.props.scope.includes('register')
-  }
-
-<<<<<<< HEAD
-  transformDeclaredContent = (data: GQLQuery) => {
-    if (!data.searchEvents || !data.searchEvents.results) {
-      return []
-    }
-    const transformedData = transformData(data, this.props.intl)
-
-    return transformedData.map(reg => {
-      const actions = [] as IAction[]
-      let icon: JSX.Element = <div />
-      if (this.userHasRegisterScope()) {
-        if (reg.duplicates && reg.duplicates.length > 0) {
-          actions.push({
-            label: this.props.intl.formatMessage(messages.reviewDuplicates),
-            handler: () => this.props.goToReviewDuplicate(reg.id)
-          })
-          icon = <Duplicate />
-        } else {
-          if (reg.declarationStatus === EVENT_STATUS.VALIDATED) {
-            icon = <Validate data-tip data-for="validateTooltip" />
-          }
-          actions.push({
-            label: this.props.intl.formatMessage(messages.review),
-            handler: () =>
-              this.props.goToPage(
-                REVIEW_EVENT_PARENT_FORM_PAGE,
-                reg.id,
-                'review',
-                reg.event ? reg.event.toLowerCase() : ''
-              )
-          })
-        }
-      }
-
-      return {
-        ...reg,
-        eventTimeElapsed:
-          (reg.dateOfEvent &&
-            moment(reg.dateOfEvent.toString(), 'YYYY-MM-DD').fromNow()) ||
-          '',
-        applicationTimeElapsed:
-          (reg.createdAt &&
-            moment(
-              moment(reg.createdAt, 'x').format('YYYY-MM-DD HH:mm:ss'),
-              'YYYY-MM-DD HH:mm:ss'
-            ).fromNow()) ||
-          '',
-        actions,
-        icon
-      }
-    })
-  }
-
-  transformRejectedContent = (data: GQLQuery) => {
-    if (!data.searchEvents || !data.searchEvents.results) {
-      return []
-    }
-    const transformedData = transformData(data, this.props.intl)
-    return transformedData.map(reg => {
-      const actions = [] as IAction[]
-      if (this.userHasRegisterScope()) {
-        if (reg.duplicates && reg.duplicates.length > 0) {
-          actions.push({
-            label: this.props.intl.formatMessage(messages.reviewDuplicates),
-            handler: () => this.props.goToReviewDuplicate(reg.id)
-          })
-        } else {
-          actions.push({
-            label: this.props.intl.formatMessage(messages.update),
-            handler: () =>
-              this.props.goToPage(
-                REVIEW_EVENT_PARENT_FORM_PAGE,
-                reg.id,
-                'review',
-                reg.event ? reg.event.toLowerCase() : ''
-              )
-          })
-        }
-      }
-      return {
-        ...reg,
-        dateOfRejection:
-          (reg.modifiedAt &&
-            moment(
-              moment(reg.modifiedAt, 'x').format('YYYY-MM-DD HH:mm:ss'),
-              'YYYY-MM-DD HH:mm:ss'
-            ).fromNow()) ||
-          '',
-        actions
-      }
-    })
-  }
-
-=======
->>>>>>> cdc953af
-  transformDraftContent = () => {
-    if (!this.props.drafts || this.props.drafts.length <= 0) {
-      return []
-    }
-    return this.props.drafts
-      .filter(
-        draft =>
-          draft.submissionStatus === SUBMISSION_STATUS[SUBMISSION_STATUS.DRAFT]
-      )
-      .map((draft: IApplication) => {
-        let name
-        let pageRoute: string
-        if (draft.event && draft.event.toString() === 'birth') {
-          name =
-            (draft.data &&
-              draft.data.child &&
-              draft.data.child.familyNameEng &&
-              (!draft.data.child.firstNamesEng
-                ? ''
-                : draft.data.child.firstNamesEng + ' ') +
-                draft.data.child.familyNameEng) ||
-            (draft.data &&
-              draft.data.child &&
-              draft.data.child.familyName &&
-              (!draft.data.child.firstNames
-                ? ''
-                : draft.data.child.firstNames + ' ') +
-                draft.data.child.familyName) ||
-            ''
-          pageRoute = DRAFT_BIRTH_PARENT_FORM_PAGE
-        } else if (draft.event && draft.event.toString() === 'death') {
-          name =
-            (draft.data &&
-              draft.data.deceased &&
-              draft.data.deceased.familyNameEng &&
-              (!draft.data.deceased.firstNamesEng
-                ? ''
-                : draft.data.deceased.firstNamesEng + ' ') +
-                draft.data.deceased.familyNameEng) ||
-            (draft.data &&
-              draft.data.deceased &&
-              draft.data.deceased.familyName &&
-              (!draft.data.deceased.firstNames
-                ? ''
-                : draft.data.deceased.firstNames + ' ') +
-                draft.data.deceased.familyName) ||
-            ''
-          pageRoute = DRAFT_DEATH_FORM_PAGE
-        }
-        const lastModificationDate = draft.modifiedOn || draft.savedOn
-        const actions = [
-          {
-            label: this.props.intl.formatMessage(messages.update),
-            handler: () =>
-              this.props.goToPage(
-                pageRoute,
-                draft.id,
-                'preview',
-                (draft.event && draft.event.toString()) || ''
-              )
-          }
-        ]
-        return {
-          id: draft.id,
-          event: (draft.event && sentenceCase(draft.event)) || '',
-          name: name || '',
-          dateOfModification:
-            (lastModificationDate && moment(lastModificationDate).fromNow()) ||
-            '',
-          actions
-        }
-      })
   }
 
   renderInProgressTabWithCount = (
@@ -665,314 +325,6 @@
           />
         )}
         {tabId === TAB_ID.readyForReview && (
-<<<<<<< HEAD
-          <Query
-            query={SEARCH_EVENTS}
-            variables={{
-              status: [EVENT_STATUS.DECLARED, EVENT_STATUS.VALIDATED],
-              locationIds: [registrarUnion],
-              count: this.pageSize,
-              skip: (this.state.reviewCurrentPage - 1) * this.pageSize
-            }}
-          >
-            {({
-              loading,
-              error,
-              data
-            }: {
-              loading: any
-              error?: any
-              data: any
-            }) => {
-              if (loading) {
-                return (
-                  (!parentQueryLoading && (
-                    <StyledSpinner
-                      id="search-result-spinner"
-                      baseColor={theme.colors.background}
-                    />
-                  )) ||
-                  null
-                )
-              }
-              if (error) {
-                Sentry.captureException(error)
-                return (
-                  <ErrorText id="search-result-error-text-review">
-                    {intl.formatMessage(messages.queryError)}
-                  </ErrorText>
-                )
-              }
-              return (
-                <BodyContent>
-                  <ReactTooltip id="validateTooltip">
-                    <ToolTipContainer>
-                      Application has been validated <br /> by a registration
-                      agent
-                    </ToolTipContainer>
-                  </ReactTooltip>
-                  <GridTable
-                    content={this.transformDeclaredContent(data)}
-                    columns={[
-                      {
-                        label: this.props.intl.formatMessage(
-                          messages.listItemType
-                        ),
-                        width: 14,
-                        key: 'event'
-                      },
-                      {
-                        label: this.props.intl.formatMessage(
-                          messages.listItemTrackingNumber
-                        ),
-                        width: 20,
-                        key: 'trackingId'
-                      },
-                      {
-                        label: this.props.intl.formatMessage(
-                          messages.listItemApplicationDate
-                        ),
-                        width: 20,
-                        key: 'applicationTimeElapsed'
-                      },
-                      {
-                        label: this.props.intl.formatMessage(
-                          messages.listItemEventDate
-                        ),
-                        width: 20,
-                        key: 'eventTimeElapsed'
-                      },
-                      {
-                        width: 6,
-                        key: 'icons',
-                        isIconColumn: true
-                      },
-                      {
-                        width: 20,
-                        key: 'actions',
-                        isActionColumn: true,
-                        alignment: ColumnContentAlignment.CENTER
-                      }
-                    ]}
-                    renderExpandedComponent={this.renderExpandedComponent}
-                    noResultText={intl.formatMessage(
-                      messages.dataTableNoResults
-                    )}
-                    onPageChange={(currentPage: number) => {
-                      this.onPageChange(currentPage)
-                    }}
-                    pageSize={this.pageSize}
-                    totalItems={
-                      data.searchEvents && data.searchEvents.totalItems
-                    }
-                    currentPage={this.state.reviewCurrentPage}
-                    expandable={true}
-                  />
-                </BodyContent>
-              )
-            }}
-          </Query>
-        )}
-        {tabId === TAB_ID.sentForUpdates && (
-          <Query
-            query={SEARCH_EVENTS}
-            variables={{
-              status: [EVENT_STATUS.REJECTED],
-              locationIds: [registrarUnion],
-              count: this.pageSize,
-              skip: (this.state.updatesCurrentPage - 1) * this.pageSize
-            }}
-          >
-            {({
-              loading,
-              error,
-              data
-            }: {
-              loading: any
-              error?: any
-              data: any
-            }) => {
-              if (loading) {
-                return (
-                  (!parentQueryLoading && (
-                    <StyledSpinner
-                      id="search-result-spinner"
-                      baseColor={theme.colors.background}
-                    />
-                  )) ||
-                  null
-                )
-              }
-              if (error) {
-                Sentry.captureException(error)
-                return (
-                  <ErrorText id="search-result-error-text-reject">
-                    {intl.formatMessage(messages.queryError)}
-                  </ErrorText>
-                )
-              }
-              return (
-                <BodyContent>
-                  <GridTable
-                    content={this.transformRejectedContent(data)}
-                    columns={[
-                      {
-                        label: this.props.intl.formatMessage(
-                          messages.listItemType
-                        ),
-                        width: 14,
-                        key: 'event'
-                      },
-                      {
-                        label: this.props.intl.formatMessage(
-                          messages.listItemName
-                        ),
-                        width: 23,
-                        key: 'name'
-                      },
-                      {
-                        label: this.props.intl.formatMessage(
-                          messages.listItemApplicantNumber
-                        ),
-                        width: 21,
-                        key: 'contactNumber'
-                      },
-                      {
-                        label: this.props.intl.formatMessage(
-                          messages.listItemUpdateDate
-                        ),
-                        width: 22,
-                        key: 'dateOfRejection'
-                      },
-                      {
-                        label: this.props.intl.formatMessage(
-                          messages.listItemAction
-                        ),
-                        width: 20,
-                        key: 'actions',
-                        isActionColumn: true,
-                        alignment: ColumnContentAlignment.CENTER
-                      }
-                    ]}
-                    renderExpandedComponent={this.renderExpandedComponent}
-                    noResultText={intl.formatMessage(
-                      messages.dataTableNoResults
-                    )}
-                    onPageChange={(currentPage: number) => {
-                      this.onPageChange(currentPage)
-                    }}
-                    pageSize={this.pageSize}
-                    totalItems={
-                      data.searchEvents && data.searchEvents.totalItems
-                    }
-                    currentPage={this.state.updatesCurrentPage}
-                    expandable={true}
-                  />
-                </BodyContent>
-              )
-            }}
-          </Query>
-        )}
-        {tabId === TAB_ID.readyForPrint && (
-          <Query
-            query={SEARCH_EVENTS}
-            variables={{
-              status: [EVENT_STATUS.REGISTERED],
-              locationIds: [registrarUnion],
-              count: this.pageSize,
-              skip: (this.state.printCurrentPage - 1) * this.pageSize
-            }}
-          >
-            {({
-              loading,
-              error,
-              data
-            }: {
-              loading: any
-              error?: any
-              data: any
-            }) => {
-              if (loading) {
-                return (
-                  (!parentQueryLoading && (
-                    <StyledSpinner
-                      id="search-result-spinner-print"
-                      baseColor={theme.colors.background}
-                    />
-                  )) ||
-                  null
-                )
-              }
-              if (error) {
-                Sentry.captureException(error)
-                return (
-                  <ErrorText id="search-result-error-text-print">
-                    {intl.formatMessage(messages.queryError)}
-                  </ErrorText>
-                )
-              }
-              return (
-                <BodyContent>
-                  <GridTable
-                    content={this.transformRegisterdContent(data)}
-                    columns={[
-                      {
-                        label: this.props.intl.formatMessage(
-                          messages.listItemType
-                        ),
-                        width: 14,
-                        key: 'event'
-                      },
-                      {
-                        label: this.props.intl.formatMessage(
-                          messages.listItemName
-                        ),
-                        width: 25,
-                        key: 'name'
-                      },
-                      {
-                        label: this.props.intl.formatMessage(
-                          messages.listItemRegisteredDate
-                        ),
-                        width: 24,
-                        key: 'dateOfRegistration'
-                      },
-                      {
-                        label: this.props.intl.formatMessage(
-                          messages.registrationNumber
-                        ),
-                        width: 25,
-                        key: 'registrationNumber'
-                      },
-                      {
-                        label: this.props.intl.formatMessage(
-                          messages.listItemAction
-                        ),
-                        width: 12,
-                        key: 'actions',
-                        alignment: ColumnContentAlignment.CENTER,
-                        isActionColumn: true
-                      }
-                    ]}
-                    renderExpandedComponent={this.renderExpandedComponent}
-                    noResultText={intl.formatMessage(
-                      messages.dataTableNoResults
-                    )}
-                    onPageChange={(currentPage: number) => {
-                      this.onPageChange(currentPage)
-                    }}
-                    pageSize={this.pageSize}
-                    totalItems={
-                      data.searchEvents && data.searchEvents.totalItems
-                    }
-                    currentPage={this.state.printCurrentPage}
-                    expandable={true}
-                  />
-                </BodyContent>
-              )
-            }}
-          </Query>
-=======
           <ReviewTab
             registrarUnion={registrarUnion}
             parentQueryLoading={parentQueryLoading}
@@ -989,7 +341,6 @@
             registrarUnion={registrarUnion}
             parentQueryLoading={parentQueryLoading}
           />
->>>>>>> cdc953af
         )}
         <FABContainer>
           <FloatingActionButton
