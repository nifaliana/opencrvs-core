import {
  Button,
  IButtonProps,
  ICON_ALIGNMENT
} from '@opencrvs/components/lib/buttons'
import {
  StatusOrange,
  StatusProgress,
  StatusRejected
} from '@opencrvs/components/lib/icons'
import {
  ISearchInputProps,
  Spinner,
  TopBar
} from '@opencrvs/components/lib/interface'
import {
  ColumnContentAlignment,
  GridTable
} from '@opencrvs/components/lib/interface/GridTable'
import { IAction } from '@opencrvs/components/lib/interface/ListItem'
import { BodyContent } from '@opencrvs/components/lib/layout'
<<<<<<< HEAD
import styled, { ITheme, withTheme } from '@register/styledComponents'
import {
  GQLBirthRegistration,
  GQLDeathRegistration,
  GQLEventRegistration,
  GQLHumanName,
  GQLQuery
} from '@opencrvs/gateway/src/graphql/schema.d'
=======
import { ITheme } from '@opencrvs/components/lib/theme'
import { GQLQuery } from '@opencrvs/gateway/src/graphql/schema.d'
>>>>>>> 305963d5
import * as Sentry from '@sentry/browser'
import moment from 'moment'
import * as React from 'react'
import { Query } from 'react-apollo'
import { defineMessages, InjectedIntlProps, injectIntl } from 'react-intl'
import { connect } from 'react-redux'
import { RouteComponentProps } from 'react-router'
<<<<<<< HEAD
import { Header } from '@register/components/interface/Header/Header'
import { IViewHeadingProps } from '@register/components/ViewHeading'
import { IApplication } from '@register/applications'
import { Event } from '@register/forms'
=======
import { Header } from 'src/components/interface/Header/Header'
import { IViewHeadingProps } from 'src/components/ViewHeading'
import { IApplication } from 'src/applications'
>>>>>>> 305963d5
import {
  goToPrintCertificate as goToPrintCertificateAction,
  goToReviewDuplicate as goToReviewDuplicateAction,
  goToTab as goToTabAction,
  goToRegistrarHomeTab as goToRegistrarHomeTabAction
} from '@register/navigation'
import {
  DRAFT_BIRTH_PARENT_FORM,
  DRAFT_DEATH_FORM,
  REVIEW_EVENT_PARENT_FORM_TAB
<<<<<<< HEAD
} from '@register/navigation/routes'
import { getScope, getUserDetails } from '@register/profile/profileSelectors'
import { IStoreState } from '@register/store'
import { Scope } from '@register/utils/authUtils'
import { CERTIFICATE_MONEY_RECEIPT_DATE_FORMAT } from '@register/utils/constants'
import { createNamesMap, sentenceCase } from '@register/utils/data-formatting'
import { formatLongDate } from '@register/utils/date-formatting'
import { getUserLocation, IUserDetails } from '@register/utils/userUtils'
import {
  COUNT_REGISTRATION_QUERY,
  FETCH_REGISTRATIONS_QUERY
} from '@register/views/RegistrarHome/queries'
import NotificationToast from '@register/views/RegistrarHome/NotificatoinToast'
=======
} from 'src/navigation/routes'
import { getScope, getUserDetails } from 'src/profile/profileSelectors'
import { IStoreState } from 'src/store'
import { Scope } from 'src/utils/authUtils'
import { getUserLocation, IUserDetails } from 'src/utils/userUtils'
import styled, { withTheme } from 'styled-components'
import { goToRegistrarHomeTab as goToRegistrarHomeTabAction } from '../../navigation'
import { COUNT_REGISTRATION_QUERY, SEARCH_EVENTS } from './queries'
import { sentenceCase } from 'src/utils/data-formatting'
import NotificationToast from './NotificatoinToast'
import { transformData } from 'src/search/transformer'
import { RowHistoryView } from './RowHistoryView'
>>>>>>> 305963d5

export interface IProps extends IButtonProps {
  active?: boolean
  disabled?: boolean
  id: string
}

export const IconTab = styled(Button).attrs<IProps>({})`
  color: ${({ theme }) => theme.colors.copy};
  ${({ theme }) => theme.fonts.subtitleStyle};
  padding-left: 0;
  padding-right: 0;
  border-radius: 0;
  flex-shrink: 0;
  outline: none;
  ${({ active }) => (active ? 'border-bottom: 3px solid #5E93ED' : '')};
  & > div {
    padding: 0 16px;
  }
  :first-child > div {
    position: relative;
    padding-left: 0;
  }
  & div > div {
    margin-right: 8px;
  }
  &:focus {
    outline: 0;
  }
`

<<<<<<< HEAD
const messages: {
  [key: string]: ReactIntl.FormattedMessage.MessageDescriptor
} = defineMessages({
  name: {
    id: 'register.registrarHome.listItemName',
    defaultMessage: 'Name',
    description: 'Label for name in work queue list item'
  },
  dob: {
    id: 'register.registrarHome.listItemDoB',
    defaultMessage: 'D.o.B',
    description: 'Label for DoB in work queue list item'
  },
  dod: {
    id: 'register.registrarHome.listItemDod',
    defaultMessage: 'D.o.D',
    description: 'Label for DoD in work queue list item'
  },
=======
const messages = defineMessages({
>>>>>>> 305963d5
  hello: {
    id: 'register.registrarHome.header.Hello',
    defaultMessage: 'Hello {fullName}',
    description: 'Title for the user'
  },
  searchInputPlaceholder: {
    id: 'register.registrarHome.searchInput.placeholder',
    defaultMessage: 'Look for a record',
    description: 'The placeholder of search input'
  },
  searchInputButtonTitle: {
    id: 'register.registrarHome.searchButton',
    defaultMessage: 'Search',
    description: 'The title of search input submit button'
  },
  queryError: {
    id: 'register.registrarHome.queryError',
    defaultMessage: 'An error occurred while searching',
    description: 'The error message shown when a search query fails'
  },
  dataTableResults: {
    id: 'register.registrarHome.results',
    defaultMessage: 'Results',
    description: 'Results label at the top of the data table component'
  },
  dataTableNoResults: {
    id: 'register.registrarHome.noResults',
    defaultMessage: 'No result to display',
    description:
      'Text to display if the search return no results for the current filters'
  },
  headerTitle: {
    id: 'register.registrarHome.title',
    defaultMessage: 'Hello Registrar',
    description: 'The displayed title in the Work Queue header'
  },
  headerDescription: {
    id: 'register.registrarHome.description',
    defaultMessage: 'Review | Registration | Certification',
    description: 'The displayed description in the Work Queue header'
  },
  inProgress: {
    id: 'register.registrarHome.inProgress',
    defaultMessage: 'In progress',
    description: 'The title of In progress'
  },
  readyForReview: {
    id: 'register.registrarHome.readyForReview',
    defaultMessage: 'Ready for review',
    description: 'The title of ready for review'
  },
  sentForUpdates: {
    id: 'register.registrarHome.sentForUpdates',
    defaultMessage: 'Sent for updates',
    description: 'The title of sent for updates tab'
  },
  FIELD_AGENT: {
    id: 'register.home.header.FIELD_AGENT',
    defaultMessage: 'Field Agent',
    description: 'The description for FIELD_AGENT role'
  },
  REGISTRATION_CLERK: {
    id: 'register.home.header.REGISTRATION_CLERK',
    defaultMessage: 'Registration Clerk',
    description: 'The description for REGISTRATION_CLERK role'
  },
  LOCAL_REGISTRAR: {
    id: 'register.home.header.LOCAL_REGISTRAR',
    defaultMessage: 'Registrar',
    description: 'The description for LOCAL_REGISTRAR role'
  },
  DISTRICT_REGISTRAR: {
    id: 'register.home.header.DISTRICT_REGISTRAR',
    defaultMessage: 'District Registrar',
    description: 'The description for DISTRICT_REGISTRAR role'
  },
  STATE_REGISTRAR: {
    id: 'register.home.header.STATE_REGISTRAR',
    defaultMessage: 'State Registrar',
    description: 'The description for STATE_REGISTRAR role'
  },
  NATIONAL_REGISTRAR: {
    id: 'register.home.header.NATIONAL_REGISTRAR',
    defaultMessage: 'National Registrar',
    description: 'The description for NATIONAL_REGISTRAR role'
  },
  listItemType: {
    id: 'register.registrarHome.resultsType',
    defaultMessage: 'Type',
    description: 'Label for type of event in work queue list item'
  },
  listItemTrackingNumber: {
    id: 'register.registrarHome.results.trackingId',
    defaultMessage: 'Tracking ID',
    description: 'Label for tracking ID in work queue list item'
  },
  listItemApplicantNumber: {
    id: 'register.registrarHome.results.applicantNumber',
    defaultMessage: 'Applicant No.',
    description: 'Label for applicant number in work queue list item'
  },
  listItemApplicationDate: {
    id: 'register.registrarHome.results.applicationDate',
    defaultMessage: 'Application sent',
    description: 'Label for application date in work queue list item'
  },
  listItemUpdateDate: {
    id: 'register.registrarHome.results.updateDate',
    defaultMessage: 'Sent on',
    description: 'Label for rejection date in work queue list item'
  },
  listItemModificationDate: {
    id: 'register.registrarHome.results.modificationDate',
    defaultMessage: 'Last edited',
    description: 'Label for rejection date in work queue list item'
  },
  listItemEventDate: {
    id: 'register.registrarHome.results.eventDate',
    defaultMessage: 'Date of event',
    description: 'Label for event date in work queue list item'
  },
  reviewDuplicates: {
    id: 'register.registrarHome.results.reviewDuplicates',
    defaultMessage: 'Review Duplicates',
    description:
      'The title of review duplicates button in expanded area of list item'
  },
  review: {
    id: 'register.registrarHome.reviewButton',
    defaultMessage: 'Review',
    description: 'The title of review button in list item actions'
  },
  update: {
    id: 'register.registrarHome.updateButton',
    defaultMessage: 'Update',
    description: 'The title of update button in list item actions'
  },
  listItemName: {
    id: 'register.registrarHome.listItemName',
    defaultMessage: 'Name',
    description: 'Label for name in work queue list item'
  },
  listItemAction: {
    id: 'register.registrarHome.action',
    defaultMessage: 'Action',
    description: 'Label for action in work queue list item'
  }
})

const StyledSpinner = styled(Spinner)`
  margin: 20% auto;
`
const ErrorText = styled.div`
  color: ${({ theme }) => theme.colors.error};
  ${({ theme }) => theme.fonts.bodyStyle};
  text-align: center;
  margin-top: 100px;
`
interface IBaseRegistrarHomeProps {
  theme: ITheme
  language: string
  scope: Scope | null
  userDetails: IUserDetails | null
  gotoTab: typeof goToTabAction
  goToRegistrarHomeTab: typeof goToRegistrarHomeTabAction
  goToReviewDuplicate: typeof goToReviewDuplicateAction
  tabId: string
  drafts: IApplication[]
}

interface IRegistrarHomeState {
  progressCurrentPage: number
  reviewCurrentPage: number
  updatesCurrentPage: number
}

type IRegistrarHomeProps = InjectedIntlProps &
  IViewHeadingProps &
  ISearchInputProps &
  IBaseRegistrarHomeProps

const TAB_ID = {
  inProgress: 'progress',
  readyForReview: 'review',
  sentForUpdates: 'updates'
}

export const EVENT_STATUS = {
  DECLARED: 'DECLARED',
  REJECTED: 'REJECTED'
}
export class RegistrarHomeView extends React.Component<
  IRegistrarHomeProps,
  IRegistrarHomeState
> {
  pageSize = 10
  constructor(props: IRegistrarHomeProps) {
    super(props)
    this.state = {
      progressCurrentPage: 1,
      reviewCurrentPage: 1,
      updatesCurrentPage: 1
    }
  }
  userHasRegisterScope() {
    return this.props.scope && this.props.scope.includes('register')
  }

  transformDeclaredContent = (data: GQLQuery) => {
    if (!data.searchEvents || !data.searchEvents.results) {
      return []
    }
    const transformedData = transformData(data, this.props.intl)

<<<<<<< HEAD
    return data.listEventRegistrations.results.map(
      (registration: GQLEventRegistration | null) => {
        const reg = registration as GQLEventRegistration
        const lang = 'bn'
        let dateOfEvent
        let names: GQLHumanName[] = []
        if (reg.registration && reg.registration.type === 'BIRTH') {
          const birthReg = reg as GQLBirthRegistration
          dateOfEvent = birthReg && birthReg.child && birthReg.child.birthDate
          names =
            (birthReg &&
              birthReg.child &&
              (birthReg.child.name as GQLHumanName[])) ||
            []
        } else if (reg.registration && reg.registration.type === 'DEATH') {
          const deathReg = reg as GQLDeathRegistration
          dateOfEvent =
            deathReg &&
            deathReg.deceased &&
            deathReg.deceased.deceased &&
            deathReg.deceased.deceased.deathDate
          names =
            (deathReg &&
              deathReg.deceased &&
              (deathReg.deceased.name as GQLHumanName[])) ||
            []
        }
        const actions = [] as IAction[]
        if (this.userHasRegisterScope()) {
          if (
            reg.registration &&
            reg.registration.duplicates &&
            reg.registration.duplicates.length > 0
          ) {
            actions.push({
              label: this.props.intl.formatMessage(messages.reviewDuplicates),
              handler: () => this.props.goToReviewDuplicate(reg.id)
            })
          } else {
            actions.push({
              label: this.props.intl.formatMessage(messages.review),
              handler: () =>
                this.props.gotoTab(
                  REVIEW_EVENT_PARENT_FORM_TAB,
                  reg.id,
                  'review',
                  (reg.registration &&
                    reg.registration.type &&
                    reg.registration.type.toLowerCase()) ||
                    ''
                )
            })
          }
=======
    return transformedData.map(reg => {
      const actions = [] as IAction[]
      if (this.userHasRegisterScope()) {
        if (reg.duplicates && reg.duplicates.length > 0) {
          actions.push({
            label: this.props.intl.formatMessage(messages.reviewDuplicates),
            handler: () => this.props.goToReviewDuplicate(reg.id)
          })
        } else {
          actions.push({
            label: this.props.intl.formatMessage(messages.review),
            handler: () =>
              this.props.gotoTab(
                REVIEW_EVENT_PARENT_FORM_TAB,
                reg.id,
                'review',
                reg.event.toLowerCase()
              )
          })
>>>>>>> 305963d5
        }
      }

<<<<<<< HEAD
        return {
          id: reg.id,
          name:
            (createNamesMap(names)[lang] as string) ||
            /* eslint-disable no-string-literal */
            (createNamesMap(names)['default'] as string) ||
            /* eslint-enable no-string-literal */
            '',
          dateOfEvent:
            (dateOfEvent &&
              moment(dateOfEvent.toString(), 'YYYY-MM-DD').format(
                CERTIFICATE_MONEY_RECEIPT_DATE_FORMAT
              )) ||
            '',
          eventTimeElapsed:
            (dateOfEvent &&
              moment(dateOfEvent.toString(), 'YYYY-MM-DD').fromNow()) ||
            '',
          applicationTimeElapsed:
            (reg.createdAt &&
              moment(reg.createdAt.toString(), 'YYYY-MM-DD').fromNow()) ||
            '',
          trackingId: (reg.registration && reg.registration.trackingId) || '',
          event:
            (reg.registration &&
              reg.registration.type &&
              reg.registration.type.toString() &&
              sentenceCase(reg.registration.type)) ||
            '',
          duplicates: (reg.registration && reg.registration.duplicates) || [],
          actions,
          status:
            (reg.registration &&
              reg.registration.status &&
              reg.registration.status
                .map(status => {
                  return {
                    type: (status && status.type) || null,
                    practitionerName:
                      (status &&
                        status.user &&
                        (createNamesMap(status.user.name as GQLHumanName[])[
                          this.props.language
                        ] as string)) ||
                      (status &&
                        status.user &&
                        /* eslint-disable no-string-literal */
                        (createNamesMap(status.user.name as GQLHumanName[])[
                          'default'
                        ] as string)) ||
                      /* eslint-enable no-string-literal */
                      '',
                    timestamp:
                      (status && formatLongDate(status.timestamp, locale)) ||
                      null,
                    practitionerRole:
                      status && status.user && status.user.role
                        ? this.props.intl.formatMessage(
                            messages[status.user.role as string]
                          )
                        : '',
                    officeName:
                      locale === 'en'
                        ? (status && status.office && status.office.name) || ''
                        : (status && status.office && status.office.alias) || ''
                  }
                })
                .reverse()) ||
            null
        }
=======
      return {
        ...reg,
        event_time_elapsed:
          (reg.dateOfEvent &&
            moment(reg.dateOfEvent.toString(), 'YYYY-MM-DD').fromNow()) ||
          '',
        application_time_elapsed:
          (reg.createdAt &&
            moment(reg.createdAt.toString(), 'YYYY-MM-DD').fromNow()) ||
          '',
        actions
>>>>>>> 305963d5
      }
    })
  }

  transformRejectedContent = (data: GQLQuery) => {
    if (!data.searchEvents || !data.searchEvents.results) {
      return []
    }
<<<<<<< HEAD

    return data.listEventRegistrations.results.map(
      (registration: GQLEventRegistration | null) => {
        const reg = registration as GQLEventRegistration
        let names
        let contactPhoneNumber
        if (reg.registration && reg.registration.type === 'BIRTH') {
          const birthReg = reg as GQLBirthRegistration
          names =
            (birthReg &&
              birthReg.child &&
              (birthReg.child.name as GQLHumanName[])) ||
            []
          contactPhoneNumber =
            (birthReg.registration &&
              birthReg.registration.contactPhoneNumber) ||
            ''
        } else if (reg.registration && reg.registration.type === 'DEATH') {
          const deathReg = reg as GQLDeathRegistration
          names =
            (deathReg &&
              deathReg.deceased &&
              (deathReg.deceased.name as GQLHumanName[])) ||
            []
          const phoneEntry =
            (deathReg.informant &&
              deathReg.informant.individual &&
              deathReg.informant.individual.telecom &&
              deathReg.informant.individual.telecom.find(
                contactPoint =>
                  (contactPoint && contactPoint.system === 'phone') || false
              )) ||
            null
          contactPhoneNumber = (phoneEntry && phoneEntry.value) || ''
        }
        const actions = [] as IAction[]
        if (this.userHasRegisterScope()) {
          if (
            reg.registration &&
            reg.registration.duplicates &&
            reg.registration.duplicates.length > 0
          ) {
            actions.push({
              label: this.props.intl.formatMessage(messages.reviewDuplicates),
              handler: () => this.props.goToReviewDuplicate(reg.id)
            })
          } else {
            actions.push({
              label: this.props.intl.formatMessage(messages.update),
              handler: () =>
                this.props.gotoTab(
                  REVIEW_EVENT_PARENT_FORM_TAB,
                  reg.id,
                  'review',
                  (reg.registration &&
                    reg.registration.type &&
                    reg.registration.type.toLowerCase()) ||
                    ''
                )
            })
          }
        }
        const lang = 'en'
        return {
          id: reg.id,
          name:
            (names && (createNamesMap(names)[lang] as string)) ||
            /* eslint-disable no-string-literal */
            (names && (createNamesMap(names)['bn'] as string)) ||
            '',
          dateOfRejection:
            reg.registration &&
            reg.registration.status &&
            reg.registration.status[0] &&
            // @ts-ignore
            reg.registration.status[0].timestamp &&
            moment(
              // @ts-ignore
              reg.registration.status[0].timestamp.toString(),
              'YYYY-MM-DD'
            ).fromNow(),
          contactNumber: contactPhoneNumber || '',
          event:
            (reg.registration &&
              reg.registration.type &&
              reg.registration.type.toString() &&
              sentenceCase(reg.registration.type)) ||
            '',
          duplicates: (reg.registration && reg.registration.duplicates) || [],
          actions,
          status:
            (reg.registration &&
              reg.registration.status &&
              reg.registration.status
                .map(status => {
                  return {
                    type: (status && status.type) || null,
                    practitionerName:
                      (status &&
                        status.user &&
                        (createNamesMap(status.user.name as GQLHumanName[])[
                          this.props.language
                        ] as string)) ||
                      (status &&
                        status.user &&
                        /* eslint-disable no-string-literal */
                        (createNamesMap(status.user.name as GQLHumanName[])[
                          'default'
                        ] as string)) ||
                      /* eslint-enable no-string-literal */
                      '',
                    timestamp:
                      (status && formatLongDate(status.timestamp, locale)) ||
                      null,
                    practitionerRole:
                      status && status.user && status.user.role
                        ? this.props.intl.formatMessage(
                            messages[status.user.role as string]
                          )
                        : '',
                    officeName:
                      locale === 'en'
                        ? (status && status.office && status.office.name) || ''
                        : (status && status.office && status.office.alias) || ''
                  }
                })
                .reverse()) ||
            null
=======
    const transformedData = transformData(data, this.props.intl)
    return transformedData.map(reg => {
      const actions = [] as IAction[]
      if (this.userHasRegisterScope()) {
        if (reg.duplicates && reg.duplicates.length > 0) {
          actions.push({
            label: this.props.intl.formatMessage(messages.reviewDuplicates),
            handler: () => this.props.goToReviewDuplicate(reg.id)
          })
        } else {
          actions.push({
            label: this.props.intl.formatMessage(messages.update),
            handler: () =>
              this.props.gotoTab(
                REVIEW_EVENT_PARENT_FORM_TAB,
                reg.id,
                'review',
                reg.event.toLowerCase() || ''
              )
          })
>>>>>>> 305963d5
        }
      }
      return {
        ...reg,
        date_of_rejection:
          (reg.modifiedAt &&
            moment(reg.modifiedAt.toString(), 'YYYY-MM-DD').fromNow()) ||
          '',
        actions
      }
    })
  }

  transformDraftContent = () => {
    if (!this.props.drafts || this.props.drafts.length <= 0) {
      return []
    }
    return this.props.drafts.map((draft: IApplication) => {
      let name
      let tabRoute: string
      if (draft.event && draft.event.toString() === 'birth') {
        name =
          (draft.data &&
            draft.data.child &&
            draft.data.child.familyNameEng &&
            (!draft.data.child.firstNamesEng
              ? ''
              : draft.data.child.firstNamesEng + ' ') +
              draft.data.child.familyNameEng) ||
          (draft.data &&
            draft.data.child &&
            draft.data.child.familyName &&
            (!draft.data.child.firstNames
              ? ''
              : draft.data.child.firstNames + ' ') +
              draft.data.child.familyName) ||
          ''
        tabRoute = DRAFT_BIRTH_PARENT_FORM
      } else if (draft.event && draft.event.toString() === 'death') {
        name =
          (draft.data &&
            draft.data.deceased &&
            draft.data.deceased.familyNameEng &&
            (!draft.data.deceased.firstNamesEng
              ? ''
              : draft.data.deceased.firstNamesEng + ' ') +
              draft.data.deceased.familyNameEng) ||
          (draft.data &&
            draft.data.deceased &&
            draft.data.deceased.familyName &&
            (!draft.data.deceased.firstNames
              ? ''
              : draft.data.deceased.firstNames + ' ') +
              draft.data.deceased.familyName) ||
          ''
        tabRoute = DRAFT_DEATH_FORM
      }
      const lastModificationDate = draft.modifiedOn || draft.savedOn
      const actions = [
        {
          label: this.props.intl.formatMessage(messages.update),
          handler: () =>
            this.props.gotoTab(
              tabRoute,
              draft.id,
              '',
              (draft.event && draft.event.toString()) || ''
            )
        }
      ]
      return {
        id: draft.id,
        event: (draft.event && sentenceCase(draft.event)) || '',
        name: name || '',
        dateOfModification:
          (lastModificationDate && moment(lastModificationDate).fromNow()) ||
          '',
        actions
      }
    })
  }

  onPageChange = (newPageNumber: number) => {
    if (this.props.tabId === TAB_ID.inProgress) {
      this.setState({ progressCurrentPage: newPageNumber })
    }
    if (this.props.tabId === TAB_ID.readyForReview) {
      this.setState({ reviewCurrentPage: newPageNumber })
    }
    if (this.props.tabId === TAB_ID.sentForUpdates) {
      this.setState({ updatesCurrentPage: newPageNumber })
    }
  }

  renderExpandedComponent = (itemId: string) => {
    return <RowHistoryView eventId={itemId} />
  }

  render() {
    const { theme, intl, userDetails, tabId, drafts } = this.props
    const registrarUnion = userDetails && getUserLocation(userDetails, 'UNION')
    let parentQueryLoading = false

    return (
      <>
        <Header />
        <Query
          query={COUNT_REGISTRATION_QUERY}
          variables={{
            locationIds: [registrarUnion]
          }}
        >
          {({
            loading,
            error,
            data
          }: {
            loading: any
            error?: any
            data: any
          }) => {
            if (loading) {
              parentQueryLoading = true
              return (
                <StyledSpinner
                  id="search-result-spinner"
                  baseColor={theme.colors.background}
                />
              )
            }
            parentQueryLoading = false
            if (error) {
              Sentry.captureException(error)
              return (
                <ErrorText id="search-result-error-text-count">
                  {intl.formatMessage(messages.queryError)}
                </ErrorText>
              )
            }

            return (
              <>
                <TopBar>
                  <IconTab
                    id={`tab_${TAB_ID.inProgress}`}
                    key={TAB_ID.inProgress}
                    active={tabId === TAB_ID.inProgress}
                    align={ICON_ALIGNMENT.LEFT}
                    icon={() => <StatusProgress />}
                    onClick={() =>
                      this.props.goToRegistrarHomeTab(TAB_ID.inProgress)
                    }
                  >
                    {intl.formatMessage(messages.inProgress)} (
                    {(drafts && drafts.length) || 0})
                  </IconTab>
                  <IconTab
                    id={`tab_${TAB_ID.readyForReview}`}
                    key={TAB_ID.readyForReview}
                    active={tabId === TAB_ID.readyForReview}
                    align={ICON_ALIGNMENT.LEFT}
                    icon={() => <StatusOrange />}
                    onClick={() =>
                      this.props.goToRegistrarHomeTab(TAB_ID.readyForReview)
                    }
                  >
                    {intl.formatMessage(messages.readyForReview)} (
                    {data.countEventRegistrations.declared})
                  </IconTab>
                  <IconTab
                    id={`tab_${TAB_ID.sentForUpdates}`}
                    key={TAB_ID.sentForUpdates}
                    active={tabId === TAB_ID.sentForUpdates}
                    align={ICON_ALIGNMENT.LEFT}
                    icon={() => <StatusRejected />}
                    onClick={() =>
                      this.props.goToRegistrarHomeTab(TAB_ID.sentForUpdates)
                    }
                  >
                    {intl.formatMessage(messages.sentForUpdates)} (
                    {data.countEventRegistrations.rejected})
                  </IconTab>
                </TopBar>
              </>
            )
          }}
        </Query>
        {tabId === TAB_ID.inProgress && (
          <BodyContent>
            <GridTable
              content={this.transformDraftContent()}
              columns={[
                {
                  label: this.props.intl.formatMessage(messages.listItemType),
                  width: 15,
                  key: 'event'
                },
                {
                  label: this.props.intl.formatMessage(messages.listItemName),
                  width: 35,
                  key: 'name'
                },
                {
                  label: this.props.intl.formatMessage(
                    messages.listItemModificationDate
                  ),
                  width: 35,
                  key: 'dateOfModification'
                },
                {
                  label: this.props.intl.formatMessage(messages.listItemAction),
                  width: 15,
                  key: 'actions',
                  isActionColumn: true,
                  alignment: ColumnContentAlignment.CENTER
                }
              ]}
              noResultText={intl.formatMessage(messages.dataTableNoResults)}
              onPageChange={(currentPage: number) => {
                this.onPageChange(currentPage)
              }}
              pageSize={this.pageSize}
              totalItems={drafts && drafts.length}
              currentPage={this.state.progressCurrentPage}
            />
          </BodyContent>
        )}
        {tabId === TAB_ID.readyForReview && (
          <Query
            query={SEARCH_EVENTS}
            variables={{
              status: EVENT_STATUS.DECLARED,
              locationIds: [registrarUnion],
              count: this.pageSize,
              skip: (this.state.reviewCurrentPage - 1) * this.pageSize
            }}
          >
            {({
              loading,
              error,
              data
            }: {
              loading: any
              error?: any
              data: any
            }) => {
              if (loading) {
                return (
                  (!parentQueryLoading && (
                    <StyledSpinner
                      id="search-result-spinner"
                      baseColor={theme.colors.background}
                    />
                  )) ||
                  null
                )
              }
              if (error) {
                Sentry.captureException(error)
                return (
                  <ErrorText id="search-result-error-text-review">
                    {intl.formatMessage(messages.queryError)}
                  </ErrorText>
                )
              }
              return (
                <BodyContent>
                  <GridTable
                    content={this.transformDeclaredContent(data)}
                    columns={[
                      {
                        label: this.props.intl.formatMessage(
                          messages.listItemType
                        ),
                        width: 14,
                        key: 'event'
                      },
                      {
                        label: this.props.intl.formatMessage(
                          messages.listItemTrackingNumber
                        ),
                        width: 20,
                        key: 'trackingId'
                      },
                      {
                        label: this.props.intl.formatMessage(
                          messages.listItemApplicationDate
                        ),
                        width: 23,
                        key: 'applicationTimeElapsed'
                      },
                      {
                        label: this.props.intl.formatMessage(
                          messages.listItemEventDate
                        ),
                        width: 23,
                        key: 'eventTimeElapsed'
                      },
                      {
                        label: this.props.intl.formatMessage(
                          messages.listItemAction
                        ),
                        width: 20,
                        key: 'actions',
                        isActionColumn: true,
                        alignment: ColumnContentAlignment.CENTER
                      }
                    ]}
<<<<<<< HEAD
                    expandedContentRows={[
                      {
                        label: intl.formatMessage(messages.name),
                        key: 'name'
                      },
                      {
                        label: intl.formatMessage(messages.dob),
                        displayForEvents: [Event.BIRTH],
                        key: 'dateOfEvent'
                      },
                      {
                        label: intl.formatMessage(messages.dod),
                        displayForEvents: [Event.DEATH],
                        key: 'dateOfEvent'
                      }
                    ]}
=======
                    renderExpandedComponent={this.renderExpandedComponent}
>>>>>>> 305963d5
                    noResultText={intl.formatMessage(
                      messages.dataTableNoResults
                    )}
                    onPageChange={(currentPage: number) => {
                      this.onPageChange(currentPage)
                    }}
                    pageSize={this.pageSize}
                    totalItems={
                      data.searchEvents && data.searchEvents.totalItems
                    }
                    currentPage={this.state.reviewCurrentPage}
                    expandable={true}
                  />
                </BodyContent>
              )
            }}
          </Query>
        )}
        {tabId === TAB_ID.sentForUpdates && (
          <Query
            query={SEARCH_EVENTS}
            variables={{
              status: EVENT_STATUS.REJECTED,
              locationIds: [registrarUnion],
              count: this.pageSize,
              skip: (this.state.updatesCurrentPage - 1) * this.pageSize
            }}
          >
            {({
              loading,
              error,
              data
            }: {
              loading: any
              error?: any
              data: any
            }) => {
              if (loading) {
                return (
                  (!parentQueryLoading && (
                    <StyledSpinner
                      id="search-result-spinner"
                      baseColor={theme.colors.background}
                    />
                  )) ||
                  null
                )
              }
              if (error) {
                Sentry.captureException(error)
                return (
                  <ErrorText id="search-result-error-text-reject">
                    {intl.formatMessage(messages.queryError)}
                  </ErrorText>
                )
              }
              return (
                <BodyContent>
                  <GridTable
                    content={this.transformRejectedContent(data)}
                    columns={[
                      {
                        label: this.props.intl.formatMessage(
                          messages.listItemType
                        ),
                        width: 14,
                        key: 'event'
                      },
                      {
                        label: this.props.intl.formatMessage(
                          messages.listItemName
                        ),
                        width: 23,
                        key: 'name'
                      },
                      {
                        label: this.props.intl.formatMessage(
                          messages.listItemApplicantNumber
                        ),
                        width: 21,
                        key: 'contactNumber'
                      },
                      {
                        label: this.props.intl.formatMessage(
                          messages.listItemUpdateDate
                        ),
                        width: 22,
                        key: 'dateOfRejection'
                      },
                      {
                        label: this.props.intl.formatMessage(
                          messages.listItemAction
                        ),
                        width: 20,
                        key: 'actions',
                        isActionColumn: true,
                        alignment: ColumnContentAlignment.CENTER
                      }
                    ]}
                    renderExpandedComponent={this.renderExpandedComponent}
                    noResultText={intl.formatMessage(
                      messages.dataTableNoResults
                    )}
                    onPageChange={(currentPage: number) => {
                      this.onPageChange(currentPage)
                    }}
                    pageSize={this.pageSize}
                    totalItems={
                      data.searchEvents && data.searchEvents.totalItems
                    }
                    currentPage={this.state.updatesCurrentPage}
                    expandable={true}
                  />
                </BodyContent>
              )
            }}
          </Query>
        )}
        <NotificationToast />
      </>
    )
  }
}

function mapStateToProps(
  state: IStoreState,
  props: RouteComponentProps<{ tabId: string }>
) {
  const { match } = props
  return {
    language: state.i18n.language,
    scope: getScope(state),
    userDetails: getUserDetails(state),
    tabId: (match && match.params && match.params.tabId) || 'review',
    drafts: state.applicationsState.applications
  }
}

export const RegistrarHome = connect(
  mapStateToProps,
  {
    gotoTab: goToTabAction,
    goToRegistrarHomeTab: goToRegistrarHomeTabAction,
    goToReviewDuplicate: goToReviewDuplicateAction,
    goToPrintCertificate: goToPrintCertificateAction
  }
)(injectIntl(withTheme(RegistrarHomeView)))<|MERGE_RESOLUTION|>--- conflicted
+++ resolved
@@ -19,36 +19,18 @@
 } from '@opencrvs/components/lib/interface/GridTable'
 import { IAction } from '@opencrvs/components/lib/interface/ListItem'
 import { BodyContent } from '@opencrvs/components/lib/layout'
-<<<<<<< HEAD
 import styled, { ITheme, withTheme } from '@register/styledComponents'
-import {
-  GQLBirthRegistration,
-  GQLDeathRegistration,
-  GQLEventRegistration,
-  GQLHumanName,
-  GQLQuery
-} from '@opencrvs/gateway/src/graphql/schema.d'
-=======
-import { ITheme } from '@opencrvs/components/lib/theme'
 import { GQLQuery } from '@opencrvs/gateway/src/graphql/schema.d'
->>>>>>> 305963d5
-import * as Sentry from '@sentry/browser'
 import moment from 'moment'
 import * as React from 'react'
+import * as Sentry from '@sentry/browser'
 import { Query } from 'react-apollo'
 import { defineMessages, InjectedIntlProps, injectIntl } from 'react-intl'
 import { connect } from 'react-redux'
 import { RouteComponentProps } from 'react-router'
-<<<<<<< HEAD
 import { Header } from '@register/components/interface/Header/Header'
 import { IViewHeadingProps } from '@register/components/ViewHeading'
 import { IApplication } from '@register/applications'
-import { Event } from '@register/forms'
-=======
-import { Header } from 'src/components/interface/Header/Header'
-import { IViewHeadingProps } from 'src/components/ViewHeading'
-import { IApplication } from 'src/applications'
->>>>>>> 305963d5
 import {
   goToPrintCertificate as goToPrintCertificateAction,
   goToReviewDuplicate as goToReviewDuplicateAction,
@@ -59,34 +41,19 @@
   DRAFT_BIRTH_PARENT_FORM,
   DRAFT_DEATH_FORM,
   REVIEW_EVENT_PARENT_FORM_TAB
-<<<<<<< HEAD
 } from '@register/navigation/routes'
 import { getScope, getUserDetails } from '@register/profile/profileSelectors'
 import { IStoreState } from '@register/store'
 import { Scope } from '@register/utils/authUtils'
-import { CERTIFICATE_MONEY_RECEIPT_DATE_FORMAT } from '@register/utils/constants'
-import { createNamesMap, sentenceCase } from '@register/utils/data-formatting'
-import { formatLongDate } from '@register/utils/date-formatting'
+import { sentenceCase } from '@register/utils/data-formatting'
 import { getUserLocation, IUserDetails } from '@register/utils/userUtils'
 import {
   COUNT_REGISTRATION_QUERY,
-  FETCH_REGISTRATIONS_QUERY
+  SEARCH_EVENTS
 } from '@register/views/RegistrarHome/queries'
 import NotificationToast from '@register/views/RegistrarHome/NotificatoinToast'
-=======
-} from 'src/navigation/routes'
-import { getScope, getUserDetails } from 'src/profile/profileSelectors'
-import { IStoreState } from 'src/store'
-import { Scope } from 'src/utils/authUtils'
-import { getUserLocation, IUserDetails } from 'src/utils/userUtils'
-import styled, { withTheme } from 'styled-components'
-import { goToRegistrarHomeTab as goToRegistrarHomeTabAction } from '../../navigation'
-import { COUNT_REGISTRATION_QUERY, SEARCH_EVENTS } from './queries'
-import { sentenceCase } from 'src/utils/data-formatting'
-import NotificationToast from './NotificatoinToast'
-import { transformData } from 'src/search/transformer'
-import { RowHistoryView } from './RowHistoryView'
->>>>>>> 305963d5
+import { transformData } from '@register/search/transformer'
+import { RowHistoryView } from '@register/views/RegistrarHome/RowHistoryView'
 
 export interface IProps extends IButtonProps {
   active?: boolean
@@ -118,28 +85,9 @@
   }
 `
 
-<<<<<<< HEAD
 const messages: {
   [key: string]: ReactIntl.FormattedMessage.MessageDescriptor
 } = defineMessages({
-  name: {
-    id: 'register.registrarHome.listItemName',
-    defaultMessage: 'Name',
-    description: 'Label for name in work queue list item'
-  },
-  dob: {
-    id: 'register.registrarHome.listItemDoB',
-    defaultMessage: 'D.o.B',
-    description: 'Label for DoB in work queue list item'
-  },
-  dod: {
-    id: 'register.registrarHome.listItemDod',
-    defaultMessage: 'D.o.D',
-    description: 'Label for DoD in work queue list item'
-  },
-=======
-const messages = defineMessages({
->>>>>>> 305963d5
   hello: {
     id: 'register.registrarHome.header.Hello',
     defaultMessage: 'Hello {fullName}',
@@ -354,61 +302,6 @@
     }
     const transformedData = transformData(data, this.props.intl)
 
-<<<<<<< HEAD
-    return data.listEventRegistrations.results.map(
-      (registration: GQLEventRegistration | null) => {
-        const reg = registration as GQLEventRegistration
-        const lang = 'bn'
-        let dateOfEvent
-        let names: GQLHumanName[] = []
-        if (reg.registration && reg.registration.type === 'BIRTH') {
-          const birthReg = reg as GQLBirthRegistration
-          dateOfEvent = birthReg && birthReg.child && birthReg.child.birthDate
-          names =
-            (birthReg &&
-              birthReg.child &&
-              (birthReg.child.name as GQLHumanName[])) ||
-            []
-        } else if (reg.registration && reg.registration.type === 'DEATH') {
-          const deathReg = reg as GQLDeathRegistration
-          dateOfEvent =
-            deathReg &&
-            deathReg.deceased &&
-            deathReg.deceased.deceased &&
-            deathReg.deceased.deceased.deathDate
-          names =
-            (deathReg &&
-              deathReg.deceased &&
-              (deathReg.deceased.name as GQLHumanName[])) ||
-            []
-        }
-        const actions = [] as IAction[]
-        if (this.userHasRegisterScope()) {
-          if (
-            reg.registration &&
-            reg.registration.duplicates &&
-            reg.registration.duplicates.length > 0
-          ) {
-            actions.push({
-              label: this.props.intl.formatMessage(messages.reviewDuplicates),
-              handler: () => this.props.goToReviewDuplicate(reg.id)
-            })
-          } else {
-            actions.push({
-              label: this.props.intl.formatMessage(messages.review),
-              handler: () =>
-                this.props.gotoTab(
-                  REVIEW_EVENT_PARENT_FORM_TAB,
-                  reg.id,
-                  'review',
-                  (reg.registration &&
-                    reg.registration.type &&
-                    reg.registration.type.toLowerCase()) ||
-                    ''
-                )
-            })
-          }
-=======
     return transformedData.map(reg => {
       const actions = [] as IAction[]
       if (this.userHasRegisterScope()) {
@@ -425,97 +318,23 @@
                 REVIEW_EVENT_PARENT_FORM_TAB,
                 reg.id,
                 'review',
-                reg.event.toLowerCase()
+                reg.event ? reg.event.toLowerCase() : ''
               )
           })
->>>>>>> 305963d5
         }
       }
 
-<<<<<<< HEAD
-        return {
-          id: reg.id,
-          name:
-            (createNamesMap(names)[lang] as string) ||
-            /* eslint-disable no-string-literal */
-            (createNamesMap(names)['default'] as string) ||
-            /* eslint-enable no-string-literal */
-            '',
-          dateOfEvent:
-            (dateOfEvent &&
-              moment(dateOfEvent.toString(), 'YYYY-MM-DD').format(
-                CERTIFICATE_MONEY_RECEIPT_DATE_FORMAT
-              )) ||
-            '',
-          eventTimeElapsed:
-            (dateOfEvent &&
-              moment(dateOfEvent.toString(), 'YYYY-MM-DD').fromNow()) ||
-            '',
-          applicationTimeElapsed:
-            (reg.createdAt &&
-              moment(reg.createdAt.toString(), 'YYYY-MM-DD').fromNow()) ||
-            '',
-          trackingId: (reg.registration && reg.registration.trackingId) || '',
-          event:
-            (reg.registration &&
-              reg.registration.type &&
-              reg.registration.type.toString() &&
-              sentenceCase(reg.registration.type)) ||
-            '',
-          duplicates: (reg.registration && reg.registration.duplicates) || [],
-          actions,
-          status:
-            (reg.registration &&
-              reg.registration.status &&
-              reg.registration.status
-                .map(status => {
-                  return {
-                    type: (status && status.type) || null,
-                    practitionerName:
-                      (status &&
-                        status.user &&
-                        (createNamesMap(status.user.name as GQLHumanName[])[
-                          this.props.language
-                        ] as string)) ||
-                      (status &&
-                        status.user &&
-                        /* eslint-disable no-string-literal */
-                        (createNamesMap(status.user.name as GQLHumanName[])[
-                          'default'
-                        ] as string)) ||
-                      /* eslint-enable no-string-literal */
-                      '',
-                    timestamp:
-                      (status && formatLongDate(status.timestamp, locale)) ||
-                      null,
-                    practitionerRole:
-                      status && status.user && status.user.role
-                        ? this.props.intl.formatMessage(
-                            messages[status.user.role as string]
-                          )
-                        : '',
-                    officeName:
-                      locale === 'en'
-                        ? (status && status.office && status.office.name) || ''
-                        : (status && status.office && status.office.alias) || ''
-                  }
-                })
-                .reverse()) ||
-            null
-        }
-=======
       return {
         ...reg,
-        event_time_elapsed:
+        eventTimeElapsed:
           (reg.dateOfEvent &&
             moment(reg.dateOfEvent.toString(), 'YYYY-MM-DD').fromNow()) ||
           '',
-        application_time_elapsed:
+        applicationTimeElapsed:
           (reg.createdAt &&
             moment(reg.createdAt.toString(), 'YYYY-MM-DD').fromNow()) ||
           '',
         actions
->>>>>>> 305963d5
       }
     })
   }
@@ -524,136 +343,6 @@
     if (!data.searchEvents || !data.searchEvents.results) {
       return []
     }
-<<<<<<< HEAD
-
-    return data.listEventRegistrations.results.map(
-      (registration: GQLEventRegistration | null) => {
-        const reg = registration as GQLEventRegistration
-        let names
-        let contactPhoneNumber
-        if (reg.registration && reg.registration.type === 'BIRTH') {
-          const birthReg = reg as GQLBirthRegistration
-          names =
-            (birthReg &&
-              birthReg.child &&
-              (birthReg.child.name as GQLHumanName[])) ||
-            []
-          contactPhoneNumber =
-            (birthReg.registration &&
-              birthReg.registration.contactPhoneNumber) ||
-            ''
-        } else if (reg.registration && reg.registration.type === 'DEATH') {
-          const deathReg = reg as GQLDeathRegistration
-          names =
-            (deathReg &&
-              deathReg.deceased &&
-              (deathReg.deceased.name as GQLHumanName[])) ||
-            []
-          const phoneEntry =
-            (deathReg.informant &&
-              deathReg.informant.individual &&
-              deathReg.informant.individual.telecom &&
-              deathReg.informant.individual.telecom.find(
-                contactPoint =>
-                  (contactPoint && contactPoint.system === 'phone') || false
-              )) ||
-            null
-          contactPhoneNumber = (phoneEntry && phoneEntry.value) || ''
-        }
-        const actions = [] as IAction[]
-        if (this.userHasRegisterScope()) {
-          if (
-            reg.registration &&
-            reg.registration.duplicates &&
-            reg.registration.duplicates.length > 0
-          ) {
-            actions.push({
-              label: this.props.intl.formatMessage(messages.reviewDuplicates),
-              handler: () => this.props.goToReviewDuplicate(reg.id)
-            })
-          } else {
-            actions.push({
-              label: this.props.intl.formatMessage(messages.update),
-              handler: () =>
-                this.props.gotoTab(
-                  REVIEW_EVENT_PARENT_FORM_TAB,
-                  reg.id,
-                  'review',
-                  (reg.registration &&
-                    reg.registration.type &&
-                    reg.registration.type.toLowerCase()) ||
-                    ''
-                )
-            })
-          }
-        }
-        const lang = 'en'
-        return {
-          id: reg.id,
-          name:
-            (names && (createNamesMap(names)[lang] as string)) ||
-            /* eslint-disable no-string-literal */
-            (names && (createNamesMap(names)['bn'] as string)) ||
-            '',
-          dateOfRejection:
-            reg.registration &&
-            reg.registration.status &&
-            reg.registration.status[0] &&
-            // @ts-ignore
-            reg.registration.status[0].timestamp &&
-            moment(
-              // @ts-ignore
-              reg.registration.status[0].timestamp.toString(),
-              'YYYY-MM-DD'
-            ).fromNow(),
-          contactNumber: contactPhoneNumber || '',
-          event:
-            (reg.registration &&
-              reg.registration.type &&
-              reg.registration.type.toString() &&
-              sentenceCase(reg.registration.type)) ||
-            '',
-          duplicates: (reg.registration && reg.registration.duplicates) || [],
-          actions,
-          status:
-            (reg.registration &&
-              reg.registration.status &&
-              reg.registration.status
-                .map(status => {
-                  return {
-                    type: (status && status.type) || null,
-                    practitionerName:
-                      (status &&
-                        status.user &&
-                        (createNamesMap(status.user.name as GQLHumanName[])[
-                          this.props.language
-                        ] as string)) ||
-                      (status &&
-                        status.user &&
-                        /* eslint-disable no-string-literal */
-                        (createNamesMap(status.user.name as GQLHumanName[])[
-                          'default'
-                        ] as string)) ||
-                      /* eslint-enable no-string-literal */
-                      '',
-                    timestamp:
-                      (status && formatLongDate(status.timestamp, locale)) ||
-                      null,
-                    practitionerRole:
-                      status && status.user && status.user.role
-                        ? this.props.intl.formatMessage(
-                            messages[status.user.role as string]
-                          )
-                        : '',
-                    officeName:
-                      locale === 'en'
-                        ? (status && status.office && status.office.name) || ''
-                        : (status && status.office && status.office.alias) || ''
-                  }
-                })
-                .reverse()) ||
-            null
-=======
     const transformedData = transformData(data, this.props.intl)
     return transformedData.map(reg => {
       const actions = [] as IAction[]
@@ -671,15 +360,14 @@
                 REVIEW_EVENT_PARENT_FORM_TAB,
                 reg.id,
                 'review',
-                reg.event.toLowerCase() || ''
+                reg.event ? reg.event.toLowerCase() : ''
               )
           })
->>>>>>> 305963d5
         }
       }
       return {
         ...reg,
-        date_of_rejection:
+        dateOfRejection:
           (reg.modifiedAt &&
             moment(reg.modifiedAt.toString(), 'YYYY-MM-DD').fromNow()) ||
           '',
@@ -983,26 +671,7 @@
                         alignment: ColumnContentAlignment.CENTER
                       }
                     ]}
-<<<<<<< HEAD
-                    expandedContentRows={[
-                      {
-                        label: intl.formatMessage(messages.name),
-                        key: 'name'
-                      },
-                      {
-                        label: intl.formatMessage(messages.dob),
-                        displayForEvents: [Event.BIRTH],
-                        key: 'dateOfEvent'
-                      },
-                      {
-                        label: intl.formatMessage(messages.dod),
-                        displayForEvents: [Event.DEATH],
-                        key: 'dateOfEvent'
-                      }
-                    ]}
-=======
                     renderExpandedComponent={this.renderExpandedComponent}
->>>>>>> 305963d5
                     noResultText={intl.formatMessage(
                       messages.dataTableNoResults
                     )}
