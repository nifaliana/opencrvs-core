--- conflicted
+++ resolved
@@ -44,7 +44,6 @@
   DRAFT_BIRTH_PARENT_FORM,
   DRAFT_DEATH_FORM,
   REVIEW_EVENT_PARENT_FORM_TAB
-<<<<<<< HEAD
 } from '@register/navigation/routes'
 import { getScope, getUserDetails } from '@register/profile/profileSelectors'
 import { IStoreState } from '@register/store'
@@ -53,26 +52,11 @@
 import { createNamesMap, sentenceCase } from '@register/utils/data-formatting'
 import { formatLongDate } from '@register/utils/date-formatting'
 import { getUserLocation, IUserDetails } from '@register/utils/userUtils'
-
 import {
   COUNT_REGISTRATION_QUERY,
   FETCH_REGISTRATIONS_QUERY
 } from '@register/views/RegistrarHome/queries'
-=======
-} from 'src/navigation/routes'
-import { getScope, getUserDetails } from 'src/profile/profileSelectors'
-import { IStoreState } from 'src/store'
-import { Scope } from 'src/utils/authUtils'
-import { CERTIFICATE_MONEY_RECEIPT_DATE_FORMAT } from 'src/utils/constants'
-import { createNamesMap } from 'src/utils/data-formatting'
-import { formatLongDate } from 'src/utils/date-formatting'
-import { getUserLocation, IUserDetails } from 'src/utils/userUtils'
-import styled, { withTheme } from 'styled-components'
-import { goToRegistrarHomeTab as goToRegistrarHomeTabAction } from '../../navigation'
-import { COUNT_REGISTRATION_QUERY, FETCH_REGISTRATIONS_QUERY } from './queries'
-import { sentenceCase } from 'src/utils/data-formatting'
-import NotificationToast from './NotificatoinToast'
->>>>>>> 83c2165e
+import NotificationToast from '@register/views/RegistrarHome/NotificatoinToast'
 
 export interface IProps extends IButtonProps {
   active?: boolean
