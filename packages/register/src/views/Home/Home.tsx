import * as React from 'react'
import { connect } from 'react-redux'
import { InjectedIntlProps, injectIntl, defineMessages } from 'react-intl'
import { RouteComponentProps } from 'react-router'
import { getLanguage } from '@opencrvs/register/src/i18n/selectors'
import { IStoreState } from '@opencrvs/register/src/store'
import {
  goToEvents as goToEventsAction,
  goToMyRecords as goToMyRecordsAction,
  goToMyDrafts as goToMyDraftsAction
} from 'src/navigation'
import { HomeViewHeader } from 'src/components/HomeViewHeader'
import {
  Banner,
  SearchInput,
  ISearchInputProps
} from '@opencrvs/components/lib/interface'
import {
  FooterAction,
  FooterPrimaryButton,
  ViewFooter
} from 'src/components/interface/footer'
import {
  ActionList,
  IconAction,
  CountAction
} from '@opencrvs/components/lib/buttons'
import { ActionTitle } from '@opencrvs/components/lib/buttons/IconAction'
import { Plus } from '@opencrvs/components/lib/icons'
import styled from 'src/styled-components'
import { IUserDetails } from '../../utils/userUtils'
import { getUserDetails } from 'src/profile/profileSelectors'
import { GQLHumanName } from '@opencrvs/gateway/src/graphql/schema'
import { NOTIFICATION_STATUS, REJECTED_STATUS } from 'src/utils/constants'
import { HeaderContent } from '@opencrvs/components/lib/layout'

const messages = defineMessages({
  declareNewEventActionTitle: {
    id: 'register.home.buttons.registerNewEvent',
    defaultMessage: 'New application',
    description: 'The title for declaring new vital event on an action'
  },
  myDraftActionTitle: {
    id: 'register.home.buttons.mydraft',
    defaultMessage: 'My draft',
    description: 'The title for my draft on an action'
  },
  pendingSubmissionsActionTitle: {
    id: 'register.home.buttons.pendingSubimissions',
    defaultMessage: 'Pending submissions',
    description: 'The title for pending submissions on an action'
  },
  completedSubmissionsActionTitle: {
    id: 'register.home.buttons.completedSumissions',
    defaultMessage: 'Completd submissions',
    description: 'The title for completed submissions on an action'
  },
  logoutActionTitle: {
    id: 'register.home.logout',
    defaultMessage: 'Log out',
    description: 'The title for log out on an action'
  },
  hello: {
    id: 'register.home.header.hello',
    defaultMessage: 'Hello {fullName}',
    description: 'Title for the user'
  },
  FIELD_AGENT: {
    id: 'register.home.hedaer.FIELD_AGENT',
    defaultMessage: 'Field Agent',
    description: 'The description for FIELD_AGENT role'
  },
  REGISTRATION_CLERK: {
    id: 'register.home.hedaer.REGISTRATION_CLERK',
    defaultMessage: 'Registration Clerk',
    description: 'The description for REGISTRATION_CLERK role'
  },
  LOCAL_REGISTRAR: {
    id: 'register.home.hedaer.LOCAL_REGISTRAR',
    defaultMessage: 'Registrar',
    description: 'The description for LOCAL_REGISTRAR role'
  },
  DISTRICT_REGISTRAR: {
    id: 'register.home.hedaer.DISTRICT_REGISTRAR',
    defaultMessage: 'District Registrar',
    description: 'The description for DISTRICT_REGISTRAR role'
  },
  STATE_REGISTRAR: {
    id: 'register.home.hedaer.STATE_REGISTRAR',
    defaultMessage: 'State Registrar',
    description: 'The description for STATE_REGISTRAR role'
  },
  NATIONAL_REGISTRAR: {
    id: 'register.home.hedaer.NATIONAL_REGISTRAR',
    defaultMessage: 'National Registrar',
    description: 'The description for NATIONAL_REGISTRAR role'
  },
  notificationsToComplete: {
    id: 'register.home.banner.notificationsToComplete',
    defaultMessage: 'Notifications to complete in my area',
    description: 'The title on the notifications banner'
  },
  rejectedApplications: {
    id: 'register.home.banner.rejectedApplications',
    defaultMessage: 'My rejected applications',
    description: 'The title on the rejected applications banner'
  },
  savedDrafts: {
    id: 'register.home.button.savedDrafts',
    defaultMessage: 'My saved drafts',
    description: 'The title on the saved drafts button'
  },
  records: {
    id: 'register.home.button.records',
    defaultMessage: 'My records',
    description: 'The title on the completed records button'
  },
  searchInputButtonTitle: {
    id: 'register.workQueue.buttons.search',
    defaultMessage: 'Search',
    description: 'The title of search input submit button'
  },
  trackingId: {
    id: 'register.home.buttons.trackingId',
    defaultMessage: 'Tracking ID',
    description: 'The placeholder of search input'
  }
})

const StyledActionList = styled(ActionList)`
  && {
    margin-top: -20px;
  }
`

const StyledPlusIcon = styled(Plus)`
  display: flex;
  margin-left: -23px;
`
const StyledIconAction = styled(IconAction)`
  display: flex;
  min-height: 96px;
  padding: 0 20px 0 0;
  box-shadow: 0 0 12px 1px rgba(0, 0, 0, 0.22);
  background-color: ${({ theme }) => theme.colors.accentLight};
  /* stylelint-disable */
  ${ActionTitle} {
    /* stylelint-enable */
    font-size: 28px;
    font-weight: 300;
    margin: -2px 0 -2px 120px;
    line-height: 1.3em;
    color: ${({ theme }) => theme.colors.white};
  }
`
interface IHomeProps {
  language: string
  userDetails: IUserDetails
  goToEvents: typeof goToEventsAction
  goToMyRecords: typeof goToMyRecordsAction
  goToMyDrafts: typeof goToMyDraftsAction
  draftCount: string
}

type FullProps = IHomeProps &
  InjectedIntlProps &
  ISearchInputProps &
  RouteComponentProps<{}>

class HomeView extends React.Component<FullProps> {
  render() {
    const { intl, language, userDetails, history } = this.props
    if (userDetails && userDetails.name && userDetails.role === 'FIELD_AGENT') {
      const nameObj = userDetails.name.find(
        (storedName: GQLHumanName) => storedName.use === language
      ) as GQLHumanName
      const fullName = `${String(nameObj.firstNames)} ${String(
        nameObj.familyName
      )}`
      return (
        <>
          <HomeViewHeader
            title={intl.formatMessage(messages.hello, {
              fullName
            })}
            description={intl.formatMessage(
              messages[userDetails.role as string]
            )}
            id="home_view"
          />
          <StyledActionList id="home_action_list">
<<<<<<< HEAD
            <HeaderContent>
              <StyledIconAction
                id="new_event_declaration"
                icon={() => <StyledPlusIcon />}
                onClick={this.props.goToEvents}
                title={intl.formatMessage(messages.declareNewEventActionTitle)}
              />
              <Banner
                text={intl.formatMessage(messages.notificationsToComplete)}
                count={10}
                status={NOTIFICATION_STATUS}
              />
              <Banner
                text={intl.formatMessage(messages.rejectedApplications)}
                count={10}
                status={REJECTED_STATUS}
              />
              <CountAction
                id="saved_drafts"
                count={'10'}
                title={intl.formatMessage(messages.savedDrafts)}
              />
              <CountAction
                id="records"
                count={'10'}
                onClick={this.props.goToMyRecords}
                title={intl.formatMessage(messages.records)}
              />
              <SearchInput
                placeholder={intl.formatMessage(messages.trackingId)}
                buttonLabel={intl.formatMessage(
                  messages.searchInputButtonTitle
                )}
                {...this.props}
              />
            </HeaderContent>
=======
            <StyledIconAction
              id="new_event_declaration"
              icon={() => <StyledPlusIcon />}
              onClick={this.props.goToEvents}
              title={intl.formatMessage(messages.declareNewEventActionTitle)}
            />
            <Banner
              text={intl.formatMessage(messages.notificationsToComplete)}
              count={10}
              status={NOTIFICATION_STATUS}
            />
            <Banner
              text={intl.formatMessage(messages.rejectedApplications)}
              count={10}
              status={REJECTED_STATUS}
            />
            <CountAction
              id="saved_drafts"
              count={this.props.draftCount}
              onClick={this.props.goToMyDrafts}
              title={intl.formatMessage(messages.savedDrafts)}
            />
            <CountAction
              id="records"
              count={'10'}
              onClick={this.props.goToMyRecords}
              title={intl.formatMessage(messages.records)}
            />
            <SearchInput
              placeholder={intl.formatMessage(messages.trackingId)}
              buttonLabel={intl.formatMessage(messages.searchInputButtonTitle)}
              {...this.props}
            />
>>>>>>> a644502c
          </StyledActionList>
          <ViewFooter>
            <HeaderContent>
              <FooterAction>
                <FooterPrimaryButton>
                  {intl.formatMessage(messages.logoutActionTitle)}
                </FooterPrimaryButton>
              </FooterAction>
            </HeaderContent>
          </ViewFooter>
        </>
      )
    } else if (
      userDetails &&
      userDetails.role &&
      userDetails.role !== 'FIELD_AGENT'
    ) {
      history.push('/work-queue')
      return <></>
    } else {
      return <></>
    }
  }
}

const mapStateToProps = (store: IStoreState) => {
  const draftCount = store.drafts.drafts.length.toString()
  return {
    draftCount,
    language: getLanguage(store),
    userDetails: getUserDetails(store)
  }
}
export const Home = connect(
  mapStateToProps,
  {
    goToEvents: goToEventsAction,
    goToMyRecords: goToMyRecordsAction,
    goToMyDrafts: goToMyDraftsAction
  }
)(injectIntl(HomeView))<|MERGE_RESOLUTION|>--- conflicted
+++ resolved
@@ -189,7 +189,6 @@
             id="home_view"
           />
           <StyledActionList id="home_action_list">
-<<<<<<< HEAD
             <HeaderContent>
               <StyledIconAction
                 id="new_event_declaration"
@@ -209,7 +208,8 @@
               />
               <CountAction
                 id="saved_drafts"
-                count={'10'}
+                count={this.props.draftCount}
+                onClick={this.props.goToMyDrafts}
                 title={intl.formatMessage(messages.savedDrafts)}
               />
               <CountAction
@@ -226,41 +226,6 @@
                 {...this.props}
               />
             </HeaderContent>
-=======
-            <StyledIconAction
-              id="new_event_declaration"
-              icon={() => <StyledPlusIcon />}
-              onClick={this.props.goToEvents}
-              title={intl.formatMessage(messages.declareNewEventActionTitle)}
-            />
-            <Banner
-              text={intl.formatMessage(messages.notificationsToComplete)}
-              count={10}
-              status={NOTIFICATION_STATUS}
-            />
-            <Banner
-              text={intl.formatMessage(messages.rejectedApplications)}
-              count={10}
-              status={REJECTED_STATUS}
-            />
-            <CountAction
-              id="saved_drafts"
-              count={this.props.draftCount}
-              onClick={this.props.goToMyDrafts}
-              title={intl.formatMessage(messages.savedDrafts)}
-            />
-            <CountAction
-              id="records"
-              count={'10'}
-              onClick={this.props.goToMyRecords}
-              title={intl.formatMessage(messages.records)}
-            />
-            <SearchInput
-              placeholder={intl.formatMessage(messages.trackingId)}
-              buttonLabel={intl.formatMessage(messages.searchInputButtonTitle)}
-              {...this.props}
-            />
->>>>>>> a644502c
           </StyledActionList>
           <ViewFooter>
             <HeaderContent>
