--- conflicted
+++ resolved
@@ -1271,69 +1271,12 @@
                       />
                     </>
                   )
-<<<<<<< HEAD
-                }
-                const transformedData = this.transformData(data)
-                const applicationData = this.getApplicationData(transformedData)
-                return (
-                  <>
-                    <StyledIconAction
-                      id="new_registration"
-                      icon={() => <StyledPlusIcon />}
-                      onClick={this.props.goToEvents}
-                      title={intl.formatMessage(this.getNewEventButtonText())}
-                    />
-                    <Banner
-                      text={intl.formatMessage(messages.bannerTitle)}
-                      count={applicationData.length}
-                      status={APPLICATIONS_STATUS}
-                    />
-                    <SearchInput
-                      placeholder={intl.formatMessage(
-                        messages.searchInputPlaceholder
-                      )}
-                      buttonLabel={intl.formatMessage(
-                        messages.searchInputButtonTitle
-                      )}
-                      {...this.props}
-                    />
-                    <DataTable
-                      data={transformedData}
-                      sortBy={sortBy}
-                      filterBy={filterBy}
-                      cellRenderer={this.renderCell}
-                      resultLabel={intl.formatMessage(
-                        messages.dataTableResults
-                      )}
-                      noResultText={intl.formatMessage(
-                        messages.dataTableNoResults
-                      )}
-                      onPageChange={(currentPage: number) => {
-                        this.onPageChange(currentPage)
-                      }}
-                      pageSize={this.pageSize}
-                      totalPages={Math.ceil(
-                        ((data.listEventRegistrations &&
-                          data.listEventRegistrations.totalItems) ||
-                          0) / this.pageSize
-                      )}
-                      initialPage={this.state.currentPage}
-                    />
-                  </>
-                )
-              }}
-            </Query>
-          </HeaderContent>
-        </Container>
-      </>
-=======
                 }}
               </Query>
             </HeaderContent>
           </Container>
         </ActionPage>
       </ActionPageWrapper>
->>>>>>> a2cb002c
     )
   }
 }
