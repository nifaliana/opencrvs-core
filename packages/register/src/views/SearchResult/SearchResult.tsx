import { SecondaryButton } from '@opencrvs/components/lib/buttons'
import {
  Duplicate,
  Edit,
  StatusCertified,
  StatusGray,
  StatusGreen,
  StatusOrange,
  StatusRejected
} from '@opencrvs/components/lib/icons'
import {
  ISearchInputProps,
  ListItem,
  ListItemExpansion,
  Spinner,
  Loader
} from '@opencrvs/components/lib/interface'
import { DataTable } from '@opencrvs/components/lib/interface/DataTable'
import { HeaderContent } from '@opencrvs/components/lib/layout'
import { ITheme } from '@opencrvs/components/lib/theme'
import {
  GQLComment,
  GQLDeathRegistration,
  GQLHumanName,
  GQLQuery
} from '@opencrvs/gateway/src/graphql/schema.d'
import * as Sentry from '@sentry/browser'
import * as moment from 'moment'
import * as React from 'react'
import { Query } from 'react-apollo'
import { InjectedIntlProps, injectIntl } from 'react-intl'
import { connect } from 'react-redux'
import { RouteComponentProps } from 'react-router'
import { IViewHeadingProps } from 'src/components/ViewHeading'
import {
  goToEvents as goToEventsAction,
  goToPrintCertificate as goToPrintCertificateAction,
  goToReviewDuplicate as goToReviewDuplicateAction
} from 'src/navigation'
import { REVIEW_EVENT_PARENT_FORM_TAB } from 'src/navigation/routes'
import { getScope, getUserDetails } from 'src/profile/profileSelectors'
import { messages as rejectionMessages } from 'src/review/reject-registration'
import { messages } from 'src/search/messages'
import { SEARCH_EVENTS } from 'src/search/queries'
import { transformData } from 'src/search/transformer'
import { IStoreState } from 'src/store'
import { Scope } from 'src/utils/authUtils'
import {
  CERTIFICATE_DATE_FORMAT,
  DECLARED,
  LANG_EN,
  LOCAL_DATE_FORMAT,
  REJECTED,
  REJECT_REASON,
  REJECT_COMMENTS,
  TRACKING_ID_TEXT,
  BRN_DRN_TEXT,
  PHONE_TEXT,
  SEARCH_RESULT_SORT
} from 'src/utils/constants'
import {
  createNamesMap,
  extractCommentFragmentValue
} from 'src/utils/data-formatting'
import { formatLongDate } from 'src/utils/date-formatting'
import { IGQLLocation, IIdentifier, IUserDetails } from 'src/utils/userUtils'
import styled, { withTheme } from 'styled-components'
import { goToTab as goToTabAction } from '../../navigation'
import { FETCH_REGISTRATION_BY_COMPOSITION } from './queries'
import { Header } from 'src/components/interface/Header/Header'

const ListItemExpansionSpinner = styled(Spinner)`
  width: 70px;
  height: 70px;
  top: 0px !important;
`
const ExpansionSpinnerContainer = styled.div`
  min-height: 70px;
  min-width: 70px;
  display: flex;
  justify-content: center;
`
const ErrorText = styled.div`
  color: ${({ theme }) => theme.colors.error};
  font-family: ${({ theme }) => theme.fonts.lightFont};
  text-align: center;
  margin-top: 100px;
`

const Container = styled.div`
  margin: 35px 250px 0px 250px;
  @media (max-width: ${({ theme }) => theme.grid.breakpoints.lg}px) {
    margin-left: 20px;
    margin-right: 20px;
  }
`
const StyledLabel = styled.label`
  font-family: ${({ theme }) => theme.fonts.boldFont};
  margin-right: 3px;
`
const StyledValue = styled.span`
  font-family: ${({ theme }) => theme.fonts.regularFont};
  text-transform: capitalize !important;
`
const ValueContainer = styled.div`
  display: inline-flex;
  flex-wrap: wrap;
  line-height: 1.3em;
  & span:not(:last-child) {
    border-right: 1px solid ${({ theme }) => theme.colors.copyAlpha80};
    margin-right: 10px;
    padding-right: 10px;
  }
`
export const ActionPageWrapper = styled.div`
  position: fixed;
  top: 0;
  bottom: 0;
  left: 0;
  right: 0;
  background: ${({ theme }) => theme.colors.background};
  z-index: 4;
  width: 100%;
  height: 100%;
  overflow-y: scroll;
`
const SearchResultText = styled.div`
  left: 268px;
  font-family: ${({ theme }) => theme.fonts.lightFont};
  color: ${({ theme }) => theme.colors.secondary};
  font-weight: bold;
  font-size: 24px;
  line-height: 36px;
  letter-spacing: 0.4px;
  @media (max-width: ${({ theme }) => theme.grid.breakpoints.lg}px) {
    left: 24px;
    margin-top: 24px;
  }
`
const TotalResultText = styled.div`
  left: 268px;
  margin-top: 6px;
  font-family: ${({ theme }) => theme.fonts.lightFont};
  color: ${({ theme }) => theme.colors.secondary};
  font-size: 12px;
  font-weight: bold;
  line-height: 24px;
  letter-spacing: 0.4px;
  @media (max-width: ${({ theme }) => theme.grid.breakpoints.lg}px) {
    left: 24px;
  }
`
function LabelValue({ label, value }: { label: string; value: string }) {
  return (
    <div>
      <StyledLabel>{label}:</StyledLabel>
      <StyledValue>{value}</StyledValue>
    </div>
  )
}

function ValuesWithSeparator(props: { strings: string[] }): JSX.Element {
  return (
    <ValueContainer>
      {props.strings.map((value, index) => (
        <span key={index}>{value}</span>
      ))}
    </ValueContainer>
  )
}

function formatRoleCode(str: string) {
  const sections = str.split('_')
  const formattedString: string[] = []
  sections.map(section => {
    section = section.charAt(0) + section.slice(1).toLowerCase()
    formattedString.push(section)
  })

  return formattedString.join(' ')
}

export function getRejectionReasonDisplayValue(reason: string) {
  switch (reason.toLowerCase()) {
    case 'duplicate':
      return rejectionMessages.rejectionReasonDuplicate
    case 'misspelling':
      return rejectionMessages.rejectionReasonMisspelling
    case 'missing_supporting_doc':
      return rejectionMessages.rejectionReasonMissingSupportingDoc
    case 'other':
      return rejectionMessages.rejectionReasonOther
    default:
      return rejectionMessages.rejectionReasonOther
  }
}

const ExpansionContainer = styled.div`
  flex: 1;
  display: flex;
  flex-direction: row;
  color: ${({ theme }) => theme.colors.copy};
  font-family: ${({ theme }) => theme.fonts.regularFont};
  margin-bottom: 8px;
  &:last-child {
    margin-bottom: 0;
  }
`
const ExpansionContentContainer = styled.div`
  flex: 1;
  margin-left: 10px;
`

const StyledSecondaryButton = styled(SecondaryButton)`
  border: solid 1px ${({ theme }) => theme.colors.disabledButton};
  color: ${({ theme }) => theme.colors.primary} !important;
  font-weight: bold;
  svg {
    margin-right: 15px;
  }
  &:hover {
    background: inherit;
    border: solid 1px ${({ theme }) => theme.colors.disabledButton};
  }
  &:disabled {
    background-color: ${({ theme }) => theme.colors.inputBackground};
  }
`
const StatusIcon = styled.div`
  margin-top: 3px;
`
interface IBaseSearchResultProps {
  theme: ITheme
  language: string
  scope: Scope
  goToEvents: typeof goToEventsAction
  userDetails: IUserDetails
  gotoTab: typeof goToTabAction
  goToReviewDuplicate: typeof goToReviewDuplicateAction
  goToPrintCertificate: typeof goToPrintCertificateAction
}

interface IMatchParams {
  searchText: string
  searchType: string
}

type ISearchResultProps = InjectedIntlProps &
  IViewHeadingProps &
  ISearchInputProps &
  IBaseSearchResultProps &
  RouteComponentProps<IMatchParams>
export class SearchResultView extends React.Component<ISearchResultProps> {
  getDeclarationStatusIcon = (status: string) => {
    switch (status) {
      case 'DECLARED':
        return (
          <StatusIcon>
            <StatusOrange />
          </StatusIcon>
        )
      case 'REGISTERED':
        return (
          <StatusIcon>
            <StatusGreen />
          </StatusIcon>
        )
      case 'REJECTED':
        return (
          <StatusIcon>
            <StatusRejected />
          </StatusIcon>
        )
      case 'CERTIFIED':
        return (
          <StatusIcon>
            <StatusCertified />
          </StatusIcon>
        )
      default:
        return (
          <StatusIcon>
            <StatusOrange />
          </StatusIcon>
        )
    }
  }

  getDeclarationStatusLabel = (status: string) => {
    switch (status) {
      case 'DECLARED':
        return this.props.intl.formatMessage(messages.application)
      case 'REGISTERED':
        return this.props.intl.formatMessage(messages.registered)
      case 'REJECTED':
        return this.props.intl.formatMessage(messages.rejected)
      case 'CERTIFIED':
        return this.props.intl.formatMessage(messages.collected)
      default:
        return this.props.intl.formatMessage(messages.application)
    }
  }

  getWorkflowDateLabel = (status: string) => {
    switch (status) {
      case 'DECLARED':
        return messages.workflowStatusDateApplication
      case 'REGISTERED':
        return messages.workflowStatusDateRegistered
      case 'REJECTED':
        return messages.workflowStatusDateRejected
      case 'CERTIFIED':
        return messages.workflowStatusDateCollected
      default:
        return messages.workflowStatusDateApplication
    }
  }

  getEventLabel = (status: string) => {
    switch (status.toUpperCase()) {
      case 'BIRTH':
        return this.props.intl.formatMessage(messages.filtersBirth)
      case 'DEATH':
        return this.props.intl.formatMessage(messages.filtersDeath)
      default:
        return this.props.intl.formatMessage(messages.filtersBirth)
    }
  }

  transformDataToTaskHistory = (data: GQLQuery) => {
    const { locale } = this.props.intl
    const registration =
      data && data.fetchRegistration && data.fetchRegistration.registration
    const deathReg = data && (data.fetchRegistration as GQLDeathRegistration)
    const informant = deathReg && deathReg.informant
    const contactInfo =
      informant &&
      informant.individual &&
      informant.individual.telecom &&
      informant.individual.telecom[0]

    if (!registration || !registration.status) {
      return []
    }

    return registration.status.map((status, index) => {
      const certificate =
        registration.certificates && registration.certificates[index]
      const collector = certificate && certificate.collector

      return {
        type: status && status.type,
        practitionerName:
          (status &&
            status.user &&
            (createNamesMap(status.user.name as GQLHumanName[])[
              this.props.language
            ] as string)) ||
          (status &&
            status.user &&
            (createNamesMap(status.user.name as GQLHumanName[])[
              ''
            ] as string)) ||
          '',
        timestamp: status && formatLongDate(status.timestamp, locale),
        practitionerRole:
          status && status.user && status.user.role
            ? this.props.intl.formatMessage(
                messages[status.user.role as string]
              )
            : '',
        officeName:
          locale === LANG_EN
            ? status && status.office && status.office.name
            : status && status.office && status.office.alias,
        collectorName:
          (collector &&
            collector.individual &&
            (createNamesMap(collector.individual.name as GQLHumanName[])[
              this.props.language
            ] as string)) ||
          (collector &&
            collector.individual &&
            (createNamesMap(collector.individual.name as GQLHumanName[])[
              LANG_EN
            ] as string)) ||
          '',
        collectorType: collector && collector.relationship,
        rejectReasons:
          (status &&
            status.type === REJECTED &&
            extractCommentFragmentValue(
              status.comments as GQLComment[],
              REJECT_REASON
            )) ||
          '',
        rejectComments:
          (status &&
            status.type === REJECTED &&
            extractCommentFragmentValue(
              status.comments as GQLComment[],
              REJECT_COMMENTS
            )) ||
          '',
        informantContactNumber: contactInfo && contactInfo.value
      }
    })
  }

  renderExpansionContent = (id: string): JSX.Element => {
    return (
      <>
        <Query
          query={FETCH_REGISTRATION_BY_COMPOSITION}
          variables={{
            id
          }}
        >
          {({ loading, error, data }) => {
            const { intl, language } = this.props
            moment.locale(language)
            if (error) {
              Sentry.captureException(error)
            } else if (loading) {
              return (
                <ExpansionSpinnerContainer>
                  <ListItemExpansionSpinner
                    id="list-expansion-spinner"
                    baseColor={this.props.theme.colors.background}
                  />
                </ExpansionSpinnerContainer>
              )
            }

            const statusData = this.transformDataToTaskHistory(data)

            return statusData
              .map((status, index) => {
                const {
                  practitionerName,
                  practitionerRole,
                  collectorName,
                  collectorType,
                  rejectReasons,
                  rejectComments,
                  informantContactNumber
                } = status
                const type = status.type as string
                const officeName = status.officeName as string
                const timestamp = moment(
                  status.timestamp as string,
                  LOCAL_DATE_FORMAT
                ).format(CERTIFICATE_DATE_FORMAT)
                const collectorInfo = collectorName + ' (' + collectorType + ')'

                return (
                  <ExpansionContainer key={index} id={type + '-' + index}>
                    {this.getDeclarationStatusIcon(type)}
                    <ExpansionContentContainer>
                      <LabelValue
                        label={intl.formatMessage(
                          this.getWorkflowDateLabel(type)
                        )}
                        value={timestamp}
                      />
                      {type === DECLARED && informantContactNumber && (
                        <LabelValue
                          label={intl.formatMessage(messages.informantContact)}
                          value={informantContactNumber}
                        />
                      )}
                      {collectorType && (
                        <LabelValue
                          label={intl.formatMessage(messages.collectedBy)}
                          value={collectorInfo}
                        />
                      )}
                      <ValueContainer>
                        <StyledLabel>
                          {this.props.intl.formatMessage(
                            collectorType
                              ? messages.issuedBy
                              : messages.workflowPractitionerLabel
                          )}
                          :
                        </StyledLabel>
                        <ValuesWithSeparator
                          strings={[
                            practitionerName,
                            formatRoleCode(practitionerRole),
                            officeName
                          ]}
                        />
                      </ValueContainer>
                      {rejectReasons && (
                        <>
                          <LabelValue
                            label={intl.formatMessage(messages.rejectReason)}
                            value={rejectReasons}
                          />
                          <LabelValue
                            label={intl.formatMessage(messages.rejectComments)}
                            value={rejectComments}
                          />
                        </>
                      )}
                    </ExpansionContentContainer>
                  </ExpansionContainer>
                )
              })
              .reverse()
          }}
        </Query>
      </>
    )
  }

  renderCell = (
    item: { [key: string]: string & Array<{ [key: string]: string }> },
    key: number
  ): JSX.Element => {
    const applicationIsRegistered = item.declaration_status === 'REGISTERED'
    const applicationIsCertified = item.declaration_status === 'CERTIFIED'
    const applicationIsRejected = item.declaration_status === 'REJECTED'
    const info = []
    const status = []
    const icons = []

    info.push({
      label: this.props.intl.formatMessage(messages.listItemName),
      value: item.name
    })
    if (item.dob) {
      info.push({
        label: this.props.intl.formatMessage(messages.listItemDob),
        value: item.dob
      })
    }
    if (item.dod) {
      info.push({
        label: this.props.intl.formatMessage(messages.listItemDod),
        value: item.dod
      })
    }
    if (applicationIsRegistered || applicationIsCertified) {
      info.push({
        label: this.props.intl.formatMessage(
          messages.listItemEventRegistrationNumber,
          { event: item.event.toLowerCase() }
        ),
        value: item.registrationNumber
      })
    } else {
      info.push({
        label: this.props.intl.formatMessage(messages.listItemTrackingNumber),
        value: item.tracking_id
      })
    }

    status.push({
      icon: <StatusGray />,
      label: this.getEventLabel(item.event)
    })
    status.push({
      icon: this.getDeclarationStatusIcon(item.declaration_status),
      label: this.getDeclarationStatusLabel(item.declaration_status)
    })

    if (applicationIsRejected && item.rejection_reasons) {
      const reasons = item.rejection_reasons.split(',')
      const rejectComment = item.rejection_comment

      info.push({
        label: this.props.intl.formatMessage(
          messages.listItemRejectionReasonLabel
        ),
        value:
          reasons &&
          reasons
            .reduce(
              (prev, curr) => [
                ...prev,
                this.props.intl.formatMessage(
                  getRejectionReasonDisplayValue(curr)
                )
              ],
              []
            )
            .join(', ')
      })

      if (rejectComment) {
        info.push({
          label: this.props.intl.formatMessage(messages.listItemCommentLabel),
          value: rejectComment
        })
      }
    }

    if (item.duplicates && item.duplicates.length > 0) {
      icons.push(<Duplicate />)
    }

    const listItemActions = []

    const expansionActions: JSX.Element[] = []
    if (this.userHasCertifyScope()) {
      if (applicationIsRegistered || applicationIsCertified) {
        listItemActions.push({
          label: this.props.intl.formatMessage(messages.print),
          handler: () => this.props.goToPrintCertificate(item.id, item.event)
        })
      }
    }

    if (this.userHasRegisterScope()) {
      if (
        !(item.duplicates && item.duplicates.length > 0) &&
        !applicationIsRegistered &&
        !applicationIsRejected &&
        !applicationIsCertified
      ) {
        listItemActions.push({
          label: this.props.intl.formatMessage(messages.review),
          handler: () =>
            this.props.gotoTab(
              REVIEW_EVENT_PARENT_FORM_TAB,
              item.id,
              'review',
              item.event.toLowerCase()
            )
        })
      } else if (applicationIsRejected) {
        listItemActions.push({
          label: this.props.intl.formatMessage(messages.reject),
          handler: () =>
            this.props.gotoTab(
              REVIEW_EVENT_PARENT_FORM_TAB,
              item.id,
              'review',
              item.event.toLowerCase()
            )
        })
      }
    }

    if (
      item.duplicates &&
      item.duplicates.length > 0 &&
      !applicationIsRegistered &&
      !applicationIsRejected
    ) {
      listItemActions.push({
        label: this.props.intl.formatMessage(messages.reviewDuplicates),
        handler: () => this.props.goToReviewDuplicate(item.id)
      })
    }
    if (applicationIsRegistered) {
      expansionActions.push(
        <StyledSecondaryButton
          id={`editBtn_${item.tracking_id}`}
          disabled={true}
        >
          <Edit />
          {this.props.intl.formatMessage(messages.EditBtnText)}
        </StyledSecondaryButton>
      )
    }

    return (
      <ListItem
        index={key}
        infoItems={info}
        statusItems={status}
        icons={icons}
        key={key}
        itemData={{}}
        actions={listItemActions}
        isBoxShadow={true}
        isItemFullHeight={true}
        expandedCellRenderer={() => (
          <ListItemExpansion>
            {this.renderExpansionContent(item.id)}
          </ListItemExpansion>
        )}
      />
    )
  }
  userHasRegisterScope() {
    return this.props.scope && this.props.scope.includes('register')
  }

  userHasCertifyScope() {
    return this.props.scope && this.props.scope.includes('certify')
  }

  getLocalLocationId() {
    const area = this.props.userDetails && this.props.userDetails.catchmentArea
    const identifier =
      area &&
      area.find((location: IGQLLocation) => {
        return (
          (location.identifier &&
            location.identifier.find((areaIdentifier: IIdentifier) => {
              return (
                areaIdentifier.system.endsWith('jurisdiction-type') &&
                areaIdentifier.value === 'UNION'
              )
            })) !== undefined
        )
      })

    return identifier && identifier.id
  }
  render() {
    const { intl, match } = this.props
    const { searchText, searchType } = match.params
    return (
      <>
<<<<<<< HEAD
        <Header
          searchText={searchText}
          selectedSearchType={searchType}
          mobileSearchBar={true}
        />
=======
        <Header searchText={searchText} selectedSearchType={searchType} />
>>>>>>> 656e2a7a
        <Container>
          <HeaderContent>
            <Query
              query={SEARCH_EVENTS}
              variables={{
                locationIds: [this.getLocalLocationId()],
<<<<<<< HEAD
                count: this.pageSize,
                skip: (this.state.currentPage - 1) * this.pageSize,
                sort: this.state.sortBy,
                eventType: this.state.eventType,
                status: this.state.status,
                searchContent: searchText
=======
                sort: SEARCH_RESULT_SORT,
                trackingId: searchType === TRACKING_ID_TEXT ? searchText : '',
                registrationNumber:
                  searchType === BRN_DRN_TEXT ? searchText : '',
                contactNumber: searchType === PHONE_TEXT ? searchText : ''
>>>>>>> 656e2a7a
              }}
            >
              {({ loading, error, data }) => {
                if (loading) {
                  return (
                    <Loader
                      id="search_loader"
                      marginPercent={35}
                      spinnerDiameter={60}
                      loadingText={intl.formatMessage(messages.searchingFor, {
                        param: searchText
                      })}
                    />
<<<<<<< HEAD
                  )
                }
                if (error) {
                  Sentry.captureException(error)

                  return (
                    <ErrorText id="search-result-error-text">
                      {intl.formatMessage(messages.queryError)}
                    </ErrorText>
                  )
                }
=======
                  )
                }
                if (error) {
                  Sentry.captureException(error)

                  return (
                    <ErrorText id="search-result-error-text">
                      {intl.formatMessage(messages.queryError)}
                    </ErrorText>
                  )
                }
>>>>>>> 656e2a7a
                const transformedData = transformData(data, intl)
                const total = transformedData.length
                return (
                  <>
                    <SearchResultText>
                      {intl.formatMessage(messages.searchResultFor, {
                        total,
                        param: searchText
                      })}
                    </SearchResultText>
                    {total > 0 && (
                      <>
                        <TotalResultText>
                          {intl.formatMessage(messages.totalResultText, {
                            total
                          })}
                        </TotalResultText>
                        <DataTable
                          data={transformedData}
                          zeroPagination={true}
                          cellRenderer={this.renderCell}
                          resultLabel={intl.formatMessage(
                            messages.dataTableResults
                          )}
                          noResultText={intl.formatMessage(
                            messages.dataTableNoResults
                          )}
                        />
                      </>
                    )}
                  </>
                )
              }}
            </Query>
          </HeaderContent>
        </Container>
      </>
    )
  }
}
export const SearchResult = connect(
  (state: IStoreState) => ({
    language: state.i18n.language,
    scope: getScope(state),
    userDetails: getUserDetails(state)
  }),
  {
    goToEvents: goToEventsAction,
    gotoTab: goToTabAction,
    goToReviewDuplicate: goToReviewDuplicateAction,
    goToPrintCertificate: goToPrintCertificateAction
  }
)(injectIntl(withTheme(SearchResultView)))<|MERGE_RESOLUTION|>--- conflicted
+++ resolved
@@ -717,35 +717,18 @@
     const { searchText, searchType } = match.params
     return (
       <>
-<<<<<<< HEAD
-        <Header
-          searchText={searchText}
-          selectedSearchType={searchType}
-          mobileSearchBar={true}
-        />
-=======
         <Header searchText={searchText} selectedSearchType={searchType} />
->>>>>>> 656e2a7a
         <Container>
           <HeaderContent>
             <Query
               query={SEARCH_EVENTS}
               variables={{
                 locationIds: [this.getLocalLocationId()],
-<<<<<<< HEAD
-                count: this.pageSize,
-                skip: (this.state.currentPage - 1) * this.pageSize,
-                sort: this.state.sortBy,
-                eventType: this.state.eventType,
-                status: this.state.status,
-                searchContent: searchText
-=======
                 sort: SEARCH_RESULT_SORT,
                 trackingId: searchType === TRACKING_ID_TEXT ? searchText : '',
                 registrationNumber:
                   searchType === BRN_DRN_TEXT ? searchText : '',
                 contactNumber: searchType === PHONE_TEXT ? searchText : ''
->>>>>>> 656e2a7a
               }}
             >
               {({ loading, error, data }) => {
@@ -759,7 +742,6 @@
                         param: searchText
                       })}
                     />
-<<<<<<< HEAD
                   )
                 }
                 if (error) {
@@ -771,19 +753,6 @@
                     </ErrorText>
                   )
                 }
-=======
-                  )
-                }
-                if (error) {
-                  Sentry.captureException(error)
-
-                  return (
-                    <ErrorText id="search-result-error-text">
-                      {intl.formatMessage(messages.queryError)}
-                    </ErrorText>
-                  )
-                }
->>>>>>> 656e2a7a
                 const transformedData = transformData(data, intl)
                 const total = transformedData.length
                 return (
