--- conflicted
+++ resolved
@@ -125,12 +125,7 @@
 `
 const SearchResultText = styled.div`
   left: 268px;
-<<<<<<< HEAD
-  margin-top: 30px;
   ${({ theme }) => theme.fonts.h4Style};
-=======
-  font-family: ${({ theme }) => theme.fonts.lightFont};
->>>>>>> 9187382b
   color: ${({ theme }) => theme.colors.secondary};
   @media (max-width: ${({ theme }) => theme.grid.breakpoints.lg}px) {
     left: 24px;
