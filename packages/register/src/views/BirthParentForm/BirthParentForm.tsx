--- conflicted
+++ resolved
@@ -151,14 +151,6 @@
               {intl.formatMessage(messages.saveDraft)}
             </FormPrimaryButton>
           </FormAction>
-<<<<<<< HEAD
-          <FormAction>
-            <FormPrimaryButton id="preview">
-              {intl.formatMessage(messages.preview)}
-            </FormPrimaryButton>
-          </FormAction>
-=======
->>>>>>> 19b72f20
         </ViewFooter>
       </FormViewContainer>
     )
