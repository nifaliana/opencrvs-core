--- conflicted
+++ resolved
@@ -152,7 +152,6 @@
           />
         </ViewHeaderWithTabs>
         <FormContainer>
-<<<<<<< HEAD
           {activeSection.viewType === 'preview' && (
             <>
               {birthParentForm.sections.map((section: IFormSection) => (
@@ -178,7 +177,7 @@
               <Form
                 id={activeSection.id}
                 onChange={this.modifyDraft}
-                showValidationErrors={showValidationErrors}
+                setAllFieldsDirty={setAllFieldsDirty}
                 title={intl.formatMessage(activeSection.title)}
                 fields={activeSection.fields}
               />
@@ -195,35 +194,6 @@
               </FormAction>
             </Box>
           )}
-=======
-          <Box>
-            {activeSection.viewType === 'preview' && (
-              <h1>preview stuff here</h1>
-            )}
-            {activeSection.viewType === 'form' && (
-              <>
-                <Form
-                  id={activeSection.id}
-                  onChange={this.modifyDraft}
-                  setAllFieldsDirty={setAllFieldsDirty}
-                  title={intl.formatMessage(activeSection.title)}
-                  fields={activeSection.fields}
-                />
-                <FormAction>
-                  {nextSection && (
-                    <FormPrimaryButton
-                      onClick={() => goToTab(draft.id, nextSection.id)}
-                      id="next_section"
-                      icon={() => <ArrowForward />}
-                    >
-                      {intl.formatMessage(messages.next)}
-                    </FormPrimaryButton>
-                  )}
-                </FormAction>
-              </>
-            )}
-          </Box>
->>>>>>> 059c7eba
         </FormContainer>
         <ViewFooter>
           <FormAction>
