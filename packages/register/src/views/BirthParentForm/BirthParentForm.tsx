--- conflicted
+++ resolved
@@ -5,35 +5,28 @@
 import { ArrowForward } from '@opencrvs/components/lib/icons'
 import { defineMessages, InjectedIntlProps, injectIntl } from 'react-intl'
 import styled from '../../styled-components'
-<<<<<<< HEAD
-
 import { goToTab as goToTabAction } from 'src/navigation'
-=======
-import { goToTab as goToTabAction } from '../../navigation/navigationActions'
->>>>>>> 2e663956
 import { birthParentForm } from '../../forms/birth-parent'
 import { IForm, IFormSection, IFormField, IFormSectionData } from '../../forms'
 import { Form, FormTabs, ViewHeaderWithTabs } from '../../components/form'
 import { IStoreState } from '../../store'
 import { IDraft, modifyDraft } from '../../drafts'
-<<<<<<< HEAD
-import { PreviewSection } from 'src/views/BirthParentForm/PreviewSection'
-
-const FormAction = styled.div`
-  display: flex;
-  justify-content: center;
-`
-
-const FormPrimaryButton = styled(PrimaryButton)`
-  box-shadow: 0 0 13px 0 rgba(0, 0, 0, 0.27);
-`
-=======
 import {
   FooterAction,
   FooterPrimaryButton,
   ViewFooter
-} from '@opencrvs/register/src/components/interface/footer'
->>>>>>> 2e663956
+} from 'src/components/interface/footer'
+
+import { PreviewSection } from 'src/views/BirthParentForm/PreviewSection'
+
+const FormAction = styled.div`
+  display: flex;
+  justify-content: center;
+`
+
+const FormPrimaryButton = styled(PrimaryButton)`
+  box-shadow: 0 0 13px 0 rgba(0, 0, 0, 0.27);
+`
 
 export const messages = defineMessages({
   newBirthRegistration: {
@@ -140,7 +133,6 @@
           />
         </ViewHeaderWithTabs>
         <FormContainer>
-<<<<<<< HEAD
           {activeSection.viewType === 'preview' && (
             <PreviewSection draft={draft} onSubmit={this.submitForm} />
           )}
@@ -166,35 +158,6 @@
               </FormAction>
             </Box>
           )}
-=======
-          <Box>
-            {activeSection.viewType === 'preview' && (
-              <h1>preview stuff here</h1>
-            )}
-            {activeSection.viewType === 'form' && (
-              <>
-                <Form
-                  id={activeSection.id}
-                  onChange={this.modifyDraft}
-                  setAllFieldsDirty={setAllFieldsDirty}
-                  title={intl.formatMessage(activeSection.title)}
-                  fields={activeSection.fields}
-                />
-                <FooterAction>
-                  {nextSection && (
-                    <FooterPrimaryButton
-                      onClick={() => goToTab(draft.id, nextSection.id)}
-                      id="next_section"
-                      icon={() => <ArrowForward />}
-                    >
-                      {intl.formatMessage(messages.next)}
-                    </FooterPrimaryButton>
-                  )}
-                </FooterAction>
-              </>
-            )}
-          </Box>
->>>>>>> 2e663956
         </FormContainer>
         <ViewFooter>
           <FooterAction>
