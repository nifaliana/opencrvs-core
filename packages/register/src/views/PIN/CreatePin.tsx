import * as React from 'react'
import { PINKeypad } from '@opencrvs/components/lib/interface'
import { PIN } from '@opencrvs/components/lib/icons'
import styled from '@register/styledComponents'
import * as bcrypt from 'bcryptjs'
import { storage } from '@opencrvs/register/src/storage'
import { injectIntl, InjectedIntlProps } from 'react-intl'
<<<<<<< HEAD
import messages from '@register/views/PIN/messages'
=======
import messages from './messages'
import * as ReactDOM from 'react-dom'
>>>>>>> 83c2165e

const Container = styled.div`
  display: flex;
  flex-direction: column;
  align-items: center;
  justify-content: center;
  ${({ theme }) => theme.gradients.gradientNightshade};
  height: 100vh;
  width: 100%;
  position: absolute;
  overflow-y: hidden;
  overflow-x: hidden;
`

const TitleText = styled.span`
  color: ${({ theme }) => theme.colors.white};
  ${({ theme }) => theme.fonts.h4Style};
  text-align: center;
  margin-top: 24px;
  margin-bottom: 16px;
`

const DescriptionText = styled.span`
  color: ${({ theme }) => theme.colors.white};
  ${({ theme }) => theme.fonts.bigBodyStyle};
  text-align: center;
  max-width: 360px;
  margin-bottom: 40px;
`

const ErrorBox = styled.div`
  display: flex;
  align-items: center;
  justify-content: center;
  color: ${({ theme }) => theme.colors.white};
  ${({ theme }) => theme.fonts.bodyStyle};
  background: ${({ theme }) => theme.colors.error};
  height: 40px;
  width: 360px;
  margin-top: -20px;
`

type IProps = InjectedIntlProps & { onComplete: () => void }

class CreatePinComponent extends React.Component<IProps> {
  pinKeyRef: any

  state = {
    pin: null,
    pinMatchError: false,
    pinHasSameDigits: false,
    pinHasSeqDigits: false,
    refresher: false
  }

  firstPINEntry = (pin: string) => {
    this.setState({ refresher: !this.state.refresher })
    const sameDigits = this.sameDigits(pin)
    const seqDigits = this.sequential(pin)
    if (sameDigits || seqDigits) {
      this.setState({
        pinHasSameDigits: sameDigits,
        pinHasSeqDigits: seqDigits
      })
    } else {
      this.setState({ pin, pinHasSameDigits: false, pinHasSeqDigits: false })
    }
  }

  secondPINEntry = (pin: string) => {
    const { pin: firstEnteredPIN } = this.state
    if (pin !== firstEnteredPIN) {
      this.setState({ pinMatchError: true, pin: null })
      return
    }

    this.storePINForUser(pin)
  }

  sameDigits = (pin: string) => pin && Number(pin) % 1111 === 0

  sequential = (pin: string) => {
    const d = pin.split('').map(i => Number(i))
    return d[0] + 1 === d[1] && d[1] + 1 === d[2] && d[2] + 1 === d[3]
  }

  storePINForUser = async (pin: string) => {
    const salt = bcrypt.genSaltSync(10)
    const hash = bcrypt.hashSync(pin, salt)

    // TODO: this should be moved to the user object when the support for multiple user has been added
    await storage.setItem('pin', hash)

    this.props.onComplete()
  }

  render() {
    const {
      pin,
      pinMatchError,
      pinHasSameDigits,
      pinHasSeqDigits,
      refresher
    } = this.state
    const { intl } = this.props

    return (
      <Container>
        <PIN />
        {pin === null && !pinHasSeqDigits && !pinHasSameDigits && (
          <>
            <TitleText id="title-text">
              {intl.formatMessage(messages.createTitle)}
            </TitleText>
            <DescriptionText id="description-text">
              {intl.formatMessage(messages.createDescription)}
            </DescriptionText>
            {pinMatchError && (
              <ErrorBox id="error-text">
                {intl.formatMessage(messages.pinMatchError)}
              </ErrorBox>
            )}
            <PINKeypad
              pin=""
              ref={(elem: any) => (this.pinKeyRef = elem)}
              onComplete={this.firstPINEntry}
            />
          </>
        )}
        {pinHasSeqDigits && (
          <>
            <TitleText id="title-text">
              {intl.formatMessage(messages.createTitle)}
            </TitleText>
            <DescriptionText id="description-text">
              {intl.formatMessage(messages.createDescription)}
            </DescriptionText>
            <ErrorBox id="error-text">
              {intl.formatMessage(messages.pinSequentialDigitsError)}
            </ErrorBox>
            <PINKeypad
              onComplete={this.firstPINEntry}
              key={refresher.toString()}
            />
          </>
        )}
        {pinHasSameDigits && (
          <>
            <TitleText id="title-text">
              {intl.formatMessage(messages.createTitle)}
            </TitleText>
            <DescriptionText id="description-text">
              {intl.formatMessage(messages.createDescription)}
            </DescriptionText>
            <ErrorBox id="error-text">
              {intl.formatMessage(messages.pinSameDigitsError)}
            </ErrorBox>
            <PINKeypad
              ref={(elem: any) => (this.pinKeyRef = elem)}
              onComplete={this.firstPINEntry}
              key={refresher.toString()}
            />
          </>
        )}
        {pin && (
          <>
            <TitleText id="title-text">
              {intl.formatMessage(messages.reEnterTitle)}
            </TitleText>
            <DescriptionText id="description-text">
              {intl.formatMessage(messages.reEnterDescription)}
            </DescriptionText>

            <PINKeypad
              ref={(elem: any) => (this.pinKeyRef = elem)}
              onComplete={this.secondPINEntry}
            />
          </>
        )}
      </Container>
    )
  }

  componentDidUpdate = () => this.focusKeypad()

  componentDidMount = () => this.focusKeypad()

  focusKeypad = () => {
    const node =
      this.pinKeyRef && (ReactDOM.findDOMNode(this.pinKeyRef) as HTMLElement)
    if (node) {
      node.focus()
    }
  }
}

export const CreatePin = injectIntl(CreatePinComponent)<|MERGE_RESOLUTION|>--- conflicted
+++ resolved
@@ -5,12 +5,8 @@
 import * as bcrypt from 'bcryptjs'
 import { storage } from '@opencrvs/register/src/storage'
 import { injectIntl, InjectedIntlProps } from 'react-intl'
-<<<<<<< HEAD
 import messages from '@register/views/PIN/messages'
-=======
-import messages from './messages'
 import * as ReactDOM from 'react-dom'
->>>>>>> 83c2165e
 
 const Container = styled.div`
   display: flex;
