import * as React from 'react'
import { createTestComponent } from '../../tests/util'
import { SavedRegistration } from './SavedRegistration'
import { ReactWrapper } from 'enzyme'
import { createStore } from '../../store'

<<<<<<< HEAD
=======
const fullNameInBn = 'টম ব্র্যাডি'
const fullNameInEng = 'Tom Brady'

>>>>>>> c919b011
describe('when user is in the saved registration page', () => {
  const { store, history } = createStore()

  const mock: any = jest.fn()
  let savedRegistrationComponent: ReactWrapper<{}, {}>
  history.push('/saved', {
    trackingId: '1245lsajd',
    declaration: true,
    fullNameInBn,
    fullNameInEng
  })
  describe('when the application is online', () => {
    beforeEach(async () => {
      const testComponent = createTestComponent(
        <SavedRegistration
          location={mock}
          history={history}
          staticContext={mock}
          match={{
            params: {},
            isExact: true,
            path: '',
            url: ''
          }}
        />,
        store
      )
      savedRegistrationComponent = testComponent.component
    })
    it('should show the online title', () => {
      expect(
        savedRegistrationComponent
          .find('#submission_title')
          .first()
          .text()
      ).toEqual('All done!')
    })
    it('should show the online text', () => {
      expect(
        savedRegistrationComponent
          .find('#submission_text')
          .first()
          .text()
      ).toEqual(
        `The birth declaration of ${fullNameInEng} has been successfully submitted to the registration office.`
      )
    })
    it('should show the online whats next title', () => {
      expect(
        savedRegistrationComponent
          .find('#whats_next_title')
          .first()
          .text()
      ).toEqual(
        'You will be notified through OpenCRVS when registration is complete or if there are any delays in the process.'
      )
    })
    it('should show the online whats next text', () => {
      expect(
        savedRegistrationComponent
          .find('#whats_next_text')
          .first()
          .text()
      ).toEqual(
        'The informant has given their contact details and will also be informed when the registration is complete.'
      )
    })
  })
  describe('when the application is offline', () => {
    beforeEach(async () => {
      Object.defineProperty(window.navigator, 'onLine', { value: false })
      const testComponent = createTestComponent(
        <SavedRegistration
          location={mock}
          history={history}
          staticContext={mock}
          match={{
            params: {},
            isExact: true,
            path: '',
            url: ''
          }}
        />,
        store
      )
      savedRegistrationComponent = testComponent.component
    })
    it('should show the offline title', () => {
      expect(
        savedRegistrationComponent
          .find('#submission_title')
          .first()
          .text()
      ).toEqual('Almost there')
    })
    it('should show the offline text', () => {
      expect(
        savedRegistrationComponent
          .find('#submission_text')
          .first()
          .text()
      ).toEqual(
        `The birth declaration of ${fullNameInEng} is pending due to no internet connection.`
      )
    })
    it('should show the offline whats next title', () => {
      expect(
        savedRegistrationComponent
          .find('#whats_next_title')
          .first()
          .text()
      ).toEqual(
        'All you need to do is login once you have internet connectivity on your device within the next 7 days. OpenCRVS will automatically submit the form, so you won’t need to do anything else.'
      )
    })
    it('should show the offline whats next text', () => {
      expect(
        savedRegistrationComponent
          .find('#whats_next_text')
          .first()
          .text()
      ).toEqual(
        'Once the declaration is succesfully submited, you and the informant will be notified when the registration is complete.'
      )
    })
  })
})

describe('when user is in complete registration page', () => {
  const { store, history } = createStore()

  const mock: any = jest.fn()
  let savedRegistrationComponent: ReactWrapper<{}, {}>
  history.push('/saved', {
    trackingId: '123456789',
    declaration: false,
    fullNameInBn,
    fullNameInEng
  })

  beforeEach(async () => {
    const testComponent = createTestComponent(
      <SavedRegistration
        location={mock}
        history={history}
        staticContext={mock}
        match={{
          params: {},
          isExact: true,
          path: '',
          url: ''
        }}
      />,
      store
    )
    savedRegistrationComponent = testComponent.component
  })

  it('should show the notice card text', () => {
    expect(
      savedRegistrationComponent
        .find('#submission_text')
        .first()
        .text()
    ).toEqual(`The birth of ${fullNameInEng} has been registered.`)
  })
})<|MERGE_RESOLUTION|>--- conflicted
+++ resolved
@@ -4,12 +4,9 @@
 import { ReactWrapper } from 'enzyme'
 import { createStore } from '../../store'
 
-<<<<<<< HEAD
-=======
 const fullNameInBn = 'টম ব্র্যাডি'
 const fullNameInEng = 'Tom Brady'
 
->>>>>>> c919b011
 describe('when user is in the saved registration page', () => {
   const { store, history } = createStore()
 
