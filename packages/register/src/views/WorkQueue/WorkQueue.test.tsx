import * as React from 'react'
import { createTestComponent } from 'src/tests/util'
import { queries } from 'src/profile/queries'
import { merge } from 'lodash'
import { v4 as uuid } from 'uuid'
import { mockUserResponse } from 'src/tests/util'
import { storage } from 'src/storage'
import { createStore } from 'src/store'
import { WorkQueue, EVENT_STATUS } from './WorkQueue'
import { Spinner, GridTable } from '@opencrvs/components/lib/interface'
import { COUNT_REGISTRATION_QUERY, FETCH_REGISTRATIONS_QUERY } from './queries'
import { checkAuth } from 'src/profile/profileActions'
import { storeDraft, createReviewDraft } from 'src/drafts'
import { Event } from 'src/forms'

const registerScopeToken =
  'eyJhbGciOiJSUzI1NiIsInR5cCI6IkpXVCJ9.eyJzY29wZSI6WyJyZWdpc3RlciIsImNlcnRpZnkiLCJkZW1vIl0sImlhdCI6MTU0MjY4ODc3MCwiZXhwIjoxNTQzMjkzNTcwLCJhdWQiOlsib3BlbmNydnM6YXV0aC11c2VyIiwib3BlbmNydnM6dXNlci1tZ250LXVzZXIiLCJvcGVuY3J2czpoZWFydGgtdXNlciIsIm9wZW5jcnZzOmdhdGV3YXktdXNlciIsIm9wZW5jcnZzOm5vdGlmaWNhdGlvbi11c2VyIiwib3BlbmNydnM6d29ya2Zsb3ctdXNlciJdLCJpc3MiOiJvcGVuY3J2czphdXRoLXNlcnZpY2UiLCJzdWIiOiI1YmVhYWY2MDg0ZmRjNDc5MTA3ZjI5OGMifQ.ElQd99Lu7WFX3L_0RecU_Q7-WZClztdNpepo7deNHqzro-Cog4WLN7RW3ZS5PuQtMaiOq1tCb-Fm3h7t4l4KDJgvC11OyT7jD6R2s2OleoRVm3Mcw5LPYuUVHt64lR_moex0x_bCqS72iZmjrjS-fNlnWK5zHfYAjF2PWKceMTGk6wnI9N49f6VwwkinJcwJi6ylsjVkylNbutQZO0qTc7HRP-cBfAzNcKD37FqTRNpVSvHdzQSNcs7oiv3kInDN5aNa2536XSd3H-RiKR9hm9eID9bSIJgFIGzkWRd5jnoYxT70G0t03_mTVnDnqPXDtyI-lmerx24Ost0rQLUNIg'
const getItem = window.localStorage.getItem as jest.Mock

const mockFetchUserDetails = jest.fn()

const nameObj = {
  data: {
    getUser: {
      name: [
        {
          use: 'en',
          firstNames: 'Mohammad',
          familyName: 'Ashraful',
          __typename: 'HumanName'
        },
        { use: 'bn', firstNames: '', familyName: '', __typename: 'HumanName' }
      ],
      role: 'DISTRICT_REGISTRAR'
    }
  }
}

merge(mockUserResponse, nameObj)
mockFetchUserDetails.mockReturnValue(mockUserResponse)
queries.fetchUserDetails = mockFetchUserDetails

storage.getItem = jest.fn()
storage.setItem = jest.fn()

describe('WorkQueue tests', async () => {
  const { store } = createStore()

  beforeAll(() => {
    getItem.mockReturnValue(registerScopeToken)
    store.dispatch(checkAuth({ '?token': registerScopeToken }))
  })

  it('sets loading state while waiting for data', () => {
    const testComponent = createTestComponent(
      // @ts-ignore
      <WorkQueue
        match={{
          params: {
            tabId: 'review'
          },
          isExact: true,
          path: '',
          url: ''
        }}
      />,
      store
    )

    // @ts-ignore
    expect(testComponent.component.containsMatchingElement(Spinner)).toBe(true)

    testComponent.component.unmount()
  })
  it('renders error text when an error occurs', async () => {
    const graphqlMock = [
      {
        request: {
          query: COUNT_REGISTRATION_QUERY,
          variables: {
            locationIds: ['123456789']
          }
        },
        error: new Error('boom')
      }
    ]

    const testComponent = createTestComponent(
      // @ts-ignore
      <WorkQueue
        match={{
          params: {
            tabId: 'review'
          },
          isExact: true,
          path: '',
          url: ''
        }}
      />,
      store,
      graphqlMock
    )

    // wait for mocked data to load mockedProvider
    await new Promise(resolve => {
      setTimeout(resolve, 100)
    })

    testComponent.component.update()

    expect(
      testComponent.component
        .find('#search-result-error-text-review')
        .children()
        .text()
    ).toBe('An error occurred while searching')

    testComponent.component.unmount()
  })

  it('renders page with three tabs', async () => {
    const graphqlMock = [
      {
        request: {
          query: COUNT_REGISTRATION_QUERY,
          variables: {
            locationIds: ['123456789']
          }
        },
        result: {
          data: {
            countEventRegistrations: {
              declared: 10,
              rejected: 5
            }
          }
        }
      }
    ]

    const testComponent = createTestComponent(
      // @ts-ignore
      <WorkQueue
        match={{
          params: {
            tabId: 'review'
          },
          isExact: true,
          path: '',
          url: ''
        }}
        draftCount={1}
      />,
      store,
      graphqlMock
    )

    // wait for mocked data to load mockedProvider
    await new Promise(resolve => {
      setTimeout(resolve, 100)
    })

    testComponent.component.update()
    const app = testComponent.component
    expect(
      app
        .find('#tab_review')
        .hostNodes()
        .text()
    ).toContain('Ready for review (10)')
    app
      .find('#tab_progress')
      .hostNodes()
      .simulate('click')
    app
      .find('#tab_review')
      .hostNodes()
      .simulate('click')
    app
      .find('#tab_updates')
      .hostNodes()
      .simulate('click')
  })

  it('check drafts count', async () => {
    jest.clearAllMocks()
    const draft = createReviewDraft(uuid(), {}, Event.BIRTH)
    store.dispatch(storeDraft(draft))

    const graphqlMock = [
      {
        request: {
          query: COUNT_REGISTRATION_QUERY,
          variables: {
            locationIds: ['123456789']
          }
        },
        result: {
          data: {
            countEventRegistrations: {
              declared: 10,
              rejected: 5
            }
          }
        }
      }
    ]

    const testComponent = createTestComponent(
      // @ts-ignore
      <WorkQueue
        match={{
          params: {
            tabId: 'progress'
          },
          isExact: true,
          path: '',
          url: ''
        }}
      />,
      store,
      graphqlMock
    )

    // wait for mocked data to load mockedProvider
    await new Promise(resolve => {
      setTimeout(resolve, 100)
    })

    testComponent.component.update()
    const app = testComponent.component
    expect(
      app
        .find('#tab_progress')
        .hostNodes()
        .text()
    ).toContain('In progress (1)')
  })

  it('check rejected applications count', async () => {
    const graphqlMock = [
      {
        request: {
          query: COUNT_REGISTRATION_QUERY,
          variables: {
            locationIds: ['123456789']
          }
        },
        result: {
          data: {
            countEventRegistrations: {
              declared: 10,
              rejected: 5
            }
          }
        }
      }
    ]

    const testComponent = createTestComponent(
      // @ts-ignore
      <WorkQueue
        match={{
          params: {
            tabId: 'updates'
          },
          isExact: true,
          path: '',
          url: ''
        }}
        draftCount={1}
      />,
      store,
      graphqlMock
    )

    // wait for mocked data to load mockedProvider
    await new Promise(resolve => {
      setTimeout(resolve, 100)
    })

    testComponent.component.update()
    const app = testComponent.component
    expect(
      app
        .find('#tab_updates')
        .hostNodes()
        .text()
    ).toContain('Sent for updates (5)')
  })
<<<<<<< HEAD
  it('renders all items returned from graphql query in ready for reivew', async () => {
    const graphqlMock = [
      {
        request: {
          query: FETCH_REGISTRATIONS_QUERY,
          variables: {
            status: EVENT_STATUS.DECLARED,
            locationIds: ['123456789'],
            count: 10,
            skip: 0
          }
        },
        result: {
          data: {
            listEventRegistrations: {
              totalItems: 2,
              results: [
                {
                  id: 'e302f7c5-ad87-4117-91c1-35eaf2ea7be8',
                  registration: {
                    trackingId: 'B111111',
                    contactPhoneNumber: '01622688231',
                    type: 'BIRTH',
                    status: [
                      {
                        timestamp: '2018-12-07T13:11:49.380Z',
                        user: {
                          id: '153f8364-96b3-4b90-8527-bf2ec4a367bd',
                          name: [
                            {
                              use: 'en',
                              firstNames: 'Mohammad',
                              familyName: 'Ashraful'
                            },
                            {
                              use: 'bn',
                              firstNames: '',
                              familyName: ''
                            }
                          ],
                          role: 'LOCAL_REGISTRAR'
                        },
                        location: {
                          id: '123',
                          name: 'Kaliganj Union Sub Center',
                          alias: ['']
                        },
                        office: {
                          id: '123',
                          name: 'Kaliganj Union Sub Center',
                          alias: [''],
                          address: {
                            district: '7876',
                            state: 'iuyiuy'
                          }
                        },
                        type: 'REGISTERED'
                      }
                    ]
                  },
                  child: {
                    name: [
                      {
                        use: 'bn',
                        firstNames: '',
                        familyName: 'অনিক'
                      }
                    ],
                    birthDate: '2010-10-10'
                  },
                  createdAt: '2018-05-23T14:44:58+02:00'
                },
                {
                  id: 'cc66d69c-7f0a-4047-9283-f066571830f1',
                  registration: {
                    trackingId: 'B222222',
                    contactPhoneNumber: null,
                    type: 'DEATH',
                    status: [
                      {
                        timestamp: '2018-12-07T13:11:49.380Z',
                        user: {
                          id: '153f8364-96b3-4b90-8527-bf2ec4a367bd',
                          name: [
                            {
                              use: 'en',
                              firstNames: 'Mohammad',
                              familyName: 'Ashraful'
                            },
                            {
                              use: 'bn',
                              firstNames: '',
                              familyName: ''
                            }
                          ],
                          role: 'LOCAL_REGISTRAR'
                        },
                        location: {
                          id: '123',
                          name: 'Kaliganj Union Sub Center',
                          alias: ['']
                        },
                        office: {
                          id: '123',
                          name: 'Kaliganj Union Sub Center',
                          alias: [''],
                          address: {
                            district: '7876',
                            state: 'iuyiuy'
                          }
                        },
                        type: 'REGISTERED'
                      }
                    ]
                  },
                  deceased: {
                    name: [
                      {
                        use: 'bn',
                        firstNames: '',
                        familyName: 'মাসুম'
                      }
                    ],
                    deceased: {
                      deathDate: '2010-10-10'
                    }
                  },
                  informant: {
                    individual: {
                      telecom: [
                        {
                          system: 'phone',
                          value: '01622688231'
                        }
                      ]
                    }
                  },
                  createdAt: '2018-05-23T14:44:58+02:00'
                }
              ]
            }
          }
        }
      }
    ]

    const testComponent = createTestComponent(
      // @ts-ignore
      <WorkQueue />,
      store,
      graphqlMock
    )

    getItem.mockReturnValue(registerScopeToken)
    testComponent.store.dispatch(checkAuth({ '?token': registerScopeToken }))

    // wait for mocked data to load mockedProvider
    await new Promise(resolve => {
      setTimeout(resolve, 100)
    })
    testComponent.component.update()
    const data = testComponent.component.find(GridTable).prop('content')

    expect(data.length).toBe(2)
    expect(data[0].id).toBe('e302f7c5-ad87-4117-91c1-35eaf2ea7be8')
    expect(data[0].event_time_elapsed).toBe('8 years ago')
    expect(data[0].application_time_elapsed).toBe('10 months ago')
    expect(data[0].tracking_id).toBe('B111111')
    expect(data[0].event).toBe('BIRTH')
    expect(data[0].actions).toBeDefined()

    testComponent.component.unmount()
  })
  it('renders all items returned from graphql query in rejected tab', async () => {
    const graphqlMock = [
      {
        request: {
          query: FETCH_REGISTRATIONS_QUERY,
          variables: {
            status: EVENT_STATUS.REJECTED,
            locationIds: ['123456789'],
            count: 10,
            skip: 0
=======

  it('renders review and register button for user with register scope', async () => {
    const graphqlMock = [
      {
        request: {
          query: COUNT_REGISTRATION_QUERY,
          variables: {
            locationIds: ['123456789']
>>>>>>> a2cb002c
          }
        },
        result: {
          data: {
<<<<<<< HEAD
            listEventRegistrations: {
              totalItems: 2,
              results: [
                {
                  id: 'e302f7c5-ad87-4117-91c1-35eaf2ea7be8',
                  registration: {
                    trackingId: 'B111111',
                    contactPhoneNumber: '01622688231',
                    type: 'BIRTH',
                    status: [
                      {
                        timestamp: '2018-12-07T13:11:49.380Z',
                        user: {
                          id: '153f8364-96b3-4b90-8527-bf2ec4a367bd',
                          name: [
                            {
                              use: 'en',
                              firstNames: 'Mohammad',
                              familyName: 'Ashraful'
                            },
                            {
                              use: 'bn',
                              firstNames: '',
                              familyName: ''
                            }
                          ],
                          role: 'LOCAL_REGISTRAR'
                        },
                        location: {
                          id: '123',
                          name: 'Kaliganj Union Sub Center',
                          alias: ['']
                        },
                        office: {
                          id: '123',
                          name: 'Kaliganj Union Sub Center',
                          alias: [''],
                          address: {
                            district: '7876',
                            state: 'iuyiuy'
                          }
                        },
                        type: 'REGISTERED'
                      }
                    ]
                  },
                  child: {
                    name: [
                      {
                        use: 'bn',
                        firstNames: '',
                        familyName: 'অনিক'
                      }
                    ],
                    birthDate: '2010-10-10'
                  },
                  createdAt: '2018-05-23T14:44:58+02:00'
                },
                {
                  id: 'cc66d69c-7f0a-4047-9283-f066571830f1',
                  registration: {
                    trackingId: 'B222222',
                    contactPhoneNumber: null,
                    type: 'DEATH',
                    status: [
                      {
                        timestamp: '2018-12-07T13:11:49.380Z',
                        user: {
                          id: '153f8364-96b3-4b90-8527-bf2ec4a367bd',
                          name: [
                            {
                              use: 'en',
                              firstNames: 'Mohammad',
                              familyName: 'Ashraful'
                            },
                            {
                              use: 'bn',
                              firstNames: '',
                              familyName: ''
                            }
                          ],
                          role: 'LOCAL_REGISTRAR'
                        },
                        location: {
                          id: '123',
                          name: 'Kaliganj Union Sub Center',
                          alias: ['']
                        },
                        office: {
                          id: '123',
                          name: 'Kaliganj Union Sub Center',
                          alias: [''],
                          address: {
                            district: '7876',
                            state: 'iuyiuy'
                          }
                        },
                        type: 'REGISTERED'
                      }
                    ]
                  },
                  deceased: {
                    name: [
                      {
                        use: 'bn',
                        firstNames: '',
                        familyName: 'মাসুম'
                      }
                    ],
                    deceased: {
                      deathDate: '2010-10-10'
                    }
                  },
                  informant: {
                    individual: {
                      telecom: [
                        {
                          system: 'phone',
                          value: '01622688231'
                        }
                      ]
                    }
                  },
                  createdAt: '2018-05-23T14:44:58+02:00'
                }
              ]
=======
            countEventRegistrations: {
              declared: 10,
              rejected: 5
>>>>>>> a2cb002c
            }
          }
        }
      }
    ]

    const testComponent = createTestComponent(
      // @ts-ignore
<<<<<<< HEAD
      <WorkQueue match={{ params: { tabId: 'updates' } }} />,
=======
      <WorkQueue
        match={{
          params: {
            tabId: 'review'
          },
          isExact: true,
          path: '',
          url: ''
        }}
        draftCount={1}
      />,
>>>>>>> a2cb002c
      store,
      graphqlMock
    )

<<<<<<< HEAD
    getItem.mockReturnValue(registerScopeToken)
    testComponent.store.dispatch(checkAuth({ '?token': registerScopeToken }))

=======
>>>>>>> a2cb002c
    // wait for mocked data to load mockedProvider
    await new Promise(resolve => {
      setTimeout(resolve, 100)
    })
<<<<<<< HEAD
    testComponent.component.update()
    const data = testComponent.component.find(GridTable).prop('content')

    expect(data.length).toBe(2)
    expect(data[1].id).toBe('cc66d69c-7f0a-4047-9283-f066571830f1')
    expect(data[1].contact_number).toBe('01622688231')
    expect(data[1].date_of_rejection).toBe('3 months ago')
    expect(data[1].event).toBe('DEATH')
    expect(data[1].actions).toBeDefined()

    testComponent.component.unmount()
  })

  it('renders all items returned from graphql query in inProgress tab', async () => {
    const drafts = [
      {
        id: 'e302f7c5-ad87-4117-91c1-35eaf2ea7be8',
        event: 'birth',
        modifiedOn: '2018-12-07T13:11:49.380Z',
        data: {
          child: {
            familyNameEng: 'Anik',
            familyName: 'অনিক'
          }
        }
      },
      {
        id: 'cc66d69c-7f0a-4047-9283-f066571830f1',
        event: 'death',
        modifiedOn: '2018-12-07T13:11:49.380Z',
        data: {
          deceased: {
            familyNameEng: 'Anik',
            familyName: 'অনিক'
          }
        }
      }
    ]
    const testComponent = createTestComponent(
      // @ts-ignore
      <WorkQueue match={{ params: { tabId: 'progress' } }} />,
      store
    )

    getItem.mockReturnValue(registerScopeToken)
    testComponent.store.dispatch(checkAuth({ '?token': registerScopeToken }))
    // @ts-ignore
    testComponent.store.dispatch(storeDraft(drafts))

    // wait for mocked data to load mockedProvider
    await new Promise(resolve => {
      setTimeout(resolve, 100)
    })
    testComponent.component.update()
    const data = testComponent.component.find(GridTable).prop('content')

    expect(data[1].id).toBe('e302f7c5-ad87-4117-91c1-35eaf2ea7be8')
    expect(data[1].name).toBe('Anik')
    expect(data[1].date_of_modification).toBe('3 months ago')
    expect(data[1].event).toBe('BIRTH')
    expect(data[1].actions).toBeDefined()

    testComponent.component.unmount()
=======

    testComponent.component.update()
    const app = testComponent.component
    expect(
      app
        .find('#new_registration')
        .hostNodes()
        .text()
    ).toContain('New registration')
>>>>>>> a2cb002c
  })
})<|MERGE_RESOLUTION|>--- conflicted
+++ resolved
@@ -12,6 +12,7 @@
 import { checkAuth } from 'src/profile/profileActions'
 import { storeDraft, createReviewDraft } from 'src/drafts'
 import { Event } from 'src/forms'
+import moment = require('moment')
 
 const registerScopeToken =
   'eyJhbGciOiJSUzI1NiIsInR5cCI6IkpXVCJ9.eyJzY29wZSI6WyJyZWdpc3RlciIsImNlcnRpZnkiLCJkZW1vIl0sImlhdCI6MTU0MjY4ODc3MCwiZXhwIjoxNTQzMjkzNTcwLCJhdWQiOlsib3BlbmNydnM6YXV0aC11c2VyIiwib3BlbmNydnM6dXNlci1tZ250LXVzZXIiLCJvcGVuY3J2czpoZWFydGgtdXNlciIsIm9wZW5jcnZzOmdhdGV3YXktdXNlciIsIm9wZW5jcnZzOm5vdGlmaWNhdGlvbi11c2VyIiwib3BlbmNydnM6d29ya2Zsb3ctdXNlciJdLCJpc3MiOiJvcGVuY3J2czphdXRoLXNlcnZpY2UiLCJzdWIiOiI1YmVhYWY2MDg0ZmRjNDc5MTA3ZjI5OGMifQ.ElQd99Lu7WFX3L_0RecU_Q7-WZClztdNpepo7deNHqzro-Cog4WLN7RW3ZS5PuQtMaiOq1tCb-Fm3h7t4l4KDJgvC11OyT7jD6R2s2OleoRVm3Mcw5LPYuUVHt64lR_moex0x_bCqS72iZmjrjS-fNlnWK5zHfYAjF2PWKceMTGk6wnI9N49f6VwwkinJcwJi6ylsjVkylNbutQZO0qTc7HRP-cBfAzNcKD37FqTRNpVSvHdzQSNcs7oiv3kInDN5aNa2536XSd3H-RiKR9hm9eID9bSIJgFIGzkWRd5jnoYxT70G0t03_mTVnDnqPXDtyI-lmerx24Ost0rQLUNIg'
@@ -236,7 +237,57 @@
         .text()
     ).toContain('In progress (1)')
   })
-
+  it('renders review and register button for user with register scope', async () => {
+    const graphqlMock = [
+      {
+        request: {
+          query: COUNT_REGISTRATION_QUERY,
+          variables: {
+            locationIds: ['123456789']
+          }
+        },
+        result: {
+          data: {
+            countEventRegistrations: {
+              declared: 10,
+              rejected: 5
+            }
+          }
+        }
+      }
+    ]
+
+    const testComponent = createTestComponent(
+      // @ts-ignore
+      <WorkQueue
+        match={{
+          params: {
+            tabId: 'review'
+          },
+          isExact: true,
+          path: '',
+          url: ''
+        }}
+        draftCount={1}
+      />,
+      store,
+      graphqlMock
+    )
+
+    // wait for mocked data to load mockedProvider
+    await new Promise(resolve => {
+      setTimeout(resolve, 100)
+    })
+
+    testComponent.component.update()
+    const app = testComponent.component
+    expect(
+      app
+        .find('#new_registration')
+        .hostNodes()
+        .text()
+    ).toContain('New registration')
+  })
   it('check rejected applications count', async () => {
     const graphqlMock = [
       {
@@ -288,7 +339,6 @@
         .text()
     ).toContain('Sent for updates (5)')
   })
-<<<<<<< HEAD
   it('renders all items returned from graphql query in ready for reivew', async () => {
     const graphqlMock = [
       {
@@ -463,6 +513,7 @@
     testComponent.component.unmount()
   })
   it('renders all items returned from graphql query in rejected tab', async () => {
+    const TIME_STAMP = '2018-12-07T13:11:49.380Z'
     const graphqlMock = [
       {
         request: {
@@ -472,21 +523,10 @@
             locationIds: ['123456789'],
             count: 10,
             skip: 0
-=======
-
-  it('renders review and register button for user with register scope', async () => {
-    const graphqlMock = [
-      {
-        request: {
-          query: COUNT_REGISTRATION_QUERY,
-          variables: {
-            locationIds: ['123456789']
->>>>>>> a2cb002c
           }
         },
         result: {
           data: {
-<<<<<<< HEAD
             listEventRegistrations: {
               totalItems: 2,
               results: [
@@ -498,7 +538,7 @@
                     type: 'BIRTH',
                     status: [
                       {
-                        timestamp: '2018-12-07T13:11:49.380Z',
+                        timestamp: TIME_STAMP,
                         user: {
                           id: '153f8364-96b3-4b90-8527-bf2ec4a367bd',
                           name: [
@@ -613,11 +653,6 @@
                   createdAt: '2018-05-23T14:44:58+02:00'
                 }
               ]
-=======
-            countEventRegistrations: {
-              declared: 10,
-              rejected: 5
->>>>>>> a2cb002c
             }
           }
         }
@@ -626,84 +661,13 @@
 
     const testComponent = createTestComponent(
       // @ts-ignore
-<<<<<<< HEAD
       <WorkQueue match={{ params: { tabId: 'updates' } }} />,
-=======
-      <WorkQueue
-        match={{
-          params: {
-            tabId: 'review'
-          },
-          isExact: true,
-          path: '',
-          url: ''
-        }}
-        draftCount={1}
-      />,
->>>>>>> a2cb002c
       store,
       graphqlMock
     )
 
-<<<<<<< HEAD
     getItem.mockReturnValue(registerScopeToken)
     testComponent.store.dispatch(checkAuth({ '?token': registerScopeToken }))
-
-=======
->>>>>>> a2cb002c
-    // wait for mocked data to load mockedProvider
-    await new Promise(resolve => {
-      setTimeout(resolve, 100)
-    })
-<<<<<<< HEAD
-    testComponent.component.update()
-    const data = testComponent.component.find(GridTable).prop('content')
-
-    expect(data.length).toBe(2)
-    expect(data[1].id).toBe('cc66d69c-7f0a-4047-9283-f066571830f1')
-    expect(data[1].contact_number).toBe('01622688231')
-    expect(data[1].date_of_rejection).toBe('3 months ago')
-    expect(data[1].event).toBe('DEATH')
-    expect(data[1].actions).toBeDefined()
-
-    testComponent.component.unmount()
-  })
-
-  it('renders all items returned from graphql query in inProgress tab', async () => {
-    const drafts = [
-      {
-        id: 'e302f7c5-ad87-4117-91c1-35eaf2ea7be8',
-        event: 'birth',
-        modifiedOn: '2018-12-07T13:11:49.380Z',
-        data: {
-          child: {
-            familyNameEng: 'Anik',
-            familyName: 'অনিক'
-          }
-        }
-      },
-      {
-        id: 'cc66d69c-7f0a-4047-9283-f066571830f1',
-        event: 'death',
-        modifiedOn: '2018-12-07T13:11:49.380Z',
-        data: {
-          deceased: {
-            familyNameEng: 'Anik',
-            familyName: 'অনিক'
-          }
-        }
-      }
-    ]
-    const testComponent = createTestComponent(
-      // @ts-ignore
-      <WorkQueue match={{ params: { tabId: 'progress' } }} />,
-      store
-    )
-
-    getItem.mockReturnValue(registerScopeToken)
-    testComponent.store.dispatch(checkAuth({ '?token': registerScopeToken }))
-    // @ts-ignore
-    testComponent.store.dispatch(storeDraft(drafts))
 
     // wait for mocked data to load mockedProvider
     await new Promise(resolve => {
@@ -711,24 +675,74 @@
     })
     testComponent.component.update()
     const data = testComponent.component.find(GridTable).prop('content')
+    const EXPECTED_DATE_OF_REJECTION = moment(
+      TIME_STAMP,
+      'YYYY-MM-DD'
+    ).fromNow()
+
+    expect(data.length).toBe(2)
+    expect(data[1].id).toBe('cc66d69c-7f0a-4047-9283-f066571830f1')
+    expect(data[1].contact_number).toBe('01622688231')
+    expect(data[1].date_of_rejection).toBe(EXPECTED_DATE_OF_REJECTION)
+    expect(data[1].event).toBe('DEATH')
+    expect(data[1].actions).toBeDefined()
+
+    testComponent.component.unmount()
+  })
+  it('renders all items returned from graphql query in inProgress tab', async () => {
+    const TIME_STAMP = '2018-12-07T13:11:49.380Z'
+    const drafts = [
+      {
+        id: 'e302f7c5-ad87-4117-91c1-35eaf2ea7be8',
+        event: 'birth',
+        modifiedOn: TIME_STAMP,
+        data: {
+          child: {
+            familyNameEng: 'Anik',
+            familyName: 'অনিক'
+          }
+        }
+      },
+      {
+        id: 'cc66d69c-7f0a-4047-9283-f066571830f1',
+        event: 'death',
+        modifiedOn: TIME_STAMP,
+        data: {
+          deceased: {
+            familyNameEng: 'Anik',
+            familyName: 'অনিক'
+          }
+        }
+      }
+    ]
+    const testComponent = createTestComponent(
+      // @ts-ignore
+      <WorkQueue match={{ params: { tabId: 'progress' } }} />,
+      store
+    )
+
+    getItem.mockReturnValue(registerScopeToken)
+    testComponent.store.dispatch(checkAuth({ '?token': registerScopeToken }))
+    // @ts-ignore
+    testComponent.store.dispatch(storeDraft(drafts))
+
+    // wait for mocked data to load mockedProvider
+    await new Promise(resolve => {
+      setTimeout(resolve, 100)
+    })
+    testComponent.component.update()
+    const data = testComponent.component.find(GridTable).prop('content')
+    const EXPECTED_DATE_OF_REJECTION = moment(
+      TIME_STAMP,
+      'YYYY-MM-DD'
+    ).fromNow()
 
     expect(data[1].id).toBe('e302f7c5-ad87-4117-91c1-35eaf2ea7be8')
     expect(data[1].name).toBe('Anik')
-    expect(data[1].date_of_modification).toBe('3 months ago')
+    expect(data[1].date_of_modification).toBe(EXPECTED_DATE_OF_REJECTION)
     expect(data[1].event).toBe('BIRTH')
     expect(data[1].actions).toBeDefined()
 
     testComponent.component.unmount()
-=======
-
-    testComponent.component.update()
-    const app = testComponent.component
-    expect(
-      app
-        .find('#new_registration')
-        .hostNodes()
-        .text()
-    ).toContain('New registration')
->>>>>>> a2cb002c
   })
 })