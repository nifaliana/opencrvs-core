--- conflicted
+++ resolved
@@ -68,7 +68,6 @@
         },
         result: {
           data: {
-<<<<<<< HEAD
             listBirthRegistrations: {
               totalItems: 2,
               results: [
@@ -101,7 +100,12 @@
                           name: 'Kaliganj Union Sub Center',
                           alias: ['']
                         },
-                        type: 'REGISTERED'
+                        type: 'REGISTERED',
+                        comments: [
+                          {
+                            comment: ''
+                          }
+                        ]
                       }
                     ]
                   },
@@ -116,106 +120,6 @@
                     birthDate: null
                   },
                   createdAt: '2018-05-23T14:44:58+02:00'
-=======
-            listBirthRegistrations: [
-              {
-                id: 'e302f7c5-ad87-4117-91c1-35eaf2ea7be8',
-                registration: {
-                  registrationNumber: null,
-                  trackingId: 'B111111',
-                  duplicates: null,
-                  status: [
-                    {
-                      timestamp: '2018-12-07T13:11:49.380Z',
-                      user: {
-                        id: '153f8364-96b3-4b90-8527-bf2ec4a367bd',
-                        name: [
-                          {
-                            use: 'en',
-                            firstNames: 'Mohammad',
-                            familyName: 'Ashraful'
-                          },
-                          {
-                            use: 'bn',
-                            firstNames: '',
-                            familyName: ''
-                          }
-                        ],
-                        role: 'LOCAL_REGISTRAR'
-                      },
-                      location: {
-                        name: 'Kaliganj Union Sub Center',
-                        alias: ['']
-                      },
-                      type: 'REGISTERED',
-                      comments: [
-                        {
-                          comment: ''
-                        }
-                      ]
-                    }
-                  ]
-                },
-                child: {
-                  name: [
-                    {
-                      use: 'bn',
-                      firstNames: '',
-                      familyName: 'অনিক'
-                    }
-                  ],
-                  birthDate: null
-                },
-                createdAt: '2018-05-23T14:44:58+02:00'
-              },
-              {
-                id: 'cc66d69c-7f0a-4047-9283-f066571830f1',
-                registration: {
-                  registrationNumber: null,
-                  trackingId: 'B222222',
-                  duplicates: null,
-                  status: [
-                    {
-                      timestamp: '2018-12-07T13:11:49.380Z',
-                      user: {
-                        id: '153f8364-96b3-4b90-8527-bf2ec4a367bd',
-                        name: [
-                          {
-                            use: 'en',
-                            firstNames: 'Mohammad',
-                            familyName: 'Ashraful'
-                          },
-                          {
-                            use: 'bn',
-                            firstNames: '',
-                            familyName: ''
-                          }
-                        ],
-                        role: 'LOCAL_REGISTRAR'
-                      },
-                      location: {
-                        name: 'Kaliganj Union Sub Center',
-                        alias: ['']
-                      },
-                      type: 'REGISTERED',
-                      comments: [
-                        {
-                          comment: ''
-                        }
-                      ]
-                    }
-                  ]
-                },
-                child: {
-                  name: [
-                    {
-                      use: 'bn',
-                      firstNames: '',
-                      familyName: 'মাসুম'
-                    }
-                  ],
-                  birthDate: null
->>>>>>> 4895964e
                 },
                 {
                   id: 'cc66d69c-7f0a-4047-9283-f066571830f1',
@@ -246,7 +150,12 @@
                           name: 'Kaliganj Union Sub Center',
                           alias: ['']
                         },
-                        type: 'REGISTERED'
+                        type: 'REGISTERED',
+                        comments: [
+                          {
+                            comment: ''
+                          }
+                        ]
                       }
                     ]
                   },
@@ -281,8 +190,9 @@
 
     // wait for mocked data to load mockedProvider
     await new Promise(resolve => {
-      setTimeout(resolve, 100)
+      setTimeout(resolve, 200)
     })
+    console.log(testComponent.component.debug())
     testComponent.component.update()
     const data = testComponent.component.find(DataTable).prop('data')
     expect(data).toEqual([
@@ -394,7 +304,6 @@
           },
           result: {
             data: {
-<<<<<<< HEAD
               listBirthRegistrations: {
                 totalItems: 1,
                 results: [
@@ -427,7 +336,12 @@
                             name: 'Kaliganj Union Sub Center',
                             alias: ['']
                           },
-                          type: 'DECLARED'
+                          type: 'DECLARED',
+                          comments: [
+                            {
+                              comment: ''
+                            }
+                          ]
                         }
                       ]
                     },
@@ -445,60 +359,6 @@
                   }
                 ]
               }
-=======
-              listBirthRegistrations: [
-                {
-                  id: 'e302f7c5-ad87-4117-91c1-35eaf2ea7be8',
-                  registration: {
-                    registrationNumber: null,
-                    trackingId: 'B111111',
-                    duplicates: null,
-                    status: [
-                      {
-                        timestamp: null,
-                        user: {
-                          id: '153f8364-96b3-4b90-8527-bf2ec4a367bd',
-                          name: [
-                            {
-                              use: 'en',
-                              firstNames: 'Mohammad',
-                              familyName: 'Ashraful'
-                            },
-                            {
-                              use: 'bn',
-                              firstNames: '',
-                              familyName: ''
-                            }
-                          ],
-                          role: 'LOCAL_REGISTRAR'
-                        },
-                        location: {
-                          name: 'Kaliganj Union Sub Center',
-                          alias: ['']
-                        },
-                        type: 'DECLARED',
-                        comments: [
-                          {
-                            comment: ''
-                          }
-                        ]
-                      }
-                    ]
-                  },
-                  child: {
-                    name: [
-                      {
-                        use: null,
-                        firstNames: 'Baby',
-                        familyName: 'Doe'
-                      }
-                    ],
-                    birthDate: null
-                  },
-                  createdAt: '2018-05-23T14:44:58+02:00'
-                }
-              ]
->>>>>>> 4895964e
             }
           }
         }
@@ -567,7 +427,6 @@
           },
           result: {
             data: {
-<<<<<<< HEAD
               listBirthRegistrations: {
                 totalItems: 1,
                 results: [
@@ -600,7 +459,12 @@
                             name: 'Kaliganj Union Sub Center',
                             alias: ['']
                           },
-                          type: 'REGISTERED'
+                          type: 'REGISTERED',
+                          comments: [
+                            {
+                              comment: ''
+                            }
+                          ]
                         }
                       ]
                     },
@@ -618,60 +482,6 @@
                   }
                 ]
               }
-=======
-              listBirthRegistrations: [
-                {
-                  id: 'e302f7c5-ad87-4117-91c1-35eaf2ea7be8',
-                  registration: {
-                    registrationNumber: null,
-                    trackingId: 'B111111',
-                    duplicates: null,
-                    status: [
-                      {
-                        timestamp: null,
-                        user: {
-                          id: '153f8364-96b3-4b90-8527-bf2ec4a367bd',
-                          name: [
-                            {
-                              use: 'en',
-                              firstNames: 'Mohammad',
-                              familyName: 'Ashraful'
-                            },
-                            {
-                              use: 'bn',
-                              firstNames: '',
-                              familyName: ''
-                            }
-                          ],
-                          role: 'LOCAL_REGISTRAR'
-                        },
-                        location: {
-                          name: 'Kaliganj Union Sub Center',
-                          alias: ['']
-                        },
-                        type: 'REGISTERED',
-                        comments: [
-                          {
-                            comment: ''
-                          }
-                        ]
-                      }
-                    ]
-                  },
-                  child: {
-                    name: [
-                      {
-                        use: null,
-                        firstNames: 'Baby',
-                        familyName: 'Doe'
-                      }
-                    ],
-                    birthDate: null
-                  },
-                  createdAt: '2018-05-23T14:44:58+02:00'
-                }
-              ]
->>>>>>> 4895964e
             }
           }
         }
@@ -728,7 +538,6 @@
           },
           result: {
             data: {
-<<<<<<< HEAD
               listBirthRegistrations: {
                 totalItems: 4,
                 results: [
@@ -761,7 +570,12 @@
                             name: 'Kaliganj Union Sub Center',
                             alias: ['']
                           },
-                          type: 'REGISTERED'
+                          type: 'REGISTERED',
+                          comments: [
+                            {
+                              comment: ''
+                            }
+                          ]
                         },
                         {
                           timestamp: null,
@@ -785,221 +599,12 @@
                             name: 'Kaliganj Union Sub Center',
                             alias: ['']
                           },
-                          type: 'APPLICATION'
-=======
-              listBirthRegistrations: [
-                {
-                  id: 'e302f7c5-ad87-4117-91c1-35eaf2ea7be8',
-                  registration: {
-                    registrationNumber: null,
-                    trackingId: 'B111111',
-                    duplicates: null,
-                    status: [
-                      {
-                        timestamp: null,
-                        user: {
-                          id: '153f8364-96b3-4b90-8527-bf2ec4a367bd',
-                          name: [
-                            {
-                              use: 'en',
-                              firstNames: 'Mohammad',
-                              familyName: 'Ashraful'
-                            },
-                            {
-                              use: 'bn',
-                              firstNames: '',
-                              familyName: ''
-                            }
-                          ],
-                          role: 'LOCAL_REGISTRAR'
-                        },
-                        location: {
-                          name: 'Kaliganj Union Sub Center',
-                          alias: ['']
-                        },
-                        type: 'REGISTERED',
-                        comments: [
-                          {
-                            comment: ''
-                          }
-                        ]
-                      },
-                      {
-                        timestamp: null,
-                        user: {
-                          id: '153f8364-96b3-4b90-8527-bf2ec4a367bd',
-                          name: [
-                            {
-                              use: 'en',
-                              firstNames: 'Mohammad',
-                              familyName: 'Ashraful'
-                            },
-                            {
-                              use: 'bn',
-                              firstNames: '',
-                              familyName: ''
-                            }
-                          ],
-                          role: 'LOCAL_REGISTRAR'
-                        },
-                        location: {
-                          name: 'Kaliganj Union Sub Center',
-                          alias: ['']
-                        },
-                        type: 'APPLICATION',
-                        comments: [
-                          {
-                            comment: ''
-                          }
-                        ]
-                      },
-                      {
-                        timestamp: null,
-                        user: {
-                          id: '153f8364-96b3-4b90-8527-bf2ec4a367bd',
-                          name: [
-                            {
-                              use: 'en',
-                              firstNames: 'Mohammad',
-                              familyName: 'Ashraful'
-                            },
-                            {
-                              use: 'bn',
-                              firstNames: '',
-                              familyName: ''
-                            }
-                          ],
-                          role: 'LOCAL_REGISTRAR'
-                        },
-                        location: {
-                          name: 'Kaliganj Union Sub Center',
-                          alias: ['']
-                        },
-                        type: 'COLLECTED',
-                        comments: [
-                          {
-                            comment: ''
-                          }
-                        ]
-                      },
-                      {
-                        timestamp: null,
-                        user: {
-                          id: '153f8364-96b3-4b90-8527-bf2ec4a367bd',
-                          name: [
-                            {
-                              use: 'en',
-                              firstNames: 'Mohammad',
-                              familyName: 'Ashraful'
-                            },
-                            {
-                              use: 'bn',
-                              firstNames: '',
-                              familyName: ''
-                            }
-                          ],
-                          role: 'LOCAL_REGISTRAR'
-                        },
-                        location: {
-                          name: 'Kaliganj Union Sub Center',
-                          alias: ['']
-                        },
-                        type: 'REJECTED',
-                        comments: [
-                          {
-                            comment: 'reason=duplicate,other&comment=lol'
-                          }
-                        ]
-                      }
-                    ]
-                  },
-                  child: {
-                    name: [
-                      {
-                        use: null,
-                        firstNames: 'Baby',
-                        familyName: 'Doe'
-                      }
-                    ],
-                    birthDate: null
-                  },
-                  createdAt: '2018-05-23T14:44:58+02:00'
-                },
-                {
-                  id: 'e302f7c5-ad87-4117-91c1-35eaf2ea7be815',
-                  registration: {
-                    registrationNumber: null,
-                    trackingId: 'B2222',
-                    duplicates: null,
-                    status: [
-                      {
-                        timestamp: null,
-                        user: {
-                          id: '153f8364-96b3-4b90-8527-bf2ec4a367bd',
-                          name: [
-                            {
-                              use: 'en',
-                              firstNames: 'Mohammad',
-                              familyName: 'Ashraful'
-                            },
-                            {
-                              use: 'bn',
-                              firstNames: '',
-                              familyName: ''
-                            }
-                          ],
-                          role: 'LOCAL_REGISTRAR'
-                        },
-                        location: {
-                          name: 'Kaliganj Union Sub Center',
-                          alias: ['']
-                        },
-                        type: 'APPLICATION',
-                        comments: [
-                          {
-                            comment: ''
-                          }
-                        ]
-                      }
-                    ]
-                  },
-                  child: {
-                    name: [
-                      {
-                        use: null,
-                        firstNames: 'Baby',
-                        familyName: 'Doe'
-                      }
-                    ],
-                    birthDate: null
-                  },
-                  createdAt: '2018-05-23T14:44:58+02:00'
-                },
-                {
-                  id: 'e302f7c5-ad87-4117-91c1-35eaf2ea7be816',
-                  registration: {
-                    registrationNumber: null,
-                    trackingId: 'B33333',
-                    duplicates: null,
-                    status: [
-                      {
-                        timestamp: null,
-                        user: {
-                          id: '153f8364-96b3-4b90-8527-bf2ec4a367bd',
-                          name: [
-                            {
-                              use: 'en',
-                              firstNames: 'Mohammad',
-                              familyName: 'Ashraful'
-                            },
-                            {
-                              use: 'bn',
-                              firstNames: '',
-                              familyName: ''
-                            }
-                          ],
-                          role: 'LOCAL_REGISTRAR'
->>>>>>> 4895964e
+                          type: 'APPLICATION',
+                          comments: [
+                            {
+                              comment: ''
+                            }
+                          ]
                         },
                         {
                           timestamp: null,
@@ -1023,9 +628,13 @@
                             name: 'Kaliganj Union Sub Center',
                             alias: ['']
                           },
-                          type: 'COLLECTED'
+                          type: 'COLLECTED',
+                          comments: [
+                            {
+                              comment: ''
+                            }
+                          ]
                         },
-<<<<<<< HEAD
                         {
                           timestamp: null,
                           user: {
@@ -1048,7 +657,12 @@
                             name: 'Kaliganj Union Sub Center',
                             alias: ['']
                           },
-                          type: 'REJECTED'
+                          type: 'REJECTED',
+                          comments: [
+                            {
+                              comment: 'reason=duplicate,other&comment=lol'
+                            }
+                          ]
                         }
                       ]
                     },
@@ -1093,7 +707,12 @@
                             name: 'Kaliganj Union Sub Center',
                             alias: ['']
                           },
-                          type: 'APPLICATION'
+                          type: 'APPLICATION',
+                          comments: [
+                            {
+                              comment: ''
+                            }
+                          ]
                         }
                       ]
                     },
@@ -1108,67 +727,6 @@
                       birthDate: null
                     },
                     createdAt: '2018-05-23T14:44:58+02:00'
-=======
-                        type: 'REJECTED',
-                        comments: [
-                          {
-                            comment:
-                              'reason=misspelling,missing_supporting_doc,duplicate,other&comment=lol'
-                          }
-                        ]
-                      }
-                    ]
-                  },
-                  child: {
-                    name: [
-                      {
-                        use: null,
-                        firstNames: 'Baby',
-                        familyName: 'Doe'
-                      }
-                    ],
-                    birthDate: null
-                  },
-                  createdAt: '2018-05-23T14:44:58+02:00'
-                },
-                {
-                  id: 'e302f7c5-ad87-4117-91c1-35eaf2ea7be817',
-                  registration: {
-                    registrationNumber: null,
-                    trackingId: 'B444444',
-                    duplicates: null,
-                    status: [
-                      {
-                        timestamp: null,
-                        user: {
-                          id: '153f8364-96b3-4b90-8527-bf2ec4a367bd',
-                          name: [
-                            {
-                              use: 'en',
-                              firstNames: 'Mohammad',
-                              familyName: 'Ashraful'
-                            },
-                            {
-                              use: 'bn',
-                              firstNames: '',
-                              familyName: ''
-                            }
-                          ],
-                          role: 'LOCAL_REGISTRAR'
-                        },
-                        location: {
-                          name: 'Kaliganj Union Sub Center',
-                          alias: ['']
-                        },
-                        type: 'COLLECTED',
-                        comments: [
-                          {
-                            comment: ''
-                          }
-                        ]
-                      }
-                    ]
->>>>>>> 4895964e
                   },
                   {
                     id: 'e302f7c5-ad87-4117-91c1-35eaf2ea7be816',
@@ -1199,7 +757,13 @@
                             name: 'Kaliganj Union Sub Center',
                             alias: ['']
                           },
-                          type: 'REJECTED'
+                          type: 'REJECTED',
+                          comments: [
+                            {
+                              comment:
+                                'reason=misspelling,missing_supporting_doc,duplicate,other&comment=lol'
+                            }
+                          ]
                         }
                       ]
                     },
@@ -1244,7 +808,12 @@
                             name: 'Kaliganj Union Sub Center',
                             alias: ['']
                           },
-                          type: 'COLLECTED'
+                          type: 'COLLECTED',
+                          comments: [
+                            {
+                              comment: ''
+                            }
+                          ]
                         }
                       ]
                     },
@@ -1324,7 +893,6 @@
           },
           result: {
             data: {
-<<<<<<< HEAD
               listBirthRegistrations: {
                 totalItems: 1,
                 results: [
@@ -1357,7 +925,12 @@
                             name: 'Kaliganj Union Sub Center',
                             alias: ['']
                           },
-                          type: 'DECLARED'
+                          type: 'DECLARED',
+                          comments: [
+                            {
+                              comment: ''
+                            }
+                          ]
                         }
                       ]
                     },
@@ -1375,60 +948,6 @@
                   }
                 ]
               }
-=======
-              listBirthRegistrations: [
-                {
-                  id: 'e302f7c5-ad87-4117-91c1-35eaf2ea7be8',
-                  registration: {
-                    registrationNumber: null,
-                    trackingId: 'B111111',
-                    duplicates: ['e302f7c5-ad87-4117-91c1-35eaf2ea7be8'],
-                    status: [
-                      {
-                        timestamp: null,
-                        user: {
-                          id: '153f8364-96b3-4b90-8527-bf2ec4a367bd',
-                          name: [
-                            {
-                              use: 'en',
-                              firstNames: 'Mohammad',
-                              familyName: 'Ashraful'
-                            },
-                            {
-                              use: 'bn',
-                              firstNames: '',
-                              familyName: ''
-                            }
-                          ],
-                          role: 'LOCAL_REGISTRAR'
-                        },
-                        location: {
-                          name: 'Kaliganj Union Sub Center',
-                          alias: ['']
-                        },
-                        type: 'DECLARED',
-                        comments: [
-                          {
-                            comment: ''
-                          }
-                        ]
-                      }
-                    ]
-                  },
-                  child: {
-                    name: [
-                      {
-                        use: null,
-                        firstNames: 'Baby',
-                        familyName: 'Doe'
-                      }
-                    ],
-                    birthDate: null
-                  },
-                  createdAt: '2018-05-23T14:44:58+02:00'
-                }
-              ]
->>>>>>> 4895964e
             }
           }
         }
@@ -1483,7 +1002,6 @@
           },
           result: {
             data: {
-<<<<<<< HEAD
               listBirthRegistrations: {
                 totalItems: 1,
                 results: [
@@ -1516,7 +1034,12 @@
                             name: 'Kaliganj Union Sub Center',
                             alias: ['']
                           },
-                          type: 'DECLARED'
+                          type: 'CERTIFIED',
+                          comments: [
+                            {
+                              comment: ''
+                            }
+                          ]
                         }
                       ]
                     },
@@ -1534,60 +1057,6 @@
                   }
                 ]
               }
-=======
-              listBirthRegistrations: [
-                {
-                  id: 'e302f7c5-ad87-4117-91c1-35eaf2ea7be8',
-                  registration: {
-                    registrationNumber: null,
-                    trackingId: 'B111111',
-                    duplicates: null,
-                    status: [
-                      {
-                        timestamp: null,
-                        user: {
-                          id: '153f8364-96b3-4b90-8527-bf2ec4a367bd',
-                          name: [
-                            {
-                              use: 'en',
-                              firstNames: 'Mohammad',
-                              familyName: 'Ashraful'
-                            },
-                            {
-                              use: 'bn',
-                              firstNames: '',
-                              familyName: ''
-                            }
-                          ],
-                          role: 'LOCAL_REGISTRAR'
-                        },
-                        location: {
-                          name: 'Kaliganj Union Sub Center',
-                          alias: ['']
-                        },
-                        type: 'CERTIFIED',
-                        comments: [
-                          {
-                            comment: ''
-                          }
-                        ]
-                      }
-                    ]
-                  },
-                  child: {
-                    name: [
-                      {
-                        use: null,
-                        firstNames: 'Baby',
-                        familyName: 'Doe'
-                      }
-                    ],
-                    birthDate: null
-                  },
-                  createdAt: '2018-05-23T14:44:58+02:00'
-                }
-              ]
->>>>>>> 4895964e
             }
           }
         }
