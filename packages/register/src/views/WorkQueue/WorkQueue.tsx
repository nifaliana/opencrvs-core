import * as React from 'react'
import { connect } from 'react-redux'
import { InjectedIntlProps, injectIntl, defineMessages } from 'react-intl'
import styled, { withTheme } from 'styled-components'
import * as moment from 'moment'
import { ViewHeading, IViewHeadingProps } from 'src/components/ViewHeading'
import {
  IconAction,
  ActionTitle,
  PrimaryButton
} from '@opencrvs/components/lib/buttons'
import { Plus } from '@opencrvs/components/lib/icons'
import {
  Banner,
  SearchInput,
  ISearchInputProps,
  ListItem,
  Spinner,
  ListItemExpansion,
  SelectFieldType
} from '@opencrvs/components/lib/interface'
import { DataTable } from '@opencrvs/components/lib/interface/DataTable'
import gql from 'graphql-tag'
import { Query } from 'react-apollo'
import {
  GQLBirthRegistration,
  GQLRegWorkflow,
  GQLLocation,
  GQLHumanName,
  GQLQuery
} from '@opencrvs/gateway/src/graphql/schema.d'
import {
  StatusGray,
  StatusOrange,
  StatusGreen,
  StatusCollected
} from '@opencrvs/components/lib/icons'
import { HomeViewHeader } from 'src/components/HomeViewHeader'
import { IStoreState } from 'src/store'
import { getScope } from 'src/profile/profileSelectors'
import { Scope } from 'src/utils/authUtils'
import { ITheme } from '@opencrvs/components/lib/theme'
import { goToEvents as goToEventsAction } from 'src/navigation'
<<<<<<< HEAD
import { IUserDetails, IIdentifier, ILocation } from 'src/utils/userUtils'
=======
import { goToTab as goToTabAction } from '../../navigation'
import { REVIEW_BIRTH_PARENT_FORM_TAB } from 'src/navigation/routes'
>>>>>>> f4ed62ef

export const FETCH_REGISTRATION_QUERY = gql`
  query list($locationIds: [String]) {
    listBirthRegistrations(locationIds: $locationIds) {
      id
      registration {
        trackingId
        # status { # these are disabled until we re actually setting these in the registrations
        #   user { # they will be used by the expanded component
        #     firstName
        #     lastName
        #     role {
        #       type
        #     }
        #   }
        #   location {
        #     name
        #     alias
        #   }
        # }
      }
      child {
        name {
          use
          firstNames
          familyName
        }
        birthDate
      }
      createdAt
    }
  }
`

const messages = defineMessages({
  searchInputPlaceholder: {
    id: 'register.workQueue.searchInput.placeholder',
    defaultMessage: 'Look for a record',
    description: 'The placeholder of search input'
  },
  searchInputButtonTitle: {
    id: 'register.workQueue.buttons.search',
    defaultMessage: 'Search',
    description: 'The title of search input submit button'
  },
  bannerTitle: {
    id: 'register.workQueue.applications.banner',
    defaultMessage: 'Applications to register in your area',
    description: 'The title of the banner'
  },
  queryError: {
    id: 'register.workQueue.queryError',
    defaultMessage: 'An error occurred while searching',
    description: 'The error message shown when a search query fails'
  },
  dataTableResults: {
    id: 'register.workQueue.dataTable.results',
    defaultMessage: 'Results',
    description: 'Results label at the top of the data table component'
  },
  dataTableNoResults: {
    id: 'register.workQueue.dataTable.noResults',
    defaultMessage: 'No result to display',
    description:
      'Text to display if the search return no results for the current filters'
  },
  headerTitle: {
    id: 'register.workQueue.header.title',
    defaultMessage: 'Hello Registrar',
    description: 'The displayed title in the Work Queue header'
  },
  headerDescription: {
    id: 'register.workQueue.header.description',
    defaultMessage: 'Review | Registration | Certification',
    description: 'The displayed description in the Work Queue header'
  },
  filtersSortBy: {
    id: 'register.workQueue.labels.selects.sort',
    defaultMessage: 'Sort By',
    description: 'Label for the sort by section of the filters'
  },
  filtersOldestToNewest: {
    id: 'register.workQueue.selects.sort.item0',
    defaultMessage: 'Oldest to newest',
    description: 'Label for the sort by oldest to newest option'
  },
  filtersNewestToOldest: {
    id: 'register.workQueue.selects.sort.item1',
    defaultMessage: 'Newest to oldest',
    description: 'Label for the sort by newest to oldest option'
  },
  filtersFilterBy: {
    id: 'register.workQueue.labels.selects.filter',
    defaultMessage: 'Sort By',
    description: 'Label for the sort by section of the filters'
  },
  filtersAllEvents: {
    id: 'register.workQueue.labels.events.all',
    defaultMessage: 'All life events',
    description: 'Label for the filter by all events option'
  },
  filtersBirth: {
    id: 'register.workQueue.labels.events.birth',
    defaultMessage: 'Birth',
    description: 'Label for the filter by birth option'
  },
  filtersDeath: {
    id: 'register.workQueue.labels.events.death',
    defaultMessage: 'Death',
    description: 'Label for the filter by death option'
  },
  filtersMarriage: {
    id: 'register.workQueue.labels.events.marriage',
    defaultMessage: 'Marriage',
    description: 'Label for the filter by marriage option'
  },
  filtersAllStatuses: {
    id: 'register.workQueue.labels.statuses.all',
    defaultMessage: 'All statues',
    description: 'Label for the filter by all statuses option'
  },
  filtersApplication: {
    id: 'register.workQueue.labels.statuses.application',
    defaultMessage: 'Application',
    description: 'Label for the filter by application option'
  },
  filtersRegistered: {
    id: 'register.workQueue.labels.statuses.registered',
    defaultMessage: 'Registered',
    description: 'Label for the filter by registered option'
  },
  filtersCollected: {
    id: 'register.workQueue.labels.statuses.collected',
    defaultMessage: 'Collected',
    description: 'Label for the filter by collected option'
  },
  filtersAllLocations: {
    id: 'register.workQueue.labels.locations.all',
    defaultMessage: 'All locations',
    description: 'Label for filtering by all locations'
  },
  listItemName: {
    id: 'register.workQueue.labels.results.name',
    defaultMessage: 'Name',
    description: 'Label for name in work queue list item'
  },
  listItemDob: {
    id: 'register.workQueue.labels.results.dob',
    defaultMessage: 'D.o.B',
    description: 'Label for DoB in work queue list item'
  },
  listItemDateOfApplication: {
    id: 'register.workQueue.labels.results.dateOfApplication',
    defaultMessage: 'Date of application',
    description: 'Label for date of application in work queue list item'
  },
  listItemTrackingNumber: {
    id: 'register.workQueue.labels.results.trackingID',
    defaultMessage: 'Tracking ID',
    description: 'Label for tracking ID in work queue list item'
  },
  newRegistration: {
    id: 'register.workQueue.buttons.newRegistration',
    defaultMessage: 'New birth registration',
    description: 'The title of new registration button'
  },
  newApplication: {
    id: 'register.workQueue.buttons.newApplication',
    defaultMessage: 'New Birth Application',
    description: 'The title of new application button'
  },
  reviewAndRegister: {
    id: 'register.workQueue.buttons.reviewAndRegister',
    defaultMessage: 'Review and Register',
    description:
      'The title of review and register button in expanded area of list item'
  },
  review: {
    id: 'register.workQueue.list.buttons.review',
    defaultMessage: 'Review',
    description: 'The title of review button in list item actions'
  }
})

const StyledSpinner = styled(Spinner)`
  margin: 50% auto;
`

const ErrorText = styled.div`
  color: ${({ theme }) => theme.colors.error};
  font-family: ${({ theme }) => theme.fonts.lightFont};
  text-align: center;
  margin-top: 100px;
`

const Container = styled.div`
  z-index: 1;
  position: relative;
  margin-top: -30px;
  padding: 0 ${({ theme }) => theme.grid.margin}px;
`
const StyledPlusIcon = styled(Plus)`
  display: flex;
  margin-left: -23px;
`
const StyledIconAction = styled(IconAction)`
  display: flex;
  min-height: 96px;
  padding: 0 20px 0 0;
  box-shadow: 0 0 12px 1px rgba(0, 0, 0, 0.22);
  background-color: ${({ theme }) => theme.colors.accentLight};
  /* stylelint-disable */
  ${ActionTitle} {
    /* stylelint-enable */
    font-size: 28px;
    font-weight: 300;
    margin: -2px 0 -2px 120px;
    line-height: 1.3em;
    color: ${({ theme }) => theme.colors.white};
  }
`

interface IBaseWorkQueueProps {
  theme: ITheme
  language: string
  scope: Scope
  goToEvents: typeof goToEventsAction
<<<<<<< HEAD
  userDetails: IUserDetails
=======
  gotoTab: typeof goToTabAction
>>>>>>> f4ed62ef
}

type IWorkQueueProps = InjectedIntlProps &
  IViewHeadingProps &
  ISearchInputProps &
  IBaseWorkQueueProps

export class WorkQueueView extends React.Component<IWorkQueueProps> {
  getDeclarationStatusIcon = (status: string) => {
    switch (status) {
      case 'application':
        return <StatusOrange />
      case 'registered':
        return <StatusGreen />
      case 'collected':
        return <StatusCollected />
      default:
        return <StatusOrange />
    }
  }

  transformData = (data: GQLQuery) => {
    if (!data.listBirthRegistrations) {
      return []
    }

    return data.listBirthRegistrations.map((reg: GQLBirthRegistration) => {
      const names = (reg.child && (reg.child.name as GQLHumanName[])) || []
      const namesMap = names.filter(Boolean).reduce((prevNamesMap, name) => {
        if (!name.use) {
          /* tslint:disable:no-string-literal */
          prevNamesMap['default'] = `${name.firstNames} ${
            /* tslint:enable:no-string-literal */
            name.familyName
          }`.trim()
          return prevNamesMap
        }

        prevNamesMap[name.use] = `${name.firstNames} ${name.familyName}`.trim()
        return prevNamesMap
      }, {})

      return {
        id: reg.id,
        name:
          (namesMap[this.props.language] as string) ||
          /* tslint:disable:no-string-literal */
          (namesMap['default'] as string) ||
          /* tslint:enable:no-string-literal */
          '',
        dob: (reg.child && reg.child.birthDate) || '',
        date_of_application: moment(reg.createdAt).format('YYYY-MM-DD'),
        tracking_id: (reg.registration && reg.registration.trackingId) || '',
        createdAt: reg.createdAt as string,
        declaration_status:
          (reg.registration &&
            reg.registration.status &&
            (reg.registration.status[0] as GQLRegWorkflow).type) ||
          'application', // TODO don't default to application - this is here as we don't have any status information at the moment
        event: 'birth',
        location:
          (reg.registration &&
            reg.registration.status &&
            ((reg.registration.status[0] as GQLRegWorkflow)
              .location as GQLLocation).name) ||
          ''
      }
    })
  }

  renderCell = (item: { [key: string]: string }, key: number): JSX.Element => {
    const info = []
    const status = []

    info.push({
      label: this.props.intl.formatMessage(messages.listItemName),
      value: item.name
    })
    info.push({
      label: this.props.intl.formatMessage(messages.listItemDob),
      value: item.dob
    })
    info.push({
      label: this.props.intl.formatMessage(messages.listItemDateOfApplication),
      value: item.date_of_application
    })
    info.push({
      label: this.props.intl.formatMessage(messages.listItemTrackingNumber),
      value: item.tracking_id
    })

    status.push({ icon: <StatusGray />, label: item.event })
    status.push({
      icon: this.getDeclarationStatusIcon(item.declaration_status),
      label: item.declaration_status
    })

    const listItemActions = [
      {
        label: this.props.intl.formatMessage(messages.review),
        handler: () => {
          this.props.gotoTab(REVIEW_BIRTH_PARENT_FORM_TAB, item.id, 'review')
        }
      }
    ]

    const expansionActions: JSX.Element[] = []
    if (this.userHasRegisterScope()) {
      expansionActions.push(
        <PrimaryButton
          id={`reviewAndRegisterBtn_${item.tracking_id}`}
          onClick={() =>
            this.props.gotoTab(REVIEW_BIRTH_PARENT_FORM_TAB, item.id, 'review')
          }
        >
          {this.props.intl.formatMessage(messages.reviewAndRegister)}
        </PrimaryButton>
      )
    }
    return (
      <ListItem
        index={key}
        infoItems={info}
        statusItems={status}
        key={key}
        itemData={{}}
        actions={listItemActions}
        expandedCellRenderer={() => (
          <ListItemExpansion actions={expansionActions}>
            <p>Expansion content</p>
          </ListItemExpansion>
        )}
      />
    )
  }
  userHasRegisterScope() {
    return this.props.scope && this.props.scope.includes('register')
  }
  userHasDeclareScope() {
    return this.props.scope && this.props.scope.includes('declare')
  }

  getUnionId() {
    const area = this.props.userDetails && this.props.userDetails.catchmentArea
    const identifier =
      area &&
      area.find((location: ILocation) => {
        return (
          (location.identifier &&
            location.identifier.find((areaIdentifier: IIdentifier) => {
              return (
                areaIdentifier.system.endsWith('jurisdiction-type') &&
                areaIdentifier.value === 'UNION'
              )
            })) !== undefined
        )
      })

    return identifier && identifier.id
  }

  getNewEventButtonText() {
    if (this.userHasRegisterScope()) {
      return messages.newRegistration
    } else if (this.userHasDeclareScope()) {
      return messages.newApplication
    } else {
      return messages.newApplication
    }
  }

  getFormattedLocationOptions() {
    const { intl, userDetails } = this.props
    const options = [
      {
        value: '',
        label: intl.formatMessage(messages.filtersAllLocations)
      }
    ]
    const catchmentArea = userDetails && userDetails.catchmentArea
    if (catchmentArea) {
      catchmentArea.forEach((location: ILocation) => {
        if (location.id && location.name) {
          const option = {
            value: location.id,
            label: location.name
          }
          options.push(option)
        }
      })
    }

    return options
  }

  render() {
    const { intl, theme } = this.props
    const sortBy = {
      input: {
        label: intl.formatMessage(messages.filtersSortBy)
      },
      selects: {
        name: '',
        options: [
          {
            name: 'createdAt',
            options: [
              {
                value: 'asc',
                label: intl.formatMessage(messages.filtersOldestToNewest)
              },
              {
                value: 'desc',
                label: intl.formatMessage(messages.filtersNewestToOldest)
              }
            ],
            value: '',
            type: SelectFieldType.Date
          }
        ]
      }
    }
    const filterBy = {
      input: {
        label: intl.formatMessage(messages.filtersFilterBy)
      },
      selects: {
        name: '',
        options: [
          {
            name: 'event',
            options: [
              {
                value: '',
                label: intl.formatMessage(messages.filtersAllEvents)
              },
              {
                value: 'birth',
                label: intl.formatMessage(messages.filtersBirth)
              },
              {
                value: 'death',
                label: intl.formatMessage(messages.filtersDeath)
              },
              {
                value: 'marriage',
                label: intl.formatMessage(messages.filtersMarriage)
              }
            ],
            value: ''
          },
          {
            name: 'declaration_status',
            options: [
              {
                value: '',
                label: intl.formatMessage(messages.filtersAllStatuses)
              },
              {
                value: 'application',
                label: intl.formatMessage(messages.filtersApplication)
              },
              {
                value: 'registered',
                label: intl.formatMessage(messages.filtersRegistered)
              },
              {
                value: 'collected',
                label: intl.formatMessage(messages.filtersCollected)
              }
            ],
            value: ''
          },
          {
            name: 'location',
            options: this.getFormattedLocationOptions(),
            value: ''
          }
        ]
      }
    }
    return (
      <>
        <HomeViewHeader>
          <ViewHeading
            id="work_queue_view"
            title={intl.formatMessage(messages.headerTitle)}
            description={intl.formatMessage(messages.headerDescription)}
            {...this.props}
          />
        </HomeViewHeader>
        <Container>
          <Query
            query={FETCH_REGISTRATION_QUERY}
            variables={{ locationIds: [this.getUnionId()] }}
          >
            {({ loading, error, data }) => {
              if (loading) {
                return (
                  <StyledSpinner
                    id="work-queue-spinner"
                    baseColor={theme.colors.background}
                  />
                )
              }
              if (error) {
                return (
                  <ErrorText id="work-queue-error-text">
                    {intl.formatMessage(messages.queryError)}
                  </ErrorText>
                )
              }
              const transformedData = this.transformData(data)
              return (
                <>
                  <StyledIconAction
                    id="new_registration"
                    icon={() => <StyledPlusIcon />}
                    onClick={this.props.goToEvents}
                    title={intl.formatMessage(this.getNewEventButtonText())}
                  />
                  <Banner
                    text={intl.formatMessage(messages.bannerTitle)}
                    count={transformedData.length}
                  />
                  <SearchInput
                    placeholder={intl.formatMessage(
                      messages.searchInputPlaceholder
                    )}
                    buttonLabel={intl.formatMessage(
                      messages.searchInputButtonTitle
                    )}
                    {...this.props}
                  />
                  <DataTable
                    data={transformedData}
                    sortBy={sortBy}
                    filterBy={filterBy}
                    cellRenderer={this.renderCell}
                    resultLabel={intl.formatMessage(messages.dataTableResults)}
                    noResultText={intl.formatMessage(
                      messages.dataTableNoResults
                    )}
                  />
                </>
              )
            }}
          </Query>
        </Container>
      </>
    )
  }
}
export const WorkQueue = connect(
  (state: IStoreState) => ({
    language: state.i18n.language,
    scope: getScope(state),
    userDetails: state.profile.userDetails
  }),
  { goToEvents: goToEventsAction, gotoTab: goToTabAction }
)(injectIntl(withTheme(WorkQueueView)))<|MERGE_RESOLUTION|>--- conflicted
+++ resolved
@@ -41,12 +41,9 @@
 import { Scope } from 'src/utils/authUtils'
 import { ITheme } from '@opencrvs/components/lib/theme'
 import { goToEvents as goToEventsAction } from 'src/navigation'
-<<<<<<< HEAD
-import { IUserDetails, IIdentifier, ILocation } from 'src/utils/userUtils'
-=======
 import { goToTab as goToTabAction } from '../../navigation'
 import { REVIEW_BIRTH_PARENT_FORM_TAB } from 'src/navigation/routes'
->>>>>>> f4ed62ef
+import { IUserDetails, ILocation, IIdentifier } from 'src/utils/userUtils'
 
 export const FETCH_REGISTRATION_QUERY = gql`
   query list($locationIds: [String]) {
@@ -274,11 +271,8 @@
   language: string
   scope: Scope
   goToEvents: typeof goToEventsAction
-<<<<<<< HEAD
   userDetails: IUserDetails
-=======
   gotoTab: typeof goToTabAction
->>>>>>> f4ed62ef
 }
 
 type IWorkQueueProps = InjectedIntlProps &
