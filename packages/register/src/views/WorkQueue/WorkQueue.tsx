import * as React from 'react'
import { connect } from 'react-redux'
import { InjectedIntlProps, injectIntl, defineMessages } from 'react-intl'
import styled, { withTheme } from 'styled-components'
import { IViewHeadingProps } from 'src/components/ViewHeading'
import {
  IconAction,
  ActionTitle,
  IButtonProps,
  Button,
  ICON_ALIGNMENT
} from '@opencrvs/components/lib/buttons'
import {
  SearchInput,
  ISearchInputProps
} from '@opencrvs/components/lib/interface'
import {
  Plus,
  StatusOrange,
  StatusRejected,
  StatusProgress
} from '@opencrvs/components/lib/icons'
import { GQLHumanName } from '@opencrvs/gateway/src/graphql/schema.d'
import { HomeViewHeader } from 'src/components/HomeViewHeader'
import { IStoreState } from 'src/store'
import { getScope } from 'src/profile/profileSelectors'
import { Scope } from 'src/utils/authUtils'
import { ITheme } from '@opencrvs/components/lib/theme'
import {
  goToEvents as goToEventsAction,
  goToReviewDuplicate as goToReviewDuplicateAction,
  goToPrintCertificate as goToPrintCertificateAction
} from 'src/navigation'
import { goToWorkQueueTab as goToTabAction } from '../../navigation'
import { IUserDetails } from 'src/utils/userUtils'
import { getUserDetails } from 'src/profile/profileSelectors'
import { HeaderContent } from '@opencrvs/components/lib/layout'
import { RouteComponentProps } from 'react-router'

export interface IProps extends IButtonProps {
  active?: boolean
  disabled?: boolean
  id: string
}
export const IconTabs = styled.div`
  padding: 0 ${({ theme }) => theme.grid.margin}px;
  position: relative;
  white-space: nowrap;
  border-bottom: 1px solid rgb(210, 210, 210);
  margin-top: 50px;
`
export const IconTab = styled(Button).attrs<IProps>({})`
  color: ${({ theme }) => theme.colors.secondary};
  font-weight: ${({ theme, active }) => (active ? 'bold' : theme.void)};
  padding-left: 0;
  padding-right: 0;
  border-radius: 0;
  margin-right: 50px;
  outline: none;
  font-size: 16px;
  ${({ active }) => (active ? 'border-bottom: 3px solid #5E93ED' : '')};
  & div {
    position: relative;
    margin-right: 10px;
  }
  &:focus {
    outline: 0;
  }
`

const messages = defineMessages({
  hello: {
    id: 'register.home.header.hello',
    defaultMessage: 'Hello {fullName}',
    description: 'Title for the user'
  },
  searchInputPlaceholder: {
    id: 'register.workQueue.searchInput.placeholder',
    defaultMessage: 'Look for a record',
    description: 'The placeholder of search input'
  },
  searchInputButtonTitle: {
    id: 'register.workQueue.buttons.search',
    defaultMessage: 'Search',
    description: 'The title of search input submit button'
  },
  queryError: {
    id: 'register.workQueue.queryError',
    defaultMessage: 'An error occurred while searching',
    description: 'The error message shown when a search query fails'
  },
  dataTableResults: {
    id: 'register.workQueue.dataTable.results',
    defaultMessage: 'Results',
    description: 'Results label at the top of the data table component'
  },
  dataTableNoResults: {
    id: 'register.workQueue.dataTable.noResults',
    defaultMessage: 'No result to display',
    description:
      'Text to display if the search return no results for the current filters'
  },
  headerTitle: {
    id: 'register.workQueue.header.title',
    defaultMessage: 'Hello Registrar',
    description: 'The displayed title in the Work Queue header'
  },
  headerDescription: {
    id: 'register.workQueue.header.description',
    defaultMessage: 'Review | Registration | Certification',
    description: 'The displayed description in the Work Queue header'
  },
  newRegistration: {
    id: 'register.workQueue.buttons.newRegistration',
    defaultMessage: 'New registration',
    description: 'The title of new registration button'
  },
  inProgress: {
    id: 'register.workQueue.tabs.inProgress',
    defaultMessage: 'In progress',
    description: 'The title of In progress'
  },
  readyForReview: {
    id: 'register.workQueue.tabs.readyForReview',
    defaultMessage: 'Ready for review',
    description: 'The title of ready for review'
  },
  sentForUpdates: {
    id: 'register.workQueue.tabs.sentForUpdates',
    defaultMessage: 'Sent for updates',
    description: 'The title of sent for updates tab'
  },
  REGISTRATION_CLERK: {
    id: 'register.home.header.REGISTRATION_CLERK',
    defaultMessage: 'Registration Clerk',
    description: 'The description for REGISTRATION_CLERK role'
  },
  LOCAL_REGISTRAR: {
    id: 'register.home.header.LOCAL_REGISTRAR',
    defaultMessage: 'Registrar',
    description: 'The description for LOCAL_REGISTRAR role'
  },
  DISTRICT_REGISTRAR: {
    id: 'register.home.header.DISTRICT_REGISTRAR',
    defaultMessage: 'District Registrar',
    description: 'The description for DISTRICT_REGISTRAR role'
  },
  STATE_REGISTRAR: {
    id: 'register.home.header.STATE_REGISTRAR',
    defaultMessage: 'State Registrar',
    description: 'The description for STATE_REGISTRAR role'
  },
  NATIONAL_REGISTRAR: {
    id: 'register.home.header.NATIONAL_REGISTRAR',
    defaultMessage: 'National Registrar',
    description: 'The description for NATIONAL_REGISTRAR role'
  }
})
const Container = styled.div`
  z-index: 1;
  position: relative;
  margin-top: -30px;
  padding: 0 ${({ theme }) => theme.grid.margin}px;
`
const StyledPlusIcon = styled(Plus)`
  display: flex;
  margin-left: -23px;
`
const StyledIconAction = styled(IconAction)`
  display: flex;
  min-height: 96px;
  padding: 0 20px 0 0;
  box-shadow: 0 0 12px 1px rgba(0, 0, 0, 0.22);
  background-color: ${({ theme }) => theme.colors.accentLight};
  /* stylelint-disable */
  ${ActionTitle} {
    /* stylelint-enable */
    font-size: 28px;
    font-weight: 300;
    margin: -2px 0 -2px 120px;
    line-height: 1.3em;
    color: ${({ theme }) => theme.colors.white};
  }
`
interface IBaseWorkQueueProps {
  theme: ITheme
  language: string
  scope: Scope
  goToEvents: typeof goToEventsAction
  userDetails: IUserDetails
  gotoTab: typeof goToTabAction
  tabId: string
  draftCount: number
}

type IWorkQueueProps = InjectedIntlProps &
  IViewHeadingProps &
  ISearchInputProps &
  IBaseWorkQueueProps

const TAB_ID = {
  inProgress: 'progress',
  readyForReview: 'review',
  sentForUpdates: 'updates'
}
export class WorkQueueView extends React.Component<IWorkQueueProps> {
  render() {
    const { intl, userDetails, language, tabId, draftCount } = this.props

    let fullName = ''
    if (userDetails && userDetails.name) {
      const nameObj = userDetails.name.find(
        (storedName: GQLHumanName) => storedName.use === language
      ) as GQLHumanName
      fullName = `${String(nameObj.firstNames)} ${String(nameObj.familyName)}`
    }

    const role =
      userDetails && userDetails.role
        ? intl.formatMessage(messages[userDetails.role])
        : ''

    return (
      <>
        <HomeViewHeader
          title={intl.formatMessage(messages.hello, {
            fullName
          })}
          description={role}
          id="home_view"
        />
        <Container>
          <HeaderContent>
            <StyledIconAction
              id="new_registration"
              icon={() => <StyledPlusIcon />}
              onClick={this.props.goToEvents}
              title={intl.formatMessage(messages.newRegistration)}
            />
            <SearchInput
              placeholder={intl.formatMessage(messages.searchInputPlaceholder)}
              buttonLabel={intl.formatMessage(messages.searchInputButtonTitle)}
              {...this.props}
            />
            <IconTabs>
              <IconTab
                id={`tab_${TAB_ID.inProgress}`}
                key={TAB_ID.inProgress}
                active={tabId === TAB_ID.inProgress}
                align={ICON_ALIGNMENT.LEFT}
                icon={() => <StatusProgress />}
                onClick={() => this.props.gotoTab(TAB_ID.inProgress)}
              >
                {intl.formatMessage(messages.inProgress)} ({draftCount})
              </IconTab>
              <IconTab
                id={`tab_${TAB_ID.readyForReview}`}
                key={TAB_ID.readyForReview}
                active={tabId === TAB_ID.readyForReview}
                align={ICON_ALIGNMENT.LEFT}
                icon={() => <StatusOrange />}
                onClick={() => this.props.gotoTab(TAB_ID.readyForReview)}
              >
                {intl.formatMessage(messages.readyForReview)} (20)
              </IconTab>
              <IconTab
                id={`tab_${TAB_ID.sentForUpdates}`}
                key={TAB_ID.sentForUpdates}
                active={tabId === TAB_ID.sentForUpdates}
                align={ICON_ALIGNMENT.LEFT}
                icon={() => <StatusRejected />}
                onClick={() => this.props.gotoTab(TAB_ID.sentForUpdates)}
              >
                {intl.formatMessage(messages.sentForUpdates)} (5)
              </IconTab>
            </IconTabs>
            {tabId === TAB_ID.inProgress && (
              <div>{intl.formatMessage(messages.inProgress)}</div>
            )}
            {tabId === TAB_ID.readyForReview && (
              <div>{intl.formatMessage(messages.readyForReview)}</div>
            )}
            {tabId === TAB_ID.sentForUpdates && (
              <div>{intl.formatMessage(messages.sentForUpdates)}</div>
            )}
          </HeaderContent>
        </Container>
      </>
    )
  }
}
function mapStateToProps(
  state: IStoreState,
  props: RouteComponentProps<{ tabId: string }>
) {
  console.log('inside')
  const { match } = props
  return {
    language: state.i18n.language,
    scope: getScope(state),
    userDetails: getUserDetails(state),
<<<<<<< HEAD
    tabId: match.params.tabId || 'review'
=======
    tabId: match.params.tabId,
    draftCount: state.drafts.drafts.length
>>>>>>> ec25f0d6
  }
}

export const WorkQueue = connect(
  mapStateToProps,
  {
    goToEvents: goToEventsAction,
    gotoTab: goToTabAction,
    goToReviewDuplicate: goToReviewDuplicateAction,
    goToPrintCertificate: goToPrintCertificateAction
  }
)(injectIntl(withTheme(WorkQueueView)))<|MERGE_RESOLUTION|>--- conflicted
+++ resolved
@@ -299,12 +299,8 @@
     language: state.i18n.language,
     scope: getScope(state),
     userDetails: getUserDetails(state),
-<<<<<<< HEAD
-    tabId: match.params.tabId || 'review'
-=======
-    tabId: match.params.tabId,
+    tabId: match.params.tabId || 'review',
     draftCount: state.drafts.drafts.length
->>>>>>> ec25f0d6
   }
 }
 
