import * as React from 'react'
import { connect } from 'react-redux'
import { InjectedIntlProps, injectIntl, defineMessages } from 'react-intl'
import styled, { withTheme } from 'styled-components'
import * as moment from 'moment'
import { ViewHeading, IViewHeadingProps } from 'src/components/ViewHeading'
import {
  IconAction,
  ActionTitle,
  PrimaryButton
} from '@opencrvs/components/lib/buttons'
import { Plus } from '@opencrvs/components/lib/icons'
import {
  Banner,
  SearchInput,
  ISearchInputProps,
  ListItem,
  Spinner,
  ListItemExpansion
} from '@opencrvs/components/lib/interface'
import { DataTable } from '@opencrvs/components/lib/interface/DataTable'
import gql from 'graphql-tag'
import { Query } from 'react-apollo'
import {
  GQLBirthRegistration,
  GQLRegWorkflow,
  GQLLocation,
  GQLHumanName,
  GQLQuery
} from '@opencrvs/gateway/src/graphql/schema.d'
import {
  StatusGray,
  StatusOrange,
  StatusGreen,
  StatusCollected
} from '@opencrvs/components/lib/icons'
import { HomeViewHeader } from 'src/components/HomeViewHeader'
import { IStoreState } from 'src/store'
import { getScope } from 'src/profile/profileSelectors'
import { Scope } from 'src/utils/authUtils'
<<<<<<< HEAD
import { ITheme } from '@opencrvs/components/lib/theme'
=======
import { goToEvents as goToEventsAction } from 'src/navigation'
>>>>>>> 3d0a1da6

export const FETCH_REGISTRATION_QUERY = gql`
  query list {
    listBirthRegistrations {
      id
      registration {
        trackingId
        # status { # these are disabled until we re actually setting these in the registrations
        #   user { # they will be used by the expanded component
        #     firstName
        #     lastName
        #     role {
        #       type
        #     }
        #   }
        #   location {
        #     name
        #     alias
        #   }
        # }
      }
      child {
        name {
          use
          firstNames
          familyName
        }
        birthDate
      }
      createdAt
    }
  }
`

const messages = defineMessages({
  searchInputPlaceholder: {
    id: 'register.workQueue.searchInput.placeholder',
    defaultMessage: 'Look for a record',
    description: 'The placeholder of search input'
  },
  searchInputButtonTitle: {
    id: 'register.workQueue.buttons.search',
    defaultMessage: 'Search',
    description: 'The title of search input submit button'
  },
  bannerTitle: {
    id: 'register.workQueue.applications.banner',
    defaultMessage: 'Applications to register in your area',
    description: 'The title of the banner'
  },
  queryError: {
    id: 'register.workQueue.queryError',
    defaultMessage: 'An error occurred while searching',
    description: 'The error message shown when a search query fails'
  },
  dataTableResults: {
    id: 'register.workQueue.dataTable.results',
    defaultMessage: 'Results',
    description: 'Results label at the top of the data table component'
  },
  dataTableNoResults: {
    id: 'register.workQueue.dataTable.noResults',
    defaultMessage: 'No result to display',
    description:
      'Text to display if the search return no results for the current filters'
  },
  headerTitle: {
    id: 'register.workQueue.header.title',
    defaultMessage: 'Hello Registrar',
    description: 'The displayed title in the Work Queue header'
  },
  headerDescription: {
    id: 'register.workQueue.header.description',
    defaultMessage: 'Review | Registration | Certification',
    description: 'The displayed description in the Work Queue header'
  },
  filtersSortBy: {
    id: 'register.workQueue.labels.selects.sort',
    defaultMessage: 'Sort By',
    description: 'Label for the sort by section of the filters'
  },
  filtersOldestToNewest: {
    id: 'register.workQueue.selects.sort.item0',
    defaultMessage: 'Oldest to newest',
    description: 'Label for the sort by oldest to newest option'
  },
  filtersNewestToOldest: {
    id: 'register.workQueue.selects.sort.item1',
    defaultMessage: 'Newest to oldest',
    description: 'Label for the sort by newest to oldest option'
  },
  filtersFilterBy: {
    id: 'register.workQueue.labels.selects.filter',
    defaultMessage: 'Sort By',
    description: 'Label for the sort by section of the filters'
  },
  filtersAllEvents: {
    id: 'register.workQueue.labels.events.all',
    defaultMessage: 'All life events',
    description: 'Label for the filter by all events option'
  },
  filtersBirth: {
    id: 'register.workQueue.labels.events.birth',
    defaultMessage: 'Birth',
    description: 'Label for the filter by birth option'
  },
  filtersDeath: {
    id: 'register.workQueue.labels.events.death',
    defaultMessage: 'Death',
    description: 'Label for the filter by death option'
  },
  filtersMarriage: {
    id: 'register.workQueue.labels.events.marriage',
    defaultMessage: 'Marriage',
    description: 'Label for the filter by marriage option'
  },
  filtersAllStatuses: {
    id: 'register.workQueue.labels.statuses.all',
    defaultMessage: 'All statues',
    description: 'Label for the filter by all statuses option'
  },
  filtersApplication: {
    id: 'register.workQueue.labels.statuses.application',
    defaultMessage: 'Application',
    description: 'Label for the filter by application option'
  },
  filtersRegistered: {
    id: 'register.workQueue.labels.statuses.registered',
    defaultMessage: 'Registered',
    description: 'Label for the filter by registered option'
  },
  filtersCollected: {
    id: 'register.workQueue.labels.statuses.collected',
    defaultMessage: 'Collected',
    description: 'Label for the filter by collected option'
  },
  filtersAllLocations: {
    id: 'register.workQueue.labels.locations.all',
    defaultMessage: 'All locations',
    description: 'Label for filtering by all locations'
  },
  listItemName: {
    id: 'register.workQueue.labels.results.name',
    defaultMessage: 'Name',
    description: 'Label for name in work queue list item'
  },
  listItemDob: {
    id: 'register.workQueue.labels.results.dob',
    defaultMessage: 'D.o.B',
    description: 'Label for DoB in work queue list item'
  },
  listItemDateOfApplication: {
    id: 'register.workQueue.labels.results.dateOfApplication',
    defaultMessage: 'Date of application',
    description: 'Label for date of application in work queue list item'
  },
  listItemTrackingNumber: {
    id: 'register.workQueue.labels.results.trackingID',
    defaultMessage: 'Tracking ID',
    description: 'Label for tracking ID in work queue list item'
  },
  newRegistration: {
    id: 'register.workQueue.buttons.newRegistration',
    defaultMessage: 'New birth registration',
    description: 'The title of new registration button'
  },
  newApplication: {
    id: 'register.workQueue.buttons.newApplication',
    defaultMessage: 'New Birth Application',
    description: 'The title of new application button'
  },
  reviewAndRegister: {
    id: 'register.workQueue.buttons.reviewAndRegister',
    defaultMessage: 'Review and Register',
    description:
      'The title of review and register button in expanded area of list item'
  },
  review: {
    id: 'register.workQueue.list.buttons.review',
    defaultMessage: 'Review',
    description: 'The title of review button in list item actions'
  }
})

const StyledSpinner = styled(Spinner)`
  margin: 50% auto;
`

const ErrorText = styled.div`
  color: ${({ theme }) => theme.colors.error};
  font-family: ${({ theme }) => theme.fonts.lightFont};
  text-align: center;
  margin-top: 100px;
`

const Container = styled.div`
  z-index: 1;
  position: relative;
  margin-top: -30px;
  padding: 0 ${({ theme }) => theme.grid.margin}px;
`
const StyledPlusIcon = styled(Plus)`
  display: flex;
  margin-left: -23px;
`
const StyledIconAction = styled(IconAction)`
  display: flex;
  min-height: 96px;
  padding: 0 20px 0 0;
  box-shadow: 0 0 12px 1px rgba(0, 0, 0, 0.22);
  background-color: ${({ theme }) => theme.colors.accentLight};

  /* stylelint-disable */
  ${ActionTitle} {
    /* stylelint-enable */
    font-size: 28px;
    font-weight: 300;
    margin: -2px 0 -2px 120px;
    line-height: 1.3em;
    color: ${({ theme }) => theme.colors.white};
  }
`

type IWorkQueueProps = InjectedIntlProps &
  IViewHeadingProps &
<<<<<<< HEAD
  ISearchInputProps & { language: string } & { theme: ITheme } & {
    scope: Scope
=======
  ISearchInputProps & {
    language: string
    scope: Scope
    goToEvents: typeof goToEventsAction
>>>>>>> 3d0a1da6
  }

class WorkQueueView extends React.Component<IWorkQueueProps> {
  getDeclarationStatusIcon = (status: string) => {
    switch (status) {
      case 'application':
        return <StatusOrange />
      case 'registered':
        return <StatusGreen />
      case 'collected':
        return <StatusCollected />
      default:
        return <StatusOrange />
    }
  }

  transformData = (data: GQLQuery) => {
    if (!data.listBirthRegistrations) {
      return []
    }

    return data.listBirthRegistrations.map((reg: GQLBirthRegistration) => {
      const names = (reg.child && (reg.child.name as GQLHumanName[])) || []
      const namesMap = names.filter(Boolean).reduce((prevNamesMap, name) => {
        if (!name.use) {
          prevNamesMap['default'] = `${name.firstNames} ${
            name.familyName
          }`.trim()
          return prevNamesMap
        }

        prevNamesMap[name.use] = `${name.firstNames} ${name.familyName}`.trim()
        return prevNamesMap
      }, {})

      return {
        name:
          (namesMap[this.props.language] as string) ||
          (namesMap['default'] as string) ||
          '',
        dob: (reg.child && reg.child.birthDate) || '',
        date_of_application: moment(reg.createdAt).format('YYYY-MM-DD'),
        tracking_id: (reg.registration && reg.registration.trackingId) || '',
        createdAt: reg.createdAt as string,
        declaration_status:
          (reg.registration &&
            reg.registration.status &&
            (reg.registration.status[0] as GQLRegWorkflow).type) ||
          'application', // TODO don't default to application - this is here as we don't have any status information at the moment
        event: 'birth',
        location:
          (reg.registration &&
            reg.registration.status &&
            ((reg.registration.status[0] as GQLRegWorkflow)
              .location as GQLLocation).name) ||
          ''
      }
    })
  }

  renderCell = (item: { [key: string]: string }, key: number): JSX.Element => {
    const info = []
    const status = []

    info.push({
      label: this.props.intl.formatMessage(messages.listItemName),
      value: item.name
    })
    info.push({
      label: this.props.intl.formatMessage(messages.listItemDob),
      value: item.dob
    })
    info.push({
      label: this.props.intl.formatMessage(messages.listItemDateOfApplication),
      value: item.date_of_application
    })
    info.push({
      label: this.props.intl.formatMessage(messages.listItemTrackingNumber),
      value: item.tracking_id
    })

    status.push({ icon: <StatusGray />, label: item.event })
    status.push({
      icon: this.getDeclarationStatusIcon(item.declaration_status),
      label: item.declaration_status
    })

    const listItemActions = [
      {
        label: this.props.intl.formatMessage(messages.review),
        handler: () => console.log('TO DO')
      }
    ]

    const expansionActions: JSX.Element[] = []
    if (this.userHasRegisterScope()) {
      expansionActions.push(
        <PrimaryButton
          id={`reviewAndRegisterBtn_${item.tracking_id}`}
          onClick={() => console.log('TO DO')}
        >
          {this.props.intl.formatMessage(messages.reviewAndRegister)}
        </PrimaryButton>
      )
    }

    return (
      <ListItem
        index={key}
        infoItems={info}
        statusItems={status}
        key={key}
        itemData={{}}
        actions={listItemActions}
        expandedCellRenderer={() => (
          <ListItemExpansion actions={expansionActions}>
            <p>Expansion content</p>
          </ListItemExpansion>
        )}
      />
    )
  }

  userHasRegisterScope() {
    return this.props.scope && this.props.scope.includes('register')
  }

  userHasDeclareScope() {
    return this.props.scope && this.props.scope.includes('declare')
  }

  getNewEventButtonText() {
    if (this.userHasRegisterScope()) {
      return messages.newRegistration
    } else if (this.userHasDeclareScope()) {
      return messages.newApplication
    } else {
      return messages.newApplication
    }
  }

  render() {
    const { intl, theme } = this.props

    const sortBy = {
      input: {
        label: intl.formatMessage(messages.filtersSortBy)
      },
      selects: {
        name: '',
        options: [
          {
            name: 'createdAt',
            options: [
              {
                value: 'asc',
                label: intl.formatMessage(messages.filtersOldestToNewest)
              },
              {
                value: 'desc',
                label: intl.formatMessage(messages.filtersNewestToOldest)
              }
            ],
            value: ''
          }
        ]
      }
    }

    const filterBy = {
      input: {
        label: intl.formatMessage(messages.filtersFilterBy)
      },
      selects: {
        name: '',
        options: [
          {
            name: 'event',
            options: [
              {
                value: '',
                label: intl.formatMessage(messages.filtersAllEvents)
              },
              {
                value: 'birth',
                label: intl.formatMessage(messages.filtersBirth)
              },
              {
                value: 'death',
                label: intl.formatMessage(messages.filtersDeath)
              },
              {
                value: 'marriage',
                label: intl.formatMessage(messages.filtersMarriage)
              }
            ],
            value: ''
          },
          {
            name: 'declaration_status',
            options: [
              {
                value: '',
                label: intl.formatMessage(messages.filtersAllStatuses)
              },
              {
                value: 'application',
                label: intl.formatMessage(messages.filtersApplication)
              },
              {
                value: 'registered',
                label: intl.formatMessage(messages.filtersRegistered)
              },
              {
                value: 'collected',
                label: intl.formatMessage(messages.filtersCollected)
              }
            ],
            value: ''
          },
          {
            name: 'location',
            options: [
              {
                value: '',
                label: intl.formatMessage(messages.filtersAllLocations)
              },
              // TODO these need to be translated but those needs to be read from our backend when we have locations setup
              { value: 'gazipur', label: 'Gazipur Union' },
              { value: 'badda', label: 'Badda Union' },
              { value: 'dhamrai', label: 'Dhamrai Union' },
              { value: 'savar', label: 'Savar Union' },
              { value: 'dohar', label: 'Dohar Union' }
            ],
            value: ''
          }
        ]
      }
    }

    return (
      <>
        <HomeViewHeader>
          <ViewHeading
            id="work_queue_view"
            title={intl.formatMessage(messages.headerTitle)}
            description={intl.formatMessage(messages.headerDescription)}
            {...this.props}
          />
        </HomeViewHeader>
        <Container>
          <Query query={FETCH_REGISTRATION_QUERY}>
            {({ loading, error, data }) => {
              if (loading) {
                return (
                  <StyledSpinner
                    id="work-queue-spinner"
                    baseColor={theme.colors.background}
                  />
                )
              }
              if (error) {
                return (
                  <ErrorText id="work-queue-error-text">
                    {intl.formatMessage(messages.queryError)}
                  </ErrorText>
                )
              }

              const transformedData = this.transformData(data)

              return (
                <>
                  <StyledIconAction
                    id="new_registration"
                    icon={() => <StyledPlusIcon />}
                    onClick={this.props.goToEvents}
                    title={intl.formatMessage(this.getNewEventButtonText())}
                  />
                  <Banner
                    text={intl.formatMessage(messages.bannerTitle)}
                    count={transformedData.length}
                  />
                  <SearchInput
                    placeholder={intl.formatMessage(
                      messages.searchInputPlaceholder
                    )}
                    buttonLabel={intl.formatMessage(
                      messages.searchInputButtonTitle
                    )}
                    {...this.props}
                  />
                  <DataTable
                    data={transformedData}
                    sortBy={sortBy}
                    filterBy={filterBy}
                    cellRenderer={this.renderCell}
                    resultLabel={intl.formatMessage(messages.dataTableResults)}
                    noResultText={intl.formatMessage(
                      messages.dataTableNoResults
                    )}
                  />
                </>
              )
            }}
          </Query>
        </Container>
      </>
    )
  }
}

<<<<<<< HEAD
export const WorkQueue = connect((state: IStoreState) => ({
  language: state.i18n.language,
  scope: getScope(state)
}))(injectIntl(withTheme(WorkQueueView)))
=======
export const WorkQueue = connect(
  (state: IStoreState) => ({
    language: state.i18n.language,
    scope: getScope(state)
  }),
  { goToEvents: goToEventsAction }
)(injectIntl(WorkQueueView))
>>>>>>> 3d0a1da6
<|MERGE_RESOLUTION|>--- conflicted
+++ resolved
@@ -38,11 +38,8 @@
 import { IStoreState } from 'src/store'
 import { getScope } from 'src/profile/profileSelectors'
 import { Scope } from 'src/utils/authUtils'
-<<<<<<< HEAD
 import { ITheme } from '@opencrvs/components/lib/theme'
-=======
 import { goToEvents as goToEventsAction } from 'src/navigation'
->>>>>>> 3d0a1da6
 
 export const FETCH_REGISTRATION_QUERY = gql`
   query list {
@@ -268,16 +265,9 @@
 
 type IWorkQueueProps = InjectedIntlProps &
   IViewHeadingProps &
-<<<<<<< HEAD
   ISearchInputProps & { language: string } & { theme: ITheme } & {
     scope: Scope
-=======
-  ISearchInputProps & {
-    language: string
-    scope: Scope
-    goToEvents: typeof goToEventsAction
->>>>>>> 3d0a1da6
-  }
+  } & { goToEvents: typeof goToEventsAction }
 
 class WorkQueueView extends React.Component<IWorkQueueProps> {
   getDeclarationStatusIcon = (status: string) => {
@@ -589,17 +579,10 @@
   }
 }
 
-<<<<<<< HEAD
-export const WorkQueue = connect((state: IStoreState) => ({
-  language: state.i18n.language,
-  scope: getScope(state)
-}))(injectIntl(withTheme(WorkQueueView)))
-=======
 export const WorkQueue = connect(
   (state: IStoreState) => ({
     language: state.i18n.language,
     scope: getScope(state)
   }),
   { goToEvents: goToEventsAction }
-)(injectIntl(WorkQueueView))
->>>>>>> 3d0a1da6
+)(injectIntl(withTheme(WorkQueueView)))