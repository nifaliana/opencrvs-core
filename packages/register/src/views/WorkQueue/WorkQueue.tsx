import * as React from 'react'
import { connect } from 'react-redux'
import { InjectedIntlProps, injectIntl, defineMessages } from 'react-intl'
import styled from 'styled-components'
import * as moment from 'moment'
import { ViewHeading, IViewHeadingProps } from 'src/components/ViewHeading'
import { IconAction, ActionTitle } from '@opencrvs/components/lib/buttons'
import { Plus } from '@opencrvs/components/lib/icons'
import {
  Banner,
  SearchInput,
  ISearchInputProps,
  ListItem,
  Spinner
} from '@opencrvs/components/lib/interface'
import { DataTable } from '@opencrvs/components/lib/interface/DataTable'
import gql from 'graphql-tag'
import { Query } from 'react-apollo'
import {
  GQLBirthRegistration,
  GQLRegWorkflow,
  GQLLocation,
  GQLHumanName,
  GQLQuery
} from '@opencrvs/gateway/src/graphql/schema.d'
import {
  StatusGray,
  StatusOrange,
  StatusGreen,
  StatusCollected
} from '@opencrvs/components/lib/icons'
import { HomeViewHeader } from 'src/components/HomeViewHeader'
import { IStoreState } from 'src/store'

export const FETCH_REGISTRATION_QUERY = gql`
  query list {
    listBirthRegistrations {
      id
      registration {
        trackingId
        # status { # these are disabled until we re actually setting these in the registrations
        #   user { # they will be used by the expanded component
        #     firstName
        #     lastName
        #     role {
        #       type
        #     }
        #   }
        #   location {
        #     name
        #     alias
        #   }
        # }
      }
      child {
        name {
          use
          firstNames
          familyName
        }
        birthDate
      }
      createdAt
    }
  }
`

const messages = defineMessages({
  searchInputPlaceholder: {
    id: 'register.workQueue.searchInput.placeholder',
    defaultMessage: 'Look for a record',
    description: 'The placeholder of search input'
  },
  searchInputButtonTitle: {
    id: 'register.workQueue.buttons.search',
    defaultMessage: 'Search',
    description: 'The title of search input submit button'
  },
  bannerTitle: {
    id: 'register.workQueue.applications.banner',
    defaultMessage: 'Applications to register in your area',
    description: 'The title of the banner'
  },
<<<<<<< HEAD
  queryError: {
    id: 'register.workQueue.queryError',
    defaultMessage: 'An error occurred while searching',
    description: 'The error message shown when a search query fails'
  },
  dataTableResults: {
    id: 'register.workQueue.dataTable.results',
    defaultMessage: 'Results',
    description: 'Results label at the top of the data table component'
  },
  dataTableNoResults: {
    id: 'register.workQueue.dataTable.noResults',
    defaultMessage: 'No result to display',
    description:
      'Text to display if the search return no results for the current filters'
  },
  headerTitle: {
    id: 'register.workQueue.header.title',
    defaultMessage: 'Hello Registrar',
    description: 'The displayed title in the Work Queue header'
  },
  headerDescription: {
    id: 'register.workQueue.header.description',
    defaultMessage: 'Review | Registration | Certification',
    description: 'The displayed description in the Work Queue header'
  },
  filtersSortBy: {
    id: 'register.workQueue.filters.sortBy',
    defaultMessage: 'Sort By',
    description: 'Label for the sort by section of the filters'
  },
  filtersOldestToNewest: {
    id: 'register.workQueue.filters.oldestToNewest',
    defaultMessage: 'Oldest to newest',
    description: 'Label for the sort by oldest to newest option'
  },
  filtersNewestToOldest: {
    id: 'register.workQueue.filters.newestToOldest',
    defaultMessage: 'Newest to oldest',
    description: 'Label for the sort by newest to oldest option'
  },
  filtersFilterBy: {
    id: 'register.workQueue.filters.filterBy',
    defaultMessage: 'Sort By',
    description: 'Label for the sort by section of the filters'
  },
  filtersBirth: {
    id: 'register.workQueue.filters.birth',
    defaultMessage: 'Birth',
    description: 'Label for the filter by birth option'
  },
  filtersDeath: {
    id: 'register.workQueue.filters.death',
    defaultMessage: 'Death',
    description: 'Label for the filter by death option'
  },
  filtersMarriage: {
    id: 'register.workQueue.filters.marriage',
    defaultMessage: 'Marriage',
    description: 'Label for the filter by marriage option'
  },
  filtersApplication: {
    id: 'register.workQueue.filters.application',
    defaultMessage: 'Application',
    description: 'Label for the filter by application option'
  },
  filtersRegistered: {
    id: 'register.workQueue.filters.registered',
    defaultMessage: 'Registered',
    description: 'Label for the filter by registered option'
  },
  filtersCollected: {
    id: 'register.workQueue.filters.collected',
    defaultMessage: 'Collected',
    description: 'Label for the filter by collected option'
  },
  listItemName: {
    id: 'register.workQueue.listItem.name',
    defaultMessage: 'Name',
    description: 'Label for name in work queue list item'
  },
  listItemDob: {
    id: 'register.workQueue.listItem.dob',
    defaultMessage: 'D.o.B',
    description: 'Label for DoB in work queue list item'
  },
  listItemDateOfApplication: {
    id: 'register.workQueue.listItem.dateOfApplication',
    defaultMessage: 'Date of application',
    description: 'Label for date of application in work queue list item'
  },
  listItemTrackingNumber: {
    id: 'register.workQueue.listItem.trackingId',
    defaultMessage: 'Tracking ID',
    description: 'Label for tracking ID in work queue list item'
=======
  newRegistration: {
    id: 'register.workQueue.buttons.newRegistration',
    defaultMessage: 'New registration',
    description: 'The title of new registration button'
>>>>>>> f109e2ce
  }
})

const StyledSpinner = styled(Spinner)`
  margin: 50% auto;
`

const ErrorText = styled.div`
  color: ${({ theme }) => theme.colors.error};
  font-family: ${({ theme }) => theme.fonts.lightFont};
  text-align: center;
  margin-top: 100px;
`

const Container = styled.div`
  z-index: 1;
  position: relative;
  margin-top: -30px;
  padding: 0 ${({ theme }) => theme.grid.margin}px;
`
<<<<<<< HEAD
type IWorkQueueProps = InjectedIntlProps &
  IViewHeadingProps &
  ISearchInputProps & { language: string }
=======
const StyledPlusIcon = styled(Plus)`
  display: flex;
  margin-left: -23px;
`
const StyledIconAction = styled(IconAction)`
  display: flex;
  min-height: 96px;
  padding: 0 20px 0 0;
  box-shadow: 0 0 12px 1px rgba(0, 0, 0, 0.22);
  background-color: ${({ theme }) => theme.colors.accentLight};

  /* stylelint-disable */
  ${ActionTitle} {
    /* stylelint-enable */
    font-size: 28px;
    font-weight: 300;
    margin: -2px 0 -2px 120px;
    line-height: 1.3em;
    color: ${({ theme }) => theme.colors.white};
  }
`
type IWorkQueueProps = InjectedIntlProps & IViewHeadingProps & ISearchInputProps
>>>>>>> f109e2ce

class WorkQueueView extends React.Component<IWorkQueueProps> {
  getDeclarationStatusIcon = (status: string) => {
    switch (status) {
      case 'application':
        return <StatusOrange />
      case 'registered':
        return <StatusGreen />
      case 'collected':
        return <StatusCollected />
      default:
        return <StatusOrange />
    }
  }

  transformData = (data: GQLQuery) => {
    if (!data.listBirthRegistrations) {
      return []
    }

    return data.listBirthRegistrations.map((reg: GQLBirthRegistration) => {
      const names = (reg.child && (reg.child.name as GQLHumanName[])) || []
      const namesMap = names.reduce((prevNamesMap, name) => {
        if (!name) {
          return prevNamesMap
        }
        if (!name.use) {
          prevNamesMap['default'] = `${name.firstNames} ${
            name.familyName
          }`.trim()
          return prevNamesMap
        }

        prevNamesMap[name.use] = `${name.firstNames} ${name.familyName}`.trim()
        return prevNamesMap
      }, {})

      return {
        name:
          (namesMap[this.props.language] as string) ||
          (namesMap['default'] as string) ||
          '',
        dob: (reg.child && reg.child.birthDate) || '',
        date_of_application: moment(reg.createdAt).fromNow(),
        tracking_id: (reg.registration && reg.registration.trackingId) || '',
        createdAt: reg.createdAt as string,
        declaration_status:
          (reg.registration &&
            reg.registration.status &&
            (reg.registration.status[0] as GQLRegWorkflow).type) ||
          'application', // TODO don't default to application - this is here as we don't have any status information at the moment
        event: 'birth',
        location:
          (reg.registration &&
            reg.registration.status &&
            ((reg.registration.status[0] as GQLRegWorkflow)
              .location as GQLLocation).name) ||
          ''
      }
    })
  }

  renderCell = (item: { [key: string]: string }, key: number): JSX.Element => {
    const info = []
    const status = []

    info.push({
      label: this.props.intl.formatMessage(messages.listItemName),
      value: item.name
    })
    info.push({
      label: this.props.intl.formatMessage(messages.listItemDob),
      value: item.dob
    })
    info.push({
      label: this.props.intl.formatMessage(messages.listItemDateOfApplication),
      value: item.date_of_application
    })
    info.push({
      label: this.props.intl.formatMessage(messages.listItemTrackingNumber),
      value: item.tracking_id
    })

    status.push({ icon: <StatusGray />, label: item.event })
    status.push({
      icon: this.getDeclarationStatusIcon(item.declaration_status),
      label: item.declaration_status
    })
    return (
      <ListItem
        index={key}
        infoItems={info}
        statusItems={status}
        key={key}
        itemData={{}}
        expandedCellRenderer={() => <div>Dummy expanded view</div>}
      />
    )
  }

  render() {
    const { intl } = this.props

    const sortBy = {
      input: {
        label: intl.formatMessage(messages.filtersSortBy)
      },
      selects: {
        name: '',
        options: [
          {
            name: 'createdAt',
            options: [
              {
                value: 'asc',
                label: intl.formatMessage(messages.filtersOldestToNewest)
              },
              {
                value: 'desc',
                label: intl.formatMessage(messages.filtersNewestToOldest)
              }
            ],
            value: ''
          }
        ]
      }
    }

    const filterBy = {
      input: {
        label: intl.formatMessage(messages.filtersFilterBy)
      },
      selects: {
        name: '',
        options: [
          {
            name: 'event',
            options: [
              {
                value: 'birth',
                label: intl.formatMessage(messages.filtersBirth)
              },
              {
                value: 'death',
                label: intl.formatMessage(messages.filtersDeath)
              },
              {
                value: 'marriage',
                label: intl.formatMessage(messages.filtersMarriage)
              }
            ],
            value: ''
          },
          {
            name: 'declaration_status',
            options: [
              {
                value: 'application',
                label: intl.formatMessage(messages.filtersApplication)
              },
              {
                value: 'registered',
                label: intl.formatMessage(messages.filtersRegistered)
              },
              {
                value: 'collected',
                label: intl.formatMessage(messages.filtersCollected)
              }
            ],
            value: ''
          },
          {
            name: 'location',
            options: [
              // TODO these need to be translated but those needs to be read from our backend when we have locations setup
              { value: 'gazipur', label: 'Gazipur Union' },
              { value: 'badda', label: 'Badda Union' },
              { value: 'dhamrai', label: 'Dhamrai Union' },
              { value: 'savar', label: 'Savar Union' },
              { value: 'dohar', label: 'Dohar Union' }
            ],
            value: ''
          }
        ]
      }
    }

    return (
      <>
        <HomeViewHeader>
          <ViewHeading
<<<<<<< HEAD
            title={intl.formatMessage(messages.headerTitle)}
            description={intl.formatMessage(messages.headerDescription)}
=======
            id="work_queue_view"
            title="Hello Registrar"
            description="Review | Registration | Certification"
>>>>>>> f109e2ce
            {...this.props}
          />
        </HomeViewHeader>
        <Container>
<<<<<<< HEAD
          <Query query={FETCH_REGISTRATION_QUERY}>
            {({ loading, error, data }) => {
              if (loading) {
                return (
                  <StyledSpinner id="work-queue-spinner" baseColor="#F4F4F4" />
                )
              }
              if (error) {
                return (
                  <ErrorText id="work-queue-error-text">
                    {intl.formatMessage(messages.queryError)}
                  </ErrorText>
                )
              }

              const transformedData = this.transformData(data)

              return (
                <>
                  <Banner
                    text={intl.formatMessage(messages.bannerTitle)}
                    count={transformedData.length}
                  />
                  <SearchInput
                    placeholder={intl.formatMessage(
                      messages.searchInputPlaceholder
                    )}
                    buttonLabel={intl.formatMessage(
                      messages.searchInputButtonTitle
                    )}
                    {...this.props}
                  />
                  <DataTable
                    data={transformedData}
                    sortBy={sortBy}
                    filterBy={filterBy}
                    cellRenderer={this.renderCell}
                    resultLabel={intl.formatMessage(messages.dataTableResults)}
                    noResultText={intl.formatMessage(
                      messages.dataTableNoResults
                    )}
                  />
                </>
              )
            }}
          </Query>
=======
          <StyledIconAction
            id="new_registration"
            icon={() => <StyledPlusIcon />}
            title={intl.formatMessage(messages.newRegistration)}
          />
          <Banner text={intl.formatMessage(messages.bannerTitle)} count={15} />
          <SearchInput
            placeholder={intl.formatMessage(messages.searchInputPlaceholder)}
            buttonLabel={intl.formatMessage(messages.searchInputButtonTitle)}
            {...this.props}
          />
>>>>>>> f109e2ce
        </Container>
      </>
    )
  }
}

export const WorkQueue = connect((state: IStoreState) => ({
  language: state.i18n.language
}))(injectIntl(WorkQueueView))<|MERGE_RESOLUTION|>--- conflicted
+++ resolved
@@ -81,7 +81,6 @@
     defaultMessage: 'Applications to register in your area',
     description: 'The title of the banner'
   },
-<<<<<<< HEAD
   queryError: {
     id: 'register.workQueue.queryError',
     defaultMessage: 'An error occurred while searching',
@@ -109,80 +108,94 @@
     description: 'The displayed description in the Work Queue header'
   },
   filtersSortBy: {
-    id: 'register.workQueue.filters.sortBy',
+    id: 'register.workQueue.labels.selects.sort',
     defaultMessage: 'Sort By',
     description: 'Label for the sort by section of the filters'
   },
   filtersOldestToNewest: {
-    id: 'register.workQueue.filters.oldestToNewest',
+    id: 'register.workQueue.selects.sort.item0',
     defaultMessage: 'Oldest to newest',
     description: 'Label for the sort by oldest to newest option'
   },
   filtersNewestToOldest: {
-    id: 'register.workQueue.filters.newestToOldest',
+    id: 'register.workQueue.selects.sort.item1',
     defaultMessage: 'Newest to oldest',
     description: 'Label for the sort by newest to oldest option'
   },
   filtersFilterBy: {
-    id: 'register.workQueue.filters.filterBy',
+    id: 'register.workQueue.labels.selects.filter',
     defaultMessage: 'Sort By',
     description: 'Label for the sort by section of the filters'
   },
+  filtersAllEvents: {
+    id: 'register.workQueue.labels.events.all',
+    defaultMessage: 'All life events',
+    description: 'Label for the filter by all events option'
+  },
   filtersBirth: {
-    id: 'register.workQueue.filters.birth',
+    id: 'register.workQueue.labels.events.birth',
     defaultMessage: 'Birth',
     description: 'Label for the filter by birth option'
   },
   filtersDeath: {
-    id: 'register.workQueue.filters.death',
+    id: 'register.workQueue.labels.events.death',
     defaultMessage: 'Death',
     description: 'Label for the filter by death option'
   },
   filtersMarriage: {
-    id: 'register.workQueue.filters.marriage',
+    id: 'register.workQueue.labels.events.marriage',
     defaultMessage: 'Marriage',
     description: 'Label for the filter by marriage option'
   },
+  filtersAllStatuses: {
+    id: 'register.workQueue.labels.statuses.all',
+    defaultMessage: 'All statues',
+    description: 'Label for the filter by all statuses option'
+  },
   filtersApplication: {
-    id: 'register.workQueue.filters.application',
+    id: 'register.workQueue.labels.statuses.application',
     defaultMessage: 'Application',
     description: 'Label for the filter by application option'
   },
   filtersRegistered: {
-    id: 'register.workQueue.filters.registered',
+    id: 'register.workQueue.labels.statuses.registered',
     defaultMessage: 'Registered',
     description: 'Label for the filter by registered option'
   },
   filtersCollected: {
-    id: 'register.workQueue.filters.collected',
+    id: 'register.workQueue.labels.statuses.collected',
     defaultMessage: 'Collected',
     description: 'Label for the filter by collected option'
   },
+  filtersAllLocations: {
+    id: 'register.workQueue.labels.locations.all',
+    defaultMessage: 'All locations',
+    description: 'Label for filtering by all locations'
+  },
   listItemName: {
-    id: 'register.workQueue.listItem.name',
+    id: 'register.workQueue.labels.results.name',
     defaultMessage: 'Name',
     description: 'Label for name in work queue list item'
   },
   listItemDob: {
-    id: 'register.workQueue.listItem.dob',
+    id: 'register.workQueue.labels.results.dob',
     defaultMessage: 'D.o.B',
     description: 'Label for DoB in work queue list item'
   },
   listItemDateOfApplication: {
-    id: 'register.workQueue.listItem.dateOfApplication',
+    id: 'register.workQueue.labels.results.dateOfApplication',
     defaultMessage: 'Date of application',
     description: 'Label for date of application in work queue list item'
   },
   listItemTrackingNumber: {
-    id: 'register.workQueue.listItem.trackingId',
+    id: 'register.workQueue.labels.results.trackingID',
     defaultMessage: 'Tracking ID',
     description: 'Label for tracking ID in work queue list item'
-=======
+  },
   newRegistration: {
     id: 'register.workQueue.buttons.newRegistration',
     defaultMessage: 'New registration',
     description: 'The title of new registration button'
->>>>>>> f109e2ce
   }
 })
 
@@ -203,11 +216,6 @@
   margin-top: -30px;
   padding: 0 ${({ theme }) => theme.grid.margin}px;
 `
-<<<<<<< HEAD
-type IWorkQueueProps = InjectedIntlProps &
-  IViewHeadingProps &
-  ISearchInputProps & { language: string }
-=======
 const StyledPlusIcon = styled(Plus)`
   display: flex;
   margin-left: -23px;
@@ -229,8 +237,10 @@
     color: ${({ theme }) => theme.colors.white};
   }
 `
-type IWorkQueueProps = InjectedIntlProps & IViewHeadingProps & ISearchInputProps
->>>>>>> f109e2ce
+
+type IWorkQueueProps = InjectedIntlProps &
+  IViewHeadingProps &
+  ISearchInputProps & { language: string }
 
 class WorkQueueView extends React.Component<IWorkQueueProps> {
   getDeclarationStatusIcon = (status: string) => {
@@ -274,7 +284,7 @@
           (namesMap['default'] as string) ||
           '',
         dob: (reg.child && reg.child.birthDate) || '',
-        date_of_application: moment(reg.createdAt).fromNow(),
+        date_of_application: moment(reg.createdAt).format('YYYY-MM-DD'),
         tracking_id: (reg.registration && reg.registration.trackingId) || '',
         createdAt: reg.createdAt as string,
         declaration_status:
@@ -370,6 +380,10 @@
             name: 'event',
             options: [
               {
+                value: '',
+                label: intl.formatMessage(messages.filtersAllEvents)
+              },
+              {
                 value: 'birth',
                 label: intl.formatMessage(messages.filtersBirth)
               },
@@ -388,6 +402,10 @@
             name: 'declaration_status',
             options: [
               {
+                value: '',
+                label: intl.formatMessage(messages.filtersAllStatuses)
+              },
+              {
                 value: 'application',
                 label: intl.formatMessage(messages.filtersApplication)
               },
@@ -405,6 +423,10 @@
           {
             name: 'location',
             options: [
+              {
+                value: '',
+                label: intl.formatMessage(messages.filtersAllLocations)
+              },
               // TODO these need to be translated but those needs to be read from our backend when we have locations setup
               { value: 'gazipur', label: 'Gazipur Union' },
               { value: 'badda', label: 'Badda Union' },
@@ -422,19 +444,13 @@
       <>
         <HomeViewHeader>
           <ViewHeading
-<<<<<<< HEAD
+            id="work_queue_view"
             title={intl.formatMessage(messages.headerTitle)}
             description={intl.formatMessage(messages.headerDescription)}
-=======
-            id="work_queue_view"
-            title="Hello Registrar"
-            description="Review | Registration | Certification"
->>>>>>> f109e2ce
             {...this.props}
           />
         </HomeViewHeader>
         <Container>
-<<<<<<< HEAD
           <Query query={FETCH_REGISTRATION_QUERY}>
             {({ loading, error, data }) => {
               if (loading) {
@@ -454,6 +470,11 @@
 
               return (
                 <>
+                  <StyledIconAction
+                    id="new_registration"
+                    icon={() => <StyledPlusIcon />}
+                    title={intl.formatMessage(messages.newRegistration)}
+                  />
                   <Banner
                     text={intl.formatMessage(messages.bannerTitle)}
                     count={transformedData.length}
@@ -481,19 +502,6 @@
               )
             }}
           </Query>
-=======
-          <StyledIconAction
-            id="new_registration"
-            icon={() => <StyledPlusIcon />}
-            title={intl.formatMessage(messages.newRegistration)}
-          />
-          <Banner text={intl.formatMessage(messages.bannerTitle)} count={15} />
-          <SearchInput
-            placeholder={intl.formatMessage(messages.searchInputPlaceholder)}
-            buttonLabel={intl.formatMessage(messages.searchInputButtonTitle)}
-            {...this.props}
-          />
->>>>>>> f109e2ce
         </Container>
       </>
     )
