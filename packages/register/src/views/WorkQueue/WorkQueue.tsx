import * as React from 'react'
import { connect } from 'react-redux'
import { InjectedIntlProps, injectIntl, defineMessages } from 'react-intl'
import styled, { withTheme } from 'styled-components'
import * as moment from 'moment'
import { IViewHeadingProps } from 'src/components/ViewHeading'
import {
  IconAction,
  ActionTitle,
  PrimaryButton,
  SecondaryButton
} from '@opencrvs/components/lib/buttons'
import { Plus, Edit } from '@opencrvs/components/lib/icons'
import {
  Banner,
  SearchInput,
  ISearchInputProps,
  ListItem,
  Spinner,
  ListItemExpansion,
  SelectFieldType
} from '@opencrvs/components/lib/interface'
import { DataTable } from '@opencrvs/components/lib/interface/DataTable'
import gql from 'graphql-tag'
import { Query } from 'react-apollo'
import {
  GQLBirthRegistration,
  GQLRegWorkflow,
  GQLLocation,
  GQLHumanName,
  GQLQuery
} from '@opencrvs/gateway/src/graphql/schema.d'
import {
  StatusGray,
  StatusOrange,
  StatusGreen,
  StatusCollected,
  StatusRejected,
  Duplicate
} from '@opencrvs/components/lib/icons'
import { HomeViewHeader } from 'src/components/HomeViewHeader'
import { IStoreState } from 'src/store'
import { getScope } from 'src/profile/profileSelectors'
import { Scope } from 'src/utils/authUtils'
import { ITheme } from '@opencrvs/components/lib/theme'
import { goToEvents as goToEventsAction } from 'src/navigation'
import { goToTab as goToTabAction } from '../../navigation'
import { REVIEW_BIRTH_PARENT_FORM_TAB } from 'src/navigation/routes'
import { IUserDetails, ILocation, IIdentifier } from 'src/utils/userUtils'
import { PrintCertificateAction } from '../PrintCertificate/PrintCertificateAction'
import { IFormSection } from 'src/forms'
import { APPLICATIONS_STATUS } from 'src/utils/constants'
import { getUserDetails } from 'src/profile/profileSelectors'
import { HeaderContent } from '@opencrvs/components/lib/layout'

export const FETCH_REGISTRATION_QUERY = gql`
  query list($locationIds: [String]) {
    listBirthRegistrations(locationIds: $locationIds) {
      id
      registration {
        trackingId
        registrationNumber
        status {
          user {
            name {
              use
              firstNames
              familyName
            }
            role
          }
          location {
            name
            alias
          }
          type
          timestamp
        }
        duplicates
      }
      child {
        name {
          use
          firstNames
          familyName
        }
        birthDate
      }
      createdAt
    }
  }
`

const messages = defineMessages({
  hello: {
    id: 'register.home.header.hello',
    defaultMessage: 'Hello {fullName}',
    description: 'Title for the user'
  },
  searchInputPlaceholder: {
    id: 'register.workQueue.searchInput.placeholder',
    defaultMessage: 'Look for a record',
    description: 'The placeholder of search input'
  },
  searchInputButtonTitle: {
    id: 'register.workQueue.buttons.search',
    defaultMessage: 'Search',
    description: 'The title of search input submit button'
  },
  bannerTitle: {
    id: 'register.workQueue.applications.banner',
    defaultMessage: 'Applications to register in your area',
    description: 'The title of the banner'
  },
  queryError: {
    id: 'register.workQueue.queryError',
    defaultMessage: 'An error occurred while searching',
    description: 'The error message shown when a search query fails'
  },
  dataTableResults: {
    id: 'register.workQueue.dataTable.results',
    defaultMessage: 'Results',
    description: 'Results label at the top of the data table component'
  },
  dataTableNoResults: {
    id: 'register.workQueue.dataTable.noResults',
    defaultMessage: 'No result to display',
    description:
      'Text to display if the search return no results for the current filters'
  },
  headerTitle: {
    id: 'register.workQueue.header.title',
    defaultMessage: 'Hello Registrar',
    description: 'The displayed title in the Work Queue header'
  },
  headerDescription: {
    id: 'register.workQueue.header.description',
    defaultMessage: 'Review | Registration | Certification',
    description: 'The displayed description in the Work Queue header'
  },
  filtersSortBy: {
    id: 'register.workQueue.labels.selects.sort',
    defaultMessage: 'Sort By',
    description: 'Label for the sort by section of the filters'
  },
  filtersOldestToNewest: {
    id: 'register.workQueue.selects.sort.item0',
    defaultMessage: 'Oldest to newest',
    description: 'Label for the sort by oldest to newest option'
  },
  filtersNewestToOldest: {
    id: 'register.workQueue.selects.sort.item1',
    defaultMessage: 'Newest to oldest',
    description: 'Label for the sort by newest to oldest option'
  },
  filtersFilterBy: {
    id: 'register.workQueue.labels.selects.filter',
    defaultMessage: 'Sort By',
    description: 'Label for the sort by section of the filters'
  },
  filtersAllEvents: {
    id: 'register.workQueue.labels.events.all',
    defaultMessage: 'All life events',
    description: 'Label for the filter by all events option'
  },
  filtersBirth: {
    id: 'register.workQueue.labels.events.birth',
    defaultMessage: 'Birth',
    description: 'Label for the filter by birth option'
  },
  filtersDeath: {
    id: 'register.workQueue.labels.events.death',
    defaultMessage: 'Death',
    description: 'Label for the filter by death option'
  },
  filtersMarriage: {
    id: 'register.workQueue.labels.events.marriage',
    defaultMessage: 'Marriage',
    description: 'Label for the filter by marriage option'
  },
  filtersAllStatuses: {
    id: 'register.workQueue.labels.statuses.all',
    defaultMessage: 'All statues',
    description: 'Label for the filter by all statuses option'
  },
  filtersApplication: {
    id: 'register.workQueue.labels.statuses.application',
    defaultMessage: 'Application',
    description: 'Label for the filter by application option'
  },
  filtersRegistered: {
    id: 'register.workQueue.labels.statuses.registered',
    defaultMessage: 'Registered',
    description: 'Label for the filter by registered option'
  },
  filtersCollected: {
    id: 'register.workQueue.labels.statuses.collected',
    defaultMessage: 'Collected',
    description: 'Label for the filter by collected option'
  },
  filtersAllLocations: {
    id: 'register.workQueue.labels.locations.all',
    defaultMessage: 'All locations',
    description: 'Label for filtering by all locations'
  },
  listItemName: {
    id: 'register.workQueue.labels.results.name',
    defaultMessage: 'Name',
    description: 'Label for name in work queue list item'
  },
  listItemDob: {
    id: 'register.workQueue.labels.results.dob',
    defaultMessage: 'D.o.B',
    description: 'Label for DoB in work queue list item'
  },
  listItemDateOfApplication: {
    id: 'register.workQueue.labels.results.dateOfApplication',
    defaultMessage: 'Date of application',
    description: 'Label for date of application in work queue list item'
  },
  listItemTrackingNumber: {
    id: 'register.workQueue.labels.results.trackingID',
    defaultMessage: 'Tracking ID',
    description: 'Label for tracking ID in work queue list item'
  },
  listItemBirthRegistrationNumber: {
    id: 'register.workQueue.labels.results.birthRegistrationNumber',
    defaultMessage: 'BRN',
    description: 'Label for BRN in work queue list item'
  },
  listItemDuplicateLabel: {
    id: 'register.workQueue.labels.results.duplicate',
    defaultMessage: 'Possible duplicate found',
    description: 'Label for duplicate indication in work queue'
  },
  newRegistration: {
    id: 'register.workQueue.buttons.newRegistration',
    defaultMessage: 'New birth registration',
    description: 'The title of new registration button'
  },
  newApplication: {
    id: 'register.workQueue.buttons.newApplication',
    defaultMessage: 'New Birth Application',
    description: 'The title of new application button'
  },
  reviewAndRegister: {
    id: 'register.workQueue.buttons.reviewAndRegister',
    defaultMessage: 'Review and Register',
    description:
      'The title of review and register button in expanded area of list item'
  },
  reviewDuplicates: {
    id: 'register.workQueue.buttons.reviewDuplicates',
    defaultMessage: 'Review Duplicates',
    description:
      'The title of review duplicates button in expanded area of list item'
  },
  review: {
    id: 'register.workQueue.list.buttons.review',
    defaultMessage: 'Review',
    description: 'The title of review button in list item actions'
  },
  print: {
    id: 'register.workQueue.list.buttons.print',
    defaultMessage: 'Print',
    description: 'The title of print button in list item actions'
  },
  certificateCollectionActionTitle: {
    id: 'register.workQueue.title.certificateCollection',
    defaultMessage: 'Certificate Collection',
    description: 'The title of print certificate action'
  },
  printCertificate: {
    id: 'register.workQueue.list.buttons.printCertificate',
    defaultMessage: 'Print certificate',
    description:
      'The title of print certificate button in list expansion actions'
  },
  workflowStatusDateApplication: {
    id: 'register.workQueue.listItem.status.dateLabel.application',
    defaultMessage: 'Application submitted on',
    description:
      'Label for the workflow timestamp when the status is application'
  },
  workflowStatusDateRegistered: {
    id: 'register.workQueue.listItem.status.dateLabel.registered',
    defaultMessage: 'Registrated on',
    description:
      'Label for the workflow timestamp when the status is registered'
  },
  workflowStatusDateRejected: {
    id: 'register.workQueue.listItem.status.dateLabel.rejected',
    defaultMessage: 'Rejected on',
    description: 'Label for the workflow timestamp when the status is rejected'
  },
  workflowStatusDateCollected: {
    id: 'register.workQueue.listItem.status.dateLabel.collected',
    defaultMessage: 'Collected on',
    description: 'Label for the workflow timestamp when the status is collected'
  },
  workflowPractitionerLabel: {
    id: 'register.workQueue.listItem.status.label.byPractitioner',
    defaultMessage: 'By',
    description: 'Label for the practitioner name in workflow'
  },
  back: {
    id: 'menu.back',
    defaultMessage: 'Back',
    description: 'Back button in the menu'
  },

  EditBtnText: {
    id: 'review.edit.modal.editButton',
    defaultMessage: 'Edit',
    description: 'Edit button text'
  },
  printCertificateBtnText: {
    id: 'register.workQueue.buttons.printCertificate',
    defaultMessage: 'Print Certificate',
    description: 'Print Certificate Button text'
  },
  FIELD_AGENT: {
    id: 'register.home.hedaer.FIELD_AGENT',
    defaultMessage: 'Field Agent',
    description: 'The description for FIELD_AGENT role'
  },
  REGISTRATION_CLERK: {
    id: 'register.home.hedaer.REGISTRATION_CLERK',
    defaultMessage: 'Registration Clerk',
    description: 'The description for REGISTRATION_CLERK role'
  },
  LOCAL_REGISTRAR: {
    id: 'register.home.hedaer.LOCAL_REGISTRAR',
    defaultMessage: 'Registrar',
    description: 'The description for LOCAL_REGISTRAR role'
  },
  DISTRICT_REGISTRAR: {
    id: 'register.home.hedaer.DISTRICT_REGISTRAR',
    defaultMessage: 'District Registrar',
    description: 'The description for DISTRICT_REGISTRAR role'
  },
  STATE_REGISTRAR: {
    id: 'register.home.hedaer.STATE_REGISTRAR',
    defaultMessage: 'State Registrar',
    description: 'The description for STATE_REGISTRAR role'
  },
  NATIONAL_REGISTRAR: {
    id: 'register.home.hedaer.NATIONAL_REGISTRAR',
    defaultMessage: 'National Registrar',
    description: 'The description for NATIONAL_REGISTRAR role'
  }
})

const StyledSpinner = styled(Spinner)`
  margin: 50% auto;
`

const ErrorText = styled.div`
  color: ${({ theme }) => theme.colors.error};
  font-family: ${({ theme }) => theme.fonts.lightFont};
  text-align: center;
  margin-top: 100px;
`

const Container = styled.div`
  z-index: 1;
  position: relative;
  margin-top: -30px;
  padding: 0 ${({ theme }) => theme.grid.margin}px;
`
const StyledPlusIcon = styled(Plus)`
  display: flex;
  margin-left: -23px;
`
const StyledIconAction = styled(IconAction)`
  display: flex;
  min-height: 96px;
  padding: 0 20px 0 0;
  box-shadow: 0 0 12px 1px rgba(0, 0, 0, 0.22);
  background-color: ${({ theme }) => theme.colors.accentLight};
  /* stylelint-disable */
  ${ActionTitle} {
    /* stylelint-enable */
    font-size: 28px;
    font-weight: 300;
    margin: -2px 0 -2px 120px;
    line-height: 1.3em;
    color: ${({ theme }) => theme.colors.white};
  }
`
const StyledLabel = styled.label`
  font-family: ${({ theme }) => theme.fonts.boldFont};
  margin-right: 3px;
`
const StyledValue = styled.span`
  font-family: ${({ theme }) => theme.fonts.regularFont};
`
const Separator = styled.div`
  height: 1.3em;
  width: 1px;
  margin: 1px 8px;
  background: ${({ theme }) => theme.colors.copyAlpha80};
`
const ValueContainer = styled.div`
  display: inline-flex;
  flex-wrap: wrap;
  line-height: 1.3em;
`
const DuplicateIndicatorContainer = styled.div`
  display: flex;
  flex-wrap: wrap;
  margin-top: 10px;
  & span {
    font-family: ${({ theme }) => theme.fonts.boldFont};
    margin-left: 10px;
  }
`
function LabelValue({ label, value }: { label: string; value: string }) {
  return (
    <div>
      <StyledLabel>{label}:</StyledLabel>
      <StyledValue>{value}</StyledValue>
    </div>
  )
}

function ValuesWithSeparator(props: {
  strings: string[]
  separator: React.ReactNode
}): JSX.Element {
  return (
    <ValueContainer>
      {props.strings.map((value, index) => {
        return (
          <React.Fragment key={index}>
            {value}
            {index < props.strings.length - 1 && value.length > 0
              ? props.separator
              : null}
          </React.Fragment>
        )
      })}
    </ValueContainer>
  )
}

function formatRoleCode(str: string) {
  const sections = str.split('_')
  const formattedString: string[] = []
  sections.map(section => {
    section = section.charAt(0) + section.slice(1).toLowerCase()
    formattedString.push(section)
  })

  return formattedString.join(' ')
}

const ExpansionContainer = styled.div`
  flex: 1;
  display: flex;
  flex-direction: row;
  color: ${({ theme }) => theme.colors.copy};
  font-family: ${({ theme }) => theme.fonts.regularFont};
  margin-bottom: 1px;
  &:last-child {
    margin-bottom: 0;
  }
`
const ExpansionContentContainer = styled.div`
  flex: 1;
  margin-left: 10px;
`
const StyledPrimaryButton = styled(PrimaryButton)`
  font-family: ${({ theme }) => theme.fonts.boldFont};
`

const StyledSecondaryButton = styled(SecondaryButton)`
  border: solid 1px ${({ theme }) => theme.colors.disabledButton};
  color: ${({ theme }) => theme.colors.primary} !important;
  font-weight: bold;
  svg {
    margin-right: 15px;
  }
  &:hover {
    background: inherit;
    border: solid 1px ${({ theme }) => theme.colors.disabledButton};
  }
  &:disabled {
    background-color: ${({ theme }) => theme.colors.inputBackground};
  }
`
const StatusIcon = styled.div`
  margin-top: 3px;
`

interface IBaseWorkQueueProps {
  theme: ITheme
  language: string
  scope: Scope
  goToEvents: typeof goToEventsAction
  userDetails: IUserDetails
  gotoTab: typeof goToTabAction
  printForm: IFormSection
}

type IWorkQueueProps = InjectedIntlProps &
  IViewHeadingProps &
  ISearchInputProps &
  IBaseWorkQueueProps

interface IWorkQueueState {
  printCertificateModalVisible: boolean
  regId: string | null
}

interface IData {
  [key: string]: unknown
}

interface IWorkQueueListItem {
  [key: string]: IData | string | undefined
}

export class WorkQueueView extends React.Component<
  IWorkQueueProps,
  IWorkQueueState
> {
  state = { printCertificateModalVisible: false, regId: null }

  getDeclarationStatusIcon = (status: string) => {
    switch (status) {
      case 'APPLICATION':
        return (
          <StatusIcon>
            <StatusOrange />
          </StatusIcon>
        )
      case 'REGISTERED':
        return (
          <StatusIcon>
            <StatusGreen />
          </StatusIcon>
        )
      case 'REJECTED':
        return (
          <StatusIcon>
            <StatusRejected />
          </StatusIcon>
        )
      case 'COLLECTED':
        return (
          <StatusIcon>
            <StatusCollected />
          </StatusIcon>
        )
      default:
        return (
          <StatusIcon>
            <StatusOrange />
          </StatusIcon>
        )
    }
  }

  getWorkflowDateLabel = (status: string) => {
    switch (status) {
      case 'APPLICATION':
        return messages.workflowStatusDateApplication
      case 'REGISTERED':
        return messages.workflowStatusDateRegistered
      case 'REJECTED':
        return messages.workflowStatusDateRejected
      case 'COLLECTED':
        return messages.workflowStatusDateCollected
      default:
        return messages.workflowStatusDateApplication
    }
  }

  togglePrintModal = (id?: string) => {
    this.setState(prevState => ({
      printCertificateModalVisible: !prevState.printCertificateModalVisible,
      regId: id ? id : ''
    }))
  }

  transformData = (data: GQLQuery) => {
    if (!data.listBirthRegistrations) {
      return []
    }

    return data.listBirthRegistrations.map((reg: GQLBirthRegistration) => {
      const childNames = (reg.child && (reg.child.name as GQLHumanName[])) || []
      const namesMap = (names: GQLHumanName[]) =>
        names.filter(Boolean).reduce((prevNamesMap, name) => {
          if (!name.use) {
            /* tslint:disable:no-string-literal */
            prevNamesMap['default'] = `${name.firstNames} ${
              /* tslint:enable:no-string-literal */
              name.familyName
            }`.trim()
            return prevNamesMap
          }

          prevNamesMap[name.use] = `${name.firstNames} ${
            name.familyName
          }`.trim()
          return prevNamesMap
        }, {})
      const lang = 'bn'
      return {
        id: reg.id,
        name:
          (namesMap(childNames)[lang] as string) ||
          /* tslint:disable:no-string-literal */
          (namesMap(childNames)['default'] as string) ||
          /* tslint:enable:no-string-literal */
          '',
        dob: (reg.child && reg.child.birthDate) || '',
        date_of_application: moment(reg.createdAt).format('YYYY-MM-DD'),
        registrationNumber:
          (reg.registration && reg.registration.registrationNumber) || '',
        tracking_id: (reg.registration && reg.registration.trackingId) || '',
        createdAt: reg.createdAt as string,
        status:
          reg.registration &&
          reg.registration.status &&
          reg.registration.status.map(status => {
            return {
              type: status && status.type,
              practitionerName:
                (status &&
                  status.user &&
                  (namesMap(status.user.name as GQLHumanName[])[
                    this.props.language
                  ] as string)) ||
                (status &&
                  status.user &&
                  /* tslint:disable:no-string-literal */
                  (namesMap(status.user.name as GQLHumanName[])[
                    'default'
                  ] as string)) ||
                /* tslint:enable:no-string-literal */
                '',
              timestamp:
                status && moment(status.timestamp).format('YYYY-MM-DD'),
              practitionerRole: status && status.user && status.user.role,
              location: status && status.location && status.location.name
            }
          }),
        declaration_status:
          reg.registration &&
          reg.registration.status &&
          (reg.registration.status[0] as GQLRegWorkflow).type,
        event: 'birth',
        duplicates: reg.registration && reg.registration.duplicates,
        location:
          (reg.registration &&
            reg.registration.status &&
            (reg.registration.status[0] as GQLRegWorkflow).location &&
            ((reg.registration.status[0] as GQLRegWorkflow)
              .location as GQLLocation).name) ||
          ''
      }
    })
  }

  getApplicationData = (
    applicationData: IWorkQueueListItem[]
  ): IWorkQueueListItem[] => {
    return applicationData.filter(application => {
      if (application.status && application.status[0].type) {
        return application.status[0].type === 'DECLARED'
      } else {
        return false
      }
    })
  }

  renderExpansionContent = (
    item: {
      [key: string]: string & Array<{ [key: string]: string }>
    },
    key: number
  ): JSX.Element[] => {
    return item.status.map(status => {
      const { practitionerName, practitionerRole, location } = status
      return (
        <ExpansionContainer key={key}>
          {this.getDeclarationStatusIcon(status.type)}
          <ExpansionContentContainer>
            <LabelValue
              label={this.props.intl.formatMessage(
                this.getWorkflowDateLabel(status.type)
              )}
              value={status.timestamp}
            />
            <ValueContainer>
              <StyledLabel>
                {this.props.intl.formatMessage(
                  messages.workflowPractitionerLabel
                )}
                :
              </StyledLabel>
              <ValuesWithSeparator
                strings={[
                  practitionerName,
                  formatRoleCode(practitionerRole),
                  location
                ]}
                separator={<Separator />}
              />
            </ValueContainer>
            {item.duplicates && (
              <DuplicateIndicatorContainer>
                <Duplicate />
                <span>
                  {this.props.intl.formatMessage(
                    messages.listItemDuplicateLabel
                  )}
                </span>
              </DuplicateIndicatorContainer>
            )}
          </ExpansionContentContainer>
        </ExpansionContainer>
      )
    })
  }

  renderCell = (
    item: { [key: string]: string & Array<{ type: string }> },
    key: number
  ): JSX.Element => {
    const applicationIsRegistered = item.declaration_status === 'REGISTERED'
    const applicationIsRejected = item.declaration_status === 'REJECTED'
    const info = []
    const status = []
    const icons = []

    info.push({
      label: this.props.intl.formatMessage(messages.listItemName),
      value: item.name
    })
    info.push({
      label: this.props.intl.formatMessage(messages.listItemDob),
      value: item.dob
    })
    info.push({
      label: this.props.intl.formatMessage(messages.listItemDateOfApplication),
      value: item.date_of_application
    })
    if (!applicationIsRegistered) {
      info.push({
        label: this.props.intl.formatMessage(messages.listItemTrackingNumber),
        value: item.tracking_id
      })
    }
    if (applicationIsRegistered) {
      info.push({
        label: this.props.intl.formatMessage(
          messages.listItemBirthRegistrationNumber
        ),
        value: item.registrationNumber
      })
    }

    status.push({ icon: <StatusGray />, label: item.event })
    status.push({
      icon: this.getDeclarationStatusIcon(item.declaration_status),
      label: item.declaration_status
    })

    if (item.duplicates) {
      icons.push(<Duplicate />)
    }

    const listItemActions = []

    const expansionActions: JSX.Element[] = []
    if (this.userHasCertifyScope()) {
      if (applicationIsRegistered) {
        listItemActions.push({
          label: this.props.intl.formatMessage(messages.print),
          handler: () => this.togglePrintModal(item.id)
        })

        expansionActions.push(
          <StyledPrimaryButton
            id={`printCertificate_${item.tracking_id}`}
            onClick={() => this.togglePrintModal(item.id)}
          >
            {this.props.intl.formatMessage(messages.printCertificateBtnText)}
          </StyledPrimaryButton>
        )
      }
    }

    if (this.userHasRegisterScope()) {
      if (
        !item.duplicates &&
        !applicationIsRegistered &&
        !applicationIsRejected
      ) {
        listItemActions.push({
          label: this.props.intl.formatMessage(messages.review),
          handler: () =>
            this.props.gotoTab(REVIEW_BIRTH_PARENT_FORM_TAB, item.id, 'review')
        })

        expansionActions.push(
          <StyledPrimaryButton
            id={`reviewAndRegisterBtn_${item.tracking_id}`}
            onClick={() =>
              this.props.gotoTab(
                REVIEW_BIRTH_PARENT_FORM_TAB,
                item.id,
                'review'
              )
            }
          >
            {this.props.intl.formatMessage(messages.reviewAndRegister)}
          </StyledPrimaryButton>
        )
      }
    }

    if (item.duplicates && !applicationIsRegistered && !applicationIsRejected) {
      listItemActions.push({
        label: this.props.intl.formatMessage(messages.reviewDuplicates),
        handler: () => console.log('TO DO')
      })
      expansionActions.push(
        <StyledPrimaryButton
          id={`reviewDuplicatesBtn_${item.tracking_id}`}
          onClick={() => {
            console.log('TO DO')
          }}
        >
          {this.props.intl.formatMessage(messages.reviewDuplicates)}
        </StyledPrimaryButton>
      )
    }
    if (applicationIsRegistered) {
      expansionActions.push(
        <StyledSecondaryButton
          id={`editBtn_${item.tracking_id}`}
          disabled={true}
        >
          <Edit />
          {this.props.intl.formatMessage(messages.EditBtnText)}
        </StyledSecondaryButton>
      )
    }

    return (
      <ListItem
        index={key}
        infoItems={info}
        statusItems={status}
        icons={icons}
        key={key}
        itemData={{}}
        actions={listItemActions}
        expandedCellRenderer={() => (
          <ListItemExpansion actions={expansionActions}>
            {this.renderExpansionContent(item, key)}
          </ListItemExpansion>
        )}
      />
    )
  }
  userHasRegisterScope() {
    return this.props.scope && this.props.scope.includes('register')
  }
  userHasDeclareScope() {
    return this.props.scope && this.props.scope.includes('declare')
  }

  userHasCertifyScope() {
    return this.props.scope && this.props.scope.includes('certify')
  }

  getLocalLocationId() {
    const area = this.props.userDetails && this.props.userDetails.catchmentArea
    const identifier =
      area &&
      area.find((location: ILocation) => {
        return (
          (location.identifier &&
            location.identifier.find((areaIdentifier: IIdentifier) => {
              return (
                areaIdentifier.system.endsWith('jurisdiction-type') &&
                areaIdentifier.value === 'UNION'
              )
            })) !== undefined
        )
      })

    return identifier && identifier.id
  }

  getNewEventButtonText() {
    if (this.userHasRegisterScope()) {
      return messages.newRegistration
    } else if (this.userHasDeclareScope()) {
      return messages.newApplication
    } else {
      return messages.newApplication
    }
  }

  getIssuerDetails() {
    const { intl, userDetails, language } = this.props
    let fullName = ''

    if (userDetails && userDetails.name) {
      const nameObj = userDetails.name.find(
        (storedName: GQLHumanName) => storedName.use === language
      ) as GQLHumanName
      fullName = `${String(nameObj.firstNames)} ${String(nameObj.familyName)}`
    }

    return {
      name: fullName,
      role:
        userDetails && userDetails.role
          ? intl.formatMessage(messages[userDetails.role])
          : '',
      issuedAt:
        userDetails &&
        userDetails.primaryOffice &&
        userDetails.primaryOffice.name
          ? userDetails.primaryOffice.name
          : ''
    }
  }

  render() {
    const { intl, theme, printForm } = this.props
    const sortBy = {
      input: {
        label: intl.formatMessage(messages.filtersSortBy)
      },
      selects: {
        name: '',
        options: [
          {
            name: 'createdAt',
            options: [
              {
                value: 'asc',
                label: intl.formatMessage(messages.filtersOldestToNewest)
              },
              {
                value: 'desc',
                label: intl.formatMessage(messages.filtersNewestToOldest)
              }
            ],
            value: '',
            type: SelectFieldType.Date
          }
        ]
      }
    }
    const filterBy = {
      input: {
        label: intl.formatMessage(messages.filtersFilterBy)
      },
      selects: {
        name: '',
        options: [
          {
            name: 'event',
            options: [
              {
                value: '',
                label: intl.formatMessage(messages.filtersAllEvents)
              },
              {
                value: 'birth',
                label: intl.formatMessage(messages.filtersBirth)
              },
              {
                value: 'death',
                label: intl.formatMessage(messages.filtersDeath)
              },
              {
                value: 'marriage',
                label: intl.formatMessage(messages.filtersMarriage)
              }
            ],
            value: ''
          },
          {
            name: 'declaration_status',
            options: [
              {
                value: '',
                label: intl.formatMessage(messages.filtersAllStatuses)
              },
              {
                value: 'application',
                label: intl.formatMessage(messages.filtersApplication)
              },
              {
                value: 'registered',
                label: intl.formatMessage(messages.filtersRegistered)
              },
              {
                value: 'collected',
                label: intl.formatMessage(messages.filtersCollected)
              }
            ],
            value: ''
          },
          {
            name: 'location',
            options: [
              {
                value: '',
                label: intl.formatMessage(messages.filtersAllLocations)
              },
              // TODO these need to be translated but those needs to be read from our backend when we have locations setup
              { value: 'gazipur', label: 'Gazipur Union' },
              { value: 'badda', label: 'Badda Union' },
              { value: 'dhamrai', label: 'Dhamrai Union' },
              { value: 'savar', label: 'Savar Union' },
              { value: 'dohar', label: 'Dohar Union' }
            ],
            value: ''
          }
        ]
      }
    }
    return (
      <>
        <HomeViewHeader
          title={intl.formatMessage(messages.hello, {
            fullName: this.getIssuerDetails().name
          })}
          description={this.getIssuerDetails().role}
          id="home_view"
        />
        <Container>
          <HeaderContent>
            <Query
              query={FETCH_REGISTRATION_QUERY}
              variables={{
                locationIds: [this.getLocalLocationId()]
              }}
            >
              {({ loading, error, data }) => {
                if (loading) {
                  return (
                    <StyledSpinner
                      id="work-queue-spinner"
                      baseColor={theme.colors.background}
                    />
                  )
                }
                if (error) {
                  return (
                    <ErrorText id="work-queue-error-text">
                      {intl.formatMessage(messages.queryError)}
                    </ErrorText>
                  )
                }
                const transformedData = this.transformData(data)
                return (
                  <>
                    <StyledIconAction
                      id="new_registration"
                      icon={() => <StyledPlusIcon />}
                      onClick={this.props.goToEvents}
                      title={intl.formatMessage(this.getNewEventButtonText())}
                    />
                    <Banner
                      text={intl.formatMessage(messages.bannerTitle)}
                      count={transformedData.length}
                      status={APPLICATIONS_STATUS}
                    />
                    <SearchInput
                      placeholder={intl.formatMessage(
                        messages.searchInputPlaceholder
                      )}
                      buttonLabel={intl.formatMessage(
                        messages.searchInputButtonTitle
                      )}
                      {...this.props}
                    />
                    <DataTable
                      data={transformedData}
                      sortBy={sortBy}
                      filterBy={filterBy}
                      cellRenderer={this.renderCell}
                      resultLabel={intl.formatMessage(
                        messages.dataTableResults
                      )}
                      noResultText={intl.formatMessage(
                        messages.dataTableNoResults
                      )}
                    />
                  </>
                )
<<<<<<< HEAD
              }}
            </Query>
          </HeaderContent>
=======
              }
              const transformedData = this.transformData(data)
              const applicationData = this.getApplicationData(transformedData)
              return (
                <>
                  <StyledIconAction
                    id="new_registration"
                    icon={() => <StyledPlusIcon />}
                    onClick={this.props.goToEvents}
                    title={intl.formatMessage(this.getNewEventButtonText())}
                  />
                  <Banner
                    text={intl.formatMessage(messages.bannerTitle)}
                    count={applicationData.length}
                    status={APPLICATIONS_STATUS}
                  />
                  <SearchInput
                    placeholder={intl.formatMessage(
                      messages.searchInputPlaceholder
                    )}
                    buttonLabel={intl.formatMessage(
                      messages.searchInputButtonTitle
                    )}
                    {...this.props}
                  />
                  <DataTable
                    data={transformedData}
                    sortBy={sortBy}
                    filterBy={filterBy}
                    cellRenderer={this.renderCell}
                    resultLabel={intl.formatMessage(messages.dataTableResults)}
                    noResultText={intl.formatMessage(
                      messages.dataTableNoResults
                    )}
                  />
                </>
              )
            }}
          </Query>
>>>>>>> 0d2f85e5
        </Container>
        {this.state.printCertificateModalVisible ? (
          <PrintCertificateAction
            title={this.props.intl.formatMessage(
              messages.certificateCollectionActionTitle
            )}
            backLabel={this.props.intl.formatMessage(messages.back)}
            registrationId={(this.state.regId && this.state.regId) || ''}
            togglePrintCertificateSection={this.togglePrintModal}
            printCertificateFormSection={printForm}
            IssuerDetails={this.getIssuerDetails()}
          />
        ) : null}
      </>
    )
  }
}
export const WorkQueue = connect(
  (state: IStoreState) => ({
    language: state.i18n.language,
    scope: getScope(state),
    userDetails: getUserDetails(state),
    printForm: state.printCertificateForm.collectCertificateFrom
  }),
  { goToEvents: goToEventsAction, gotoTab: goToTabAction }
)(injectIntl(withTheme(WorkQueueView)))<|MERGE_RESOLUTION|>--- conflicted
+++ resolved
@@ -1066,6 +1066,7 @@
                   )
                 }
                 const transformedData = this.transformData(data)
+                const applicationData = this.getApplicationData(transformedData)
                 return (
                   <>
                     <StyledIconAction
@@ -1076,7 +1077,7 @@
                     />
                     <Banner
                       text={intl.formatMessage(messages.bannerTitle)}
-                      count={transformedData.length}
+                      count={applicationData.length}
                       status={APPLICATIONS_STATUS}
                     />
                     <SearchInput
@@ -1102,51 +1103,9 @@
                     />
                   </>
                 )
-<<<<<<< HEAD
               }}
             </Query>
           </HeaderContent>
-=======
-              }
-              const transformedData = this.transformData(data)
-              const applicationData = this.getApplicationData(transformedData)
-              return (
-                <>
-                  <StyledIconAction
-                    id="new_registration"
-                    icon={() => <StyledPlusIcon />}
-                    onClick={this.props.goToEvents}
-                    title={intl.formatMessage(this.getNewEventButtonText())}
-                  />
-                  <Banner
-                    text={intl.formatMessage(messages.bannerTitle)}
-                    count={applicationData.length}
-                    status={APPLICATIONS_STATUS}
-                  />
-                  <SearchInput
-                    placeholder={intl.formatMessage(
-                      messages.searchInputPlaceholder
-                    )}
-                    buttonLabel={intl.formatMessage(
-                      messages.searchInputButtonTitle
-                    )}
-                    {...this.props}
-                  />
-                  <DataTable
-                    data={transformedData}
-                    sortBy={sortBy}
-                    filterBy={filterBy}
-                    cellRenderer={this.renderCell}
-                    resultLabel={intl.formatMessage(messages.dataTableResults)}
-                    noResultText={intl.formatMessage(
-                      messages.dataTableNoResults
-                    )}
-                  />
-                </>
-              )
-            }}
-          </Query>
->>>>>>> 0d2f85e5
         </Container>
         {this.state.printCertificateModalVisible ? (
           <PrintCertificateAction
