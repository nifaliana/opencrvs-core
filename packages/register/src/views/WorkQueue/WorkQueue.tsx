--- conflicted
+++ resolved
@@ -290,12 +290,12 @@
     defaultMessage: 'By',
     description: 'Label for the practitioner name in workflow'
   },
-<<<<<<< HEAD
   back: {
     id: 'menu.back',
     defaultMessage: 'Back',
     description: 'Back button in the menu'
-=======
+  },
+
   EditBtnText: {
     id: 'review.edit.modal.editButton',
     defaultMessage: 'Edit',
@@ -305,7 +305,6 @@
     id: 'register.workQueue.buttons.printCertificate',
     defaultMessage: 'Print Certificate',
     description: 'Print Certificate Button text'
->>>>>>> b5953438
   }
 })
 
@@ -701,19 +700,21 @@
     if (item.duplicates) {
       icons.push(<Duplicate />)
     }
-    const registeredButNotCertified: boolean =
-      item.declaration_status === 'REGISTERED' &&
-      item.declaration_status !== 'CERTIFIED'
 
     const listItemActions = []
 
     const expansionActions: JSX.Element[] = []
     if (this.userHasCertifyScope()) {
       if (applicationIsRegistered) {
+        listItemActions.push({
+          label: this.props.intl.formatMessage(messages.print),
+          handler: () => this.togglePrintModal(item.id)
+        })
+
         expansionActions.push(
           <StyledPrimaryButton
             id={`printCertificate_${item.tracking_id}`}
-            onClick={() => alert('Print Certificate')}
+            onClick={() => this.togglePrintModal(item.id)}
           >
             {this.props.intl.formatMessage(messages.printCertificateBtnText)}
           </StyledPrimaryButton>
@@ -722,89 +723,56 @@
     }
 
     if (this.userHasRegisterScope()) {
-<<<<<<< HEAD
-      if (!item.duplicates) {
-        if (registeredButNotCertified) {
-          listItemActions.push({
-            label: this.props.intl.formatMessage(messages.print),
-            handler: () => this.togglePrintModal(item.id)
-          })
-
-          expansionActions.push(
-            <StyledPrimaryButton
-              id={`printCertificateBtn_${item.tracking_id}`}
-              onClick={() => this.togglePrintModal(item.id)}
-            >
-              {this.props.intl.formatMessage(messages.printCertificate)}
-            </StyledPrimaryButton>
-          )
-        } else {
-          listItemActions.push({
-            label: this.props.intl.formatMessage(messages.review),
-            handler: () => {
-=======
       if (!item.duplicates && !applicationIsRegistered) {
+        listItemActions.push({
+          label: this.props.intl.formatMessage(messages.review),
+          handler: () =>
+            this.props.gotoTab(REVIEW_BIRTH_PARENT_FORM_TAB, item.id, 'review')
+        })
+
         expansionActions.push(
           <StyledPrimaryButton
             id={`reviewAndRegisterBtn_${item.tracking_id}`}
             onClick={() =>
->>>>>>> b5953438
               this.props.gotoTab(
                 REVIEW_BIRTH_PARENT_FORM_TAB,
                 item.id,
                 'review'
               )
             }
-          })
-
-          expansionActions.push(
-            <StyledPrimaryButton
-              id={`reviewAndRegisterBtn_${item.tracking_id}`}
-              onClick={() =>
-                this.props.gotoTab(
-                  REVIEW_BIRTH_PARENT_FORM_TAB,
-                  item.id,
-                  'review'
-                )
-              }
-            >
-              {this.props.intl.formatMessage(messages.reviewAndRegister)}
-            </StyledPrimaryButton>
-          )
-        }
-      }
-<<<<<<< HEAD
-
-      if (item.duplicates) {
-        listItemActions.push({
-          label: this.props.intl.formatMessage(messages.reviewDuplicates),
-          handler: () => console.log('TO DO')
-        })
-=======
-      if (item.duplicates && !applicationIsRegistered) {
->>>>>>> b5953438
-        expansionActions.push(
-          <StyledPrimaryButton
-            id={`reviewDuplicatesBtn_${item.tracking_id}`}
-            onClick={() => {
-              console.log('TO DO')
-            }}
           >
-            {this.props.intl.formatMessage(messages.reviewDuplicates)}
+            {this.props.intl.formatMessage(messages.reviewAndRegister)}
           </StyledPrimaryButton>
         )
       }
-      if (applicationIsRegistered) {
-        expansionActions.push(
-          <StyledSecondaryButton
-            id={`editBtn_${item.tracking_id}`}
-            disabled={true}
-          >
-            <Edit />
-            {this.props.intl.formatMessage(messages.EditBtnText)}
-          </StyledSecondaryButton>
-        )
-      }
+    }
+
+    if (item.duplicates && !applicationIsRegistered) {
+      listItemActions.push({
+        label: this.props.intl.formatMessage(messages.reviewDuplicates),
+        handler: () => console.log('TO DO')
+      })
+      expansionActions.push(
+        <StyledPrimaryButton
+          id={`reviewDuplicatesBtn_${item.tracking_id}`}
+          onClick={() => {
+            console.log('TO DO')
+          }}
+        >
+          {this.props.intl.formatMessage(messages.reviewDuplicates)}
+        </StyledPrimaryButton>
+      )
+    }
+    if (applicationIsRegistered) {
+      expansionActions.push(
+        <StyledSecondaryButton
+          id={`editBtn_${item.tracking_id}`}
+          disabled={true}
+        >
+          <Edit />
+          {this.props.intl.formatMessage(messages.EditBtnText)}
+        </StyledSecondaryButton>
+      )
     }
 
     return (
