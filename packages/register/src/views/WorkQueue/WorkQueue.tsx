--- conflicted
+++ resolved
@@ -280,15 +280,8 @@
   /* stylelint-disable */
   ${ActionTitle} {
     /* stylelint-enable */
-<<<<<<< HEAD
     ${({ theme }) => theme.fonts.h3Style};
     margin: -2px 0 -2px 120px;
-=======
-    font-size: 28px;
-    font-weight: 300;
-    margin: -20px 0 0 0;
-    line-height: 1.3em;
->>>>>>> 9187382b
     color: ${({ theme }) => theme.colors.white};
   }
 `
