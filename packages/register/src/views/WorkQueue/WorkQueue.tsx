import * as React from 'react'
import { connect } from 'react-redux'
import { InjectedIntlProps, injectIntl, defineMessages } from 'react-intl'
import styled, { withTheme } from 'styled-components'
import { IViewHeadingProps } from 'src/components/ViewHeading'
import {
  IconAction,
  ActionTitle,
  PrimaryButton,
  SecondaryButton
} from '@opencrvs/components/lib/buttons'
import { Plus, Edit } from '@opencrvs/components/lib/icons'
import {
  Banner,
  SearchInput,
  ISearchInputProps,
  ListItem,
  Spinner,
  ListItemExpansion,
  SelectFieldType
} from '@opencrvs/components/lib/interface'
import { DataTable } from '@opencrvs/components/lib/interface/DataTable'
import gql from 'graphql-tag'
import { Query } from 'react-apollo'
import {
  GQLBirthRegistration,
  GQLRegWorkflow,
  GQLLocation,
  GQLHumanName,
  GQLQuery,
  GQLComment,
  GQLEventRegistration,
  GQLDeathRegistration
} from '@opencrvs/gateway/src/graphql/schema.d'
import {
  StatusGray,
  StatusOrange,
  StatusGreen,
  StatusCollected,
  StatusRejected,
  Duplicate
} from '@opencrvs/components/lib/icons'
import { HomeViewHeader } from 'src/components/HomeViewHeader'
import { IStoreState } from 'src/store'
import { getScope } from 'src/profile/profileSelectors'
import { Scope } from 'src/utils/authUtils'
import { ITheme } from '@opencrvs/components/lib/theme'
import {
  goToEvents as goToEventsAction,
  goToReviewDuplicate as goToReviewDuplicateAction,
  goToPrintCertificate as goToPrintCertificateAction
} from 'src/navigation'
import { goToTab as goToTabAction } from '../../navigation'
import { REVIEW_BIRTH_PARENT_FORM_TAB } from 'src/navigation/routes'
import { IUserDetails, IGQLLocation, IIdentifier } from 'src/utils/userUtils'
import { APPLICATIONS_STATUS } from 'src/utils/constants'
import { getUserDetails } from 'src/profile/profileSelectors'
import { createNamesMap } from 'src/utils/data-formating'
import { HeaderContent } from '@opencrvs/components/lib/layout'
import { messages as rejectionMessages } from 'src/review/reject-registration'
import { formatLongDate } from 'src/utils/date-formatting'

export const FETCH_REGISTRATION_QUERY = gql`
  query list($locationIds: [String], $count: Int, $skip: Int) {
    listEventRegistrations(
      locationIds: $locationIds
      count: $count
      skip: $skip
    ) {
      totalItems
      results {
        id
        registration {
          id
          trackingId
          registrationNumber
          type
          status {
            id
            user {
              id
              name {
                use
                firstNames
                familyName
              }
              role
            }
            location {
              id
              name
              alias
            }
            office {
              name
              alias
              address {
                district
                state
              }
            }
            type
            timestamp
            comments {
              comment
            }
          }
          duplicates
        }
        createdAt
        ... on BirthRegistration {
          child {
            id
            name {
              use
              firstNames
              familyName
            }
            birthDate
          }
        }
        ... on DeathRegistration {
          deceased {
            id
            name {
              use
              firstNames
              familyName
            }
            birthDate
            deceased {
              deathDate
            }
          }
        }
      }
    }
  }
`

const messages = defineMessages({
  hello: {
    id: 'register.home.header.hello',
    defaultMessage: 'Hello {fullName}',
    description: 'Title for the user'
  },
  searchInputPlaceholder: {
    id: 'register.workQueue.searchInput.placeholder',
    defaultMessage: 'Look for a record',
    description: 'The placeholder of search input'
  },
  searchInputButtonTitle: {
    id: 'register.workQueue.buttons.search',
    defaultMessage: 'Search',
    description: 'The title of search input submit button'
  },
  bannerTitle: {
    id: 'register.workQueue.applications.banner',
    defaultMessage: 'Applications to register in your area',
    description: 'The title of the banner'
  },
  queryError: {
    id: 'register.workQueue.queryError',
    defaultMessage: 'An error occurred while searching',
    description: 'The error message shown when a search query fails'
  },
  dataTableResults: {
    id: 'register.workQueue.dataTable.results',
    defaultMessage: 'Results',
    description: 'Results label at the top of the data table component'
  },
  dataTableNoResults: {
    id: 'register.workQueue.dataTable.noResults',
    defaultMessage: 'No result to display',
    description:
      'Text to display if the search return no results for the current filters'
  },
  headerTitle: {
    id: 'register.workQueue.header.title',
    defaultMessage: 'Hello Registrar',
    description: 'The displayed title in the Work Queue header'
  },
  headerDescription: {
    id: 'register.workQueue.header.description',
    defaultMessage: 'Review | Registration | Certification',
    description: 'The displayed description in the Work Queue header'
  },
  filtersSortBy: {
    id: 'register.workQueue.labels.selects.sort',
    defaultMessage: 'Sort By',
    description: 'Label for the sort by section of the filters'
  },
  filtersOldestToNewest: {
    id: 'register.workQueue.selects.sort.item0',
    defaultMessage: 'Oldest to newest',
    description: 'Label for the sort by oldest to newest option'
  },
  filtersNewestToOldest: {
    id: 'register.workQueue.selects.sort.item1',
    defaultMessage: 'Newest to oldest',
    description: 'Label for the sort by newest to oldest option'
  },
  filtersFilterBy: {
    id: 'register.workQueue.labels.selects.filter',
    defaultMessage: 'Sort By',
    description: 'Label for the sort by section of the filters'
  },
  filtersAllEvents: {
    id: 'register.workQueue.labels.events.all',
    defaultMessage: 'All life events',
    description: 'Label for the filter by all events option'
  },
  filtersBirth: {
    id: 'register.workQueue.labels.events.birth',
    defaultMessage: 'Birth',
    description: 'Label for the filter by birth option'
  },
  filtersDeath: {
    id: 'register.workQueue.labels.events.death',
    defaultMessage: 'Death',
    description: 'Label for the filter by death option'
  },
  filtersMarriage: {
    id: 'register.workQueue.labels.events.marriage',
    defaultMessage: 'Marriage',
    description: 'Label for the filter by marriage option'
  },
  filtersAllStatuses: {
    id: 'register.workQueue.labels.statuses.all',
    defaultMessage: 'All statues',
    description: 'Label for the filter by all statuses option'
  },
  filtersApplication: {
    id: 'register.workQueue.labels.statuses.application',
    defaultMessage: 'Application',
    description: 'Label for the filter by application option'
  },
  filtersRegistered: {
    id: 'register.workQueue.labels.statuses.registered',
    defaultMessage: 'Registered',
    description: 'Label for the filter by registered option'
  },
  filtersCollected: {
    id: 'register.workQueue.labels.statuses.collected',
    defaultMessage: 'Collected',
    description: 'Label for the filter by collected option'
  },
  filtersAllLocations: {
    id: 'register.workQueue.labels.locations.all',
    defaultMessage: 'All locations',
    description: 'Label for filtering by all locations'
  },
  listItemName: {
    id: 'register.workQueue.labels.results.name',
    defaultMessage: 'Name',
    description: 'Label for name in work queue list item'
  },
  listItemDob: {
    id: 'register.workQueue.labels.results.dob',
    defaultMessage: 'D.o.B',
    description: 'Label for DoB in work queue list item'
  },
  listItemDod: {
    id: 'register.workQueue.labels.results.dod',
    defaultMessage: 'D.o.D',
    description: 'Label for DoD in work queue list item'
  },
  listItemDateOfApplication: {
    id: 'register.workQueue.labels.results.dateOfApplication',
    defaultMessage: 'Date of application',
    description: 'Label for date of application in work queue list item'
  },
  listItemTrackingNumber: {
    id: 'register.workQueue.labels.results.trackingID',
    defaultMessage: 'Tracking ID',
    description: 'Label for tracking ID in work queue list item'
  },
  listItemBirthRegistrationNumber: {
    id: 'register.workQueue.labels.results.birthRegistrationNumber',
    defaultMessage: 'BRN',
    description: 'Label for BRN in work queue list item'
  },
  listItemDuplicateLabel: {
    id: 'register.workQueue.labels.results.duplicate',
    defaultMessage: 'Possible duplicate found',
    description: 'Label for duplicate indication in work queue'
  },
  listItemRejectionReasonLabel: {
    id: 'register.workQueue.labels.results.rejectionReason',
    defaultMessage: 'Reason',
    description: 'Label for rejection reason'
  },
  newRegistration: {
    id: 'register.workQueue.buttons.newRegistration',
    defaultMessage: 'New registration',
    description: 'The title of new registration button'
  },
  newApplication: {
    id: 'register.workQueue.buttons.newApplication',
    defaultMessage: 'New Birth Application',
    description: 'The title of new application button'
  },
  reviewAndRegister: {
    id: 'register.workQueue.buttons.reviewAndRegister',
    defaultMessage: 'Review and Register',
    description:
      'The title of review and register button in expanded area of list item'
  },
  reviewDuplicates: {
    id: 'register.workQueue.buttons.reviewDuplicates',
    defaultMessage: 'Review Duplicates',
    description:
      'The title of review duplicates button in expanded area of list item'
  },
  review: {
    id: 'register.workQueue.list.buttons.review',
    defaultMessage: 'Review',
    description: 'The title of review button in list item actions'
  },
  print: {
    id: 'register.workQueue.list.buttons.print',
    defaultMessage: 'Print',
    description: 'The title of print button in list item actions'
  },
  printCertificate: {
    id: 'register.workQueue.list.buttons.printCertificate',
    defaultMessage: 'Print certificate',
    description:
      'The title of print certificate button in list expansion actions'
  },
  workflowStatusDateApplication: {
    id: 'register.workQueue.listItem.status.dateLabel.application',
    defaultMessage: 'Application submitted on',
    description:
      'Label for the workflow timestamp when the status is application'
  },
  workflowStatusDateRegistered: {
    id: 'register.workQueue.listItem.status.dateLabel.registered',
    defaultMessage: 'Registrated on',
    description:
      'Label for the workflow timestamp when the status is registered'
  },
  workflowStatusDateRejected: {
    id: 'register.workQueue.listItem.status.dateLabel.rejected',
    defaultMessage: 'Rejected on',
    description: 'Label for the workflow timestamp when the status is rejected'
  },
  workflowStatusDateCollected: {
    id: 'register.workQueue.listItem.status.dateLabel.collected',
    defaultMessage: 'Collected on',
    description: 'Label for the workflow timestamp when the status is collected'
  },
  workflowPractitionerLabel: {
    id: 'register.workQueue.listItem.status.label.byPractitioner',
    defaultMessage: 'By',
    description: 'Label for the practitioner name in workflow'
  },
  EditBtnText: {
    id: 'review.edit.modal.editButton',
    defaultMessage: 'Edit',
    description: 'Edit button text'
  },
  printCertificateBtnText: {
    id: 'register.workQueue.buttons.printCertificate',
    defaultMessage: 'Print Certificate',
    description: 'Print Certificate Button text'
  },
  FIELD_AGENT: {
    id: 'register.home.header.FIELD_AGENT',
    defaultMessage: 'Field Agent',
    description: 'The description for FIELD_AGENT role'
  },
  REGISTRATION_CLERK: {
    id: 'register.home.header.REGISTRATION_CLERK',
    defaultMessage: 'Registration Clerk',
    description: 'The description for REGISTRATION_CLERK role'
  },
  LOCAL_REGISTRAR: {
    id: 'register.home.header.LOCAL_REGISTRAR',
    defaultMessage: 'Registrar',
    description: 'The description for LOCAL_REGISTRAR role'
  },
  DISTRICT_REGISTRAR: {
    id: 'register.home.header.DISTRICT_REGISTRAR',
    defaultMessage: 'District Registrar',
    description: 'The description for DISTRICT_REGISTRAR role'
  },
  STATE_REGISTRAR: {
    id: 'register.home.header.STATE_REGISTRAR',
    defaultMessage: 'State Registrar',
    description: 'The description for STATE_REGISTRAR role'
  },
  NATIONAL_REGISTRAR: {
    id: 'register.home.header.NATIONAL_REGISTRAR',
    defaultMessage: 'National Registrar',
    description: 'The description for NATIONAL_REGISTRAR role'
  },
  application: {
    id: 'register.workQueue.statusLabel.application',
    defaultMessage: 'application',
    description: 'The status label for application'
  },
  registered: {
    id: 'register.workQueue.statusLabel.registered',
    defaultMessage: 'registered',
    description: 'The status label for registered'
  },
  rejected: {
    id: 'register.workQueue.statusLabel.rejected',
    defaultMessage: 'rejected',
    description: 'The status label for rejected'
  },
  collected: {
    id: 'register.workQueue.statusLabel.collected',
    defaultMessage: 'collected',
    description: 'The status label for collected'
  }
})

const StyledSpinner = styled(Spinner)`
  margin: 50% auto;
`

const ErrorText = styled.div`
  color: ${({ theme }) => theme.colors.error};
  font-family: ${({ theme }) => theme.fonts.lightFont};
  text-align: center;
  margin-top: 100px;
`

const Container = styled.div`
  z-index: 1;
  position: relative;
  margin-top: -30px;
  padding: 0 ${({ theme }) => theme.grid.margin}px;
`
const StyledPlusIcon = styled(Plus)`
  display: flex;
  margin-left: -23px;
`
const StyledIconAction = styled(IconAction)`
  display: flex;
  min-height: 96px;
  padding: 0 20px 0 0;
  box-shadow: 0 0 12px 1px rgba(0, 0, 0, 0.22);
  background-color: ${({ theme }) => theme.colors.accentLight};
  /* stylelint-disable */
  ${ActionTitle} {
    /* stylelint-enable */
    font-size: 28px;
    font-weight: 300;
    margin: -2px 0 -2px 120px;
    line-height: 1.3em;
    color: ${({ theme }) => theme.colors.white};
  }
`
const StyledLabel = styled.label`
  font-family: ${({ theme }) => theme.fonts.boldFont};
  margin-right: 3px;
`
const StyledValue = styled.span`
  font-family: ${({ theme }) => theme.fonts.regularFont};
`
const Separator = styled.div`
  height: 1.3em;
  width: 1px;
  margin: 1px 8px;
  background: ${({ theme }) => theme.colors.copyAlpha80};
`
const ValueContainer = styled.div`
  display: inline-flex;
  flex-wrap: wrap;
  line-height: 1.3em;
`
const DuplicateIndicatorContainer = styled.div`
  display: flex;
  flex-wrap: wrap;
  margin-top: 10px;
  & span {
    font-family: ${({ theme }) => theme.fonts.boldFont};
    margin-left: 10px;
  }
`
function LabelValue({ label, value }: { label: string; value: string }) {
  return (
    <div>
      <StyledLabel>{label}:</StyledLabel>
      <StyledValue>{value}</StyledValue>
    </div>
  )
}

function ValuesWithSeparator(props: {
  strings: string[]
  separator: React.ReactNode
}): JSX.Element {
  return (
    <ValueContainer>
      {props.strings.map((value, index) => {
        return (
          <React.Fragment key={index}>
            {value}
            {index < props.strings.length - 1 && value.length > 0
              ? props.separator
              : null}
          </React.Fragment>
        )
      })}
    </ValueContainer>
  )
}

function formatRoleCode(str: string) {
  const sections = str.split('_')
  const formattedString: string[] = []
  sections.map(section => {
    section = section.charAt(0) + section.slice(1).toLowerCase()
    formattedString.push(section)
  })

  return formattedString.join(' ')
}

function getRejectionReasonDisplayValue(reason: string) {
  switch (reason) {
    case 'duplicate':
      return rejectionMessages.rejectionReasonDuplicate
    case 'misspelling':
      return rejectionMessages.rejectionReasonMisspelling
    case 'missing_supporting_doc':
      return rejectionMessages.rejectionReasonMissingSupportingDoc
    case 'other':
      return rejectionMessages.rejectionReasonOther
    default:
      return rejectionMessages.rejectionReasonOther
  }
}

const ExpansionContainer = styled.div`
  flex: 1;
  display: flex;
  flex-direction: row;
  color: ${({ theme }) => theme.colors.copy};
  font-family: ${({ theme }) => theme.fonts.regularFont};
  margin-bottom: 8px;
  &:last-child {
    margin-bottom: 0;
  }
`
const ExpansionContentContainer = styled.div`
  flex: 1;
  margin-left: 10px;
`
const StyledPrimaryButton = styled(PrimaryButton)`
  font-family: ${({ theme }) => theme.fonts.boldFont};
`

const StyledSecondaryButton = styled(SecondaryButton)`
  border: solid 1px ${({ theme }) => theme.colors.disabledButton};
  color: ${({ theme }) => theme.colors.primary} !important;
  font-weight: bold;
  svg {
    margin-right: 15px;
  }
  &:hover {
    background: inherit;
    border: solid 1px ${({ theme }) => theme.colors.disabledButton};
  }
  &:disabled {
    background-color: ${({ theme }) => theme.colors.inputBackground};
  }
`
const StatusIcon = styled.div`
  margin-top: 3px;
`

const StatusIconCollected = styled.div`
  padding-left: 6px;
  margin-top: 3px;
`

interface IBaseWorkQueueProps {
  theme: ITheme
  language: string
  scope: Scope
  goToEvents: typeof goToEventsAction
  userDetails: IUserDetails
  gotoTab: typeof goToTabAction
  goToReviewDuplicate: typeof goToReviewDuplicateAction
  goToPrintCertificate: typeof goToPrintCertificateAction
}

type IWorkQueueProps = InjectedIntlProps &
  IViewHeadingProps &
  ISearchInputProps &
  IBaseWorkQueueProps

interface IWorkQueueState {
  printCertificateModalVisible: boolean
  regId: string | null
  currentPage: number
}

interface IData {
  [key: string]: unknown
}

interface IWorkQueueListItem {
  [key: string]: IData | string | undefined
}

export class WorkQueueView extends React.Component<
  IWorkQueueProps,
  IWorkQueueState
> {
  state = { printCertificateModalVisible: false, regId: null, currentPage: 1 }
  pageSize = 10

  getDeclarationStatusIcon = (status: string) => {
    switch (status) {
      case 'APPLICATION':
        return (
          <StatusIcon>
            <StatusOrange />
          </StatusIcon>
        )
      case 'REGISTERED':
        return (
          <StatusIcon>
            <StatusGreen />
          </StatusIcon>
        )
      case 'REJECTED':
        return (
          <StatusIcon>
            <StatusRejected />
          </StatusIcon>
        )
      case 'CERTIFIED':
        return (
          <StatusIconCollected>
            <StatusCollected />
          </StatusIconCollected>
        )
      default:
        return (
          <StatusIcon>
            <StatusOrange />
          </StatusIcon>
        )
    }
  }

  getDeclarationStatusLabel = (status: string) => {
    switch (status) {
      case 'APPLICATION':
        return this.props.intl.formatMessage(messages.application)
      case 'REGISTERED':
        return this.props.intl.formatMessage(messages.registered)
      case 'REJECTED':
        return this.props.intl.formatMessage(messages.rejected)
      case 'CERTIFIED':
        return this.props.intl.formatMessage(messages.collected)
      default:
        return this.props.intl.formatMessage(messages.application)
    }
  }

  getWorkflowDateLabel = (status: string) => {
    switch (status) {
      case 'APPLICATION':
        return messages.workflowStatusDateApplication
      case 'REGISTERED':
        return messages.workflowStatusDateRegistered
      case 'REJECTED':
        return messages.workflowStatusDateRejected
      case 'CERTIFIED':
        return messages.workflowStatusDateCollected
      default:
        return messages.workflowStatusDateApplication
    }
  }

  getEventLabel = (status: string) => {
    switch (status) {
      case 'BIRTH':
        return this.props.intl.formatMessage(messages.filtersBirth)
      case 'DEATH':
        return this.props.intl.formatMessage(messages.filtersDeath)
      case 'MARRIAGE':
        return this.props.intl.formatMessage(messages.filtersMarriage)
      default:
        return this.props.intl.formatMessage(messages.filtersBirth)
    }
  }

  transformData = (data: GQLQuery) => {
<<<<<<< HEAD
    const { locale } = this.props.intl
    if (!data.listBirthRegistrations || !data.listBirthRegistrations.results) {
=======
    if (!data.listEventRegistrations || !data.listEventRegistrations.results) {
>>>>>>> 66356923
      return []
    }

    return data.listEventRegistrations.results.map(
      (reg: GQLEventRegistration) => {
        let birthReg
        let deathReg
        let names
        if (reg.registration && reg.registration.type === 'BIRTH') {
          birthReg = reg as GQLBirthRegistration
          names =
            (birthReg &&
              birthReg.child &&
              (birthReg.child.name as GQLHumanName[])) ||
            []
        } else {
          deathReg = reg as GQLDeathRegistration
          names =
            (deathReg &&
              deathReg.deceased &&
              (deathReg.deceased.name as GQLHumanName[])) ||
            []
        }
        const lang = 'bn'
        const type =
          reg.registration &&
          reg.registration.status &&
          (reg.registration.status[0] as GQLRegWorkflow).type
        return {
          id: reg.id,
          name:
            (createNamesMap(names)[lang] as string) ||
            /* tslint:disable:no-string-literal */
            (createNamesMap(names)['default'] as string) ||
            /* tslint:enable:no-string-literal */
            '',
<<<<<<< HEAD
          dob:
            (reg.child &&
              reg.child.birthDate &&
              formatLongDate(reg.child.birthDate as string, locale)) ||
            '',
          date_of_application: formatLongDate(reg.createdAt, locale),
=======
          dob: (birthReg && birthReg.child && birthReg.child.birthDate) || '',
          dod:
            (deathReg &&
              deathReg.deceased &&
              deathReg.deceased.deceased &&
              deathReg.deceased.deceased.deathDate) ||
            '',
          date_of_application: moment(reg.createdAt).format('YYYY-MM-DD'),
>>>>>>> 66356923
          registrationNumber:
            (reg.registration && reg.registration.registrationNumber) || '',
          tracking_id: (reg.registration && reg.registration.trackingId) || '',
          createdAt: reg.createdAt as string,
          status:
            reg.registration &&
            reg.registration.status &&
            reg.registration.status
              .map(status => {
                return {
                  type: status && status.type,
                  practitionerName:
                    (status &&
                      status.user &&
                      (createNamesMap(status.user.name as GQLHumanName[])[
                        this.props.language
                      ] as string)) ||
                    (status &&
                      status.user &&
                      /* tslint:disable:no-string-literal */
                      (createNamesMap(status.user.name as GQLHumanName[])[
                        'default'
                      ] as string)) ||
                    /* tslint:enable:no-string-literal */
                    '',
                  timestamp: status && formatLongDate(status.timestamp, locale),
                  practitionerRole: status && status.user && status.user.role,
                  officeName: status && status.office && status.office.name
                }
              })
              .reverse(),
          declaration_status:
            reg.registration &&
            reg.registration.status &&
            (reg.registration.status[0] as GQLRegWorkflow).type,
          event: reg.registration && reg.registration.type,
          rejection_reason:
            (type === 'REJECTED' &&
              (reg.registration &&
                reg.registration.status &&
                (reg.registration.status[0] as GQLRegWorkflow).comments &&
                ((reg.registration.status[0] as GQLRegWorkflow)
                  .comments as GQLComment[]) &&
                ([
                  ...((reg.registration.status[0] as GQLRegWorkflow)
                    .comments as GQLComment[])
                ].pop() as GQLComment).comment)) ||
            '',
          duplicates: reg.registration && reg.registration.duplicates,
          location:
            (reg.registration &&
              reg.registration.status &&
              (reg.registration.status[0] as GQLRegWorkflow).location &&
              ((reg.registration.status[0] as GQLRegWorkflow)
                .location as GQLLocation).name) ||
            ''
        }
      }
    )
  }

  getApplicationData = (
    applicationData: IWorkQueueListItem[]
  ): IWorkQueueListItem[] => {
    return applicationData.filter(application => {
      if (application.status && application.status[0].type) {
        return application.status[0].type === 'DECLARED'
      } else {
        return false
      }
    })
  }

  renderExpansionContent = (item: {
    [key: string]: string & Array<{ [key: string]: string }>
  }): JSX.Element[] => {
    return item.status.map((status, i) => {
      const { practitionerName, practitionerRole, officeName } = status
      return (
        <ExpansionContainer key={i}>
          {this.getDeclarationStatusIcon(status.type)}
          <ExpansionContentContainer>
            <LabelValue
              label={this.props.intl.formatMessage(
                this.getWorkflowDateLabel(status.type)
              )}
              value={status.timestamp}
            />
            <ValueContainer>
              <StyledLabel>
                {this.props.intl.formatMessage(
                  messages.workflowPractitionerLabel
                )}
                :
              </StyledLabel>
              <ValuesWithSeparator
                strings={[
                  practitionerName,
                  formatRoleCode(practitionerRole),
                  officeName
                ]}
                separator={<Separator />}
              />
            </ValueContainer>
            {item.duplicates && item.duplicates.length > 0 && (
              <DuplicateIndicatorContainer>
                <Duplicate />
                <span>
                  {this.props.intl.formatMessage(
                    messages.listItemDuplicateLabel
                  )}
                </span>
              </DuplicateIndicatorContainer>
            )}
          </ExpansionContentContainer>
        </ExpansionContainer>
      )
    })
  }

  renderCell = (
    item: { [key: string]: string & Array<{ type: string }> },
    key: number
  ): JSX.Element => {
    const applicationIsRegistered = item.declaration_status === 'REGISTERED'
    const applicationIsCertified = item.declaration_status === 'CERTIFIED'
    const applicationIsRejected = item.declaration_status === 'REJECTED'
    const info = []
    const status = []
    const icons = []

    info.push({
      label: this.props.intl.formatMessage(messages.listItemName),
      value: item.name
    })
    if (item.dob) {
      info.push({
        label: this.props.intl.formatMessage(messages.listItemDob),
        value: item.dob
      })
    }
    if (item.dod) {
      info.push({
        label: this.props.intl.formatMessage(messages.listItemDod),
        value: item.dod
      })
    }
    info.push({
      label: this.props.intl.formatMessage(messages.listItemDateOfApplication),
      value: item.date_of_application
    })
    if (!applicationIsRegistered || !applicationIsCertified) {
      info.push({
        label: this.props.intl.formatMessage(messages.listItemTrackingNumber),
        value: item.tracking_id
      })
    }
    if (applicationIsRegistered || applicationIsCertified) {
      info.push({
        label: this.props.intl.formatMessage(
          messages.listItemBirthRegistrationNumber
        ),
        value: item.registrationNumber
      })
    }

    status.push({
      icon: <StatusGray />,
      label: this.getEventLabel(item.event)
    })
    status.push({
      icon: this.getDeclarationStatusIcon(item.declaration_status),
      label: this.getDeclarationStatusLabel(item.declaration_status)
    })

    if (applicationIsRejected && item.rejection_reason) {
      const parsedComment = item.rejection_reason.split('&')[0]
      const parsedReason = parsedComment && parsedComment.split('=')[1]
      const reasons = parsedReason && parsedReason.split(',')

      info.push({
        label: this.props.intl.formatMessage(
          messages.listItemRejectionReasonLabel
        ),
        value:
          reasons &&
          reasons
            .reduce(
              (prev, curr) => [
                ...prev,
                this.props.intl.formatMessage(
                  getRejectionReasonDisplayValue(curr)
                )
              ],
              []
            )
            .join(', ')
      })
    }

    if (item.duplicates && item.duplicates.length > 0) {
      icons.push(<Duplicate />)
    }

    const listItemActions = []

    const expansionActions: JSX.Element[] = []
    if (this.userHasCertifyScope()) {
      if (applicationIsRegistered || applicationIsCertified) {
        listItemActions.push({
          label: this.props.intl.formatMessage(messages.print),
          handler: () => this.props.goToPrintCertificate(item.id)
        })

        expansionActions.push(
          <StyledPrimaryButton
            id={`printCertificate_${item.tracking_id}`}
            onClick={() => this.props.goToPrintCertificate(item.id)}
          >
            {this.props.intl.formatMessage(messages.printCertificateBtnText)}
          </StyledPrimaryButton>
        )
      }
    }

    if (this.userHasRegisterScope()) {
      if (
        !(item.duplicates && item.duplicates.length > 0) &&
        !applicationIsRegistered &&
        !applicationIsRejected &&
        !applicationIsCertified
      ) {
        listItemActions.push({
          label: this.props.intl.formatMessage(messages.review),
          handler: () =>
            this.props.gotoTab(REVIEW_BIRTH_PARENT_FORM_TAB, item.id, 'review')
        })

        expansionActions.push(
          <StyledPrimaryButton
            id={`reviewAndRegisterBtn_${item.tracking_id}`}
            onClick={() =>
              this.props.gotoTab(
                REVIEW_BIRTH_PARENT_FORM_TAB,
                item.id,
                'review'
              )
            }
          >
            {this.props.intl.formatMessage(messages.reviewAndRegister)}
          </StyledPrimaryButton>
        )
      }
    }

    if (
      item.duplicates &&
      item.duplicates.length > 0 &&
      !applicationIsRegistered &&
      !applicationIsRejected
    ) {
      listItemActions.push({
        label: this.props.intl.formatMessage(messages.reviewDuplicates),
        handler: () => this.props.goToReviewDuplicate(item.id)
      })
      expansionActions.push(
        <StyledPrimaryButton
          id={`reviewDuplicatesBtn_${item.tracking_id}`}
          onClick={() => {
            this.props.goToReviewDuplicate(item.id)
          }}
        >
          {this.props.intl.formatMessage(messages.reviewDuplicates)}
        </StyledPrimaryButton>
      )
    }
    if (applicationIsRegistered) {
      expansionActions.push(
        <StyledSecondaryButton
          id={`editBtn_${item.tracking_id}`}
          disabled={true}
        >
          <Edit />
          {this.props.intl.formatMessage(messages.EditBtnText)}
        </StyledSecondaryButton>
      )
    }

    return (
      <ListItem
        index={key}
        infoItems={info}
        statusItems={status}
        icons={icons}
        key={key}
        itemData={{}}
        actions={listItemActions}
        expandedCellRenderer={() => (
          <ListItemExpansion actions={expansionActions}>
            {this.renderExpansionContent(item)}
          </ListItemExpansion>
        )}
      />
    )
  }
  userHasRegisterScope() {
    return this.props.scope && this.props.scope.includes('register')
  }
  userHasDeclareScope() {
    return this.props.scope && this.props.scope.includes('declare')
  }

  userHasCertifyScope() {
    return this.props.scope && this.props.scope.includes('certify')
  }

  getLocalLocationId() {
    const area = this.props.userDetails && this.props.userDetails.catchmentArea
    const identifier =
      area &&
      area.find((location: IGQLLocation) => {
        return (
          (location.identifier &&
            location.identifier.find((areaIdentifier: IIdentifier) => {
              return (
                areaIdentifier.system.endsWith('jurisdiction-type') &&
                areaIdentifier.value === 'UNION'
              )
            })) !== undefined
        )
      })

    return identifier && identifier.id
  }

  getNewEventButtonText() {
    if (this.userHasRegisterScope()) {
      return messages.newRegistration
    } else if (this.userHasDeclareScope()) {
      return messages.newApplication
    } else {
      return messages.newApplication
    }
  }

  onPageChange = async (newPageNumber: number) => {
    this.setState({ currentPage: newPageNumber })
  }

  render() {
    const { intl, theme, userDetails, language } = this.props
    const sortBy = {
      input: {
        label: intl.formatMessage(messages.filtersSortBy)
      },
      selects: {
        name: '',
        options: [
          {
            name: 'createdAt',
            options: [
              {
                value: 'asc',
                label: intl.formatMessage(messages.filtersOldestToNewest)
              },
              {
                value: 'desc',
                label: intl.formatMessage(messages.filtersNewestToOldest)
              }
            ],
            value: 'desc',
            type: SelectFieldType.Date
          }
        ]
      }
    }
    const filterBy = {
      input: {
        label: intl.formatMessage(messages.filtersFilterBy)
      },
      selects: {
        name: '',
        options: [
          {
            name: 'event',
            options: [
              {
                value: '',
                label: intl.formatMessage(messages.filtersAllEvents)
              },
              {
                value: 'birth',
                label: intl.formatMessage(messages.filtersBirth)
              },
              {
                value: 'death',
                label: intl.formatMessage(messages.filtersDeath)
              },
              {
                value: 'marriage',
                label: intl.formatMessage(messages.filtersMarriage)
              }
            ],
            value: ''
          },
          {
            name: 'declaration_status',
            options: [
              {
                value: '',
                label: intl.formatMessage(messages.filtersAllStatuses)
              },
              {
                value: 'DECLARED',
                label: intl.formatMessage(messages.filtersApplication)
              },
              {
                value: 'REGISTERED',
                label: intl.formatMessage(messages.filtersRegistered)
              },
              {
                value: 'CERTIFIED',
                label: intl.formatMessage(messages.filtersCollected)
              }
            ],
            value: ''
          },
          {
            name: 'location',
            options: [
              {
                value: '',
                label: intl.formatMessage(messages.filtersAllLocations)
              },
              // TODO these need to be translated but those needs to be read from our backend when we have locations setup
              { value: 'gazipur', label: 'Gazipur Union' },
              { value: 'badda', label: 'Badda Union' },
              { value: 'dhamrai', label: 'Dhamrai Union' },
              { value: 'savar', label: 'Savar Union' },
              { value: 'dohar', label: 'Dohar Union' }
            ],
            value: ''
          }
        ]
      }
    }

    let fullName = ''
    if (userDetails && userDetails.name) {
      const nameObj = userDetails.name.find(
        (storedName: GQLHumanName) => storedName.use === language
      ) as GQLHumanName
      fullName = `${String(nameObj.firstNames)} ${String(nameObj.familyName)}`
    }

    const role =
      userDetails && userDetails.role
        ? intl.formatMessage(messages[userDetails.role])
        : ''

    return (
      <>
        <HomeViewHeader
          title={intl.formatMessage(messages.hello, {
            fullName
          })}
          description={role}
          id="home_view"
        />
        <Container>
          <HeaderContent>
            <Query
              query={FETCH_REGISTRATION_QUERY}
              variables={{
                locationIds: [this.getLocalLocationId()],
                count: this.pageSize,
                skip: (this.state.currentPage - 1) * this.pageSize
              }}
            >
              {({ loading, error, data }) => {
                if (loading) {
                  return (
                    <StyledSpinner
                      id="work-queue-spinner"
                      baseColor={theme.colors.background}
                    />
                  )
                }
                if (error) {
                  return (
                    <ErrorText id="work-queue-error-text">
                      {intl.formatMessage(messages.queryError)}
                    </ErrorText>
                  )
                }
                const transformedData = this.transformData(data)
                const applicationData = this.getApplicationData(transformedData)
                return (
                  <>
                    <StyledIconAction
                      id="new_registration"
                      icon={() => <StyledPlusIcon />}
                      onClick={this.props.goToEvents}
                      title={intl.formatMessage(this.getNewEventButtonText())}
                    />
                    <Banner
                      text={intl.formatMessage(messages.bannerTitle)}
                      count={applicationData.length}
                      status={APPLICATIONS_STATUS}
                    />
                    <SearchInput
                      placeholder={intl.formatMessage(
                        messages.searchInputPlaceholder
                      )}
                      buttonLabel={intl.formatMessage(
                        messages.searchInputButtonTitle
                      )}
                      {...this.props}
                    />
                    <DataTable
                      data={transformedData}
                      sortBy={sortBy}
                      filterBy={filterBy}
                      cellRenderer={this.renderCell}
                      resultLabel={intl.formatMessage(
                        messages.dataTableResults
                      )}
                      noResultText={intl.formatMessage(
                        messages.dataTableNoResults
                      )}
                      onPageChange={(currentPage: number) => {
                        this.onPageChange(currentPage)
                      }}
                      pageSize={this.pageSize}
                      totalPages={Math.ceil(
                        ((data.listEventRegistrations &&
                          data.listEventRegistrations.totalItems) ||
                          0) / this.pageSize
                      )}
                      initialPage={this.state.currentPage}
                    />
                  </>
                )
              }}
            </Query>
          </HeaderContent>
        </Container>
      </>
    )
  }
}
export const WorkQueue = connect(
  (state: IStoreState) => ({
    language: state.i18n.language,
    scope: getScope(state),
    userDetails: getUserDetails(state)
  }),
  {
    goToEvents: goToEventsAction,
    gotoTab: goToTabAction,
    goToReviewDuplicate: goToReviewDuplicateAction,
    goToPrintCertificate: goToPrintCertificateAction
  }
)(injectIntl(withTheme(WorkQueueView)))<|MERGE_RESOLUTION|>--- conflicted
+++ resolved
@@ -695,12 +695,8 @@
   }
 
   transformData = (data: GQLQuery) => {
-<<<<<<< HEAD
     const { locale } = this.props.intl
-    if (!data.listBirthRegistrations || !data.listBirthRegistrations.results) {
-=======
     if (!data.listEventRegistrations || !data.listEventRegistrations.results) {
->>>>>>> 66356923
       return []
     }
 
@@ -737,23 +733,20 @@
             (createNamesMap(names)['default'] as string) ||
             /* tslint:enable:no-string-literal */
             '',
-<<<<<<< HEAD
           dob:
-            (reg.child &&
-              reg.child.birthDate &&
-              formatLongDate(reg.child.birthDate as string, locale)) ||
+            (birthReg &&
+              birthReg.child &&
+              birthReg.child.birthDate &&
+              formatLongDate(birthReg.child.birthDate, locale)) ||
             '',
-          date_of_application: formatLongDate(reg.createdAt, locale),
-=======
-          dob: (birthReg && birthReg.child && birthReg.child.birthDate) || '',
           dod:
             (deathReg &&
               deathReg.deceased &&
               deathReg.deceased.deceased &&
-              deathReg.deceased.deceased.deathDate) ||
+              deathReg.deceased.deceased.deathDate &&
+              formatLongDate(deathReg.deceased.deceased.deathDate, locale)) ||
             '',
-          date_of_application: moment(reg.createdAt).format('YYYY-MM-DD'),
->>>>>>> 66356923
+          date_of_application: formatLongDate(reg.createdAt, locale),
           registrationNumber:
             (reg.registration && reg.registration.registrationNumber) || '',
           tracking_id: (reg.registration && reg.registration.trackingId) || '',
