--- conflicted
+++ resolved
@@ -11,11 +11,8 @@
   DuplicateDetails,
   Action as RegAction
 } from 'src/components/DuplicateDetails'
-<<<<<<< HEAD
 import { RouteComponentProps } from 'react-router'
-=======
 import { Event } from 'src/forms'
->>>>>>> a644502c
 
 const messages = defineMessages({
   title: {
