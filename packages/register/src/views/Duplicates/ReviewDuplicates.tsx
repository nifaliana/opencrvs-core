--- conflicted
+++ resolved
@@ -6,7 +6,6 @@
 import { WORK_QUEUE } from 'src/navigation/routes'
 import {
   DuplicateDetails,
-<<<<<<< HEAD
   Event,
   Action
 } from 'src/components/DuplicateDetails'
@@ -29,12 +28,6 @@
 interface IMatchParams {
   applicationId: string
 }
-=======
-  Action as RegAction
-} from 'src/components/DuplicateDetails'
-import { Event } from 'src/forms'
-import { HeaderContent } from '@opencrvs/components/lib/layout'
->>>>>>> aa131a8a
 
 const messages = defineMessages({
   title: {
@@ -329,7 +322,6 @@
   render() {
     const match = this.props.match
     const applicationId = match.params.applicationId
-
     return (
       <ActionPage
         goBack={() => {
@@ -337,7 +329,6 @@
         }}
         title={this.props.intl.formatMessage(messages.pageTitle)}
       >
-<<<<<<< HEAD
         <Query
           query={FETCH_DUPLICATES}
           variables={{
@@ -374,7 +365,6 @@
               vars[`duplicate${i}Id`] = id
               return vars
             }, {})
-
             return (
               <Query
                 query={createDuplicateDetailsQuery(duplicateIds)}
@@ -435,31 +425,6 @@
             )
           }}
         </Query>
-=======
-        <Container>
-          <HeaderContent>
-            <TitleBox>
-              <Header>
-                <Duplicate />
-                <HeaderText>
-                  {this.props.intl.formatMessage(messages.title)}
-                </HeaderText>
-              </Header>
-              <p>{this.props.intl.formatMessage(messages.description)}</p>
-            </TitleBox>
-            <Grid>
-              {mockDupeData.map(data => (
-                <DuplicateDetails
-                  data={data}
-                  notDuplicateHandler={() => {
-                    alert('Not a duplicate! (°◇°)')
-                  }}
-                />
-              ))}
-            </Grid>
-          </HeaderContent>
-        </Container>
->>>>>>> aa131a8a
       </ActionPage>
     )
   }
