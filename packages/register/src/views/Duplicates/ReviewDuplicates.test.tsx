import * as React from 'react'
import { createTestComponent } from '../../tests/util'
<<<<<<< HEAD
import { ReviewDuplicates, rejectMutation } from './ReviewDuplicates'
import { createStore } from 'src/store'
import { ReactWrapper } from 'enzyme'

describe('Review Duplicates component', () => {
  let component: ReactWrapper<{}, {}>
  beforeEach(() => {
    const { store, history } = createStore()
    const mock: any = jest.fn()

    const testComponent = createTestComponent(
      <ReviewDuplicates
        location={mock}
        history={history}
        match={{
          params: { applicationId: '' },
          isExact: true,
          path: '',
          url: ''
        }}
      />,
      store
    )
    component = testComponent.component
  })
  it('renders without crashing', () => {
    expect(component).toBeDefined()
  })
  it('detail boxes are loaded properly', () => {
    expect(component.find('#detail_box_1').hostNodes()).toHaveLength(1)
    expect(component.find('#detail_box_2').hostNodes()).toHaveLength(1)
    expect(component.find('#detail_box_3').hostNodes()).toHaveLength(1)
  })
  it('reject confirmation shows up if reject link is clicked', () => {
    component
      .find('#reject_link_1')
      .hostNodes()
      .simulate('click')

    component.update()
    expect(component.find('#reject_confirm').hostNodes()).toHaveLength(1)
  })
  it('back link on reject confirm modal hides the confirm modal', () => {
    component
      .find('#reject_link_1')
      .hostNodes()
      .simulate('click')

    component
      .find('#back_link')
      .hostNodes()
      .simulate('click')
    component.update()

    expect(component.find('#reject_confirm').hostNodes()).toHaveLength(0)
  })

  it('successfuly rejects the application', async () => {
    const { store, history } = createStore()
    const mock: any = jest.fn()

    const testComponent = createTestComponent(
      <ReviewDuplicates
        location={mock}
        history={history}
        match={{
          params: { applicationId: '' },
          isExact: true,
          path: '',
          url: ''
        }}
      />,
      store,
      [
        {
          request: {
            query: rejectMutation,
            variables: { id: '1', reason: 'Duplicate' }
          },
          result: { data: { markBirthAsVoided: '1' } }
        }
      ]
    )

    testComponent.component
      .find('#reject_link_1')
      .hostNodes()
      .simulate('click')
    testComponent.component.update()

    testComponent.component
      .find('#reject_confirm')
      .hostNodes()
      .simulate('click')

    // wait for mocked data to load mockedProvider
    await new Promise(resolve => {
      setTimeout(resolve, 0)
    })
    testComponent.component.update()

    expect(
      testComponent.component.find('#reject_confirm').hostNodes()
    ).toHaveLength(0)
=======
import {
  ReviewDuplicates,
  FETCH_DUPLICATES,
  createDuplicateDetailsQuery
} from './ReviewDuplicates'
import { createStore } from 'src/store'
import { DuplicateDetails } from 'src/components/DuplicateDetails'

describe('Review duplicates component', () => {
  it('query gateway correctly and displays the returned duplicates correctly', async () => {
    const graphqlMock = [
      {
        request: {
          query: FETCH_DUPLICATES,
          variables: {
            id: '123'
          }
        },
        result: {
          data: {
            fetchBirthRegistration: {
              id: '123',
              registration: {
                duplicates: ['111']
              }
            }
          }
        }
      },

      {
        request: {
          query: createDuplicateDetailsQuery(['123', '111']),
          variables: {
            duplicate0Id: '123',
            duplicate1Id: '111'
          }
        },
        result: {
          data: {
            duplicate0: {
              createdAt: '2019-01-22T09:46:02.547Z',
              id: '450ce5e3-b495-4868-bb6a-1183ffd0fdd1',
              registration: {
                trackingId: 'BFCJ02U',
                type: 'BIRTH',
                status: [
                  {
                    type: 'DECLARED',
                    timestamp: '2019-01-22T09:46:02.547Z',
                    user: {
                      name: [
                        {
                          use: 'en',
                          firstNames: 'Shakib',
                          familyName: 'Al Hasan'
                        },
                        {
                          use: 'bn',
                          firstNames: '',
                          familyName: ''
                        }
                      ],
                      role: 'FIELD_AGENT'
                    },
                    office: {
                      name: 'Moktarpur Union Parishad'
                    }
                  }
                ]
              },
              child: {
                name: [
                  {
                    use: 'bn',
                    firstNames: 'গায়ত্রী',
                    familyName: 'স্পিভক'
                  },
                  {
                    use: 'en',
                    firstNames: 'Gayatri',
                    familyName: 'Spivak'
                  }
                ],
                birthDate: '2018-08-01',
                gender: 'female'
              },
              mother: {
                name: [
                  {
                    use: 'bn',
                    firstNames: 'গায়ত্রী',
                    familyName: 'স্পিভক'
                  },
                  {
                    use: 'en',
                    firstNames: 'Gayatri',
                    familyName: 'Spivak'
                  }
                ],
                birthDate: null,
                gender: null,
                identifier: [
                  {
                    id: '1',
                    type: 'NATIONAL_ID'
                  }
                ]
              },
              father: {
                name: [
                  {
                    use: 'bn',
                    firstNames: 'গায়ত্রী',
                    familyName: 'স্পিভক'
                  },
                  {
                    use: 'en',
                    firstNames: 'Gayatri',
                    familyName: 'Spivak'
                  }
                ],
                birthDate: '2018-08-01',
                gender: null,
                identifier: [
                  {
                    id: '1',
                    type: 'NATIONAL_ID'
                  }
                ]
              }
            },
            duplicate1: {
              createdAt: '2019-01-22T09:46:02.547Z',
              id: '450ce5e3-b495-4868-bb6a-1183ffd0fdd1',
              registration: {
                trackingId: 'BFCJ02U',
                type: 'BIRTH',
                status: [
                  {
                    type: 'DECLARED',
                    timestamp: '2019-01-22T09:46:02.547Z',
                    user: {
                      name: [
                        {
                          use: 'en',
                          firstNames: 'Shakib',
                          familyName: 'Al Hasan'
                        },
                        {
                          use: 'bn',
                          firstNames: '',
                          familyName: ''
                        }
                      ],
                      role: 'FIELD_AGENT'
                    },
                    office: {
                      name: 'Moktarpur Union Parishad'
                    }
                  }
                ]
              },
              child: {
                name: [
                  {
                    use: 'bn',
                    firstNames: 'গায়ত্রী',
                    familyName: 'স্পিভক'
                  },
                  {
                    use: 'en',
                    firstNames: 'Gayatri',
                    familyName: 'Spivak'
                  }
                ],
                birthDate: '2018-08-01',
                gender: 'female'
              },
              mother: {
                name: [
                  {
                    use: 'bn',
                    firstNames: 'গায়ত্রী',
                    familyName: 'স্পিভক'
                  },
                  {
                    use: 'en',
                    firstNames: 'Gayatri',
                    familyName: 'Spivak'
                  }
                ],
                birthDate: null,
                gender: null,
                identifier: [
                  {
                    id: '1',
                    type: 'NATIONAL_ID'
                  }
                ]
              },
              father: {
                name: [
                  {
                    use: 'bn',
                    firstNames: 'গায়ত্রী',
                    familyName: 'স্পিভক'
                  },
                  {
                    use: 'en',
                    firstNames: 'Gayatri',
                    familyName: 'Spivak'
                  }
                ],
                birthDate: '2018-08-01',
                gender: null,
                identifier: [
                  {
                    id: '1',
                    type: 'NATIONAL_ID'
                  }
                ]
              }
            }
          }
        }
      }
    ]

    const { store } = createStore()
    const testComponent = createTestComponent(
      <ReviewDuplicates
        // @ts-ignore
        match={{
          params: {
            applicationId: '123'
          }
        }}
      />,
      store,
      graphqlMock
    )

    // wait for mocked data to load mockedProvider
    await new Promise(resolve => {
      setTimeout(resolve, 100)
    })

    testComponent.component.update()

    expect(testComponent.component.find(DuplicateDetails)).toHaveLength(2)
  })

  it('displays error text when the query to fetch duplicates fails', async () => {
    const graphqlMock = [
      {
        request: {
          query: FETCH_DUPLICATES,
          variables: {
            id: '123'
          }
        },
        result: {
          data: {
            fetchBirthRegistration: {
              id: '123',
              registration: {
                duplicates: ['111']
              }
            }
          }
        }
      },

      {
        request: {
          query: createDuplicateDetailsQuery(['123', '111']),
          variables: {
            duplicate0Id: '123',
            duplicate1Id: '111'
          }
        },
        error: new Error('boom!')
      }
    ]

    const { store } = createStore()
    const testComponent = createTestComponent(
      <ReviewDuplicates
        // @ts-ignore
        match={{
          params: {
            applicationId: '123'
          }
        }}
      />,
      store,
      graphqlMock
    )

    // wait for mocked data to load mockedProvider
    await new Promise(resolve => {
      setTimeout(resolve, 100)
    })

    testComponent.component.update()

    expect(
      testComponent.component
        .find('#duplicates-error-text')
        .children()
        .text()
    ).toBe('An error occurred while fetching data')
  })

  it('displays error text when the query to fetch the duplicates DETAILS fails', async () => {
    const graphqlMock = [
      {
        request: {
          query: FETCH_DUPLICATES,
          variables: {
            id: '123'
          }
        },
        error: new Error('boom!')
      }
    ]

    const { store } = createStore()
    const testComponent = createTestComponent(
      <ReviewDuplicates
        // @ts-ignore
        match={{
          params: {
            applicationId: '123'
          }
        }}
      />,
      store,
      graphqlMock
    )

    // wait for mocked data to load mockedProvider
    await new Promise(resolve => {
      setTimeout(resolve, 100)
    })

    testComponent.component.update()

    expect(
      testComponent.component
        .find('#duplicates-error-text')
        .children()
        .text()
    ).toBe('An error occurred while fetching data')
>>>>>>> 3bc66f5a
  })
})<|MERGE_RESOLUTION|>--- conflicted
+++ resolved
@@ -1,122 +1,263 @@
 import * as React from 'react'
 import { createTestComponent } from '../../tests/util'
-<<<<<<< HEAD
-import { ReviewDuplicates, rejectMutation } from './ReviewDuplicates'
-import { createStore } from 'src/store'
-import { ReactWrapper } from 'enzyme'
-
-describe('Review Duplicates component', () => {
-  let component: ReactWrapper<{}, {}>
-  beforeEach(() => {
-    const { store, history } = createStore()
-    const mock: any = jest.fn()
-
-    const testComponent = createTestComponent(
-      <ReviewDuplicates
-        location={mock}
-        history={history}
-        match={{
-          params: { applicationId: '' },
-          isExact: true,
-          path: '',
-          url: ''
-        }}
-      />,
-      store
-    )
-    component = testComponent.component
-  })
-  it('renders without crashing', () => {
-    expect(component).toBeDefined()
-  })
-  it('detail boxes are loaded properly', () => {
-    expect(component.find('#detail_box_1').hostNodes()).toHaveLength(1)
-    expect(component.find('#detail_box_2').hostNodes()).toHaveLength(1)
-    expect(component.find('#detail_box_3').hostNodes()).toHaveLength(1)
-  })
-  it('reject confirmation shows up if reject link is clicked', () => {
-    component
-      .find('#reject_link_1')
-      .hostNodes()
-      .simulate('click')
-
-    component.update()
-    expect(component.find('#reject_confirm').hostNodes()).toHaveLength(1)
-  })
-  it('back link on reject confirm modal hides the confirm modal', () => {
-    component
-      .find('#reject_link_1')
-      .hostNodes()
-      .simulate('click')
-
-    component
-      .find('#back_link')
-      .hostNodes()
-      .simulate('click')
-    component.update()
-
-    expect(component.find('#reject_confirm').hostNodes()).toHaveLength(0)
-  })
-
-  it('successfuly rejects the application', async () => {
-    const { store, history } = createStore()
-    const mock: any = jest.fn()
-
-    const testComponent = createTestComponent(
-      <ReviewDuplicates
-        location={mock}
-        history={history}
-        match={{
-          params: { applicationId: '' },
-          isExact: true,
-          path: '',
-          url: ''
-        }}
-      />,
-      store,
-      [
-        {
-          request: {
-            query: rejectMutation,
-            variables: { id: '1', reason: 'Duplicate' }
-          },
-          result: { data: { markBirthAsVoided: '1' } }
-        }
-      ]
-    )
-
-    testComponent.component
-      .find('#reject_link_1')
-      .hostNodes()
-      .simulate('click')
-    testComponent.component.update()
-
-    testComponent.component
-      .find('#reject_confirm')
-      .hostNodes()
-      .simulate('click')
-
-    // wait for mocked data to load mockedProvider
-    await new Promise(resolve => {
-      setTimeout(resolve, 0)
-    })
-    testComponent.component.update()
-
-    expect(
-      testComponent.component.find('#reject_confirm').hostNodes()
-    ).toHaveLength(0)
-=======
 import {
   ReviewDuplicates,
+  rejectMutation,
   FETCH_DUPLICATES,
   createDuplicateDetailsQuery
 } from './ReviewDuplicates'
 import { createStore } from 'src/store'
+import { ReactWrapper } from 'enzyme'
 import { DuplicateDetails } from 'src/components/DuplicateDetails'
-
-describe('Review duplicates component', () => {
+import { clone } from 'lodash'
+
+describe('Review Duplicates component', () => {
+  const graphqlMock = [
+    {
+      request: {
+        query: FETCH_DUPLICATES,
+        variables: {
+          id: '123'
+        }
+      },
+      result: {
+        data: {
+          fetchBirthRegistration: {
+            id: '123',
+            registration: {
+              duplicates: ['111']
+            }
+          }
+        }
+      }
+    },
+
+    {
+      request: {
+        query: createDuplicateDetailsQuery(['123', '111']),
+        variables: {
+          duplicate0Id: '123',
+          duplicate1Id: '111'
+        }
+      },
+      result: {
+        data: {
+          duplicate0: {
+            createdAt: '2019-01-22T09:46:02.547Z',
+            id: '450ce5e3-b495-4868-bb6a-1183ffd0fee1',
+            registration: {
+              trackingId: 'BFCJ02U',
+              type: 'BIRTH',
+              status: [
+                {
+                  type: 'DECLARED',
+                  timestamp: '2019-01-22T09:46:02.547Z',
+                  user: {
+                    name: [
+                      {
+                        use: 'en',
+                        firstNames: 'Shakib',
+                        familyName: 'Al Hasan'
+                      },
+                      {
+                        use: 'bn',
+                        firstNames: '',
+                        familyName: ''
+                      }
+                    ],
+                    role: 'FIELD_AGENT'
+                  },
+                  office: {
+                    name: 'Moktarpur Union Parishad'
+                  }
+                }
+              ]
+            },
+            child: {
+              name: [
+                {
+                  use: 'bn',
+                  firstNames: 'গায়ত্রী',
+                  familyName: 'স্পিভক'
+                },
+                {
+                  use: 'en',
+                  firstNames: 'Gayatri',
+                  familyName: 'Spivak'
+                }
+              ],
+              birthDate: '2018-08-01',
+              gender: 'female'
+            },
+            mother: {
+              name: [
+                {
+                  use: 'bn',
+                  firstNames: 'গায়ত্রী',
+                  familyName: 'স্পিভক'
+                },
+                {
+                  use: 'en',
+                  firstNames: 'Gayatri',
+                  familyName: 'Spivak'
+                }
+              ],
+              birthDate: null,
+              gender: null,
+              identifier: [
+                {
+                  id: '1',
+                  type: 'NATIONAL_ID'
+                }
+              ]
+            },
+            father: {
+              name: [
+                {
+                  use: 'bn',
+                  firstNames: 'গায়ত্রী',
+                  familyName: 'স্পিভক'
+                },
+                {
+                  use: 'en',
+                  firstNames: 'Gayatri',
+                  familyName: 'Spivak'
+                }
+              ],
+              birthDate: '2018-08-01',
+              gender: null,
+              identifier: [
+                {
+                  id: '1',
+                  type: 'NATIONAL_ID'
+                }
+              ]
+            }
+          },
+          duplicate1: {
+            createdAt: '2019-01-22T09:46:02.547Z',
+            id: '450ce5e3-b495-4868-bb6a-1183ffd0fff1',
+            registration: {
+              trackingId: 'BFCJ02U',
+              type: 'BIRTH',
+              status: [
+                {
+                  type: 'DECLARED',
+                  timestamp: '2019-01-22T09:46:02.547Z',
+                  user: {
+                    name: [
+                      {
+                        use: 'en',
+                        firstNames: 'Shakib',
+                        familyName: 'Al Hasan'
+                      },
+                      {
+                        use: 'bn',
+                        firstNames: '',
+                        familyName: ''
+                      }
+                    ],
+                    role: 'FIELD_AGENT'
+                  },
+                  office: {
+                    name: 'Moktarpur Union Parishad'
+                  }
+                }
+              ]
+            },
+            child: {
+              name: [
+                {
+                  use: 'bn',
+                  firstNames: 'গায়ত্রী',
+                  familyName: 'স্পিভক'
+                },
+                {
+                  use: 'en',
+                  firstNames: 'Gayatri',
+                  familyName: 'Spivak'
+                }
+              ],
+              birthDate: '2018-08-01',
+              gender: 'female'
+            },
+            mother: {
+              name: [
+                {
+                  use: 'bn',
+                  firstNames: 'গায়ত্রী',
+                  familyName: 'স্পিভক'
+                },
+                {
+                  use: 'en',
+                  firstNames: 'Gayatri',
+                  familyName: 'Spivak'
+                }
+              ],
+              birthDate: null,
+              gender: null,
+              identifier: [
+                {
+                  id: '1',
+                  type: 'NATIONAL_ID'
+                }
+              ]
+            },
+            father: {
+              name: [
+                {
+                  use: 'bn',
+                  firstNames: 'গায়ত্রী',
+                  familyName: 'স্পিভক'
+                },
+                {
+                  use: 'en',
+                  firstNames: 'Gayatri',
+                  familyName: 'Spivak'
+                }
+              ],
+              birthDate: '2018-08-01',
+              gender: null,
+              identifier: [
+                {
+                  id: '1',
+                  type: 'NATIONAL_ID'
+                }
+              ]
+            }
+          }
+        }
+      }
+    }
+  ]
+
   it('query gateway correctly and displays the returned duplicates correctly', async () => {
-    const graphqlMock = [
+    const { store } = createStore()
+    const testComponent = createTestComponent(
+      <ReviewDuplicates
+        // @ts-ignore
+        match={{
+          params: {
+            applicationId: '123'
+          }
+        }}
+      />,
+      store,
+      graphqlMock
+    )
+
+    // wait for mocked data to load mockedProvider
+    await new Promise(resolve => {
+      setTimeout(resolve, 100)
+    })
+
+    testComponent.component.update()
+
+    expect(testComponent.component.find(DuplicateDetails)).toHaveLength(2)
+  })
+
+  it('displays error text when the query to fetch duplicates fails', async () => {
+    const graphqlErrorMock = [
       {
         request: {
           query: FETCH_DUPLICATES,
@@ -144,194 +285,7 @@
             duplicate1Id: '111'
           }
         },
-        result: {
-          data: {
-            duplicate0: {
-              createdAt: '2019-01-22T09:46:02.547Z',
-              id: '450ce5e3-b495-4868-bb6a-1183ffd0fdd1',
-              registration: {
-                trackingId: 'BFCJ02U',
-                type: 'BIRTH',
-                status: [
-                  {
-                    type: 'DECLARED',
-                    timestamp: '2019-01-22T09:46:02.547Z',
-                    user: {
-                      name: [
-                        {
-                          use: 'en',
-                          firstNames: 'Shakib',
-                          familyName: 'Al Hasan'
-                        },
-                        {
-                          use: 'bn',
-                          firstNames: '',
-                          familyName: ''
-                        }
-                      ],
-                      role: 'FIELD_AGENT'
-                    },
-                    office: {
-                      name: 'Moktarpur Union Parishad'
-                    }
-                  }
-                ]
-              },
-              child: {
-                name: [
-                  {
-                    use: 'bn',
-                    firstNames: 'গায়ত্রী',
-                    familyName: 'স্পিভক'
-                  },
-                  {
-                    use: 'en',
-                    firstNames: 'Gayatri',
-                    familyName: 'Spivak'
-                  }
-                ],
-                birthDate: '2018-08-01',
-                gender: 'female'
-              },
-              mother: {
-                name: [
-                  {
-                    use: 'bn',
-                    firstNames: 'গায়ত্রী',
-                    familyName: 'স্পিভক'
-                  },
-                  {
-                    use: 'en',
-                    firstNames: 'Gayatri',
-                    familyName: 'Spivak'
-                  }
-                ],
-                birthDate: null,
-                gender: null,
-                identifier: [
-                  {
-                    id: '1',
-                    type: 'NATIONAL_ID'
-                  }
-                ]
-              },
-              father: {
-                name: [
-                  {
-                    use: 'bn',
-                    firstNames: 'গায়ত্রী',
-                    familyName: 'স্পিভক'
-                  },
-                  {
-                    use: 'en',
-                    firstNames: 'Gayatri',
-                    familyName: 'Spivak'
-                  }
-                ],
-                birthDate: '2018-08-01',
-                gender: null,
-                identifier: [
-                  {
-                    id: '1',
-                    type: 'NATIONAL_ID'
-                  }
-                ]
-              }
-            },
-            duplicate1: {
-              createdAt: '2019-01-22T09:46:02.547Z',
-              id: '450ce5e3-b495-4868-bb6a-1183ffd0fdd1',
-              registration: {
-                trackingId: 'BFCJ02U',
-                type: 'BIRTH',
-                status: [
-                  {
-                    type: 'DECLARED',
-                    timestamp: '2019-01-22T09:46:02.547Z',
-                    user: {
-                      name: [
-                        {
-                          use: 'en',
-                          firstNames: 'Shakib',
-                          familyName: 'Al Hasan'
-                        },
-                        {
-                          use: 'bn',
-                          firstNames: '',
-                          familyName: ''
-                        }
-                      ],
-                      role: 'FIELD_AGENT'
-                    },
-                    office: {
-                      name: 'Moktarpur Union Parishad'
-                    }
-                  }
-                ]
-              },
-              child: {
-                name: [
-                  {
-                    use: 'bn',
-                    firstNames: 'গায়ত্রী',
-                    familyName: 'স্পিভক'
-                  },
-                  {
-                    use: 'en',
-                    firstNames: 'Gayatri',
-                    familyName: 'Spivak'
-                  }
-                ],
-                birthDate: '2018-08-01',
-                gender: 'female'
-              },
-              mother: {
-                name: [
-                  {
-                    use: 'bn',
-                    firstNames: 'গায়ত্রী',
-                    familyName: 'স্পিভক'
-                  },
-                  {
-                    use: 'en',
-                    firstNames: 'Gayatri',
-                    familyName: 'Spivak'
-                  }
-                ],
-                birthDate: null,
-                gender: null,
-                identifier: [
-                  {
-                    id: '1',
-                    type: 'NATIONAL_ID'
-                  }
-                ]
-              },
-              father: {
-                name: [
-                  {
-                    use: 'bn',
-                    firstNames: 'গায়ত্রী',
-                    familyName: 'স্পিভক'
-                  },
-                  {
-                    use: 'en',
-                    firstNames: 'Gayatri',
-                    familyName: 'Spivak'
-                  }
-                ],
-                birthDate: '2018-08-01',
-                gender: null,
-                identifier: [
-                  {
-                    id: '1',
-                    type: 'NATIONAL_ID'
-                  }
-                ]
-              }
-            }
-          }
-        }
+        error: new Error('boom!')
       }
     ]
 
@@ -346,7 +300,7 @@
         }}
       />,
       store,
-      graphqlMock
+      graphqlErrorMock
     )
 
     // wait for mocked data to load mockedProvider
@@ -356,36 +310,21 @@
 
     testComponent.component.update()
 
-    expect(testComponent.component.find(DuplicateDetails)).toHaveLength(2)
+    expect(
+      testComponent.component
+        .find('#duplicates-error-text')
+        .children()
+        .text()
+    ).toBe('An error occurred while fetching data')
   })
 
-  it('displays error text when the query to fetch duplicates fails', async () => {
-    const graphqlMock = [
+  it('displays error text when the query to fetch the duplicates DETAILS fails', async () => {
+    const graphqlErrorMock = [
       {
         request: {
           query: FETCH_DUPLICATES,
           variables: {
             id: '123'
-          }
-        },
-        result: {
-          data: {
-            fetchBirthRegistration: {
-              id: '123',
-              registration: {
-                duplicates: ['111']
-              }
-            }
-          }
-        }
-      },
-
-      {
-        request: {
-          query: createDuplicateDetailsQuery(['123', '111']),
-          variables: {
-            duplicate0Id: '123',
-            duplicate1Id: '111'
           }
         },
         error: new Error('boom!')
@@ -403,7 +342,7 @@
         }}
       />,
       store,
-      graphqlMock
+      graphqlErrorMock
     )
 
     // wait for mocked data to load mockedProvider
@@ -420,47 +359,121 @@
         .text()
     ).toBe('An error occurred while fetching data')
   })
-
-  it('displays error text when the query to fetch the duplicates DETAILS fails', async () => {
-    const graphqlMock = [
-      {
+  describe('reject for duplication', () => {
+    let component: ReactWrapper<{}, {}>
+    beforeEach(async () => {
+      const { store } = createStore()
+      const testComponent = createTestComponent(
+        <ReviewDuplicates
+          // @ts-ignore
+          match={{
+            params: {
+              applicationId: '123'
+            }
+          }}
+        />,
+        store,
+        graphqlMock
+      )
+      component = testComponent.component
+      // wait for mocked data to load mockedProvider
+      await new Promise(resolve => {
+        setTimeout(resolve, 100)
+      })
+      component.update()
+    })
+    it('detail boxes are loaded properly', () => {
+      expect(
+        component
+          .find('#detail_box_450ce5e3-b495-4868-bb6a-1183ffd0fee1')
+          .hostNodes()
+      ).toHaveLength(1)
+      expect(
+        component
+          .find('#detail_box_450ce5e3-b495-4868-bb6a-1183ffd0fff1')
+          .hostNodes()
+      ).toHaveLength(1)
+    })
+    it('reject confirmation shows up if reject link is clicked', () => {
+      component
+        .find('#reject_link_450ce5e3-b495-4868-bb6a-1183ffd0fee1')
+        .hostNodes()
+        .simulate('click')
+
+      component.update()
+      expect(component.find('#reject_confirm').hostNodes()).toHaveLength(1)
+    })
+    it('back link on reject confirm modal hides the confirm modal', () => {
+      component
+        .find('#reject_link_450ce5e3-b495-4868-bb6a-1183ffd0fee1')
+        .hostNodes()
+        .simulate('click')
+
+      component
+        .find('#back_link')
+        .hostNodes()
+        .simulate('click')
+
+      component.update()
+
+      expect(component.find('#reject_confirm').hostNodes()).toHaveLength(0)
+    })
+
+    it('successfuly rejects the application', async () => {
+      const mock = clone(graphqlMock)
+      mock.push({
         request: {
-          query: FETCH_DUPLICATES,
+          query: rejectMutation,
           variables: {
-            id: '123'
+            id: '450ce5e3-b495-4868-bb6a-1183ffd0fee1',
+            reason: 'Duplicate'
           }
         },
-        error: new Error('boom!')
-      }
-    ]
-
-    const { store } = createStore()
-    const testComponent = createTestComponent(
-      <ReviewDuplicates
-        // @ts-ignore
-        match={{
-          params: {
-            applicationId: '123'
-          }
-        }}
-      />,
-      store,
-      graphqlMock
-    )
-
-    // wait for mocked data to load mockedProvider
-    await new Promise(resolve => {
-      setTimeout(resolve, 100)
-    })
-
-    testComponent.component.update()
-
-    expect(
+        result: {
+          data: {
+            // @ts-ignore
+            markBirthAsVoided: '450ce5e3-b495-4868-bb6a-1183ffd0fee1'
+          }
+        }
+      })
+      const { store } = createStore()
+      const testComponent = createTestComponent(
+        <ReviewDuplicates
+          // @ts-ignore
+          match={{
+            params: {
+              applicationId: '123'
+            }
+          }}
+        />,
+        store,
+        mock
+      )
+      await new Promise(resolve => {
+        setTimeout(resolve, 100)
+      })
+      testComponent.component.update()
+
       testComponent.component
-        .find('#duplicates-error-text')
-        .children()
-        .text()
-    ).toBe('An error occurred while fetching data')
->>>>>>> 3bc66f5a
+        .find('#reject_link_450ce5e3-b495-4868-bb6a-1183ffd0fee1')
+        .hostNodes()
+        .simulate('click')
+      testComponent.component.update()
+
+      testComponent.component
+        .find('#reject_confirm')
+        .hostNodes()
+        .simulate('click')
+
+      // wait for mocked data to load mockedProvider
+      await new Promise(resolve => {
+        setTimeout(resolve, 100)
+      })
+      testComponent.component.update()
+
+      expect(
+        testComponent.component.find('#reject_confirm').hostNodes()
+      ).toHaveLength(0)
+    })
   })
 })