import * as React from 'react'
import { createTestComponent } from '@register/tests/util'
import {
  ReviewDuplicates,
  rejectMutation,
  notADuplicateMutation,
  FETCH_DUPLICATES,
  createDuplicateDetailsQuery
} from '@register/views/Duplicates/ReviewDuplicates'
import { createStore } from '@register/store'
import { ReactWrapper } from 'enzyme'
import { DuplicateDetails } from '@register/components/DuplicateDetails'
import { clone } from 'lodash'
import { SEARCH_RESULT } from '@register/navigation/routes'
<<<<<<< HEAD
import { waitForElement, waitFor } from '@register/tests/wait-for-element'
=======
import { waitForElement } from '@register/tests/wait-for-element'
>>>>>>> 357c02c6

const assign = window.location.assign as jest.Mock

describe('Review Duplicates component', () => {
  const graphqlMock = [
    {
      request: {
        query: FETCH_DUPLICATES,
        variables: {
          id: '450ce5e3-b495-4868-bb6a-1183ffd0fee1'
        }
      },
      result: {
        data: {
          fetchBirthRegistration: {
            id: '450ce5e3-b495-4868-bb6a-1183ffd0fee1',
            registration: {
              id: '123',
              duplicates: ['450ce5e3-b495-4868-bb6a-1183ffd0fff1']
            }
          }
        }
      }
    },

    {
      request: {
        query: FETCH_DUPLICATES,
        variables: {
          id: '460ce5e3-b495-4868-bb6a-1183ffd0fee1'
        }
      },
      result: {
        data: {
          fetchBirthRegistration: {
            id: '460ce5e3-b495-4868-bb6a-1183ffd0fee1',
            registration: {
              id: '123',
              duplicates: []
            }
          }
        }
      }
    },

    {
      request: {
        query: createDuplicateDetailsQuery([
          '450ce5e3-b495-4868-bb6a-1183ffd0fee1',
          '450ce5e3-b495-4868-bb6a-1183ffd0fff1'
        ]),
        variables: {
          duplicate0Id: '450ce5e3-b495-4868-bb6a-1183ffd0fee1',
          duplicate1Id: '450ce5e3-b495-4868-bb6a-1183ffd0fff1'
        }
      },
      result: {
        data: {
          duplicate0: {
            createdAt: '2019-01-22T09:46:02.547Z',
            id: '450ce5e3-b495-4868-bb6a-1183ffd0fee1',
            registration: {
              id: '123',
              trackingId: 'BFCJ02U',
              type: 'BIRTH',
              status: [
                {
                  type: 'DECLARED',
                  timestamp: '2019-01-22T09:46:02.547Z',
                  user: {
                    name: [
                      {
                        use: 'en',
                        firstNames: 'Shakib',
                        familyName: 'Al Hasan'
                      },
                      {
                        use: 'bn',
                        firstNames: '',
                        familyName: ''
                      }
                    ],
                    role: 'FIELD_AGENT'
                  },
                  office: {
                    name: 'Moktarpur Union Parishad'
                  },
                  comments: [{ comment: 'note' }]
                }
              ]
            },
            child: {
              id: '123',
              name: [
                {
                  use: 'bn',
                  firstNames: 'গায়ত্রী',
                  familyName: 'স্পিভক'
                },
                {
                  use: 'en',
                  firstNames: 'Gayatri',
                  familyName: 'Spivak'
                }
              ],
              birthDate: '2018-08-01',
              gender: 'female'
            },
            mother: {
              id: '123',
              name: [
                {
                  use: 'bn',
                  firstNames: 'গায়ত্রী',
                  familyName: 'স্পিভক'
                },
                {
                  use: 'en',
                  firstNames: 'Gayatri',
                  familyName: 'Spivak'
                }
              ],
              birthDate: '2018-08-01',
              gender: null,
              identifier: [
                {
                  id: '1',
                  type: 'NATIONAL_ID'
                }
              ]
            },
            father: {
              id: '123',
              name: [
                {
                  use: 'bn',
                  firstNames: 'গায়ত্রী',
                  familyName: 'স্পিভক'
                },
                {
                  use: 'en',
                  firstNames: 'Gayatri',
                  familyName: 'Spivak'
                }
              ],
              birthDate: '2018-08-01',
              gender: null,
              identifier: [
                {
                  id: '1',
                  type: 'NATIONAL_ID'
                }
              ]
            }
          },
          duplicate1: {
            createdAt: '2019-01-22T09:46:02.547Z',
            id: '450ce5e3-b495-4868-bb6a-1183ffd0fff1',
            registration: {
              id: 'hghgjhg',
              trackingId: 'BFCJ02U',
              type: 'BIRTH',
              status: [
                {
                  type: 'REGISTERED',
                  timestamp: '2019-01-22T09:46:02.547Z',
                  user: {
                    name: [
                      {
                        use: 'en',
                        firstNames: 'Shakib',
                        familyName: 'Al Hasan'
                      },
                      {
                        use: 'bn',
                        firstNames: '',
                        familyName: ''
                      }
                    ],
                    role: 'FIELD_AGENT'
                  },
                  office: {
                    name: 'Moktarpur Union Parishad'
                  },
                  comments: [{ comment: 'note' }]
                }
              ]
            },
            child: {
              id: '123',
              name: [
                {
                  use: 'bn',
                  firstNames: 'গায়ত্রী',
                  familyName: 'স্পিভক'
                },
                {
                  use: 'en',
                  firstNames: 'Gayatri',
                  familyName: 'Spivak'
                }
              ],
              birthDate: '2018-08-01',
              gender: 'female'
            },
            mother: {
              id: '123',
              name: [
                {
                  use: 'bn',
                  firstNames: 'গায়ত্রী',
                  familyName: 'স্পিভক'
                },
                {
                  use: 'en',
                  firstNames: 'Gayatri',
                  familyName: 'Spivak'
                }
              ],
              birthDate: '2018-08-01',
              gender: null,
              identifier: [
                {
                  id: '1',
                  type: 'NATIONAL_ID'
                }
              ]
            },
            father: {
              id: '123',
              name: [
                {
                  use: 'bn',
                  firstNames: 'গায়ত্রী',
                  familyName: 'স্পিভক'
                },
                {
                  use: 'en',
                  firstNames: 'Gayatri',
                  familyName: 'Spivak'
                }
              ],
              birthDate: '2018-08-01',
              gender: null,
              identifier: [
                {
                  id: '1',
                  type: 'NATIONAL_ID'
                }
              ]
            }
          }
        }
      }
    }
  ]

  const graphqlMockMinimal = [
    {
      request: {
        query: FETCH_DUPLICATES,
        variables: {
          id: '450ce5e3-b495-4868-bb6a-1183ffd0fee1'
        }
      },
      result: {
        data: {
          fetchBirthRegistration: {
            id: '450ce5e3-b495-4868-bb6a-1183ffd0fee1',
            registration: {
              id: '123',
              duplicates: ['450ce5e3-b495-4868-bb6a-1183ffd0fff1']
            }
          }
        }
      }
    },

    {
      request: {
        query: FETCH_DUPLICATES,
        variables: {
          id: '460ce5e3-b495-4868-bb6a-1183ffd0fee1'
        }
      },
      result: {
        data: {
          fetchBirthRegistration: {
            id: '460ce5e3-b495-4868-bb6a-1183ffd0fee1',
            registration: {
              id: '123',
              duplicates: []
            }
          }
        }
      }
    },

    {
      request: {
        query: createDuplicateDetailsQuery([
          '450ce5e3-b495-4868-bb6a-1183ffd0fee1',
          '450ce5e3-b495-4868-bb6a-1183ffd0fff1'
        ]),
        variables: {
          duplicate0Id: '450ce5e3-b495-4868-bb6a-1183ffd0fee1',
          duplicate1Id: '450ce5e3-b495-4868-bb6a-1183ffd0fff1'
        }
      },
      result: {
        data: {
          duplicate0: {
            createdAt: '2019-01-22T09:46:02.547Z',
            id: '450ce5e3-b495-4868-bb6a-1183ffd0fee1',
            registration: {
              id: '123',
              trackingId: 'BFCJ02U',
              type: 'BIRTH',
              status: [
                {
                  type: 'DECLARED',
                  timestamp: '2019-01-22T09:46:02.547Z',
                  user: null,
                  office: {
                    name: null
                  },
                  comments: [{ comment: 'note' }]
                }
              ]
            },
            child: {
              id: '123',
              name: [
                {
                  use: 'bn',
                  firstNames: 'গায়ত্রী',
                  familyName: 'স্পিভক'
                },
                {
                  use: 'en',
                  firstNames: 'Gayatri',
                  familyName: 'Spivak'
                }
              ],
              birthDate: null,
              gender: 'female'
            },
            mother: {
              id: '123',
              name: [
                {
                  use: 'bn',
                  firstNames: 'গায়ত্রী',
                  familyName: 'স্পিভক'
                },
                {
                  use: 'en',
                  firstNames: 'Gayatri',
                  familyName: 'Spivak'
                }
              ],
              birthDate: null,
              gender: null,
              identifier: [
                {
                  id: '1',
                  type: 'NATIONAL_ID'
                }
              ]
            },
            father: {
              id: '123',
              name: [
                {
                  use: 'bn',
                  firstNames: 'গায়ত্রী',
                  familyName: 'স্পিভক'
                },
                {
                  use: 'en',
                  firstNames: 'Gayatri',
                  familyName: 'Spivak'
                }
              ],
              birthDate: null,
              gender: null,
              identifier: null
            }
          },
          duplicate1: {
            createdAt: '2019-01-22T09:46:02.547Z',
            id: '450ce5e3-b495-4868-bb6a-1183ffd0fff1',
            registration: {
              id: 'hghgjhg',
              trackingId: 'BFCJ02U',
              type: 'BIRTH',
              status: [
                {
                  type: 'REGISTERED',
                  timestamp: '2019-01-22T09:46:02.547Z',
                  user: null,
                  office: {
                    name: null
                  },
                  comments: [{ comment: 'note' }]
                }
              ]
            },
            child: {
              id: '123',
              name: [
                {
                  use: 'bn',
                  firstNames: 'গায়ত্রী',
                  familyName: 'স্পিভক'
                },
                {
                  use: 'en',
                  firstNames: 'Gayatri',
                  familyName: 'Spivak'
                }
              ],
              birthDate: null,
              gender: 'female'
            },
            mother: {
              id: '123',
              name: [
                {
                  use: 'bn',
                  firstNames: 'গায়ত্রী',
                  familyName: 'স্পিভক'
                },
                {
                  use: 'en',
                  firstNames: 'Gayatri',
                  familyName: 'Spivak'
                }
              ],
              birthDate: null,
              gender: null,
              identifier: [
                {
                  id: '1',
                  type: 'NATIONAL_ID'
                }
              ]
            },
            father: {
              id: '123',
              name: [
                {
                  use: 'bn',
                  firstNames: 'গায়ত্রী',
                  familyName: 'স্পিভক'
                },
                {
                  use: 'en',
                  firstNames: 'Gayatri',
                  familyName: 'Spivak'
                }
              ],
              birthDate: null,
              gender: null,
              identifier: null
            }
          }
        }
      }
    }
  ]

  it('query gateway correctly and displays the returned duplicates correctly', async () => {
    const { store } = createStore()
    const testComponent = createTestComponent(
      <ReviewDuplicates
        // @ts-ignore
        match={{
          params: {
            applicationId: '450ce5e3-b495-4868-bb6a-1183ffd0fee1'
          }
        }}
      />,
      store,
      graphqlMock
    )

    const details = await waitForElement(
      testComponent.component,
      DuplicateDetails
    )
    expect(details).toHaveLength(2)
  })

  it('query gateway correctly and displays the returned duplicates correctly in case of minimal data', async () => {
    const { store } = createStore()
    const testComponent = createTestComponent(
      <ReviewDuplicates
        // @ts-ignore
        match={{
          params: {
            applicationId: '450ce5e3-b495-4868-bb6a-1183ffd0fee1'
          }
        }}
      />,
      store,
      graphqlMockMinimal
    )

    const details = await waitForElement(
      testComponent.component,
      DuplicateDetails
    )

    expect(details).toHaveLength(2)
  })

  it('displays error text when the query to fetch duplicates fails', async () => {
    const graphqlErrorMock = [
      {
        request: {
          query: FETCH_DUPLICATES,
          variables: {
            id: '450ce5e3-b495-4868-bb6a-1183ffd0fee1'
          }
        },
        result: {
          data: {
            fetchBirthRegistration: {
              id: '450ce5e3-b495-4868-bb6a-1183ffd0fee1',
              registration: {
                duplicates: ['450ce5e3-b495-4868-bb6a-1183ffd0fff1']
              }
            }
          }
        }
      },

      {
        request: {
          query: createDuplicateDetailsQuery([
            '450ce5e3-b495-4868-bb6a-1183ffd0fee1',
            '450ce5e3-b495-4868-bb6a-1183ffd0fff1'
          ]),
          variables: {
            duplicate0Id: '450ce5e3-b495-4868-bb6a-1183ffd0fee1',
            duplicate1Id: '450ce5e3-b495-4868-bb6a-1183ffd0fff1'
          }
        },
        error: new Error('boom!')
      }
    ]

    const { store } = createStore()
    const testComponent = createTestComponent(
      <ReviewDuplicates
        // @ts-ignore
        match={{
          params: {
            applicationId: '450ce5e3-b495-4868-bb6a-1183ffd0fee1'
          }
        }}
      />,
      store,
      graphqlErrorMock
    )

    const error = await waitForElement(
      testComponent.component,
      '#duplicates-error-text'
    )

    expect(error.children().text()).toBe(
      'An error occurred while fetching data'
    )
  })

  it('displays error text when the query to fetch the duplicates DETAILS fails', async () => {
    const graphqlErrorMock = [
      {
        request: {
          query: FETCH_DUPLICATES,
          variables: {
            id: '450ce5e3-b495-4868-bb6a-1183ffd0fee1'
          }
        },
        error: new Error('boom!')
      }
    ]

    const { store } = createStore()
    const testComponent = createTestComponent(
      <ReviewDuplicates
        // @ts-ignore
        match={{
          params: {
            applicationId: '450ce5e3-b495-4868-bb6a-1183ffd0fee1'
          }
        }}
      />,
      store,
      graphqlErrorMock
    )

    const error = await waitForElement(
      testComponent.component,
      '#duplicates-error-text'
    )

    expect(error.children().text()).toBe(
      'An error occurred while fetching data'
    )
  })
  describe('reject for duplication', () => {
    let component: ReactWrapper<{}, {}>
    beforeEach(async () => {
      const { store } = createStore()
      const testComponent = createTestComponent(
        <ReviewDuplicates
          // @ts-ignore
          match={{
            params: {
              applicationId: '450ce5e3-b495-4868-bb6a-1183ffd0fee1'
            }
          }}
        />,
        store,
        graphqlMock
      )
      component = testComponent.component
      await waitForElement(component, '#review-duplicates-grid')
    })
    it('detail boxes are loaded properly', () => {
      expect(
        component
          .find('#detail_box_450ce5e3-b495-4868-bb6a-1183ffd0fee1')
          .hostNodes()
      ).toHaveLength(1)
      expect(
        component
          .find('#detail_box_450ce5e3-b495-4868-bb6a-1183ffd0fff1')
          .hostNodes()
      ).toHaveLength(1)
    })
    it('reject confirmation shows up if reject link is clicked', () => {
      component
        .find('#reject_link_450ce5e3-b495-4868-bb6a-1183ffd0fee1')
        .hostNodes()
        .simulate('click')

      component.update()
      expect(component.find('#reject_confirm').hostNodes()).toHaveLength(1)
    })
    it('back link on reject confirm modal hides the confirm modal', () => {
      component
        .find('#reject_link_450ce5e3-b495-4868-bb6a-1183ffd0fee1')
        .hostNodes()
        .simulate('click')

      component
        .find('#back_link')
        .hostNodes()
        .simulate('click')

      component.update()

      expect(component.find('#reject_confirm').hostNodes()).toHaveLength(0)
    })

    it('successfuly rejects the application', async () => {
      const mock = clone(graphqlMock)
      mock.push({
        request: {
          query: rejectMutation,
          variables: {
            id: '450ce5e3-b495-4868-bb6a-1183ffd0fee1',
            // @ts-ignore
            reason: 'duplicate'
          }
        },
        result: {
          data: {
            // @ts-ignore
            markEventAsVoided: '450ce5e3-b495-4868-bb6a-1183ffd0fee1'
          }
        }
      })
      const { store } = createStore()
      const testComponent = createTestComponent(
        <ReviewDuplicates
          // @ts-ignore
          match={{
            params: {
              applicationId: '450ce5e3-b495-4868-bb6a-1183ffd0fee1'
            }
          }}
        />,
        store,
        mock
      )
      await new Promise(resolve => {
        setTimeout(resolve, 100)
      })
      testComponent.component.update()

      testComponent.component
        .find('#reject_link_450ce5e3-b495-4868-bb6a-1183ffd0fee1')
        .hostNodes()
        .simulate('click')
      testComponent.component.update()

      testComponent.component
        .find('#reject_confirm')
        .hostNodes()
        .simulate('click')

      // wait for mocked data to load mockedProvider
      await new Promise(resolve => {
        setTimeout(resolve, 100)
      })
      testComponent.component.update()

      expect(
        testComponent.component.find('#reject_confirm').hostNodes()
      ).toHaveLength(0)
    })
  })
  describe('remove duplication mark', () => {
    let component: ReactWrapper<{}, {}>
    beforeEach(async () => {
      const { store } = createStore()
      const testComponent = createTestComponent(
        <ReviewDuplicates
          // @ts-ignore
          match={{
            params: {
              applicationId: '450ce5e3-b495-4868-bb6a-1183ffd0fee1'
            }
          }}
        />,
        store,
        graphqlMock
      )
      component = testComponent.component
      // wait for mocked data to load mockedProvider
      await new Promise(resolve => {
        setTimeout(resolve, 100)
      })
      component.update()
    })

    it('reject confirmation shows up if reject link is clicked', () => {
      component
        .find('#not_duplicate_link_450ce5e3-b495-4868-bb6a-1183ffd0fee1')
        .hostNodes()
        .simulate('click')

      component.update()
      expect(component.find('#not_duplicate_confirm').hostNodes()).toHaveLength(
        1
      )
    })
    it('back link on reject confirm modal hides the confirm modal', () => {
      component
        .find('#not_duplicate_link_450ce5e3-b495-4868-bb6a-1183ffd0fee1')
        .hostNodes()
        .simulate('click')

      component
        .find('#not_duplicate_close')
        .hostNodes()
        .simulate('click')

      component.update()

      expect(component.find('#not_duplicate_confirm').hostNodes()).toHaveLength(
        0
      )
    })

    it('successfully removes duplicate from application', async () => {
      const mock = clone(graphqlMock)
      // @ts-ignore
      mock.push({
        request: {
          query: notADuplicateMutation,
          variables: {
            id: '450ce5e3-b495-4868-bb6a-1183ffd0fee1',
            // @ts-ignore
            duplicateId: '450ce5e3-b495-4868-bb6a-1183ffd0fee1'
          }
        },
        result: {
          data: {
            // @ts-ignore
            notADuplicate: '450ce5e3-b495-4868-bb6a-1183ffd0fee1'
          }
        }
      })
      const { store } = createStore()
      const testComponent = createTestComponent(
        <ReviewDuplicates
          // @ts-ignore
          match={{
            params: {
              applicationId: '450ce5e3-b495-4868-bb6a-1183ffd0fee1'
            }
          }}
        />,
        store,
        mock
      )
      await new Promise(resolve => {
        setTimeout(resolve, 100)
      })
      testComponent.component.update()

      testComponent.component
        .find('#not_duplicate_link_450ce5e3-b495-4868-bb6a-1183ffd0fee1')
        .hostNodes()
        .simulate('click')
      testComponent.component.update()

      testComponent.component
        .find('#not_duplicate_confirm')
        .hostNodes()
        .simulate('click')

      // wait for mocked data to load mockedProvider
      await new Promise(resolve => {
        setTimeout(resolve, 100)
      })
      testComponent.component.update()

      expect(
        testComponent.component.find('#not_duplicate_confirm').hostNodes()
      ).toHaveLength(0)
    })

    it.only('successfully redirects to work queue if all duplicates removed', async () => {
      const mock = clone(graphqlMock)
      // @ts-ignore
      mock.push({
        request: {
          query: notADuplicateMutation,
          variables: {
            id: '450ce5e3-b495-4868-bb6a-1183ffd0fee1',
            // @ts-ignore
            duplicateId: '450ce5e3-b495-4868-bb6a-1183ffd0fff1'
          }
        },
        result: {
          data: {
            // @ts-ignore
            notADuplicate: '450ce5e3-b495-4868-bb6a-1183ffd0fff1'
          }
        }
      })
      const { store } = createStore()
      const testComponent = createTestComponent(
        <ReviewDuplicates
          // @ts-ignore
          match={{
            params: {
              applicationId: '450ce5e3-b495-4868-bb6a-1183ffd0fee1'
            }
          }}
        />,
        store,
        mock
      )
      await new Promise(resolve => {
        setTimeout(resolve, 100)
      })
      testComponent.component.update()

      testComponent.component
        .find('#not_duplicate_link_450ce5e3-b495-4868-bb6a-1183ffd0fff1')
        .hostNodes()
        .simulate('click')
      testComponent.component.update()

      testComponent.component
        .find('#not_duplicate_confirm')
        .hostNodes()
        .simulate('click')

      // wait for mocked data to load mockedProvider
      await new Promise(resolve => {
<<<<<<< HEAD
        setTimeout(resolve, 2100)
=======
        setTimeout(resolve, 1100)
>>>>>>> 357c02c6
      })
      testComponent.component.update()
      await waitFor(() => {
        console.log(assign.mock.calls)

        return assign.mock.calls.length > 0
      })

      // expect(assign).toBeCalledWith(SEARCH_RESULT)
    })

    it('successfully redirects to work queue if no duplicates returned from fetch query', async () => {
      const { store } = createStore()
      const testComponent = createTestComponent(
        <ReviewDuplicates
          // @ts-ignore
          match={{
            params: {
              applicationId: '460ce5e3-b495-4868-bb6a-1183ffd0fee1'
            }
          }}
        />,
        store,
        graphqlMock
      )
      await new Promise(resolve => {
        setTimeout(resolve, 100)
      })
      testComponent.component.update()

      // wait for mocked data to load mockedProvider
      await new Promise(resolve => {
        setTimeout(resolve, 100)
      })
      testComponent.component.update()

      expect(assign).toBeCalledWith(SEARCH_RESULT)
    })
  })

  it('takes user back to work queue page when back button is pressed', async () => {
    const { store } = createStore()
    const testComponent = createTestComponent(
      <ReviewDuplicates
        // @ts-ignore
        match={{
          params: {
            applicationId: '450ce5e3-b495-4868-bb6a-1183ffd0fee1'
          }
        }}
      />,
      store,
      graphqlMock
    )

    // wait for mocked data to load mockedProvider
    await new Promise(resolve => {
      setTimeout(resolve, 200)
    })

    testComponent.component.update()

    testComponent.component
      .find('#action_page_back_button')
      .hostNodes()
      .simulate('click')
    testComponent.component.update()

    expect(assign).toBeCalledWith(SEARCH_RESULT)
  })
})<|MERGE_RESOLUTION|>--- conflicted
+++ resolved
@@ -12,11 +12,7 @@
 import { DuplicateDetails } from '@register/components/DuplicateDetails'
 import { clone } from 'lodash'
 import { SEARCH_RESULT } from '@register/navigation/routes'
-<<<<<<< HEAD
 import { waitForElement, waitFor } from '@register/tests/wait-for-element'
-=======
-import { waitForElement } from '@register/tests/wait-for-element'
->>>>>>> 357c02c6
 
 const assign = window.location.assign as jest.Mock
 
@@ -904,22 +900,9 @@
         .hostNodes()
         .simulate('click')
 
-      // wait for mocked data to load mockedProvider
-      await new Promise(resolve => {
-<<<<<<< HEAD
-        setTimeout(resolve, 2100)
-=======
-        setTimeout(resolve, 1100)
->>>>>>> 357c02c6
-      })
-      testComponent.component.update()
-      await waitFor(() => {
-        console.log(assign.mock.calls)
-
-        return assign.mock.calls.length > 0
-      })
-
-      // expect(assign).toBeCalledWith(SEARCH_RESULT)
+      await waitFor(() => assign.mock.calls.length > 0)
+
+      expect(assign).toBeCalledWith(SEARCH_RESULT)
     })
 
     it('successfully redirects to work queue if no duplicates returned from fetch query', async () => {
