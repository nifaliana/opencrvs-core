--- conflicted
+++ resolved
@@ -941,7 +941,6 @@
       component = nTestComponent.component
     })
 
-<<<<<<< HEAD
     it('Should be able to click the Save Draft button as a registrar', () => {
       localStorage.getItem = jest.fn(
         (key: string) =>
@@ -1016,8 +1015,6 @@
       expect(global.window.location.pathname).toEqual('/')
     })
 
-=======
->>>>>>> ac3decf6
     it('should be able to submit the form', () => {
       component
         .find('#submit_form')
