--- conflicted
+++ resolved
@@ -200,8 +200,6 @@
     expect(component.find('#submit_confirm').hostNodes()).toHaveLength(0)
   })
 
-<<<<<<< HEAD
-=======
   it('Should be able to click the Delete application button', () => {
     // @ts-ignore
     global.window = { location: { pathname: null } }
@@ -217,7 +215,6 @@
     expect(global.window.location.pathname).toEqual('/')
   })
 
->>>>>>> 2ef0fd57
   describe('User in the Preview section for submitting the Form', () => {
     beforeEach(async () => {
       // @ts-ignore
@@ -246,8 +243,6 @@
       component = nTestComponent.component
     })
 
-<<<<<<< HEAD
-=======
     it('Should be able to click the Save Draft button', () => {
       component
         .find('#submit_form')
@@ -269,7 +264,6 @@
       expect(global.window.location.pathname).toEqual('/')
     })
 
->>>>>>> 2ef0fd57
     it('should be able to submit the form', () => {
       const nextForChildSectionBtn = component
         .find('#next_button_child')
