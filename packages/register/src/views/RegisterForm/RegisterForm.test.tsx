import * as React from 'react'
import {
  createTestComponent,
  selectOption,
  mockApplicationData
} from 'src/tests/util'
import { RegisterForm } from './RegisterForm'
import { ReactWrapper } from 'enzyme'
import {
  createDraft,
  createReviewDraft,
  storeDraft,
  setInitialDrafts
} from 'src/drafts'
import { v4 as uuid } from 'uuid'

import { createStore } from '../../store'
import {
  DRAFT_BIRTH_PARENT_FORM_TAB,
  REVIEW_BIRTH_PARENT_FORM_TAB
} from '@opencrvs/register/src/navigation/routes'
import { getRegisterForm } from '@opencrvs/register/src/forms/register/application-selectors'
import { getReviewForm } from '@opencrvs/register/src/forms/register/review-selectors'
<<<<<<< HEAD
import { EVENT_TYPE } from 'src/utils/constants'
=======
import { Event } from '@opencrvs/register/src/forms'
>>>>>>> e48d83c7

describe('when user is in the register form before initial draft load', () => {
  const { store, history } = createStore()

  const mock: any = jest.fn()
<<<<<<< HEAD
  const form = getRegisterForm(store.getState())
  const draft = createDraft(EVENT_TYPE.BIRTH)
=======
  const draft = createDraft(Event.BIRTH)
  const form = getRegisterForm(store.getState())[Event.BIRTH]
>>>>>>> e48d83c7
  it('throws error when draft not found after initial drafts load', () => {
    try {
      createTestComponent(
        <RegisterForm
          location={mock}
          history={history}
          staticContext={mock}
          registerForm={form}
          draft={draft}
          tabRoute={DRAFT_BIRTH_PARENT_FORM_TAB}
          match={{
            params: { draftId: '', tabId: '' },
            isExact: true,
            path: '',
            url: ''
          }}
        />,
        store
      )
    } catch (error) {
      expect(error).toBeInstanceOf(Error)
    }
  })
})

describe('when user is in the register form', async () => {
  const { store, history } = createStore()
<<<<<<< HEAD
  const draft = createDraft(EVENT_TYPE.BIRTH)
=======
  const draft = createDraft(Event.BIRTH)
>>>>>>> e48d83c7
  const initalDrafts = JSON.parse('[]')
  store.dispatch(setInitialDrafts(initalDrafts))
  store.dispatch(storeDraft(draft))
  let component: ReactWrapper<{}, {}>

  const mock: any = jest.fn()
  const form = getRegisterForm(store.getState())[Event.BIRTH]

  describe('when user is in the mother section', () => {
    beforeEach(async () => {
      const testComponent = createTestComponent(
        <RegisterForm
          location={mock}
          history={history}
          staticContext={mock}
          registerForm={form}
          draft={draft}
          tabRoute={DRAFT_BIRTH_PARENT_FORM_TAB}
          match={{
            params: { draftId: draft.id, tabId: 'mother' },
            isExact: true,
            path: '',
            url: ''
          }}
        />,
        store
      )
      component = testComponent.component
    })
    it('renders the page', () => {
      expect(
        component.find('#form_section_title_mother').hostNodes()
      ).toHaveLength(1)
    })
    it('changes the country select', async () => {
      const select = selectOption(
        component,
        '#countryPermanent',
        'United States of America'
      )
      expect(component.find(select).text()).toEqual('United States of America')
    })
    it('takes user to declaration submitted page when save button is clicked', () => {
      component
        .find('#save_draft')
        .hostNodes()
        .simulate('click')
      expect(history.location.pathname).toEqual('/saved')
    })
  })
})

describe('when user is in the register form preview section', () => {
  const { store, history } = createStore()
<<<<<<< HEAD
  const draft = createDraft(EVENT_TYPE.BIRTH)
=======
  const draft = createDraft(Event.BIRTH)
>>>>>>> e48d83c7
  const initalDrafts = JSON.parse('[]')
  store.dispatch(setInitialDrafts(initalDrafts))
  store.dispatch(storeDraft(draft))
  let component: ReactWrapper<{}, {}>

  const mock: any = jest.fn()
  const form = getRegisterForm(store.getState())[Event.BIRTH]
  const testComponent = createTestComponent(
    <RegisterForm
      location={mock}
      history={history}
      staticContext={mock}
      registerForm={form}
      draft={draft}
      tabRoute={DRAFT_BIRTH_PARENT_FORM_TAB}
      match={{
        params: { draftId: draft.id, tabId: 'preview' },
        isExact: true,
        path: '',
        url: ''
      }}
    />,
    store
  )
  component = testComponent.component

  it('submit button will be disabled when form is not fully filled-up', () => {
    expect(
      component
        .find('#submit_form')
        .hostNodes()
        .prop('disabled')
    ).toBe(true)
  })

  it('Do not displays submit confirm modal when disabled submit button is clicked', () => {
    component
      .find('#submit_form')
      .hostNodes()
      .simulate('click')

    expect(component.find('#submit_confirm').hostNodes()).toHaveLength(0)
  })
})

describe('when user is in the register form review section', () => {
  let component: ReactWrapper<{}, {}>
  beforeEach(async () => {
    const { store, history } = createStore()
    const draft = createReviewDraft(uuid(), mockApplicationData, Event.BIRTH)
    const initalDrafts = JSON.parse('[]')
    store.dispatch(setInitialDrafts(initalDrafts))
    store.dispatch(storeDraft(draft))
    const mock: any = jest.fn()
    const form = getReviewForm(store.getState())
    const testComponent = createTestComponent(
      <RegisterForm
        location={mock}
        history={history}
        staticContext={mock}
        registerForm={form}
        draft={draft}
        tabRoute={REVIEW_BIRTH_PARENT_FORM_TAB}
        match={{
          params: { draftId: draft.id, tabId: 'review' },
          isExact: true,
          path: '',
          url: ''
        }}
      />,
      store
    )
    component = testComponent.component
  })

  it('clicking the reject button launches the reject form action page', () => {
    component
      .find('#next_button_child')
      .hostNodes()
      .simulate('click')

    component
      .find('#next_button_mother')
      .hostNodes()
      .simulate('click')

    component
      .find('#next_button_father')
      .hostNodes()
      .simulate('click')

    component
      .find('#rejectApplicationBtn')
      .hostNodes()
      .simulate('click')
    expect(
      component.find('#reject-registration-form-container').hostNodes()
    ).toHaveLength(1)
  })
})<|MERGE_RESOLUTION|>--- conflicted
+++ resolved
@@ -21,23 +21,14 @@
 } from '@opencrvs/register/src/navigation/routes'
 import { getRegisterForm } from '@opencrvs/register/src/forms/register/application-selectors'
 import { getReviewForm } from '@opencrvs/register/src/forms/register/review-selectors'
-<<<<<<< HEAD
-import { EVENT_TYPE } from 'src/utils/constants'
-=======
 import { Event } from '@opencrvs/register/src/forms'
->>>>>>> e48d83c7
 
 describe('when user is in the register form before initial draft load', () => {
   const { store, history } = createStore()
 
   const mock: any = jest.fn()
-<<<<<<< HEAD
-  const form = getRegisterForm(store.getState())
-  const draft = createDraft(EVENT_TYPE.BIRTH)
-=======
   const draft = createDraft(Event.BIRTH)
   const form = getRegisterForm(store.getState())[Event.BIRTH]
->>>>>>> e48d83c7
   it('throws error when draft not found after initial drafts load', () => {
     try {
       createTestComponent(
@@ -65,11 +56,7 @@
 
 describe('when user is in the register form', async () => {
   const { store, history } = createStore()
-<<<<<<< HEAD
-  const draft = createDraft(EVENT_TYPE.BIRTH)
-=======
   const draft = createDraft(Event.BIRTH)
->>>>>>> e48d83c7
   const initalDrafts = JSON.parse('[]')
   store.dispatch(setInitialDrafts(initalDrafts))
   store.dispatch(storeDraft(draft))
@@ -124,11 +111,7 @@
 
 describe('when user is in the register form preview section', () => {
   const { store, history } = createStore()
-<<<<<<< HEAD
-  const draft = createDraft(EVENT_TYPE.BIRTH)
-=======
   const draft = createDraft(Event.BIRTH)
->>>>>>> e48d83c7
   const initalDrafts = JSON.parse('[]')
   store.dispatch(setInitialDrafts(initalDrafts))
   store.dispatch(storeDraft(draft))
