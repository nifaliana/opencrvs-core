import {
  ICON_ALIGNMENT,
  PrimaryButton,
  TertiaryButton,
  LinkButton
} from '@opencrvs/components/lib/buttons'
import { BackArrow } from '@opencrvs/components/lib/icons'
import {
  EventTopBar,
  ResponsiveModal
} from '@opencrvs/components/lib/interface'
import {
  BodyContent,
  Container,
  FullBodyContent
} from '@opencrvs/components/lib/layout'
import {
  deleteApplication,
  IApplication,
  IPayload,
  modifyApplication,
  SUBMISSION_STATUS,
  writeApplication
} from '@register/applications'

import { FormFieldGenerator } from '@register/components/form'
import { RejectRegistrationForm } from '@register/components/review/RejectRegistrationForm'
import {
  Action,
  Event,
  IForm,
  IFormField,
  IFormSection,
  IFormSectionData,
  IFormSectionGroup
} from '@register/forms'
import {
  goBack as goBackAction,
  goToHome,
  goToPageGroup as goToPageGroupAction
} from '@register/navigation'
import { toggleDraftSavedNotification } from '@register/notification/actions'
import { IOfflineDataState } from '@register/offline/reducer'
import { HOME } from '@register/navigation/routes'
import { getOfflineState } from '@register/offline/selectors'
import { getScope } from '@register/profile/profileSelectors'
import { IStoreState } from '@register/store'
import styled from '@register/styledComponents'
import { Scope } from '@register/utils/authUtils'
import {
  ReviewSection,
  getErrorsOnFieldsBySection
} from '@register/views/RegisterForm/review/ReviewSection'
import { isNull, isUndefined, merge, flatten } from 'lodash'
// @ts-ignore - Required for mocking
import debounce from 'lodash/debounce'
import * as React from 'react'
import { defineMessages, InjectedIntlProps, injectIntl } from 'react-intl'
import { connect } from 'react-redux'
import { RouteComponentProps } from 'react-router'

const FormSectionTitle = styled.h4`
  ${({ theme }) => theme.fonts.h4Style};
  color: ${({ theme }) => theme.colors.copy};
`
const FooterArea = styled.div`
  margin: 24px 0px 48px;
`

const Notice = styled.div`
  background: ${({ theme }) => theme.colors.primary};
  box-shadow: 0 0 12px 0 rgba(0, 0, 0, 0.11);
  padding: 25px;
  color: ${({ theme }) => theme.colors.white};
  ${({ theme }) => theme.fonts.bigBodyStyle};
  margin: 30px -25px;
`

const StyledLinkButton = styled(LinkButton)`
  margin-left: 32px;
`
const Required = styled.span.attrs<
  { disabled?: boolean } & React.LabelHTMLAttributes<HTMLLabelElement>
>({})`
  ${({ theme }) => theme.fonts.bigBodyStyle};
  color: ${({ disabled, theme }) =>
    disabled ? theme.colors.disabled : theme.colors.error};
  flex-grow: 0;
`

export const messages: {
  [key: string]: ReactIntl.FormattedMessage.MessageDescriptor
} = defineMessages({
  newBirthRegistration: {
    id: 'register.form.newBirthRegistration',
    defaultMessage: 'New birth application',
    description: 'The message that appears for new birth registrations'
  },
  newVitalEventRegistration: {
    id: 'register.form.newVitalEventRegistration',
    defaultMessage:
      'New {event, select, birth {birth} death {death} marriage {marriage} divorce {divorce} adoption {adoption}} application',
    description: 'The message that appears for new vital event registration'
  },
  previewEventRegistration: {
    id: 'register.form.previewEventRegistration',
    defaultMessage:
      '{event, select, birth {Birth} death {Death} marriage {Marriage} divorce {Divorce} adoption {Adoption}} Application Preview',
    description: 'The message that appears for new birth registrations'
  },
  reviewEventRegistration: {
    id: 'register.form.reviewEventRegistration',
    defaultMessage:
      '{event, select, birth {Birth} death {Death} marriage {Marriage} divorce {Divorce} adoption {Adoption}} Application Review',
    description: 'The message that appears for new birth registrations'
  },
  saveDraft: {
    id: 'register.form.saveDraft',
    defaultMessage: 'Save draft',
    description: 'Save draft button'
  },
  next: {
    id: 'register.form.next',
    defaultMessage: 'Next',
    description: 'Next button'
  },
  cancel: {
    id: 'register.form.modal.cancel',
    defaultMessage: 'Cancel',
    description: 'Cancel button on submit modal'
  },
  submitDescription: {
    id: 'register.form.modal.submitDescription',
    defaultMessage:
      'By clicking “Submit” you confirm that the informant has read and reviewed the information and understands that this information will be shared with Civil Registration authorities.',
    description: 'Submit description text on submit modal'
  },
  submitButton: {
    id: 'register.form.modal.submitButton',
    defaultMessage: 'Submit',
    description: 'Submit button on submit modal'
  },
  back: {
    id: 'menu.back',
    defaultMessage: 'Back',
    description: 'Back button in the menu'
  },
  valueSaveAsDraft: {
    id: 'register.form.saveDraft',
    defaultMessage: 'Save as draft',
    description: 'Save as draft Button Text'
  },
  optionalLabel: {
    id: 'formFields.optionalLabel',
    defaultMessage: 'Optional',
    description: 'Optional label'
  },
  submitConfirmation: {
    id: 'modal.title.submitConfirmation',
    defaultMessage: 'Are you ready to submit?',
    description: 'Title for submit confirmation modal'
  },
  queryError: {
    id: 'register.registerForm.queryError',
    defaultMessage:
      'The page cannot be loaded at this time due to low connectivity or a network error. Please click refresh to try again, or try again later.',
    description: 'The error message shown when a search query fails'
  },
  continueButton: {
    id: 'register.selectVitalEvent.continueButton',
    defaultMessage: 'Continue',
    description: 'Continue Button Text'
  },
  saveExitButton: {
    id: 'register.selectVitalEvent.saveExitButton',
    defaultMessage: 'SAVE & EXIT',
    description: 'SAVE & EXIT Button Text'
  },
  backToReviewButton: {
    id: 'register.selectVitalEvent.backToReviewButton',
    defaultMessage: 'Back to review'
  },
  submitConfirmationTitle: {
    id: 'register.form.modal.title.submitConfirmation',
    defaultMessage:
      '{isComplete, select, true {Send application for review?} false {Send incomplete application?}}',
    description: 'Submit title text on modal'
  },
  submitConfirmationDesc: {
    id: 'register.form.modal.desc.submitConfirmation',
    defaultMessage:
      '{isComplete, select, true {This application will be sent to the registrar for them to review} false {This application will be sent to the register who is now required to complete the application.}}',
    description: 'Submit description text on modal'
  },
  registerConfirmationTitle: {
    id: 'register.form.modal.title.registerConfirmation',
    defaultMessage: 'Register this application?',
    description: 'Title for register confirmation modal'
  },
  registerConfirmationDesc: {
    id: 'register.form.modal.desc.registerConfirmation',
    defaultMessage: 'Are you sure?',
    description: 'Description for register confirmation modal'
  },
  registerButtonTitle: {
    id: 'register.form.modal.button.title.registerConfirmation',
    defaultMessage: 'Register',
    description: 'Label for button on register confirmation modal'
  }
})

const Optional = styled.span.attrs<
  { disabled?: boolean } & React.LabelHTMLAttributes<HTMLLabelElement>
>({})`
  ${({ theme }) => theme.fonts.bigBodyStyle};
  color: ${({ disabled, theme }) =>
    disabled ? theme.colors.disabled : theme.colors.placeholder};
  flex-grow: 0;
`

const ErrorText = styled.div`
  color: ${({ theme }) => theme.colors.error};
  ${({ theme }) => theme.fonts.bodyStyle};
  text-align: center;
  margin-top: 100px;
`

function getNextSection(sections: IFormSection[], fromSection: IFormSection) {
  const currentIndex = sections.findIndex(
    (section: IFormSection) => section.id === fromSection.id
  )
  if (currentIndex === sections.length - 1) {
    return null
  }
  return sections[currentIndex + 1]
}

function getNextSectionIds(
  sections: IFormSection[],
  fromSection: IFormSection,
  fromSectionGroup: IFormSectionGroup
) {
  const currentGroupIndex = fromSection.groups.findIndex(
    (group: IFormSectionGroup) => group.id === fromSectionGroup.id
  )

  if (currentGroupIndex === fromSection.groups.length - 1) {
    const currentIndex = sections.findIndex(
      (section: IFormSection) => section.id === fromSection.id
    )
    if (currentIndex === sections.length - 1) {
      return null
    }
    return {
      sectionId: sections[currentIndex + 1].id,
      groupId: sections[currentIndex + 1].groups[0].id
    }
  }
  return {
    sectionId: fromSection.id,
    groupId: fromSection.groups[currentGroupIndex + 1].id
  }
}

export interface IFormProps {
  application: IApplication
  registerForm: IForm
  pageRoute: string
  duplicate?: boolean
}

type DispatchProps = {
  goToPageGroup: typeof goToPageGroupAction
  goBack: typeof goBackAction
  goToHome: typeof goToHome
  writeApplication: typeof writeApplication
  modifyApplication: typeof modifyApplication
  deleteApplication: typeof deleteApplication
  toggleDraftSavedNotification: typeof toggleDraftSavedNotification
  handleSubmit: (values: unknown) => void
}

type Props = {
  activeSection: IFormSection
  activeSectionGroup: IFormSectionGroup
  setAllFieldsDirty: boolean
  offlineResources: IOfflineDataState
}

export type FullProps = IFormProps &
  Props &
  DispatchProps &
  InjectedIntlProps & { scope: Scope } & RouteComponentProps<{
    pageId: string
    groupId?: string
    applicationId: string
  }>

type State = {
  showSubmitModal: boolean
  showRegisterModal: boolean
  isDataAltered: boolean
  rejectFormOpen: boolean
  hasError: boolean
}
const VIEW_TYPE = {
  FORM: 'form',
  REVIEW: 'review',
  PREVIEW: 'preview',
  HIDDEN: 'hidden'
}

class RegisterFormView extends React.Component<FullProps, State> {
  constructor(props: FullProps) {
    super(props)
    this.state = {
      showSubmitModal: false,
      isDataAltered: false,
      rejectFormOpen: false,
      showRegisterModal: false,
      hasError: false
    }
  }

  userHasRegisterScope() {
    return this.props.scope && this.props.scope.includes('register')
  }

  modifyApplication = (
    sectionData: IFormSectionData,
    activeSection: IFormSection,
    application: IApplication
  ) => {
    if (application.review && !this.state.isDataAltered) {
      this.setState({ isDataAltered: true })
    }
    this.props.modifyApplication({
      ...application,
      data: {
        ...application.data,
        [activeSection.id]: {
          ...application.data[activeSection.id],
          ...sectionData
        }
      }
    })
  }

  submitForm = () => {
    this.setState({ showSubmitModal: true })
  }

  confirmSubmission = (
    application: IApplication,
    submissionStatus: string,
    action: string,
    payload?: IPayload
  ) => {
    application.submissionStatus = submissionStatus
    application.action = action
    application.payload = payload
    this.props.modifyApplication(application)
    this.props.history.push(HOME)
  }

  registerApplication = () => {
    this.setState({ showRegisterModal: true })
  }

  toggleSubmitModalOpen = () => {
    this.setState((prevState: State) => ({
      showSubmitModal: !prevState.showSubmitModal
    }))
  }

  toggleRegisterModalOpen = () => {
    this.setState((prevState: State) => ({
      showRegisterModal: !prevState.showRegisterModal
    }))
  }

  generateSectionListForReview = (
    disabled: boolean,
    sections: IFormSection[]
  ) => {
    const result: IFormSection[] = []
    sections.map((section: IFormSection) => {
      result.push(
        merge(
          {
            disabled: section.viewType !== VIEW_TYPE.REVIEW && disabled
          },
          section
        )
      )
    })
    return result
  }

  toggleRejectForm = () => {
    this.setState(state => ({
      rejectFormOpen: !state.rejectFormOpen
    }))
  }

  getEvent() {
    const eventType = this.props.application.event || 'BIRTH'
    switch (eventType.toLocaleLowerCase()) {
      case 'birth':
        return Event.BIRTH
      case 'death':
        return Event.DEATH
      default:
        return Event.BIRTH
    }
  }

  onSaveAsDraftClicked = () => {
    this.props.writeApplication(this.props.application)
    this.props.goToHome()
    this.props.toggleDraftSavedNotification()
  }

  continueButtonHandler = (
    pageRoute: string,
    applicationId: string,
    pageId: string,
    groupId: string,
    event: string
  ) => {
    this.props.writeApplication(this.props.application)
    this.props.goToPageGroup(pageRoute, applicationId, pageId, groupId, event)
  }

  render() {
    const {
      intl,
      setAllFieldsDirty,
      application,
      history,
      registerForm,
      offlineResources,
      handleSubmit,
      duplicate
    } = this.props

    let activeSection: IFormSection = this.props.activeSection
    let activeSectionGroup: IFormSectionGroup = this.props.activeSectionGroup

<<<<<<< HEAD
    if (activeSection.viewType === VIEW_TYPE.HIDDEN) {
      const nextSection = getNextSection(registerForm.sections, activeSection)
      if (nextSection) {
        activeSection = nextSection
        activeSectionGroup = nextSection.groups[0]
=======
    const errorsOnFields = getErrorsOnFieldsBySection(
      registerForm.sections,
      application
    )
    const isComplete =
      flatten(
        // @ts-ignore
        Object.values(errorsOnFields).map(Object.values)
        // @ts-ignore
      ).filter(errors => errors.length > 0).length === 0

    if (activeSection.viewType === 'hidden') {
      const nextSec = getNextSection(registerForm.sections, activeSection)
      if (nextSec) {
        activeSection = nextSec
>>>>>>> a402126c
      }
    }
    const nextSectionGroup = getNextSectionIds(
      registerForm.sections,
      activeSection,
      activeSectionGroup
    )
    const title =
      activeSection.viewType === VIEW_TYPE.REVIEW
        ? messages.reviewEventRegistration
        : activeSection.viewType === VIEW_TYPE.PREVIEW
        ? messages.previewEventRegistration
        : messages.newVitalEventRegistration

    const isErrorOccured = this.state.hasError
    const debouncedModifyApplication = debounce(this.modifyApplication, 500)

    return (
      <Container id="informant_parent_view">
        {isErrorOccured && (
          <ErrorText id="error_message_section">
            {intl.formatMessage(messages.queryError)}
          </ErrorText>
        )}

        {!isErrorOccured && (
          <>
            <EventTopBar
              title={intl.formatMessage(title, { event: application.event })}
              iconColor={
                application.submissionStatus === SUBMISSION_STATUS.DRAFT
                  ? 'orange'
                  : 'violet'
              }
              saveAction={{
                handler: this.onSaveAsDraftClicked,
                label: intl.formatMessage(messages.saveExitButton)
              }}
              menuItems={[
                {
                  label: 'Delete Application',
                  handler: () => {
                    this.props.deleteApplication(application)
                    this.props.goToHome()
                  }
                }
              ]}
            />

            {activeSection.viewType === VIEW_TYPE.PREVIEW && (
              <FullBodyContent>
                <ReviewSection
                  pageRoute={this.props.pageRoute}
                  draft={application}
                  submitClickEvent={this.submitForm}
                  saveDraftClickEvent={() => this.onSaveAsDraftClicked()}
                  deleteApplicationClickEvent={() => {
                    this.props.deleteApplication(application)
                    history.push('/')
                  }}
                />
              </FullBodyContent>
            )}
            {activeSection.viewType === VIEW_TYPE.REVIEW && (
              <FullBodyContent>
                <ReviewSection
                  pageRoute={this.props.pageRoute}
                  draft={application}
                  rejectApplicationClickEvent={() => {
                    this.toggleRejectForm()
                  }}
                  registerClickEvent={this.registerApplication}
                />
              </FullBodyContent>
            )}

            {activeSection.viewType === VIEW_TYPE.FORM && (
              <>
                <BodyContent>
                  <TertiaryButton
                    align={ICON_ALIGNMENT.LEFT}
                    icon={() => <BackArrow />}
                    onClick={this.props.goBack}
                  >
                    {intl.formatMessage(messages.back)}
                  </TertiaryButton>
                  <FormSectionTitle
                    id={`form_section_title_${activeSectionGroup.id}`}
                  >
                    {(activeSectionGroup.showFieldTitle && (
                      <>
                        {(activeSectionGroup.fields[0].hideHeader = true)}
                        {intl.formatMessage(activeSectionGroup.fields[0].label)}
                        {activeSectionGroup.fields[0].required && (
                          <Required
                            disabled={
                              activeSectionGroup.disabled ||
                              activeSection.disabled ||
                              false
                            }
                          >
                            &nbsp;*
                          </Required>
                        )}
                      </>
                    )) || (
                      <>
                        {intl.formatMessage(
                          activeSectionGroup.title || activeSection.title
                        )}
                        {activeSection.optional && (
                          <Optional
                            id={`form_section_opt_label_${activeSectionGroup.id}`}
                            disabled={
                              activeSectionGroup.disabled ||
                              activeSection.disabled
                            }
                          >
                            &nbsp;&nbsp;•&nbsp;
                            {intl.formatMessage(messages.optionalLabel)}
                          </Optional>
                        )}
                      </>
                    )}
                  </FormSectionTitle>
                  {activeSection.notice && (
                    <Notice id={`form_section_notice_${activeSectionGroup.id}`}>
                      {intl.formatMessage(activeSection.notice)}
                    </Notice>
                  )}
                  <form
                    id={`form_section_id_${activeSectionGroup.id}`}
                    onSubmit={handleSubmit}
                  >
                    <FormFieldGenerator
                      id={activeSectionGroup.id}
                      onChange={values => {
                        debouncedModifyApplication(
                          values,
                          activeSection,
                          application
                        )
                      }}
                      setAllFieldsDirty={setAllFieldsDirty}
                      fields={activeSectionGroup.fields}
                      offlineResources={offlineResources}
                      draftData={application.data}
                    />
                  </form>
                  {nextSectionGroup && (
                    <FooterArea>
                      <PrimaryButton
                        id="next_section"
                        onClick={() => {
                          this.continueButtonHandler(
                            this.props.pageRoute,
                            application.id,
                            nextSectionGroup.sectionId,
                            nextSectionGroup.groupId,
                            application.event.toLowerCase()
                          )
                        }}
                      >
                        {intl.formatMessage(messages.continueButton)}
                      </PrimaryButton>
                      {application.review && (
                        <StyledLinkButton
                          id="back-to-review-button"
                          className="item"
                          onClick={() => {
                            this.continueButtonHandler(
                              this.props.pageRoute,
                              application.id,
                              application.submissionStatus &&
                                application.submissionStatus ===
                                  SUBMISSION_STATUS.DRAFT
                                ? 'preview'
                                : 'review',
                              application.submissionStatus &&
                                application.submissionStatus ===
                                  SUBMISSION_STATUS.DRAFT
                                ? 'preview-view-group'
                                : 'review-view-group',
                              application.event.toLowerCase()
                            )
                          }}
                        >
                          {intl.formatMessage(messages.backToReviewButton)}
                        </StyledLinkButton>
                      )}
                    </FooterArea>
                  )}
                </BodyContent>
              </>
            )}
          </>
        )}

        <ResponsiveModal
          title={intl.formatMessage(messages.submitConfirmationTitle, {
            isComplete
          })}
          contentHeight={96}
          actions={[
            <TertiaryButton
              id="cancel-btn"
              key="cancel"
              onClick={() => {
                this.toggleSubmitModalOpen()
                if (document.documentElement) {
                  document.documentElement.scrollTop = 0
                }
              }}
            >
              {intl.formatMessage(messages.cancel)}
            </TertiaryButton>,
            <PrimaryButton
              key="submit"
              id="submit_confirm"
              onClick={() =>
                this.confirmSubmission(
                  application,
                  SUBMISSION_STATUS.READY_TO_SUBMIT,
                  Action.SUBMIT_FOR_REVIEW
                )
              }
            >
              {intl.formatMessage(messages.submitButton)}
            </PrimaryButton>
          ]}
          show={this.state.showSubmitModal}
          handleClose={this.toggleSubmitModalOpen}
        >
          {intl.formatMessage(messages.submitConfirmationDesc, {
            isComplete
          })}
        </ResponsiveModal>
        <ResponsiveModal
          title={intl.formatMessage(messages.registerConfirmationTitle)}
          contentHeight={96}
          actions={[
            <TertiaryButton
              key="register_cancel"
              id="register_cancel"
              onClick={() => {
                this.toggleRegisterModalOpen()
                if (document.documentElement) {
                  document.documentElement.scrollTop = 0
                }
              }}
            >
              {intl.formatMessage(messages.cancel)}
            </TertiaryButton>,
            <PrimaryButton
              key="register"
              id="register_confirm"
              // @ts-ignore
              onClick={() =>
                this.confirmSubmission(
                  application,
                  SUBMISSION_STATUS.READY_TO_REGISTER,
                  Action.REGISTER_APPLICATION
                )
              }
            >
              {intl.formatMessage(messages.registerButtonTitle)}
            </PrimaryButton>
          ]}
          show={this.state.showRegisterModal}
          handleClose={this.toggleRegisterModalOpen}
        >
          {intl.formatMessage(messages.registerConfirmationDesc)}
        </ResponsiveModal>

        {this.state.rejectFormOpen && (
          <RejectRegistrationForm
            onBack={this.toggleRejectForm}
            confirmRejectionEvent={this.confirmSubmission}
            duplicate={duplicate}
            draftId={application.id}
            event={this.getEvent()}
            application={application}
          />
        )}
      </Container>
    )
  }
}

export function replaceInitialValues(fields: IFormField[], sectionValues: any) {
  return fields.map(field => ({
    ...field,
    initialValue:
      isUndefined(sectionValues[field.name]) ||
      isNull(sectionValues[field.name])
        ? field.initialValue
        : sectionValues[field.name]
  }))
}

function mapStateToProps(
  state: IStoreState,
  props: IFormProps &
    Props &
    RouteComponentProps<{
      pageId: string
      groupId?: string
      applicationId: string
    }>
) {
  const { match, registerForm, application } = props

  const sectionId = match.params.pageId || registerForm.sections[0].id
  const activeSection = registerForm.sections.find(
    section => section.id === sectionId
  )
  if (!activeSection) {
    throw new Error(`Configuration for tab "${match.params.pageId}" missing!`)
  }
  const groupId = match.params.groupId || activeSection.groups[0].id
  const activeSectionGroup = activeSection.groups.find(
    group => group.id === groupId
  )
  if (!activeSectionGroup) {
    throw new Error(
      `Configuration for group "${match.params.groupId}" missing!`
    )
  }

  if (!application) {
    throw new Error(`Draft "${match.params.applicationId}" missing!`)
  }
  const visitedSections = registerForm.sections.filter(
    ({ id }) => id !== 'registration' && Boolean(application.data[id])
  )

  const rightMostVisited = visitedSections[visitedSections.length - 1]

  const setAllFieldsDirty =
    rightMostVisited &&
    registerForm.sections.indexOf(activeSection) <
      registerForm.sections.indexOf(rightMostVisited)

  const fields = replaceInitialValues(
    activeSectionGroup.fields,
    application.data[activeSection.id] || {}
  )

  const offlineResources = getOfflineState(state)

  return {
    registerForm,
    scope: getScope(state),
    setAllFieldsDirty,
    offlineResources,
    activeSection,
    activeSectionGroup: {
      ...activeSectionGroup,
      fields
    },
    application
  }
}

export const RegisterForm = connect<
  Props,
  DispatchProps,
  FullProps,
  IStoreState
>(
  mapStateToProps,
  {
    writeApplication,
    modifyApplication,
    deleteApplication,
    goToPageGroup: goToPageGroupAction,
    goBack: goBackAction,
    goToHome,
    toggleDraftSavedNotification,
    handleSubmit: (values: any) => {
      console.log(values)
    }
  }
)(injectIntl<FullProps>(RegisterFormView))<|MERGE_RESOLUTION|>--- conflicted
+++ resolved
@@ -447,13 +447,6 @@
     let activeSection: IFormSection = this.props.activeSection
     let activeSectionGroup: IFormSectionGroup = this.props.activeSectionGroup
 
-<<<<<<< HEAD
-    if (activeSection.viewType === VIEW_TYPE.HIDDEN) {
-      const nextSection = getNextSection(registerForm.sections, activeSection)
-      if (nextSection) {
-        activeSection = nextSection
-        activeSectionGroup = nextSection.groups[0]
-=======
     const errorsOnFields = getErrorsOnFieldsBySection(
       registerForm.sections,
       application
@@ -465,11 +458,11 @@
         // @ts-ignore
       ).filter(errors => errors.length > 0).length === 0
 
-    if (activeSection.viewType === 'hidden') {
-      const nextSec = getNextSection(registerForm.sections, activeSection)
-      if (nextSec) {
-        activeSection = nextSec
->>>>>>> a402126c
+    if (activeSection.viewType === VIEW_TYPE.HIDDEN) {
+      const nextSection = getNextSection(registerForm.sections, activeSection)
+      if (nextSection) {
+        activeSection = nextSection
+        activeSectionGroup = nextSection.groups[0]
       }
     }
     const nextSectionGroup = getNextSectionIds(
