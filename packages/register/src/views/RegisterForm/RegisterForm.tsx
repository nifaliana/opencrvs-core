--- conflicted
+++ resolved
@@ -29,13 +29,8 @@
 import {
   goBack as goBackAction,
   goToHome,
-<<<<<<< HEAD
-  goToPageGroup as goToPageGroupAction,
-  goToRegistrarHomeTab
-=======
   goToInProgressTab,
   goToPageGroup as goToPageGroupAction
->>>>>>> 2ab0a356
 } from '@register/navigation'
 import { toggleDraftSavedNotification } from '@register/notification/actions'
 import { IOfflineDataState } from '@register/offline/reducer'
@@ -57,8 +52,6 @@
   getVisibleSectionGroupsBasedOnConditions,
   getVisibleGroupFields
 } from '@register/forms/utils'
-import { registrationSection } from '@register/forms/register/fieldDefinitions/birth/registration-section'
-import { applicantsSection } from '@register/forms/register/fieldDefinitions/death/application-section'
 import { PAGE_TRANSITIONS_ENTER_TIME } from '@register/utils/constants'
 
 const FormSectionTitle = styled.h4`
@@ -247,11 +240,7 @@
   goToPageGroup: typeof goToPageGroupAction
   goBack: typeof goBackAction
   goToHome: typeof goToHome
-<<<<<<< HEAD
-  goToRegistrarHomeTab: typeof goToRegistrarHomeTab
-=======
   goToInProgressTab: typeof goToInProgressTab
->>>>>>> 2ab0a356
   writeApplication: typeof writeApplication
   modifyApplication: typeof modifyApplication
   deleteApplication: typeof deleteApplication
@@ -367,31 +356,17 @@
 
   onSaveAsDraftClicked = () => {
     this.props.writeApplication(this.props.application)
-<<<<<<< HEAD
-    this.userHasRegisterScope()
-      ? this.props.goToRegistrarHomeTab('progress')
-      : this.props.goToHome()
-=======
     this.props.goToInProgressTab()
->>>>>>> 2ab0a356
     this.props.toggleDraftSavedNotification()
   }
 
   onDeleteApplication = (application: IApplication) => {
-    this.userHasRegisterScope()
-      ? this.props.goToRegistrarHomeTab('progress')
-      : this.props.goToHome()
+    this.props.goToInProgressTab()
 
     setTimeout(
       () => this.props.deleteApplication(application),
       PAGE_TRANSITIONS_ENTER_TIME + 100
     )
-  }
-
-  goToUserHome = () => {
-    this.userHasRegisterScope()
-      ? this.props.goToRegistrarHomeTab('progress')
-      : this.props.goToHome()
   }
 
   continueButtonHandler = (
@@ -504,7 +479,7 @@
                       : 'violet'
                   }
                   saveAction={{
-                    handler: this.goToUserHome,
+                    handler: this.props.goToInProgressTab,
                     label: intl.formatMessage(messages.exitButton)
                   }}
                 />
@@ -765,11 +740,7 @@
     goToPageGroup: goToPageGroupAction,
     goBack: goBackAction,
     goToHome,
-<<<<<<< HEAD
-    goToRegistrarHomeTab,
-=======
     goToInProgressTab,
->>>>>>> 2ab0a356
     toggleDraftSavedNotification,
     handleSubmit: (values: any) => {
       console.log(values)
