import * as React from 'react'
import { RouteComponentProps } from 'react-router'
import { connect } from 'react-redux'
import * as Swipeable from 'react-swipeable'
import { Box, Modal } from '@opencrvs/components/lib/interface'
import { PrimaryButton, ButtonIcon } from '@opencrvs/components/lib/buttons'
import {
  ArrowForward,
  ArrowBack,
  DraftSimple
} from '@opencrvs/components/lib/icons'
import { defineMessages, InjectedIntlProps, injectIntl } from 'react-intl'
import styled from '../../styled-components'
import {
  goToTab as goToTabAction,
  goBack as goBackAction
} from '../../navigation'
import {
  IForm,
  IFormSection,
  IFormField,
  IFormSectionData,
  Event,
  Action
} from '../../forms'
import { FormFieldGenerator, ViewHeaderWithTabs } from '../../components/form'
import { IStoreState } from 'src/store'
import { IDraft, modifyDraft, deleteDraft } from 'src/drafts'
import {
  FooterAction,
  FooterPrimaryButton,
  ViewFooter
} from 'src/components/interface/footer'
import { StickyFormTabs } from './StickyFormTabs'
import { ReviewSection } from '../../views/RegisterForm/review/ReviewSection'
import { merge, isUndefined, isNull } from 'lodash'
import { RejectRegistrationForm } from 'src/components/review/RejectRegistrationForm'
import { getOfflineState } from 'src/offline/selectors'
import { IOfflineDataState } from 'src/offline/reducer'
import { CONFIRMATION_SCREEN } from 'src/navigation/routes'
import { HeaderContent } from '@opencrvs/components/lib/layout'

import {
  DECLARATION,
  REJECTION,
  REGISTRATION,
  REGISTERED,
  DUPLICATION,
  OFFLINE
} from 'src/utils/constants'

import { getScope } from 'src/profile/profileSelectors'
import { Scope } from 'src/utils/authUtils'
import { isMobileDevice } from 'src/utils/commonUtils'
import {
  MutationProvider,
  MutationContext
} from '../DataProvider/MutationProvider'
import { toggleDraftSavedNotification } from 'src/notification/actions'
import { InvertSpinner } from '@opencrvs/components/lib/interface'
import { TickLarge } from '@opencrvs/components/lib/icons'
import * as Sentry from '@sentry/browser'

const FormSectionTitle = styled.h2`
  font-family: ${({ theme }) => theme.fonts.lightFont};
  color: ${({ theme }) => theme.colors.copy};
`
const FormActionSection = styled.div`
  background-color: ${({ theme }) => theme.colors.inputBackground};
  margin: 0px -25px;
`
const FormAction = styled.div`
  display: flex;
  justify-content: space-between;
  align-items: center;
  min-height: 83px;
  padding-left: 25px;
`
const FormActionDivider = styled.div`
  border-bottom: 1px inset ${({ theme }) => theme.colors.blackAlpha20};
`

const FormPrimaryButton = styled(PrimaryButton)`
  box-shadow: 0 0 13px 0 rgba(0, 0, 0, 0.27);
  height: 93px;
`

const BackButtonContainer = styled.div`
  cursor: pointer;
`

const BackButton = styled(PrimaryButton)`
  width: 69px;
  height: 42px;
  background: ${({ theme }) => theme.colors.primary};
  justify-content: center;
  border-radius: 21px;
  /* stylelint-disable */
  ${ButtonIcon} {
    /* stylelint-enable */
    margin-left: 0em;
  }
`

const BackButtonText = styled.span`
  font-family: ${({ theme }) => theme.fonts.boldFont};
  color: ${({ theme }) => theme.colors.primary};
  text-transform: uppercase;
  font-size: 14px;
  letter-spacing: 2px;
  margin-left: 14px;
`

const DraftButtonContainer = styled.div`
  cursor: pointer;
  display: flex;
  justify-content: flex-start;
  align-items: center;
`
const DraftButtonText = styled.span`
  font-family: ${({ theme }) => theme.fonts.boldFont};
  color: ${({ theme }) => theme.colors.secondary};
  font-size: 14px;
  text-decoration: underline;
  letter-spacing: 0px;
  margin-left: 14px;
`
const Notice = styled.div`
  background: ${({ theme }) => theme.colors.primary};
  box-shadow: 0 0 12px 0 rgba(0, 0, 0, 0.11);
  padding: 25px;
  color: ${({ theme }) => theme.colors.white};
  font-family: ${({ theme }) => theme.fonts.regularFont};
  font-size: 18px;
  line-height: 24px;
  margin: 30px -25px;
`
const PreviewButton = styled.a`
  text-decoration: underline;
  color: ${({ theme }) => theme.colors.primary};
`

export const messages = defineMessages({
  newBirthRegistration: {
    id: 'register.form.newBirthRegistration',
    defaultMessage: 'New birth application',
    description: 'The message that appears for new birth registrations'
  },
  newVitalEventRegistration: {
    id: 'register.form.newVitalEventRegistration',
    defaultMessage:
      'New {event, select, birth {birth} death {death} marriage {marriage} divorce {divorce} adoption {adoption}} application',
    description: 'The message that appears for new vital event registration'
  },
  previewEventRegistration: {
    id: 'register.form.previewEventRegistration',
    defaultMessage:
      '{event, select, birth {Birth} death {Death} marriage {Marriage} divorce {Divorce} adoption {Adoption}} Application Preview',
    description: 'The message that appears for new birth registrations'
  },
  reviewEventRegistration: {
    id: 'register.form.reviewEventRegistration',
    defaultMessage:
      '{event, select, birth {Birth} death {Death} marriage {Marriage} divorce {Divorce} adoption {Adoption}} Application Review',
    description: 'The message that appears for new birth registrations'
  },
  saveDraft: {
    id: 'register.form.saveDraft',
    defaultMessage: 'Save draft',
    description: 'Save draft button'
  },
  next: {
    id: 'register.form.next',
    defaultMessage: 'Next',
    description: 'Next button'
  },
  preview: {
    id: 'register.form.modal.preview',
    defaultMessage: 'Preview',
    description: 'Preview button on submit modal'
  },
  submitDescription: {
    id: 'register.form.modal.submitDescription',
    defaultMessage:
      'By clicking “Submit” you confirm that the informant has read and reviewed the information and understands that this information will be shared with Civil Registration authorities.',
    description: 'Submit description text on submit modal'
  },
  submitButton: {
    id: 'register.form.modal.submitButton',
    defaultMessage: 'Submit',
    description: 'Submit button on submit modal'
  },
  back: {
    id: 'menu.back',
    defaultMessage: 'Back',
    description: 'Back button in the menu'
  },
  valueSaveAsDraft: {
    id: 'register.form.saveDraft',
    defaultMessage: 'Save as draft',
    description: 'Save as draft Button Text'
  },
  optionalLabel: {
    id: 'formFields.optionalLabel',
    defaultMessage: 'Optional',
    description: 'Optional label'
  },
  submitConfirmation: {
    id: 'modal.title.submitConfirmation',
    defaultMessage: 'Are you ready to submit?',
    description: 'Title for submit confirmation modal'
  },
  queryError: {
    id: 'register.registerForm.queryError',
    defaultMessage: `{error, select, regError {The page cannot be loaded at this time due to low connectivity or a network error. Please click refresh to try again, or try again later.}}`,
    description: 'The error message shown when a search query fails'
  }
})

const FormContainer = styled.div`
  padding: 35px 25px;
  padding-bottom: 0;
`

const FormViewContainer = styled.div`
  display: flex;
  flex-grow: 1;
  flex-direction: column;
`

const Optional = styled.span.attrs<
  { disabled?: boolean } & React.LabelHTMLAttributes<HTMLLabelElement>
>({})`
  font-family: ${({ theme }) => theme.fonts.regularFont};
  font-size: 18px;
  color: ${({ disabled, theme }) =>
    disabled ? theme.colors.disabled : theme.colors.placeholder};
  flex-grow: 0;
`

const ButtonSpinner = styled(InvertSpinner)`
  width: 15px;
  height: 15px;
  top: 0px !important;
`

const ConfirmBtn = styled(PrimaryButton)`
  font-weight: bold;
  padding: 15px 20px 15px 20px;
  min-width: 150px;
  display: flex;
  align-items: center;
  justify-content: space-evenly;
  &:disabled {
    background: ${({ theme }) => theme.colors.primary};
    path {
      stroke: ${({ theme }) => theme.colors.disabled};
    }
  }
`

const ErrorText = styled.div`
  color: ${({ theme }) => theme.colors.error};
  font-family: ${({ theme }) => theme.fonts.lightFont};
  text-align: center;
  margin-top: 100px;
`
function getActiveSectionId(form: IForm, viewParams: { tabId?: string }) {
  return viewParams.tabId || form.sections[0].id
}

function getNextSection(sections: IFormSection[], fromSection: IFormSection) {
  const currentIndex = sections.findIndex(
    (section: IFormSection) => section.id === fromSection.id
  )

  if (currentIndex === sections.length - 1) {
    return null
  }

  return sections[currentIndex + 1]
}

function getPreviousSection(
  sections: IFormSection[],
  fromSection: IFormSection
) {
  const currentIndex = sections.findIndex(
    (section: IFormSection) => section.id === fromSection.id
  )

  if (currentIndex === 0) {
    return null
  }

  return sections[currentIndex - 1]
}

export interface IFormProps {
  draft: IDraft
  registerForm: IForm
  tabRoute: string
  duplicate?: boolean
}

type DispatchProps = {
  goToTab: typeof goToTabAction
  goBack: typeof goBackAction
  modifyDraft: typeof modifyDraft
  deleteDraft: typeof deleteDraft
  toggleDraftSavedNotification: typeof toggleDraftSavedNotification
  handleSubmit: (values: unknown) => void
}

type Props = {
  activeSection: IFormSection
  setAllFieldsDirty: boolean
  offlineResources: IOfflineDataState
}

type FullProps = IFormProps &
  Props &
  DispatchProps &
  InjectedIntlProps & { scope: Scope } & RouteComponentProps<{}>

type State = {
  showSubmitModal: boolean
  showRegisterModal: boolean
  isDataAltered: boolean
  rejectFormOpen: boolean
  selectedTabId: string
  errorSection: {
    showError: boolean
    errorEvent: string
  }
}
const VIEW_TYPE = {
  REVIEW: 'review',
  PREVIEW: 'preview'
}

interface IFullName {
  fullNameInBn: string
  fullNameInEng: string
}

const getFullName = (childData: IFormSectionData): IFullName => {
  let fullNameInBn = ''
  let fullNameInEng = ''

  if (childData.firstNames) {
    fullNameInBn = `${String(childData.firstNames)} ${String(
      childData.familyName
    )}`
  } else {
    fullNameInBn = String(childData.familyName)
  }

  if (childData.firstNamesEng) {
    fullNameInEng = `${String(childData.firstNamesEng)} ${String(
      childData.familyNameEng
    )}`
  } else if (childData.familyNameEng) {
    fullNameInEng = String(childData.familyNameEng)
  }

  return {
    fullNameInBn,
    fullNameInEng
  }
}

class RegisterFormView extends React.Component<FullProps, State> {
  constructor(props: FullProps) {
    super(props)
    this.state = {
      showSubmitModal: false,
      selectedTabId: '',
      isDataAltered: false,
      rejectFormOpen: false,
      showRegisterModal: false,
      errorSection: {
        showError: false,
        errorEvent: 'error'
      }
    }
  }

  userHasRegisterScope() {
    return this.props.scope && this.props.scope.includes('register')
  }

  modifyDraft = (sectionData: IFormSectionData) => {
    const { activeSection, draft } = this.props
    if (draft.review && !this.state.isDataAltered) {
      this.setState({ isDataAltered: true })
    }
    this.props.modifyDraft({
      ...draft,
      data: {
        ...draft.data,
        [activeSection.id]: { ...draft.data[activeSection.id], ...sectionData }
      }
    })
  }

  rejectSubmission = () => {
    const {
      history,
      draft,
      draft: { event }
    } = this.props

    const personData =
      event === Event.DEATH
        ? this.props.draft.data.deceased
        : this.props.draft.data.child
    const fullName = getFullName(personData)

    history.push(CONFIRMATION_SCREEN, {
      trackNumber: draft.data.registration.trackingId,
      eventName: REJECTION,
      fullNameInBn: fullName.fullNameInBn,
      fullNameInEng: fullName.fullNameInEng,
      eventType: event,
      trackingSection: true,
      duplicateContextId:
        history.location.state && history.location.state.duplicateContextId
    })

    this.props.deleteDraft(draft)
  }

  successfulSubmission = (response: string) => {
    const {
      history,
      draft,
      draft: { event }
    } = this.props
    const personData =
      event === Event.DEATH
        ? this.props.draft.data.deceased
        : this.props.draft.data.child
    const fullName = getFullName(personData)
    const eventName = this.userHasRegisterScope() ? REGISTRATION : DECLARATION

    history.push(CONFIRMATION_SCREEN, {
      trackNumber: response,
      trackingSection: true,
      eventName,
      eventType: event,
      fullNameInBn: fullName.fullNameInBn,
      fullNameInEng: fullName.fullNameInEng
    })
    this.props.deleteDraft(draft)
  }

  offlineSubmission = () => {
    const {
      history,
      draft,
      draft: { event }
    } = this.props
    const personData =
      event === Event.DEATH
        ? this.props.draft.data.deceased
        : this.props.draft.data.child
    const fullName = getFullName(personData)

    history.push(CONFIRMATION_SCREEN, {
      trackingSection: true,
      eventName: OFFLINE,
      eventType: event,
      fullNameInBn: fullName.fullNameInBn,
      fullNameInEng: fullName.fullNameInEng
    })
    this.props.deleteDraft(draft)
  }

  successfullyRegistered = (response: string) => {
    const {
      history,
      draft,
      draft: { event }
    } = this.props
    const personData =
      event === Event.DEATH
        ? this.props.draft.data.deceased
        : this.props.draft.data.child
    const fullName = getFullName(personData)
    const duplicate = history.location.state && history.location.state.duplicate
    const eventName = duplicate ? DUPLICATION : REGISTRATION

    history.push(CONFIRMATION_SCREEN, {
      trackNumber: response,
      trackingSection: true,
      eventName,
      eventType: event,
      actionName: REGISTERED,
      fullNameInBn: fullName.fullNameInBn,
      fullNameInEng: fullName.fullNameInEng,
      duplicateContextId:
        history.location.state && history.location.state.duplicateContextId
    })
    this.props.deleteDraft(draft)
  }

  registrationOnError = (error: Error) => {
    Sentry.captureException(error)
    this.setState({
      showRegisterModal: false,
      errorSection: {
        showError: true,
        errorEvent: 'regError'
      }
    })
  }

  submitForm = () => {
    this.setState({ showSubmitModal: true })
  }

  registerApplication = () => {
    this.setState({ showRegisterModal: true })
  }

  toggleSubmitModalOpen = () => {
    this.setState((prevState: State) => ({
      showSubmitModal: !prevState.showSubmitModal
    }))
  }

  toggleRegisterModalOpen = () => {
    this.setState((prevState: State) => ({
      showRegisterModal: !prevState.showRegisterModal
    }))
  }

  makeSwipe(deltaX: number, deltaY: number) {
    if (Math.abs(deltaX) > Math.abs(deltaY * 4)) {
      if (deltaX > 0) {
        this.onSwiped(
          this.props.draft.id,
          getNextSection(
            this.props.registerForm.sections,
            this.props.activeSection
          ),
          this.props.tabRoute,
          this.props.draft.event.toLowerCase()
        )
      } else {
        this.onSwiped(
          this.props.draft.id,
          getPreviousSection(
            this.props.registerForm.sections,
            this.props.activeSection
          ),
          this.props.tabRoute,
          this.props.draft.event.toLowerCase()
        )
      }
    }
  }

  onSwiped = (
    draftId: string,
    selectedSection: IFormSection | null,
    tabRoute: string,
    event: string
  ): void => {
    if (selectedSection) {
      this.props.goToTab(tabRoute, draftId, selectedSection.id, event)
    }
  }

  generateSectionListForReview = (
    disabled: boolean,
    sections: IFormSection[]
  ) => {
    const result: IFormSection[] = []
    sections.map((section: IFormSection) => {
      result.push(
        merge(
          {
            disabled: section.viewType !== VIEW_TYPE.REVIEW && disabled
          },
          section
        )
      )
    })
    return result
  }

  toggleRejectForm = () => {
    this.setState(state => ({
      rejectFormOpen: !state.rejectFormOpen
    }))
  }

  getEvent() {
    const eventType = this.props.draft.event || 'BIRTH'
    switch (eventType.toLocaleLowerCase()) {
      case 'birth':
        return Event.BIRTH
      case 'death':
        return Event.DEATH
      default:
        return Event.BIRTH
    }
  }

  onSaveAsDraftClicked = () => {
    this.props.history.push('/')
    this.props.toggleDraftSavedNotification()
  }

  render() {
    const {
      goToTab,
      goBack,
      intl,
      activeSection,
      setAllFieldsDirty,
      draft,
      history,
      registerForm,
      offlineResources,
      handleSubmit,
      duplicate
    } = this.props

    const isReviewForm = draft.review
    const nextSection = getNextSection(registerForm.sections, activeSection)
    const title = isReviewForm
      ? messages.reviewEventRegistration
      : activeSection.viewType === VIEW_TYPE.PREVIEW
      ? messages.previewEventRegistration
      : messages.newVitalEventRegistration
    const isReviewSection = activeSection.viewType === VIEW_TYPE.REVIEW
    const sectionForReview = isReviewForm
      ? this.generateSectionListForReview(
          isReviewSection,
          registerForm.sections
        )
      : registerForm.sections
    const isErrorOccured =
      this.state.errorSection && this.state.errorSection.showError

    return (
      <FormViewContainer>
<<<<<<< HEAD
        {isErrorOccured && (
          <ErrorText id="error_message_section">
            {intl.formatMessage(messages.queryError, {
              error: this.state.errorSection.errorEvent
            })}
          </ErrorText>
        )}

        {!isErrorOccured && (
          <>
            <ViewHeaderWithTabs
              id="informant_parent_view"
              title={intl.formatMessage(title, { event: draft.event })}
=======
        <ViewHeaderWithTabs
          id="informant_parent_view"
          title={intl.formatMessage(title, { event: draft.event })}
        >
          <StickyFormTabs
            sections={sectionForReview}
            activeTabId={activeSection.id}
            onTabClick={(tabId: string) =>
              goToTab(
                this.props.tabRoute,
                draft.id,
                tabId,
                draft.event.toLowerCase()
              )
            }
          />
        </ViewHeaderWithTabs>
        <FormContainer>
          <HeaderContent>
            <Swipeable
              disabled={isReviewSection || !isMobileDevice()}
              id="swipeable_block"
              trackMouse
              delta={50}
              onSwiped={(e: any, deltaX: number, deltaY: number) =>
                this.makeSwipe(deltaX, deltaY)
              }
>>>>>>> 44fe7d40
            >
              <StickyFormTabs
                sections={sectionForReview}
                activeTabId={activeSection.id}
                onTabClick={(tabId: string) =>
                  goToTab(
                    this.props.tabRoute,
                    draft.id,
                    tabId,
                    draft.event.toLowerCase()
                  )
                }
              />
            </ViewHeaderWithTabs>
            <FormContainer>
              <HeaderContent>
                <Swipeable
                  disabled={isReviewSection || !isMobileDevice()}
                  id="swipeable_block"
                  trackMouse
                  onSwipedLeft={() =>
                    this.onSwiped(
                      draft.id,
                      nextSection,
                      this.props.tabRoute,
                      draft.event.toLowerCase(),
                      goToTab
                    )
                  }
                  onSwipedRight={() =>
                    this.onSwiped(
                      draft.id,
                      getPreviousSection(registerForm.sections, activeSection),
                      this.props.tabRoute,
                      draft.event.toLowerCase(),
                      goToTab
                    )
                  }
                >
                  {activeSection.viewType === VIEW_TYPE.PREVIEW && (
                    <ReviewSection
                      tabRoute={this.props.tabRoute}
                      draft={draft}
                      submitClickEvent={this.submitForm}
                      saveDraftClickEvent={() => this.onSaveAsDraftClicked()}
                      deleteApplicationClickEvent={() => {
                        this.props.deleteDraft(draft)
                        history.push('/')
                      }}
                    />
                  )}
                  {activeSection.viewType === VIEW_TYPE.REVIEW && (
                    <ReviewSection
                      tabRoute={this.props.tabRoute}
                      draft={draft}
                      rejectApplicationClickEvent={() => {
                        this.toggleRejectForm()
                      }}
                      registerClickEvent={this.registerApplication}
                    />
                  )}
                  {activeSection.viewType === 'form' && (
                    <Box>
                      <FormSectionTitle
                        id={`form_section_title_${activeSection.id}`}
                      >
                        {intl.formatMessage(activeSection.title)}
                        {activeSection.optional && (
                          <Optional
                            id={`form_section_optional_label_${
                              activeSection.id
                            }`}
                            disabled={activeSection.disabled}
                          >
                            &nbsp;&nbsp;•&nbsp;
                            {intl.formatMessage(messages.optionalLabel)}
                          </Optional>
                        )}
                      </FormSectionTitle>
                      {activeSection.notice && (
                        <Notice id={`form_section_notice_${activeSection.id}`}>
                          {intl.formatMessage(activeSection.notice)}
                        </Notice>
                      )}
                      <form
                        id={`form_section_id_${activeSection.id}`}
                        onSubmit={handleSubmit}
                      >
                        <FormFieldGenerator
                          id={activeSection.id}
                          onChange={this.modifyDraft}
                          setAllFieldsDirty={setAllFieldsDirty}
                          fields={activeSection.fields}
                          offlineResources={offlineResources}
                          draftData={draft.data}
                        />
                      </form>
                      <FormActionSection>
                        <FormAction>
                          {
                            <BackButtonContainer onClick={goBack}>
                              <BackButton icon={() => <ArrowBack />} />
                              <BackButtonText>
                                {intl.formatMessage(messages.back)}
                              </BackButtonText>
                            </BackButtonContainer>
                          }
                          {nextSection && (
                            <FormPrimaryButton
                              onClick={() =>
                                goToTab(
                                  this.props.tabRoute,
                                  draft.id,
                                  nextSection.id,
                                  draft.event.toLowerCase()
                                )
                              }
                              id="next_section"
                              icon={() => <ArrowForward />}
                            >
                              {intl.formatMessage(messages.next)}
                            </FormPrimaryButton>
                          )}
                        </FormAction>
                        <FormActionDivider />
                        <FormAction>
                          {
                            <DraftButtonContainer
                              id="save_as_draft"
                              onClick={() => this.onSaveAsDraftClicked()}
                            >
                              <DraftSimple />
                              <DraftButtonText>
                                {intl.formatMessage(messages.valueSaveAsDraft)}
                              </DraftButtonText>
                            </DraftButtonContainer>
                          }
                        </FormAction>
                      </FormActionSection>
                    </Box>
                  )}
                </Swipeable>
              </HeaderContent>
            </FormContainer>
            <ViewFooter>
              <FooterAction>
                <FooterPrimaryButton
                  id="save_draft"
                  onClick={() => history.push(CONFIRMATION_SCREEN)}
                >
                  {intl.formatMessage(messages.saveDraft)}
                </FooterPrimaryButton>
              </FooterAction>
            </ViewFooter>
          </>
        )}

        {this.state.showSubmitModal && (
          <MutationProvider
            event={this.getEvent()}
            action={Action.SUBMIT_FOR_REVIEW}
            form={registerForm}
            draft={draft}
            onCompleted={this.successfulSubmission}
            onError={this.offlineSubmission}
          >
            <MutationContext.Consumer>
              {({ mutation, loading, data }) => (
                <Modal
                  title={intl.formatMessage(messages.submitConfirmation)}
                  actions={[
                    <ConfirmBtn
                      key="submit"
                      id="submit_confirm"
                      disabled={loading || data}
                      // @ts-ignore
                      onClick={() => mutation()}
                    >
                      {!loading && (
                        <>
                          <TickLarge />
                          {intl.formatMessage(messages.submitButton)}
                        </>
                      )}
                      {loading && <ButtonSpinner id="submit_confirm_spinner" />}
                    </ConfirmBtn>,
                    <PreviewButton
                      id="preview-btn"
                      key="preview"
                      onClick={() => {
                        this.toggleSubmitModalOpen()
                        if (document.documentElement) {
                          document.documentElement.scrollTop = 0
                        }
                      }}
                    >
                      {intl.formatMessage(messages.preview)}
                    </PreviewButton>
                  ]}
                  show={this.state.showSubmitModal}
                  handleClose={this.toggleSubmitModalOpen}
                >
                  {intl.formatMessage(messages.submitDescription)}
                </Modal>
              )}
            </MutationContext.Consumer>
          </MutationProvider>
        )}
        {this.state.showRegisterModal && (
          <MutationProvider
            event={this.getEvent()}
            action={Action.REGISTER_APPLICATION}
            form={registerForm}
            draft={draft}
            onCompleted={this.successfullyRegistered}
            onError={this.registrationOnError}
          >
            <MutationContext.Consumer>
              {({ mutation, loading, data }) => (
                <Modal
                  title={intl.formatMessage(messages.submitConfirmation)}
                  actions={[
                    <ConfirmBtn
                      key="register"
                      id="register_confirm"
                      disabled={loading || data}
                      // @ts-ignore
                      onClick={() => mutation()}
                    >
                      {!loading && (
                        <>
                          <TickLarge />
                          {intl.formatMessage(messages.submitButton)}
                        </>
                      )}
                      {loading && (
                        <ButtonSpinner id="register_confirm_spinner" />
                      )}
                    </ConfirmBtn>,
                    <PreviewButton
                      key="review"
                      id="register_review"
                      onClick={() => {
                        this.toggleRegisterModalOpen()
                        if (document.documentElement) {
                          document.documentElement.scrollTop = 0
                        }
                      }}
                    >
                      {intl.formatMessage(messages.preview)}
                    </PreviewButton>
                  ]}
                  show={this.state.showRegisterModal}
                  handleClose={this.toggleRegisterModalOpen}
                >
                  {intl.formatMessage(messages.submitDescription)}
                </Modal>
              )}
            </MutationContext.Consumer>
          </MutationProvider>
        )}

        {this.state.rejectFormOpen && (
          <RejectRegistrationForm
            onBack={this.toggleRejectForm}
            confirmRejectionEvent={this.rejectSubmission}
            duplicate={duplicate}
            draftId={draft.id}
            event={this.getEvent()}
          />
        )}
      </FormViewContainer>
    )
  }
}

function replaceInitialValues(fields: IFormField[], sectionValues: object) {
  return fields.map(field => ({
    ...field,
    initialValue:
      isUndefined(sectionValues[field.name]) ||
      isNull(sectionValues[field.name])
        ? field.initialValue
        : sectionValues[field.name]
  }))
}

function mapStateToProps(
  state: IStoreState,
  props: IFormProps &
    Props &
    RouteComponentProps<{ tabId: string; draftId: string }>
) {
  const { match, registerForm, draft } = props

  const activeSectionId = getActiveSectionId(registerForm, match.params)

  const activeSection = registerForm.sections.find(
    ({ id }) => id === activeSectionId
  )

  if (!activeSection) {
    throw new Error(`Configuration for tab "${match.params.tabId}" missing!`)
  }

  if (!draft) {
    throw new Error(`Draft "${match.params.draftId}" missing!`)
  }
  const visitedSections = registerForm.sections.filter(({ id }) =>
    Boolean(draft.data[id])
  )

  const rightMostVisited = visitedSections[visitedSections.length - 1]

  const setAllFieldsDirty =
    rightMostVisited &&
    registerForm.sections.indexOf(activeSection) <
      registerForm.sections.indexOf(rightMostVisited)

  const fields = replaceInitialValues(
    activeSection.fields,
    draft.data[activeSectionId] || {}
  )

  const offlineResources = getOfflineState(state)

  return {
    registerForm,
    scope: getScope(state),
    setAllFieldsDirty,
    offlineResources,
    activeSection: {
      ...activeSection,
      fields
    },
    draft
  }
}

export const RegisterForm = connect<Props, DispatchProps>(
  mapStateToProps,
  {
    modifyDraft,
    deleteDraft,
    goToTab: goToTabAction,
    goBack: goBackAction,
    toggleDraftSavedNotification,
    handleSubmit: values => {
      console.log(values)
    }
  }
)(injectIntl<FullProps>(RegisterFormView))<|MERGE_RESOLUTION|>--- conflicted
+++ resolved
@@ -648,7 +648,6 @@
 
     return (
       <FormViewContainer>
-<<<<<<< HEAD
         {isErrorOccured && (
           <ErrorText id="error_message_section">
             {intl.formatMessage(messages.queryError, {
@@ -662,35 +661,6 @@
             <ViewHeaderWithTabs
               id="informant_parent_view"
               title={intl.formatMessage(title, { event: draft.event })}
-=======
-        <ViewHeaderWithTabs
-          id="informant_parent_view"
-          title={intl.formatMessage(title, { event: draft.event })}
-        >
-          <StickyFormTabs
-            sections={sectionForReview}
-            activeTabId={activeSection.id}
-            onTabClick={(tabId: string) =>
-              goToTab(
-                this.props.tabRoute,
-                draft.id,
-                tabId,
-                draft.event.toLowerCase()
-              )
-            }
-          />
-        </ViewHeaderWithTabs>
-        <FormContainer>
-          <HeaderContent>
-            <Swipeable
-              disabled={isReviewSection || !isMobileDevice()}
-              id="swipeable_block"
-              trackMouse
-              delta={50}
-              onSwiped={(e: any, deltaX: number, deltaY: number) =>
-                this.makeSwipe(deltaX, deltaY)
-              }
->>>>>>> 44fe7d40
             >
               <StickyFormTabs
                 sections={sectionForReview}
@@ -711,23 +681,9 @@
                   disabled={isReviewSection || !isMobileDevice()}
                   id="swipeable_block"
                   trackMouse
-                  onSwipedLeft={() =>
-                    this.onSwiped(
-                      draft.id,
-                      nextSection,
-                      this.props.tabRoute,
-                      draft.event.toLowerCase(),
-                      goToTab
-                    )
-                  }
-                  onSwipedRight={() =>
-                    this.onSwiped(
-                      draft.id,
-                      getPreviousSection(registerForm.sections, activeSection),
-                      this.props.tabRoute,
-                      draft.event.toLowerCase(),
-                      goToTab
-                    )
+                  delta={50}
+                  onSwiped={(e: any, deltaX: number, deltaY: number) =>
+                    this.makeSwipe(deltaX, deltaY)
                   }
                 >
                   {activeSection.viewType === VIEW_TYPE.PREVIEW && (
