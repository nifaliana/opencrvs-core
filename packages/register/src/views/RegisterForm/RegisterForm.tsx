--- conflicted
+++ resolved
@@ -53,16 +53,13 @@
 import { getScope } from 'src/profile/profileSelectors'
 import { Scope } from 'src/utils/authUtils'
 import { isMobileDevice } from 'src/utils/commonUtils'
-<<<<<<< HEAD
 import {
   MutationProvider,
   MutationContext
 } from '../DataProvider/MutationProvider'
-=======
 import { toggleDraftSavedNotification } from 'src/notification/actions'
 import { InvertSpinner } from '@opencrvs/components/lib/interface'
 import { TickLarge } from '@opencrvs/components/lib/icons'
->>>>>>> c57de88d
 
 const FormSectionTitle = styled.h2`
   font-family: ${({ theme }) => theme.fonts.lightFont};
@@ -519,7 +516,6 @@
     }))
   }
 
-<<<<<<< HEAD
   getEvent() {
     const eventType = this.props.draft.event || 'BIRTH'
     switch (eventType.toLocaleLowerCase()) {
@@ -530,11 +526,11 @@
       default:
         return Event.BIRTH
     }
-=======
+  }
+
   onSaveAsDraftClicked = () => {
     this.props.history.push('/')
     this.props.toggleDraftSavedNotification()
->>>>>>> c57de88d
   }
 
   render() {
@@ -714,7 +710,6 @@
             </FooterPrimaryButton>
           </FooterAction>
         </ViewFooter>
-<<<<<<< HEAD
 
         {this.state.showSubmitModal && (
           <MutationProvider
@@ -725,18 +720,25 @@
             onCompleted={this.successfulSubmission}
           >
             <MutationContext.Consumer>
-              {({ mutation }) => (
+              {({ mutation, loading, data }) => (
                 <Modal
                   title="Are you ready to submit?"
                   actions={[
-                    <PrimaryButton
+                    <ConfirmBtn
                       key="submit"
                       id="submit_confirm"
+                      disabled={loading || data}
                       // @ts-ignore
                       onClick={() => mutation()}
                     >
-                      {intl.formatMessage(messages.submitButton)}
-                    </PrimaryButton>,
+                      {!loading && (
+                        <>
+                          <TickLarge />
+                          {intl.formatMessage(messages.submitButton)}
+                        </>
+                      )}
+                      {loading && <ButtonSpinner id="submit_confirm_spinner" />}
+                    </ConfirmBtn>,
                     <PreviewButton
                       id="preview-btn"
                       key="preview"
@@ -768,18 +770,27 @@
             onCompleted={this.successfullyRegistered}
           >
             <MutationContext.Consumer>
-              {({ mutation }) => (
+              {({ mutation, loading, data }) => (
                 <Modal
                   title="Are you ready to submit?"
                   actions={[
-                    <PrimaryButton
+                    <ConfirmBtn
                       key="register"
                       id="register_confirm"
+                      disabled={loading || data}
                       // @ts-ignore
                       onClick={() => mutation()}
                     >
-                      {intl.formatMessage(messages.submitButton)}
-                    </PrimaryButton>,
+                      {!loading && (
+                        <>
+                          <TickLarge />
+                          {intl.formatMessage(messages.submitButton)}
+                        </>
+                      )}
+                      {loading && (
+                        <ButtonSpinner id="register_confirm_spinner" />
+                      )}
+                    </ConfirmBtn>,
                     <PreviewButton
                       key="review"
                       id="register_review"
@@ -802,103 +813,6 @@
             </MutationContext.Consumer>
           </MutationProvider>
         )}
-=======
-        <Mutation
-          mutation={postMutation}
-          variables={this.processSubmitData()}
-          onCompleted={data =>
-            this.successfulSubmission(data.createBirthRegistration)
-          }
-        >
-          {(submitBirthRegistration, { loading, error, data }) => {
-            return (
-              <Modal
-                title="Are you ready to submit?"
-                actions={[
-                  <ConfirmBtn
-                    key="submit"
-                    id="submit_confirm"
-                    disabled={loading || data}
-                    onClick={() => submitBirthRegistration()}
-                  >
-                    {!loading && (
-                      <>
-                        <TickLarge />
-                        {intl.formatMessage(messages.submitButton)}
-                      </>
-                    )}
-                    {loading && <ButtonSpinner id="submit_confirm_spinner" />}
-                  </ConfirmBtn>,
-                  <PreviewButton
-                    id="preview-btn"
-                    key="preview"
-                    onClick={() => {
-                      this.toggleSubmitModalOpen()
-                      if (document.documentElement) {
-                        document.documentElement.scrollTop = 0
-                      }
-                    }}
-                  >
-                    {intl.formatMessage(messages.preview)}
-                  </PreviewButton>
-                ]}
-                show={this.state.showSubmitModal}
-                handleClose={this.toggleSubmitModalOpen}
-              >
-                {intl.formatMessage(messages.submitDescription)}
-              </Modal>
-            )
-          }}
-        </Mutation>
-
-        <Mutation
-          mutation={patchMutation}
-          variables={this.processSubmitData()}
-          onCompleted={data =>
-            this.successfullyRegistered(data.markBirthAsRegistered)
-          }
-        >
-          {(markBirthAsRegistered, { loading, error, data }) => {
-            return (
-              <Modal
-                title="Are you ready to submit?"
-                actions={[
-                  <ConfirmBtn
-                    key="register"
-                    id="register_confirm"
-                    disabled={loading || data}
-                    onClick={() => markBirthAsRegistered()}
-                  >
-                    {!loading && (
-                      <>
-                        <TickLarge />
-                        {intl.formatMessage(messages.submitButton)}
-                      </>
-                    )}
-                    {loading && <ButtonSpinner id="register_confirm_spinner" />}
-                  </ConfirmBtn>,
-                  <PreviewButton
-                    key="review"
-                    id="register_review"
-                    onClick={() => {
-                      this.toggleRegisterModalOpen()
-                      if (document.documentElement) {
-                        document.documentElement.scrollTop = 0
-                      }
-                    }}
-                  >
-                    {intl.formatMessage(messages.preview)}
-                  </PreviewButton>
-                ]}
-                show={this.state.showRegisterModal}
-                handleClose={this.toggleRegisterModalOpen}
-              >
-                {intl.formatMessage(messages.submitDescription)}
-              </Modal>
-            )
-          }}
-        </Mutation>
->>>>>>> c57de88d
 
         {this.state.rejectFormOpen && (
           <RejectRegistrationForm
