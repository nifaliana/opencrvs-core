--- conflicted
+++ resolved
@@ -600,7 +600,6 @@
                         {intl.formatMessage(activeSection.notice)}
                       </Notice>
                     )}
-<<<<<<< HEAD
                     <form
                       id={`form_section_id_${activeSectionGroup.id}`}
                       onSubmit={handleSubmit}
@@ -612,51 +611,14 @@
                             values,
                             activeSection,
                             application
-=======
-                  </FormSectionTitle>
-                  {activeSection.notice && (
-                    <Notice id={`form_section_notice_${activeSectionGroup.id}`}>
-                      {intl.formatMessage(activeSection.notice)}
-                    </Notice>
-                  )}
-                  <form
-                    id={`form_section_id_${activeSectionGroup.id}`}
-                    onSubmit={handleSubmit}
-                  >
-                    <FormFieldGenerator
-                      id={activeSectionGroup.id}
-                      onChange={values => {
-                        debouncedModifyApplication(
-                          values,
-                          activeSection,
-                          application
-                        )
-                      }}
-                      setAllFieldsDirty={setAllFieldsDirty}
-                      fields={getVisibleGroupFields(activeSectionGroup)}
-                      draftData={application.data}
-                      onSetTouched={setTouchedFunc => {
-                        this.setAllFormFieldsTouched = setTouchedFunc
-                      }}
-                    />
-                  </form>
-                  {nextSectionGroup && (
-                    <FooterArea>
-                      <PrimaryButton
-                        id="next_section"
-                        onClick={() => {
-                          this.continueButtonHandler(
-                            this.props.pageRoute,
-                            application.id,
-                            nextSectionGroup.sectionId,
-                            nextSectionGroup.groupId,
-                            application.event.toLowerCase()
->>>>>>> 68c65c88
                           )
                         }}
                         setAllFieldsDirty={setAllFieldsDirty}
                         fields={getVisibleGroupFields(activeSectionGroup)}
                         draftData={application.data}
+                        onSetTouched={setTouchedFunc => {
+                          this.setAllFormFieldsTouched = setTouchedFunc
+                        }}
                       />
                     </form>
                     {nextSectionGroup && (
