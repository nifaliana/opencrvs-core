import {
  ICON_ALIGNMENT,
  PrimaryButton,
  TertiaryButton,
  LinkButton
} from '@opencrvs/components/lib/buttons'
import { BackArrow } from '@opencrvs/components/lib/icons'
import { EventTopBar } from '@opencrvs/components/lib/interface'
import { BodyContent, Container } from '@opencrvs/components/lib/layout'
import {
  deleteApplication,
  IApplication,
  IPayload,
  modifyApplication,
  SUBMISSION_STATUS,
  writeApplication
} from '@register/applications'

import { FormFieldGenerator } from '@register/components/form'
import { RejectRegistrationForm } from '@register/components/review/RejectRegistrationForm'
import {
  Event,
  IForm,
  IFormField,
  IFormSection,
  IFormSectionData
} from '@register/forms'
import {
  goBack as goBackAction,
  goToHome,
  goToPage as goToPageAction
} from '@register/navigation'
import { toggleDraftSavedNotification } from '@register/notification/actions'
import { IOfflineDataState } from '@register/offline/reducer'
import { HOME } from '@register/navigation/routes'
import { getOfflineState } from '@register/offline/selectors'
import { getScope } from '@register/profile/profileSelectors'
import { IStoreState } from '@register/store'
import styled from '@register/styledComponents'
import { Scope } from '@register/utils/authUtils'
import { ReviewSection } from '@register/views/RegisterForm/review/ReviewSection'
import { isNull, isUndefined, merge } from 'lodash'
// @ts-ignore - Required for mocking
import debounce from 'lodash/debounce'
import * as React from 'react'
import { defineMessages, InjectedIntlProps, injectIntl } from 'react-intl'
import { connect } from 'react-redux'
import { RouteComponentProps } from 'react-router'

const FormSectionTitle = styled.h3`
  ${({ theme }) => theme.fonts.h3Style};
  color: ${({ theme }) => theme.colors.copy};
`
const FooterArea = styled.div`
  margin: 24px 0px 48px;
`

const Notice = styled.div`
  background: ${({ theme }) => theme.colors.primary};
  box-shadow: 0 0 12px 0 rgba(0, 0, 0, 0.11);
  padding: 25px;
  color: ${({ theme }) => theme.colors.white};
  ${({ theme }) => theme.fonts.bigBodyStyle};
  margin: 30px -25px;
`

const StyledLinkButton = styled(LinkButton)`
  margin-left: 32px;
`

export const messages: {
  [key: string]: ReactIntl.FormattedMessage.MessageDescriptor
} = defineMessages({
  newBirthRegistration: {
    id: 'register.form.newBirthRegistration',
    defaultMessage: 'New birth application',
    description: 'The message that appears for new birth registrations'
  },
  newVitalEventRegistration: {
    id: 'register.form.newVitalEventRegistration',
    defaultMessage:
      'New {event, select, birth {birth} death {death} marriage {marriage} divorce {divorce} adoption {adoption}} application',
    description: 'The message that appears for new vital event registration'
  },
  previewEventRegistration: {
    id: 'register.form.previewEventRegistration',
    defaultMessage:
      '{event, select, birth {Birth} death {Death} marriage {Marriage} divorce {Divorce} adoption {Adoption}} Application Preview',
    description: 'The message that appears for new birth registrations'
  },
  reviewEventRegistration: {
    id: 'register.form.reviewEventRegistration',
    defaultMessage:
      '{event, select, birth {Birth} death {Death} marriage {Marriage} divorce {Divorce} adoption {Adoption}} Application Review',
    description: 'The message that appears for new birth registrations'
  },
  saveDraft: {
    id: 'register.form.saveDraft',
    defaultMessage: 'Save draft',
    description: 'Save draft button'
  },
  next: {
    id: 'register.form.next',
    defaultMessage: 'Next',
    description: 'Next button'
  },
  submitDescription: {
    id: 'register.form.modal.submitDescription',
    defaultMessage:
      'By clicking “Submit” you confirm that the informant has read and reviewed the information and understands that this information will be shared with Civil Registration authorities.',
    description: 'Submit description text on submit modal'
  },
  back: {
    id: 'menu.back',
    defaultMessage: 'Back',
    description: 'Back button in the menu'
  },
  valueSaveAsDraft: {
    id: 'register.form.saveDraft',
    defaultMessage: 'Save as draft',
    description: 'Save as draft Button Text'
  },
  optionalLabel: {
    id: 'formFields.optionalLabel',
    defaultMessage: 'Optional',
    description: 'Optional label'
  },
  submitConfirmation: {
    id: 'modal.title.submitConfirmation',
    defaultMessage: 'Are you ready to submit?',
    description: 'Title for submit confirmation modal'
  },
  queryError: {
    id: 'register.registerForm.queryError',
    defaultMessage:
      'The page cannot be loaded at this time due to low connectivity or a network error. Please click refresh to try again, or try again later.',
    description: 'The error message shown when a search query fails'
  },
  continueButton: {
    id: 'register.selectVitalEvent.continueButton',
    defaultMessage: 'Continue',
    description: 'Continue Button Text'
  },
  saveExitButton: {
    id: 'register.selectVitalEvent.saveExitButton',
    defaultMessage: 'SAVE & EXIT',
    description: 'SAVE & EXIT Button Text'
  },
  exitButton: {
    id: 'register.review.eventTopBar.exitButton',
    defaultMessage: 'EXIT',
    description: 'Label for Exit button on EventTopBar'
  },
  backToReviewButton: {
    id: 'register.selectVitalEvent.backToReviewButton',
    defaultMessage: 'Back to review'
  }
})

const Optional = styled.span.attrs<
  { disabled?: boolean } & React.LabelHTMLAttributes<HTMLLabelElement>
>({})`
  ${({ theme }) => theme.fonts.bigBodyStyle};
  color: ${({ disabled, theme }) =>
    disabled ? theme.colors.disabled : theme.colors.placeholder};
  flex-grow: 0;
`

const ErrorText = styled.div`
  color: ${({ theme }) => theme.colors.error};
  ${({ theme }) => theme.fonts.bodyStyle};
  text-align: center;
  margin-top: 100px;
`
function getActiveSectionId(form: IForm, viewParams: { pageId?: string }) {
  return viewParams.pageId || form.sections[0].id
}

function getNextSection(sections: IFormSection[], fromSection: IFormSection) {
  const currentIndex = sections.findIndex(
    (section: IFormSection) => section.id === fromSection.id
  )

  if (currentIndex === sections.length - 1) {
    return null
  }

  return sections[currentIndex + 1]
}

export interface IFormProps {
  application: IApplication
  registerForm: IForm
  pageRoute: string
  duplicate?: boolean
}

type DispatchProps = {
  goToPage: typeof goToPageAction
  goBack: typeof goBackAction
  goToHome: typeof goToHome
  writeApplication: typeof writeApplication
  modifyApplication: typeof modifyApplication
  deleteApplication: typeof deleteApplication
  toggleDraftSavedNotification: typeof toggleDraftSavedNotification
  handleSubmit: (values: unknown) => void
}

type Props = {
  activeSection: IFormSection
  setAllFieldsDirty: boolean
  offlineResources: IOfflineDataState
}

export type FullProps = IFormProps &
  Props &
  DispatchProps &
  InjectedIntlProps & { scope: Scope } & RouteComponentProps<{
    pageId: string
    applicationId: string
  }>

type State = {
  isDataAltered: boolean
  rejectFormOpen: boolean
  hasError: boolean
}
const VIEW_TYPE = {
  REVIEW: 'review',
  PREVIEW: 'preview'
}

class RegisterFormView extends React.Component<FullProps, State> {
  constructor(props: FullProps) {
    super(props)
    this.state = {
      isDataAltered: false,
      rejectFormOpen: false,
      hasError: false
    }
  }

  userHasRegisterScope() {
    return this.props.scope && this.props.scope.includes('register')
  }

  modifyApplication = (
    sectionData: IFormSectionData,
    activeSection: IFormSection,
    application: IApplication
  ) => {
    if (application.review && !this.state.isDataAltered) {
      this.setState({ isDataAltered: true })
    }
    this.props.modifyApplication({
      ...application,
      data: {
        ...application.data,
        [activeSection.id]: {
          ...application.data[activeSection.id],
          ...sectionData
        }
      }
    })
  }

  confirmSubmission = (
    application: IApplication,
    submissionStatus: string,
    action: string,
    payload?: IPayload
  ) => {
    application.submissionStatus = submissionStatus
    application.action = action
    application.payload = payload
    this.props.modifyApplication(application)
    this.props.history.push(HOME)
  }

  generateSectionListForReview = (
    disabled: boolean,
    sections: IFormSection[]
  ) => {
    const result: IFormSection[] = []
    sections.map((section: IFormSection) => {
      result.push(
        merge(
          {
            disabled: section.viewType !== VIEW_TYPE.REVIEW && disabled
          },
          section
        )
      )
    })
    return result
  }

  toggleRejectForm = () => {
    this.setState(state => ({
      rejectFormOpen: !state.rejectFormOpen
    }))
  }

  getEvent() {
    const eventType = this.props.application.event || 'BIRTH'
    switch (eventType.toLocaleLowerCase()) {
      case 'birth':
        return Event.BIRTH
      case 'death':
        return Event.DEATH
      default:
        return Event.BIRTH
    }
  }

  onSaveAsDraftClicked = () => {
    this.props.writeApplication(this.props.application)
    this.props.goToHome()
    this.props.toggleDraftSavedNotification()
  }

  continueButtonHandler = (
    pageRoute: string,
    applicationId: string,
    pageId: string,
    event: string
  ) => {
    this.props.writeApplication(this.props.application)
    this.props.goToPage(pageRoute, applicationId, pageId, event)
  }

  render() {
    const {
      intl,
      setAllFieldsDirty,
      application,
      registerForm,
      offlineResources,
      handleSubmit,
      duplicate,
      activeSection
    } = this.props

<<<<<<< HEAD
    const errorsOnFields = getErrorsOnFieldsBySection(
      registerForm.sections,
      application
    )
    const isComplete =
      flatten(
        // @ts-ignore
        Object.values(errorsOnFields).map(Object.values)
        // @ts-ignore
      ).filter(errors => errors.length > 0).length === 0

    let nextSection = getNextSection(
      registerForm.sections,
=======
    let nextSection = getNextSection(
      registerForm.sections,
>>>>>>> 7a1beca4
      activeSection
    ) as IFormSection

    if (nextSection && nextSection.viewType === 'hidden') {
      nextSection = getNextSection(
        registerForm.sections,
        nextSection
      ) as IFormSection
    }

    const title =
      activeSection.viewType === VIEW_TYPE.REVIEW
        ? messages.reviewEventRegistration
        : activeSection.viewType === VIEW_TYPE.PREVIEW
        ? messages.previewEventRegistration
        : messages.newVitalEventRegistration
    const isErrorOccured = this.state.hasError
    const debouncedModifyApplication = debounce(this.modifyApplication, 500)

    return (
      <Container id="informant_parent_view">
        {isErrorOccured && (
          <ErrorText id="error_message_section">
            {intl.formatMessage(messages.queryError)}
          </ErrorText>
        )}
        {!isErrorOccured && (
          <>
            {activeSection.viewType === VIEW_TYPE.PREVIEW && (
              <>
                <EventTopBar
                  title={intl.formatMessage(title, {
                    event: application.event
                  })}
                  iconColor={
                    application.submissionStatus === SUBMISSION_STATUS.DRAFT
                      ? 'orange'
                      : 'violet'
                  }
                  saveAction={{
                    handler: this.onSaveAsDraftClicked,
                    label: intl.formatMessage(messages.saveExitButton)
                  }}
                  menuItems={[
                    {
                      label: 'Delete Application',
                      handler: () => {
                        this.props.deleteApplication(application)
                        this.props.goToHome()
                      }
                    }
                  ]}
                />
                <ReviewSection
                  pageRoute={this.props.pageRoute}
                  draft={application}
                  submitClickEvent={this.confirmSubmission}
                />
              </>
            )}
            {activeSection.viewType === VIEW_TYPE.REVIEW && (
              <>
                <EventTopBar
                  title={intl.formatMessage(title, {
                    event: application.event
                  })}
                  iconColor={
                    application.submissionStatus === SUBMISSION_STATUS.DRAFT
                      ? 'orange'
                      : 'violet'
                  }
                  saveAction={{
                    handler: this.props.goToHome,
                    label: intl.formatMessage(messages.exitButton)
                  }}
                />
                <ReviewSection
                  pageRoute={this.props.pageRoute}
                  draft={application}
                  rejectApplicationClickEvent={this.toggleRejectForm}
                  submitClickEvent={this.confirmSubmission}
                />
              </>
            )}

            {activeSection.viewType === 'form' && (
              <>
                <EventTopBar
                  title={intl.formatMessage(title, {
                    event: application.event
                  })}
                  iconColor={
                    application.submissionStatus === SUBMISSION_STATUS.DRAFT
                      ? 'orange'
                      : 'violet'
                  }
                  saveAction={{
                    handler: this.onSaveAsDraftClicked,
                    label: intl.formatMessage(messages.saveExitButton)
                  }}
                  menuItems={[
                    {
                      label: 'Delete Application',
                      handler: () => {
                        this.props.deleteApplication(application)
                        this.props.goToHome()
                      }
                    }
                  ]}
                />
                <BodyContent>
                  <TertiaryButton
                    align={ICON_ALIGNMENT.LEFT}
                    icon={() => <BackArrow />}
                    onClick={this.props.goBack}
                  >
                    {intl.formatMessage(messages.back)}
                  </TertiaryButton>
                  <FormSectionTitle
                    id={`form_section_title_${activeSection.id}`}
                  >
                    {intl.formatMessage(activeSection.title)}
                    {activeSection.optional && (
                      <Optional
                        id={`form_section_opt_label_${activeSection.id}`}
                        disabled={activeSection.disabled}
                      >
                        &nbsp;&nbsp;•&nbsp;
                        {intl.formatMessage(messages.optionalLabel)}
                      </Optional>
                    )}
                  </FormSectionTitle>
                  {activeSection.notice && (
                    <Notice id={`form_section_notice_${activeSection.id}`}>
                      {intl.formatMessage(activeSection.notice)}
                    </Notice>
                  )}
                  <form
                    id={`form_section_id_${activeSection.id}`}
                    onSubmit={handleSubmit}
                  >
                    <FormFieldGenerator
                      id={activeSection.id}
                      onChange={values => {
                        debouncedModifyApplication(
                          values,
                          activeSection,
                          application
                        )
                      }}
                      setAllFieldsDirty={setAllFieldsDirty}
                      fields={activeSection.fields}
                      offlineResources={offlineResources}
                      draftData={application.data}
                    />
                  </form>
                  {nextSection && (
                    <FooterArea>
                      <PrimaryButton
                        id="next_section"
                        onClick={() => {
                          this.continueButtonHandler(
                            this.props.pageRoute,
                            application.id,
                            nextSection.id,
                            application.event.toLowerCase()
                          )
                        }}
                      >
                        {intl.formatMessage(messages.continueButton)}
                      </PrimaryButton>
                      {application.review && (
                        <StyledLinkButton
                          id="back-to-review-button"
                          className="item"
                          onClick={() => {
                            this.continueButtonHandler(
                              this.props.pageRoute,
                              application.id,
                              application.submissionStatus &&
                                application.submissionStatus ===
                                  SUBMISSION_STATUS.DRAFT
                                ? 'preview'
                                : 'review',
                              application.event.toLowerCase()
                            )
                          }}
                        >
                          {intl.formatMessage(messages.backToReviewButton)}
                        </StyledLinkButton>
                      )}
                    </FooterArea>
                  )}
                </BodyContent>
              </>
            )}
          </>
        )}
        {this.state.rejectFormOpen && (
          <RejectRegistrationForm
            onBack={this.toggleRejectForm}
            confirmRejectionEvent={this.confirmSubmission}
            duplicate={duplicate}
            draftId={application.id}
            event={this.getEvent()}
            application={application}
          />
        )}
      </Container>
    )
  }
}

export function replaceInitialValues(fields: IFormField[], sectionValues: any) {
  return fields.map(field => ({
    ...field,
    initialValue:
      isUndefined(sectionValues[field.name]) ||
      isNull(sectionValues[field.name])
        ? field.initialValue
        : sectionValues[field.name]
  }))
}

function mapStateToProps(
  state: IStoreState,
  props: IFormProps &
    Props &
    RouteComponentProps<{ pageId: string; applicationId: string }>
) {
  const { match, registerForm, application } = props

  const activeSectionId = getActiveSectionId(registerForm, match.params)

  const activeSection = registerForm.sections.find(
    ({ id }) => id === activeSectionId
  )

  if (!activeSection) {
    throw new Error(`Configuration for tab "${match.params.pageId}" missing!`)
  }

  if (!application) {
    throw new Error(`Draft "${match.params.applicationId}" missing!`)
  }
  const visitedSections = registerForm.sections.filter(({ id }) =>
    Boolean(application.data[id])
  )

  const rightMostVisited = visitedSections[visitedSections.length - 1]

  const setAllFieldsDirty =
    rightMostVisited &&
    registerForm.sections.indexOf(activeSection) <
      registerForm.sections.indexOf(rightMostVisited)

  const fields = replaceInitialValues(
    activeSection.fields,
    application.data[activeSectionId] || {}
  )

  const offlineResources = getOfflineState(state)

  return {
    registerForm,
    scope: getScope(state),
    setAllFieldsDirty,
    offlineResources,
    activeSection: {
      ...activeSection,
      fields
    },
    application
  }
}

export const RegisterForm = connect<
  Props,
  DispatchProps,
  FullProps,
  IStoreState
>(
  mapStateToProps,
  {
    writeApplication,
    modifyApplication,
    deleteApplication,
    goToPage: goToPageAction,
    goBack: goBackAction,
    goToHome,
    toggleDraftSavedNotification,
    handleSubmit: (values: any) => {
      console.log(values)
    }
  }
)(injectIntl<FullProps>(RegisterFormView))<|MERGE_RESOLUTION|>--- conflicted
+++ resolved
@@ -341,24 +341,8 @@
       activeSection
     } = this.props
 
-<<<<<<< HEAD
-    const errorsOnFields = getErrorsOnFieldsBySection(
-      registerForm.sections,
-      application
-    )
-    const isComplete =
-      flatten(
-        // @ts-ignore
-        Object.values(errorsOnFields).map(Object.values)
-        // @ts-ignore
-      ).filter(errors => errors.length > 0).length === 0
-
     let nextSection = getNextSection(
       registerForm.sections,
-=======
-    let nextSection = getNextSection(
-      registerForm.sections,
->>>>>>> 7a1beca4
       activeSection
     ) as IFormSection
 
