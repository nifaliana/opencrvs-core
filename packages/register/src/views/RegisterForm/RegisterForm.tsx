--- conflicted
+++ resolved
@@ -5,11 +5,11 @@
 } from '@opencrvs/components/lib/buttons'
 import { BackArrow, TickLarge } from '@opencrvs/components/lib/icons'
 import { EventTopBar, Modal } from '@opencrvs/components/lib/interface'
-<<<<<<< HEAD
-import { BodyContent, FullBodyContent } from '@opencrvs/components/lib/layout'
-=======
-import { BodyContent, Container } from '@opencrvs/components/lib/layout'
->>>>>>> 81560b06
+import {
+  BodyContent,
+  Container,
+  FullBodyContent
+} from '@opencrvs/components/lib/layout'
 import {
   deleteApplication,
   IApplication,
@@ -429,125 +429,9 @@
                 }
               ]}
             />
-<<<<<<< HEAD
-            <FormContainer>
-              <Swipeable
-                disabled={isReviewSection || !isMobileDevice()}
-                id="swipeable_block"
-                trackMouse
-                delta={50}
-                onSwiped={(e: any, deltaX: number, deltaY: number) =>
-                  this.makeSwipe(deltaX, deltaY)
-                }
-              >
-                {activeSection.viewType === VIEW_TYPE.PREVIEW && (
-                  <FullBodyContent>
-                    <ReviewSection
-                      pageRoute={this.props.pageRoute}
-                      draft={application}
-                      submitClickEvent={this.submitForm}
-                      saveDraftClickEvent={() => this.onSaveAsDraftClicked()}
-                      deleteApplicationClickEvent={() => {
-                        this.props.deleteApplication(application)
-                        history.push('/')
-                      }}
-                      onChangeReviewForm={this.modifyApplication}
-                    />
-                  </FullBodyContent>
-                )}
-                {activeSection.viewType === VIEW_TYPE.REVIEW && (
-                  <FullBodyContent>
-                    <ReviewSection
-                      pageRoute={this.props.pageRoute}
-                      draft={application}
-                      rejectApplicationClickEvent={() => {
-                        this.toggleRejectForm()
-                      }}
-                      registerClickEvent={this.registerApplication}
-                      onChangeReviewForm={this.modifyApplication}
-                    />
-                  </FullBodyContent>
-                )}
-                {activeSection.viewType === 'form' && (
-                  <BodyContent>
-                    <TertiaryButton
-                      align={ICON_ALIGNMENT.LEFT}
-                      icon={() => <BackArrow />}
-                      onClick={this.props.goBack}
-                    >
-                      {intl.formatMessage(messages.back)}
-                    </TertiaryButton>
-                    <div>
-                      <FormSectionTitle
-                        id={`form_section_title_${activeSection.id}`}
-                      >
-                        {intl.formatMessage(activeSection.title)}
-                        {activeSection.optional && (
-                          <Optional
-                            id={`form_section_opt_label_${activeSection.id}`}
-                            disabled={activeSection.disabled}
-                          >
-                            &nbsp;&nbsp;•&nbsp;
-                            {intl.formatMessage(messages.optionalLabel)}
-                          </Optional>
-                        )}
-                      </FormSectionTitle>
-                      {activeSection.notice && (
-                        <Notice id={`form_section_notice_${activeSection.id}`}>
-                          {intl.formatMessage(activeSection.notice)}
-                        </Notice>
-                      )}
-                      <form
-                        id={`form_section_id_${activeSection.id}`}
-                        onSubmit={handleSubmit}
-                      >
-                        <FormFieldGenerator
-                          id={activeSection.id}
-                          onChange={values => {
-                            debouncedModifyApplication(
-                              values,
-                              activeSection,
-                              application
-                            )
-                          }}
-                          setAllFieldsDirty={setAllFieldsDirty}
-                          fields={activeSection.fields}
-                          offlineResources={offlineResources}
-                          draftData={application.data}
-                        />
-                      </form>
-                      {nextSection && (
-                        <FooterArea>
-                          <PrimaryButton
-                            id="next_section"
-                            onClick={() => {
-                              this.continueButtonHandler(
-                                this.props.pageRoute,
-                                application.id,
-                                nextSection.id,
-                                application.event.toLowerCase()
-                              )
-                            }}
-                          >
-                            {intl.formatMessage(messages.continueButton)}
-                          </PrimaryButton>
-                        </FooterArea>
-                      )}
-                    </div>
-                  </BodyContent>
-                )}
-              </Swipeable>
-            </FormContainer>
-=======
-            <BodyContent>
-              <TertiaryButton
-                align={ICON_ALIGNMENT.LEFT}
-                icon={() => <BackArrow />}
-                onClick={this.props.goBack}
-              >
-                {intl.formatMessage(messages.back)}
-              </TertiaryButton>
-              {activeSection.viewType === VIEW_TYPE.PREVIEW && (
+
+            {activeSection.viewType === VIEW_TYPE.PREVIEW && (
+              <FullBodyContent>
                 <ReviewSection
                   pageRoute={this.props.pageRoute}
                   draft={application}
@@ -558,8 +442,10 @@
                     history.push('/')
                   }}
                 />
-              )}
-              {activeSection.viewType === VIEW_TYPE.REVIEW && (
+              </FullBodyContent>
+            )}
+            {activeSection.viewType === VIEW_TYPE.REVIEW && (
+              <FullBodyContent>
                 <ReviewSection
                   pageRoute={this.props.pageRoute}
                   draft={application}
@@ -568,7 +454,16 @@
                   }}
                   registerClickEvent={this.registerApplication}
                 />
-              )}
+              </FullBodyContent>
+            )}
+            <BodyContent>
+              <TertiaryButton
+                align={ICON_ALIGNMENT.LEFT}
+                icon={() => <BackArrow />}
+                onClick={this.props.goBack}
+              >
+                {intl.formatMessage(messages.back)}
+              </TertiaryButton>
               {activeSection.viewType === 'form' && (
                 <>
                   <FormSectionTitle
@@ -629,7 +524,6 @@
                 </>
               )}
             </BodyContent>
->>>>>>> 81560b06
           </>
         )}
 
