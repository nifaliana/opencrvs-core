--- conflicted
+++ resolved
@@ -60,7 +60,7 @@
 import { InvertSpinner } from '@opencrvs/components/lib/interface'
 import { TickLarge } from '@opencrvs/components/lib/icons'
 import * as Sentry from '@sentry/browser'
-// @ts-ignore - typescript doesn't like importing the individual lodash modules but I need this for mocking
+// @ts-ignore - Required for mocking
 import * as debounce from 'lodash/debounce'
 
 const FormSectionTitle = styled.h2`
@@ -112,16 +112,6 @@
   justify-content: flex-start;
   align-items: center;
 `
-<<<<<<< HEAD
-const DraftButtonText = styled.span`
-  color: ${({ theme }) => theme.colors.secondary};
-  text-decoration: underline;
-  ${({ theme }) => theme.fonts.subtitleStyle};
-  margin-left: 14px;
-`
-=======
-
->>>>>>> 9187382b
 const Notice = styled.div`
   background: ${({ theme }) => theme.colors.primary};
   box-shadow: 0 0 12px 0 rgba(0, 0, 0, 0.11);
@@ -241,11 +231,6 @@
 `
 
 const ConfirmBtn = styled(PrimaryButton)`
-<<<<<<< HEAD
-  padding: 15px 20px 15px 20px;
-=======
-  font-weight: bold;
->>>>>>> 9187382b
   min-width: 150px;
   display: flex;
   align-items: center;
