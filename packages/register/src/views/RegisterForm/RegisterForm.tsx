import * as React from 'react'
import { RouteComponentProps } from 'react-router'
import { connect } from 'react-redux'
import Swipeable from 'react-swipeable'
import { Box, Modal } from '@opencrvs/components/lib/interface'
import { PrimaryButton, LinkButton } from '@opencrvs/components/lib/buttons'
import {
  ArrowBack,
  ArrowForward,
  DraftSimple,
  TickLarge
} from '@opencrvs/components/lib/icons'
import { BodyContent } from '@opencrvs/components/lib/layout'
import * as Sentry from '@sentry/browser'
import { isNull, isUndefined, merge } from 'lodash'
// @ts-ignore - Required for mocking
import debounce from 'lodash/debounce'
import { defineMessages, InjectedIntlProps, injectIntl } from 'react-intl'
import styled from '@register/styledComponents'
import {
  goToTab as goToTabAction,
  goBack as goBackAction
} from '@register/navigation'
import {
  IForm,
  IFormSection,
  IFormField,
  IFormSectionData,
  Event,
  Action
} from '@register/forms'
import {
  FormFieldGenerator,
  ViewHeaderWithTabs
} from '@register/components/form'
import { IStoreState } from '@register/store'
import {
  deleteApplication,
  IApplication,
  modifyApplication,
  SUBMISSION_STATUS
} from '@register/applications'
import {
  FooterAction,
  FooterPrimaryButton,
  ViewFooter
} from '@register/components/interface/footer'
import { StickyFormTabs } from '@register/views/RegisterForm/StickyFormTabs'
import { ReviewSection } from '@register/views/RegisterForm/review/ReviewSection'
import { RejectRegistrationForm } from '@register/components/review/RejectRegistrationForm'
import { getOfflineState } from '@register/offline/selectors'
import { IOfflineDataState } from '@register/offline/reducer'
import { CONFIRMATION_SCREEN, HOME } from '@register/navigation/routes'
import {
  DECLARATION,
  DUPLICATION,
  OFFLINE,
  REGISTERED,
  REGISTRATION,
  REJECTION
} from '@register/utils/constants'
import { getScope } from '@register/profile/profileSelectors'
import { Scope } from '@register/utils/authUtils'
import { isMobileDevice } from '@register/utils/commonUtils'
import { toggleDraftSavedNotification } from '@register/notification/actions'

const FormSectionTitle = styled.h3`
  ${({ theme }) => theme.fonts.h3Style};
  color: ${({ theme }) => theme.colors.copy};
`
const FormActionSection = styled.div`
  background-color: ${({ theme }) => theme.colors.background};
  margin: 0px -25px;
`
const FormAction = styled.div`
  display: flex;
  justify-content: space-between;
  align-items: center;
  min-height: 83px;
  padding-left: 25px;
`
const FormActionDivider = styled.div`
  border-bottom: 1px inset ${({ theme }) => theme.colors.placeholder};
`

const FormPrimaryButton = styled(PrimaryButton)`
  box-shadow: 0 0 13px 0 rgba(0, 0, 0, 0.27);
  height: 93px;
`

const BackButtonContainer = styled.div`
  cursor: pointer;
`

const BackButton = styled(PrimaryButton)`
  width: 69px;
  height: 42px;
  background: ${({ theme }) => theme.colors.primary};
  justify-content: center;
  border-radius: 21px;
`

const BackButtonText = styled.span`
  color: ${({ theme }) => theme.colors.primary};
  text-transform: uppercase;
  ${({ theme }) => theme.fonts.subtitleStyle};
  margin-left: 14px;
`

const DraftButtonContainer = styled.div`
  cursor: pointer;
  display: flex;
  justify-content: flex-start;
  align-items: center;
`
const Notice = styled.div`
  background: ${({ theme }) => theme.colors.primary};
  box-shadow: 0 0 12px 0 rgba(0, 0, 0, 0.11);
  padding: 25px;
  color: ${({ theme }) => theme.colors.white};
  ${({ theme }) => theme.fonts.bigBodyStyle};
  margin: 30px -25px;
`
const CancelButton = styled.a`
  text-decoration: underline;
  cursor: pointer;
  color: ${({ theme }) => theme.colors.primary};
`

export const messages: {
  [key: string]: ReactIntl.FormattedMessage.MessageDescriptor
} = defineMessages({
  newBirthRegistration: {
    id: 'register.form.newBirthRegistration',
    defaultMessage: 'New birth application',
    description: 'The message that appears for new birth registrations'
  },
  newVitalEventRegistration: {
    id: 'register.form.newVitalEventRegistration',
    defaultMessage:
      'New {event, select, birth {birth} death {death} marriage {marriage} divorce {divorce} adoption {adoption}} application',
    description: 'The message that appears for new vital event registration'
  },
  previewEventRegistration: {
    id: 'register.form.previewEventRegistration',
    defaultMessage:
      '{event, select, birth {Birth} death {Death} marriage {Marriage} divorce {Divorce} adoption {Adoption}} Application Preview',
    description: 'The message that appears for new birth registrations'
  },
  reviewEventRegistration: {
    id: 'register.form.reviewEventRegistration',
    defaultMessage:
      '{event, select, birth {Birth} death {Death} marriage {Marriage} divorce {Divorce} adoption {Adoption}} Application Review',
    description: 'The message that appears for new birth registrations'
  },
  saveDraft: {
    id: 'register.form.saveDraft',
    defaultMessage: 'Save draft',
    description: 'Save draft button'
  },
  next: {
    id: 'register.form.next',
    defaultMessage: 'Next',
    description: 'Next button'
  },
  cancel: {
    id: 'register.form.modal.cancel',
    defaultMessage: 'Cancel',
    description: 'Cancel button on submit modal'
  },
  submitDescription: {
    id: 'register.form.modal.submitDescription',
    defaultMessage:
      'By clicking “Submit” you confirm that the informant has read and reviewed the information and understands that this information will be shared with Civil Registration authorities.',
    description: 'Submit description text on submit modal'
  },
  submitButton: {
    id: 'register.form.modal.submitButton',
    defaultMessage: 'Submit',
    description: 'Submit button on submit modal'
  },
  back: {
    id: 'menu.back',
    defaultMessage: 'Back',
    description: 'Back button in the menu'
  },
  valueSaveAsDraft: {
    id: 'register.form.saveDraft',
    defaultMessage: 'Save as draft',
    description: 'Save as draft Button Text'
  },
  optionalLabel: {
    id: 'formFields.optionalLabel',
    defaultMessage: 'Optional',
    description: 'Optional label'
  },
  submitConfirmation: {
    id: 'modal.title.submitConfirmation',
    defaultMessage: 'Are you ready to submit?',
    description: 'Title for submit confirmation modal'
  },
  queryError: {
    id: 'register.registerForm.queryError',
    defaultMessage:
      'The page cannot be loaded at this time due to low connectivity or a network error. Please click refresh to try again, or try again later.',
    description: 'The error message shown when a search query fails'
  }
})

const FormContainer = styled.div`
  padding: 35px 25px;
  padding-bottom: 0;
`

const FormViewContainer = styled.div`
  display: flex;
  flex-grow: 1;
  flex-direction: column;
`

const Optional = styled.span.attrs<
  { disabled?: boolean } & React.LabelHTMLAttributes<HTMLLabelElement>
>({})`
  ${({ theme }) => theme.fonts.bigBodyStyle};
  color: ${({ disabled, theme }) =>
    disabled ? theme.colors.disabled : theme.colors.placeholder};
  flex-grow: 0;
`

const ConfirmBtn = styled(PrimaryButton)`
  min-width: 150px;
  display: flex;
  align-items: center;
  justify-content: space-evenly;
  &:disabled {
    background: ${({ theme }) => theme.colors.primary};
    path {
      stroke: ${({ theme }) => theme.colors.disabled};
    }
  }
`

const ErrorText = styled.div`
  color: ${({ theme }) => theme.colors.error};
  ${({ theme }) => theme.fonts.bodyStyle};
  text-align: center;
  margin-top: 100px;
`
function getActiveSectionId(form: IForm, viewParams: { tabId?: string }) {
  return viewParams.tabId || form.sections[0].id
}

function getNextSection(sections: IFormSection[], fromSection: IFormSection) {
  const currentIndex = sections.findIndex(
    (section: IFormSection) => section.id === fromSection.id
  )

  if (currentIndex === sections.length - 1) {
    return null
  }

  return sections[currentIndex + 1]
}

function getPreviousSection(
  sections: IFormSection[],
  fromSection: IFormSection
) {
  const currentIndex = sections.findIndex(
    (section: IFormSection) => section.id === fromSection.id
  )

  if (currentIndex === 0) {
    return null
  }

  return sections[currentIndex - 1]
}

export interface IFormProps {
  application: IApplication
  registerForm: IForm
  tabRoute: string
  duplicate?: boolean
}

type DispatchProps = {
  goToTab: typeof goToTabAction
  goBack: typeof goBackAction
  modifyApplication: typeof modifyApplication
  deleteApplication: typeof deleteApplication
  toggleDraftSavedNotification: typeof toggleDraftSavedNotification
  handleSubmit: (values: unknown) => void
}

type Props = {
  activeSection: IFormSection
  setAllFieldsDirty: boolean
  offlineResources: IOfflineDataState
}

export type FullProps = IFormProps &
  Props &
  DispatchProps &
  InjectedIntlProps & { scope: Scope } & RouteComponentProps<{
    tabId: string
    applicationId: string
  }>

type State = {
  showSubmitModal: boolean
  showRegisterModal: boolean
  isDataAltered: boolean
  rejectFormOpen: boolean
  selectedTabId: string
  hasError: boolean
}
const VIEW_TYPE = {
  REVIEW: 'review',
  PREVIEW: 'preview'
}

interface IFullName {
  fullNameInBn: string
  fullNameInEng: string
}

const getFullName = (childData: IFormSectionData): IFullName => {
  let fullNameInBn = ''
  let fullNameInEng = ''

  if (childData.firstNames) {
    fullNameInBn = `${String(childData.firstNames)} ${String(
      childData.familyName
    )}`
  } else {
    fullNameInBn = String(childData.familyName)
  }

  if (childData.firstNamesEng) {
    fullNameInEng = `${String(childData.firstNamesEng)} ${String(
      childData.familyNameEng
    )}`
  } else if (childData.familyNameEng) {
    fullNameInEng = String(childData.familyNameEng)
  }

  return {
    fullNameInBn,
    fullNameInEng
  }
}

class RegisterFormView extends React.Component<FullProps, State> {
  constructor(props: FullProps) {
    super(props)
    this.state = {
      showSubmitModal: false,
      selectedTabId: '',
      isDataAltered: false,
      rejectFormOpen: false,
      showRegisterModal: false,
      hasError: false
    }
  }

  userHasRegisterScope() {
    return this.props.scope && this.props.scope.includes('register')
  }

  modifyApplication = (
    sectionData: IFormSectionData,
    activeSection: IFormSection,
    application: IApplication
  ) => {
    if (application.review && !this.state.isDataAltered) {
      this.setState({ isDataAltered: true })
    }
    this.props.modifyApplication({
      ...application,
      data: {
        ...application.data,
        [activeSection.id]: {
          ...application.data[activeSection.id],
          ...sectionData
        }
      }
    })
  }

  rejectSubmission = () => {
    const {
      history,
      application,
      application: { event }
    } = this.props

    const personData =
      event === Event.DEATH
        ? this.props.application.data.deceased
        : this.props.application.data.child
    const fullName = getFullName(personData)

    history.push(CONFIRMATION_SCREEN, {
      trackNumber: application.data.registration.trackingId,
      eventName: REJECTION,
      fullNameInBn: fullName.fullNameInBn,
      fullNameInEng: fullName.fullNameInEng,
      eventType: event,
      trackingSection: true,
      duplicateContextId:
        history.location.state && history.location.state.duplicateContextId
    })

    this.props.deleteApplication(application)
  }

  successfulSubmission = (response: string) => {
    const {
      history,
      application,
      application: { event }
    } = this.props
    const personData =
      event === Event.DEATH
        ? this.props.application.data.deceased
        : this.props.application.data.child
    const fullName = getFullName(personData)
    const eventName = this.userHasRegisterScope() ? REGISTRATION : DECLARATION

    history.push(CONFIRMATION_SCREEN, {
      trackNumber: response,
      trackingSection: true,
      eventName,
      eventType: event,
      fullNameInBn: fullName.fullNameInBn,
      fullNameInEng: fullName.fullNameInEng
    })
    this.props.deleteApplication(application)
  }

  offlineSubmission = () => {
    const {
      history,
      application,
      application: { event }
    } = this.props
    const personData =
      event === Event.DEATH
        ? this.props.application.data.deceased
        : this.props.application.data.child
    const fullName = getFullName(personData)

    history.push(CONFIRMATION_SCREEN, {
      trackingSection: true,
      eventName: OFFLINE,
      eventType: event,
      fullNameInBn: fullName.fullNameInBn,
      fullNameInEng: fullName.fullNameInEng
    })
    this.props.deleteApplication(application)
  }

  successfullyRegistered = (response: string) => {
    const {
      history,
      application,
      application: { event }
    } = this.props
    const personData =
      event === Event.DEATH
        ? this.props.application.data.deceased
        : this.props.application.data.child
    const fullName = getFullName(personData)
    const duplicate = history.location.state && history.location.state.duplicate
    const eventName = duplicate ? DUPLICATION : REGISTRATION

    history.push(CONFIRMATION_SCREEN, {
      trackNumber: response,
      trackingSection: true,
      eventName,
      eventType: event,
      actionName: REGISTERED,
      fullNameInBn: fullName.fullNameInBn,
      fullNameInEng: fullName.fullNameInEng,
      duplicateContextId:
        history.location.state && history.location.state.duplicateContextId
    })
    this.props.deleteApplication(application)
  }

  registrationOnError = (error: Error) => {
    Sentry.captureException(error)
    this.setState({
      showRegisterModal: false,
      hasError: true
    })
  }

  submitForm = () => {
    this.setState({ showSubmitModal: true })
  }

  confirmSubmission = (
    application: IApplication,
    submissionStatus: string,
    action: string
  ) => {
    application.submissionStatus = submissionStatus
    application.action = action
    this.props.modifyApplication(application)
    this.props.history.push(HOME)
  }

  registerApplication = () => {
    this.setState({ showRegisterModal: true })
  }

  toggleSubmitModalOpen = () => {
    this.setState((prevState: State) => ({
      showSubmitModal: !prevState.showSubmitModal
    }))
  }

  toggleRegisterModalOpen = () => {
    this.setState((prevState: State) => ({
      showRegisterModal: !prevState.showRegisterModal
    }))
  }

  makeSwipe(deltaX: number, deltaY: number) {
    if (Math.abs(deltaX) > Math.abs(deltaY * 4)) {
      if (deltaX > 0) {
        this.onSwiped(
          this.props.application.id,
          getNextSection(
            this.props.registerForm.sections,
            this.props.activeSection
          ),
          this.props.tabRoute,
          this.props.application.event.toLowerCase()
        )
      } else {
        this.onSwiped(
          this.props.application.id,
          getPreviousSection(
            this.props.registerForm.sections,
            this.props.activeSection
          ),
          this.props.tabRoute,
          this.props.application.event.toLowerCase()
        )
      }
    }
  }

  onSwiped = (
    applicationId: string,
    selectedSection: IFormSection | null,
    tabRoute: string,
    event: string
  ): void => {
    if (selectedSection) {
      this.props.goToTab(tabRoute, applicationId, selectedSection.id, event)
    }
  }

  generateSectionListForReview = (
    disabled: boolean,
    sections: IFormSection[]
  ) => {
    const result: IFormSection[] = []
    sections.map((section: IFormSection) => {
      result.push(
        merge(
          {
            disabled: section.viewType !== VIEW_TYPE.REVIEW && disabled
          },
          section
        )
      )
    })
    return result
  }

  toggleRejectForm = () => {
    this.setState(state => ({
      rejectFormOpen: !state.rejectFormOpen
    }))
  }

  getEvent() {
    const eventType = this.props.application.event || 'BIRTH'
    switch (eventType.toLocaleLowerCase()) {
      case 'birth':
        return Event.BIRTH
      case 'death':
        return Event.DEATH
      default:
        return Event.BIRTH
    }
  }

  onSaveAsDraftClicked = () => {
    this.props.history.push('/')
    this.props.toggleDraftSavedNotification()
  }

  render() {
    const {
      goToTab,
      goBack,
      intl,
      activeSection,
      setAllFieldsDirty,
      application,
      history,
      registerForm,
      offlineResources,
      handleSubmit,
      duplicate
    } = this.props

    const isReviewForm = application.review
    const nextSection = getNextSection(registerForm.sections, activeSection)
    const title = isReviewForm
      ? messages.reviewEventRegistration
      : activeSection.viewType === VIEW_TYPE.PREVIEW
      ? messages.previewEventRegistration
      : messages.newVitalEventRegistration
    const isReviewSection = activeSection.viewType === VIEW_TYPE.REVIEW
    const sectionForReview = isReviewForm
      ? this.generateSectionListForReview(
          isReviewSection,
          registerForm.sections
        )
      : registerForm.sections
    const isErrorOccured = this.state.hasError
    const debouncedModifyApplication = debounce(this.modifyApplication, 500)

    return (
      <FormViewContainer>
        {isErrorOccured && (
          <ErrorText id="error_message_section">
            {intl.formatMessage(messages.queryError)}
          </ErrorText>
        )}

        {!isErrorOccured && (
          <>
            <ViewHeaderWithTabs
              id="informant_parent_view"
              title={intl.formatMessage(title, { event: application.event })}
            >
              <StickyFormTabs
                sections={sectionForReview}
                activeTabId={activeSection.id}
                onTabClick={(tabId: string) =>
                  goToTab(
                    this.props.tabRoute,
                    application.id,
                    tabId,
                    application.event.toLowerCase()
                  )
                }
              />
            </ViewHeaderWithTabs>
            <FormContainer>
              <BodyContent>
                <Swipeable
                  disabled={isReviewSection || !isMobileDevice()}
                  id="swipeable_block"
                  trackMouse
                  delta={50}
                  onSwiped={(e: any, deltaX: number, deltaY: number) =>
                    this.makeSwipe(deltaX, deltaY)
                  }
                >
                  {activeSection.viewType === VIEW_TYPE.PREVIEW && (
                    <ReviewSection
                      tabRoute={this.props.tabRoute}
                      draft={application}
                      submitClickEvent={this.submitForm}
                      saveDraftClickEvent={() => this.onSaveAsDraftClicked()}
                      deleteApplicationClickEvent={() => {
                        this.props.deleteApplication(application)
                        history.push('/')
                      }}
                    />
                  )}
                  {activeSection.viewType === VIEW_TYPE.REVIEW && (
                    <ReviewSection
                      tabRoute={this.props.tabRoute}
                      draft={application}
                      rejectApplicationClickEvent={() => {
                        this.toggleRejectForm()
                      }}
                      registerClickEvent={this.registerApplication}
                    />
                  )}
                  {activeSection.viewType === 'form' && (
                    <Box>
                      <FormSectionTitle
                        id={`form_section_title_${activeSection.id}`}
                      >
                        {intl.formatMessage(activeSection.title)}
                        {activeSection.optional && (
                          <Optional
                            id={`form_section_optional_label_${activeSection.id}`}
                            disabled={activeSection.disabled}
                          >
                            &nbsp;&nbsp;•&nbsp;
                            {intl.formatMessage(messages.optionalLabel)}
                          </Optional>
                        )}
                      </FormSectionTitle>
                      {activeSection.notice && (
                        <Notice id={`form_section_notice_${activeSection.id}`}>
                          {intl.formatMessage(activeSection.notice)}
                        </Notice>
                      )}
                      <form
                        id={`form_section_id_${activeSection.id}`}
                        onSubmit={handleSubmit}
                      >
                        <FormFieldGenerator
                          id={activeSection.id}
                          onChange={values => {
                            debouncedModifyApplication(
                              values,
                              activeSection,
                              application
                            )
                          }}
                          setAllFieldsDirty={setAllFieldsDirty}
                          fields={activeSection.fields}
                          offlineResources={offlineResources}
                          draftData={application.data}
                        />
                      </form>
                      <FormActionSection>
                        <FormAction>
                          {
                            <BackButtonContainer onClick={goBack}>
                              <BackButton icon={() => <ArrowBack />} />
                              <BackButtonText>
                                {intl.formatMessage(messages.back)}
                              </BackButtonText>
                            </BackButtonContainer>
                          }
                          {nextSection && (
                            <FormPrimaryButton
                              onClick={() =>
                                goToTab(
                                  this.props.tabRoute,
                                  application.id,
                                  nextSection.id,
                                  application.event.toLowerCase()
                                )
                              }
                              id="next_section"
                              icon={() => <ArrowForward />}
                            >
                              {intl.formatMessage(messages.next)}
                            </FormPrimaryButton>
                          )}
                        </FormAction>
                        <FormActionDivider />
                        <FormAction>
                          {
                            <DraftButtonContainer
                              id="save_as_draft"
                              onClick={() => this.onSaveAsDraftClicked()}
                            >
                              <DraftSimple />
                              <LinkButton>
                                {intl.formatMessage(messages.valueSaveAsDraft)}
                              </LinkButton>
                            </DraftButtonContainer>
                          }
                        </FormAction>
                      </FormActionSection>
                    </Box>
                  )}
                </Swipeable>
              </BodyContent>
            </FormContainer>
            <ViewFooter>
              <FooterAction>
                <FooterPrimaryButton
                  id="save_draft"
                  onClick={() => history.push(CONFIRMATION_SCREEN)}
                >
                  {intl.formatMessage(messages.saveDraft)}
                </FooterPrimaryButton>
              </FooterAction>
            </ViewFooter>
          </>
        )}

        {this.state.showSubmitModal && (
          <Modal
            title={intl.formatMessage(messages.submitConfirmation)}
            actions={[
              <ConfirmBtn
                key="submit"
                id="submit_confirm"
                onClick={() =>
                  this.confirmSubmission(
                    application,
                    SUBMISSION_STATUS.READY_TO_SUBMIT,
                    Action.SUBMIT_FOR_REVIEW
                  )
                }
              >
                <>
                  <TickLarge />
                  {intl.formatMessage(messages.submitButton)}
                </>
              </ConfirmBtn>,
              <CancelButton
                id="cancel-btn"
                key="cancel"
                onClick={() => {
                  this.toggleSubmitModalOpen()
                  if (document.documentElement) {
                    document.documentElement.scrollTop = 0
                  }
                }}
              >
                {intl.formatMessage(messages.cancel)}
              </CancelButton>
            ]}
            show={this.state.showSubmitModal}
            handleClose={this.toggleSubmitModalOpen}
          >
            {intl.formatMessage(messages.submitDescription)}
          </Modal>
        )}
        {this.state.showRegisterModal && (
          <Modal
            title={intl.formatMessage(messages.submitConfirmation)}
            actions={[
              <ConfirmBtn
                key="register"
                id="register_confirm"
                // @ts-ignore
                onClick={() =>
                  this.confirmSubmission(
                    application,
                    SUBMISSION_STATUS.READY_TO_REGISTER,
                    Action.REGISTER_APPLICATION
                  )
                }
              >
                <>
                  <TickLarge />
                  {intl.formatMessage(messages.submitButton)}
                </>
              </ConfirmBtn>,
              <CancelButton
                key="register_cancel"
                id="register_cancel"
                onClick={() => {
                  this.toggleRegisterModalOpen()
                  if (document.documentElement) {
                    document.documentElement.scrollTop = 0
                  }
                }}
              >
                {intl.formatMessage(messages.cancel)}
              </CancelButton>
            ]}
            show={this.state.showRegisterModal}
            handleClose={this.toggleRegisterModalOpen}
          >
            {intl.formatMessage(messages.submitDescription)}
          </Modal>
        )}

        {this.state.rejectFormOpen && (
          <RejectRegistrationForm
            onBack={this.toggleRejectForm}
            confirmRejectionEvent={this.rejectSubmission}
            duplicate={duplicate}
            draftId={application.id}
            event={this.getEvent()}
          />
        )}
      </FormViewContainer>
    )
  }
}

<<<<<<< HEAD
export function replaceInitialValues(
  fields: IFormField[],
  sectionValues: object
) {
=======
function replaceInitialValues(fields: IFormField[], sectionValues: any) {
>>>>>>> c7fa1a35
  return fields.map(field => ({
    ...field,
    initialValue:
      isUndefined(sectionValues[field.name]) ||
      isNull(sectionValues[field.name])
        ? field.initialValue
        : sectionValues[field.name]
  }))
}

function mapStateToProps(
  state: IStoreState,
  props: IFormProps &
    Props &
    RouteComponentProps<{ tabId: string; applicationId: string }>
) {
  const { match, registerForm, application } = props

  const activeSectionId = getActiveSectionId(registerForm, match.params)

  const activeSection = registerForm.sections.find(
    ({ id }) => id === activeSectionId
  )

  if (!activeSection) {
    throw new Error(`Configuration for tab "${match.params.tabId}" missing!`)
  }

  if (!application) {
    throw new Error(`Draft "${match.params.applicationId}" missing!`)
  }
  const visitedSections = registerForm.sections.filter(({ id }) =>
    Boolean(application.data[id])
  )

  const rightMostVisited = visitedSections[visitedSections.length - 1]

  const setAllFieldsDirty =
    rightMostVisited &&
    registerForm.sections.indexOf(activeSection) <
      registerForm.sections.indexOf(rightMostVisited)

  const fields = replaceInitialValues(
    activeSection.fields,
    application.data[activeSectionId] || {}
  )

  const offlineResources = getOfflineState(state)

  return {
    registerForm,
    scope: getScope(state),
    setAllFieldsDirty,
    offlineResources,
    activeSection: {
      ...activeSection,
      fields
    },
    application
  }
}

export const RegisterForm = connect<
  Props,
  DispatchProps,
  FullProps,
  IStoreState
>(
  mapStateToProps,
  {
    modifyApplication,
    deleteApplication,
    goToTab: goToTabAction,
    goBack: goBackAction,
    toggleDraftSavedNotification,
    handleSubmit: (values: any) => {
      console.log(values)
    }
  }
)(injectIntl<FullProps>(RegisterFormView))<|MERGE_RESOLUTION|>--- conflicted
+++ resolved
@@ -892,14 +892,7 @@
   }
 }
 
-<<<<<<< HEAD
-export function replaceInitialValues(
-  fields: IFormField[],
-  sectionValues: object
-) {
-=======
-function replaceInitialValues(fields: IFormField[], sectionValues: any) {
->>>>>>> c7fa1a35
+export function replaceInitialValues(fields: IFormField[], sectionValues: any) {
   return fields.map(field => ({
     ...field,
     initialValue:
