--- conflicted
+++ resolved
@@ -5,10 +5,7 @@
   LinkButton
 } from '@opencrvs/components/lib/buttons'
 import { BackArrow } from '@opencrvs/components/lib/icons'
-import {
-  EventTopBar,
-  ResponsiveModal
-} from '@opencrvs/components/lib/interface'
+import { EventTopBar } from '@opencrvs/components/lib/interface'
 import { BodyContent, Container } from '@opencrvs/components/lib/layout'
 import {
   deleteApplication,
@@ -22,7 +19,6 @@
 import { FormFieldGenerator } from '@register/components/form'
 import { RejectRegistrationForm } from '@register/components/review/RejectRegistrationForm'
 import {
-  Action,
   Event,
   IForm,
   IFormField,
@@ -42,11 +38,8 @@
 import { IStoreState } from '@register/store'
 import styled from '@register/styledComponents'
 import { Scope } from '@register/utils/authUtils'
-import {
-  ReviewSection,
-  getErrorsOnFieldsBySection
-} from '@register/views/RegisterForm/review/ReviewSection'
-import { isNull, isUndefined, merge, flatten } from 'lodash'
+import { ReviewSection } from '@register/views/RegisterForm/review/ReviewSection'
+import { isNull, isUndefined, merge } from 'lodash'
 // @ts-ignore - Required for mocking
 import debounce from 'lodash/debounce'
 import * as React from 'react'
@@ -341,24 +334,12 @@
       intl,
       setAllFieldsDirty,
       application,
-      history,
       registerForm,
       offlineResources,
       handleSubmit,
       duplicate,
       activeSection
     } = this.props
-
-    const errorsOnFields = getErrorsOnFieldsBySection(
-      registerForm.sections,
-      application
-    )
-    const isComplete =
-      flatten(
-        // @ts-ignore
-        Object.values(errorsOnFields).map(Object.values)
-        // @ts-ignore
-      ).filter(errors => errors.length > 0).length === 0
 
     let nextSection = getNextSection(
       registerForm.sections,
@@ -391,28 +372,6 @@
         {!isErrorOccured && (
           <>
             {activeSection.viewType === VIEW_TYPE.PREVIEW && (
-<<<<<<< HEAD
-              <ReviewSection
-                pageRoute={this.props.pageRoute}
-                draft={application}
-                submitClickEvent={this.submitForm}
-                saveDraftClickEvent={() => this.onSaveAsDraftClicked()}
-                deleteApplicationClickEvent={() => {
-                  this.props.deleteApplication(application)
-                  history.push('/')
-                }}
-              />
-            )}
-            {activeSection.viewType === VIEW_TYPE.REVIEW && (
-              <ReviewSection
-                pageRoute={this.props.pageRoute}
-                draft={application}
-                rejectApplicationClickEvent={() => {
-                  this.toggleRejectForm()
-                }}
-                registerClickEvent={this.registerApplication}
-              />
-=======
               <>
                 <EventTopBar
                   title={intl.formatMessage(title, {
@@ -437,13 +396,11 @@
                     }
                   ]}
                 />
-                <FullBodyContent>
-                  <ReviewSection
-                    pageRoute={this.props.pageRoute}
-                    draft={application}
-                    submitClickEvent={this.confirmSubmission}
-                  />
-                </FullBodyContent>
+                <ReviewSection
+                  pageRoute={this.props.pageRoute}
+                  draft={application}
+                  submitClickEvent={this.confirmSubmission}
+                />
               </>
             )}
             {activeSection.viewType === VIEW_TYPE.REVIEW && (
@@ -462,16 +419,13 @@
                     label: intl.formatMessage(messages.exitButton)
                   }}
                 />
-                <FullBodyContent>
-                  <ReviewSection
-                    pageRoute={this.props.pageRoute}
-                    draft={application}
-                    rejectApplicationClickEvent={this.toggleRejectForm}
-                    submitClickEvent={this.confirmSubmission}
-                  />
-                </FullBodyContent>
+                <ReviewSection
+                  pageRoute={this.props.pageRoute}
+                  draft={application}
+                  rejectApplicationClickEvent={this.toggleRejectForm}
+                  submitClickEvent={this.confirmSubmission}
+                />
               </>
->>>>>>> b729aa7f
             )}
 
             {activeSection.viewType === 'form' && (
