--- conflicted
+++ resolved
@@ -367,14 +367,10 @@
     const fullName = getFullName(childData)
     const payload = {
       fullNameInBn: fullName.fullNameInBn,
-<<<<<<< HEAD
       fullNameInEng: fullName.fullNameInEng,
       duplicate: history.location.state && history.location.state.duplicate,
       duplicateContextId:
         history.location.state && history.location.state.duplicateContextId
-    })
-=======
-      fullNameInEng: fullName.fullNameInEng
     }
     if (this.userHasRegisterScope()) {
       // @ts-ignore
@@ -388,7 +384,6 @@
       payload.declaration = true
     }
     history.push(SAVED_REGISTRATION, payload)
->>>>>>> 79e593a3
     this.props.deleteDraft(draft)
   }
 
