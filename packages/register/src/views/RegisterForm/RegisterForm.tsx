import {
  ICON_ALIGNMENT,
  PrimaryButton,
  TertiaryButton,
  LinkButton
} from '@opencrvs/components/lib/buttons'
import { BackArrow } from '@opencrvs/components/lib/icons'
import { EventTopBar } from '@opencrvs/components/lib/interface'
import { BodyContent, Container } from '@opencrvs/components/lib/layout'
import {
  deleteApplication,
  IApplication,
  IPayload,
  modifyApplication,
  SUBMISSION_STATUS,
  writeApplication
} from '@register/applications'

import { FormFieldGenerator } from '@register/components/form'
import { RejectRegistrationForm } from '@register/components/review/RejectRegistrationForm'
import {
  Event,
  IForm,
  IFormField,
  IFormSection,
  IFormSectionData,
  IFormSectionGroup
} from '@register/forms'
import {
  goBack as goBackAction,
  goToHome,
  goToHomeTab,
  goToPageGroup as goToPageGroupAction
} from '@register/navigation'
import { toggleDraftSavedNotification } from '@register/notification/actions'
import { IOfflineDataState } from '@register/offline/reducer'
import { HOME } from '@register/navigation/routes'
import { getOfflineState } from '@register/offline/selectors'
import { getScope } from '@register/profile/profileSelectors'
import { IStoreState } from '@register/store'
import styled, { keyframes } from '@register/styledComponents'
import { Scope } from '@register/utils/authUtils'
import { ReviewSection } from '@register/views/RegisterForm/review/ReviewSection'
import { isNull, isUndefined, merge } from 'lodash'
// @ts-ignore - Required for mocking
import debounce from 'lodash/debounce'
import * as React from 'react'
import { InjectedIntlProps, injectIntl } from 'react-intl'
import { connect } from 'react-redux'
import { RouteComponentProps } from 'react-router'
import {
  getVisibleSectionGroupsBasedOnConditions,
  getVisibleGroupFields
} from '@register/forms/utils'
import { messages } from '@register/i18n/messages/views/register'
import { buttonMessages, formMessages } from '@register/i18n/messages'
import {
  PAGE_TRANSITIONS_ENTER_TIME,
  PAGE_TRANSITIONS_CLASSNAME,
  PAGE_TRANSITIONS_TIMING_FUNC_N_FILL_MODE
} from '@register/utils/constants'

const FormSectionTitle = styled.h4`
  ${({ theme }) => theme.fonts.h4Style};
  color: ${({ theme }) => theme.colors.copy};
`
const FooterArea = styled.div`
  margin: 24px 0px 48px;
`

const Notice = styled.div`
  background: ${({ theme }) => theme.colors.primary};
  box-shadow: 0 0 12px 0 rgba(0, 0, 0, 0.11);
  padding: 25px;
  color: ${({ theme }) => theme.colors.white};
  ${({ theme }) => theme.fonts.bigBodyStyle};
  margin: 30px -25px;
`

const StyledLinkButton = styled(LinkButton)`
  margin-left: 32px;
`
const Required = styled.span.attrs<
  { disabled?: boolean } & React.LabelHTMLAttributes<HTMLLabelElement>
>({})`
  ${({ theme }) => theme.fonts.bigBodyStyle};
  color: ${({ disabled, theme }) =>
    disabled ? theme.colors.disabled : theme.colors.error};
  flex-grow: 0;
`

<<<<<<< HEAD
=======
export const messages: {
  [key: string]: ReactIntl.FormattedMessage.MessageDescriptor
} = defineMessages({
  newBirthRegistration: {
    id: 'register.form.newBirthRegistration',
    defaultMessage: 'New birth application',
    description: 'The message that appears for new birth registrations'
  },
  newVitalEventRegistration: {
    id: 'register.form.newVitalEventRegistration',
    defaultMessage:
      '{event, select, birth {Birth} death {Death} marriage {Marriage} divorce {Divorce} adoption {Adoption}} application',
    description: 'The message that appears for new vital event registration'
  },
  previewEventRegistration: {
    id: 'register.form.previewEventRegistration',
    defaultMessage:
      '{event, select, birth {Birth} death {Death} marriage {Marriage} divorce {Divorce} adoption {Adoption}} Application Preview',
    description: 'The message that appears for new birth registrations'
  },
  reviewEventRegistration: {
    id: 'register.form.reviewEventRegistration',
    defaultMessage:
      '{event, select, birth {Birth} death {Death} marriage {Marriage} divorce {Divorce} adoption {Adoption}} Application Review',
    description: 'The message that appears for new birth registrations'
  },
  saveDraft: {
    id: 'register.form.saveDraft',
    defaultMessage: 'Save draft',
    description: 'Save draft button'
  },
  next: {
    id: 'register.form.next',
    defaultMessage: 'Next',
    description: 'Next button'
  },
  submitDescription: {
    id: 'register.form.modal.submitDescription',
    defaultMessage:
      'By clicking “Submit” you confirm that the informant has read and reviewed the information and understands that this information will be shared with Civil Registration authorities.',
    description: 'Submit description text on submit modal'
  },
  back: {
    id: 'menu.back',
    defaultMessage: 'Back',
    description: 'Back button in the menu'
  },
  valueSaveAsDraft: {
    id: 'register.form.saveDraft',
    defaultMessage: 'Save as draft',
    description: 'Save as draft Button Text'
  },
  optionalLabel: {
    id: 'formFields.optionalLabel',
    defaultMessage: 'Optional',
    description: 'Optional label'
  },
  submitConfirmation: {
    id: 'modal.title.submitConfirmation',
    defaultMessage: 'Are you ready to submit?',
    description: 'Title for submit confirmation modal'
  },
  queryError: {
    id: 'register.registerForm.queryError',
    defaultMessage:
      'The page cannot be loaded at this time due to low connectivity or a network error. Please click refresh to try again, or try again later.',
    description: 'The error message shown when a search query fails'
  },
  continueButton: {
    id: 'register.selectVitalEvent.continueButton',
    defaultMessage: 'Continue',
    description: 'Continue Button Text'
  },
  saveExitButton: {
    id: 'register.selectVitalEvent.saveExitButton',
    defaultMessage: 'SAVE & EXIT',
    description: 'SAVE & EXIT Button Text'
  },
  exitButton: {
    id: 'register.review.eventTopBar.exitButton',
    defaultMessage: 'EXIT',
    description: 'Label for Exit button on EventTopBar'
  },
  backToReviewButton: {
    id: 'register.selectVitalEvent.backToReviewButton',
    defaultMessage: 'Back to review'
  }
})

>>>>>>> f71cdf3a
const Optional = styled.span.attrs<
  { disabled?: boolean } & React.LabelHTMLAttributes<HTMLLabelElement>
>({})`
  ${({ theme }) => theme.fonts.bigBodyStyle};
  color: ${({ disabled, theme }) =>
    disabled ? theme.colors.disabled : theme.colors.placeholder};
  flex-grow: 0;
`

const ErrorText = styled.div`
  color: ${({ theme }) => theme.colors.error};
  ${({ theme }) => theme.fonts.bodyStyle};
  text-align: center;
  margin-top: 100px;
`
const VIEW_TYPE = {
  FORM: 'form',
  REVIEW: 'review',
  PREVIEW: 'preview',
  HIDDEN: 'hidden'
}

function getNextSectionIds(
  sections: IFormSection[],
  fromSection: IFormSection,
  fromSectionGroup: IFormSectionGroup,
  application: IApplication
) {
  const visibleGroups = getVisibleSectionGroupsBasedOnConditions(
    fromSection,
    application.data[fromSection.id] || {}
  )
  const currentGroupIndex = visibleGroups.findIndex(
    (group: IFormSectionGroup) => group.id === fromSectionGroup.id
  )

  if (currentGroupIndex === visibleGroups.length - 1) {
    const visibleSections = sections.filter(
      section => section.viewType !== VIEW_TYPE.HIDDEN
    )
    const currentIndex = visibleSections.findIndex(
      (section: IFormSection) => section.id === fromSection.id
    )
    if (currentIndex === visibleSections.length - 1) {
      return null
    }
    return {
      sectionId: visibleSections[currentIndex + 1].id,
      groupId: visibleSections[currentIndex + 1].groups[0].id
    }
  }
  return {
    sectionId: fromSection.id,
    groupId: visibleGroups[currentGroupIndex + 1].id
  }
}

export interface IFormProps {
  application: IApplication
  registerForm: IForm
  pageRoute: string
  duplicate?: boolean
}

type DispatchProps = {
  goToPageGroup: typeof goToPageGroupAction
  goBack: typeof goBackAction
  goToHome: typeof goToHome
  goToHomeTab: typeof goToHomeTab
  writeApplication: typeof writeApplication
  modifyApplication: typeof modifyApplication
  deleteApplication: typeof deleteApplication
  toggleDraftSavedNotification: typeof toggleDraftSavedNotification
  handleSubmit: (values: unknown) => void
}

type Props = {
  activeSection: IFormSection
  activeSectionGroup: IFormSectionGroup
  setAllFieldsDirty: boolean
  offlineResources: IOfflineDataState
}

export type FullProps = IFormProps &
  Props &
  DispatchProps &
  InjectedIntlProps & { scope: Scope } & RouteComponentProps<{
    pageId: string
    groupId?: string
    applicationId: string
  }>

type State = {
  isDataAltered: boolean
  rejectFormOpen: boolean
  hasError: boolean
}

const fadeFromTop = keyframes`
from {
   -webkit-transform: translateY(-100%);
   transform: translateY(-100%); 
  }
`
const StyledContainer = styled(Container)`
  &.${PAGE_TRANSITIONS_CLASSNAME}-exit {
    animation: ${fadeFromTop} ${PAGE_TRANSITIONS_ENTER_TIME}ms
      ${PAGE_TRANSITIONS_TIMING_FUNC_N_FILL_MODE};
    position: fixed;
    z-index: 999;
  }

  &.${PAGE_TRANSITIONS_CLASSNAME}-exit-active {
    position: fixed;
    z-index: 999;
  }
`
class RegisterFormView extends React.Component<FullProps, State> {
  constructor(props: FullProps) {
    super(props)
    this.state = {
      isDataAltered: false,
      rejectFormOpen: false,
      hasError: false
    }
  }

  userHasRegisterScope() {
    return this.props.scope && this.props.scope.includes('register')
  }

  modifyApplication = (
    sectionData: IFormSectionData,
    activeSection: IFormSection,
    application: IApplication
  ) => {
    if (application.review && !this.state.isDataAltered) {
      this.setState({ isDataAltered: true })
    }
    this.props.modifyApplication({
      ...application,
      data: {
        ...application.data,
        [activeSection.id]: {
          ...application.data[activeSection.id],
          ...sectionData
        }
      }
    })
  }

  confirmSubmission = (
    application: IApplication,
    submissionStatus: string,
    action: string,
    payload?: IPayload
  ) => {
    application.submissionStatus = submissionStatus
    application.action = action
    application.payload = payload
    this.props.modifyApplication(application)
    this.props.history.push(HOME)
  }

  generateSectionListForReview = (
    disabled: boolean,
    sections: IFormSection[]
  ) => {
    const result: IFormSection[] = []
    sections.map((section: IFormSection) => {
      result.push(
        merge(
          {
            disabled: section.viewType !== VIEW_TYPE.REVIEW && disabled
          },
          section
        )
      )
      return
    })
    return result
  }

  toggleRejectForm = () => {
    this.setState(state => ({
      rejectFormOpen: !state.rejectFormOpen
    }))
  }

  getEvent() {
    const eventType = this.props.application.event || 'BIRTH'
    switch (eventType.toLocaleLowerCase()) {
      case 'birth':
        return Event.BIRTH
      case 'death':
        return Event.DEATH
      default:
        return Event.BIRTH
    }
  }

  onSaveAsDraftClicked = () => {
    this.props.writeApplication(this.props.application)
    this.props.goToHomeTab('progress')
  }

  onDeleteApplication = (application: IApplication) => {
    this.props.goToHomeTab('progress')

    setTimeout(
      () => this.props.deleteApplication(application),
      PAGE_TRANSITIONS_ENTER_TIME + 200
    )
  }

  continueButtonHandler = (
    pageRoute: string,
    applicationId: string,
    pageId: string,
    groupId: string,
    event: string
  ) => {
    this.updateVisitedGroups()
    this.props.writeApplication(this.props.application)
    this.props.goToPageGroup(pageRoute, applicationId, pageId, groupId, event)
  }

  updateVisitedGroups = () => {
    const visitedGroups = this.props.application.visitedGroupIds || []
    if (
      visitedGroups.findIndex(
        visitedGroup =>
          visitedGroup.sectionId === this.props.activeSection.id &&
          visitedGroup.groupId === this.props.activeSectionGroup.id
      ) === -1
    ) {
      visitedGroups.push({
        sectionId: this.props.activeSection.id,
        groupId: this.props.activeSectionGroup.id
      })
    }
    this.props.application.visitedGroupIds = visitedGroups
  }

  render() {
    const {
      intl,
      setAllFieldsDirty,
      application,
      registerForm,
      offlineResources,
      handleSubmit,
      duplicate,
      activeSection,
      activeSectionGroup
    } = this.props

    const nextSectionGroup = getNextSectionIds(
      registerForm.sections,
      activeSection,
      activeSectionGroup,
      application
    )

    const isErrorOccured = this.state.hasError
    const debouncedModifyApplication = debounce(this.modifyApplication, 500)

    return (
      <StyledContainer
        className={PAGE_TRANSITIONS_CLASSNAME}
        id="informant_parent_view"
      >
        {isErrorOccured && (
          <ErrorText id="error_message_section">
            {intl.formatMessage(messages.registerFormQueryError)}
          </ErrorText>
        )}
        {!isErrorOccured && (
          <>
            {activeSection.viewType === VIEW_TYPE.PREVIEW && (
              <>
                <EventTopBar
                  title={intl.formatMessage(
                    messages.newVitalEventRegistration,
                    {
                      event: application.event
                    }
                  )}
                  iconColor={
                    application.submissionStatus === SUBMISSION_STATUS.DRAFT
                      ? 'violet'
                      : 'orange'
                  }
                  saveAction={{
                    handler: this.onSaveAsDraftClicked,
                    label: intl.formatMessage(buttonMessages.saveExitButton)
                  }}
                  menuItems={[
                    {
                      label: 'Delete Application',
                      handler: () => this.onDeleteApplication(application)
                    }
                  ]}
                />
                <ReviewSection
                  pageRoute={this.props.pageRoute}
                  draft={application}
                  submitClickEvent={this.confirmSubmission}
                  onChangeReviewForm={this.modifyApplication}
                />
              </>
            )}
            {activeSection.viewType === VIEW_TYPE.REVIEW && (
              <>
                <EventTopBar
                  title={intl.formatMessage(
                    messages.newVitalEventRegistration,
                    {
                      event: application.event
                    }
                  )}
                  iconColor={
                    application.submissionStatus === SUBMISSION_STATUS.DRAFT
                      ? 'violet'
                      : 'orange'
                  }
                  saveAction={{
                    handler: () => this.props.goToHomeTab('progress'),
                    label: intl.formatMessage(buttonMessages.exitButton)
                  }}
                />
                <ReviewSection
                  pageRoute={this.props.pageRoute}
                  draft={application}
                  rejectApplicationClickEvent={this.toggleRejectForm}
                  submitClickEvent={this.confirmSubmission}
                  onChangeReviewForm={this.modifyApplication}
                />
              </>
            )}

            {activeSection.viewType === VIEW_TYPE.FORM && (
              <>
                <EventTopBar
                  title={intl.formatMessage(
                    messages.newVitalEventRegistration,
                    {
                      event: application.event
                    }
                  )}
                  iconColor={
                    application.submissionStatus === SUBMISSION_STATUS.DRAFT
                      ? 'violet'
                      : 'orange'
                  }
                  saveAction={{
                    handler: this.onSaveAsDraftClicked,
                    label: intl.formatMessage(buttonMessages.saveExitButton)
                  }}
                  menuItems={[
                    {
                      label: 'Delete Application',
                      handler: () => this.onDeleteApplication(application)
                    }
                  ]}
                />
                <BodyContent>
                  <TertiaryButton
                    align={ICON_ALIGNMENT.LEFT}
                    icon={() => <BackArrow />}
                    onClick={this.props.goBack}
                  >
                    {intl.formatMessage(buttonMessages.back)}
                  </TertiaryButton>
                  <FormSectionTitle
                    id={`form_section_title_${activeSectionGroup.id}`}
                  >
                    {(!activeSectionGroup.ignoreSingleFieldView &&
                      activeSectionGroup.fields.length === 1 && (
                        <>
                          {(activeSectionGroup.fields[0].hideHeader = true)}
                          {intl.formatMessage(
                            activeSectionGroup.fields[0].label
                          )}
                          {activeSectionGroup.fields[0].required && (
                            <Required
                              disabled={
                                activeSectionGroup.disabled ||
                                activeSection.disabled ||
                                false
                              }
                            >
                              &nbsp;*
                            </Required>
                          )}
                        </>
                      )) || (
                      <>
                        {intl.formatMessage(
                          activeSectionGroup.title || activeSection.title
                        )}
                        {activeSection.optional && (
                          <Optional
                            id={`form_section_opt_label_${activeSectionGroup.id}`}
                            disabled={
                              activeSectionGroup.disabled ||
                              activeSection.disabled
                            }
                          >
                            &nbsp;&nbsp;•&nbsp;
                            {intl.formatMessage(formMessages.optionalLabel)}
                          </Optional>
                        )}
                      </>
                    )}
                  </FormSectionTitle>
                  {activeSection.notice && (
                    <Notice id={`form_section_notice_${activeSectionGroup.id}`}>
                      {intl.formatMessage(activeSection.notice)}
                    </Notice>
                  )}
                  <form
                    id={`form_section_id_${activeSectionGroup.id}`}
                    onSubmit={handleSubmit}
                  >
                    <FormFieldGenerator
                      id={activeSectionGroup.id}
                      onChange={values => {
                        debouncedModifyApplication(
                          values,
                          activeSection,
                          application
                        )
                      }}
                      setAllFieldsDirty={setAllFieldsDirty}
                      fields={getVisibleGroupFields(activeSectionGroup)}
                      offlineResources={offlineResources}
                      draftData={application.data}
                    />
                  </form>
                  {nextSectionGroup && (
                    <FooterArea>
                      <PrimaryButton
                        id="next_section"
                        onClick={() => {
                          this.continueButtonHandler(
                            this.props.pageRoute,
                            application.id,
                            nextSectionGroup.sectionId,
                            nextSectionGroup.groupId,
                            application.event.toLowerCase()
                          )
                        }}
                      >
                        {intl.formatMessage(buttonMessages.continueButton)}
                      </PrimaryButton>
                      {application.review && (
                        <StyledLinkButton
                          id="back-to-review-button"
                          className="item"
                          onClick={() => {
                            this.continueButtonHandler(
                              this.props.pageRoute,
                              application.id,
                              application.submissionStatus &&
                                application.submissionStatus ===
                                  SUBMISSION_STATUS.DRAFT
                                ? 'preview'
                                : 'review',
                              application.submissionStatus &&
                                application.submissionStatus ===
                                  SUBMISSION_STATUS.DRAFT
                                ? 'preview-view-group'
                                : 'review-view-group',
                              application.event.toLowerCase()
                            )
                          }}
                        >
                          {intl.formatMessage(messages.backToReviewButton)}
                        </StyledLinkButton>
                      )}
                    </FooterArea>
                  )}
                </BodyContent>
              </>
            )}
          </>
        )}
        {this.state.rejectFormOpen && (
          <RejectRegistrationForm
            onBack={this.toggleRejectForm}
            confirmRejectionEvent={this.confirmSubmission}
            duplicate={duplicate}
            draftId={application.id}
            event={this.getEvent()}
            application={application}
          />
        )}
      </StyledContainer>
    )
  }
}

export function replaceInitialValues(fields: IFormField[], sectionValues: any) {
  return fields.map(field => ({
    ...field,
    initialValue:
      isUndefined(sectionValues[field.name]) ||
      isNull(sectionValues[field.name])
        ? field.initialValue
        : sectionValues[field.name]
  }))
}

function mapStateToProps(
  state: IStoreState,
  props: IFormProps &
    Props &
    RouteComponentProps<{
      pageId: string
      groupId?: string
      applicationId: string
    }>
) {
  const { match, registerForm, application } = props

  const sectionId = match.params.pageId || registerForm.sections[0].id
  const activeSection = registerForm.sections.find(
    section => section.id === sectionId
  )
  if (!activeSection) {
    throw new Error(`Configuration for tab "${match.params.pageId}" missing!`)
  }
  const groupId = match.params.groupId || activeSection.groups[0].id
  const activeSectionGroup = activeSection.groups.find(
    group => group.id === groupId
  )
  if (!activeSectionGroup) {
    throw new Error(
      `Configuration for group "${match.params.groupId}" missing!`
    )
  }

  if (!application) {
    throw new Error(`Draft "${match.params.applicationId}" missing!`)
  }

  const setAllFieldsDirty =
    (application.visitedGroupIds &&
      application.visitedGroupIds.findIndex(
        visitedGroup =>
          visitedGroup.sectionId === activeSection.id &&
          visitedGroup.groupId === activeSectionGroup.id
      ) > -1) ||
    false

  const fields = replaceInitialValues(
    activeSectionGroup.fields,
    application.data[activeSection.id] || {}
  )

  const offlineResources = getOfflineState(state)

  return {
    registerForm,
    scope: getScope(state),
    setAllFieldsDirty,
    offlineResources,
    activeSection,
    activeSectionGroup: {
      ...activeSectionGroup,
      fields
    },
    application
  }
}

export const RegisterForm = connect<
  Props,
  DispatchProps,
  FullProps,
  IStoreState
>(
  mapStateToProps,
  {
    writeApplication,
    modifyApplication,
    deleteApplication,
    goToPageGroup: goToPageGroupAction,
    goBack: goBackAction,
    goToHome,
    goToHomeTab,
    toggleDraftSavedNotification,
    handleSubmit: (values: any) => {
      console.log(values)
    }
  }
)(injectIntl<FullProps>(RegisterFormView))<|MERGE_RESOLUTION|>--- conflicted
+++ resolved
@@ -89,98 +89,6 @@
   flex-grow: 0;
 `
 
-<<<<<<< HEAD
-=======
-export const messages: {
-  [key: string]: ReactIntl.FormattedMessage.MessageDescriptor
-} = defineMessages({
-  newBirthRegistration: {
-    id: 'register.form.newBirthRegistration',
-    defaultMessage: 'New birth application',
-    description: 'The message that appears for new birth registrations'
-  },
-  newVitalEventRegistration: {
-    id: 'register.form.newVitalEventRegistration',
-    defaultMessage:
-      '{event, select, birth {Birth} death {Death} marriage {Marriage} divorce {Divorce} adoption {Adoption}} application',
-    description: 'The message that appears for new vital event registration'
-  },
-  previewEventRegistration: {
-    id: 'register.form.previewEventRegistration',
-    defaultMessage:
-      '{event, select, birth {Birth} death {Death} marriage {Marriage} divorce {Divorce} adoption {Adoption}} Application Preview',
-    description: 'The message that appears for new birth registrations'
-  },
-  reviewEventRegistration: {
-    id: 'register.form.reviewEventRegistration',
-    defaultMessage:
-      '{event, select, birth {Birth} death {Death} marriage {Marriage} divorce {Divorce} adoption {Adoption}} Application Review',
-    description: 'The message that appears for new birth registrations'
-  },
-  saveDraft: {
-    id: 'register.form.saveDraft',
-    defaultMessage: 'Save draft',
-    description: 'Save draft button'
-  },
-  next: {
-    id: 'register.form.next',
-    defaultMessage: 'Next',
-    description: 'Next button'
-  },
-  submitDescription: {
-    id: 'register.form.modal.submitDescription',
-    defaultMessage:
-      'By clicking “Submit” you confirm that the informant has read and reviewed the information and understands that this information will be shared with Civil Registration authorities.',
-    description: 'Submit description text on submit modal'
-  },
-  back: {
-    id: 'menu.back',
-    defaultMessage: 'Back',
-    description: 'Back button in the menu'
-  },
-  valueSaveAsDraft: {
-    id: 'register.form.saveDraft',
-    defaultMessage: 'Save as draft',
-    description: 'Save as draft Button Text'
-  },
-  optionalLabel: {
-    id: 'formFields.optionalLabel',
-    defaultMessage: 'Optional',
-    description: 'Optional label'
-  },
-  submitConfirmation: {
-    id: 'modal.title.submitConfirmation',
-    defaultMessage: 'Are you ready to submit?',
-    description: 'Title for submit confirmation modal'
-  },
-  queryError: {
-    id: 'register.registerForm.queryError',
-    defaultMessage:
-      'The page cannot be loaded at this time due to low connectivity or a network error. Please click refresh to try again, or try again later.',
-    description: 'The error message shown when a search query fails'
-  },
-  continueButton: {
-    id: 'register.selectVitalEvent.continueButton',
-    defaultMessage: 'Continue',
-    description: 'Continue Button Text'
-  },
-  saveExitButton: {
-    id: 'register.selectVitalEvent.saveExitButton',
-    defaultMessage: 'SAVE & EXIT',
-    description: 'SAVE & EXIT Button Text'
-  },
-  exitButton: {
-    id: 'register.review.eventTopBar.exitButton',
-    defaultMessage: 'EXIT',
-    description: 'Label for Exit button on EventTopBar'
-  },
-  backToReviewButton: {
-    id: 'register.selectVitalEvent.backToReviewButton',
-    defaultMessage: 'Back to review'
-  }
-})
-
->>>>>>> f71cdf3a
 const Optional = styled.span.attrs<
   { disabled?: boolean } & React.LabelHTMLAttributes<HTMLLabelElement>
 >({})`
