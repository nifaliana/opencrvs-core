--- conflicted
+++ resolved
@@ -35,18 +35,18 @@
 import { IOfflineDataState } from 'src/offline/reducer'
 import { CONFIRMATION_SCREEN } from 'src/navigation/routes'
 import { HeaderContent } from '@opencrvs/components/lib/layout'
-<<<<<<< HEAD
+
 import {
   DECLARATION,
   SUBMISSION,
   REJECTION,
   REGISTRATION,
-  REGISTERED
+  REGISTERED,
+  DUPLICATION
 } from 'src/utils/constants'
-=======
+
 import { getScope } from 'src/profile/profileSelectors'
 import { Scope } from 'src/utils/authUtils'
->>>>>>> e1b530b4
 
 const FormSectionTitle = styled.h2`
   font-family: ${({ theme }) => theme.fonts.lightFont};
@@ -357,62 +357,84 @@
     const { history, draft } = this.props
     const childData = this.props.draft.data.child
     const fullName: IFullName = getFullName(childData)
-    this.props.deleteDraft({ ...draft })
+    const duplicate = history.location.state && history.location.state.duplicate
+    let eventName = DECLARATION
+    if (duplicate) {
+      eventName = DUPLICATION
+    }
+    // this.props.deleteDraft({ ...draft })
     history.push(CONFIRMATION_SCREEN, {
-      eventName: DECLARATION,
+      eventName,
       actionName: REJECTION,
       fullNameInBn: fullName.fullNameInBn,
       fullNameInEng: fullName.fullNameInEng,
-      duplicate: history.location.state && history.location.state.duplicate,
+      //  duplicate: history.location.state && history.location.state.duplicate,
       duplicateContextId:
         history.location.state && history.location.state.duplicateContextId
     })
+
+    this.props.deleteDraft(draft)
   }
 
   successfulSubmission = (response: string) => {
     const { history, draft } = this.props
     const childData = this.props.draft.data.child
     const fullName = getFullName(childData)
-<<<<<<< HEAD
-    this.props.deleteDraft({ ...draft })
+
+    const duplicate = history.location.state && history.location.state.duplicate
+
+    let eventName = DECLARATION
+
+    if (this.userHasRegisterScope()) {
+      eventName = REGISTRATION
+    }
+
+    if (duplicate) {
+      eventName = DUPLICATION
+    }
+
+    // this.props.deleteDraft({ ...draft })
     history.push(CONFIRMATION_SCREEN, {
       trackNumber: response,
       nextSection: true,
       trackingSection: true,
-      eventName: DECLARATION,
+      eventName,
       actionName: SUBMISSION,
       fullNameInBn: fullName.fullNameInBn,
-      fullNameInEng: fullName.fullNameInEng
-    })
-=======
-    const payload = {
-      fullNameInBn: fullName.fullNameInBn,
       fullNameInEng: fullName.fullNameInEng,
-      duplicate: history.location.state && history.location.state.duplicate,
       duplicateContextId:
         history.location.state && history.location.state.duplicateContextId
-    }
-    if (this.userHasRegisterScope()) {
-      // @ts-ignore
-      payload.registrationNumber = response
-      // @ts-ignore
-      payload.declaration = false
-    } else {
-      // @ts-ignore
-      payload.trackingId = response
-      // @ts-ignore
-      payload.declaration = true
-    }
-    history.push(SAVED_REGISTRATION, payload)
+    })
+
+    // const payload = {
+    //   fullNameInBn: fullName.fullNameInBn,
+    //   fullNameInEng: fullName.fullNameInEng,
+    //   duplicate: history.location.state && history.location.state.duplicate,
+    //   duplicateContextId:
+    //     history.location.state && history.location.state.duplicateContextId
+    // }
+    // if (this.userHasRegisterScope()) {
+    //   // @ts-ignore
+    //   payload.registrationNumber = response
+    //   // @ts-ignore
+    //   payload.declaration = false
+    // } else {
+    //   // @ts-ignore
+    //   payload.trackingId = response
+    //   // @ts-ignore
+    //   payload.declaration = true
+    // }
+
+    //  history.push(SAVED_REGISTRATION, payload)
+
     this.props.deleteDraft(draft)
->>>>>>> e1b530b4
   }
 
   successfullyRegistered = (response: string) => {
     const { history, draft } = this.props
     const childData = this.props.draft.data.child
     const fullName = getFullName(childData)
-<<<<<<< HEAD
+    // <<<<<<< HEAD
     this.props.deleteDraft({ ...draft })
     history.push(CONFIRMATION_SCREEN, {
       trackNumber: response,
@@ -422,15 +444,15 @@
       fullNameInBn: fullName.fullNameInBn,
       fullNameInEng: fullName.fullNameInEng
     })
-=======
-    history.push(SAVED_REGISTRATION, {
-      registrationNumber: response,
-      declaration: false,
-      fullNameInBn: fullName.fullNameInBn,
-      fullNameInEng: fullName.fullNameInEng
-    })
-    this.props.deleteDraft(draft)
->>>>>>> e1b530b4
+    // =======
+    //     history.push(SAVED_REGISTRATION, {
+    //       registrationNumber: response,
+    //       declaration: false,
+    //       fullNameInBn: fullName.fullNameInBn,
+    //       fullNameInEng: fullName.fullNameInEng
+    //     })
+    //     this.props.deleteDraft(draft)
+    // >>>>>>> origin
   }
 
   submitForm = () => {
@@ -687,11 +709,7 @@
             this.successfulSubmission(data.createBirthRegistration)
           }
         >
-<<<<<<< HEAD
-          {(submitBirthRegistration, { data }) => {
-=======
           {submitBirthRegistration => {
->>>>>>> e1b530b4
             return (
               <Modal
                 title="Are you ready to submit?"
@@ -732,11 +750,7 @@
             this.successfullyRegistered(data.markBirthAsRegistered)
           }
         >
-<<<<<<< HEAD
-          {(markBirthAsRegistered, { data }) => {
-=======
           {markBirthAsRegistered => {
->>>>>>> e1b530b4
             return (
               <Modal
                 title="Are you ready to submit?"
