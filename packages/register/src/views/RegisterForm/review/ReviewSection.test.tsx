import {
  createApplication,
  createReviewApplication,
  storeApplication
} from '@register/applications'
import {
  Event as ApplicationEvent,
  BirthSection,
  ViewType,
  RADIO_GROUP_WITH_NESTED_FIELDS,
  TEL,
<<<<<<< HEAD
  DeathSection
=======
  DeathSection,
  TEXT
>>>>>>> 622f08aa
} from '@register/forms'
import { REVIEW_EVENT_PARENT_FORM_PAGE } from '@register/navigation/routes'
import * as profileSelectors from '@register/profile/profileSelectors'
import * as applicationSelectors from '@register/forms/register/application-selectors'
import { createStore } from '@register/store'
import {
  createTestComponent,
  flushPromises,
  mockOfflineData
} from '@register/tests/util'
import { REJECTED } from '@register/utils/constants'
import {
  renderSelectDynamicLabel,
  ReviewSection
} from '@register/views/RegisterForm/review/ReviewSection'
import { ReactWrapper } from 'enzyme'
import * as React from 'react'
import { v4 as uuid } from 'uuid'
import { waitForElement } from '@register/tests/wait-for-element'
import { isMobileDevice } from '@register/utils/commonUtils'
import { createIntl } from 'react-intl'
import { phoneNumberFormat } from '@register/utils/validate'

const { store, history } = createStore()
const mockHandler = jest.fn()

const draft = createApplication(ApplicationEvent.BIRTH)

const declaredBirthApplication = createReviewApplication(
  uuid(),
  {},
  ApplicationEvent.BIRTH
)
const rejectedDraftBirth = createReviewApplication(
  uuid(),
  {},
  ApplicationEvent.BIRTH,
  REJECTED
)
const rejectedDraftDeath = createReviewApplication(
  uuid(),
  {},
  ApplicationEvent.DEATH,
  REJECTED
)

draft.data = {
  child: { firstNamesEng: 'John', familyNameEng: 'Doe' },
  father: { fathersDetailsExist: true, addressSameAsMother: false },
  documents: {
    imageUploader: { title: 'dummy', description: 'dummy', data: '' }
  },
  registration: {
    commentsOrNotes: ''
  }
}

Object.defineProperty(window.navigator, 'userAgent', {
  value: 'Desktop'
})
Object.defineProperty(window, 'outerWidth', {
  value: 1034
})

beforeEach(() => {
  ;(isMobileDevice as jest.Mock).mockRestore()
})

const intl = createIntl({ locale: 'en' })

describe('when user is in the review page', () => {
  let reviewSectionComponent: ReactWrapper<{}, {}>
  beforeEach(async () => {
    const testComponent = await createTestComponent(
      <ReviewSection
        pageRoute={REVIEW_EVENT_PARENT_FORM_PAGE}
        draft={draft}
        rejectApplicationClickEvent={mockHandler}
        submitClickEvent={mockHandler}
        onChangeReviewForm={mockHandler}
      />,
      store
    )
    reviewSectionComponent = testComponent.component
    await waitForElement(reviewSectionComponent, '#review_header')
  })

  it('Goes to child document while scroll to child section', async () => {
    window.dispatchEvent(new Event('scroll'))
    await waitForElement(reviewSectionComponent, '#document_section_child')
  })

  describe('when user clicks on change link', () => {
    beforeEach(() => {
      reviewSectionComponent
        .find('#btn_change_child_familyNameEng')
        .hostNodes()
        .simulate('click')
      reviewSectionComponent.update()
    })

    it('edit dialog should not show up', () => {
      expect(
        reviewSectionComponent.find('#edit_confirm').hostNodes()
      ).toHaveLength(0)
    })

    it('clicking on edit takes user back to form', async () => {
      reviewSectionComponent
        .find('#btn_change_child_familyNameEng')
        .hostNodes()
        .simulate('click')
      reviewSectionComponent.update()
      await flushPromises()
      expect(history.location.pathname).toContain('reviews')
    })
  })

  it('renders header component', () => {
    expect(
      reviewSectionComponent.find('#review_header').hostNodes()
    ).toHaveLength(1)
    expect(
      reviewSectionComponent
        .find('#review_header_title')
        .hostNodes()
        .text()
    ).toBe('Government of the peoples republic of Bangladesh')
    expect(
      reviewSectionComponent
        .find('#review_header_subject')
        .hostNodes()
        .text()
    ).toBe('Birth Application for John Doe')
  })

  it('typing additional comments input triggers onchange review form', async () => {
    store.dispatch(storeApplication(draft))
    reviewSectionComponent
      .find('#additional_comments')
      .hostNodes()
      .simulate('change', {
        target: {
          id: 'additional_comments',
          value: 'some comments'
        }
      })
    expect(mockHandler).toBeCalled()
  })
})
describe('return the correct label on dynamic fields', () => {
  it('Should return the Bengali label', () => {
    expect(
      renderSelectDynamicLabel(
        '8cbc862a-b817-4c29-a490-4a8767ff023c',
        { resource: 'locations', dependency: 'countryPermanent' },
        {
          countryPermanent: 'BGD',
          statePermanent: '8cbc862a-b817-4c29-a490-4a8767ff023c'
        },
        intl,
        mockOfflineData,
        'bn'
      )
    ).toBe('চট্টগ্রাম')
  })
  it('Should return the English label', () => {
    expect(
      renderSelectDynamicLabel(
        '8cbc862a-b817-4c29-a490-4a8767ff023c',
        { resource: 'locations', dependency: 'countryPermanent' },
        {
          countryPermanent: 'BGD',
          statePermanent: '8cbc862a-b817-4c29-a490-4a8767ff023c'
        },
        intl,
        mockOfflineData,
        'en'
      )
    ).toBe('Chittagong')
  })
})

describe('when user is in the review page for rejected birth application', () => {
  let reviewSectionComponent: ReactWrapper<{}, {}>
  beforeEach(async () => {
    jest.spyOn(profileSelectors, 'getScope').mockReturnValue(['register'])
    const testComponent = await createTestComponent(
      <ReviewSection
        pageRoute={REVIEW_EVENT_PARENT_FORM_PAGE}
        draft={rejectedDraftBirth}
        rejectApplicationClickEvent={mockHandler}
        submitClickEvent={mockHandler}
      />,
      store
    )
    reviewSectionComponent = testComponent.component
  })

  it('Should not click the Reject Application', async () => {
    const rejectButton = reviewSectionComponent.find('#rejectApplicationBtn')
      .length
    expect(rejectButton).toEqual(0)
  })
})

describe('when user is in the review page for rejected death application', () => {
  let reviewSectionComponent: ReactWrapper<{}, {}>
  beforeEach(async () => {
    const testComponent = await createTestComponent(
      <ReviewSection
        pageRoute={REVIEW_EVENT_PARENT_FORM_PAGE}
        draft={rejectedDraftDeath}
        rejectApplicationClickEvent={mockHandler}
        submitClickEvent={mockHandler}
      />,
      store
    )
    reviewSectionComponent = testComponent.component
  })

  it('Should not click the Reject Application', async () => {
    const rejectButton = reviewSectionComponent.find('#rejectApplicationBtn')
      .length
    expect(rejectButton).toEqual(0)
  })
})

describe('when user is in the review page to validate birth application', () => {
  let reviewSectionComponent: ReactWrapper<{}, {}>
  beforeEach(async () => {
    jest.spyOn(profileSelectors, 'getScope').mockReturnValue(['validate'])
    const testComponent = await createTestComponent(
      <ReviewSection
        pageRoute={REVIEW_EVENT_PARENT_FORM_PAGE}
        draft={declaredBirthApplication}
        rejectApplicationClickEvent={mockHandler}
        submitClickEvent={mockHandler}
      />,
      store
    )
    reviewSectionComponent = testComponent.component
  })

  it('Should click the Validate Application Button', async () => {
    const validateButton = reviewSectionComponent
      .find('#validateApplicationBtn')
      .hostNodes().length
    expect(validateButton).toEqual(1)
  })

  it('Should click the Reject Application Button', async () => {
    const rejectButton = reviewSectionComponent
      .find('#rejectApplicationBtn')
      .hostNodes().length
    expect(rejectButton).toEqual(1)
  })

  describe('when user clicks on change link', () => {
    beforeEach(() => {
      reviewSectionComponent
        .find('#btn_change_child_familyNameEng')
        .hostNodes()
        .simulate('click')
      reviewSectionComponent.update()
    })

    it('edit dialog should show up', () => {
      expect(
        reviewSectionComponent.find('#edit_confirm').hostNodes()
      ).toHaveLength(1)
    })

    it('clicking on edit takes user back to form', async () => {
      reviewSectionComponent
        .find('#edit_confirm')
        .hostNodes()
        .simulate('click')
      reviewSectionComponent.update()
      await flushPromises()
      expect(history.location.pathname).toContain('reviews')
    })
  })
})

describe('when form has a field that has nested fields in definitions', () => {
  let reviewSectionComponent: ReactWrapper<{}, {}>

  beforeAll(() => {
    jest.resetAllMocks()
  })

  beforeEach(async () => {
    jest.spyOn(profileSelectors, 'getScope').mockReturnValue(['register'])
    jest.spyOn(applicationSelectors, 'getRegisterForm').mockReturnValue({
      birth: {
        sections: [
          {
            id: BirthSection.Registration,
            hasDocumentSection: true,
            viewType: 'form' as ViewType,
            title: {
              defaultMessage: 'Applicant',
              description: 'Form section name for Applicant',
              id: 'form.section.applicant.name'
            },
            name: {
              defaultMessage: 'Applicant',
              description: 'Form section name for Applicant',
              id: 'form.section.applicant.name'
            },
            groups: [
              {
                id: 'contact-group',
                fields: [
                  {
                    name: 'applicant',
                    type: RADIO_GROUP_WITH_NESTED_FIELDS,
                    label: {
                      defaultMessage: 'Applicant',
                      description: 'Form section name for Applicant',
                      id: 'form.section.applicant.name'
                    },
                    required: true,
                    initialValue: '',
                    validate: [],
                    options: [
                      {
                        value: 'FATHER',
                        label: {
                          defaultMessage: 'Father',
                          description: 'Label for option Father',
                          id: 'form.field.label.applicantRelation.father'
                        }
                      },
                      {
                        value: 'MOTHER',
                        label: {
                          defaultMessage: 'Mother',
                          description: 'Label for option Mother',
                          id: 'form.field.label.applicantRelation.mother'
                        }
                      }
                    ],
                    nestedFields: {
                      FATHER: [
                        {
                          name: 'applicantPhoneFather',
                          type: TEL,
                          label: {
                            defaultMessage: 'Phone number',
                            description: 'Input label for phone input',
                            id: 'form.field.label.phoneNumber'
                          },
                          required: false,
                          initialValue: '',
                          validate: [phoneNumberFormat]
                        }
                      ],
                      MOTHER: [
                        {
                          name: 'applicantPhoneMother',
                          type: TEL,
                          label: {
                            defaultMessage: 'Phone number',
                            description: 'Input label for phone input',
                            id: 'form.field.label.phoneNumber'
                          },
                          required: false,
                          initialValue: '',
                          validate: [phoneNumberFormat]
                        }
                      ]
                    }
                  }
                ]
              }
            ]
          }
        ]
      },
      death: {
        sections: [
          {
            id: DeathSection.Deceased,
            viewType: 'form' as ViewType,
            name: {
              defaultMessage: 'What are the deceased details?',
              description: 'Form section title for Deceased',
              id: 'form.section.deceased.title'
            },
            title: {
              defaultMessage: 'What are the deceased details?',
              description: 'Form section title for Deceased',
              id: 'form.section.deceased.title'
            },
<<<<<<< HEAD
            groups: []
=======
            groups: [
              {
                id: 'deceased',
                fields: [
                  {
                    name: 'firstNames',
                    type: TEXT,
                    label: {
                      defaultMessage: 'First name(s)',
                      description: 'Label for form field: Given names',
                      id: 'form.field.label.childFirstNamesEng'
                    },
                    required: true,
                    initialValue: '',
                    validate: [],
                    conditionals: []
                  }
                ]
              }
            ]
>>>>>>> 622f08aa
          }
        ]
      }
    })

    const data = {
      registration: {
        applicant: {
          value: 'MOTHER',
          nestedFields: {
            applicantPhoneMother: '011123456789'
          }
        }
      }
    }

    const simpleDraft = createReviewApplication(
      uuid(),
      data,
      ApplicationEvent.BIRTH
    )

    const testComponent = await createTestComponent(
      <ReviewSection
        pageRoute={REVIEW_EVENT_PARENT_FORM_PAGE}
        draft={simpleDraft}
        rejectApplicationClickEvent={mockHandler}
        submitClickEvent={mockHandler}
      />,
      store
    )
    reviewSectionComponent = testComponent.component
  })

  it('renders values in review section', () => {
    expect(reviewSectionComponent.find('#Applicant').hostNodes()).toHaveLength(
      1
    )

    expect(
      reviewSectionComponent
        .find('#Applicant')
        .hostNodes()
        .childAt(0)
        .text()
    ).toContain('Mother')
  })

  it('renders validation error if wrong value given', () => {
    expect(
      reviewSectionComponent
        .find('#required_label_registration_applicant')
        .hostNodes()
    ).toHaveLength(1)
  })
})<|MERGE_RESOLUTION|>--- conflicted
+++ resolved
@@ -9,12 +9,8 @@
   ViewType,
   RADIO_GROUP_WITH_NESTED_FIELDS,
   TEL,
-<<<<<<< HEAD
-  DeathSection
-=======
   DeathSection,
   TEXT
->>>>>>> 622f08aa
 } from '@register/forms'
 import { REVIEW_EVENT_PARENT_FORM_PAGE } from '@register/navigation/routes'
 import * as profileSelectors from '@register/profile/profileSelectors'
@@ -411,9 +407,6 @@
               description: 'Form section title for Deceased',
               id: 'form.section.deceased.title'
             },
-<<<<<<< HEAD
-            groups: []
-=======
             groups: [
               {
                 id: 'deceased',
@@ -434,7 +427,6 @@
                 ]
               }
             ]
->>>>>>> 622f08aa
           }
         ]
       }
