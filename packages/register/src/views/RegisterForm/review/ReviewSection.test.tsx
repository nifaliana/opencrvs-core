import * as React from 'react'
import { ReviewSection, renderSelectDynamicLabel } from './ReviewSection'
import { ReactWrapper } from 'enzyme'
import { createStore } from 'src/store'
import { createTestComponent, mockOfflineData, intl } from 'src/tests/util'
import { createDraft } from 'src/drafts'
import { REVIEW_BIRTH_PARENT_FORM_TAB } from 'src/navigation/routes'
<<<<<<< HEAD
import { EVENT_TYPE } from 'src/utils/constants'

const { store } = createStore()
const mockHandler = jest.fn()
const draft = createDraft(EVENT_TYPE.BIRTH)
=======
import { Event } from 'src/forms'

const { store } = createStore()
const mockHandler = jest.fn()
const draft = createDraft(Event.BIRTH)
>>>>>>> e48d83c7
draft.data = {
  child: { firstNamesEng: 'John', familyNameEng: 'Doe' },
  father: { fathersDetailsExist: true, addressSameAsMother: false },
  documents: {
    image_uploader: [{ title: 'dummy', description: 'dummy', data: '' }]
  }
}

describe('when user is in the review page', () => {
  let reviewSectionComponent: ReactWrapper<{}, {}>
  beforeEach(async () => {
    const testComponent = createTestComponent(
      <ReviewSection
        tabRoute={REVIEW_BIRTH_PARENT_FORM_TAB}
        draft={draft}
        registerClickEvent={mockHandler}
        rejectApplicationClickEvent={mockHandler}
        submitClickEvent={mockHandler}
      />,
      store
    )
    reviewSectionComponent = testComponent.component
    reviewSectionComponent
      .find(`button#next_button_child`)
      .hostNodes()
      .simulate('click')
    reviewSectionComponent
      .find(`button#next_button_mother`)
      .hostNodes()
      .simulate('click')
    reviewSectionComponent
      .find(`button#next_button_father`)
      .hostNodes()
      .simulate('click')
  })

  it('Should collapse the section', () => {
    reviewSectionComponent
      .find(`#SectionDrawer_child ._expansionBtn`)
      .hostNodes()
      .simulate('click')

    const elemHeight = reviewSectionComponent
      .find(`#SectionDrawer_child ._sectionContainer`)
      .at(0)
      .getDOMNode().clientHeight
    expect(elemHeight).toBe(0)
  })

  it('Should click the Register button', async () => {
    reviewSectionComponent
      .find('#registerApplicationBtn')
      .hostNodes()
      .simulate('click')
    expect(mockHandler).toHaveBeenCalled()
  })

  it('Should click the Reject Application', async () => {
    reviewSectionComponent
      .find('#rejectApplicationBtn')
      .hostNodes()
      .simulate('click')
    expect(mockHandler).toHaveBeenCalled()
  })
})
describe('return the correct label on dynamic fields', () => {
  it('Should return the Bengali label', () => {
    expect(
      renderSelectDynamicLabel(
        '8cbc862a-b817-4c29-a490-4a8767ff023c',
        { resource: 'locations', dependency: 'countryPermanent' },
        {
          countryPermanent: 'BGD',
          statePermanent: '8cbc862a-b817-4c29-a490-4a8767ff023c'
        },
        intl,
        { ...mockOfflineData, offlineDataLoaded: true, loadingError: false },
        'bn'
      )
    ).toBe('চট্টগ্রাম')
  })
  it('Should return the English label', () => {
    expect(
      renderSelectDynamicLabel(
        '8cbc862a-b817-4c29-a490-4a8767ff023c',
        { resource: 'locations', dependency: 'countryPermanent' },
        {
          countryPermanent: 'BGD',
          statePermanent: '8cbc862a-b817-4c29-a490-4a8767ff023c'
        },
        intl,
        { ...mockOfflineData, offlineDataLoaded: true, loadingError: false },
        'en'
      )
    ).toBe('Chittagong')
  })
})<|MERGE_RESOLUTION|>--- conflicted
+++ resolved
@@ -5,19 +5,11 @@
 import { createTestComponent, mockOfflineData, intl } from 'src/tests/util'
 import { createDraft } from 'src/drafts'
 import { REVIEW_BIRTH_PARENT_FORM_TAB } from 'src/navigation/routes'
-<<<<<<< HEAD
-import { EVENT_TYPE } from 'src/utils/constants'
-
-const { store } = createStore()
-const mockHandler = jest.fn()
-const draft = createDraft(EVENT_TYPE.BIRTH)
-=======
 import { Event } from 'src/forms'
 
 const { store } = createStore()
 const mockHandler = jest.fn()
 const draft = createDraft(Event.BIRTH)
->>>>>>> e48d83c7
 draft.data = {
   child: { firstNamesEng: 'John', familyNameEng: 'Doe' },
   father: { fathersDetailsExist: true, addressSameAsMother: false },
