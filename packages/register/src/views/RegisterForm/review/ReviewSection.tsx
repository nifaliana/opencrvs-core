--- conflicted
+++ resolved
@@ -42,12 +42,9 @@
   SUBSECTION,
   TEXTAREA,
   WARNING,
-<<<<<<< HEAD
-  FETCH_BUTTON
-=======
+  FETCH_BUTTON,
   RADIO_GROUP_WITH_NESTED_FIELDS,
   IFormData
->>>>>>> 94789d1e
 } from '@register/forms'
 import {
   getBirthSection,
@@ -91,7 +88,6 @@
 import { BIRTH, REJECTED } from '@register/utils/constants'
 import { formatLongDate } from '@register/utils/date-formatting'
 import { getDraftApplicantFullName } from '@register/utils/draftUtils'
-import { IValidationResult } from '@register/utils/validate'
 import { EditConfirmation } from '@register/views/RegisterForm/review/EditConfirmation'
 import { flatten, isArray } from 'lodash'
 import * as React from 'react'
@@ -717,28 +713,7 @@
           ) as IFormTag[])) ||
         []
       const values = taggedFields
-<<<<<<< HEAD
-        .map(field => {
-          const errorsOnField = errorsOnFields[section.id][field.name]
-
-          return errorsOnField && errorsOnField.length > 0
-            ? this.getFieldValueWithErrorMessage(
-                section,
-                field,
-                errorsOnField[0]
-              )
-            : renderValue(
-                draft,
-                section,
-                field,
-                intl,
-                offlineResources,
-                language
-              )
-        })
-=======
         .map(field => this.getValueOrError(section, field, errorsOnFields))
->>>>>>> 94789d1e
         .filter(value => value)
 
       let completeValue = values[0]
@@ -771,17 +746,7 @@
     field: IFormField,
     sectionErrors: IErrorsBySection
   ) {
-<<<<<<< HEAD
-    const { intl, draft, offlineResources, language } = this.props
-    const errorsOnField = errorsOnFields[section.id][field.name]
-
-    const value =
-      errorsOnField && errorsOnField.length > 0
-        ? this.getFieldValueWithErrorMessage(section, field, errorsOnField[0])
-        : renderValue(draft, section, field, intl, offlineResources, language)
-=======
     const value = this.getValueOrError(section, field, sectionErrors)
->>>>>>> 94789d1e
 
     return this.getRenderableField(
       section,
