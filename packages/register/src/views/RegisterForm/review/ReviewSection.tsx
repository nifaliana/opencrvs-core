import * as React from 'react'
import { SectionDrawer } from '@opencrvs/components/lib/interface'
import styled from 'styled-components'
import { IDraft } from 'src/drafts'
import { connect } from 'react-redux'
import { IStoreState } from 'src/store'
import { getRegisterForm } from 'src/forms/register/application-selectors'
import { EditConfirmation } from './EditConfirmation'
import { getConditionalActionsForField } from 'src/forms/utils'
import {
  TickLarge,
  CrossLarge,
  Delete,
  DraftSimple
} from '@opencrvs/components/lib/icons'
import { findIndex, filter, flatten, isArray } from 'lodash'
import { getValidationErrorsForForm } from 'src/forms/validation'
import { goToTab } from 'src/navigation'
import { DocumentViewer } from '@opencrvs/components/lib/interface'
import { ISelectOption as SelectComponentOptions } from '@opencrvs/components/lib/forms'
import { documentsSection } from 'src/forms/register/fieldDefinitions/birth/documents-section'
import { getScope } from 'src/profile/profileSelectors'
import { Scope } from 'src/utils/authUtils'
import { getOfflineState } from 'src/offline/selectors'
import {
  IOfflineDataState,
  OFFLINE_LOCATIONS_KEY,
  OFFLINE_FACILITIES_KEY,
  ILocation
} from 'src/offline/reducer'
import { getLanguage } from 'src/i18n/selectors'
import {
  defineMessages,
  InjectedIntlProps,
  injectIntl,
  InjectedIntl
} from 'react-intl'
import {
  PrimaryButton,
  Button,
  IconAction,
  ICON_ALIGNMENT
} from '@opencrvs/components/lib/buttons'
import {
  IForm,
  IFormSection,
  IFormField,
  IFileValue,
  IFormFieldValue,
  LIST,
  PARAGRAPH,
  SELECT_WITH_OPTIONS,
  SELECT_WITH_DYNAMIC_OPTIONS,
  ISelectOption,
  IDynamicOptions,
<<<<<<< HEAD
  IFormSectionData
=======
  IFormSectionData,
  Event,
  WARNING
>>>>>>> 7a71ca4d
} from 'src/forms'

const messages = defineMessages({
  valueYes: {
    id: 'register.form.valueYes',
    defaultMessage: 'Yes',
    description: 'Label for "Yes" answer'
  },
  valueNo: {
    id: 'register.form.valueNo',
    defaultMessage: 'No',
    description: 'Label for "No" answer'
  },
  editLink: {
    id: 'review.edit.modal.editButton',
    defaultMessage: 'Edit',
    description: 'Edit link text'
  },
  valueNext: {
    id: 'register.form.next',
    defaultMessage: 'Next',
    description: 'Next button text'
  },
  valueRegister: {
    id: 'review.button.register',
    defaultMessage: 'REGISTER',
    description: 'Register button text'
  },
  valueReject: {
    id: 'review.button.reject',
    defaultMessage: 'Reject Application',
    description: 'Reject application button text'
  },
  requiredField: {
    id: 'register.form.required',
    defaultMessage: 'This field is required',
    description: 'Message when a field doesnt have a value'
  },
  documentViewerTitle: {
    id: 'review.documentViewer.title',
    defaultMessage: 'Supporting Documents',
    description: 'Document Viewer Title'
  },
  documentViewerTagline: {
    id: 'review.documentViewer.tagline',
    defaultMessage: 'Select to Preview',
    description: 'Document Viewer Tagline'
  },
  valueSendForReview: {
    id: 'register.form.submit',
    defaultMessage: 'SEND FOR REVIEW',
    description: 'Submit Button Text'
  },
  valueSaveAsDraft: {
    id: 'register.form.saveDraft',
    defaultMessage: 'Save as draft',
    description: 'Save as draft Button Text'
  },
  deleteApplicationBtnTxt: {
    id: 'review.form.deleteApplication',
    defaultMessage: 'Delete Application',
    description: 'Delete application Button Text'
  }
})

const DrawerContainer = styled.div`
  margin-bottom: 11px;
  font-family: ${({ theme }) => theme.fonts.boldFont};
`
const SectionRow = styled.p`
  padding: 0 24px;
  &:last-child {
    margin-bottom: 25px;
  }
`
const SectionLabel = styled.label`
  color: ${({ theme }) => theme.colors.placeholder};
  margin-right: 5px;
  &::after {
    content: ':';
  }
`
const SectionValue = styled.span`
  font-weight: bold;
  color: ${({ theme }) => theme.colors.secondary};
`
const NextButton = styled(PrimaryButton)`
  margin: 15px 25px 30px;
  font-weight: bold;
`
const ButtonContainer = styled.div`
  background-color: ${({ theme }) => theme.colors.inputBackground};
  padding: 25px;
  margin-bottom: 2px;
`
const RejectApplication = styled(IconAction)`
  background-color: transparent;
  box-shadow: none;
  min-height: auto;
  padding: 0px;
  width: auto;
  div:first-of-type {
    background: ${({ theme }) => theme.colors.rejectionIconColor};
    padding: 15px 15px 10px;
    border-radius: 2px;
  }
  h3 {
    font-family: ${({ theme }) => theme.fonts.boldFont};
    margin-left: 70px;
    color: ${({ theme }) => theme.colors.secondary};
    text-decoration: underline;
    font-size: 16px;
  }
  &:disabled {
    div:first-of-type {
      background: ${({ theme }) => theme.colors.disabledButton};
    }
    g {
      fill: ${({ theme }) => theme.colors.disabled};
    }
    h3 {
      color: ${({ theme }) => theme.colors.disabled};
    }
  }
`
const RegisterApplication = styled(PrimaryButton)`
  font-weight: bold;
  padding: 15px 35px 15px 20px;
  div {
    position: relative !important;
    margin-right: 20px;
    top: 2px;
  }
  &:disabled {
    background: ${({ theme }) => theme.colors.disabledButton};
    path {
      stroke: ${({ theme }) => theme.colors.disabled};
    }
  }
`
const RequiredFieldLink = styled(Button)`
  font-family: ${({ theme }) => theme.fonts.regularFont};
  color: ${({ theme }) => theme.colors.danger};
  text-decoration: underline;
  padding: 0;
  text-align: left;
`
const Row = styled.div`
  display: flex;
  flex: 1;
  @media (max-width: ${({ theme }) => theme.grid.breakpoints.lg}px) {
    flex-direction: column;
  }
`
const Column = styled.div`
  width: 50%;
  margin: 0px 15px;

  &:first-child {
    margin-left: 0px;
  }
  &:last-child {
    margin-right: 0px;
  }

  @media (max-width: ${({ theme }) => theme.grid.breakpoints.lg}px) {
    margin: 0px;
    width: 100%;
  }
`
const ResponsiveDocumentViewer = styled.div.attrs<{ isRegisterScope: boolean }>(
  {}
)`
  @media (max-width: ${({ theme }) => theme.grid.breakpoints.lg}px) {
    display: ${({ isRegisterScope }) => (isRegisterScope ? 'block' : 'none')};
    margin-bottom: 11px;
  }
`
const DButtonContainer = styled(ButtonContainer)`
  background: transparent;
`
const DeleteApplication = styled.a`
  font-family: ${({ theme }) => theme.fonts.regularFont};
  color: ${({ theme }) => theme.colors.danger};
  text-decoration: underline;
  cursor: pointer;
  svg {
    margin-right: 15px;
  }
`
const SaveDraftText = styled.span`
  font-family: ${({ theme }) => theme.fonts.boldFont};
  color: ${({ theme }) => theme.colors.secondary};
  font-size: 14px;
  text-decoration: underline;
  letter-spacing: 0px;
  margin-left: 14px;
`

const DraftButtonContainer = styled.div`
  background-color: ${({ theme }) => theme.colors.inputBackground};
  min-height: 83px;
  display: flex;
  justify-content: flex-start;
  align-items: center;
  padding-left: 25px;
  cursor: pointer;
`
interface IProps {
  draft: IDraft
  registerForm: { [key: string]: IForm }
  tabRoute: string
  registerClickEvent?: () => void
  rejectApplicationClickEvent?: () => void
  submitClickEvent?: () => void
  saveDraftClickEvent?: () => void
  deleteApplicationClickEvent?: () => void
  goToTab: typeof goToTab
  scope: Scope
  offlineResources: IOfflineDataState
  language: string
}

interface ISectionExpansion {
  id: string
  expanded: boolean
  visited: boolean
}

type State = {
  displayEditDialog: boolean
  allSectionVisited: boolean
  sectionExpansionConfig: ISectionExpansion[]
  editClickedSectionId: string
}

type FullProps = IProps & InjectedIntlProps

const getViewableSection = (registerForm: IForm): IFormSection[] => {
  return registerForm.sections.filter(
    ({ id, viewType }) => id !== 'documents' && viewType === 'form'
  )
}

const getSectionExpansionConfig = (
  registerForm: IForm
): ISectionExpansion[] => {
  const sections = getViewableSection(registerForm)
  const sectionExpansionConfig: ISectionExpansion[] = []
  sections.map((section: IFormSection, index: number) => {
    sectionExpansionConfig.push({
      id: section.id,
      expanded: index === 0,
      visited: index === 0
    })
  })
  return sectionExpansionConfig
}

function renderSelectLabel(
  value: IFormFieldValue,
  options: ISelectOption[],
  intl: InjectedIntl
) {
  const selectedOption = options.find(option => option.value === value)
  return selectedOption ? intl.formatMessage(selectedOption.label) : value
}

export function renderSelectDynamicLabel(
  value: IFormFieldValue,
  options: IDynamicOptions,
  draftData: IFormSectionData,
  intl: InjectedIntl,
  resources: IOfflineDataState,
  language: string
) {
  if (!options.resource) {
    const dependency = options.dependency
      ? draftData[options.dependency]
      : false
    const selectedOption = dependency
      ? options.options &&
        options.options[dependency.toString()].find(
          option => option.value === value
        )
      : false
    return selectedOption ? intl.formatMessage(selectedOption.label) : value
  } else {
    if (options.resource) {
      let locations: ILocation[]
      if (options.resource === 'locations') {
        locations = resources[OFFLINE_LOCATIONS_KEY] as ILocation[]
      } else {
        locations = resources[OFFLINE_FACILITIES_KEY] as ILocation[]
      }

      const selectedLocation = locations.filter((location: ILocation) => {
        return location.id === value
      })[0]
      if (selectedLocation) {
        if (language === 'en') {
          return selectedLocation.name
        } else {
          return selectedLocation.nameBn
        }
      } else {
        return false
      }
    } else {
      return false
    }
  }
}

const renderValue = (
  draft: IDraft,
  section: IFormSection,
  field: IFormField,
  intl: InjectedIntl,
  offlineResources: IOfflineDataState,
  language: string
) => {
  const value: IFormFieldValue = draft.data[section.id]
    ? draft.data[section.id][field.name]
    : ''
  if (field.type === SELECT_WITH_OPTIONS && field.options) {
    return renderSelectLabel(value, field.options, intl)
  }
  if (field.type === SELECT_WITH_DYNAMIC_OPTIONS && field.dynamicOptions) {
    const draftData = draft.data[section.id]
    return renderSelectDynamicLabel(
      value,
      field.dynamicOptions,
      draftData,
      intl,
      offlineResources,
      language
    )
  }
  if (typeof value === 'string') {
    return value
  }
  if (typeof value === 'boolean') {
    return value
      ? intl.formatMessage(messages.valueYes)
      : intl.formatMessage(messages.valueNo)
  }
  return value
}

const getErrorsOnFieldsBySection = (
  formSections: IFormSection[],
  draft: IDraft
) => {
  return formSections.reduce((sections, section: IFormSection) => {
    const errors = getValidationErrorsForForm(
      section.fields,
      draft.data[section.id] || {}
    )

    return {
      ...sections,
      [section.id]: section.fields.reduce((fields, field) => {
        // REFACTOR
        const validationErrors = errors[field.name]

        const value = draft.data[section.id]
          ? draft.data[section.id][field.name]
          : null

        const informationMissing =
          validationErrors.length > 0 || value === null ? validationErrors : []

        return { ...fields, [field.name]: informationMissing }
      }, {})
    }
  }, {})
}

type ImageMeta = {
  title: string
  description: string
}
type FullIFileValue = IFileValue & ImageMeta

const prepDocumentOption = (draft: IDraft): SelectComponentOptions[] => {
  const draftItemName = documentsSection.id
  const documentviewerOptions: SelectComponentOptions[] = []

  const uploadedDocuments =
    draft.data[draftItemName] &&
    isArray(draft.data[draftItemName].image_uploader)
      ? (draft.data[draftItemName].image_uploader as FullIFileValue[])
      : []

  uploadedDocuments.map(document => {
    const label = document.title + ' ' + document.description
    documentviewerOptions.push({
      value: document.data,
      label
    })
  })

  return documentviewerOptions
}

class ReviewSectionComp extends React.Component<FullProps, State> {
  constructor(props: FullProps) {
    super(props)

    const event = this.props.draft.event

    this.state = {
      displayEditDialog: false,
      allSectionVisited: false,
      editClickedSectionId: '',
      sectionExpansionConfig: getSectionExpansionConfig(
        props.registerForm[event]
      )
    }
  }

  toggleDisplayDialog = () => {
    this.setState(prevState => ({
      displayEditDialog: !prevState.displayEditDialog
    }))
  }

  editLinkClickHandler = (sectionId: string) => {
    this.setState(() => ({
      editClickedSectionId: sectionId
    }))
    this.toggleDisplayDialog()
  }

  nextClickHandler = () => {
    let index = findIndex(this.state.sectionExpansionConfig, { expanded: true })

    this.setState(prevState => {
      const tempState = Object.create(prevState)

      tempState.sectionExpansionConfig[index].expanded = !prevState
        .sectionExpansionConfig[index].expanded
      tempState.sectionExpansionConfig[index + 1].visited = true

      index = index === prevState.sectionExpansionConfig.length - 1 ? -1 : index

      tempState.sectionExpansionConfig[index + 1].expanded = !prevState
        .sectionExpansionConfig[index + 1].expanded

      const unVisitedSection = filter(this.state.sectionExpansionConfig, {
        visited: false
      }).length

      tempState.allSectionVisited = unVisitedSection === 0
      return tempState
    })
  }

  expansionButtonHandler = (index: number) => {
    const expandedSection = findIndex(this.state.sectionExpansionConfig, {
      expanded: true
    })

    this.setState(prevState => {
      prevState.sectionExpansionConfig[index].expanded = !prevState
        .sectionExpansionConfig[index].expanded

      if (index !== expandedSection && expandedSection > -1) {
        prevState.sectionExpansionConfig[expandedSection].expanded = false
      }

      return prevState
    })
  }

  userHasRegisterScope() {
    return this.props.scope && this.props.scope.includes('register')
  }

  render() {
    const {
      intl,
      draft,
      registerForm,
      registerClickEvent,
      rejectApplicationClickEvent,
      submitClickEvent,
      saveDraftClickEvent,
      deleteApplicationClickEvent,
      offlineResources,
      language,
      tabRoute,
      draft: { event }
    } = this.props

    const formSections = getViewableSection(registerForm[event])

    const errorsOnFields = getErrorsOnFieldsBySection(formSections, draft)

    const isVisibleField = (field: IFormField, section: IFormSection) => {
      const conditionalActions = getConditionalActionsForField(
        field,
        draft.data[section.id] || {},
        offlineResources
      )
      return !conditionalActions.includes('hide')
    }
    const isViewOnly = (field: IFormField) => {
      return [LIST, PARAGRAPH, WARNING].find(type => type === field.type)
    }

    const numberOfErrors = flatten(
      Object.values(errorsOnFields).map(Object.values)
    ).filter(errors => errors.length > 0).length
    return (
      <>
        <Row>
          <Column>
            {formSections.map((section: IFormSection, index: number) => {
              const isLastItem = index === formSections.length - 1
              return (
                <DrawerContainer
                  key={section.id}
                  id={`SectionDrawer_${section.id}`}
                >
                  <SectionDrawer
                    title={intl.formatMessage(section.title)}
                    expandable={
                      this.state.sectionExpansionConfig[index].visited
                    }
                    linkText={intl.formatMessage(messages.editLink)}
                    linkClickHandler={() => {
                      this.editLinkClickHandler(section.id)
                    }}
                    expansionButtonHandler={() => {
                      this.expansionButtonHandler(index)
                    }}
                    isExpanded={
                      this.state.sectionExpansionConfig[index].expanded
                    }
                    visited={this.state.sectionExpansionConfig[index].visited}
                  >
                    {section.fields
                      .filter(
                        field =>
                          isVisibleField(field, section) && !isViewOnly(field)
                      )
                      .map((field: IFormField, key: number) => {
                        const errorsOnField =
                          errorsOnFields[section.id][field.name]

                        return (
                          <SectionRow key={key}>
                            <SectionLabel>
                              {intl.formatMessage(field.label)}
                            </SectionLabel>
                            <SectionValue>
                              {errorsOnField.length > 0 ? (
                                <RequiredFieldLink
                                  onClick={() => {
                                    this.props.goToTab(
                                      tabRoute,
                                      draft.id,
                                      section.id,
                                      field.name
                                    )
                                  }}
                                >
                                  {intl.formatMessage(errorsOnField[0].message)}
                                </RequiredFieldLink>
                              ) : (
                                renderValue(
                                  draft,
                                  section,
                                  field,
                                  intl,
                                  offlineResources,
                                  language
                                )
                              )}
                            </SectionValue>
                          </SectionRow>
                        )
                      })}
                    {!isLastItem && (
                      <NextButton
                        id={`next_button_${section.id}`}
                        onClick={this.nextClickHandler}
                      >
                        {intl.formatMessage(messages.valueNext)}
                      </NextButton>
                    )}
                  </SectionDrawer>
                </DrawerContainer>
              )
            })}
          </Column>
          <Column>
            <ResponsiveDocumentViewer
              isRegisterScope={this.userHasRegisterScope()}
            >
              <DocumentViewer
                title={intl.formatMessage(messages.documentViewerTitle)}
                tagline={intl.formatMessage(messages.documentViewerTagline)}
                options={prepDocumentOption(draft)}
              />
            </ResponsiveDocumentViewer>
          </Column>
        </Row>
        <Row>
          <Column>
            {!!registerClickEvent && (
              <ButtonContainer>
                <RegisterApplication
                  id="registerApplicationBtn"
                  icon={() => <TickLarge />}
                  align={ICON_ALIGNMENT.LEFT}
                  onClick={registerClickEvent}
                  disabled={!this.state.allSectionVisited}
                >
                  {intl.formatMessage(messages.valueRegister)}
                </RegisterApplication>
              </ButtonContainer>
            )}

            {!!rejectApplicationClickEvent && (
              <ButtonContainer>
                <RejectApplication
                  id="rejectApplicationBtn"
                  title={intl.formatMessage(messages.valueReject)}
                  icon={() => <CrossLarge />}
                  onClick={rejectApplicationClickEvent}
                  disabled={!this.state.allSectionVisited}
                />
              </ButtonContainer>
            )}

            {!!submitClickEvent && (
              <ButtonContainer>
                <RegisterApplication
                  id="submit_form"
                  icon={() => <TickLarge />}
                  align={ICON_ALIGNMENT.LEFT}
                  onClick={submitClickEvent}
                  disabled={numberOfErrors > 0 || !this.state.allSectionVisited}
                >
                  {intl.formatMessage(
                    this.userHasRegisterScope()
                      ? messages.valueRegister
                      : messages.valueSendForReview
                  )}
                </RegisterApplication>
              </ButtonContainer>
            )}

            {!!saveDraftClickEvent && (
              <DraftButtonContainer
                onClick={saveDraftClickEvent}
                id="save-draft"
              >
                <DraftSimple />
                <SaveDraftText>
                  {intl.formatMessage(messages.valueSaveAsDraft)}
                </SaveDraftText>
              </DraftButtonContainer>
            )}

            <EditConfirmation
              show={this.state.displayEditDialog}
              handleClose={this.toggleDisplayDialog}
              handleEdit={() => {
                this.props.goToTab(
                  tabRoute,
                  draft.id,
                  this.state.editClickedSectionId
                )
              }}
            />
          </Column>
        </Row>
        {deleteApplicationClickEvent && (
          <DButtonContainer>
            <DeleteApplication
              onClick={deleteApplicationClickEvent}
              id="delete-application"
            >
              <Delete />
              {intl.formatMessage(messages.deleteApplicationBtnTxt)}
            </DeleteApplication>
          </DButtonContainer>
        )}
      </>
    )
  }
}

export const ReviewSection = connect(
  (state: IStoreState) => ({
    registerForm: getRegisterForm(state),
    scope: getScope(state),
    offlineResources: getOfflineState(state),
    language: getLanguage(state)
  }),
  { goToTab }
)(injectIntl(ReviewSectionComp))<|MERGE_RESOLUTION|>--- conflicted
+++ resolved
@@ -53,13 +53,8 @@
   SELECT_WITH_DYNAMIC_OPTIONS,
   ISelectOption,
   IDynamicOptions,
-<<<<<<< HEAD
-  IFormSectionData
-=======
   IFormSectionData,
-  Event,
   WARNING
->>>>>>> 7a71ca4d
 } from 'src/forms'
 
 const messages = defineMessages({
