import * as React from 'react'
import {
  DocumentViewer,
  IDocumentViewerOptions,
  DataSection
} from '@opencrvs/components/lib/interface'
import styled from '@register/styledComponents'
import {
  IApplication,
  writeApplication,
  SUBMISSION_STATUS,
  IPayload
} from '@register/applications'
import { connect } from 'react-redux'
import { IStoreState } from '@register/store'
import { getRegisterForm } from '@register/forms/register/application-selectors'
import { EditConfirmation } from '@register/views/RegisterForm/review/EditConfirmation'
import {
  getConditionalActionsForField,
  getVisibleSectionGroupsBasedOnConditions,
  getSectionFields
} from '@register/forms/utils'
import { Link } from '@opencrvs/components/lib/typography'
import { flatten, isArray } from 'lodash'
import { getValidationErrorsForForm } from '@register/forms/validation'
import { goToPageGroup } from '@register/navigation'

import {
  ISelectOption as SelectComponentOptions,
  TextArea,
  InputField
} from '@opencrvs/components/lib/forms'
import { documentsSection } from '@register/forms/register/fieldDefinitions/birth/documents-section'
import { getScope } from '@register/profile/profileSelectors'
import { Scope } from '@register/utils/authUtils'
import { getOfflineState } from '@register/offline/selectors'
import {
  IOfflineDataState,
  OFFLINE_LOCATIONS_KEY,
  OFFLINE_FACILITIES_KEY,
  ILocation
} from '@register/offline/reducer'
import { getLanguage } from '@register/i18n/selectors'
import {
  defineMessages,
  InjectedIntlProps,
  injectIntl,
  InjectedIntl
} from 'react-intl'
import { LinkButton } from '@opencrvs/components/lib/buttons'
import {
  IForm,
  IFormSection,
  IFormField,
  IFileValue,
  IFormFieldValue,
  LIST,
  PARAGRAPH,
  SELECT_WITH_OPTIONS,
  SELECT_WITH_DYNAMIC_OPTIONS,
  ISelectOption,
  IDynamicOptions,
  IFormSectionData,
  WARNING,
  DATE,
  TEXTAREA
} from '@register/forms'
import { formatLongDate } from '@register/utils/date-formatting'

import { REJECTED, BIRTH } from '@register/utils/constants'
import { ReviewHeader } from './ReviewHeader'
import { SEAL_BD_GOVT } from '@register/views/PrintCertificate/generatePDF'
import { registrationSection } from '@register/forms/register/fieldDefinitions/birth/registration-section'
import { getDraftApplicantFullName } from '@register/utils/draftUtils'
import { ReviewAction } from '@register/components/form/ReviewActionComponent'
import { findDOMNode } from 'react-dom'
import { isMobileDevice } from '@register/utils/commonUtils'
import { FullBodyContent } from '@opencrvs/components/lib/layout'

const messages: {
  [key: string]: ReactIntl.FormattedMessage.MessageDescriptor
} = defineMessages({
  valueYes: {
    id: 'register.form.valueYes',
    defaultMessage: 'Yes',
    description: 'Label for "Yes" answer'
  },
  valueNo: {
    id: 'register.form.valueNo',
    defaultMessage: 'No',
    description: 'Label for "No" answer'
  },
  editLink: {
    id: 'review.edit.modal.editButton',
    defaultMessage: 'Edit',
    description: 'Edit link text'
  },
  valueNext: {
    id: 'register.form.next',
    defaultMessage: 'Next',
    description: 'Next button text'
  },

  requiredField: {
    id: 'register.form.required',
    defaultMessage: 'This field is required',
    description: 'Message when a field doesnt have a value'
  },

  valueSaveAsDraft: {
    id: 'register.form.saveDraft',
    defaultMessage: 'Save as draft',
    description: 'Save as draft Button Text'
  },
  deleteApplicationBtnTxt: {
    id: 'review.form.deleteApplication',
    defaultMessage: 'Delete Application',
    description: 'Delete application Button Text'
  },
  actionChange: {
    id: 'action.change',
    defaultMessage: 'Change',
    description: 'Change action'
  },
  bgdGovtName: {
    id: 'review.header.title.govtName.bgd',
    defaultMessage: 'Government of the peoples republic of Bangladesh',
    description: 'Header title that shows bgd govt name'
  },
  headerSubjectWithoutName: {
    id: 'review.header.subject.subjectWithoutName',
    defaultMessage:
      '{eventType, select, birth {Birth} death {Death}} Application',
    description: 'Header subject that shows which application type to review'
  },
  headerSubjectWithName: {
    id: 'review.header.subject.subjectWitName',
    defaultMessage:
      '{eventType, select, birth {Birth} death {Death}} Application for {name}',
    description:
      'Header subject that shows which application type to review with applicant name'
  },
  additionalComments: {
    id: 'review.inputs.additionalComments',
    defaultMessage: 'Any additional comments?',
    description: 'Label for input Additional comments'
  },
<<<<<<< HEAD
  formDataHeader: {
    id: 'review.formData.header',
    defaultMessage:
      '{isDraft, select, true {Check responses with the applicant before sending for review} false {Review the answers with the supporting documents}}',
    description: 'Label for form data header text'
=======
  zeroDocumentsText: {
    id: 'review.documents.zeroDocumentsText',
    defaultMessage:
      'No supporting documents for {section, select, child {child} mother {mother} father {father} deceased {deceased} informant {informant}}',
    description: 'Zero documents text'
  },
  editDocuments: {
    id: 'review.documents.editDocuments',
    defaultMessage: 'Add attachement',
    description: 'Edit documents text'
>>>>>>> ac3decf6
  }
})

const RequiredFieldLink = styled(Link)`
  color: ${({ theme }) => theme.colors.error};
`
const Row = styled.div`
  display: flex;
  flex: 1;
  @media (max-width: ${({ theme }) => theme.grid.breakpoints.lg}px) {
    flex-direction: column;
  }
`
const Column = styled.div`
  width: 50%;
  margin: 0px 15px;

  &:first-child {
    margin-left: 0px;
  }
  &:last-child {
    margin-right: 0px;
  }

  @media (max-width: ${({ theme }) => theme.grid.breakpoints.lg}px) {
    margin: 0px;
    width: 100%;
  }
`

const StyledColumn = styled(Column)`
  ${({ theme }) => theme.shadows.mistyShadow};
`

const ZeroDocument = styled.div`
  ${({ theme }) => theme.fonts.bigBodyStyle};
  display: flex;
  flex-direction: column;
  justify-content: flex-start;
  align-items: flex-start;
`

const ResponsiveDocumentViewer = styled.div.attrs<{ isRegisterScope: boolean }>(
  {}
)`
  @media (max-width: ${({ theme }) => theme.grid.breakpoints.lg}px) {
    display: ${({ isRegisterScope }) => (isRegisterScope ? 'block' : 'none')};
    margin-bottom: 11px;
  }
`

const FormData = styled.div`
  background: ${({ theme }) => theme.colors.white};
  color: ${({ theme }) => theme.colors.copy};
  padding: 32px;
`
const FormDataHeader = styled.div`
  ${({ theme }) => theme.fonts.h2Style}
`
const InputWrapper = styled.div`
  margin-top: 16px;
`
type onChangeReviewForm = (
  sectionData: IFormSectionData,
  activeSection: any,
  application: IApplication
) => void
interface IProps {
  draft: IApplication
  registerForm: { [key: string]: IForm }
  pageRoute: string
  rejectApplicationClickEvent?: () => void
  goToPageGroup: typeof goToPageGroup
  submitClickEvent: (
    application: IApplication,
    submissionStatus: string,
    action: string,
    payload?: IPayload
  ) => void
  scope: Scope | null
  offlineResources: IOfflineDataState
  language: string
  onChangeReviewForm?: onChangeReviewForm
  writeApplication: typeof writeApplication
}
type State = {
  displayEditDialog: boolean
  editClickedSectionId: string
  editClickedSectionGroupId: string
  editClickFieldName: string
  activeSection: string
}
type FullProps = IProps & InjectedIntlProps

const getViewableSection = (registerForm: IForm): IFormSection[] => {
  return registerForm.sections.filter(
    ({ id, viewType }) =>
      id !== 'documents' && (viewType === 'form' || viewType === 'hidden')
  )
}

const getDocumentSections = (registerForm: IForm): IFormSection[] => {
  return registerForm.sections.filter(
    ({ hasDocumentSection }) => hasDocumentSection
  )
}

function renderSelectLabel(
  value: IFormFieldValue,
  options: ISelectOption[],
  intl: InjectedIntl
) {
  const selectedOption = options.find(option => option.value === value)
  return selectedOption ? intl.formatMessage(selectedOption.label) : value
}

export function renderSelectDynamicLabel(
  value: IFormFieldValue,
  options: IDynamicOptions,
  draftData: IFormSectionData,
  intl: InjectedIntl,
  resources: IOfflineDataState,
  language: string
) {
  if (!options.resource) {
    const dependency = options.dependency
      ? draftData[options.dependency]
      : false
    const selectedOption = dependency
      ? options.options &&
        options.options[dependency.toString()].find(
          option => option.value === value
        )
      : false
    return selectedOption ? intl.formatMessage(selectedOption.label) : value
  } else {
    if (options.resource) {
      let selectedLocation: ILocation
      const locationId = value as string
      if (options.resource === 'locations') {
        selectedLocation = resources[OFFLINE_LOCATIONS_KEY][locationId]
      } else {
        selectedLocation = resources[OFFLINE_FACILITIES_KEY][locationId]
      }

      if (selectedLocation) {
        if (language === 'en') {
          return selectedLocation.name
        } else {
          return selectedLocation.nameBn
        }
      } else {
        return false
      }
    } else {
      return false
    }
  }
}

const renderValue = (
  draft: IApplication,
  section: IFormSection,
  field: IFormField,
  intl: InjectedIntl,
  offlineResources: IOfflineDataState,
  language: string
) => {
  const value: IFormFieldValue = draft.data[section.id]
    ? draft.data[section.id][field.name]
    : ''
  if (field.type === SELECT_WITH_OPTIONS && field.options) {
    return renderSelectLabel(value, field.options, intl)
  }
  if (field.type === SELECT_WITH_DYNAMIC_OPTIONS && field.dynamicOptions) {
    const draftData = draft.data[section.id]
    return renderSelectDynamicLabel(
      value,
      field.dynamicOptions,
      draftData,
      intl,
      offlineResources,
      language
    )
  }

  if (field.type === DATE && value && typeof value === 'string') {
    return formatLongDate(value)
  }

  if (typeof value === 'string') {
    return value
  }
  if (typeof value === 'boolean') {
    return value
      ? intl.formatMessage(messages.valueYes)
      : intl.formatMessage(messages.valueNo)
  }
  return value
}
const getErrorsOnFieldsBySection = (
  formSections: IFormSection[],
  draft: IApplication
) => {
  return formSections.reduce((sections, section: IFormSection) => {
    const fields: IFormField[] = getSectionFields(
      section,
      draft.data[section.id]
    )

    const errors = getValidationErrorsForForm(
      fields,
      draft.data[section.id] || {}
    )

    return {
      ...sections,
      [section.id]: fields.reduce((fields, field) => {
        // REFACTOR
        const validationErrors = errors[field.name]

        const value = draft.data[section.id]
          ? draft.data[section.id][field.name]
          : null

        const informationMissing =
          validationErrors.length > 0 || value === null ? validationErrors : []

        return { ...fields, [field.name]: informationMissing }
      }, {})
    }
  }, {})
}

type ImageMeta = {
  title: string
  description: string
}
type FullIFileValue = IFileValue & ImageMeta

class ReviewSectionComp extends React.Component<FullProps, State> {
  constructor(props: FullProps) {
    super(props)

    this.state = {
      displayEditDialog: false,
      editClickedSectionId: '',
      editClickedSectionGroupId: '',
      editClickFieldName: '',
      activeSection: ''
    }
  }

  componentDidMount() {
    !isMobileDevice() && window.addEventListener('scroll', this.onScroll)
  }

  componentWillUnmount() {
    window.removeEventListener('scroll', this.onScroll)
  }

  docSections = getDocumentSections(
    this.props.registerForm[this.props.draft.event]
  )

  onScroll = () => {
    const scrollY = window.scrollY + window.innerHeight / 2
    let minDistance = 100000
    let sectionYTop = 0
    let sectionYBottom = 0
    let distance = 0
    let sectionElement: HTMLElement
    let activeSection = this.state.activeSection

    const node = findDOMNode(this) as HTMLElement

    this.docSections.forEach((section: IFormSection) => {
      sectionElement = node.querySelector(
        '#Section_' + section.id
      ) as HTMLElement
      sectionYTop = sectionElement.offsetTop
      sectionYBottom = sectionElement.offsetTop + sectionElement.offsetHeight

      distance = Math.abs(sectionYTop - scrollY)
      if (distance < minDistance) {
        minDistance = distance
        activeSection = section.id
      }

      distance = Math.abs(sectionYBottom - scrollY)
      if (distance < minDistance) {
        minDistance = distance
        activeSection = section.id
      }
    })
    this.setState({
      activeSection
    })
  }

  prepSectionDocuments = (
    draft: IApplication,
    activeSection: string
  ): IDocumentViewerOptions => {
    const draftItemName = documentsSection.id
    const documentOptions: SelectComponentOptions[] = []
    const selectOptions: SelectComponentOptions[] = []
    let uploadedDocuments =
      draft.data[draftItemName] &&
      isArray(draft.data[draftItemName].imageUploader)
        ? (draft.data[draftItemName].imageUploader as FullIFileValue[])
        : []

    uploadedDocuments = uploadedDocuments.filter(document => {
      return document.title.toUpperCase() === activeSection.toUpperCase()
    })

    uploadedDocuments.forEach(document => {
      const label = document.title + ' ' + document.description
      documentOptions.push({
        value: document.data,
        label
      })
      selectOptions.push({
        value: label,
        label
      })
    })

    return {
      selectOptions,
      documentOptions
    }
  }

  toggleDisplayDialog = () => {
    this.setState(prevState => ({
      displayEditDialog: !prevState.displayEditDialog
    }))
  }

  editLinkClickHandler = (
    sectionId: string,
    sectionGroupId: string,
    fieldName: string
  ) => {
    this.setState(() => ({
      editClickedSectionId: sectionId,
      editClickedSectionGroupId: sectionGroupId,
      editClickFieldName: fieldName
    }))
    this.toggleDisplayDialog()
  }

  userHasRegisterScope() {
    if (this.props.scope) {
      return this.props.scope && this.props.scope.includes('register')
    } else {
      return false
    }
  }

  userHasValidateScope() {
    if (this.props.scope) {
      return this.props.scope && this.props.scope.includes('validate')
    } else {
      return false
    }
  }

  transformSectionData = (
    formSections: IFormSection[],
    errorsOnFields: any
  ) => {
    const { intl, draft, offlineResources, language, pageRoute } = this.props
    const isVisibleField = (field: IFormField, section: IFormSection) => {
      const conditionalActions = getConditionalActionsForField(
        field,
        draft.data[section.id] || {},
        offlineResources,
        draft.data
      )
      return !conditionalActions.includes('hide')
    }

    const isViewOnly = (field: IFormField) => {
      return [LIST, PARAGRAPH, WARNING, TEXTAREA].find(
        type => type === field.type
      )
    }
    return formSections.map(section => {
      let items: any[] = []
      getVisibleSectionGroupsBasedOnConditions(
        section,
        draft.data[section.id] || {}
      ).forEach(group => {
        items = items.concat(
          group.fields
            .filter(
              field => isVisibleField(field, section) && !isViewOnly(field)
            )
            .map(field => {
              const errorsOnField =
                // @ts-ignore
                errorsOnFields[section.id][field.name]

              return {
                label: intl.formatMessage(field.label),
                value:
                  errorsOnField.length > 0 ? (
                    <RequiredFieldLink
                      id={`required_link_${section.id}_${field.name}`}
                      onClick={() => {
                        this.props.goToPageGroup(
                          pageRoute,
                          draft.id,
                          section.id,
                          group.id,
                          draft.event.toLowerCase(),
                          field.name
                        )
                      }}
                    >
                      {intl.formatMessage(
                        errorsOnField[0].message,
                        errorsOnField[0].props
                      )}
                    </RequiredFieldLink>
                  ) : (
                    renderValue(
                      draft,
                      section,
                      field,
                      intl,
                      offlineResources,
                      language
                    )
                  ),
                action: {
                  id: `btn_change_${section.id}_${field.name}`,
                  label: intl.formatMessage(messages.actionChange),
                  handler: () => {
                    this.editLinkClickHandler(section.id, group.id, field.name)
                  }
                }
              }
            })
        )
      })
      return {
        id: section.id,
        title: intl.formatMessage(section.title),
        items
      }
    })
  }

  render() {
    const {
      intl,
      draft,
      registerForm,
      rejectApplicationClickEvent,
      submitClickEvent,
      pageRoute,
      draft: { event }
    } = this.props

    const formSections = getViewableSection(registerForm[event])

    const errorsOnFields = getErrorsOnFieldsBySection(formSections, draft)

    const isComplete =
      flatten(
        // @ts-ignore
        Object.values(errorsOnFields).map(Object.values)
        // @ts-ignore
      ).filter(errors => errors.length > 0).length === 0

    const textAreaProps = {
      id: 'additional_comments',
      onChange: (e: React.ChangeEvent<HTMLInputElement>) => {
        ;(this.props.onChangeReviewForm as onChangeReviewForm)(
          { commentsOrNotes: e.target.value },
          registrationSection,
          draft
        )
      },
      value:
        (draft.data.registration && draft.data.registration.commentsOrNotes) ||
        '',
      ignoreMediaQuery: true
    }

    const sectionName = this.state.activeSection || this.docSections[0].id
    const applicantName = getDraftApplicantFullName(draft, intl.locale)
    const isDraft =
      this.props.draft.submissionStatus === SUBMISSION_STATUS.DRAFT

    return (
      <FullBodyContent>
        <Row>
          <StyledColumn>
            <ReviewHeader
              id="review_header"
              logoSource={SEAL_BD_GOVT}
              title={intl.formatMessage(
                messages[`${window.config.COUNTRY}GovtName`]
              )}
              subject={
                applicantName
                  ? intl.formatMessage(messages.headerSubjectWithName, {
                      eventType: event,
                      name: applicantName
                    })
                  : intl.formatMessage(messages.headerSubjectWithoutName, {
                      eventType: event
                    })
              }
            />
            <FormData>
              <FormDataHeader>
                {intl.formatMessage(messages.formDataHeader, { isDraft })}
              </FormDataHeader>
              {this.transformSectionData(formSections, errorsOnFields).map(
                (sec, index) => (
                  <DataSection key={index} {...sec} id={'Section_' + sec.id} />
                )
              )}
              {event === BIRTH && (
                <InputWrapper>
                  <InputField
                    id="additional_comments"
                    touched={false}
                    required={false}
                    label={intl.formatMessage(messages.additionalComments)}
                  >
                    <TextArea {...textAreaProps} />
                  </InputField>
                </InputWrapper>
              )}
            </FormData>
            <ReviewAction
              isComplete={isComplete}
              isRegister={this.userHasRegisterScope()}
              isRegistrationAgent={this.userHasValidateScope()}
              isRejected={this.props.draft.registrationStatus === REJECTED}
              isDraft={isDraft}
              application={draft}
              submitAction={submitClickEvent}
              rejectAction={rejectApplicationClickEvent}
            />
          </StyledColumn>
          <Column>
            <ResponsiveDocumentViewer
              isRegisterScope={this.userHasRegisterScope()}
            >
              <DocumentViewer
                id={'document_section_' + this.state.activeSection}
                key={'Document_section_' + this.state.activeSection}
                options={this.prepSectionDocuments(
                  draft,
                  this.state.activeSection || formSections[0].id
                )}
              >
                <ZeroDocument>
                  {intl.formatMessage(messages.zeroDocumentsText, {
                    section: sectionName
                  })}
                  <LinkButton
                    id="edit-document"
                    onClick={() =>
                      this.editLinkClickHandler(
                        documentsSection.id,
                        documentsSection.groups[0].id,
                        this.state.activeSection
                      )
                    }
                  >
                    {intl.formatMessage(messages.editDocuments)}
                  </LinkButton>
                </ZeroDocument>
              </DocumentViewer>
            </ResponsiveDocumentViewer>
          </Column>
        </Row>
        <EditConfirmation
          show={this.state.displayEditDialog}
          handleClose={this.toggleDisplayDialog}
          handleEdit={() => {
            const application = this.props.draft
            application.review = true
            this.props.writeApplication(application)
            this.props.goToPageGroup(
              pageRoute,
              draft.id,
              this.state.editClickedSectionId,
              this.state.editClickedSectionGroupId,
              draft.event.toLowerCase(),
              this.state.editClickFieldName
            )
          }}
        />
      </FullBodyContent>
    )
  }
}

export const ReviewSection = connect(
  (state: IStoreState) => ({
    registerForm: getRegisterForm(state),
    scope: getScope(state),
    offlineResources: getOfflineState(state),
    language: getLanguage(state)
  }),
  { goToPageGroup, writeApplication }
)(injectIntl(ReviewSectionComp))<|MERGE_RESOLUTION|>--- conflicted
+++ resolved
@@ -145,13 +145,12 @@
     defaultMessage: 'Any additional comments?',
     description: 'Label for input Additional comments'
   },
-<<<<<<< HEAD
   formDataHeader: {
     id: 'review.formData.header',
     defaultMessage:
       '{isDraft, select, true {Check responses with the applicant before sending for review} false {Review the answers with the supporting documents}}',
     description: 'Label for form data header text'
-=======
+  },
   zeroDocumentsText: {
     id: 'review.documents.zeroDocumentsText',
     defaultMessage:
@@ -162,7 +161,6 @@
     id: 'review.documents.editDocuments',
     defaultMessage: 'Add attachement',
     description: 'Edit documents text'
->>>>>>> ac3decf6
   }
 })
 
