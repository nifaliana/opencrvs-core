import * as React from 'react'
import {
  DocumentViewer,
  IDocumentViewerOptions,
  DataSection
} from '@opencrvs/components/lib/interface'
import styled from '@register/styledComponents'
import { IApplication, writeApplication } from '@register/applications'
import { connect } from 'react-redux'
import { IStoreState } from '@register/store'
import { getRegisterForm } from '@register/forms/register/application-selectors'
import { EditConfirmation } from '@register/views/RegisterForm/review/EditConfirmation'
import { getConditionalActionsForField } from '@register/forms/utils'
import { TickLarge, CrossLarge, Upload } from '@opencrvs/components/lib/icons'
import { Link } from '@opencrvs/components/lib/typography'
import { flatten, isArray } from 'lodash'
import { getValidationErrorsForForm } from '@register/forms/validation'
import { goToPage } from '@register/navigation'

import {
  ISelectOption as SelectComponentOptions,
  TextArea,
  InputField
} from '@opencrvs/components/lib/forms'
import { documentsSection } from '@register/forms/register/fieldDefinitions/birth/documents-section'
import { getScope } from '@register/profile/profileSelectors'
import { Scope } from '@register/utils/authUtils'
import { getOfflineState } from '@register/offline/selectors'
import {
  IOfflineDataState,
  OFFLINE_LOCATIONS_KEY,
  OFFLINE_FACILITIES_KEY,
  ILocation
} from '@register/offline/reducer'
import { getLanguage } from '@register/i18n/selectors'
import {
  defineMessages,
  InjectedIntlProps,
  injectIntl,
  InjectedIntl
} from 'react-intl'
import { ICON_ALIGNMENT, IButtonProps } from '@opencrvs/components/lib/buttons'
import {
  IForm,
  IFormSection,
  IFormField,
  IFileValue,
  IFormFieldValue,
  LIST,
  PARAGRAPH,
  SELECT_WITH_OPTIONS,
  SELECT_WITH_DYNAMIC_OPTIONS,
  ISelectOption,
  IDynamicOptions,
  IFormSectionData,
  WARNING,
  DATE,
  TEXTAREA
} from '@register/forms'
import { formatLongDate } from '@register/utils/date-formatting'

import { REJECTED, BIRTH } from '@register/utils/constants'
import { ReviewHeader } from './ReviewHeader'
import { SEAL_BD_GOVT } from '@register/views/PrintCertificate/generatePDF'
import { registrationSection } from '@register/forms/register/fieldDefinitions/birth/registration-section'
import { getDraftApplicantFullName } from '@register/utils/draftUtils'
import { ReviewAction } from '@register/components/form/ReviewActionComponent'

const messages: {
  [key: string]: ReactIntl.FormattedMessage.MessageDescriptor
} = defineMessages({
  valueYes: {
    id: 'register.form.valueYes',
    defaultMessage: 'Yes',
    description: 'Label for "Yes" answer'
  },
  valueNo: {
    id: 'register.form.valueNo',
    defaultMessage: 'No',
    description: 'Label for "No" answer'
  },
  editLink: {
    id: 'review.edit.modal.editButton',
    defaultMessage: 'Edit',
    description: 'Edit link text'
  },
  valueNext: {
    id: 'register.form.next',
    defaultMessage: 'Next',
    description: 'Next button text'
  },

  requiredField: {
    id: 'register.form.required',
    defaultMessage: 'This field is required',
    description: 'Message when a field doesnt have a value'
  },
  documentViewerTitle: {
    id: 'review.documentViewer.title',
    defaultMessage: 'Supporting Documents',
    description: 'Document Viewer Title'
  },
  documentViewerTagline: {
    id: 'review.documentViewer.tagline',
    defaultMessage: 'Select to Preview',
    description: 'Document Viewer Tagline'
  },

  valueSaveAsDraft: {
    id: 'register.form.saveDraft',
    defaultMessage: 'Save as draft',
    description: 'Save as draft Button Text'
  },
  deleteApplicationBtnTxt: {
    id: 'review.form.deleteApplication',
    defaultMessage: 'Delete Application',
    description: 'Delete application Button Text'
  },
  actionChange: {
    id: 'action.change',
    defaultMessage: 'Change',
    description: 'Change action'
  },
  bgdGovtName: {
    id: 'review.header.title.govtName.bgd',
    defaultMessage: 'Government of the peoples republic of Bangladesh',
    description: 'Header title that shows bgd govt name'
  },
  headerSubjectWithoutName: {
    id: 'review.header.subject.subjectWithoutName',
    defaultMessage:
      '{eventType, select, birth {Birth} death {Death}} Application',
    description: 'Header subject that shows which application type to review'
  },
  headerSubjectWithName: {
    id: 'review.header.subject.subjectWitName',
    defaultMessage:
      '{eventType, select, birth {Birth} death {Death}} Application for {name}',
    description:
      'Header subject that shows which application type to review with applicant name'
  },
  additionalComments: {
    id: 'review.inputs.additionalComments',
    defaultMessage: 'Any additional comments?',
    description: 'Label for input Additional comments'
  }
})

const RequiredFieldLink = styled(Link)`
  color: ${({ theme }) => theme.colors.error};
`
const Row = styled.div`
  display: flex;
  flex: 1;
  @media (max-width: ${({ theme }) => theme.grid.breakpoints.lg}px) {
    flex-direction: column;
  }
`
const Column = styled.div`
  width: 50%;
  margin: 0px 15px;
  ${({ theme }) => theme.shadows.mistyShadow};

  &:first-child {
    margin-left: 0px;
  }
  &:last-child {
    margin-right: 0px;
  }

  @media (max-width: ${({ theme }) => theme.grid.breakpoints.lg}px) {
    margin: 0px;
    width: 100%;
  }
`
const ResponsiveDocumentViewer = styled.div.attrs<{ isRegisterScope: boolean }>(
  {}
)`
  @media (max-width: ${({ theme }) => theme.grid.breakpoints.lg}px) {
    display: ${({ isRegisterScope }) => (isRegisterScope ? 'block' : 'none')};
    margin-bottom: 11px;
  }
`

const FormData = styled.div`
  background: ${({ theme }) => theme.colors.white};
  color: ${({ theme }) => theme.colors.copy};
  padding: 32px;
`
const InputWrapper = styled.div`
  margin-top: 16px;
`
type onChangeReviewForm = (
  sectionData: IFormSectionData,
  activeSection: any,
  application: IApplication
) => void
interface IProps {
  draft: IApplication
  registerForm: { [key: string]: IForm }
  pageRoute: string
  registerClickEvent?: () => void
  rejectApplicationClickEvent?: () => void
  submitClickEvent?: () => void
  saveDraftClickEvent?: () => void
  deleteApplicationClickEvent?: () => void
  goToPage: typeof goToPage
  scope: Scope | null
  offlineResources: IOfflineDataState
  language: string
  onChangeReviewForm?: onChangeReviewForm
  writeApplication: typeof writeApplication
}
type State = {
  displayEditDialog: boolean
  editClickedSectionId: string
  editClickFieldName: string
}
type FullProps = IProps & InjectedIntlProps

const getViewableSection = (registerForm: IForm): IFormSection[] => {
  return registerForm.sections.filter(
    ({ id, viewType }) =>
      id !== 'documents' && (viewType === 'form' || viewType === 'hidden')
  )
}

function renderSelectLabel(
  value: IFormFieldValue,
  options: ISelectOption[],
  intl: InjectedIntl
) {
  const selectedOption = options.find(option => option.value === value)
  return selectedOption ? intl.formatMessage(selectedOption.label) : value
}

export function renderSelectDynamicLabel(
  value: IFormFieldValue,
  options: IDynamicOptions,
  draftData: IFormSectionData,
  intl: InjectedIntl,
  resources: IOfflineDataState,
  language: string
) {
  if (!options.resource) {
    const dependency = options.dependency
      ? draftData[options.dependency]
      : false
    const selectedOption = dependency
      ? options.options &&
        options.options[dependency.toString()].find(
          option => option.value === value
        )
      : false
    return selectedOption ? intl.formatMessage(selectedOption.label) : value
  } else {
    if (options.resource) {
      let selectedLocation: ILocation
      const locationId = value as string
      if (options.resource === 'locations') {
        selectedLocation = resources[OFFLINE_LOCATIONS_KEY][locationId]
      } else {
        selectedLocation = resources[OFFLINE_FACILITIES_KEY][locationId]
      }

      if (selectedLocation) {
        if (language === 'en') {
          return selectedLocation.name
        } else {
          return selectedLocation.nameBn
        }
      } else {
        return false
      }
    } else {
      return false
    }
  }
}

const renderValue = (
  draft: IApplication,
  section: IFormSection,
  field: IFormField,
  intl: InjectedIntl,
  offlineResources: IOfflineDataState,
  language: string
) => {
  const value: IFormFieldValue = draft.data[section.id]
    ? draft.data[section.id][field.name]
    : ''
  if (field.type === SELECT_WITH_OPTIONS && field.options) {
    return renderSelectLabel(value, field.options, intl)
  }
  if (field.type === SELECT_WITH_DYNAMIC_OPTIONS && field.dynamicOptions) {
    const draftData = draft.data[section.id]
    return renderSelectDynamicLabel(
      value,
      field.dynamicOptions,
      draftData,
      intl,
      offlineResources,
      language
    )
  }

  if (field.type === DATE && value && typeof value === 'string') {
    return formatLongDate(value)
  }

  if (typeof value === 'string') {
    return value
  }
  if (typeof value === 'boolean') {
    return value
      ? intl.formatMessage(messages.valueYes)
      : intl.formatMessage(messages.valueNo)
  }
  return value
}

export const getErrorsOnFieldsBySection = (
  formSections: IFormSection[],
  draft: IApplication
) => {
  return formSections.reduce((sections, section: IFormSection) => {
    const errors = getValidationErrorsForForm(
      section.fields,
      draft.data[section.id] || {}
    )

    return {
      ...sections,
      [section.id]: section.fields.reduce((fields, field) => {
        // REFACTOR
        const validationErrors = errors[field.name]

        const value = draft.data[section.id]
          ? draft.data[section.id][field.name]
          : null

        const informationMissing =
          validationErrors.length > 0 || value === null ? validationErrors : []

        return { ...fields, [field.name]: informationMissing }
      }, {})
    }
  }, {})
}

type ImageMeta = {
  title: string
  description: string
}
type FullIFileValue = IFileValue & ImageMeta

const prepDocumentOption = (draft: IApplication): IDocumentViewerOptions => {
  const draftItemName = documentsSection.id
  const documentOptions: SelectComponentOptions[] = []
  const selectOptions: SelectComponentOptions[] = []

  const uploadedDocuments =
    draft.data[draftItemName] &&
    isArray(draft.data[draftItemName].imageUploader)
      ? (draft.data[draftItemName].imageUploader as FullIFileValue[])
      : []

  uploadedDocuments.map(document => {
    const label = document.title + ' ' + document.description
    documentOptions.push({
      value: document.data,
      label
    })
    selectOptions.push({
      value: label,
      label
    })
    return null
  })
  return {
    selectOptions,
    documentOptions
  }
}

class ReviewSectionComp extends React.Component<FullProps, State> {
  constructor(props: FullProps) {
    super(props)

    this.state = {
      displayEditDialog: false,
      editClickedSectionId: '',
      editClickFieldName: ''
    }
  }

  toggleDisplayDialog = () => {
    this.setState(prevState => ({
      displayEditDialog: !prevState.displayEditDialog
    }))
  }

  editLinkClickHandler = (sectionId: string, fieldName: string) => {
    this.setState(() => ({
      editClickedSectionId: sectionId,
      editClickFieldName: fieldName
    }))
    this.toggleDisplayDialog()
  }

  userHasRegisterScope() {
    if (this.props.scope) {
      return this.props.scope && this.props.scope.includes('register')
    } else {
      return false
    }
  }

  transformSectionData = (
    formSections: IFormSection[],
    errorsOnFields: any
  ) => {
    const { intl, draft, offlineResources, language, pageRoute } = this.props
    const isVisibleField = (field: IFormField, section: IFormSection) => {
      const conditionalActions = getConditionalActionsForField(
        field,
        draft.data[section.id] || {},
        offlineResources,
        draft.data
      )
      return !conditionalActions.includes('hide')
    }

    const isViewOnly = (field: IFormField) => {
      return [LIST, PARAGRAPH, WARNING, TEXTAREA].find(
        type => type === field.type
      )
    }
    return formSections.map(section => ({
      title: intl.formatMessage(section.title),
      items: section.fields
        .filter(field => isVisibleField(field, section) && !isViewOnly(field))
        .map(field => {
          const errorsOnField =
            // @ts-ignore
            errorsOnFields[section.id][field.name]

          return {
            label: intl.formatMessage(field.label),
            value:
              errorsOnField.length > 0 ? (
                <RequiredFieldLink
                  id={`required_link_${section.id}_${field.name}`}
                  onClick={() => {
                    this.props.goToPage(
                      pageRoute,
                      draft.id,
                      section.id,
                      draft.event.toLowerCase(),
                      field.name
                    )
                  }}
                >
                  {intl.formatMessage(
                    errorsOnField[0].message,
                    errorsOnField[0].props
                  )}
                </RequiredFieldLink>
              ) : (
                renderValue(
                  draft,
                  section,
                  field,
                  intl,
                  offlineResources,
                  language
                )
              ),
            action: {
              id: `btn_change_${section.id}_${field.name}`,
              label: intl.formatMessage(messages.actionChange),
              handler: () => {
                this.editLinkClickHandler(section.id, field.name)
              }
            }
          }
        })
    }))
  }

  render() {
    const {
      intl,
      draft,
      registerForm,
      registerClickEvent,
      rejectApplicationClickEvent,
      submitClickEvent,
      pageRoute,
      draft: { event }
    } = this.props

    const formSections = getViewableSection(registerForm[event])

    const errorsOnFields = getErrorsOnFieldsBySection(formSections, draft)

    const isComplete =
      flatten(
        // @ts-ignore
        Object.values(errorsOnFields).map(Object.values)
        // @ts-ignore
      ).filter(errors => errors.length > 0).length === 0
<<<<<<< HEAD
=======

    const isRejected =
      this.props.draft.registrationStatus &&
      this.props.draft.registrationStatus === REJECTED
>>>>>>> a402126c

    const textAreaProps = {
      id: 'additional_comments',
      onChange: (e: React.ChangeEvent<HTMLInputElement>) => {
        ;(this.props.onChangeReviewForm as onChangeReviewForm)(
          { commentsOrNotes: e.target.value },
          registrationSection,
          draft
        )
      },
      value:
        (draft.data.registration && draft.data.registration.commentsOrNotes) ||
        '',
      ignoreMediaQuery: true
    }

    const applicantName = getDraftApplicantFullName(draft, intl.locale)

    return (
      <>
        <Row>
          <Column>
            <ReviewHeader
              id="review_header"
              logoSource={SEAL_BD_GOVT}
              title={intl.formatMessage(
                messages[`${window.config.COUNTRY}GovtName`]
              )}
              subject={
                applicantName
                  ? intl.formatMessage(messages.headerSubjectWithName, {
                      eventType: event,
                      name: applicantName
                    })
                  : intl.formatMessage(messages.headerSubjectWithoutName, {
                      eventType: event
                    })
              }
            />
            <FormData>
              {this.transformSectionData(formSections, errorsOnFields).map(
                (sec, index) => (
                  <DataSection key={index} {...sec} />
                )
              )}
              {event === BIRTH && (
                <InputWrapper>
                  <InputField
                    id="additional_comments"
                    touched={false}
                    required={false}
                    label={intl.formatMessage(messages.additionalComments)}
                  >
                    <TextArea {...textAreaProps} />
                  </InputField>
                </InputWrapper>
              )}
            </FormData>
            <ReviewAction
              isComplete={isComplete}
              hasRegisterScope={this.userHasRegisterScope()}
<<<<<<< HEAD
              registrationStatus={this.props.draft.registrationStatus}
              submissionStatus={this.props.draft.submissionStatus}
=======
              isRejected={Boolean(isRejected)}
>>>>>>> a402126c
              registerAction={registerClickEvent}
              submitAction={submitClickEvent}
              rejectAction={rejectApplicationClickEvent}
            />
          </Column>
          <Column>
            <ResponsiveDocumentViewer
              isRegisterScope={this.userHasRegisterScope()}
            >
              <DocumentViewer
                title={intl.formatMessage(messages.documentViewerTitle)}
                tagline={intl.formatMessage(messages.documentViewerTagline)}
                options={prepDocumentOption(draft)}
              />
            </ResponsiveDocumentViewer>
          </Column>
        </Row>
        <EditConfirmation
          show={this.state.displayEditDialog}
          handleClose={this.toggleDisplayDialog}
          handleEdit={() => {
            const application = this.props.draft
            application.review = true
            this.props.writeApplication(application)
            this.props.goToPage(
              pageRoute,
              draft.id,
              this.state.editClickedSectionId,
              draft.event.toLowerCase(),
              this.state.editClickFieldName
            )
          }}
        />
      </>
    )
  }
}

export const ReviewSection = connect(
  (state: IStoreState) => ({
    registerForm: getRegisterForm(state),
    scope: getScope(state),
    offlineResources: getOfflineState(state),
    language: getLanguage(state)
  }),
  { goToPage, writeApplication }
)(injectIntl(ReviewSectionComp))<|MERGE_RESOLUTION|>--- conflicted
+++ resolved
@@ -510,13 +510,6 @@
         Object.values(errorsOnFields).map(Object.values)
         // @ts-ignore
       ).filter(errors => errors.length > 0).length === 0
-<<<<<<< HEAD
-=======
-
-    const isRejected =
-      this.props.draft.registrationStatus &&
-      this.props.draft.registrationStatus === REJECTED
->>>>>>> a402126c
 
     const textAreaProps = {
       id: 'additional_comments',
@@ -578,12 +571,8 @@
             <ReviewAction
               isComplete={isComplete}
               hasRegisterScope={this.userHasRegisterScope()}
-<<<<<<< HEAD
               registrationStatus={this.props.draft.registrationStatus}
               submissionStatus={this.props.draft.submissionStatus}
-=======
-              isRejected={Boolean(isRejected)}
->>>>>>> a402126c
               registerAction={registerClickEvent}
               submitAction={submitClickEvent}
               rejectAction={rejectApplicationClickEvent}
