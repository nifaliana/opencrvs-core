--- conflicted
+++ resolved
@@ -81,98 +81,7 @@
   sectionTitle as deathSectionTitle
 } from '@register/forms/register/fieldDefinitions/death/mappings/mutation/documents-mappings'
 
-<<<<<<< HEAD
-const RequiredFieldLink = styled(Link)`
-=======
-const messages: {
-  [key: string]: ReactIntl.FormattedMessage.MessageDescriptor
-} = defineMessages({
-  valueYes: {
-    id: 'register.form.valueYes',
-    defaultMessage: 'Yes',
-    description: 'Label for "Yes" answer'
-  },
-  valueNo: {
-    id: 'register.form.valueNo',
-    defaultMessage: 'No',
-    description: 'Label for "No" answer'
-  },
-  editLink: {
-    id: 'review.edit.modal.editButton',
-    defaultMessage: 'Edit',
-    description: 'Edit link text'
-  },
-  valueNext: {
-    id: 'register.form.next',
-    defaultMessage: 'Next',
-    description: 'Next button text'
-  },
-
-  requiredField: {
-    id: 'register.form.required',
-    defaultMessage: 'This field is required',
-    description: 'Message when a field doesnt have a value'
-  },
-
-  valueSaveAsDraft: {
-    id: 'register.form.saveDraft',
-    defaultMessage: 'Save as draft',
-    description: 'Save as draft Button Text'
-  },
-  deleteApplicationBtnTxt: {
-    id: 'review.form.deleteApplication',
-    defaultMessage: 'Delete Application',
-    description: 'Delete application Button Text'
-  },
-  actionChange: {
-    id: 'action.change',
-    defaultMessage: 'Change',
-    description: 'Change action'
-  },
-  bgdGovtName: {
-    id: 'review.header.title.govtName.bgd',
-    defaultMessage: 'Government of the peoples republic of Bangladesh',
-    description: 'Header title that shows bgd govt name'
-  },
-  headerSubjectWithoutName: {
-    id: 'review.header.subject.subjectWithoutName',
-    defaultMessage:
-      '{eventType, select, birth {Birth} death {Death}} Application',
-    description: 'Header subject that shows which application type to review'
-  },
-  headerSubjectWithName: {
-    id: 'review.header.subject.subjectWitName',
-    defaultMessage:
-      '{eventType, select, birth {Birth} death {Death}} Application for {name}',
-    description:
-      'Header subject that shows which application type to review with applicant name'
-  },
-  additionalComments: {
-    id: 'review.inputs.additionalComments',
-    defaultMessage: 'Any additional comments?',
-    description: 'Label for input Additional comments'
-  },
-  formDataHeader: {
-    id: 'review.formData.header',
-    defaultMessage:
-      '{isDraft, select, true {Check responses with the applicant before sending for review} false {Review the answers with the supporting documents}}',
-    description: 'Label for form data header text'
-  },
-  zeroDocumentsText: {
-    id: 'review.documents.zeroDocumentsText',
-    defaultMessage:
-      'No supporting documents for {section, select, child {child} mother {mother} father {father} deceased {deceased} informant {informant}}',
-    description: 'Zero documents text'
-  },
-  editDocuments: {
-    id: 'review.documents.editDocuments',
-    defaultMessage: 'Add attachement',
-    description: 'Edit documents text'
-  }
-})
-
 const RequiredField = styled.span`
->>>>>>> f71cdf3a
   color: ${({ theme }) => theme.colors.error};
 `
 const Row = styled.div`
