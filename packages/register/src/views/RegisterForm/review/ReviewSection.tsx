--- conflicted
+++ resolved
@@ -10,21 +10,10 @@
 import { IStoreState } from '@register/store'
 import { getRegisterForm } from '@register/forms/register/application-selectors'
 import { EditConfirmation } from '@register/views/RegisterForm/review/EditConfirmation'
-<<<<<<< HEAD
 import {
   getConditionalActionsForField,
   getSectionFields
 } from '@register/forms/utils'
-import {
-  TickLarge,
-  CrossLarge,
-  Delete,
-  DraftSimple
-} from '@opencrvs/components/lib/icons'
-=======
-import { getConditionalActionsForField } from '@register/forms/utils'
-import { TickLarge, CrossLarge, Upload } from '@opencrvs/components/lib/icons'
->>>>>>> a402126c
 import { Link } from '@opencrvs/components/lib/typography'
 import { flatten, isArray } from 'lodash'
 import { getValidationErrorsForForm } from '@register/forms/validation'
