--- conflicted
+++ resolved
@@ -11,11 +11,10 @@
 import { getRegisterForm } from '@register/forms/register/application-selectors'
 import { EditConfirmation } from '@register/views/RegisterForm/review/EditConfirmation'
 import { getConditionalActionsForField } from '@register/forms/utils'
-import { TickLarge, CrossLarge, Upload } from '@opencrvs/components/lib/icons'
 import { Link } from '@opencrvs/components/lib/typography'
 import { flatten, isArray } from 'lodash'
 import { getValidationErrorsForForm } from '@register/forms/validation'
-import { goToPage, goToDocumentSection } from '@register/navigation'
+import { goToPage } from '@register/navigation'
 
 import {
   ISelectOption as SelectComponentOptions,
@@ -39,16 +38,7 @@
   injectIntl,
   InjectedIntl
 } from 'react-intl'
-<<<<<<< HEAD
-import {
-  PrimaryButton,
-  IconAction,
-  ICON_ALIGNMENT,
-  LinkButton
-} from '@opencrvs/components/lib/buttons'
-=======
-import { ICON_ALIGNMENT, IButtonProps } from '@opencrvs/components/lib/buttons'
->>>>>>> a402126c
+import { LinkButton } from '@opencrvs/components/lib/buttons'
 import {
   IForm,
   IFormSection,
@@ -73,13 +63,10 @@
 import { SEAL_BD_GOVT } from '@register/views/PrintCertificate/generatePDF'
 import { registrationSection } from '@register/forms/register/fieldDefinitions/birth/registration-section'
 import { getDraftApplicantFullName } from '@register/utils/draftUtils'
-<<<<<<< HEAD
+import { ReviewAction } from '@register/components/form/ReviewActionComponent'
 import { findDOMNode } from 'react-dom'
+import { isMobileDevice } from '@register/utils/commonUtils'
 import { FullBodyContent } from '@opencrvs/components/lib/layout'
-import { isMobileDevice } from '@register/utils/commonUtils'
-=======
-import { ReviewAction } from '@register/components/form/ReviewActionComponent'
->>>>>>> a402126c
 
 const messages: {
   [key: string]: ReactIntl.FormattedMessage.MessageDescriptor
@@ -110,25 +97,7 @@
     defaultMessage: 'This field is required',
     description: 'Message when a field doesnt have a value'
   },
-<<<<<<< HEAD
-  valueSendForReview: {
-    id: 'register.form.submit',
-    defaultMessage: 'SEND FOR REVIEW',
-    description: 'Submit Button Text'
-  },
-=======
-  documentViewerTitle: {
-    id: 'review.documentViewer.title',
-    defaultMessage: 'Supporting Documents',
-    description: 'Document Viewer Title'
-  },
-  documentViewerTagline: {
-    id: 'review.documentViewer.tagline',
-    defaultMessage: 'Select to Preview',
-    description: 'Document Viewer Tagline'
-  },
-
->>>>>>> a402126c
+
   valueSaveAsDraft: {
     id: 'register.form.saveDraft',
     defaultMessage: 'Save as draft',
@@ -206,9 +175,19 @@
     width: 100%;
   }
 `
+
 const StyledColumn = styled(Column)`
   ${({ theme }) => theme.shadows.mistyShadow};
 `
+
+const ZeroDocument = styled.div`
+  ${({ theme }) => theme.fonts.bigBodyStyle};
+  display: flex;
+  flex-direction: column;
+  justify-content: flex-start;
+  align-items: flex-start;
+`
+
 const ResponsiveDocumentViewer = styled.div.attrs<{ isRegisterScope: boolean }>(
   {}
 )`
@@ -225,13 +204,6 @@
 `
 const InputWrapper = styled.div`
   margin-top: 16px;
-`
-const ZeroDocument = styled.div`
-  ${({ theme }) => theme.fonts.bigBodyStyle};
-  display: flex;
-  flex-direction: column;
-  justify-content: flex-start;
-  align-items: flex-start;
 `
 type onChangeReviewForm = (
   sectionData: IFormSectionData,
@@ -252,7 +224,6 @@
   offlineResources: IOfflineDataState
   language: string
   onChangeReviewForm?: onChangeReviewForm
-  goToDocumentSection: typeof goToDocumentSection
   writeApplication: typeof writeApplication
 }
 type State = {
@@ -408,6 +379,7 @@
 class ReviewSectionComp extends React.Component<FullProps, State> {
   constructor(props: FullProps) {
     super(props)
+
     this.state = {
       displayEditDialog: false,
       editClickedSectionId: '',
@@ -606,14 +578,8 @@
     } = this.props
 
     const formSections = getViewableSection(registerForm[event])
+
     const errorsOnFields = getErrorsOnFieldsBySection(formSections, draft)
-<<<<<<< HEAD
-    const numberOfErrors = flatten(
-      // @ts-ignore
-      Object.values(errorsOnFields).map(Object.values)
-      // @ts-ignore
-    ).filter(errors => errors.length > 0).length
-=======
 
     const isComplete =
       flatten(
@@ -621,7 +587,6 @@
         Object.values(errorsOnFields).map(Object.values)
         // @ts-ignore
       ).filter(errors => errors.length > 0).length === 0
->>>>>>> a402126c
 
     const isRejected =
       this.props.draft.registrationStatus &&
@@ -685,62 +650,6 @@
                 </InputWrapper>
               )}
             </FormData>
-<<<<<<< HEAD
-            {!!registerClickEvent && (
-              <ButtonContainer>
-                <PrimaryButton
-                  id="registerApplicationBtn"
-                  icon={() => <TickLarge />}
-                  align={ICON_ALIGNMENT.LEFT}
-                  onClick={registerClickEvent}
-                >
-                  {intl.formatMessage(messages.valueRegister)}
-                </PrimaryButton>
-              </ButtonContainer>
-            )}
-
-            {!!rejectApplicationClickEvent && !isRejected && (
-              <ButtonContainer>
-                <RejectApplication
-                  id="rejectApplicationBtn"
-                  title={intl.formatMessage(messages.valueReject)}
-                  icon={() => <CrossLarge />}
-                  onClick={rejectApplicationClickEvent}
-                />
-              </ButtonContainer>
-            )}
-
-            {!!submitClickEvent && (
-              <ButtonContainer>
-                <PrimaryButton
-                  id="submit_form"
-                  icon={() => <TickLarge />}
-                  align={ICON_ALIGNMENT.LEFT}
-                  onClick={submitClickEvent}
-                  disabled={numberOfErrors > 0}
-                >
-                  {intl.formatMessage(
-                    this.userHasRegisterScope()
-                      ? messages.valueRegister
-                      : messages.valueSendForReview
-                  )}
-                </PrimaryButton>
-              </ButtonContainer>
-            )}
-
-            {!!saveDraftClickEvent && (
-              <DraftButtonContainer
-                onClick={saveDraftClickEvent}
-                id="save-draft"
-              >
-                <DraftSimple />
-                <SaveDraftText>
-                  {intl.formatMessage(messages.valueSaveAsDraft)}
-                </SaveDraftText>
-              </DraftButtonContainer>
-            )}
-          </StyledColumn>
-=======
             <ReviewAction
               isComplete={isComplete}
               hasRegisterScope={this.userHasRegisterScope()}
@@ -749,8 +658,7 @@
               submitAction={submitClickEvent}
               rejectAction={rejectApplicationClickEvent}
             />
-          </Column>
->>>>>>> a402126c
+          </StyledColumn>
           <Column>
             <ResponsiveDocumentViewer
               isRegisterScope={this.userHasRegisterScope()}
@@ -770,7 +678,10 @@
                   <LinkButton
                     id="edit-document"
                     onClick={() =>
-                      this.props.goToDocumentSection(draft.id, draft.event)
+                      this.editLinkClickHandler(
+                        documentsSection.id,
+                        this.state.activeSection
+                      )
                     }
                   >
                     {intl.formatMessage(messages.editDocuments)}
@@ -796,22 +707,7 @@
             )
           }}
         />
-<<<<<<< HEAD
-        {deleteApplicationClickEvent && (
-          <DButtonContainer>
-            <DeleteApplication
-              onClick={deleteApplicationClickEvent}
-              id="delete-application"
-            >
-              <Delete />
-              {intl.formatMessage(messages.deleteApplicationBtnTxt)}
-            </DeleteApplication>
-          </DButtonContainer>
-        )}
       </FullBodyContent>
-=======
-      </>
->>>>>>> a402126c
     )
   }
 }
@@ -823,6 +719,5 @@
     offlineResources: getOfflineState(state),
     language: getLanguage(state)
   }),
-
-  { goToPage, writeApplication, goToDocumentSection }
+  { goToPage, writeApplication }
 )(injectIntl(ReviewSectionComp))