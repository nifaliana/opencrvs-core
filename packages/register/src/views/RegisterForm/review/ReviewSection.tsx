--- conflicted
+++ resolved
@@ -304,11 +304,8 @@
   offlineResources: IOfflineDataState
   language: string
   onChangeReviewForm?: onChangeReviewForm
-<<<<<<< HEAD
   goToDocumentSection: typeof goToDocumentSection
-=======
   writeApplication: typeof writeApplication
->>>>>>> f92453ca
 }
 type State = {
   displayEditDialog: boolean
@@ -838,9 +835,6 @@
     offlineResources: getOfflineState(state),
     language: getLanguage(state)
   }),
-<<<<<<< HEAD
-  { goToPage, goToDocumentSection }
-=======
-  { goToPage, writeApplication }
->>>>>>> f92453ca
+
+  { goToPage, writeApplication, goToDocumentSection }
 )(injectIntl(ReviewSectionComp))