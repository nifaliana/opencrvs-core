--- conflicted
+++ resolved
@@ -749,14 +749,10 @@
           show={this.state.displayEditDialog}
           handleClose={this.toggleDisplayDialog}
           handleEdit={() => {
-<<<<<<< HEAD
-            this.props.goToPageGroup(
-=======
             const application = this.props.draft
             application.review = true
             this.props.writeApplication(application)
-            this.props.goToPage(
->>>>>>> f92453ca
+            this.props.goToPageGroup(
               pageRoute,
               draft.id,
               this.state.editClickedSectionId,
@@ -789,9 +785,5 @@
     offlineResources: getOfflineState(state),
     language: getLanguage(state)
   }),
-<<<<<<< HEAD
-  { goToPageGroup }
-=======
-  { goToPage, writeApplication }
->>>>>>> f92453ca
+  { goToPageGroup, writeApplication }
 )(injectIntl(ReviewSectionComp))