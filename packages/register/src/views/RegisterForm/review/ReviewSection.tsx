import { LinkButton } from '@opencrvs/components/lib/buttons'
import {
  InputField,
  ISelectOption as SelectComponentOptions,
  TextArea
} from '@opencrvs/components/lib/forms'
import {
  DataSection,
  DocumentViewer,
  IDocumentViewerOptions
} from '@opencrvs/components/lib/interface'
import { FullBodyContent } from '@opencrvs/components/lib/layout'
import {
  IApplication,
  IPayload,
  SUBMISSION_STATUS,
  writeApplication
} from '@register/applications'
import { ReviewAction } from '@register/components/form/ReviewActionComponent'
import {
  BirthSection,
  DATE,
  Event,
  IDynamicOptions,
  IFileValue,
  IForm,
  IFormField,
  IFormFieldValue,
  IFormSection,
  IFormSectionData,
  IFormSectionGroup,
  IFormTag,
  IRadioOption,
  ISelectOption,
  LIST,
  PARAGRAPH,
  RADIO_GROUP,
  SEARCH_FIELD,
  Section,
  SELECT_WITH_DYNAMIC_OPTIONS,
  SELECT_WITH_OPTIONS,
  SUBSECTION,
  TEXTAREA,
  WARNING,
<<<<<<< HEAD
=======
  FETCH_BUTTON,
>>>>>>> 622f08aa
  RADIO_GROUP_WITH_NESTED_FIELDS,
  IFormData
} from '@register/forms'
import {
  getBirthSection,
  getRegisterForm
} from '@register/forms/register/application-selectors'
import {
  birthSectionMapping,
  birthSectionTitle
} from '@register/forms/register/fieldMappings/birth/mutation/documents-mappings'
import {
  deathSectionMapping,
  deathSectionTitle
} from '@register/forms/register/fieldMappings/death/mutation/documents-mappings'
import {
  getConditionalActionsForField,
  getSectionFields,
  getVisibleSectionGroupsBasedOnConditions
} from '@register/forms/utils'
import {
  getValidationErrorsForForm,
  Errors,
  IFieldErrors
} from '@register/forms/validation'
import { buttonMessages } from '@register/i18n/messages'
import { messages } from '@register/i18n/messages/views/review'
import { getLanguage } from '@register/i18n/selectors'
import { getDefaultLanguage } from '@register/i18n/utils'
import { goToPageGroup } from '@register/navigation'
import {
  ILocation,
  IOfflineData,
  OFFLINE_FACILITIES_KEY,
  OFFLINE_LOCATIONS_KEY
} from '@register/offline/reducer'
import { getOfflineData } from '@register/offline/selectors'
import { getScope } from '@register/profile/profileSelectors'
import { IStoreState } from '@register/store'
import styled from '@register/styledComponents'
import { Scope } from '@register/utils/authUtils'
import { isMobileDevice } from '@register/utils/commonUtils'
import { BIRTH, REJECTED } from '@register/utils/constants'
import { formatLongDate } from '@register/utils/date-formatting'
import { getDraftApplicantFullName } from '@register/utils/draftUtils'
import { EditConfirmation } from '@register/views/RegisterForm/review/EditConfirmation'
import { flatten, isArray } from 'lodash'
import * as React from 'react'
import { findDOMNode } from 'react-dom'
import {
  injectIntl,
  IntlShape,
  MessageDescriptor,
  WrappedComponentProps as IntlShapeProps
} from 'react-intl'
import { connect } from 'react-redux'
import { ReviewHeader } from './ReviewHeader'

const RequiredField = styled.span`
  color: ${({ theme }) => theme.colors.error};
  text-transform: lowercase;
`
const Row = styled.div`
  display: flex;
  flex: 1;
  @media (max-width: ${({ theme }) => theme.grid.breakpoints.lg}px) {
    flex-direction: column;
  }
`
const Column = styled.div`
  width: 50%;
  margin: 0px 15px;

  &:first-child {
    margin-left: 0px;
  }
  &:last-child {
    margin-right: 0px;
  }

  @media (max-width: ${({ theme }) => theme.grid.breakpoints.lg}px) {
    margin: 0px;
    width: 100%;
  }
`

const StyledColumn = styled(Column)`
  ${({ theme }) => theme.shadows.mistyShadow};
`

const ZeroDocument = styled.div`
  ${({ theme }) => theme.fonts.bigBodyStyle};
  display: flex;
  flex-direction: column;
  justify-content: flex-start;
  align-items: flex-start;
`

const ResponsiveDocumentViewer = styled.div.attrs<{ isRegisterScope: boolean }>(
  {}
)`
  @media (max-width: ${({ theme }) => theme.grid.breakpoints.lg}px) {
    display: ${({ isRegisterScope }) => (isRegisterScope ? 'block' : 'none')};
    margin-bottom: 11px;
  }
`

const FormData = styled.div`
  background: ${({ theme }) => theme.colors.white};
  color: ${({ theme }) => theme.colors.copy};
  padding: 32px;
`
const FormDataHeader = styled.div`
  ${({ theme }) => theme.fonts.h2Style}
`
const InputWrapper = styled.div`
  margin-top: 56px;
`
type onChangeReviewForm = (
  sectionData: IFormSectionData,
  activeSection: IFormSection,
  application: IApplication
) => void
interface IProps {
  draft: IApplication
  registerForm: { [key: string]: IForm }
  pageRoute: string
  rejectApplicationClickEvent?: () => void
  goToPageGroup: typeof goToPageGroup
  submitClickEvent: (
    application: IApplication,
    submissionStatus: string,
    action: string,
    payload?: IPayload
  ) => void
  scope: Scope | null
  offlineResources: IOfflineData
  language: string
  onChangeReviewForm?: onChangeReviewForm
  writeApplication: typeof writeApplication
  registrationSection: IFormSection
  documentsSection: IFormSection
}
type State = {
  displayEditDialog: boolean
  editClickedSectionId: Section | null
  editClickedSectionGroupId: string
  editClickFieldName?: string
  activeSection: Section | null
}
<<<<<<< HEAD

interface IErrorsBySection {
  [sectionId: string]: Errors
}

type FullProps = IProps & IntlShapeProps
=======
>>>>>>> 622f08aa

interface IErrorsBySection {
  [sectionId: string]: Errors
}

type FullProps = IProps & IntlShapeProps

function renderSelectOrRadioLabel(
  value: IFormFieldValue,
  options: Array<ISelectOption | IRadioOption>,
  intl: IntlShape
) {
  const option = options.find(option => option.value === value)
  return option ? intl.formatMessage(option.label) : value
}

export function renderSelectDynamicLabel(
  value: IFormFieldValue,
  options: IDynamicOptions,
  draftData: IFormSectionData,
  intl: IntlShape,
  resources: IOfflineData,
  language: string
) {
  if (!options.resource) {
    const dependency = options.dependency
      ? draftData[options.dependency]
      : false
    const selectedOption = dependency
      ? options.options &&
        options.options[dependency.toString()].find(
          option => option.value === value
        )
      : false
    return selectedOption ? intl.formatMessage(selectedOption.label) : value
  } else {
    if (options.resource) {
      let selectedLocation: ILocation
      const locationId = value as string
      if (options.resource === 'locations') {
        selectedLocation = resources[OFFLINE_LOCATIONS_KEY][locationId]
      } else {
        selectedLocation = resources[OFFLINE_FACILITIES_KEY][locationId]
      }

      if (selectedLocation) {
        if (language !== getDefaultLanguage()) {
          return selectedLocation.alias
        } else {
          return selectedLocation.name
        }
      } else {
        return false
      }
    } else {
      return false
    }
  }
}

const renderValue = (
  draftData: IFormData,
  sectionId: string,
  field: IFormField,
  intl: IntlShape,
  offlineResources: IOfflineData,
  language: string
) => {
  const value: IFormFieldValue = draftData[sectionId]
    ? draftData[sectionId][field.name]
    : ''
  if (field.type === SELECT_WITH_OPTIONS && field.options) {
    return renderSelectOrRadioLabel(value, field.options, intl)
  }
  if (
    (field.type === SEARCH_FIELD ||
      field.type === SELECT_WITH_DYNAMIC_OPTIONS) &&
    field.dynamicOptions
  ) {
    const sectionData = draftData[sectionId]
    return renderSelectDynamicLabel(
      value,
      field.dynamicOptions,
      sectionData,
      intl,
      offlineResources,
      language
    )
  }

  if (field.type === DATE && value && typeof value === 'string') {
    return formatLongDate(value)
  }

  if (field.hideValueInPreview) {
    return ''
  }

  if (field.type === RADIO_GROUP) {
    return renderSelectOrRadioLabel(value, field.options, intl)
  }

  if (field.type === RADIO_GROUP_WITH_NESTED_FIELDS) {
    return renderSelectOrRadioLabel(
      (value && (value as IFormSectionData).value) || value,
      field.options,
      intl
    )
  }

  if (typeof value === 'string') {
    return value
  }
  if (typeof value === 'boolean') {
    return value
      ? intl.formatMessage(buttonMessages.yes)
      : intl.formatMessage(buttonMessages.no)
  }
  return value
}
const getErrorsOnFieldsBySection = (
  formSections: IFormSection[],
  draft: IApplication
): IErrorsBySection => {
  return formSections.reduce((sections, section: IFormSection) => {
    const fields: IFormField[] = getSectionFields(
      section,
      draft.data[section.id],
      draft.data
    )

    const errors = getValidationErrorsForForm(
      fields,
      draft.data[section.id] || {},
      undefined,
      draft.data
    )

    return {
      ...sections,
      [section.id]: fields.reduce((fields, field) => {
        // REFACTOR
        const validationErrors: IFieldErrors = errors[
          field.name as keyof typeof errors
        ] as IFieldErrors

        const value = draft.data[section.id]
          ? draft.data[section.id][field.name]
          : null

        const informationMissing =
          validationErrors.errors.length > 0 ||
          value === null ||
          Object.values(validationErrors.nestedFields).some(
            nestedErrors => nestedErrors.length > 0
          )
            ? validationErrors
            : { errors: [], nestedFields: {} }

        return { ...fields, [field.name]: informationMissing }
      }, {})
    }
  }, {})
}

const SECTION_MAPPING = {
  [Event.BIRTH]: birthSectionMapping,
  [Event.DEATH]: deathSectionMapping
}
const SECTION_TITLE = {
  [Event.BIRTH]: birthSectionTitle,
  [Event.DEATH]: deathSectionTitle
}

class ReviewSectionComp extends React.Component<FullProps, State> {
  constructor(props: FullProps) {
    super(props)

    this.state = {
      displayEditDialog: false,
      editClickedSectionGroupId: '',
      editClickFieldName: '',
      editClickedSectionId: null,
      activeSection: null
    }
  }

  componentDidMount() {
    !isMobileDevice() && window.addEventListener('scroll', this.onScroll)
  }

  componentWillUnmount() {
    window.removeEventListener('scroll', this.onScroll)
  }

  getVisibleSections = (formSections: IFormSection[]) => {
    const { draft } = this.props
    return formSections.filter(
      section =>
        getVisibleSectionGroupsBasedOnConditions(
          section,
          draft.data[section.id] || {},
          draft.data
        ).length > 0
    )
  }

  getViewableSection = (registerForm: IForm): IFormSection[] => {
    const sections = registerForm.sections.filter(
      ({ id, viewType }) =>
        id !== 'documents' && (viewType === 'form' || viewType === 'hidden')
    )

    return this.getVisibleSections(sections)
  }

  getDocumentSections = (registerForm: IForm): IFormSection[] => {
    const sections = registerForm.sections.filter(
      ({ hasDocumentSection }) => hasDocumentSection
    )

    return this.getVisibleSections(sections)
  }

  docSections = this.getDocumentSections(
    this.props.registerForm[this.props.draft.event]
  )

  onScroll = () => {
    const scrollY = window.scrollY + window.innerHeight / 2
    let minDistance = 100000
    let sectionYTop = 0
    let sectionYBottom = 0
    let distance = 0
    let sectionElement: HTMLElement
    let activeSection = this.state.activeSection

    const node = findDOMNode(this) as HTMLElement

    this.docSections.forEach((section: IFormSection) => {
      sectionElement = node.querySelector(
        '#Section_' + section.id
      ) as HTMLElement
      sectionYTop = sectionElement.offsetTop
      sectionYBottom = sectionElement.offsetTop + sectionElement.offsetHeight

      distance = Math.abs(sectionYTop - scrollY)
      if (distance < minDistance) {
        minDistance = distance
        activeSection = section.id
      }

      distance = Math.abs(sectionYBottom - scrollY)
      if (distance < minDistance) {
        minDistance = distance
        activeSection = section.id
      }
    })
    this.setState({
      activeSection
    })
  }

  prepSectionDocuments = (
    draft: IApplication,
    activeSection: Section
  ): IDocumentViewerOptions => {
    const { documentsSection } = this.props

    const draftItemName = documentsSection.id
    const documentOptions: SelectComponentOptions[] = []
    const selectOptions: SelectComponentOptions[] = []

    let uploadedDocuments: IFileValue[] = []

    for (let index in draft.data[draftItemName]) {
      if (isArray(draft.data[draftItemName][index])) {
        const newDocuments = (draft.data[draftItemName][
          index
        ] as unknown) as IFileValue[]
        uploadedDocuments = uploadedDocuments.concat(newDocuments)
      }
    }

    uploadedDocuments = uploadedDocuments.filter(document => {
      const sectionMapping = SECTION_MAPPING[draft.event]
      const sectionTitle = SECTION_TITLE[draft.event]

      const allowedDocumentType: string[] =
        sectionMapping[activeSection as keyof typeof sectionMapping] || []

      if (
        allowedDocumentType.indexOf(document.optionValues[0]!.toString()) > -1
      ) {
        const title = sectionTitle[activeSection as keyof typeof sectionMapping]
        const label = title + ' ' + document.optionValues[1]

        documentOptions.push({
          value: document.data,
          label
        })
        selectOptions.push({
          value: label,
          label
        })
        return true
      }
      return false
    })

    return {
      selectOptions,
      documentOptions
    }
  }

  toggleDisplayDialog = () => {
    this.setState(prevState => ({
      displayEditDialog: !prevState.displayEditDialog
    }))
  }

  editLinkClickHandler = (
    sectionId: Section | null,
    sectionGroupId: string,
    fieldName?: string
  ) => {
    this.setState(() => ({
      editClickedSectionId: sectionId,
      editClickedSectionGroupId: sectionGroupId,
      editClickFieldName: fieldName
    }))
    this.toggleDisplayDialog()
  }

  editLinkClickHandlerForDraft = (
    sectionId: string,
    groupId: string,
    fieldName: string
  ) => {
    const { draft, pageRoute, writeApplication, goToPageGroup } = this.props
    const application = draft
    application.review = true
    writeApplication(application)
    goToPageGroup(
      pageRoute,
      application.id,
      sectionId,
      groupId,
      application.event.toLowerCase(),
      fieldName
    )
  }

  userHasRegisterScope() {
    if (this.props.scope) {
      return this.props.scope && this.props.scope.includes('register')
    } else {
      return false
    }
  }

  userHasValidateScope() {
    if (this.props.scope) {
      return this.props.scope && this.props.scope.includes('validate')
    } else {
      return false
    }
  }

  isVisibleField(field: IFormField, section: IFormSection) {
    const { draft, offlineResources } = this.props
    const conditionalActions = getConditionalActionsForField(
      field,
      draft.data[section.id] || {},
      offlineResources,
      draft.data
    )
    return !conditionalActions.includes('hide')
  }

  isViewOnly(field: IFormField) {
    return [LIST, PARAGRAPH, WARNING, TEXTAREA, SUBSECTION, FETCH_BUTTON].find(
      type => type === field.type
    )
  }

  isDraft() {
    return this.props.draft.submissionStatus === SUBMISSION_STATUS.DRAFT
  }

  getFieldValueWithErrorMessage(
    section: IFormSection,
    field: IFormField,
    errorsOnField: any
  ) {
    return (
      <RequiredField id={`required_label_${section.id}_${field.name}`}>
        {field.previewGroup && this.props.intl.formatMessage(field.label) + ' '}
        {this.props.intl.formatMessage(
          errorsOnField.message,
          errorsOnField.props
        )}
      </RequiredField>
    )
  }

  getRenderableField(
    section: IFormSection,
    group: IFormSectionGroup,
    fieldLabel: MessageDescriptor,
    fieldName: string,
    value: IFormFieldValue | JSX.Element | undefined,
    ignoreAction: boolean = false
  ) {
    const { intl } = this.props

    return {
      label: intl.formatMessage(fieldLabel),
      value,
      action: !ignoreAction && {
        id: `btn_change_${section.id}_${fieldName}`,
        label: intl.formatMessage(buttonMessages.change),
        handler: () => {
          if (this.isDraft()) {
            this.editLinkClickHandlerForDraft(section.id, group.id, fieldName)
          } else {
            this.editLinkClickHandler(section.id, group.id, fieldName)
          }
        }
      }
    }
  }

  getValueOrError = (
    section: IFormSection,
    field: IFormField,
    sectionErrors: IErrorsBySection
  ) => {
    const { intl, draft, offlineResources, language } = this.props
    const errorsOnField = sectionErrors[section.id][field.name].errors
    return errorsOnField.length > 0
      ? this.getFieldValueWithErrorMessage(section, field, errorsOnField[0])
      : field.nestedFields
      ? (
          (draft.data[section.id] &&
            draft.data[section.id][field.name] &&
            (draft.data[section.id][field.name] as IFormSectionData).value &&
            field.nestedFields[
              (draft.data[section.id][field.name] as IFormSectionData)
                .value as string
            ]) ||
          []
        ).reduce((groupedValues, nestedField) => {
          const errorsOnNestedField =
            sectionErrors[section.id][field.name].nestedFields[
              nestedField.name
            ] || []
          // Value of the parentField resembles with IFormData as a nested form
          const nestedValue =
            (draft.data[section.id] &&
              draft.data[section.id][field.name] &&
              renderValue(
                draft.data[section.id][field.name] as IFormData,
                'nestedFields',
                nestedField,
                intl,
                offlineResources,
                language
              )) ||
            ''
          return (
            <>
              {groupedValues}
              {(errorsOnNestedField.length > 0 || nestedValue) && <br />}
              {errorsOnNestedField.length > 0
                ? this.getFieldValueWithErrorMessage(
                    section,
                    field,
                    errorsOnNestedField[0]
                  )
                : nestedValue}
            </>
          )
        }, <>{renderValue(draft.data, section.id, field, intl, offlineResources, language)}</>)
      : renderValue(
          draft.data,
          section.id,
          field,
          intl,
          offlineResources,
          language
        )
  }

  getPreviewGroupsField(
    section: IFormSection,
    group: IFormSectionGroup,
    field: IFormField,
    visitedTags: string[],
    errorsOnFields: IErrorsBySection
  ) {
    if (field.previewGroup && !visitedTags.includes(field.previewGroup)) {
      visitedTags.push(field.previewGroup)

      const baseTag = field.previewGroup
      const taggedFields = group.fields.filter(
        field =>
          this.isVisibleField(field, section) &&
          !this.isViewOnly(field) &&
          field.previewGroup === baseTag
      )

      const tagDef =
        (group.previewGroups &&
          (group.previewGroups.filter(
            previewGroup => previewGroup.id === baseTag
          ) as IFormTag[])) ||
        []
      const values = taggedFields
        .map(field => this.getValueOrError(section, field, errorsOnFields))
        .filter(value => value)

      let completeValue = values[0]
      values.shift()
      values.forEach(
        value =>
          (completeValue = (
            <>
              {completeValue}
              <br />
              {value}
            </>
          ))
      )

      return this.getRenderableField(
        section,
        group,
        (tagDef[0] && tagDef[0].label) || field.label,
        (tagDef[0] && tagDef[0].fieldToRedirect) || field.name,
        completeValue,
        field.readonly
      )
    }
  }

  getSinglePreviewField(
    section: IFormSection,
    group: IFormSectionGroup,
    field: IFormField,
    sectionErrors: IErrorsBySection
  ) {
    const value = this.getValueOrError(section, field, sectionErrors)

    return this.getRenderableField(
      section,
      group,
      field.label,
      field.name,
      value,
      field.readonly
    )
  }

  transformSectionData = (
    formSections: IFormSection[],
    errorsOnFields: IErrorsBySection
  ) => {
    const { intl, draft } = this.props

    return formSections.map(section => {
      let items: any[] = []
      let visitedTags: string[] = []
      getVisibleSectionGroupsBasedOnConditions(
        section,
        draft.data[section.id] || {},
        draft.data
      ).forEach(group => {
        items = items
          .concat(
            group.fields
              .filter(
                field =>
                  this.isVisibleField(field, section) && !this.isViewOnly(field)
              )
              .map(field => {
                return field.previewGroup
                  ? this.getPreviewGroupsField(
                      section,
                      group,
                      field,
                      visitedTags,
                      errorsOnFields
                    )
                  : this.getSinglePreviewField(
                      section,
                      group,
                      field,
                      errorsOnFields
                    )
              })
          )
          .filter(item => item)
      })
      return {
        id: section.id,
        title: intl.formatMessage(section.title),
        items
      }
    })
  }

  render() {
    const {
      intl,
      draft: application,
      registerForm,
      rejectApplicationClickEvent,
      submitClickEvent,
      registrationSection,
      documentsSection,
      offlineResources,
      draft: { event }
    } = this.props
    const formSections = this.getViewableSection(registerForm[event])

    const errorsOnFields = getErrorsOnFieldsBySection(formSections, application)

    const isComplete =
      flatten(
        // @ts-ignore
        Object.values(errorsOnFields).map(Object.values)
        // @ts-ignore
      ).filter(errors => errors.errors.length > 0).length === 0

    const textAreaProps = {
      id: 'additional_comments',
      onChange: (e: React.ChangeEvent<HTMLInputElement>) => {
        ;(this.props.onChangeReviewForm as onChangeReviewForm)(
          { commentsOrNotes: e.target.value },
          registrationSection,
          application
        )
      },
      value:
        (application.data.registration &&
          application.data.registration.commentsOrNotes) ||
        '',
      ignoreMediaQuery: true
    }

    const sectionName = this.state.activeSection || this.docSections[0].id
    const applicantName = getDraftApplicantFullName(application, intl.locale)
    const draft = this.isDraft()

    return (
      <FullBodyContent>
        <Row>
          <StyledColumn>
            <ReviewHeader
              id="review_header"
              logoSource={offlineResources.assets.logo}
              title={intl.formatMessage(messages.govtName)}
              subject={
                applicantName
                  ? intl.formatMessage(messages.headerSubjectWithName, {
                      eventType: event,
                      name: applicantName
                    })
                  : intl.formatMessage(messages.headerSubjectWithoutName, {
                      eventType: event
                    })
              }
            />
            <FormData>
              <FormDataHeader>
                {intl.formatMessage(messages.formDataHeader, {
                  isDraft: draft
                })}
              </FormDataHeader>
              {this.transformSectionData(formSections, errorsOnFields).map(
                (sec, index) => (
                  <DataSection key={index} {...sec} id={'Section_' + sec.id} />
                )
              )}
              {event === BIRTH && (
                <InputWrapper>
                  <InputField
                    id="additional_comments"
                    touched={false}
                    required={false}
                    label={intl.formatMessage(messages.additionalComments)}
                  >
                    <TextArea {...textAreaProps} />
                  </InputField>
                </InputWrapper>
              )}
              <ReviewAction
                completeApplication={isComplete}
                applicationToBeValidated={this.userHasValidateScope()}
                applicationToBeRegistered={this.userHasRegisterScope()}
                alreadyRejectedApplication={
                  this.props.draft.registrationStatus === REJECTED
                }
                draftApplication={draft}
                application={application}
                submitApplicationAction={submitClickEvent}
                rejectApplicationAction={rejectApplicationClickEvent}
              />
            </FormData>
          </StyledColumn>
          <Column>
            <ResponsiveDocumentViewer
              isRegisterScope={this.userHasRegisterScope()}
            >
              <DocumentViewer
                id={'document_section_' + this.state.activeSection}
                key={'Document_section_' + this.state.activeSection}
                options={this.prepSectionDocuments(
                  application,
                  this.state.activeSection || formSections[0].id
                )}
              >
                <ZeroDocument>
                  {intl.formatMessage(messages.zeroDocumentsText, {
                    section: sectionName
                  })}
                  <LinkButton
                    id="edit-document"
                    onClick={() =>
                      this.editLinkClickHandler(
                        documentsSection.id,
                        documentsSection.groups[0].id,
                        this.state.activeSection!
                      )
                    }
                  >
                    {intl.formatMessage(messages.editDocuments)}
                  </LinkButton>
                </ZeroDocument>
              </DocumentViewer>
            </ResponsiveDocumentViewer>
          </Column>
        </Row>
        <EditConfirmation
          show={this.state.displayEditDialog}
          handleClose={this.toggleDisplayDialog}
          handleEdit={() => {
            this.editLinkClickHandlerForDraft(
              this.state.editClickedSectionId!,
              this.state.editClickedSectionGroupId,
              this.state.editClickFieldName!
            )
          }}
        />
      </FullBodyContent>
    )
  }
}

export const ReviewSection = connect(
  (state: IStoreState) => ({
    registerForm: getRegisterForm(state),
    registrationSection: getBirthSection(state, BirthSection.Registration),
    documentsSection: getBirthSection(state, BirthSection.Documents),
    scope: getScope(state),
    offlineResources: getOfflineData(state),
    language: getLanguage(state)
  }),
  { goToPageGroup, writeApplication }
)(injectIntl(ReviewSectionComp))<|MERGE_RESOLUTION|>--- conflicted
+++ resolved
@@ -42,10 +42,7 @@
   SUBSECTION,
   TEXTAREA,
   WARNING,
-<<<<<<< HEAD
-=======
   FETCH_BUTTON,
->>>>>>> 622f08aa
   RADIO_GROUP_WITH_NESTED_FIELDS,
   IFormData
 } from '@register/forms'
@@ -196,15 +193,6 @@
   editClickFieldName?: string
   activeSection: Section | null
 }
-<<<<<<< HEAD
-
-interface IErrorsBySection {
-  [sectionId: string]: Errors
-}
-
-type FullProps = IProps & IntlShapeProps
-=======
->>>>>>> 622f08aa
 
 interface IErrorsBySection {
   [sectionId: string]: Errors
