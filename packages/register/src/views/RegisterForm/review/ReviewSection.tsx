import * as React from 'react'
import {
  DocumentViewer,
  IDocumentViewerOptions,
  DataSection
} from '@opencrvs/components/lib/interface'
import styled from '@register/styledComponents'
import {
  IApplication,
  writeApplication,
  SUBMISSION_STATUS,
  IPayload
} from '@register/applications'
import { connect } from 'react-redux'
import { IStoreState } from '@register/store'
import {
  getRegisterForm,
  getBirthSection
} from '@register/forms/register/application-selectors'
import { EditConfirmation } from '@register/views/RegisterForm/review/EditConfirmation'
import {
  getConditionalActionsForField,
  getVisibleSectionGroupsBasedOnConditions,
  getSectionFields
} from '@register/forms/utils'
import { flatten, isArray } from 'lodash'
import { getValidationErrorsForForm } from '@register/forms/validation'
import { goToPageGroup } from '@register/navigation'

import {
  ISelectOption as SelectComponentOptions,
  TextArea,
  InputField
} from '@opencrvs/components/lib/forms'

import { getScope } from '@register/profile/profileSelectors'
import { Scope } from '@register/utils/authUtils'
import { getOfflineData } from '@register/offline/selectors'
import {
  OFFLINE_LOCATIONS_KEY,
  OFFLINE_FACILITIES_KEY,
  ILocation,
  IOfflineData
} from '@register/offline/reducer'
import { getLanguage } from '@register/i18n/selectors'
import {
  WrappedComponentProps as IntlShapeProps,
  injectIntl,
  IntlShape
} from 'react-intl'
import { LinkButton } from '@opencrvs/components/lib/buttons'
import {
  IForm,
  IFormSection,
  IFormField,
  IFileValue,
  IFormFieldValue,
  LIST,
  PARAGRAPH,
  SELECT_WITH_OPTIONS,
  SELECT_WITH_DYNAMIC_OPTIONS,
  ISelectOption,
  IDynamicOptions,
  IFormSectionData,
  WARNING,
  DATE,
  TEXTAREA,
  Event,
  Section,
  BirthSection,
  SEARCH_FIELD
} from '@register/forms'
import { formatLongDate } from '@register/utils/date-formatting'
import { messages } from '@register/i18n/messages/views/review'
import { buttonMessages } from '@register/i18n/messages'
import { REJECTED, BIRTH } from '@register/utils/constants'
import { ReviewHeader } from './ReviewHeader'
import { getDraftApplicantFullName } from '@register/utils/draftUtils'
import { ReviewAction } from '@register/components/form/ReviewActionComponent'
import { findDOMNode } from 'react-dom'
import { isMobileDevice } from '@register/utils/commonUtils'
import { FullBodyContent } from '@opencrvs/components/lib/layout'
import {
  birthSectionMapping,
  birthSectionTitle
} from '@register/forms/register/fieldMappings/birth/mutation/documents-mappings'
import {
  deathSectionMapping,
  deathSectionTitle
} from '@register/forms/register/fieldMappings/death/mutation/documents-mappings'
import { getDefaultLanguage } from '@register/i18n/utils'
import { IValidationResult } from '@register/utils/validate'
import { IDynamicValues } from '@opencrvs/components/lib/common-types'

const RequiredField = styled.span`
  color: ${({ theme }) => theme.colors.error};
`
const Row = styled.div`
  display: flex;
  flex: 1;
  @media (max-width: ${({ theme }) => theme.grid.breakpoints.lg}px) {
    flex-direction: column;
  }
`
const Column = styled.div`
  width: 50%;
  margin: 0px 15px;

  &:first-child {
    margin-left: 0px;
  }
  &:last-child {
    margin-right: 0px;
  }

  @media (max-width: ${({ theme }) => theme.grid.breakpoints.lg}px) {
    margin: 0px;
    width: 100%;
  }
`

const StyledColumn = styled(Column)`
  ${({ theme }) => theme.shadows.mistyShadow};
`

const ZeroDocument = styled.div`
  ${({ theme }) => theme.fonts.bigBodyStyle};
  display: flex;
  flex-direction: column;
  justify-content: flex-start;
  align-items: flex-start;
`

const ResponsiveDocumentViewer = styled.div.attrs<{ isRegisterScope: boolean }>(
  {}
)`
  @media (max-width: ${({ theme }) => theme.grid.breakpoints.lg}px) {
    display: ${({ isRegisterScope }) => (isRegisterScope ? 'block' : 'none')};
    margin-bottom: 11px;
  }
`

const FormData = styled.div`
  background: ${({ theme }) => theme.colors.white};
  color: ${({ theme }) => theme.colors.copy};
  padding: 32px;
`
const FormDataHeader = styled.div`
  ${({ theme }) => theme.fonts.h2Style}
`
const InputWrapper = styled.div`
  margin-top: 56px;
`
type onChangeReviewForm = (
  sectionData: IFormSectionData,
  activeSection: IFormSection,
  application: IApplication
) => void
interface IProps {
  draft: IApplication
  registerForm: { [key: string]: IForm }
  pageRoute: string
  rejectApplicationClickEvent?: () => void
  goToPageGroup: typeof goToPageGroup
  submitClickEvent: (
    application: IApplication,
    submissionStatus: string,
    action: string,
    payload?: IPayload
  ) => void
  scope: Scope | null
  offlineResources: IOfflineData
  language: string
  onChangeReviewForm?: onChangeReviewForm
  writeApplication: typeof writeApplication
  registrationSection: IFormSection
  documentsSection: IFormSection
}
type State = {
  displayEditDialog: boolean
  editClickedSectionId: Section | null
  editClickedSectionGroupId: string
  editClickFieldName: string
  activeSection: Section | null
}
type FullProps = IProps & IntlShapeProps

const getViewableSection = (registerForm: IForm): IFormSection[] => {
  return registerForm.sections.filter(
    ({ id, viewType }) =>
      id !== 'documents' && (viewType === 'form' || viewType === 'hidden')
  )
}

const getDocumentSections = (registerForm: IForm): IFormSection[] => {
  return registerForm.sections.filter(
    ({ hasDocumentSection }) => hasDocumentSection
  )
}

function renderSelectLabel(
  value: IFormFieldValue,
  options: ISelectOption[],
  intl: IntlShape
) {
  const selectedOption = options.find(option => option.value === value)
  return selectedOption ? intl.formatMessage(selectedOption.label) : value
}

export function renderSelectDynamicLabel(
  value: IFormFieldValue,
  options: IDynamicOptions,
  draftData: IFormSectionData,
  intl: IntlShape,
  resources: IOfflineData,
  language: string
) {
  if (!options.resource) {
    const dependency = options.dependency
      ? draftData[options.dependency]
      : false
    const selectedOption = dependency
      ? options.options &&
        options.options[dependency.toString()].find(
          option => option.value === value
        )
      : false
    return selectedOption ? intl.formatMessage(selectedOption.label) : value
  } else {
    if (options.resource) {
      let selectedLocation: ILocation
      const locationId = value as string
      if (options.resource === 'locations') {
        selectedLocation = resources[OFFLINE_LOCATIONS_KEY][locationId]
      } else {
        selectedLocation = resources[OFFLINE_FACILITIES_KEY][locationId]
      }

      if (selectedLocation) {
        if (language !== getDefaultLanguage()) {
          return selectedLocation.alias
        } else {
          return selectedLocation.name
        }
      } else {
        return false
      }
    } else {
      return false
    }
  }
}

const renderValue = (
  draft: IApplication,
  section: IFormSection,
  field: IFormField,
  intl: IntlShape,
  offlineResources: IOfflineData,
  language: string
) => {
  const value: IFormFieldValue = draft.data[section.id]
    ? draft.data[section.id][field.name]
    : ''
  if (field.type === SELECT_WITH_OPTIONS && field.options) {
    return renderSelectLabel(value, field.options, intl)
  }
  if (field.type === SELECT_WITH_DYNAMIC_OPTIONS && field.dynamicOptions) {
    const draftData = draft.data[section.id]
    return renderSelectDynamicLabel(
      value,
      field.dynamicOptions,
      draftData,
      intl,
      offlineResources,
      language
    )
  }

  if (field.type === DATE && value && typeof value === 'string') {
    return formatLongDate(value)
  }

  if (field.type === SEARCH_FIELD) {
    return (value as IDynamicValues).label
  }

  if (typeof value === 'string') {
    return value
  }
  if (typeof value === 'boolean') {
    return value
      ? intl.formatMessage(buttonMessages.yes)
      : intl.formatMessage(buttonMessages.no)
  }
  return value
}
const getErrorsOnFieldsBySection = (
  formSections: IFormSection[],
  draft: IApplication
) => {
  return formSections.reduce((sections, section: IFormSection) => {
    const fields: IFormField[] = getSectionFields(
      section,
      draft.data[section.id]
    )

    const errors = getValidationErrorsForForm(
      fields,
      draft.data[section.id] || {},
      undefined,
      draft.data
    )

    return {
      ...sections,
      [section.id]: fields.reduce((fields, field) => {
        // REFACTOR
        const validationErrors: IValidationResult[] =
          errors[field.name as keyof typeof errors]

        const value = draft.data[section.id]
          ? draft.data[section.id][field.name]
          : null

        const informationMissing =
          validationErrors.length > 0 || value === null ? validationErrors : []

        return { ...fields, [field.name]: informationMissing }
      }, {})
    }
  }, {})
}

const SECTION_MAPPING = {
  [Event.BIRTH]: birthSectionMapping,
  [Event.DEATH]: deathSectionMapping
}
const SECTION_TITLE = {
  [Event.BIRTH]: birthSectionTitle,
  [Event.DEATH]: deathSectionTitle
}

class ReviewSectionComp extends React.Component<FullProps, State> {
  constructor(props: FullProps) {
    super(props)

    this.state = {
      displayEditDialog: false,
      editClickedSectionGroupId: '',
      editClickFieldName: '',
      editClickedSectionId: null,
      activeSection: null
    }
  }

  componentDidMount() {
    !isMobileDevice() && window.addEventListener('scroll', this.onScroll)
  }

  componentWillUnmount() {
    window.removeEventListener('scroll', this.onScroll)
  }

  docSections = getDocumentSections(
    this.props.registerForm[this.props.draft.event]
  )

  onScroll = () => {
    const scrollY = window.scrollY + window.innerHeight / 2
    let minDistance = 100000
    let sectionYTop = 0
    let sectionYBottom = 0
    let distance = 0
    let sectionElement: HTMLElement
    let activeSection = this.state.activeSection

    const node = findDOMNode(this) as HTMLElement

    this.docSections.forEach((section: IFormSection) => {
      sectionElement = node.querySelector(
        '#Section_' + section.id
      ) as HTMLElement
      sectionYTop = sectionElement.offsetTop
      sectionYBottom = sectionElement.offsetTop + sectionElement.offsetHeight

      distance = Math.abs(sectionYTop - scrollY)
      if (distance < minDistance) {
        minDistance = distance
        activeSection = section.id
      }

      distance = Math.abs(sectionYBottom - scrollY)
      if (distance < minDistance) {
        minDistance = distance
        activeSection = section.id
      }
    })
    this.setState({
      activeSection
    })
  }

  prepSectionDocuments = (
    draft: IApplication,
    activeSection: Section
  ): IDocumentViewerOptions => {
    const { documentsSection } = this.props

    const draftItemName = documentsSection.id
    const documentOptions: SelectComponentOptions[] = []
    const selectOptions: SelectComponentOptions[] = []

    let uploadedDocuments: IFileValue[] = []

    for (let index in draft.data[draftItemName]) {
      if (isArray(draft.data[draftItemName][index])) {
        const newDocuments = (draft.data[draftItemName][
          index
        ] as unknown) as IFileValue[]
        uploadedDocuments = uploadedDocuments.concat(newDocuments)
      }
    }

    uploadedDocuments = uploadedDocuments.filter(document => {
      const sectionMapping = SECTION_MAPPING[draft.event]
      const sectionTitle = SECTION_TITLE[draft.event]

      const allowedDocumentType: string[] =
        sectionMapping[activeSection as keyof typeof sectionMapping] || []

      if (
        allowedDocumentType.indexOf(document.optionValues[0]!.toString()) > -1
      ) {
        const title = sectionTitle[activeSection as keyof typeof sectionMapping]
        const label = title + ' ' + document.optionValues[1]

        documentOptions.push({
          value: document.data,
          label
        })
        selectOptions.push({
          value: label,
          label
        })
        return true
      }
      return false
    })

    return {
      selectOptions,
      documentOptions
    }
  }

  toggleDisplayDialog = () => {
    this.setState(prevState => ({
      displayEditDialog: !prevState.displayEditDialog
    }))
  }

  editLinkClickHandler = (
    sectionId: Section | null,
    sectionGroupId: string,
    fieldName: string
  ) => {
    this.setState(() => ({
      editClickedSectionId: sectionId,
      editClickedSectionGroupId: sectionGroupId,
      editClickFieldName: fieldName
    }))
    this.toggleDisplayDialog()
  }

  userHasRegisterScope() {
    if (this.props.scope) {
      return this.props.scope && this.props.scope.includes('register')
    } else {
      return false
    }
  }

  userHasValidateScope() {
    if (this.props.scope) {
      return this.props.scope && this.props.scope.includes('validate')
    } else {
      return false
    }
  }

  transformSectionData = (
    formSections: IFormSection[],
    errorsOnFields: any
  ) => {
    const { intl, draft, offlineResources, language } = this.props
    const isVisibleField = (field: IFormField, section: IFormSection) => {
      const conditionalActions = getConditionalActionsForField(
        field,
        draft.data[section.id] || {},
        offlineResources,
        draft.data
      )
      return !conditionalActions.includes('hide')
    }

    const isViewOnly = (field: IFormField) => {
      return [LIST, PARAGRAPH, WARNING, TEXTAREA].find(
        type => type === field.type
      )
    }
    return formSections.map(section => {
      let items: any[] = []
      getVisibleSectionGroupsBasedOnConditions(
        section,
        draft.data[section.id] || {}
      ).forEach(group => {
        items = items.concat(
          group.fields
            .filter(
              field => isVisibleField(field, section) && !isViewOnly(field)
            )
            .map(field => {
              const errorsOnField =
                // @ts-ignore
                errorsOnFields[section.id][field.name]

              return {
                label: intl.formatMessage(field.label),
                value:
                  errorsOnField.length > 0 ? (
                    <RequiredField
                      id={`required_label_${section.id}_${field.name}`}
                    >
                      {intl.formatMessage(
                        errorsOnField[0].message,
                        errorsOnField[0].props
                      )}
                    </RequiredField>
                  ) : (
                    renderValue(
                      draft,
                      section,
                      field,
                      intl,
                      offlineResources,
                      language
                    )
                  ),
                action: {
                  id: `btn_change_${section.id}_${field.name}`,
                  label: intl.formatMessage(buttonMessages.change),
                  handler: () => {
                    this.editLinkClickHandler(section.id, group.id, field.name)
                  }
                }
              }
            })
        )
      })
      return {
        id: section.id,
        title: intl.formatMessage(section.title),
        items
      }
    })
  }

  render() {
    const {
      intl,
      draft,
      registerForm,
      rejectApplicationClickEvent,
      submitClickEvent,
      pageRoute,
      registrationSection,
      documentsSection,
      offlineResources,
      draft: { event }
    } = this.props

    const formSections = getViewableSection(registerForm[event])

    const errorsOnFields = getErrorsOnFieldsBySection(formSections, draft)

    const isComplete =
      flatten(
        // @ts-ignore
        Object.values(errorsOnFields).map(Object.values)
        // @ts-ignore
      ).filter(errors => errors.length > 0).length === 0

    const textAreaProps = {
      id: 'additional_comments',
      onChange: (e: React.ChangeEvent<HTMLInputElement>) => {
        ;(this.props.onChangeReviewForm as onChangeReviewForm)(
          { commentsOrNotes: e.target.value },
          registrationSection,
          draft
        )
      },
      value:
        (draft.data.registration && draft.data.registration.commentsOrNotes) ||
        '',
      ignoreMediaQuery: true
    }

    const sectionName = this.state.activeSection || this.docSections[0].id
    const applicantName = getDraftApplicantFullName(draft, intl.locale)
    const isDraft =
      this.props.draft.submissionStatus === SUBMISSION_STATUS.DRAFT
    return (
      <FullBodyContent>
        <Row>
          <StyledColumn>
            <ReviewHeader
              id="review_header"
<<<<<<< HEAD
              logoSource={SEAL_BD_GOVT}
              title={intl.formatMessage(messages.govtName)}
=======
              logoSource={offlineResources.assets.logo}
              title={intl.formatMessage(
                dynamicMessages[`${window.config.COUNTRY}GovtName`]
              )}
>>>>>>> 2ca0efac
              subject={
                applicantName
                  ? intl.formatMessage(messages.headerSubjectWithName, {
                      eventType: event,
                      name: applicantName
                    })
                  : intl.formatMessage(messages.headerSubjectWithoutName, {
                      eventType: event
                    })
              }
            />
            <FormData>
              <FormDataHeader>
                {intl.formatMessage(messages.formDataHeader, { isDraft })}
              </FormDataHeader>
              {this.transformSectionData(formSections, errorsOnFields).map(
                (sec, index) => (
                  <DataSection key={index} {...sec} id={'Section_' + sec.id} />
                )
              )}
              {event === BIRTH && (
                <InputWrapper>
                  <InputField
                    id="additional_comments"
                    touched={false}
                    required={false}
                    label={intl.formatMessage(messages.additionalComments)}
                  >
                    <TextArea {...textAreaProps} />
                  </InputField>
                </InputWrapper>
              )}
              <ReviewAction
                completeApplication={isComplete}
                applicationToBeValidated={this.userHasValidateScope()}
                applicationToBeRegistered={this.userHasRegisterScope()}
                alreadyRejectedApplication={
                  this.props.draft.registrationStatus === REJECTED
                }
                draftApplication={isDraft}
                application={draft}
                submitApplicationAction={submitClickEvent}
                rejectApplicationAction={rejectApplicationClickEvent}
              />
            </FormData>
          </StyledColumn>
          <Column>
            <ResponsiveDocumentViewer
              isRegisterScope={this.userHasRegisterScope()}
            >
              <DocumentViewer
                id={'document_section_' + this.state.activeSection}
                key={'Document_section_' + this.state.activeSection}
                options={this.prepSectionDocuments(
                  draft,
                  this.state.activeSection || formSections[0].id
                )}
              >
                <ZeroDocument>
                  {intl.formatMessage(messages.zeroDocumentsText, {
                    section: sectionName
                  })}
                  <LinkButton
                    id="edit-document"
                    onClick={() =>
                      this.editLinkClickHandler(
                        documentsSection.id,
                        documentsSection.groups[0].id,
                        this.state.activeSection!
                      )
                    }
                  >
                    {intl.formatMessage(messages.editDocuments)}
                  </LinkButton>
                </ZeroDocument>
              </DocumentViewer>
            </ResponsiveDocumentViewer>
          </Column>
        </Row>
        <EditConfirmation
          show={this.state.displayEditDialog}
          handleClose={this.toggleDisplayDialog}
          handleEdit={() => {
            const application = this.props.draft
            application.review = true
            this.props.writeApplication(application)
            this.props.goToPageGroup(
              pageRoute,
              draft.id,
              this.state.editClickedSectionId!,
              this.state.editClickedSectionGroupId,
              draft.event.toLowerCase(),
              this.state.editClickFieldName
            )
          }}
        />
      </FullBodyContent>
    )
  }
}

export const ReviewSection = connect(
  (state: IStoreState) => ({
    registerForm: getRegisterForm(state),
    registrationSection: getBirthSection(state, BirthSection.Registration),
    documentsSection: getBirthSection(state, BirthSection.Documents),
    scope: getScope(state),
    offlineResources: getOfflineData(state),
    language: getLanguage(state)
  }),
  { goToPageGroup, writeApplication }
)(injectIntl(ReviewSectionComp))<|MERGE_RESOLUTION|>--- conflicted
+++ resolved
@@ -616,15 +616,8 @@
           <StyledColumn>
             <ReviewHeader
               id="review_header"
-<<<<<<< HEAD
-              logoSource={SEAL_BD_GOVT}
+              logoSource={offlineResources.assets.logo}
               title={intl.formatMessage(messages.govtName)}
-=======
-              logoSource={offlineResources.assets.logo}
-              title={intl.formatMessage(
-                dynamicMessages[`${window.config.COUNTRY}GovtName`]
-              )}
->>>>>>> 2ca0efac
               subject={
                 applicantName
                   ? intl.formatMessage(messages.headerSubjectWithName, {
