--- conflicted
+++ resolved
@@ -16,53 +16,7 @@
   SUBMISSION_STATUS,
   writeApplication
 } from '@register/applications'
-<<<<<<< HEAD
-import { connect } from 'react-redux'
-import { IStoreState } from '@register/store'
-import {
-  getRegisterForm,
-  getBirthSection
-} from '@register/forms/register/application-selectors'
-import { EditConfirmation } from '@register/views/RegisterForm/review/EditConfirmation'
-import {
-  getConditionalActionsForField,
-  getVisibleSectionGroupsBasedOnConditions,
-  getSectionFields
-} from '@register/forms/utils'
-import { flatten, isArray } from 'lodash'
-import {
-  getValidationErrorsForForm,
-  IFieldErrors,
-  Errors
-} from '@register/forms/validation'
-import { goToPageGroup } from '@register/navigation'
-
-import {
-  ISelectOption as SelectComponentOptions,
-  TextArea,
-  InputField
-} from '@opencrvs/components/lib/forms'
-
-import { getScope } from '@register/profile/profileSelectors'
-import { Scope } from '@register/utils/authUtils'
-import { getOfflineData } from '@register/offline/selectors'
-import {
-  OFFLINE_LOCATIONS_KEY,
-  OFFLINE_FACILITIES_KEY,
-  ILocation,
-  IOfflineData
-} from '@register/offline/reducer'
-import { getLanguage } from '@register/i18n/selectors'
-import {
-  WrappedComponentProps as IntlShapeProps,
-  injectIntl,
-  IntlShape,
-  MessageDescriptor
-} from 'react-intl'
-import { LinkButton } from '@opencrvs/components/lib/buttons'
-=======
 import { ReviewAction } from '@register/components/form/ReviewActionComponent'
->>>>>>> 6414c231
 import {
   BirthSection,
   DATE,
@@ -81,19 +35,15 @@
   LIST,
   PARAGRAPH,
   RADIO_GROUP,
-<<<<<<< HEAD
-  SUBSECTION,
-  RADIO_GROUP_WITH_NESTED_FIELDS,
-  IFormData
-=======
   SEARCH_FIELD,
   Section,
   SELECT_WITH_DYNAMIC_OPTIONS,
   SELECT_WITH_OPTIONS,
   SUBSECTION,
   TEXTAREA,
-  WARNING
->>>>>>> 6414c231
+  WARNING,
+  RADIO_GROUP_WITH_NESTED_FIELDS,
+  IFormData
 } from '@register/forms'
 import {
   getBirthSection,
@@ -112,14 +62,15 @@
   getSectionFields,
   getVisibleSectionGroupsBasedOnConditions
 } from '@register/forms/utils'
-import { getValidationErrorsForForm } from '@register/forms/validation'
+import {
+  getValidationErrorsForForm,
+  Errors,
+  IFieldErrors
+} from '@register/forms/validation'
 import { buttonMessages } from '@register/i18n/messages'
 import { messages } from '@register/i18n/messages/views/review'
 import { getLanguage } from '@register/i18n/selectors'
 import { getDefaultLanguage } from '@register/i18n/utils'
-<<<<<<< HEAD
-import { IDynamicValues } from '@opencrvs/components/lib/common-types'
-=======
 import { goToPageGroup } from '@register/navigation'
 import {
   ILocation,
@@ -149,7 +100,6 @@
 } from 'react-intl'
 import { connect } from 'react-redux'
 import { ReviewHeader } from './ReviewHeader'
->>>>>>> 6414c231
 
 const RequiredField = styled.span`
   color: ${({ theme }) => theme.colors.error};
@@ -330,17 +280,12 @@
   if (field.type === SELECT_WITH_OPTIONS && field.options) {
     return renderSelectOrRadioLabel(value, field.options, intl)
   }
-<<<<<<< HEAD
-  if (field.type === SELECT_WITH_DYNAMIC_OPTIONS && field.dynamicOptions) {
-    const sectionData = draftData[sectionId]
-=======
   if (
     (field.type === SEARCH_FIELD ||
       field.type === SELECT_WITH_DYNAMIC_OPTIONS) &&
     field.dynamicOptions
   ) {
-    const draftData = draft.data[section.id]
->>>>>>> 6414c231
+    const sectionData = draftData[sectionId]
     return renderSelectDynamicLabel(
       value,
       field.dynamicOptions,
