--- conflicted
+++ resolved
@@ -43,10 +43,7 @@
   injectIntl,
   InjectedIntl
 } from 'react-intl'
-<<<<<<< HEAD
 import { LinkButton } from '@opencrvs/components/lib/buttons'
-=======
->>>>>>> b729aa7f
 import {
   IForm,
   IFormSection,
@@ -350,8 +347,7 @@
   }
   return value
 }
-
-export const getErrorsOnFieldsBySection = (
+const getErrorsOnFieldsBySection = (
   formSections: IFormSection[],
   draft: IApplication
 ) => {
