import * as React from 'react'
import {
  DocumentViewer,
  IDocumentViewerOptions,
  DataSection
} from '@opencrvs/components/lib/interface'
import styled from '@register/styledComponents'
import { IApplication } from '@register/applications'
import { connect } from 'react-redux'
import { IStoreState } from '@register/store'
import { getRegisterForm } from '@register/forms/register/application-selectors'
import { EditConfirmation } from '@register/views/RegisterForm/review/EditConfirmation'
import { getConditionalActionsForField } from '@register/forms/utils'
import {
  TickLarge,
  CrossLarge,
  Delete,
  DraftSimple
} from '@opencrvs/components/lib/icons'
import { Link } from '@opencrvs/components/lib/typography'
import { flatten, isArray } from 'lodash'
import { getValidationErrorsForForm } from '@register/forms/validation'
import { goToPage } from '@register/navigation'

import {
  ISelectOption as SelectComponentOptions,
  TextArea,
  InputField
} from '@opencrvs/components/lib/forms'
import { documentsSection } from '@register/forms/register/fieldDefinitions/birth/documents-section'
import { getScope } from '@register/profile/profileSelectors'
import { Scope } from '@register/utils/authUtils'
import { getOfflineState } from '@register/offline/selectors'
import {
  IOfflineDataState,
  OFFLINE_LOCATIONS_KEY,
  OFFLINE_FACILITIES_KEY,
  ILocation
} from '@register/offline/reducer'
import { getLanguage } from '@register/i18n/selectors'
import {
  defineMessages,
  InjectedIntlProps,
  injectIntl,
  InjectedIntl
} from 'react-intl'
import {
  PrimaryButton,
  IconAction,
  ICON_ALIGNMENT
} from '@opencrvs/components/lib/buttons'
import {
  IForm,
  IFormSection,
  IFormField,
  IFileValue,
  IFormFieldValue,
  LIST,
  PARAGRAPH,
  SELECT_WITH_OPTIONS,
  SELECT_WITH_DYNAMIC_OPTIONS,
  ISelectOption,
  IDynamicOptions,
  IFormSectionData,
  WARNING,
  DATE,
  TEXTAREA
} from '@register/forms'
import { formatLongDate } from '@register/utils/date-formatting'

import { REJECTED, BIRTH } from '@register/utils/constants'
import { ReviewHeader } from './ReviewHeader'
import { SEAL_BD_GOVT } from '@register/views/PrintCertificate/generatePDF'
import { registrationSection } from '@register/forms/register/fieldDefinitions/birth/registration-section'
import { getDraftApplicantFullName } from '@register/utils/draftUtils'

const messages: {
  [key: string]: ReactIntl.FormattedMessage.MessageDescriptor
} = defineMessages({
  valueYes: {
    id: 'register.form.valueYes',
    defaultMessage: 'Yes',
    description: 'Label for "Yes" answer'
  },
  valueNo: {
    id: 'register.form.valueNo',
    defaultMessage: 'No',
    description: 'Label for "No" answer'
  },
  editLink: {
    id: 'review.edit.modal.editButton',
    defaultMessage: 'Edit',
    description: 'Edit link text'
  },
  valueNext: {
    id: 'register.form.next',
    defaultMessage: 'Next',
    description: 'Next button text'
  },
  valueRegister: {
    id: 'review.button.register',
    defaultMessage: 'REGISTER',
    description: 'Register button text'
  },
  valueReject: {
    id: 'review.button.reject',
    defaultMessage: 'Reject Application',
    description: 'Reject application button text'
  },
  requiredField: {
    id: 'register.form.required',
    defaultMessage: 'This field is required',
    description: 'Message when a field doesnt have a value'
  },
  documentViewerTitle: {
    id: 'review.documentViewer.title',
    defaultMessage: 'Supporting Documents',
    description: 'Document Viewer Title'
  },
  documentViewerTagline: {
    id: 'review.documentViewer.tagline',
    defaultMessage: 'Select to Preview',
    description: 'Document Viewer Tagline'
  },
  valueSendForReview: {
    id: 'register.form.submit',
    defaultMessage: 'SEND FOR REVIEW',
    description: 'Submit Button Text'
  },
  valueSaveAsDraft: {
    id: 'register.form.saveDraft',
    defaultMessage: 'Save as draft',
    description: 'Save as draft Button Text'
  },
  deleteApplicationBtnTxt: {
    id: 'review.form.deleteApplication',
    defaultMessage: 'Delete Application',
    description: 'Delete application Button Text'
  },
  actionChange: {
    id: 'action.change',
    defaultMessage: 'Change',
    description: 'Change action'
  },
  bgdGovtName: {
    id: 'review.header.title.govtName.bgd',
    defaultMessage: 'Government of the peoples republic of Bangladesh',
    description: 'Header title that shows bgd govt name'
  },
  headerSubjectWithoutName: {
    id: 'review.header.subject.subjectWithoutName',
    defaultMessage:
      '{eventType, select, birth {Birth} death {Death}} Application',
    description: 'Header subject that shows which application type to review'
  },
  headerSubjectWithName: {
    id: 'review.header.subject.subjectWitName',
    defaultMessage:
      '{eventType, select, birth {Birth} death {Death}} Application for {name}',
    description:
      'Header subject that shows which application type to review with applicant name'
  },
  additionalComments: {
    id: 'review.inputs.additionalComments',
    defaultMessage: 'Any additional comments?',
    description: 'Label for input Additional comments'
  }
})

const ButtonContainer = styled.div`
  background-color: ${({ theme }) => theme.colors.background};
  padding: 25px;
  margin-bottom: 2px;
`
const RejectApplication = styled(IconAction)`
  background-color: transparent;
  box-shadow: none;
  min-height: auto;
  padding: 0px;
  width: auto;
  div:first-of-type {
    background: ${({ theme }) => theme.colors.warning};
    padding: 15px 15px 10px;
    border-radius: 2px;
  }
  h3 {
    ${({ theme }) => theme.fonts.bodyBoldStyle};
    margin-left: 70px;
    color: ${({ theme }) => theme.colors.secondary};
    text-decoration: underline;
  }
  &:disabled {
    div:first-of-type {
      background: ${({ theme }) => theme.colors.disabled};
    }
    g {
      fill: ${({ theme }) => theme.colors.disabled};
    }
    h3 {
      color: ${({ theme }) => theme.colors.disabled};
    }
  }
`

const RequiredFieldLink = styled(Link)`
  color: ${({ theme }) => theme.colors.error};
`
const Row = styled.div`
  display: flex;
  flex: 1;
  @media (max-width: ${({ theme }) => theme.grid.breakpoints.lg}px) {
    flex-direction: column;
  }
`
const Column = styled.div`
  width: 50%;
  margin: 0px 15px;
  ${({ theme }) => theme.shadows.mistyShadow};

  &:first-child {
    margin-left: 0px;
  }
  &:last-child {
    margin-right: 0px;
  }

  @media (max-width: ${({ theme }) => theme.grid.breakpoints.lg}px) {
    margin: 0px;
    width: 100%;
  }
`
const ResponsiveDocumentViewer = styled.div.attrs<{ isRegisterScope: boolean }>(
  {}
)`
  @media (max-width: ${({ theme }) => theme.grid.breakpoints.lg}px) {
    display: ${({ isRegisterScope }) => (isRegisterScope ? 'block' : 'none')};
    margin-bottom: 11px;
  }
`
const DButtonContainer = styled(ButtonContainer)`
  background: transparent;
`
const DeleteApplication = styled.a`
  ${({ theme }) => theme.fonts.bodyStyle};
  color: ${({ theme }) => theme.colors.error};
  text-decoration: underline;
  cursor: pointer;
  svg {
    margin-right: 15px;
  }
`
const SaveDraftText = styled.span`
  ${({ theme }) => theme.fonts.bodyBoldStyle};
  color: ${({ theme }) => theme.colors.secondary};
  text-decoration: underline;
  margin-left: 14px;
`

const DraftButtonContainer = styled.div`
  background-color: ${({ theme }) => theme.colors.background};
  min-height: 83px;
  display: flex;
  justify-content: flex-start;
  align-items: center;
  padding-left: 25px;
  cursor: pointer;
`

const FormData = styled.div`
  background: ${({ theme }) => theme.colors.white};
  color: ${({ theme }) => theme.colors.copy};
  padding: 32px;
`
const InputWrapper = styled.div`
  margin-top: 16px;
`
type onChangeReviewForm = (
  sectionData: IFormSectionData,
  activeSection: any,
  application: IApplication
) => void
interface IProps {
  draft: IApplication
  registerForm: { [key: string]: IForm }
  pageRoute: string
  registerClickEvent?: () => void
  rejectApplicationClickEvent?: () => void
  submitClickEvent?: () => void
  saveDraftClickEvent?: () => void
  deleteApplicationClickEvent?: () => void
  goToPage: typeof goToPage
  scope: Scope | null
  offlineResources: IOfflineDataState
  language: string
  onChangeReviewForm?: onChangeReviewForm
}
type State = {
  displayEditDialog: boolean
  editClickedSectionId: string
  editClickFieldName: string
}
type FullProps = IProps & InjectedIntlProps

const getViewableSection = (registerForm: IForm): IFormSection[] => {
  return registerForm.sections.filter(
    ({ id, viewType }) =>
      id !== 'documents' && (viewType === 'form' || viewType === 'hidden')
  )
}

<<<<<<< HEAD
=======
const getSectionExpansionConfig = (
  registerForm: IForm
): ISectionExpansion[] => {
  const sections = getViewableSection(registerForm)
  const sectionExpansionConfig: ISectionExpansion[] = []
  sections.map((section: IFormSection, index: number) => {
    return sectionExpansionConfig.push({
      id: section.id,
      expanded: index === 0,
      visited: index === 0
    })
  })
  return sectionExpansionConfig
}

>>>>>>> 81560b06
function renderSelectLabel(
  value: IFormFieldValue,
  options: ISelectOption[],
  intl: InjectedIntl
) {
  const selectedOption = options.find(option => option.value === value)
  return selectedOption ? intl.formatMessage(selectedOption.label) : value
}

export function renderSelectDynamicLabel(
  value: IFormFieldValue,
  options: IDynamicOptions,
  draftData: IFormSectionData,
  intl: InjectedIntl,
  resources: IOfflineDataState,
  language: string
) {
  if (!options.resource) {
    const dependency = options.dependency
      ? draftData[options.dependency]
      : false
    const selectedOption = dependency
      ? options.options &&
        options.options[dependency.toString()].find(
          option => option.value === value
        )
      : false
    return selectedOption ? intl.formatMessage(selectedOption.label) : value
  } else {
    if (options.resource) {
      let selectedLocation: ILocation
      const locationId = value as string
      if (options.resource === 'locations') {
        selectedLocation = resources[OFFLINE_LOCATIONS_KEY][locationId]
      } else {
        selectedLocation = resources[OFFLINE_FACILITIES_KEY][locationId]
      }

      if (selectedLocation) {
        if (language === 'en') {
          return selectedLocation.name
        } else {
          return selectedLocation.nameBn
        }
      } else {
        return false
      }
    } else {
      return false
    }
  }
}

const renderValue = (
  draft: IApplication,
  section: IFormSection,
  field: IFormField,
  intl: InjectedIntl,
  offlineResources: IOfflineDataState,
  language: string
) => {
  const value: IFormFieldValue = draft.data[section.id]
    ? draft.data[section.id][field.name]
    : ''
  if (field.type === SELECT_WITH_OPTIONS && field.options) {
    return renderSelectLabel(value, field.options, intl)
  }
  if (field.type === SELECT_WITH_DYNAMIC_OPTIONS && field.dynamicOptions) {
    const draftData = draft.data[section.id]
    return renderSelectDynamicLabel(
      value,
      field.dynamicOptions,
      draftData,
      intl,
      offlineResources,
      language
    )
  }

  if (field.type === DATE && value && typeof value === 'string') {
    return formatLongDate(value)
  }

  if (typeof value === 'string') {
    return value
  }
  if (typeof value === 'boolean') {
    return value
      ? intl.formatMessage(messages.valueYes)
      : intl.formatMessage(messages.valueNo)
  }
  return value
}

const getErrorsOnFieldsBySection = (
  formSections: IFormSection[],
  draft: IApplication
) => {
  return formSections.reduce((sections, section: IFormSection) => {
    const errors = getValidationErrorsForForm(
      section.fields,
      draft.data[section.id] || {}
    )

    return {
      ...sections,
      [section.id]: section.fields.reduce((fields, field) => {
        // REFACTOR
        const validationErrors = errors[field.name]

        const value = draft.data[section.id]
          ? draft.data[section.id][field.name]
          : null

        const informationMissing =
          validationErrors.length > 0 || value === null ? validationErrors : []

        return { ...fields, [field.name]: informationMissing }
      }, {})
    }
  }, {})
}

type ImageMeta = {
  title: string
  description: string
}
type FullIFileValue = IFileValue & ImageMeta

const prepDocumentOption = (draft: IApplication): IDocumentViewerOptions => {
  const draftItemName = documentsSection.id
  const documentOptions: SelectComponentOptions[] = []
  const selectOptions: SelectComponentOptions[] = []

  const uploadedDocuments =
    draft.data[draftItemName] &&
    isArray(draft.data[draftItemName].imageUploader)
      ? (draft.data[draftItemName].imageUploader as FullIFileValue[])
      : []

  uploadedDocuments.map(document => {
    const label = document.title + ' ' + document.description
    documentOptions.push({
      value: document.data,
      label
    })
    selectOptions.push({
      value: label,
      label
    })
    return null
  })
  return {
    selectOptions,
    documentOptions
  }
}

class ReviewSectionComp extends React.Component<FullProps, State> {
  constructor(props: FullProps) {
    super(props)

    this.state = {
      displayEditDialog: false,
      editClickedSectionId: '',
      editClickFieldName: ''
    }
  }

  toggleDisplayDialog = () => {
    this.setState(prevState => ({
      displayEditDialog: !prevState.displayEditDialog
    }))
  }

  editLinkClickHandler = (sectionId: string, fieldName: string) => {
    this.setState(() => ({
      editClickedSectionId: sectionId,
      editClickFieldName: fieldName
    }))
    this.toggleDisplayDialog()
  }

  userHasRegisterScope() {
    if (this.props.scope) {
      return this.props.scope && this.props.scope.includes('register')
    } else {
      return false
    }
  }

  transformSectionData = (
    formSections: IFormSection[],
    errorsOnFields: any
  ) => {
    const { intl, draft, offlineResources, language, pageRoute } = this.props
    const isVisibleField = (field: IFormField, section: IFormSection) => {
      const conditionalActions = getConditionalActionsForField(
        field,
        draft.data[section.id] || {},
        offlineResources
      )
      return !conditionalActions.includes('hide')
    }

    const isViewOnly = (field: IFormField) => {
      return [LIST, PARAGRAPH, WARNING, TEXTAREA].find(
        type => type === field.type
      )
    }
    return formSections.map(section => ({
      title: intl.formatMessage(section.title),
      items: section.fields
        .filter(field => isVisibleField(field, section) && !isViewOnly(field))
        .map(field => {
          const errorsOnField =
            // @ts-ignore
            errorsOnFields[section.id][field.name]

          return {
            label: intl.formatMessage(field.label),
            value:
              errorsOnField.length > 0 ? (
                <RequiredFieldLink
                  id={`required_link_${section.id}_${field.name}`}
                  onClick={() => {
                    this.props.goToPage(
                      pageRoute,
                      draft.id,
                      section.id,
                      draft.event.toLowerCase(),
                      field.name
                    )
                  }}
                >
                  {intl.formatMessage(
                    errorsOnField[0].message,
                    errorsOnField[0].props
                  )}
                </RequiredFieldLink>
              ) : (
                renderValue(
                  draft,
                  section,
                  field,
                  intl,
                  offlineResources,
                  language
                )
              ),
            action: {
              id: `btn_change_${section.id}_${field.name}`,
              label: intl.formatMessage(messages.actionChange),
              handler: () => {
                this.editLinkClickHandler(section.id, field.name)
              }
            }
          }
        })
    }))
  }

  render() {
    const {
      intl,
      draft,
      registerForm,
      registerClickEvent,
      rejectApplicationClickEvent,
      submitClickEvent,
      saveDraftClickEvent,
      deleteApplicationClickEvent,
      pageRoute,
      draft: { event }
    } = this.props

    const formSections = getViewableSection(registerForm[event])

    const errorsOnFields = getErrorsOnFieldsBySection(formSections, draft)

    const numberOfErrors = flatten(
      // @ts-ignore
      Object.values(errorsOnFields).map(Object.values)
      // @ts-ignore
    ).filter(errors => errors.length > 0).length

    const isRejected =
      this.props.draft.registrationStatus &&
      this.props.draft.registrationStatus === REJECTED

    const textAreaProps = {
      id: 'additional_comments',
      onChange: (e: React.ChangeEvent<HTMLInputElement>) => {
        ;(this.props.onChangeReviewForm as onChangeReviewForm)(
          { commentsOrNotes: e.target.value },
          registrationSection,
          draft
        )
      },
      value:
        (draft.data.registration && draft.data.registration.commentsOrNotes) ||
        '',
      ignoreMediaQuery: true
    }

    const applicantName = getDraftApplicantFullName(draft, intl.locale)

    return (
      <>
        <Row>
          <Column>
            <ReviewHeader
              id="review_header"
              logoSource={SEAL_BD_GOVT}
              title={intl.formatMessage(
                messages[`${window.config.COUNTRY}GovtName`]
              )}
              subject={
                applicantName
                  ? intl.formatMessage(messages.headerSubjectWithName, {
                      eventType: event,
                      name: applicantName
                    })
                  : intl.formatMessage(messages.headerSubjectWithoutName, {
                      eventType: event
                    })
              }
            />
            <FormData>
              {this.transformSectionData(formSections, errorsOnFields).map(
                (sec, index) => (
                  <DataSection key={index} {...sec} />
                )
              )}
              {event === BIRTH && (
                <InputWrapper>
                  <InputField
                    id="additional_comments"
                    touched={false}
                    required={false}
                    label={intl.formatMessage(messages.additionalComments)}
                  >
                    <TextArea {...textAreaProps} />
                  </InputField>
                </InputWrapper>
              )}
            </FormData>
            {!!registerClickEvent && (
              <ButtonContainer>
                <PrimaryButton
                  id="registerApplicationBtn"
                  icon={() => <TickLarge />}
                  align={ICON_ALIGNMENT.LEFT}
                  onClick={registerClickEvent}
                >
                  {intl.formatMessage(messages.valueRegister)}
                </PrimaryButton>
              </ButtonContainer>
            )}

            {!!rejectApplicationClickEvent && !isRejected && (
              <ButtonContainer>
                <RejectApplication
                  id="rejectApplicationBtn"
                  title={intl.formatMessage(messages.valueReject)}
                  icon={() => <CrossLarge />}
                  onClick={rejectApplicationClickEvent}
                />
              </ButtonContainer>
            )}

            {!!submitClickEvent && (
              <ButtonContainer>
                <PrimaryButton
                  id="submit_form"
                  icon={() => <TickLarge />}
                  align={ICON_ALIGNMENT.LEFT}
                  onClick={submitClickEvent}
                  disabled={numberOfErrors > 0}
                >
                  {intl.formatMessage(
                    this.userHasRegisterScope()
                      ? messages.valueRegister
                      : messages.valueSendForReview
                  )}
                </PrimaryButton>
              </ButtonContainer>
            )}

            {!!saveDraftClickEvent && (
              <DraftButtonContainer
                onClick={saveDraftClickEvent}
                id="save-draft"
              >
                <DraftSimple />
                <SaveDraftText>
                  {intl.formatMessage(messages.valueSaveAsDraft)}
                </SaveDraftText>
              </DraftButtonContainer>
            )}
          </Column>
          <Column>
            <ResponsiveDocumentViewer
              isRegisterScope={this.userHasRegisterScope()}
            >
              <DocumentViewer
                title={intl.formatMessage(messages.documentViewerTitle)}
                tagline={intl.formatMessage(messages.documentViewerTagline)}
                options={prepDocumentOption(draft)}
              />
            </ResponsiveDocumentViewer>
          </Column>
        </Row>
        <EditConfirmation
          show={this.state.displayEditDialog}
          handleClose={this.toggleDisplayDialog}
          handleEdit={() => {
            this.props.goToPage(
              pageRoute,
              draft.id,
              this.state.editClickedSectionId,
              draft.event.toLowerCase(),
              this.state.editClickFieldName
            )
          }}
        />
        {deleteApplicationClickEvent && (
          <DButtonContainer>
            <DeleteApplication
              onClick={deleteApplicationClickEvent}
              id="delete-application"
            >
              <Delete />
              {intl.formatMessage(messages.deleteApplicationBtnTxt)}
            </DeleteApplication>
          </DButtonContainer>
        )}
      </>
    )
  }
}

export const ReviewSection = connect(
  (state: IStoreState) => ({
    registerForm: getRegisterForm(state),
    scope: getScope(state),
    offlineResources: getOfflineState(state),
    language: getLanguage(state)
  }),
  { goToPage }
)(injectIntl(ReviewSectionComp))<|MERGE_RESOLUTION|>--- conflicted
+++ resolved
@@ -308,24 +308,6 @@
   )
 }
 
-<<<<<<< HEAD
-=======
-const getSectionExpansionConfig = (
-  registerForm: IForm
-): ISectionExpansion[] => {
-  const sections = getViewableSection(registerForm)
-  const sectionExpansionConfig: ISectionExpansion[] = []
-  sections.map((section: IFormSection, index: number) => {
-    return sectionExpansionConfig.push({
-      id: section.id,
-      expanded: index === 0,
-      visited: index === 0
-    })
-  })
-  return sectionExpansionConfig
-}
-
->>>>>>> 81560b06
 function renderSelectLabel(
   value: IFormFieldValue,
   options: ISelectOption[],
