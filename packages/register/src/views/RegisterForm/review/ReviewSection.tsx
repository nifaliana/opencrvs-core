import * as React from 'react'
import {
  DocumentViewer,
  IDocumentViewerOptions,
  DataSection
} from '@opencrvs/components/lib/interface'
import styled from '@register/styledComponents'
import {
  IApplication,
  writeApplication,
  SUBMISSION_STATUS,
  IPayload
} from '@register/applications'
import { connect } from 'react-redux'
import { IStoreState } from '@register/store'
import {
  getRegisterForm,
  getBirthSection
} from '@register/forms/register/application-selectors'
import { EditConfirmation } from '@register/views/RegisterForm/review/EditConfirmation'
import {
  getConditionalActionsForField,
  getVisibleSectionGroupsBasedOnConditions,
  getSectionFields
} from '@register/forms/utils'
import { flatten, isArray } from 'lodash'
import { getValidationErrorsForForm } from '@register/forms/validation'
import { goToPageGroup } from '@register/navigation'

import {
  ISelectOption as SelectComponentOptions,
  TextArea,
  InputField
} from '@opencrvs/components/lib/forms'

import { getScope } from '@register/profile/profileSelectors'
import { Scope } from '@register/utils/authUtils'
import { getOfflineData } from '@register/offline/selectors'
import {
  OFFLINE_LOCATIONS_KEY,
  OFFLINE_FACILITIES_KEY,
  ILocation,
  IOfflineData
} from '@register/offline/reducer'
import { getLanguage } from '@register/i18n/selectors'
import {
  WrappedComponentProps as IntlShapeProps,
  injectIntl,
  IntlShape,
  MessageDescriptor
} from 'react-intl'
import { LinkButton } from '@opencrvs/components/lib/buttons'
import {
  IForm,
  IFormSection,
  IFormField,
  IFileValue,
  IFormFieldValue,
  LIST,
  PARAGRAPH,
  SELECT_WITH_OPTIONS,
  SELECT_WITH_DYNAMIC_OPTIONS,
  ISelectOption,
  IDynamicOptions,
  IFormSectionData,
  WARNING,
  DATE,
  TEXTAREA,
  Event,
  Section,
  BirthSection,
<<<<<<< HEAD
  IFormTag,
  IFormSectionGroup
=======
  SEARCH_FIELD
>>>>>>> 3dc8b198
} from '@register/forms'
import { formatLongDate } from '@register/utils/date-formatting'
import { messages } from '@register/i18n/messages/views/review'
import { buttonMessages } from '@register/i18n/messages'
import { REJECTED, BIRTH } from '@register/utils/constants'
import { ReviewHeader } from './ReviewHeader'
import { getDraftApplicantFullName } from '@register/utils/draftUtils'
import { ReviewAction } from '@register/components/form/ReviewActionComponent'
import { findDOMNode } from 'react-dom'
import { isMobileDevice } from '@register/utils/commonUtils'
import { FullBodyContent } from '@opencrvs/components/lib/layout'
import {
  birthSectionMapping,
  birthSectionTitle
} from '@register/forms/register/fieldMappings/birth/mutation/documents-mappings'
import {
  deathSectionMapping,
  deathSectionTitle
} from '@register/forms/register/fieldMappings/death/mutation/documents-mappings'
import { getDefaultLanguage } from '@register/i18n/utils'
import { IValidationResult } from '@register/utils/validate'
import { IDynamicValues } from '@opencrvs/components/lib/common-types'

const RequiredField = styled.span`
  color: ${({ theme }) => theme.colors.error};
  text-transform: lowercase;
`
const Row = styled.div`
  display: flex;
  flex: 1;
  @media (max-width: ${({ theme }) => theme.grid.breakpoints.lg}px) {
    flex-direction: column;
  }
`
const Column = styled.div`
  width: 50%;
  margin: 0px 15px;

  &:first-child {
    margin-left: 0px;
  }
  &:last-child {
    margin-right: 0px;
  }

  @media (max-width: ${({ theme }) => theme.grid.breakpoints.lg}px) {
    margin: 0px;
    width: 100%;
  }
`

const StyledColumn = styled(Column)`
  ${({ theme }) => theme.shadows.mistyShadow};
`

const ZeroDocument = styled.div`
  ${({ theme }) => theme.fonts.bigBodyStyle};
  display: flex;
  flex-direction: column;
  justify-content: flex-start;
  align-items: flex-start;
`

const ResponsiveDocumentViewer = styled.div.attrs<{ isRegisterScope: boolean }>(
  {}
)`
  @media (max-width: ${({ theme }) => theme.grid.breakpoints.lg}px) {
    display: ${({ isRegisterScope }) => (isRegisterScope ? 'block' : 'none')};
    margin-bottom: 11px;
  }
`

const FormData = styled.div`
  background: ${({ theme }) => theme.colors.white};
  color: ${({ theme }) => theme.colors.copy};
  padding: 32px;
`
const FormDataHeader = styled.div`
  ${({ theme }) => theme.fonts.h2Style}
`
const InputWrapper = styled.div`
  margin-top: 56px;
`
type onChangeReviewForm = (
  sectionData: IFormSectionData,
  activeSection: IFormSection,
  application: IApplication
) => void
interface IProps {
  draft: IApplication
  registerForm: { [key: string]: IForm }
  pageRoute: string
  rejectApplicationClickEvent?: () => void
  goToPageGroup: typeof goToPageGroup
  submitClickEvent: (
    application: IApplication,
    submissionStatus: string,
    action: string,
    payload?: IPayload
  ) => void
  scope: Scope | null
  offlineResources: IOfflineData
  language: string
  onChangeReviewForm?: onChangeReviewForm
  writeApplication: typeof writeApplication
  registrationSection: IFormSection
  documentsSection: IFormSection
}
type State = {
  displayEditDialog: boolean
  editClickedSectionId: Section | null
  editClickedSectionGroupId: string
  editClickFieldName?: string
  activeSection: Section | null
}
type FullProps = IProps & IntlShapeProps

const getViewableSection = (registerForm: IForm): IFormSection[] => {
  return registerForm.sections.filter(
    ({ id, viewType }) =>
      id !== 'documents' && (viewType === 'form' || viewType === 'hidden')
  )
}

const getDocumentSections = (registerForm: IForm): IFormSection[] => {
  return registerForm.sections.filter(
    ({ hasDocumentSection }) => hasDocumentSection
  )
}

function renderSelectLabel(
  value: IFormFieldValue,
  options: ISelectOption[],
  intl: IntlShape
) {
  const selectedOption = options.find(option => option.value === value)
  return selectedOption ? intl.formatMessage(selectedOption.label) : value
}

export function renderSelectDynamicLabel(
  value: IFormFieldValue,
  options: IDynamicOptions,
  draftData: IFormSectionData,
  intl: IntlShape,
  resources: IOfflineData,
  language: string
) {
  if (!options.resource) {
    const dependency = options.dependency
      ? draftData[options.dependency]
      : false
    const selectedOption = dependency
      ? options.options &&
        options.options[dependency.toString()].find(
          option => option.value === value
        )
      : false
    return selectedOption ? intl.formatMessage(selectedOption.label) : value
  } else {
    if (options.resource) {
      let selectedLocation: ILocation
      const locationId = value as string
      if (options.resource === 'locations') {
        selectedLocation = resources[OFFLINE_LOCATIONS_KEY][locationId]
      } else {
        selectedLocation = resources[OFFLINE_FACILITIES_KEY][locationId]
      }

      if (selectedLocation) {
        if (language !== getDefaultLanguage()) {
          return selectedLocation.alias
        } else {
          return selectedLocation.name
        }
      } else {
        return false
      }
    } else {
      return false
    }
  }
}

const renderValue = (
  draft: IApplication,
  section: IFormSection,
  field: IFormField,
  intl: IntlShape,
  offlineResources: IOfflineData,
  language: string
) => {
  const value: IFormFieldValue = draft.data[section.id]
    ? draft.data[section.id][field.name]
    : ''
  if (field.type === SELECT_WITH_OPTIONS && field.options) {
    return renderSelectLabel(value, field.options, intl)
  }
  if (field.type === SELECT_WITH_DYNAMIC_OPTIONS && field.dynamicOptions) {
    const draftData = draft.data[section.id]
    return renderSelectDynamicLabel(
      value,
      field.dynamicOptions,
      draftData,
      intl,
      offlineResources,
      language
    )
  }

  if (field.type === DATE && value && typeof value === 'string') {
    return formatLongDate(value)
  }

  if (field.type === SEARCH_FIELD) {
    return (value as IDynamicValues).label
  }

  if (typeof value === 'string') {
    return value
  }
  if (typeof value === 'boolean') {
    return value
      ? intl.formatMessage(buttonMessages.yes)
      : intl.formatMessage(buttonMessages.no)
  }
  return value
}
const getErrorsOnFieldsBySection = (
  formSections: IFormSection[],
  draft: IApplication
) => {
  return formSections.reduce((sections, section: IFormSection) => {
    const fields: IFormField[] = getSectionFields(
      section,
      draft.data[section.id]
    )

    const errors = getValidationErrorsForForm(
      fields,
      draft.data[section.id] || {},
      undefined,
      draft.data
    )

    return {
      ...sections,
      [section.id]: fields.reduce((fields, field) => {
        // REFACTOR
        const validationErrors: IValidationResult[] =
          errors[field.name as keyof typeof errors]

        const value = draft.data[section.id]
          ? draft.data[section.id][field.name]
          : null

        const informationMissing =
          validationErrors.length > 0 || value === null ? validationErrors : []

        return { ...fields, [field.name]: informationMissing }
      }, {})
    }
  }, {})
}

const SECTION_MAPPING = {
  [Event.BIRTH]: birthSectionMapping,
  [Event.DEATH]: deathSectionMapping
}
const SECTION_TITLE = {
  [Event.BIRTH]: birthSectionTitle,
  [Event.DEATH]: deathSectionTitle
}

class ReviewSectionComp extends React.Component<FullProps, State> {
  constructor(props: FullProps) {
    super(props)

    this.state = {
      displayEditDialog: false,
      editClickedSectionGroupId: '',
      editClickFieldName: '',
      editClickedSectionId: null,
      activeSection: null
    }
  }

  componentDidMount() {
    !isMobileDevice() && window.addEventListener('scroll', this.onScroll)
  }

  componentWillUnmount() {
    window.removeEventListener('scroll', this.onScroll)
  }

  docSections = getDocumentSections(
    this.props.registerForm[this.props.draft.event]
  )

  onScroll = () => {
    const scrollY = window.scrollY + window.innerHeight / 2
    let minDistance = 100000
    let sectionYTop = 0
    let sectionYBottom = 0
    let distance = 0
    let sectionElement: HTMLElement
    let activeSection = this.state.activeSection

    const node = findDOMNode(this) as HTMLElement

    this.docSections.forEach((section: IFormSection) => {
      sectionElement = node.querySelector(
        '#Section_' + section.id
      ) as HTMLElement
      sectionYTop = sectionElement.offsetTop
      sectionYBottom = sectionElement.offsetTop + sectionElement.offsetHeight

      distance = Math.abs(sectionYTop - scrollY)
      if (distance < minDistance) {
        minDistance = distance
        activeSection = section.id
      }

      distance = Math.abs(sectionYBottom - scrollY)
      if (distance < minDistance) {
        minDistance = distance
        activeSection = section.id
      }
    })
    this.setState({
      activeSection
    })
  }

  prepSectionDocuments = (
    draft: IApplication,
    activeSection: Section
  ): IDocumentViewerOptions => {
    const { documentsSection } = this.props

    const draftItemName = documentsSection.id
    const documentOptions: SelectComponentOptions[] = []
    const selectOptions: SelectComponentOptions[] = []

    let uploadedDocuments: IFileValue[] = []

    for (let index in draft.data[draftItemName]) {
      if (isArray(draft.data[draftItemName][index])) {
        const newDocuments = (draft.data[draftItemName][
          index
        ] as unknown) as IFileValue[]
        uploadedDocuments = uploadedDocuments.concat(newDocuments)
      }
    }

    uploadedDocuments = uploadedDocuments.filter(document => {
      const sectionMapping = SECTION_MAPPING[draft.event]
      const sectionTitle = SECTION_TITLE[draft.event]

      const allowedDocumentType: string[] =
        sectionMapping[activeSection as keyof typeof sectionMapping] || []

      if (
        allowedDocumentType.indexOf(document.optionValues[0]!.toString()) > -1
      ) {
        const title = sectionTitle[activeSection as keyof typeof sectionMapping]
        const label = title + ' ' + document.optionValues[1]

        documentOptions.push({
          value: document.data,
          label
        })
        selectOptions.push({
          value: label,
          label
        })
        return true
      }
      return false
    })

    return {
      selectOptions,
      documentOptions
    }
  }

  toggleDisplayDialog = () => {
    this.setState(prevState => ({
      displayEditDialog: !prevState.displayEditDialog
    }))
  }

  editLinkClickHandler = (
    sectionId: Section | null,
    sectionGroupId: string,
    fieldName?: string
  ) => {
    this.setState(() => ({
      editClickedSectionId: sectionId,
      editClickedSectionGroupId: sectionGroupId,
      editClickFieldName: fieldName
    }))
    this.toggleDisplayDialog()
  }

  userHasRegisterScope() {
    if (this.props.scope) {
      return this.props.scope && this.props.scope.includes('register')
    } else {
      return false
    }
  }

  userHasValidateScope() {
    if (this.props.scope) {
      return this.props.scope && this.props.scope.includes('validate')
    } else {
      return false
    }
  }

  isVisibleField(field: IFormField, section: IFormSection) {
    const { draft, offlineResources } = this.props
    const conditionalActions = getConditionalActionsForField(
      field,
      draft.data[section.id] || {},
      offlineResources,
      draft.data
    )
    return !conditionalActions.includes('hide')
  }

  isViewOnly(field: IFormField) {
    return [LIST, PARAGRAPH, WARNING, TEXTAREA].find(
      type => type === field.type
    )
  }

  getFieldValueWithErrorMessage(
    section: IFormSection,
    field: IFormField,
    errorsOnField: any
  ) {
    return (
      <RequiredField id={`required_label_${section.id}_${field.name}`}>
        {field.previewGroup && this.props.intl.formatMessage(field.label) + ' '}
        {this.props.intl.formatMessage(
          errorsOnField.message,
          errorsOnField.props
        )}
      </RequiredField>
    )
  }

  getRenderableField(
    section: IFormSection,
    group: IFormSectionGroup,
    fieldLabel: MessageDescriptor,
    fieldName: string,
    value: IFormFieldValue | JSX.Element | undefined
  ) {
    const { intl } = this.props

    return {
      label: intl.formatMessage(fieldLabel),
      value,
      action: {
        id: `btn_change_${section.id}_${fieldName}`,
        label: intl.formatMessage(buttonMessages.change),
        handler: () => {
          this.editLinkClickHandler(section.id, group.id, fieldName)
        }
      }
    }
  }

  getPreviewGroupsField(
    section: IFormSection,
    group: IFormSectionGroup,
    field: IFormField,
    visitedTags: string[],
    errorsOnFields: any
  ) {
    const { intl, draft, offlineResources, language } = this.props

    if (field.previewGroup && !visitedTags.includes(field.previewGroup)) {
      visitedTags.push(field.previewGroup)

      const baseTag = field.previewGroup
      const taggedFields = group.fields.filter(
        field =>
          this.isVisibleField(field, section) &&
          !this.isViewOnly(field) &&
          field.previewGroup === baseTag
      )

      const tagDef =
        (group.previewGroups &&
          (group.previewGroups.filter(
            previewGroup => previewGroup.id === baseTag
          ) as IFormTag[])) ||
        []

      const values = taggedFields
        .map(field => {
          const errorsOnField = errorsOnFields[section.id][field.name]

          return errorsOnField.length > 0
            ? this.getFieldValueWithErrorMessage(
                section,
                field,
                errorsOnField[0]
              )
            : renderValue(
                draft,
                section,
                field,
                intl,
                offlineResources,
                language
              )
        })
        .filter(value => value)

      let completeValue = values[0]
      values.shift()
      values.forEach(
        value =>
          (completeValue = (
            <>
              {completeValue}
              <br />
              {value}
            </>
          ))
      )

      return this.getRenderableField(
        section,
        group,
        (tagDef[0] && tagDef[0].label) || field.label,
        (tagDef[0] && tagDef[0].fieldToRedirect) || field.name,
        completeValue
      )
    }
  }

  getSinglePreviewField(
    section: IFormSection,
    group: IFormSectionGroup,
    field: IFormField,
    errorsOnFields: any
  ) {
    const { intl, draft, offlineResources, language } = this.props
    const errorsOnField = errorsOnFields[section.id][field.name]

    const value =
      errorsOnField.length > 0
        ? this.getFieldValueWithErrorMessage(section, field, errorsOnField[0])
        : renderValue(draft, section, field, intl, offlineResources, language)

    return this.getRenderableField(
      section,
      group,
      field.label,
      field.name,
      value
    )
  }

  transformSectionData = (
    formSections: IFormSection[],
    errorsOnFields: any
  ) => {
    const { intl, draft } = this.props

    return formSections.map(section => {
      let items: any[] = []
      let visitedTags: string[] = []
      getVisibleSectionGroupsBasedOnConditions(
        section,
        draft.data[section.id] || {}
      ).forEach(group => {
        items = items
          .concat(
            group.fields
              .filter(
                field =>
                  this.isVisibleField(field, section) && !this.isViewOnly(field)
              )
              .map(field => {
                return field.previewGroup
                  ? this.getPreviewGroupsField(
                      section,
                      group,
                      field,
                      visitedTags,
                      errorsOnFields
                    )
                  : this.getSinglePreviewField(
                      section,
                      group,
                      field,
                      errorsOnFields
                    )
              })
          )
          .filter(item => item)
      })
      return {
        id: section.id,
        title: intl.formatMessage(section.title),
        items
      }
    })
  }

  render() {
    const {
      intl,
      draft,
      registerForm,
      rejectApplicationClickEvent,
      submitClickEvent,
      pageRoute,
      registrationSection,
      documentsSection,
      offlineResources,
      draft: { event }
    } = this.props

    const formSections = getViewableSection(registerForm[event])

    const errorsOnFields = getErrorsOnFieldsBySection(formSections, draft)

    const isComplete =
      flatten(
        // @ts-ignore
        Object.values(errorsOnFields).map(Object.values)
        // @ts-ignore
      ).filter(errors => errors.length > 0).length === 0

    const textAreaProps = {
      id: 'additional_comments',
      onChange: (e: React.ChangeEvent<HTMLInputElement>) => {
        ;(this.props.onChangeReviewForm as onChangeReviewForm)(
          { commentsOrNotes: e.target.value },
          registrationSection,
          draft
        )
      },
      value:
        (draft.data.registration && draft.data.registration.commentsOrNotes) ||
        '',
      ignoreMediaQuery: true
    }

    const sectionName = this.state.activeSection || this.docSections[0].id
    const applicantName = getDraftApplicantFullName(draft, intl.locale)
    const isDraft =
      this.props.draft.submissionStatus === SUBMISSION_STATUS.DRAFT
    return (
      <FullBodyContent>
        <Row>
          <StyledColumn>
            <ReviewHeader
              id="review_header"
              logoSource={offlineResources.assets.logo}
              title={intl.formatMessage(messages.govtName)}
              subject={
                applicantName
                  ? intl.formatMessage(messages.headerSubjectWithName, {
                      eventType: event,
                      name: applicantName
                    })
                  : intl.formatMessage(messages.headerSubjectWithoutName, {
                      eventType: event
                    })
              }
            />
            <FormData>
              <FormDataHeader>
                {intl.formatMessage(messages.formDataHeader, { isDraft })}
              </FormDataHeader>
              {this.transformSectionData(formSections, errorsOnFields).map(
                (sec, index) => (
                  <DataSection key={index} {...sec} id={'Section_' + sec.id} />
                )
              )}
              {event === BIRTH && (
                <InputWrapper>
                  <InputField
                    id="additional_comments"
                    touched={false}
                    required={false}
                    label={intl.formatMessage(messages.additionalComments)}
                  >
                    <TextArea {...textAreaProps} />
                  </InputField>
                </InputWrapper>
              )}
              <ReviewAction
                completeApplication={isComplete}
                applicationToBeValidated={this.userHasValidateScope()}
                applicationToBeRegistered={this.userHasRegisterScope()}
                alreadyRejectedApplication={
                  this.props.draft.registrationStatus === REJECTED
                }
                draftApplication={isDraft}
                application={draft}
                submitApplicationAction={submitClickEvent}
                rejectApplicationAction={rejectApplicationClickEvent}
              />
            </FormData>
          </StyledColumn>
          <Column>
            <ResponsiveDocumentViewer
              isRegisterScope={this.userHasRegisterScope()}
            >
              <DocumentViewer
                id={'document_section_' + this.state.activeSection}
                key={'Document_section_' + this.state.activeSection}
                options={this.prepSectionDocuments(
                  draft,
                  this.state.activeSection || formSections[0].id
                )}
              >
                <ZeroDocument>
                  {intl.formatMessage(messages.zeroDocumentsText, {
                    section: sectionName
                  })}
                  <LinkButton
                    id="edit-document"
                    onClick={() =>
                      this.editLinkClickHandler(
                        documentsSection.id,
                        documentsSection.groups[0].id,
                        this.state.activeSection!
                      )
                    }
                  >
                    {intl.formatMessage(messages.editDocuments)}
                  </LinkButton>
                </ZeroDocument>
              </DocumentViewer>
            </ResponsiveDocumentViewer>
          </Column>
        </Row>
        <EditConfirmation
          show={this.state.displayEditDialog}
          handleClose={this.toggleDisplayDialog}
          handleEdit={() => {
            const application = this.props.draft
            application.review = true
            this.props.writeApplication(application)
            this.props.goToPageGroup(
              pageRoute,
              draft.id,
              this.state.editClickedSectionId!,
              this.state.editClickedSectionGroupId,
              draft.event.toLowerCase(),
              this.state.editClickFieldName
            )
          }}
        />
      </FullBodyContent>
    )
  }
}

export const ReviewSection = connect(
  (state: IStoreState) => ({
    registerForm: getRegisterForm(state),
    registrationSection: getBirthSection(state, BirthSection.Registration),
    documentsSection: getBirthSection(state, BirthSection.Documents),
    scope: getScope(state),
    offlineResources: getOfflineData(state),
    language: getLanguage(state)
  }),
  { goToPageGroup, writeApplication }
)(injectIntl(ReviewSectionComp))<|MERGE_RESOLUTION|>--- conflicted
+++ resolved
@@ -69,12 +69,9 @@
   Event,
   Section,
   BirthSection,
-<<<<<<< HEAD
   IFormTag,
-  IFormSectionGroup
-=======
+  IFormSectionGroup,
   SEARCH_FIELD
->>>>>>> 3dc8b198
 } from '@register/forms'
 import { formatLongDate } from '@register/utils/date-formatting'
 import { messages } from '@register/i18n/messages/views/review'
