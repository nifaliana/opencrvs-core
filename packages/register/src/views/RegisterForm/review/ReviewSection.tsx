--- conflicted
+++ resolved
@@ -44,15 +44,9 @@
   SUBSECTION,
   TEXTAREA,
   WARNING,
-<<<<<<< HEAD
-  FETCH_BUTTON,
-  RADIO_GROUP_WITH_NESTED_FIELDS,
-  IFormData,
   CHECKBOX_GROUP,
-  ICheckboxGroupFormField
-=======
+  ICheckboxGroupFormField,
   FETCH_BUTTON
->>>>>>> 4eaa385f
 } from '@register/forms'
 import {
   getBirthSection,
