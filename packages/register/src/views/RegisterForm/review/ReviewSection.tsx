import * as React from 'react'
import {
  DocumentViewer,
  IDocumentViewerOptions,
  DataSection
} from '@opencrvs/components/lib/interface'
import styled from '@register/styledComponents'
import {
  IApplication,
  writeApplication,
  SUBMISSION_STATUS,
  IPayload
} from '@register/applications'
import { connect } from 'react-redux'
import { IStoreState } from '@register/store'
import { getRegisterForm } from '@register/forms/register/application-selectors'
import { EditConfirmation } from '@register/views/RegisterForm/review/EditConfirmation'
<<<<<<< HEAD
import {
  getConditionalActionsForField,
  getVisibleSectionGroupsBasedOnConditions,
  getSectionFields
} from '@register/forms/utils'
=======
import { getConditionalActionsForField } from '@register/forms/utils'
>>>>>>> 21389c31
import { Link } from '@opencrvs/components/lib/typography'
import { flatten, isArray } from 'lodash'
import { getValidationErrorsForForm } from '@register/forms/validation'
import { goToPageGroup } from '@register/navigation'

import {
  ISelectOption as SelectComponentOptions,
  TextArea,
  InputField
} from '@opencrvs/components/lib/forms'
import { documentsSection } from '@register/forms/register/fieldDefinitions/birth/documents-section'
import { getScope } from '@register/profile/profileSelectors'
import { Scope } from '@register/utils/authUtils'
import { getOfflineState } from '@register/offline/selectors'
import {
  IOfflineDataState,
  OFFLINE_LOCATIONS_KEY,
  OFFLINE_FACILITIES_KEY,
  ILocation
} from '@register/offline/reducer'
import { getLanguage } from '@register/i18n/selectors'
import {
  defineMessages,
  InjectedIntlProps,
  injectIntl,
  InjectedIntl
} from 'react-intl'
<<<<<<< HEAD
=======
import { LinkButton } from '@opencrvs/components/lib/buttons'
>>>>>>> 21389c31
import {
  IForm,
  IFormSection,
  IFormField,
  IFileValue,
  IFormFieldValue,
  LIST,
  PARAGRAPH,
  SELECT_WITH_OPTIONS,
  SELECT_WITH_DYNAMIC_OPTIONS,
  ISelectOption,
  IDynamicOptions,
  IFormSectionData,
  WARNING,
  DATE,
  TEXTAREA
} from '@register/forms'
import { formatLongDate } from '@register/utils/date-formatting'

import { REJECTED, BIRTH } from '@register/utils/constants'
import { ReviewHeader } from './ReviewHeader'
import { SEAL_BD_GOVT } from '@register/views/PrintCertificate/generatePDF'
import { registrationSection } from '@register/forms/register/fieldDefinitions/birth/registration-section'
import { getDraftApplicantFullName } from '@register/utils/draftUtils'
import { ReviewAction } from '@register/components/form/ReviewActionComponent'
import { findDOMNode } from 'react-dom'
import { isMobileDevice } from '@register/utils/commonUtils'
import { FullBodyContent } from '@opencrvs/components/lib/layout'

const messages: {
  [key: string]: ReactIntl.FormattedMessage.MessageDescriptor
} = defineMessages({
  valueYes: {
    id: 'register.form.valueYes',
    defaultMessage: 'Yes',
    description: 'Label for "Yes" answer'
  },
  valueNo: {
    id: 'register.form.valueNo',
    defaultMessage: 'No',
    description: 'Label for "No" answer'
  },
  editLink: {
    id: 'review.edit.modal.editButton',
    defaultMessage: 'Edit',
    description: 'Edit link text'
  },
  valueNext: {
    id: 'register.form.next',
    defaultMessage: 'Next',
    description: 'Next button text'
  },

  requiredField: {
    id: 'register.form.required',
    defaultMessage: 'This field is required',
    description: 'Message when a field doesnt have a value'
  },

  valueSaveAsDraft: {
    id: 'register.form.saveDraft',
    defaultMessage: 'Save as draft',
    description: 'Save as draft Button Text'
  },
  deleteApplicationBtnTxt: {
    id: 'review.form.deleteApplication',
    defaultMessage: 'Delete Application',
    description: 'Delete application Button Text'
  },
  actionChange: {
    id: 'action.change',
    defaultMessage: 'Change',
    description: 'Change action'
  },
  bgdGovtName: {
    id: 'review.header.title.govtName.bgd',
    defaultMessage: 'Government of the peoples republic of Bangladesh',
    description: 'Header title that shows bgd govt name'
  },
  headerSubjectWithoutName: {
    id: 'review.header.subject.subjectWithoutName',
    defaultMessage:
      '{eventType, select, birth {Birth} death {Death}} Application',
    description: 'Header subject that shows which application type to review'
  },
  headerSubjectWithName: {
    id: 'review.header.subject.subjectWitName',
    defaultMessage:
      '{eventType, select, birth {Birth} death {Death}} Application for {name}',
    description:
      'Header subject that shows which application type to review with applicant name'
  },
  additionalComments: {
    id: 'review.inputs.additionalComments',
    defaultMessage: 'Any additional comments?',
    description: 'Label for input Additional comments'
  },
  zeroDocumentsText: {
    id: 'review.documents.zeroDocumentsText',
    defaultMessage:
      'No supporting documents for {section, select, child {child} mother {mother} father {father} deceased {deceased} informant {informant}}',
    description: 'Zero documents text'
  },
  editDocuments: {
    id: 'review.documents.editDocuments',
    defaultMessage: 'Add attachement',
    description: 'Edit documents text'
  }
})

const RequiredFieldLink = styled(Link)`
  color: ${({ theme }) => theme.colors.error};
`
const Row = styled.div`
  display: flex;
  flex: 1;
  @media (max-width: ${({ theme }) => theme.grid.breakpoints.lg}px) {
    flex-direction: column;
  }
`
const Column = styled.div`
  width: 50%;
  margin: 0px 15px;

  &:first-child {
    margin-left: 0px;
  }
  &:last-child {
    margin-right: 0px;
  }

  @media (max-width: ${({ theme }) => theme.grid.breakpoints.lg}px) {
    margin: 0px;
    width: 100%;
  }
`

const StyledColumn = styled(Column)`
  ${({ theme }) => theme.shadows.mistyShadow};
`

const ZeroDocument = styled.div`
  ${({ theme }) => theme.fonts.bigBodyStyle};
  display: flex;
  flex-direction: column;
  justify-content: flex-start;
  align-items: flex-start;
`

const ResponsiveDocumentViewer = styled.div.attrs<{ isRegisterScope: boolean }>(
  {}
)`
  @media (max-width: ${({ theme }) => theme.grid.breakpoints.lg}px) {
    display: ${({ isRegisterScope }) => (isRegisterScope ? 'block' : 'none')};
    margin-bottom: 11px;
  }
`

const FormData = styled.div`
  background: ${({ theme }) => theme.colors.white};
  color: ${({ theme }) => theme.colors.copy};
  padding: 32px;
`
const InputWrapper = styled.div`
  margin-top: 16px;
`
type onChangeReviewForm = (
  sectionData: IFormSectionData,
  activeSection: any,
  application: IApplication
) => void
interface IProps {
  draft: IApplication
  registerForm: { [key: string]: IForm }
  pageRoute: string
  rejectApplicationClickEvent?: () => void
<<<<<<< HEAD
  submitClickEvent?: () => void
  saveDraftClickEvent?: () => void
  deleteApplicationClickEvent?: () => void
  goToPageGroup: typeof goToPageGroup
=======
  submitClickEvent: (
    application: IApplication,
    submissionStatus: string,
    action: string,
    payload?: IPayload
  ) => void
  goToPage: typeof goToPage
>>>>>>> 21389c31
  scope: Scope | null
  offlineResources: IOfflineDataState
  language: string
  onChangeReviewForm?: onChangeReviewForm
  writeApplication: typeof writeApplication
}
type State = {
  displayEditDialog: boolean
  editClickedSectionId: string
  editClickedSectionGroupId: string
  editClickFieldName: string
  activeSection: string
}
type FullProps = IProps & InjectedIntlProps

const getViewableSection = (registerForm: IForm): IFormSection[] => {
  return registerForm.sections.filter(
    ({ id, viewType }) =>
      id !== 'documents' && (viewType === 'form' || viewType === 'hidden')
  )
}

const getDocumentSections = (registerForm: IForm): IFormSection[] => {
  return registerForm.sections.filter(
    ({ hasDocumentSection }) => hasDocumentSection
  )
}

function renderSelectLabel(
  value: IFormFieldValue,
  options: ISelectOption[],
  intl: InjectedIntl
) {
  const selectedOption = options.find(option => option.value === value)
  return selectedOption ? intl.formatMessage(selectedOption.label) : value
}

export function renderSelectDynamicLabel(
  value: IFormFieldValue,
  options: IDynamicOptions,
  draftData: IFormSectionData,
  intl: InjectedIntl,
  resources: IOfflineDataState,
  language: string
) {
  if (!options.resource) {
    const dependency = options.dependency
      ? draftData[options.dependency]
      : false
    const selectedOption = dependency
      ? options.options &&
        options.options[dependency.toString()].find(
          option => option.value === value
        )
      : false
    return selectedOption ? intl.formatMessage(selectedOption.label) : value
  } else {
    if (options.resource) {
      let selectedLocation: ILocation
      const locationId = value as string
      if (options.resource === 'locations') {
        selectedLocation = resources[OFFLINE_LOCATIONS_KEY][locationId]
      } else {
        selectedLocation = resources[OFFLINE_FACILITIES_KEY][locationId]
      }

      if (selectedLocation) {
        if (language === 'en') {
          return selectedLocation.name
        } else {
          return selectedLocation.nameBn
        }
      } else {
        return false
      }
    } else {
      return false
    }
  }
}

const renderValue = (
  draft: IApplication,
  section: IFormSection,
  field: IFormField,
  intl: InjectedIntl,
  offlineResources: IOfflineDataState,
  language: string
) => {
  const value: IFormFieldValue = draft.data[section.id]
    ? draft.data[section.id][field.name]
    : ''
  if (field.type === SELECT_WITH_OPTIONS && field.options) {
    return renderSelectLabel(value, field.options, intl)
  }
  if (field.type === SELECT_WITH_DYNAMIC_OPTIONS && field.dynamicOptions) {
    const draftData = draft.data[section.id]
    return renderSelectDynamicLabel(
      value,
      field.dynamicOptions,
      draftData,
      intl,
      offlineResources,
      language
    )
  }

  if (field.type === DATE && value && typeof value === 'string') {
    return formatLongDate(value)
  }

  if (typeof value === 'string') {
    return value
  }
  if (typeof value === 'boolean') {
    return value
      ? intl.formatMessage(messages.valueYes)
      : intl.formatMessage(messages.valueNo)
  }
  return value
}
const getErrorsOnFieldsBySection = (
  formSections: IFormSection[],
  draft: IApplication
) => {
  return formSections.reduce((sections, section: IFormSection) => {
    const fields: IFormField[] = getSectionFields(
      section,
      draft.data[section.id]
    )

    const errors = getValidationErrorsForForm(
      fields,
      draft.data[section.id] || {}
    )

    return {
      ...sections,
      [section.id]: fields.reduce((fields, field) => {
        // REFACTOR
        const validationErrors = errors[field.name]

        const value = draft.data[section.id]
          ? draft.data[section.id][field.name]
          : null

        const informationMissing =
          validationErrors.length > 0 || value === null ? validationErrors : []

        return { ...fields, [field.name]: informationMissing }
      }, {})
    }
  }, {})
}

type ImageMeta = {
  title: string
  description: string
}
type FullIFileValue = IFileValue & ImageMeta

class ReviewSectionComp extends React.Component<FullProps, State> {
  constructor(props: FullProps) {
    super(props)

    this.state = {
      displayEditDialog: false,
      editClickedSectionId: '',
<<<<<<< HEAD
      editClickedSectionGroupId: '',
      editClickFieldName: ''
=======
      editClickFieldName: '',
      activeSection: ''
    }
  }

  componentDidMount() {
    !isMobileDevice() && window.addEventListener('scroll', this.onScroll)
  }

  componentWillUnmount() {
    window.removeEventListener('scroll', this.onScroll)
  }

  docSections = getDocumentSections(
    this.props.registerForm[this.props.draft.event]
  )

  onScroll = () => {
    const scrollY = window.scrollY + window.innerHeight / 2
    let minDistance = 100000
    let sectionYTop = 0
    let sectionYBottom = 0
    let distance = 0
    let sectionElement: HTMLElement
    let activeSection = this.state.activeSection

    const node = findDOMNode(this) as HTMLElement

    this.docSections.forEach((section: IFormSection) => {
      sectionElement = node.querySelector(
        '#Section_' + section.id
      ) as HTMLElement
      sectionYTop = sectionElement.offsetTop
      sectionYBottom = sectionElement.offsetTop + sectionElement.offsetHeight

      distance = Math.abs(sectionYTop - scrollY)
      if (distance < minDistance) {
        minDistance = distance
        activeSection = section.id
      }

      distance = Math.abs(sectionYBottom - scrollY)
      if (distance < minDistance) {
        minDistance = distance
        activeSection = section.id
      }
    })
    this.setState({
      activeSection
    })
  }

  prepSectionDocuments = (
    draft: IApplication,
    activeSection: string
  ): IDocumentViewerOptions => {
    const draftItemName = documentsSection.id
    const documentOptions: SelectComponentOptions[] = []
    const selectOptions: SelectComponentOptions[] = []
    let uploadedDocuments =
      draft.data[draftItemName] &&
      isArray(draft.data[draftItemName].imageUploader)
        ? (draft.data[draftItemName].imageUploader as FullIFileValue[])
        : []

    uploadedDocuments = uploadedDocuments.filter(document => {
      return document.title.toUpperCase() === activeSection.toUpperCase()
    })

    uploadedDocuments.forEach(document => {
      const label = document.title + ' ' + document.description
      documentOptions.push({
        value: document.data,
        label
      })
      selectOptions.push({
        value: label,
        label
      })
    })

    return {
      selectOptions,
      documentOptions
>>>>>>> 21389c31
    }
  }

  toggleDisplayDialog = () => {
    this.setState(prevState => ({
      displayEditDialog: !prevState.displayEditDialog
    }))
  }

  editLinkClickHandler = (
    sectionId: string,
    sectionGroupId: string,
    fieldName: string
  ) => {
    this.setState(() => ({
      editClickedSectionId: sectionId,
      editClickedSectionGroupId: sectionGroupId,
      editClickFieldName: fieldName
    }))
    this.toggleDisplayDialog()
  }

  userHasRegisterScope() {
    if (this.props.scope) {
      return this.props.scope && this.props.scope.includes('register')
    } else {
      return false
    }
  }

  transformSectionData = (
    formSections: IFormSection[],
    errorsOnFields: any
  ) => {
    const { intl, draft, offlineResources, language, pageRoute } = this.props
    const isVisibleField = (field: IFormField, section: IFormSection) => {
      const conditionalActions = getConditionalActionsForField(
        field,
        draft.data[section.id] || {},
        offlineResources,
        draft.data
      )
      return !conditionalActions.includes('hide')
    }

    const isViewOnly = (field: IFormField) => {
      return [LIST, PARAGRAPH, WARNING, TEXTAREA].find(
        type => type === field.type
      )
    }
<<<<<<< HEAD
    return formSections.map(section => {
      let items: any[] = []
      getVisibleSectionGroupsBasedOnConditions(
        section,
        draft.data[section.id] || {}
      ).forEach(group => {
        items = items.concat(
          group.fields
            .filter(
              field => isVisibleField(field, section) && !isViewOnly(field)
            )
            .map(field => {
              const errorsOnField =
                // @ts-ignore
                errorsOnFields[section.id][field.name]

              return {
                label: intl.formatMessage(field.label),
                value:
                  errorsOnField.length > 0 ? (
                    <RequiredFieldLink
                      id={`required_link_${section.id}_${field.name}`}
                      onClick={() => {
                        this.props.goToPageGroup(
                          pageRoute,
                          draft.id,
                          section.id,
                          group.id,
                          draft.event.toLowerCase(),
                          field.name
                        )
                      }}
                    >
                      {intl.formatMessage(
                        errorsOnField[0].message,
                        errorsOnField[0].props
                      )}
                    </RequiredFieldLink>
                  ) : (
                    renderValue(
                      draft,
                      section,
                      field,
                      intl,
                      offlineResources,
                      language
=======
    return formSections.map(section => ({
      id: section.id,
      title: intl.formatMessage(section.title),
      items: section.fields
        .filter(field => isVisibleField(field, section) && !isViewOnly(field))
        .map(field => {
          const errorsOnField =
            // @ts-ignore
            errorsOnFields[section.id][field.name]

          return {
            label: intl.formatMessage(field.label),
            value:
              errorsOnField.length > 0 ? (
                <RequiredFieldLink
                  id={`required_link_${section.id}_${field.name}`}
                  onClick={() => {
                    this.props.goToPage(
                      pageRoute,
                      draft.id,
                      section.id,
                      draft.event.toLowerCase(),
                      field.name
>>>>>>> 21389c31
                    )
                  ),
                action: {
                  id: `btn_change_${section.id}_${field.name}`,
                  label: intl.formatMessage(messages.actionChange),
                  handler: () => {
                    this.editLinkClickHandler(section.id, group.id, field.name)
                  }
                }
              }
            })
        )
      })
      return {
        title: intl.formatMessage(section.title),
        items
      }
    })
  }

  render() {
    const {
      intl,
      draft,
      registerForm,
      rejectApplicationClickEvent,
      submitClickEvent,
      pageRoute,
      draft: { event }
    } = this.props

    const formSections = getViewableSection(registerForm[event])

    const errorsOnFields = getErrorsOnFieldsBySection(formSections, draft)

    const isComplete =
      flatten(
        // @ts-ignore
        Object.values(errorsOnFields).map(Object.values)
        // @ts-ignore
      ).filter(errors => errors.length > 0).length === 0

    const textAreaProps = {
      id: 'additional_comments',
      onChange: (e: React.ChangeEvent<HTMLInputElement>) => {
        ;(this.props.onChangeReviewForm as onChangeReviewForm)(
          { commentsOrNotes: e.target.value },
          registrationSection,
          draft
        )
      },
      value:
        (draft.data.registration && draft.data.registration.commentsOrNotes) ||
        '',
      ignoreMediaQuery: true
    }

    const sectionName = this.state.activeSection || this.docSections[0].id
    const applicantName = getDraftApplicantFullName(draft, intl.locale)

    return (
      <FullBodyContent>
        <Row>
          <StyledColumn>
            <ReviewHeader
              id="review_header"
              logoSource={SEAL_BD_GOVT}
              title={intl.formatMessage(
                messages[`${window.config.COUNTRY}GovtName`]
              )}
              subject={
                applicantName
                  ? intl.formatMessage(messages.headerSubjectWithName, {
                      eventType: event,
                      name: applicantName
                    })
                  : intl.formatMessage(messages.headerSubjectWithoutName, {
                      eventType: event
                    })
              }
            />
            <FormData>
              {this.transformSectionData(formSections, errorsOnFields).map(
<<<<<<< HEAD
                (sec, index) => {
                  return <DataSection key={index} {...sec} />
                }
=======
                (sec, index) => (
                  <DataSection key={index} {...sec} id={'Section_' + sec.id} />
                )
>>>>>>> 21389c31
              )}
              {event === BIRTH && (
                <InputWrapper>
                  <InputField
                    id="additional_comments"
                    touched={false}
                    required={false}
                    label={intl.formatMessage(messages.additionalComments)}
                  >
                    <TextArea {...textAreaProps} />
                  </InputField>
                </InputWrapper>
              )}
            </FormData>
            <ReviewAction
              isComplete={isComplete}
              isRegister={this.userHasRegisterScope()}
              isRejected={this.props.draft.registrationStatus === REJECTED}
              isDraft={
                this.props.draft.submissionStatus === SUBMISSION_STATUS.DRAFT
              }
              application={draft}
              submitAction={submitClickEvent}
              rejectAction={rejectApplicationClickEvent}
            />
          </StyledColumn>
          <Column>
            <ResponsiveDocumentViewer
              isRegisterScope={this.userHasRegisterScope()}
            >
              <DocumentViewer
                id={'document_section_' + this.state.activeSection}
                key={'Document_section_' + this.state.activeSection}
                options={this.prepSectionDocuments(
                  draft,
                  this.state.activeSection || formSections[0].id
                )}
              >
                <ZeroDocument>
                  {intl.formatMessage(messages.zeroDocumentsText, {
                    section: sectionName
                  })}
                  <LinkButton
                    id="edit-document"
                    onClick={() =>
                      this.editLinkClickHandler(
                        documentsSection.id,
                        this.state.activeSection
                      )
                    }
                  >
                    {intl.formatMessage(messages.editDocuments)}
                  </LinkButton>
                </ZeroDocument>
              </DocumentViewer>
            </ResponsiveDocumentViewer>
          </Column>
        </Row>
        <EditConfirmation
          show={this.state.displayEditDialog}
          handleClose={this.toggleDisplayDialog}
          handleEdit={() => {
            const application = this.props.draft
            application.review = true
            this.props.writeApplication(application)
            this.props.goToPageGroup(
              pageRoute,
              draft.id,
              this.state.editClickedSectionId,
              this.state.editClickedSectionGroupId,
              draft.event.toLowerCase(),
              this.state.editClickFieldName
            )
          }}
        />
      </FullBodyContent>
    )
  }
}

export const ReviewSection = connect(
  (state: IStoreState) => ({
    registerForm: getRegisterForm(state),
    scope: getScope(state),
    offlineResources: getOfflineState(state),
    language: getLanguage(state)
  }),
  { goToPageGroup, writeApplication }
)(injectIntl(ReviewSectionComp))<|MERGE_RESOLUTION|>--- conflicted
+++ resolved
@@ -15,15 +15,11 @@
 import { IStoreState } from '@register/store'
 import { getRegisterForm } from '@register/forms/register/application-selectors'
 import { EditConfirmation } from '@register/views/RegisterForm/review/EditConfirmation'
-<<<<<<< HEAD
 import {
   getConditionalActionsForField,
   getVisibleSectionGroupsBasedOnConditions,
   getSectionFields
 } from '@register/forms/utils'
-=======
-import { getConditionalActionsForField } from '@register/forms/utils'
->>>>>>> 21389c31
 import { Link } from '@opencrvs/components/lib/typography'
 import { flatten, isArray } from 'lodash'
 import { getValidationErrorsForForm } from '@register/forms/validation'
@@ -51,10 +47,7 @@
   injectIntl,
   InjectedIntl
 } from 'react-intl'
-<<<<<<< HEAD
-=======
 import { LinkButton } from '@opencrvs/components/lib/buttons'
->>>>>>> 21389c31
 import {
   IForm,
   IFormSection,
@@ -231,20 +224,13 @@
   registerForm: { [key: string]: IForm }
   pageRoute: string
   rejectApplicationClickEvent?: () => void
-<<<<<<< HEAD
-  submitClickEvent?: () => void
-  saveDraftClickEvent?: () => void
-  deleteApplicationClickEvent?: () => void
   goToPageGroup: typeof goToPageGroup
-=======
   submitClickEvent: (
     application: IApplication,
     submissionStatus: string,
     action: string,
     payload?: IPayload
   ) => void
-  goToPage: typeof goToPage
->>>>>>> 21389c31
   scope: Scope | null
   offlineResources: IOfflineDataState
   language: string
@@ -413,10 +399,7 @@
     this.state = {
       displayEditDialog: false,
       editClickedSectionId: '',
-<<<<<<< HEAD
       editClickedSectionGroupId: '',
-      editClickFieldName: ''
-=======
       editClickFieldName: '',
       activeSection: ''
     }
@@ -501,7 +484,6 @@
     return {
       selectOptions,
       documentOptions
->>>>>>> 21389c31
     }
   }
 
@@ -552,7 +534,6 @@
         type => type === field.type
       )
     }
-<<<<<<< HEAD
     return formSections.map(section => {
       let items: any[] = []
       getVisibleSectionGroupsBasedOnConditions(
@@ -599,31 +580,6 @@
                       intl,
                       offlineResources,
                       language
-=======
-    return formSections.map(section => ({
-      id: section.id,
-      title: intl.formatMessage(section.title),
-      items: section.fields
-        .filter(field => isVisibleField(field, section) && !isViewOnly(field))
-        .map(field => {
-          const errorsOnField =
-            // @ts-ignore
-            errorsOnFields[section.id][field.name]
-
-          return {
-            label: intl.formatMessage(field.label),
-            value:
-              errorsOnField.length > 0 ? (
-                <RequiredFieldLink
-                  id={`required_link_${section.id}_${field.name}`}
-                  onClick={() => {
-                    this.props.goToPage(
-                      pageRoute,
-                      draft.id,
-                      section.id,
-                      draft.event.toLowerCase(),
-                      field.name
->>>>>>> 21389c31
                     )
                   ),
                 action: {
@@ -638,6 +594,7 @@
         )
       })
       return {
+        id: section.id,
         title: intl.formatMessage(section.title),
         items
       }
@@ -707,15 +664,9 @@
             />
             <FormData>
               {this.transformSectionData(formSections, errorsOnFields).map(
-<<<<<<< HEAD
-                (sec, index) => {
-                  return <DataSection key={index} {...sec} />
-                }
-=======
                 (sec, index) => (
                   <DataSection key={index} {...sec} id={'Section_' + sec.id} />
                 )
->>>>>>> 21389c31
               )}
               {event === BIRTH && (
                 <InputWrapper>
@@ -763,6 +714,7 @@
                     onClick={() =>
                       this.editLinkClickHandler(
                         documentsSection.id,
+                        documentsSection.groups[0].id,
                         this.state.activeSection
                       )
                     }
