--- conflicted
+++ resolved
@@ -149,11 +149,7 @@
           await flushPromises()
           app.update()
 
-<<<<<<< HEAD
-          expect(fileInputs).toEqual(4)
-=======
           expect(window.location.href).toContain('/')
->>>>>>> 5b6bf450
         })
       })
 
@@ -256,19 +252,11 @@
           ).toHaveLength(1)
         })
       })
-<<<<<<< HEAD
-    })
-    describe('when user is in document page', () => {
-      beforeEach(() => goToDocumentsSection(app))
-      it('image upload field is rendered', () => {
-        expect(app.find('#upload_document').hostNodes()).toHaveLength(3)
-=======
       describe('when user is in document page', () => {
         beforeEach(() => goToDocumentsSection(app))
         it('image upload field is rendered', () => {
           expect(app.find('#upload_document').hostNodes()).toHaveLength(4)
         })
->>>>>>> 5b6bf450
       })
     })
   })
