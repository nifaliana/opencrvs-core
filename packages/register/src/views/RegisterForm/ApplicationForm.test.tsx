--- conflicted
+++ resolved
@@ -145,22 +145,13 @@
     describe('when user is in birth registration by parent informant view', () => {
       let draft: IApplication
       beforeEach(async () => {
-<<<<<<< HEAD
-        draft = createApplication(Event.BIRTH)
-        draft.data = {
-          ...draft.data,
-=======
         const data = {
->>>>>>> 68c65c88
           registration: {
             presentAtBirthRegistration: 'MOTHER'
           }
         }
-<<<<<<< HEAD
-=======
         draft = createApplication(Event.BIRTH, data)
 
->>>>>>> 68c65c88
         /*
          * Needs to be done before storeApplication(draft)
          * so offline applications wouldn't override the dispatched ones
