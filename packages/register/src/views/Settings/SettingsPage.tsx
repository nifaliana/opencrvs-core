import * as React from 'react'
import { connect } from 'react-redux'
import { injectIntl, InjectedIntlProps, defineMessages } from 'react-intl'
import { IStoreState } from '@register/store'
import { getUserDetails } from '@register/profile/profileSelectors'
import { IUserDetails } from '@register/utils/userUtils'
import { GQLHumanName } from '@opencrvs/gateway/src/graphql/schema'
import styled from '@register/styledComponents'
import { Header } from '@register/components/interface/Header/Header'
import { AvatarLarge, Avatar } from '@opencrvs/components/lib/icons'
import { DataSection } from '@opencrvs/components/lib/interface/ViewData'
import {
  ResponsiveModal,
  NOTIFICATION_TYPE,
  Notification
} from '@opencrvs/components/lib/interface'
import { Select } from '@opencrvs/components/lib/forms'
import { PrimaryButton, TertiaryButton } from '@opencrvs/components/lib/buttons'
import { userMessages as messages } from '@register/i18n/messages'
import { modifyUserDetails as modifyUserDetailsAction } from '@register/profile/profileActions'
import { getDefaultLanguage, getAvailableLanguages } from '@register/i18n/utils'
import { IntlState } from '@register/i18n/reducer'

export const messages: {
  [key: string]: ReactIntl.FormattedMessage.MessageDescriptor
} = defineMessages({
  settingsTitle: {
    id: 'settings.title',
    defaultMessage: 'Settings',
    description: 'Title of the settings page'
  },
  profileTitle: {
    id: 'settings.profile.tile',
    defaultMessage: 'Profile',
    description: 'Profile header'
  },
  securityTitle: {
    id: 'settings.security.tile',
    defaultMessage: 'Security',
    description: 'Security header'
  },
  accountTitle: {
    id: 'settings.account.tile',
    defaultMessage: 'Account',
    description: 'Account header'
  },
  systemTitle: {
    id: 'settings.system.tile',
    defaultMessage: 'System',
    description: 'System header'
  },
  labelEnglishName: {
    id: 'settings.user.label.nameEN',
    defaultMessage: 'English name',
    description: 'English name label'
  },
<<<<<<< HEAD
  labelBanglaName: {
    id: 'settings.user.label.nameBN',
    defaultMessage: 'Bengali name',
    description: 'Bengali name label'
  },
=======
>>>>>>> 7fe783a3
  labelPhone: {
    id: 'constants.phoneNumber',
    defaultMessage: 'Phone number',
    description: 'Phone label'
  },
  labelRole: {
    id: 'constants.role',
    defaultMessage: 'Role',
    description: 'Role label'
  },
  labelPassword: {
    id: 'settings.user.label.password',
    defaultMessage: 'Password',
    description: 'Password label'
  },
  labelPin: {
    id: 'settings.user.label.pin',
    defaultMessage: 'PIN',
    description: 'PIN label'
  },
  labelLanguage: {
    id: 'settings.user.label.language',
    defaultMessage: 'Language',
    description: 'language label'
  },
  actionChange: {
    id: 'buttons.change',
    defaultMessage: 'Change',
    description: 'Change action'
  },
  changeLanguageMessege: {
    id: 'settings.message.changeLanguage',
    defaultMessage: 'Your prefered language that you want to use on OpenCRVS',
    description: 'Change language message'
  },
  changeLanguageTitle: {
    id: 'settings.changeLanguage',
    defaultMessage: 'Change language',
    description: 'Change language title'
  },
  changeLanguageSuccessMessage: {
    id: 'settings.changeLanguage.success',
    defaultMessage: 'Language updted to English',
    description: 'Change language success'
  },
  buttonApply: {
    id: 'buttons.apply',
    defaultMessage: 'Apply',
    description: 'Apply button label'
  },
  buttonCancel: {
    id: 'buttons.cancel',
    defaultMessage: 'Cancel',
    description: 'Cancel button label'
  }
})

const Container = styled.div`
  ${({ theme }) => theme.fonts.regularFont};
  ${({ theme }) => theme.shadows.mistyShadow};
  color: ${({ theme }) => theme.colors.copy};
  background: ${({ theme }) => theme.colors.white};
  padding: 40px 80px;
  margin: 36px auto;
  width: 1156px;
  @media (max-width: ${({ theme }) => theme.grid.breakpoints.lg}px) {
    margin: 0;
    padding: 24px 0;
    width: 100%;
    min-height: 100vh;
    margin-top: 0;
    box-shadow: 0 0 0 rgba(0, 0, 0, 0);
  }
`

const SettingsTitle = styled.div`
  ${({ theme }) => theme.fonts.h1Style};
  height: 72px;
  margin-left: 16px;
  @media (max-width: ${({ theme }) => theme.grid.breakpoints.lg}px) {
    display: none;
  }
`
const Content = styled.div`
  display: flex;
  @media (max-width: ${({ theme }) => theme.grid.breakpoints.lg}px) {
    flex-direction: column-reverse;
  }
`
const Left = styled.div`
  margin: 0 16px;
  flex-grow: 1;
`
const Right = styled.div`
  display: flex;
  padding-top: 80px;
  margin-left: 112px;
  & .desktop {
    display: block;
  }
  & .tablet {
    display: none;
  }
  @media (max-width: ${({ theme }) => theme.grid.breakpoints.lg}px) {
    padding-top: 0;
    margin-left: 24px;
    & .desktop {
      display: none;
    }
    & .tablet {
      display: block;
    }
  }
`

const Message = styled.div`
  margin-bottom: 16px;
`
const Label = styled.label`
  margin-bottom: 8px;
`
const ApplyButton = styled(PrimaryButton)`
  height: 40px;
  & div {
    padding: 0 8px;
  }
`
const CancelButton = styled(TertiaryButton)`
  height: 40px;
  & div {
    padding: 0;
  }
`
type IProps = InjectedIntlProps & {
  language: string
  languages: IntlState['languages']
  userDetails: IUserDetails | null
  modifyUserDetails: typeof modifyUserDetailsAction
}

interface IState {
  showLanguageSettings: boolean
  selectedLanguage: string
  showSuccessNotification: boolean
}

interface ILanguageOptions {
  [key: string]: string
}

class SettingsView extends React.Component<IProps & IState, IState> {
  constructor(props: IProps & IState) {
    super(props)
    this.state = {
      showLanguageSettings: false,
      showSuccessNotification: false,
      selectedLanguage: this.props.userDetails
        ? this.props.userDetails.language
        : getDefaultLanguage()
    }
  }

  toggleLanguageSettingsModal = () => {
    this.setState(state => ({
      showLanguageSettings: !state.showLanguageSettings
    }))
  }

  toggleSuccessNotification = () => {
    this.setState(state => ({
      showSuccessNotification: !state.showSuccessNotification
    }))
  }

  cancelLanguageSettings = () => {
    this.setState(state => ({
      selectedLanguage: this.props.userDetails
        ? this.props.userDetails.language
        : getDefaultLanguage(),
      showLanguageSettings: !state.showLanguageSettings
    }))
  }

  changeLanguage = () => {
    if (this.props.userDetails) {
      this.props.userDetails.language = this.state.selectedLanguage
      this.props.modifyUserDetails(this.props.userDetails)

      this.toggleLanguageSettingsModal()
      this.toggleSuccessNotification()
    }
  }

  render() {
    const { userDetails, intl, languages } = this.props
    const langChoice = [] as ILanguageOptions[]
    const availableLangs = getAvailableLanguages()
    availableLangs.map((lang: string) => {
      langChoice.push({
        value: lang,
        label: languages[lang].displayName
      })
    })

    let englishName = ''
    if (userDetails && userDetails.name) {
      const nameObj = userDetails.name.find(
        (storedName: GQLHumanName | null) => {
          const name = storedName as GQLHumanName
          return name.use === getDefaultLanguage()
        }
      ) as GQLHumanName

      englishName = `${String(nameObj.firstNames)} ${String(
        nameObj.familyName
      )}`
    }

    const mobile = (userDetails && userDetails.mobile) || ''

    const role =
      userDetails && userDetails.role
        ? intl.formatMessage(messages[userDetails.role])
        : ''
    const sections = [
      {
        title: intl.formatMessage(messages.profileTitle),
        items: [
          {
            label: intl.formatMessage(messages.labelEnglishName),
            value: englishName,
            action: {
              label: intl.formatMessage(messages.actionChange),
              disabled: true
            }
          },
          {
            label: intl.formatMessage(messages.labelPhone),
            value: mobile,
            action: {
              label: intl.formatMessage(messages.actionChange),
              disabled: true
            }
          }
        ]
      },
      {
        title: intl.formatMessage(messages.accountTitle),
        items: [
          {
            label: intl.formatMessage(messages.labelRole),
            value: role,
            action: {
              label: intl.formatMessage(messages.actionChange),
              disabled: true
            }
          }
        ]
      },
      {
        title: intl.formatMessage(messages.securityTitle),
        items: [
          {
            label: intl.formatMessage(messages.labelPassword),
            placeHolder: 'Last change 4 days ago',
            action: {
              label: intl.formatMessage(messages.actionChange),
              disabled: true
            }
          },
          {
            label: intl.formatMessage(messages.labelPin),
            placeHolder: 'Last change 4 days ago',
            action: {
              label: intl.formatMessage(messages.actionChange),
              disabled: true
            }
          }
        ]
      },
      {
        title: intl.formatMessage(messages.systemTitle),
        items: [
          {
            label: intl.formatMessage(messages.labelLanguage),
            value: languages[this.state.selectedLanguage].displayName,
            action: {
              id: 'BtnChangeLanguage',
              label: intl.formatMessage(messages.actionChange),
              handler: this.toggleLanguageSettingsModal
            }
          }
        ]
      }
    ]
    return (
      <>
        <Header title={intl.formatMessage(messages.settingsTitle)} />
        <Container>
          <SettingsTitle>
            {intl.formatMessage(messages.settingsTitle)}
          </SettingsTitle>
          <Content>
            <Left>
              {sections.map((sec, index: number) => (
                <DataSection key={index} {...sec} />
              ))}
            </Left>
            <Right>
              <Avatar className="tablet" />
              <AvatarLarge className="desktop" />
            </Right>
          </Content>
        </Container>
        <ResponsiveModal
          id="ChangeLanguageModal"
          title={intl.formatMessage(messages.changeLanguageTitle)}
          show={this.state.showLanguageSettings}
          actions={[
            <CancelButton
              key="cancel"
              id="modal_cancel"
              onClick={this.cancelLanguageSettings}
            >
              {intl.formatMessage(messages.buttonCancel)}
            </CancelButton>,
            <ApplyButton
              key="apply"
              id="apply_change"
              onClick={this.changeLanguage}
            >
              {intl.formatMessage(messages.buttonApply)}
            </ApplyButton>
          ]}
          handleClose={this.cancelLanguageSettings}
        >
          <Message>
            {intl.formatMessage(messages.changeLanguageMessege)}
          </Message>
          <Label>{intl.formatMessage(messages.labelLanguage)}</Label>
          <Select
            id="SelectLanguage"
            onChange={(val: string) => {
              this.setState({
                selectedLanguage: val
              })
            }}
            value={this.state.selectedLanguage}
            options={langChoice}
            placeholder=""
          />
        </ResponsiveModal>
        <Notification
          type={NOTIFICATION_TYPE.SUCCESS}
          show={this.state.showSuccessNotification}
          callback={this.toggleSuccessNotification}
        >
          {intl.formatMessage(messages.changeLanguageSuccessMessage)}
        </Notification>
      </>
    )
  }
}

export const SettingsPage = connect(
  (store: IStoreState) => ({
    language: store.i18n.language,
    languages: store.i18n.languages,
    userDetails: getUserDetails(store)
  }),
  {
    modifyUserDetails: modifyUserDetailsAction
  }
)(injectIntl(SettingsView))<|MERGE_RESOLUTION|>--- conflicted
+++ resolved
@@ -1,6 +1,6 @@
 import * as React from 'react'
 import { connect } from 'react-redux'
-import { injectIntl, InjectedIntlProps, defineMessages } from 'react-intl'
+import { injectIntl, InjectedIntlProps } from 'react-intl'
 import { IStoreState } from '@register/store'
 import { getUserDetails } from '@register/profile/profileSelectors'
 import { IUserDetails } from '@register/utils/userUtils'
@@ -16,108 +16,13 @@
 } from '@opencrvs/components/lib/interface'
 import { Select } from '@opencrvs/components/lib/forms'
 import { PrimaryButton, TertiaryButton } from '@opencrvs/components/lib/buttons'
-import { userMessages as messages } from '@register/i18n/messages'
+import {
+  userMessages as messages,
+  buttonMessages
+} from '@register/i18n/messages'
 import { modifyUserDetails as modifyUserDetailsAction } from '@register/profile/profileActions'
 import { getDefaultLanguage, getAvailableLanguages } from '@register/i18n/utils'
 import { IntlState } from '@register/i18n/reducer'
-
-export const messages: {
-  [key: string]: ReactIntl.FormattedMessage.MessageDescriptor
-} = defineMessages({
-  settingsTitle: {
-    id: 'settings.title',
-    defaultMessage: 'Settings',
-    description: 'Title of the settings page'
-  },
-  profileTitle: {
-    id: 'settings.profile.tile',
-    defaultMessage: 'Profile',
-    description: 'Profile header'
-  },
-  securityTitle: {
-    id: 'settings.security.tile',
-    defaultMessage: 'Security',
-    description: 'Security header'
-  },
-  accountTitle: {
-    id: 'settings.account.tile',
-    defaultMessage: 'Account',
-    description: 'Account header'
-  },
-  systemTitle: {
-    id: 'settings.system.tile',
-    defaultMessage: 'System',
-    description: 'System header'
-  },
-  labelEnglishName: {
-    id: 'settings.user.label.nameEN',
-    defaultMessage: 'English name',
-    description: 'English name label'
-  },
-<<<<<<< HEAD
-  labelBanglaName: {
-    id: 'settings.user.label.nameBN',
-    defaultMessage: 'Bengali name',
-    description: 'Bengali name label'
-  },
-=======
->>>>>>> 7fe783a3
-  labelPhone: {
-    id: 'constants.phoneNumber',
-    defaultMessage: 'Phone number',
-    description: 'Phone label'
-  },
-  labelRole: {
-    id: 'constants.role',
-    defaultMessage: 'Role',
-    description: 'Role label'
-  },
-  labelPassword: {
-    id: 'settings.user.label.password',
-    defaultMessage: 'Password',
-    description: 'Password label'
-  },
-  labelPin: {
-    id: 'settings.user.label.pin',
-    defaultMessage: 'PIN',
-    description: 'PIN label'
-  },
-  labelLanguage: {
-    id: 'settings.user.label.language',
-    defaultMessage: 'Language',
-    description: 'language label'
-  },
-  actionChange: {
-    id: 'buttons.change',
-    defaultMessage: 'Change',
-    description: 'Change action'
-  },
-  changeLanguageMessege: {
-    id: 'settings.message.changeLanguage',
-    defaultMessage: 'Your prefered language that you want to use on OpenCRVS',
-    description: 'Change language message'
-  },
-  changeLanguageTitle: {
-    id: 'settings.changeLanguage',
-    defaultMessage: 'Change language',
-    description: 'Change language title'
-  },
-  changeLanguageSuccessMessage: {
-    id: 'settings.changeLanguage.success',
-    defaultMessage: 'Language updted to English',
-    description: 'Change language success'
-  },
-  buttonApply: {
-    id: 'buttons.apply',
-    defaultMessage: 'Apply',
-    description: 'Apply button label'
-  },
-  buttonCancel: {
-    id: 'buttons.cancel',
-    defaultMessage: 'Cancel',
-    description: 'Cancel button label'
-  }
-})
 
 const Container = styled.div`
   ${({ theme }) => theme.fonts.regularFont};
@@ -294,7 +199,7 @@
             label: intl.formatMessage(messages.labelEnglishName),
             value: englishName,
             action: {
-              label: intl.formatMessage(messages.actionChange),
+              label: intl.formatMessage(buttonMessages.change),
               disabled: true
             }
           },
@@ -302,7 +207,7 @@
             label: intl.formatMessage(messages.labelPhone),
             value: mobile,
             action: {
-              label: intl.formatMessage(messages.actionChange),
+              label: intl.formatMessage(buttonMessages.change),
               disabled: true
             }
           }
@@ -315,7 +220,7 @@
             label: intl.formatMessage(messages.labelRole),
             value: role,
             action: {
-              label: intl.formatMessage(messages.actionChange),
+              label: intl.formatMessage(buttonMessages.change),
               disabled: true
             }
           }
@@ -328,7 +233,7 @@
             label: intl.formatMessage(messages.labelPassword),
             placeHolder: 'Last change 4 days ago',
             action: {
-              label: intl.formatMessage(messages.actionChange),
+              label: intl.formatMessage(buttonMessages.change),
               disabled: true
             }
           },
@@ -336,7 +241,7 @@
             label: intl.formatMessage(messages.labelPin),
             placeHolder: 'Last change 4 days ago',
             action: {
-              label: intl.formatMessage(messages.actionChange),
+              label: intl.formatMessage(buttonMessages.change),
               disabled: true
             }
           }
@@ -350,7 +255,7 @@
             value: languages[this.state.selectedLanguage].displayName,
             action: {
               id: 'BtnChangeLanguage',
-              label: intl.formatMessage(messages.actionChange),
+              label: intl.formatMessage(buttonMessages.change),
               handler: this.toggleLanguageSettingsModal
             }
           }
@@ -386,14 +291,14 @@
               id="modal_cancel"
               onClick={this.cancelLanguageSettings}
             >
-              {intl.formatMessage(messages.buttonCancel)}
+              {intl.formatMessage(buttonMessages.cancel)}
             </CancelButton>,
             <ApplyButton
               key="apply"
               id="apply_change"
               onClick={this.changeLanguage}
             >
-              {intl.formatMessage(messages.buttonApply)}
+              {intl.formatMessage(messages.apply)}
             </ApplyButton>
           ]}
           handleClose={this.cancelLanguageSettings}
