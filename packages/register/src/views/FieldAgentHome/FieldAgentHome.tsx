--- conflicted
+++ resolved
@@ -133,69 +133,6 @@
   color: ${({ theme }) => theme.colors.copy};
   ${({ theme }) => theme.fonts.bigBodyStyle};
 `
-<<<<<<< HEAD
-
-=======
-const messages: {
-  [key: string]: ReactIntl.FormattedMessage.MessageDescriptor
-} = defineMessages({
-  inProgress: {
-    id: 'register.fieldAgentHome.inProgress',
-    defaultMessage: 'In progress ({total})',
-    description: 'The title of in progress tab'
-  },
-  sentForReview: {
-    id: 'register.fieldAgentHome.sentForReview',
-    defaultMessage: 'Sent for review ({total})',
-    description: 'The title of sent for review tab'
-  },
-  requireUpdates: {
-    id: 'register.fieldAgentHome.requireUpdates',
-    defaultMessage: 'Require updates ({total})',
-    description: 'The title of require updates tab'
-  },
-  rejectedDays: {
-    id: 'register.fieldAgentHome.rejectedDays',
-    defaultMessage: 'Rejected {text}',
-    description: 'The title of rejected days of application'
-  },
-  listItemName: {
-    id: 'register.registrarHome.listItemName',
-    defaultMessage: 'Name',
-    description: 'Label for name in work queue list item'
-  },
-  listItemType: {
-    id: 'register.registrarHome.resultsType',
-    defaultMessage: 'Type',
-    description: 'Label for type of event in work queue list item'
-  },
-  listItemUpdateDate: {
-    id: 'register.registrarHome.results.updateDate',
-    defaultMessage: 'Sent on',
-    description: 'Label for rejection date in work queue list item'
-  },
-  zeroUpdatesText: {
-    id: 'register.fieldAgentHome.zeroUpdatesText',
-    defaultMessage: 'No applications require updates',
-    description: 'The text when no rejected applications'
-  },
-  allUpdatesText: {
-    id: 'register.fieldAgentHome.allUpdatesText',
-    defaultMessage: 'Great job! You have updated all applications',
-    description: 'The text when all rejected applications updated'
-  },
-  requireUpdatesLoading: {
-    id: 'register.fieldAgentHome.requireUpdatesLoading',
-    defaultMessage: 'Checking your applications',
-    description: 'The text when all rejected applications are loading'
-  },
-  queryError: {
-    id: 'register.fieldAgentHome.queryError',
-    defaultMessage: 'An error occured while loading applications',
-    description: 'The text when error ocurred loading rejected applications'
-  }
-})
->>>>>>> 2c01f96e
 interface IBaseFieldAgentHomeProps {
   theme: ITheme
   language: string
