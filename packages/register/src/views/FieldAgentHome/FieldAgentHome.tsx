import {
  Button,
  FloatingActionButton,
  ICON_ALIGNMENT
} from '@opencrvs/components/lib/buttons'
import {
  PlusTransparentWhite,
  StatusOrange,
  StatusProgress,
  StatusRejected
} from '@opencrvs/components/lib/icons'
import {
  GridTable,
  ISearchInputProps
} from '@opencrvs/components/lib/interface'
import { getLanguage } from '@opencrvs/register/src/i18n/selectors'
import { IStoreState } from '@opencrvs/register/src/store'
import * as moment from 'moment'
import * as React from 'react'
import { defineMessages, InjectedIntlProps, injectIntl } from 'react-intl'
import { connect } from 'react-redux'
import { Redirect, RouteComponentProps } from 'react-router'
import { IApplication, SUBMISSION_STATUS } from 'src/applications'
import { Header } from 'src/components/interface/Header/Header'
import {
  goToEvents as goToEventsAction,
  goToFieldAgentHomeTab as goToFieldAgentHomeTabAction,
  goToTab as goToTabAction,
  goToApplicationDetails
} from 'src/navigation'
import { REGISTRAR_HOME } from 'src/navigation/routes'
import { getUserDetails } from 'src/profile/profileSelectors'
import {
  FIELD_AGENT_HOME_TAB_IN_PROGRESS,
  FIELD_AGENT_HOME_TAB_REQUIRE_UPDATES,
  FIELD_AGENT_HOME_TAB_SENT_FOR_REVIEW,
  FIELD_AGENT_ROLE
} from 'src/utils/constants'
import { sentenceCase } from 'src/utils/data-formatting'
import styled from 'styled-components'
<<<<<<< HEAD
import { IUserDetails } from '../../utils/userUtils'
=======
import {
  Button,
  ICON_ALIGNMENT,
  FloatingActionButton
} from '@opencrvs/components/lib/buttons'
import {
  StatusProgress,
  StatusOrange,
  StatusRejected,
  PlusTransparentWhite
} from '@opencrvs/components/lib/icons'
import { goToFieldAgentHomeTab as goToFieldAgentHomeTabAction } from '../../navigation'
import { REGISTRAR_HOME } from 'src/navigation/routes'
import { IApplication, SUBMISSION_STATUS } from 'src/applications'
import { SentForReview } from './SentForReview'
>>>>>>> fd050ab3

const Topbar = styled.div`
  padding: 0 ${({ theme }) => theme.grid.margin}px;
  height: 48px;
  background: ${({ theme }) => theme.colors.white};
  ${({ theme }) => theme.shadows.mistyShadow};
  display: flex;
  overflow-x: auto;
  justify-content: flex-start;
  align-items: center;
`
const IconTab = styled(Button).attrs<{ active: boolean }>({})`
  color: ${({ theme }) => theme.colors.copy};
  ${({ theme }) => theme.fonts.subtitleStyle};
  padding-left: 0;
  padding-right: 0;
  border-radius: 0;
  flex-shrink: 0;
  outline: none;
  ${({ active }) => (active ? 'border-bottom: 3px solid #5E93ED' : '')};
  & > div {
    padding: 0 16px;
  }
  :first-child > div {
    position: relative;
    padding-left: 0;
  }
  & div > div {
    margin-right: 8px;
  }
  &:focus {
    outline: 0;
  }
`
const FABContainer = styled.div`
  position: absolute;
  left: 85.33%;
  right: 5.33%;
  top: 85%;
  bottom: 9.17%;
`
const messages = defineMessages({
  name: {
    id: 'register.registrarHome.listItemName',
    defaultMessage: 'Name',
    description: 'Label for name in work queue list item'
  },
  dob: {
    id: 'register.registrarHome.listItemDoB',
    defaultMessage: 'D.o.B',
    description: 'Label for DoB in work queue list item'
  },
  dod: {
    id: 'register.registrarHome.listItemDod',
    defaultMessage: 'D.o.D',
    description: 'Label for DoD in work queue list item'
  },
  hello: {
    id: 'register.registrarHome.header.Hello',
    defaultMessage: 'Hello {fullName}',
    description: 'Title for the user'
  },
  searchInputPlaceholder: {
    id: 'register.registrarHome.searchInput.placeholder',
    defaultMessage: 'Look for a record',
    description: 'The placeholder of search input'
  },
  searchInputButtonTitle: {
    id: 'register.registrarHome.searchButton',
    defaultMessage: 'Search',
    description: 'The title of search input submit button'
  },
  queryError: {
    id: 'register.registrarHome.queryError',
    defaultMessage: 'An error occurred while searching',
    description: 'The error message shown when a search query fails'
  },
  dataTableResults: {
    id: 'register.registrarHome.results',
    defaultMessage: 'Results',
    description: 'Results label at the top of the data table component'
  },
  dataTableNoResults: {
    id: 'register.registrarHome.noResults',
    defaultMessage: 'No result to display',
    description:
      'Text to display if the search return no results for the current filters'
  },
  headerTitle: {
    id: 'register.registrarHome.title',
    defaultMessage: 'Hello Registrar',
    description: 'The displayed title in the Work Queue header'
  },
  headerDescription: {
    id: 'register.registrarHome.description',
    defaultMessage: 'Review | Registration | Certification',
    description: 'The displayed description in the Work Queue header'
  },
  newRegistration: {
    id: 'register.registrarHome.newRegistration',
    defaultMessage: 'New registration',
    description: 'The title of new registration button'
  },
  inProgress: {
    id: 'register.fieldAgentHome.inProgress',
    defaultMessage: 'In progress ({total})',
    description: 'The title of in progress tab'
  },
  sentForReview: {
    id: 'register.fieldAgentHome.sentForReview',
    defaultMessage: 'Sent for review ({total})',
    description: 'The title of sent for review tab'
  },
  requireUpdates: {
    id: 'register.fieldAgentHome.requireUpdates',
    defaultMessage: 'Require updates ({total})',
    description: 'The title of require updates tab'
  },
  FIELD_AGENT: {
    id: 'register.home.header.FIELD_AGENT',
    defaultMessage: 'Field Agent',
    description: 'The description for FIELD_AGENT role'
  },
  REGISTRATION_CLERK: {
    id: 'register.home.header.REGISTRATION_CLERK',
    defaultMessage: 'Registration Clerk',
    description: 'The description for REGISTRATION_CLERK role'
  },
  LOCAL_REGISTRAR: {
    id: 'register.home.header.LOCAL_REGISTRAR',
    defaultMessage: 'Registrar',
    description: 'The description for LOCAL_REGISTRAR role'
  },
  DISTRICT_REGISTRAR: {
    id: 'register.home.header.DISTRICT_REGISTRAR',
    defaultMessage: 'District Registrar',
    description: 'The description for DISTRICT_REGISTRAR role'
  },
  STATE_REGISTRAR: {
    id: 'register.home.header.STATE_REGISTRAR',
    defaultMessage: 'State Registrar',
    description: 'The description for STATE_REGISTRAR role'
  },
  NATIONAL_REGISTRAR: {
    id: 'register.home.header.NATIONAL_REGISTRAR',
    defaultMessage: 'National Registrar',
    description: 'The description for NATIONAL_REGISTRAR role'
  },
  listItemType: {
    id: 'register.registrarHome.resultsType',
    defaultMessage: 'Type',
    description: 'Label for type of event in work queue list item'
  },
  listItemTrackingNumber: {
    id: 'register.registrarHome.results.trackingId',
    defaultMessage: 'Tracking ID',
    description: 'Label for tracking ID in work queue list item'
  },
  listItemApplicantNumber: {
    id: 'register.registrarHome.results.applicantNumber',
    defaultMessage: 'Applicant No.',
    description: 'Label for applicant number in work queue list item'
  },
  listItemApplicationDate: {
    id: 'register.registrarHome.results.applicationDate',
    defaultMessage: 'Application sent',
    description: 'Label for application date in work queue list item'
  },
  listItemUpdateDate: {
    id: 'register.registrarHome.results.updateDate',
    defaultMessage: 'Sent on',
    description: 'Label for rejection date in work queue list item'
  },
  listItemModificationDate: {
    id: 'register.registrarHome.results.modificationDate',
    defaultMessage: 'Last edited',
    description: 'Label for rejection date in work queue list item'
  },
  listItemEventDate: {
    id: 'register.registrarHome.results.eventDate',
    defaultMessage: 'Date of event',
    description: 'Label for event date in work queue list item'
  },
  reviewDuplicates: {
    id: 'register.registrarHome.results.reviewDuplicates',
    defaultMessage: 'Review Duplicates',
    description:
      'The title of review duplicates button in expanded area of list item'
  },
  review: {
    id: 'register.registrarHome.reviewButton',
    defaultMessage: 'Review',
    description: 'The title of review button in list item actions'
  },
  update: {
    id: 'register.registrarHome.updateButton',
    defaultMessage: 'Update',
    description: 'The title of update button in list item actions'
  },
  listItemName: {
    id: 'register.registrarHome.listItemName',
    defaultMessage: 'Name',
    description: 'Label for name in work queue list item'
  },
  listItemAction: {
    id: 'register.registrarHome.action',
    defaultMessage: 'Action',
    description: 'Label for action in work queue list item'
  }
})
interface IBaseFieldAgentHomeProps {
  language: string
  userDetails: IUserDetails
  tabId: string
  applications: IApplication[]
  goToTab: typeof goToTabAction
  goToEvents: typeof goToEventsAction
  draftCount: string
  goToFieldAgentHomeTab: typeof goToFieldAgentHomeTabAction
<<<<<<< HEAD
  goToApplicationDetails: typeof goToApplicationDetails
=======
  applicationsReadyToSend: IApplication[]
>>>>>>> fd050ab3
}

interface IMatchParams {
  tabId: string
}

type IFieldAgentHomeProps = IBaseFieldAgentHomeProps &
  InjectedIntlProps &
  ISearchInputProps &
  RouteComponentProps<IMatchParams>

interface IFieldAgentHomeState {
  progressCurrentPage: number
  reviewCurrentPage: number
  updatesCurrentPage: number
}

const TAB_ID = {
  inProgress: FIELD_AGENT_HOME_TAB_IN_PROGRESS,
  sentForReview: FIELD_AGENT_HOME_TAB_SENT_FOR_REVIEW,
  requireUpdates: FIELD_AGENT_HOME_TAB_REQUIRE_UPDATES
}

class FieldAgentHomeView extends React.Component<
  IFieldAgentHomeProps,
  IFieldAgentHomeState
> {
  pageSize = 10
  constructor(props: IFieldAgentHomeProps) {
    super(props)
    this.state = {
      progressCurrentPage: 1,
      reviewCurrentPage: 1,
      updatesCurrentPage: 1
    }
  }

  getDraftsCount() {
    const { applications } = this.props
    let draftsCount = 0
    if (applications) {
      applications.forEach(application => {
        if (
          application.submissionStatus ===
          SUBMISSION_STATUS[SUBMISSION_STATUS.DRAFT]
        ) {
          draftsCount++
        }
      })
    }

    return draftsCount
  }

  transformDraftContent = () => {
    if (!this.props.applications || this.props.applications.length <= 0) {
      return []
    }
    const drafts = this.props.applications.filter(
      application =>
        application.submissionStatus ===
        SUBMISSION_STATUS[SUBMISSION_STATUS.DRAFT]
    )
    return drafts.map((draft: IApplication) => {
      let name
      if (draft.event && draft.event.toString() === 'birth') {
        name =
          (draft.data &&
            draft.data.child &&
            draft.data.child.familyNameEng &&
            (!draft.data.child.firstNamesEng
              ? ''
              : draft.data.child.firstNamesEng + ' ') +
              draft.data.child.familyNameEng) ||
          (draft.data &&
            draft.data.child &&
            draft.data.child.familyName &&
            (!draft.data.child.firstNames
              ? ''
              : draft.data.child.firstNames + ' ') +
              draft.data.child.familyName) ||
          ''
      } else if (draft.event && draft.event.toString() === 'death') {
        name =
          (draft.data &&
            draft.data.deceased &&
            draft.data.deceased.familyNameEng &&
            (!draft.data.deceased.firstNamesEng
              ? ''
              : draft.data.deceased.firstNamesEng + ' ') +
              draft.data.deceased.familyNameEng) ||
          (draft.data &&
            draft.data.deceased &&
            draft.data.deceased.familyName &&
            (!draft.data.deceased.firstNames
              ? ''
              : draft.data.deceased.firstNames + ' ') +
              draft.data.deceased.familyName) ||
          ''
      }
      const lastModificationDate = draft.modifiedOn || draft.savedOn

      return {
        id: draft.id,
        event: (draft.event && sentenceCase(draft.event)) || '',
        name: name || '',
        date_of_modification:
          `Last updated ${lastModificationDate &&
            moment(lastModificationDate).fromNow()}` || '',
        rowClickHandler: [
          {
            label: 'rowClickHandler',
            handler: () => this.props.goToApplicationDetails(draft.id)
          }
        ]
      }
    })
  }

  onPageChange = (newPageNumber: number) => {
    if (this.props.tabId === TAB_ID.inProgress) {
      this.setState({ progressCurrentPage: newPageNumber })
    }
  }

  render() {
<<<<<<< HEAD
    const { applications, userDetails, match, intl } = this.props
=======
    const { userDetails, match, intl, applicationsReadyToSend } = this.props
>>>>>>> fd050ab3
    const tabId = match.params.tabId || TAB_ID.inProgress
    const isFieldAgent =
      userDetails && userDetails.name && userDetails.role === FIELD_AGENT_ROLE
    return (
      <>
        {isFieldAgent && (
          <>
            <Header />
            <Topbar id="top-bar">
              <IconTab
                id={`tab_${TAB_ID.inProgress}`}
                key={TAB_ID.inProgress}
                active={tabId === TAB_ID.inProgress}
                align={ICON_ALIGNMENT.LEFT}
                icon={() => <StatusProgress />}
                onClick={() =>
                  this.props.goToFieldAgentHomeTab(TAB_ID.inProgress)
                }
              >
                {intl.formatMessage(messages.inProgress, {
                  total: this.getDraftsCount()
                })}
              </IconTab>
              <IconTab
                id={`tab_${TAB_ID.sentForReview}`}
                key={TAB_ID.sentForReview}
                active={tabId === TAB_ID.sentForReview}
                align={ICON_ALIGNMENT.LEFT}
                icon={() => <StatusOrange />}
                onClick={() =>
                  this.props.goToFieldAgentHomeTab(TAB_ID.sentForReview)
                }
              >
                {intl.formatMessage(messages.sentForReview, {
                  total: applicationsReadyToSend.length
                })}
              </IconTab>
              <IconTab
                id={`tab_${TAB_ID.requireUpdates}`}
                key={TAB_ID.requireUpdates}
                active={tabId === TAB_ID.requireUpdates}
                align={ICON_ALIGNMENT.LEFT}
                icon={() => <StatusRejected />}
                onClick={() =>
                  this.props.goToFieldAgentHomeTab(TAB_ID.requireUpdates)
                }
              >
                {intl.formatMessage(messages.requireUpdates, {
                  total: 1
                })}
              </IconTab>
            </Topbar>
            {tabId === TAB_ID.sentForReview && (
              <SentForReview
                applicationsReadyToSend={applicationsReadyToSend}
              />
            )}
            <FABContainer>
              <FloatingActionButton
                id="new_event_declaration"
                onClick={this.props.goToEvents}
                icon={() => <PlusTransparentWhite />}
              />
            </FABContainer>

            {tabId === TAB_ID.inProgress && (
              <GridTable
                content={this.transformDraftContent()}
                columns={[
                  {
                    label: this.props.intl.formatMessage(messages.listItemType),
                    width: 20,
                    key: 'event'
                  },
                  {
                    label: this.props.intl.formatMessage(messages.listItemName),
                    width: 40,
                    key: 'name',
                    errorValue: 'No name provided'
                  },
                  {
                    label: this.props.intl.formatMessage(
                      messages.listItemModificationDate
                    ),
                    width: 40,
                    key: 'date_of_modification'
                  }
                ]}
                noResultText={intl.formatMessage(messages.dataTableNoResults)}
                onPageChange={(currentPage: number) => {
                  this.onPageChange(currentPage)
                }}
                pageSize={this.pageSize}
                totalPages={applications && applications.length}
                initialPage={this.state.progressCurrentPage}
                expandable={false}
                clickable={true}
              />
            )}
          </>
        )}
        {userDetails && userDetails.role && !isFieldAgent && (
          <Redirect to={REGISTRAR_HOME} />
        )}
      </>
    )
  }
}

const mapStateToProps = (
  state: IStoreState,
  props: RouteComponentProps<{ tabId: string }>
) => {
  const { match } = props
  return {
<<<<<<< HEAD
    language: getLanguage(state),
    userDetails: getUserDetails(state),
    tabId: (match && match.params && match.params.tabId) || 'progress',
    applications: state.applicationsState.applications
=======
    language: getLanguage(store),
    userDetails: getUserDetails(store),
    applicationsReadyToSend:
      (store.applicationsState.applications &&
        store.applicationsState.applications.filter(
          (application: IApplication) =>
            application.submissionStatus !==
            SUBMISSION_STATUS[SUBMISSION_STATUS.DRAFT]
        )) ||
      []
>>>>>>> fd050ab3
  }
}

export const FieldAgentHome = connect(
  mapStateToProps,
  {
    goToTab: goToTabAction,
    goToEvents: goToEventsAction,
    goToFieldAgentHomeTab: goToFieldAgentHomeTabAction,
    goToApplicationDetails
  }
)(injectIntl(FieldAgentHomeView))<|MERGE_RESOLUTION|>--- conflicted
+++ resolved
@@ -38,25 +38,8 @@
 } from 'src/utils/constants'
 import { sentenceCase } from 'src/utils/data-formatting'
 import styled from 'styled-components'
-<<<<<<< HEAD
 import { IUserDetails } from '../../utils/userUtils'
-=======
-import {
-  Button,
-  ICON_ALIGNMENT,
-  FloatingActionButton
-} from '@opencrvs/components/lib/buttons'
-import {
-  StatusProgress,
-  StatusOrange,
-  StatusRejected,
-  PlusTransparentWhite
-} from '@opencrvs/components/lib/icons'
-import { goToFieldAgentHomeTab as goToFieldAgentHomeTabAction } from '../../navigation'
-import { REGISTRAR_HOME } from 'src/navigation/routes'
-import { IApplication, SUBMISSION_STATUS } from 'src/applications'
 import { SentForReview } from './SentForReview'
->>>>>>> fd050ab3
 
 const Topbar = styled.div`
   padding: 0 ${({ theme }) => theme.grid.margin}px;
@@ -276,11 +259,8 @@
   goToEvents: typeof goToEventsAction
   draftCount: string
   goToFieldAgentHomeTab: typeof goToFieldAgentHomeTabAction
-<<<<<<< HEAD
   goToApplicationDetails: typeof goToApplicationDetails
-=======
   applicationsReadyToSend: IApplication[]
->>>>>>> fd050ab3
 }
 
 interface IMatchParams {
@@ -407,11 +387,13 @@
   }
 
   render() {
-<<<<<<< HEAD
-    const { applications, userDetails, match, intl } = this.props
-=======
-    const { userDetails, match, intl, applicationsReadyToSend } = this.props
->>>>>>> fd050ab3
+    const {
+      applications,
+      userDetails,
+      match,
+      intl,
+      applicationsReadyToSend
+    } = this.props
     const tabId = match.params.tabId || TAB_ID.inProgress
     const isFieldAgent =
       userDetails && userDetails.name && userDetails.role === FIELD_AGENT_ROLE
@@ -527,23 +509,18 @@
 ) => {
   const { match } = props
   return {
-<<<<<<< HEAD
     language: getLanguage(state),
     userDetails: getUserDetails(state),
     tabId: (match && match.params && match.params.tabId) || 'progress',
-    applications: state.applicationsState.applications
-=======
-    language: getLanguage(store),
-    userDetails: getUserDetails(store),
+    applications: state.applicationsState.applications,
     applicationsReadyToSend:
-      (store.applicationsState.applications &&
-        store.applicationsState.applications.filter(
+      (state.applicationsState.applications &&
+        state.applicationsState.applications.filter(
           (application: IApplication) =>
             application.submissionStatus !==
             SUBMISSION_STATUS[SUBMISSION_STATUS.DRAFT]
         )) ||
       []
->>>>>>> fd050ab3
   }
 }
 
