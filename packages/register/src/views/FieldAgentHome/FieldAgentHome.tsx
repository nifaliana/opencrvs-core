--- conflicted
+++ resolved
@@ -202,21 +202,21 @@
   }
 
   getRejectedColumns = () => {
-    if (this.state.width > this.props.theme.grid.breakpoints.md) {
+    if (this.state.width > this.props.theme.grid.breakpoints.lg) {
       return [
         {
-          label: this.props.intl.formatMessage(messages.listItemType),
+          label: this.props.intl.formatMessage(constantsMessages.type),
           width: 20,
           key: 'event'
         },
         {
-          label: this.props.intl.formatMessage(messages.listItemName),
+          label: this.props.intl.formatMessage(constantsMessages.name),
           width: 40,
           key: 'name',
           color: this.props.theme.colors.secondaryLabel
         },
         {
-          label: this.props.intl.formatMessage(messages.listItemUpdateDate),
+          label: this.props.intl.formatMessage(constantsMessages.sentOn),
           width: 40,
           key: 'daysOfRejection'
         }
@@ -224,12 +224,12 @@
     } else {
       return [
         {
-          label: this.props.intl.formatMessage(messages.listItemType),
+          label: this.props.intl.formatMessage(constantsMessages.type),
           width: 30,
           key: 'event'
         },
         {
-          label: this.props.intl.formatMessage(messages.listItemName),
+          label: this.props.intl.formatMessage(constantsMessages.name),
           width: 70,
           key: 'name',
           color: this.props.theme.colors.secondaryLabel
@@ -454,34 +454,7 @@
                         <HomeContent id="require_updates_list">
                           <GridTable
                             content={this.transformRejectedContent(data)}
-<<<<<<< HEAD
                             columns={this.getRejectedColumns()}
-=======
-                            columns={[
-                              {
-                                label: this.props.intl.formatMessage(
-                                  constantsMessages.type
-                                ),
-                                width: 30,
-                                key: 'event'
-                              },
-                              {
-                                label: this.props.intl.formatMessage(
-                                  constantsMessages.name
-                                ),
-                                width: 40,
-                                key: 'name',
-                                color: theme.colors.secondaryLabel
-                              },
-                              {
-                                label: this.props.intl.formatMessage(
-                                  constantsMessages.sentOn
-                                ),
-                                width: 30,
-                                key: 'daysOfRejection'
-                              }
-                            ]}
->>>>>>> 0f0197cd
                             noResultText={EMPTY_STRING}
                             onPageChange={(currentPage: number) => {
                               this.onPageChange(currentPage)
