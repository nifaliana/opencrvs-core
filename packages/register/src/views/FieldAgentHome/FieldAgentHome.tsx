--- conflicted
+++ resolved
@@ -1,8 +1,5 @@
 import { getLanguage } from '@opencrvs/register/src/i18n/selectors'
 import { IStoreState } from '@opencrvs/register/src/store'
-<<<<<<< HEAD
-=======
-
 import * as React from 'react'
 import { defineMessages, InjectedIntlProps, injectIntl } from 'react-intl'
 import { connect } from 'react-redux'
@@ -14,41 +11,20 @@
   Spinner,
   TopBar
 } from '@opencrvs/components/lib/interface'
-import { IUserDetails, getUserLocation } from '../../utils/userUtils'
-
-import { getUserDetails } from 'src/profile/profileSelectors'
-import { Header } from 'src/components/interface/Header/Header'
->>>>>>> 25d2a2be
 import {
   goToEvents as goToEventsAction,
   goToFieldAgentHomeTab as goToFieldAgentHomeTabAction,
   goToTab as goToTabAction,
   goToApplicationDetails
-<<<<<<< HEAD
 } from '@register/navigation'
-import { IUserDetails } from '@register/utils/userUtils'
+import { IUserDetails, getUserLocation } from '@register/utils/userUtils'
 import { getUserDetails } from '@register/profile/profileSelectors'
 import { Header } from '@register/components/interface/Header/Header'
-import * as React from 'react'
-import { defineMessages, InjectedIntlProps, injectIntl } from 'react-intl'
-import { connect } from 'react-redux'
-import { Redirect, RouteComponentProps } from 'react-router'
 import { IApplication, SUBMISSION_STATUS } from '@register/applications'
-=======
-} from 'src/navigation'
->>>>>>> 25d2a2be
 import {
   FIELD_AGENT_HOME_TAB_IN_PROGRESS,
   FIELD_AGENT_HOME_TAB_SENT_FOR_REVIEW,
-<<<<<<< HEAD
   FIELD_AGENT_HOME_TAB_REQUIRE_UPDATES,
-  FIELD_AGENT_ROLE
-} from '@register/utils/constants'
-import styled from '@register/styledComponents'
-import { REGISTRAR_HOME } from '@register/navigation/routes'
-import { SentForReview } from '@register/views/FieldAgentHome/SentForReview'
-import { InProgress } from '@register/views/FieldAgentHome/InProgress'
-=======
   LANG_EN,
   EMPTY_STRING,
   APPLICATION_DATE_FORMAT,
@@ -56,9 +32,11 @@
   FIELD_AGENT_ROLES,
   SYS_ADMIN_ROLES,
   REGISTRAR_ROLES
-} from 'src/utils/constants'
-import { InProgress } from './InProgress'
-import styled, { withTheme } from 'styled-components'
+} from '@register/utils/constants'
+import styled, { withTheme } from '@register/styledComponents'
+import { REGISTRAR_HOME, SYS_ADMIN_HOME } from '@register/navigation/routes'
+import { SentForReview } from '@register/views/FieldAgentHome/SentForReview'
+import { InProgress } from '@register/views/FieldAgentHome/InProgress'
 import {
   Button,
   ICON_ALIGNMENT,
@@ -71,15 +49,12 @@
   PlusTransparentWhite,
   ApplicationsOrangeAmber
 } from '@opencrvs/components/lib/icons'
-import { REGISTRAR_HOME, SYS_ADMIN_HOME } from 'src/navigation/routes'
-import { IApplication, SUBMISSION_STATUS } from 'src/applications'
-import { SentForReview } from './SentForReview'
 import { Query } from 'react-apollo'
 import {
   SEARCH_APPLICATIONS_USER_WISE,
   COUNT_USER_WISE_APPLICATIONS
-} from 'src/search/queries'
-import { EVENT_STATUS } from '../RegistrarHome/RegistrarHome'
+} from '@register/search/queries'
+import { EVENT_STATUS } from '@register/views/RegistrarHome/RegistrarHome'
 import * as Sentry from '@sentry/browser'
 import { ITheme } from '@opencrvs/components/lib/theme'
 import { BodyContent } from '@opencrvs/components/lib/layout'
@@ -90,9 +65,8 @@
   GQLHumanName,
   GQLDeathEventSearchSet
 } from '@opencrvs/gateway/src/graphql/schema'
-import { createNamesMap } from 'src/utils/data-formatting'
-import * as moment from 'moment'
->>>>>>> 25d2a2be
+import { createNamesMap } from '@register/utils/data-formatting'
+import moment from 'moment'
 
 const IconTab = styled(Button).attrs<{ active: boolean }>({})`
   color: ${({ theme }) => theme.colors.copy};
@@ -144,22 +118,18 @@
 `
 const ZeroUpdatesText = styled.span`
   padding-top: 10px;
-  color: ${({ theme }) => theme.colors.blackStormy};
+  color: ${({ theme }) => theme.colors.copy};
   ${({ theme }) => theme.fonts.h4Style};
 `
 
 const AllUpdatesText = styled.span`
-  color: ${({ theme }) => theme.colors.blackStormy};
+  color: ${({ theme }) => theme.colors.copy};
   ${({ theme }) => theme.fonts.bigBodyStyle};
 `
 
-<<<<<<< HEAD
 const messages: {
   [key: string]: ReactIntl.FormattedMessage.MessageDescriptor
 } = defineMessages({
-=======
-const messages = defineMessages({
->>>>>>> 25d2a2be
   inProgress: {
     id: 'register.fieldAgentHome.inProgress',
     defaultMessage: 'In progress ({total})',
@@ -276,9 +246,13 @@
       return []
     }
 
-    return data.searchEvents.results.map((reg: GQLEventSearchSet) => {
+    return data.searchEvents.results.map((reg: GQLEventSearchSet | null) => {
+      const registrationSearchSet = reg as GQLEventSearchSet
       let names
-      if (reg.registration && reg.type === 'Birth') {
+      if (
+        registrationSearchSet.registration &&
+        registrationSearchSet.type === 'Birth'
+      ) {
         const birthReg = reg as GQLBirthEventSearchSet
         names = birthReg && (birthReg.childName as GQLHumanName[])
       } else {
@@ -287,30 +261,28 @@
       }
       moment.locale(this.props.intl.locale)
       const daysOfRejection =
-        reg.registration &&
-        reg.registration.dateOfApplication &&
-        reg.registration.dateOfApplication &&
+        registrationSearchSet.registration &&
+        registrationSearchSet.registration.dateOfApplication &&
+        registrationSearchSet.registration.dateOfApplication &&
         moment(
-          reg.registration.dateOfApplication,
+          registrationSearchSet.registration.dateOfApplication,
           APPLICATION_DATE_FORMAT
         ).fromNow()
 
       return {
-        id: reg.id,
-        event: reg.type as string,
+        id: registrationSearchSet.id,
+        event: registrationSearchSet.type as string,
         name:
           (createNamesMap(names)[this.props.intl.locale] as string) ||
           (createNamesMap(names)[LANG_EN] as string),
-        days_of_rejection: this.props.intl.formatMessage(
-          messages.rejectedDays,
-          {
-            text: daysOfRejection
-          }
-        ),
+        daysOfRejection: this.props.intl.formatMessage(messages.rejectedDays, {
+          text: daysOfRejection
+        }),
         rowClickHandler: [
           {
             label: 'rowClickHandler',
-            handler: () => this.props.goToApplicationDetails(reg.id)
+            handler: () =>
+              this.props.goToApplicationDetails(registrationSearchSet.id)
           }
         ]
       }
@@ -342,7 +314,15 @@
                 locationIds: [fieldAgentLocation]
               }}
             >
-              {({ loading, error, data }) => {
+              {({
+                loading,
+                error,
+                data
+              }: {
+                loading: any
+                data?: any
+                error?: any
+              }) => {
                 if (loading) {
                   parentQueryLoading = true
                   return (
@@ -434,7 +414,15 @@
                   skip: (this.state.requireUpdatesPage - 1) * this.pageSize
                 }}
               >
-                {({ loading, error, data }) => {
+                {({
+                  loading,
+                  error,
+                  data
+                }: {
+                  loading: any
+                  data?: any
+                  error?: any
+                }) => {
                   if (loading) {
                     return (
                       <>
@@ -486,7 +474,7 @@
                                   messages.listItemUpdateDate
                                 ),
                                 width: 30,
-                                key: 'days_of_rejection'
+                                key: 'daysOfRejection'
                               }
                             ]}
                             noResultText={EMPTY_STRING}
