import * as React from 'react'
import { BodyContent } from '@opencrvs/components/lib/layout'
import {
  GridTable,
  ColumnContentAlignment,
  Spinner
} from '@opencrvs/components/lib/interface'
import { injectIntl, InjectedIntlProps } from 'react-intl'
import { connect } from 'react-redux'
import {
  SUBMISSION_STATUS,
  IApplication,
  deleteApplication
} from '@register/applications'
import {
  StatusSubmitted,
  StatusFailed24 as StatusFailed,
  StatusWaiting,
  StatusPendingOffline
} from '@opencrvs/components/lib/icons'
import { sentenceCase } from '@register/utils/data-formatting'
import { getTheme } from '@opencrvs/components/lib/theme'
import { calculateDays } from '@register/views/PrintCertificate/calculatePrice'
import { goToApplicationDetails } from '@register/navigation'
<<<<<<< HEAD
import { constantsMessages as messages } from '@register/i18n/messages'
=======
import { getDefaultLanguage } from '@register/i18n/utils'
>>>>>>> 7fe783a3

const APPLICATIONS_DAY_LIMIT = 7

interface ISentForReviewProps {
  applicationsReadyToSend: IApplication[]
  deleteApplication: typeof deleteApplication
  goToApplicationDetails: typeof goToApplicationDetails
}

interface IState {
  sentForReviewPageNo: number
}

type IFullProps = ISentForReviewProps & InjectedIntlProps

class SentForReviewComponent extends React.Component<IFullProps, IState> {
  pageSize: number

  constructor(props: IFullProps) {
    super(props)

    this.pageSize = 10
    this.state = { sentForReviewPageNo: 1 }
  }

  submissionStatusMap = (
    status: string,
    online: boolean,
    index: number,
    id?: string
  ) => {
    const { formatMessage } = this.props.intl
    const { waitingToSend, sending, failedToSend, pendingConnection } = messages

    let icon: () => React.ReactNode
    let statusText: string
    let overwriteStatusIfOffline = true
    let iconId: string
    switch (status) {
      case SUBMISSION_STATUS[SUBMISSION_STATUS.SUBMITTING]:
        iconId = `submitting${index}`
        icon = () => <Spinner id={iconId} key={iconId} size={24} />
        statusText = formatMessage(sending)
        break
      case SUBMISSION_STATUS[SUBMISSION_STATUS.SUBMITTED]:
        overwriteStatusIfOffline = false
        iconId = `submitted${index}`
        icon = () => <StatusSubmitted id={iconId} key={iconId} />
        statusText = id || ''
        break
      case SUBMISSION_STATUS[SUBMISSION_STATUS.FAILED]:
        overwriteStatusIfOffline = false
        iconId = `failed${index}`
        icon = () => <StatusFailed id={iconId} key={iconId} />
        statusText = formatMessage(failedToSend)
        break
      case SUBMISSION_STATUS[SUBMISSION_STATUS.READY_TO_SUBMIT]:
      default:
        iconId = `waiting${index}`
        icon = () => <StatusWaiting id={iconId} key={iconId} />
        statusText = formatMessage(waitingToSend)
        break
    }

    if (!online && overwriteStatusIfOffline) {
      iconId = `offline${index}`
      icon = () => <StatusPendingOffline id={iconId} key={iconId} />
      statusText = formatMessage(pendingConnection)
    }

    return {
      icon,
      statusText
    }
  }

  componentDidMount() {
    this.props.applicationsReadyToSend
      .filter(
        (application: IApplication) =>
          application.submissionStatus ===
            SUBMISSION_STATUS[SUBMISSION_STATUS.SUBMITTED] &&
          application.modifiedOn &&
          calculateDays(
            new Date(application.modifiedOn).toISOString().split('T')[0]
          ) > APPLICATIONS_DAY_LIMIT
      )
      .forEach(this.props.deleteApplication)
  }

  transformApplicationsReadyToSend = () => {
    if (
      !this.props.applicationsReadyToSend ||
      this.props.applicationsReadyToSend.length <= 0
    ) {
      return []
    }
    return this.props.applicationsReadyToSend.map(
      (draft: IApplication, index) => {
        let name

        if (draft.event && draft.event.toString() === 'birth') {
          name =
            (draft.data &&
              draft.data.child &&
              draft.data.child.familyNameEng &&
              (!draft.data.child.firstNamesEng
                ? ''
                : draft.data.child.firstNamesEng + ' ') +
                draft.data.child.familyNameEng) ||
            (draft.data &&
              draft.data.child &&
              draft.data.child.familyName &&
              (!draft.data.child.firstNames
                ? ''
                : draft.data.child.firstNames + ' ') +
                draft.data.child.familyName) ||
            ''
        } else if (draft.event && draft.event.toString() === 'death') {
          name =
            (draft.data &&
              draft.data.deceased &&
              draft.data.deceased.familyNameEng &&
              (!draft.data.deceased.firstNamesEng
                ? ''
                : draft.data.deceased.firstNamesEng + ' ') +
                draft.data.deceased.familyNameEng) ||
            (draft.data &&
              draft.data.deceased &&
              draft.data.deceased.familyName &&
              (!draft.data.deceased.firstNames
                ? ''
                : draft.data.deceased.firstNames + ' ') +
                draft.data.deceased.familyName) ||
            ''
        }

        const { statusText, icon } = this.submissionStatusMap(
          draft.submissionStatus || '',
          navigator.onLine,
          index,
          draft.trackingId
        )
        return {
          id: draft.id,
          event: (draft.event && sentenceCase(draft.event)) || '',
          name: name || '',
          submissionStatus: statusText || '',
          statusIndicator: icon ? [icon()] : null,
          rowClickHandler: [
            {
              label: 'rowClickHandler',
              handler: () => {
                if (!draft.compositionId) {
                  throw new Error(
                    'No composition id found for this application'
                  )
                }
                this.props.goToApplicationDetails(draft.compositionId)
              }
            }
          ]
        }
      }
    )
  }

  onPageChange = (pageNumber: number) => {
    this.setState({ sentForReviewPageNo: pageNumber })
  }

  render() {
    const { intl, applicationsReadyToSend } = this.props

    return (
      <BodyContent>
        <GridTable
          content={this.transformApplicationsReadyToSend()}
          columns={[
            {
              label: this.props.intl.formatMessage(messages.type),
              width: 15,
              key: 'event'
            },
            {
              width: 45,
              label: this.props.intl.formatMessage(messages.name),
              key: 'name'
            },
            {
              label: this.props.intl.formatMessage(messages.submissionStatus),
              width: 35,
              key: 'submissionStatus',
              color: getTheme(window.config.COUNTRY, getDefaultLanguage())
                .colors.secondaryLabel
            },
            {
              label: '',
              width: 5,
              alignment: ColumnContentAlignment.CENTER,
              key: 'statusIndicator'
            }
          ]}
          noResultText={intl.formatMessage(messages.noResults)}
          totalItems={applicationsReadyToSend && applicationsReadyToSend.length}
          onPageChange={this.onPageChange}
          pageSize={this.pageSize}
          clickable={true}
          currentPage={this.state.sentForReviewPageNo}
        />
      </BodyContent>
    )
  }
}

export const SentForReview = connect(
  null,
  { deleteApplication, goToApplicationDetails }
)(injectIntl(SentForReviewComponent))<|MERGE_RESOLUTION|>--- conflicted
+++ resolved
@@ -22,11 +22,8 @@
 import { getTheme } from '@opencrvs/components/lib/theme'
 import { calculateDays } from '@register/views/PrintCertificate/calculatePrice'
 import { goToApplicationDetails } from '@register/navigation'
-<<<<<<< HEAD
 import { constantsMessages as messages } from '@register/i18n/messages'
-=======
 import { getDefaultLanguage } from '@register/i18n/utils'
->>>>>>> 7fe783a3
 
 const APPLICATIONS_DAY_LIMIT = 7
 
