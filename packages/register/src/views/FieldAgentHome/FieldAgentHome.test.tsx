--- conflicted
+++ resolved
@@ -1,6 +1,4 @@
-<<<<<<< HEAD
 import { getStorageUserDetailsSuccess } from '@opencrvs/register/src/profile/profileActions'
-=======
 import {
   createTestApp,
   mockOfflineData,
@@ -11,10 +9,9 @@
   flushPromises,
   setItem,
   createTestComponent,
-  mockApplicationData
+  mockApplicationData,
+  currentUserApplications
 } from 'src/tests/util'
-import { FIELD_AGENT_HOME_TAB } from 'src/navigation/routes'
->>>>>>> fd050ab3
 import { ReactWrapper } from 'enzyme'
 import { History } from 'history'
 import * as fetch from 'jest-fetch-mock'
@@ -23,17 +20,6 @@
 import { HOME } from 'src/navigation/routes'
 import { getOfflineDataSuccess } from 'src/offline/actions'
 import { storage } from 'src/storage'
-import {
-  assign,
-  createTestApp,
-  currentUserApplications,
-  flushPromises,
-  getItem,
-  mockOfflineData,
-  setItem,
-  userDetails,
-  validToken
-} from 'src/tests/util'
 import * as CommonUtils from 'src/utils/commonUtils'
 import { FIELD_AGENT_ROLE } from 'src/utils/constants'
 import { FieldAgentHome } from './FieldAgentHome'
