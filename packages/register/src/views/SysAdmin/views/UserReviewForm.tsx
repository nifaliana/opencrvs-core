--- conflicted
+++ resolved
@@ -8,12 +8,9 @@
   IFormField,
   IFormSection,
   IFormSectionData,
-<<<<<<< HEAD
-  ISerializedFormSection
-=======
+  ISerializedFormSection,
   SIMPLE_DOCUMENT_UPLOADER,
   IAttachmentValue
->>>>>>> 5a2fda65
 } from '@register/forms'
 import { goToCreateUserSection, goBack } from '@register/navigation'
 import * as React from 'react'
@@ -54,6 +51,10 @@
 
 type IFullProps = IUserReviewFormProps & InjectedIntlProps
 
+function deserializeFormSection(form: ISerializedFormSection): IFormSection {
+  return null as any
+}
+
 class UserReviewFormComponent extends React.Component<
   IFullProps & IDispatchProps
 > {
@@ -62,7 +63,7 @@
     const sections: ISectionData[] = []
 
     getVisibleSectionGroupsBasedOnConditions(
-      userSection,
+      deserializeFormSection(userSection),
       this.props.formData
     ).forEach(group => {
       group.fields.forEach((field: IFormField) => {
@@ -143,10 +144,6 @@
   }
 }
 
-function deserializeFormSection(form: ISerializedFormSection): IFormSection {
-  return null as any
-}
-
 const mapDispatchToProps = (dispatch: Dispatch, props: IFullProps) => {
   return {
     goToCreateUserSection: (sec: string, group: string, fieldName?: string) =>
