import { PrimaryButton } from '@opencrvs/components/lib/buttons'
import { ActionPageLight } from '@opencrvs/components/lib/interface'
import { FormFieldGenerator } from '@register/components/form'
import {
  IFormSection,
  IFormSectionData,
  IFormSectionGroup
} from '@register/forms'
import {
  getSectionFields,
  hasFormError,
  getVisibleGroupFields
} from '@register/forms/utils'
import { goToCreateUserSection, goBack } from '@register/navigation'
import styled from '@register/styledComponents'
import {
  modifyUserFormData,
  clearUserFormData
} from '@register/views/SysAdmin/forms/userReducer'
import { FormikTouched, FormikValues } from 'formik'
import * as React from 'react'
import { InjectedIntlProps, injectIntl } from 'react-intl'
import { connect } from 'react-redux'
import { buttonMessages } from '@register/i18n/messages'
<<<<<<< HEAD
import { IOfflineData } from '@register/offline/reducer'
import { getOfflineData } from '@register/offline/selectors'
import { IStoreState } from '@register/store'
=======
import { userSection } from '@register/views/SysAdmin/forms/fieldDefinitions/user-section'
>>>>>>> ec4d3268

export const FormTitle = styled.div`
  ${({ theme }) => theme.fonts.h2Style};
  height: 72px;
  @media (max-width: ${({ theme }) => theme.grid.breakpoints.lg}px) {
    display: none;
  }
`
export const Action = styled.div`
  margin-top: 32px;
`

type IProps = {
  section: IFormSection
  formData: IFormSectionData
  activeGroup: IFormSectionGroup
  nextSectionId: string
  nextGroupId: string
}

type IStateProps = {
  resources: IOfflineData
}

type IDispatchProps = {
  goBack: typeof goBack
  modifyUserFormData: typeof modifyUserFormData
  goToCreateUserSection: typeof goToCreateUserSection
  clearUserFormData: typeof clearUserFormData
}
type IFullProps = InjectedIntlProps & IProps & IStateProps & IDispatchProps

class UserFormComponent extends React.Component<IFullProps> {
  setAllFormFieldsTouched!: (touched: FormikTouched<FormikValues>) => void

  handleFormAction = () => {
    const { formData, activeGroup } = this.props
    if (hasFormError(activeGroup.fields, formData)) {
      this.showAllValidationErrors()
    } else {
      this.props.goToCreateUserSection(
        this.props.nextSectionId,
        this.props.nextGroupId
      )
    }
  }

  showAllValidationErrors = () => {
    const touched = getSectionFields(this.props.section).reduce(
      (memo, { name }) => ({ ...memo, [name]: true }),
      {}
    )
    this.setAllFormFieldsTouched(touched)
  }

  handleBackAction = () => {
    this.props.goBack()
    if (this.props.activeGroup.id === userSection.groups[0].id) {
      this.props.clearUserFormData()
    }
  }

  modifyData = (values: any) => {
    const { formData } = this.props
    this.props.modifyUserFormData({ ...formData, ...values })
  }

  render = () => {
    const { section, intl, activeGroup, resources } = this.props

    return (
      <>
        <ActionPageLight
          title={intl.formatMessage(section.title)}
          goBack={this.handleBackAction}
        >
          <FormTitle id="form-title">
            {intl.formatMessage(activeGroup.title || section.title)}
          </FormTitle>
          <FormFieldGenerator
            key={activeGroup.id}
            id={section.id}
            resources={resources}
            onChange={values => this.modifyData(values)}
            setAllFieldsDirty={false}
            fields={getVisibleGroupFields(activeGroup)}
            onSetTouched={setTouchedFunc => {
              this.setAllFormFieldsTouched = setTouchedFunc
            }}
          />
          <Action>
            <PrimaryButton id="confirm_form" onClick={this.handleFormAction}>
              {intl.formatMessage(buttonMessages.continueButton)}
            </PrimaryButton>
          </Action>
        </ActionPageLight>
      </>
    )
  }
}

<<<<<<< HEAD
export const UserForm = connect<
  IStateProps,
  IDispatchProps,
  IProps,
  IStoreState
>(
  (state: IStoreState, ownProps: IProps) => ({
    ...ownProps,
    resources: getOfflineData(state)
  }),
  { modifyUserFormData, goToCreateUserSection, goToHome, clearUserFormData }
)(injectIntl(UserFormComponent))
=======
export const UserForm = connect(
  null,
  { modifyUserFormData, goToCreateUserSection, goBack, clearUserFormData }
)(injectIntl<IFullProps>(UserFormComponent))
>>>>>>> ec4d3268
<|MERGE_RESOLUTION|>--- conflicted
+++ resolved
@@ -22,13 +22,10 @@
 import { InjectedIntlProps, injectIntl } from 'react-intl'
 import { connect } from 'react-redux'
 import { buttonMessages } from '@register/i18n/messages'
-<<<<<<< HEAD
 import { IOfflineData } from '@register/offline/reducer'
 import { getOfflineData } from '@register/offline/selectors'
 import { IStoreState } from '@register/store'
-=======
 import { userSection } from '@register/views/SysAdmin/forms/fieldDefinitions/user-section'
->>>>>>> ec4d3268
 
 export const FormTitle = styled.div`
   ${({ theme }) => theme.fonts.h2Style};
@@ -130,7 +127,6 @@
   }
 }
 
-<<<<<<< HEAD
 export const UserForm = connect<
   IStateProps,
   IDispatchProps,
@@ -141,11 +137,5 @@
     ...ownProps,
     resources: getOfflineData(state)
   }),
-  { modifyUserFormData, goToCreateUserSection, goToHome, clearUserFormData }
-)(injectIntl(UserFormComponent))
-=======
-export const UserForm = connect(
-  null,
   { modifyUserFormData, goToCreateUserSection, goBack, clearUserFormData }
-)(injectIntl<IFullProps>(UserFormComponent))
->>>>>>> ec4d3268
+)(injectIntl(UserFormComponent))