import { createUserMutation } from '@register/views/SysAdmin/user/mutations'
import { draftToGqlTransformer } from '@register/transformer'
import { userSection } from '@register/views/SysAdmin/forms/fieldDefinitions/user-section'
import {
  IFormField,
  ISelectFormFieldWithOptions,
  ISelectFormFieldWithDynamicOptions,
  IFormSection,
  ISerializedFormSection
} from '@register/forms'
import { userMessages } from '@register/i18n/messages'
import { getRolesQuery } from './queries'

export enum UserStatus {
  ACTIVE,
  PENDING,
  DISABLED
}

export const mockIncompleteFormData = {
  accountDetails: '',
  assignedRegisterOffice: '',
  device: '',
  familyName: 'হোসেন',
  familyNameEng: 'Hossain',
  firstNames: '',
  firstNamesEng: '',
  nid: '1014881922',
  phoneNumber: '',
  registrationOffice: '895cc945-94a9-4195-9a29-22e9310f3385',
  role: 'FIELD_AGENT',
  userDetails: '',
  username: ''
}

export const mockCompleteFormData = {
  accountDetails: '',
  assignedRegisterOffice: '',
  device: '',
  familyName: 'হোসেন',
  familyNameEng: 'Hossain',
  firstNames: '',
  firstNamesEng: '',
  nid: '1014881922121',
  phoneNumber: '01662132132',
  registrationOffice: '895cc945-94a9-4195-9a29-22e9310f3385',
  role: 'FIELD_AGENT',
  type: 'HOSPITAL',
  userDetails: '',
  username: ''
}

<<<<<<< HEAD
function deserializeFormSection(form: ISerializedFormSection): IFormSection {
  return null as any
=======
export const mockDataWithRegistarRoleSelected = {
  accountDetails: '',
  assignedRegisterOffice: '',
  device: '',
  familyName: 'হোসেন',
  familyNameEng: 'Hossain',
  firstNames: '',
  firstNamesEng: '',
  nid: '1014881922121',
  phoneNumber: '01662132132',
  registrationOffice: '895cc945-94a9-4195-9a29-22e9310f3385',
  role: 'LOCAL_REGISTRAR',
  type: 'SECRETARY',
  userDetails: '',
  username: '',
  signature: {
    type: 'image/png',
    data:
      'iVBORw0KGgoAAAANSUhEUgAAAAgAAAACCAYAAABllJ3tAAAABHNCSVQICAgIfAhkiAAAABl0RVh0U29mdHdhcmUAZ25vbWUt'
  }
>>>>>>> 5a2fda65
}

export const mockUserGraphqlOperation = {
  request: {
    query: createUserMutation,
    variables: draftToGqlTransformer(
      { sections: [deserializeFormSection(userSection)] },
      { user: mockCompleteFormData }
    )
  },
  result: {
    data: { createUser: { username: 'hossain123', __typename: 'User' } }
  }
}

export const mockFetchRoleGraphqlOperation = {
  request: {
    query: getRolesQuery,
    variables: {}
  },
  result: {
    data: {
      getRoles: [
        {
          title: 'Field Agent',
          value: 'FIELD_AGENT',
          types: ['HOSPITAL', 'CHA']
        },
        {
          title: 'Registration Agent',
          value: 'REGISTRATION_AGENT',
          types: ['ENTREPENEUR', 'DATA_ENTRY_CLERK']
        },
        {
          title: 'Registrar',
          value: 'LOCAL_REGISTRAR',
          types: ['SECRETARY', 'CHAIRMAN', 'MAYOR']
        },
        {
          title: 'System admin (local)',
          value: 'LOCAL_SYSTEM_ADMIN',
          types: ['LOCAL_SYSTEM_ADMIN']
        },
        {
          title: 'System admin (national)',
          value: 'NATIONAL_SYSTEM_ADMIN',
          types: ['NATIONAL_SYSTEM_ADMIN']
        },
        {
          title: 'Performance Oversight',
          value: 'PERFORMANCE_OVERSIGHT',
          types: ['CABINET_DIVISION', 'BBS']
        },
        {
          title: 'Performance Management',
          value: 'PERFORMANCE_MANAGEMENT',
          types: ['HEALTH_DIVISION', 'ORG_DIVISION']
        }
      ]
    }
  }
}

export const transformRoleDataToDefinitions = (
  fields: IFormField[],
  data: any
): IFormField[] => {
  const roles = data.data.getRoles as Array<any>
  const transformTypes = (types: string[]) =>
    types.map(type => ({
      label: userMessages[type],
      value: type
    }))

  return fields.map(field => {
    if (field.name === 'role') {
      ;(field as ISelectFormFieldWithOptions).options = roles.map(
        ({ value }: { value: string }) => ({
          label: userMessages[value],
          value
        })
      )
      return field
    } else if (field.name === 'type') {
      ;(field as ISelectFormFieldWithDynamicOptions).dynamicOptions.options = roles.reduce(
        (options, { value, types }) => ({
          ...options,
          [value]: transformTypes(types)
        }),
        {}
      )
      return field
    } else return field
  })
}<|MERGE_RESOLUTION|>--- conflicted
+++ resolved
@@ -50,10 +50,10 @@
   username: ''
 }
 
-<<<<<<< HEAD
 function deserializeFormSection(form: ISerializedFormSection): IFormSection {
   return null as any
-=======
+}
+
 export const mockDataWithRegistarRoleSelected = {
   accountDetails: '',
   assignedRegisterOffice: '',
@@ -74,7 +74,6 @@
     data:
       'iVBORw0KGgoAAAANSUhEUgAAAAgAAAACCAYAAABllJ3tAAAABHNCSVQICAgIfAhkiAAAABl0RVh0U29mdHdhcmUAZ25vbWUt'
   }
->>>>>>> 5a2fda65
 }
 
 export const mockUserGraphqlOperation = {
