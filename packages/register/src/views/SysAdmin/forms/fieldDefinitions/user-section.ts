--- conflicted
+++ resolved
@@ -4,11 +4,8 @@
   SEARCH_FIELD,
   SELECT_WITH_OPTIONS,
   SELECT_WITH_DYNAMIC_OPTIONS,
-<<<<<<< HEAD
-  ISerializedFormSection
-=======
+  ISerializedFormSection,
   SIMPLE_DOCUMENT_UPLOADER
->>>>>>> 5a2fda65
 } from '@register/forms'
 
 import { NATIONAL_ID } from '@register/forms/identity'
