--- conflicted
+++ resolved
@@ -7,11 +7,7 @@
 import { goToBirthRegistration, goToDeathRegistration } from 'src/navigation'
 import { Dispatch } from 'redux'
 import { createDraft, storeDraft } from 'src/drafts'
-<<<<<<< HEAD
-import { EVENT_TYPE } from 'src/utils/constants'
-=======
 import { Event } from 'src/forms'
->>>>>>> e48d83c7
 
 export const messages = defineMessages({
   registerNewEventTitle: {
@@ -104,11 +100,7 @@
     return {
       goToBirthRegistration: () => dispatch(goToBirthRegistration()),
       goToDeathRegistration: () => {
-<<<<<<< HEAD
-        const draft = createDraft(EVENT_TYPE.BIRTH)
-=======
         const draft = createDraft(Event.DEATH)
->>>>>>> e48d83c7
         dispatch(storeDraft(draft))
         dispatch(goToDeathRegistration(draft.id))
       }
