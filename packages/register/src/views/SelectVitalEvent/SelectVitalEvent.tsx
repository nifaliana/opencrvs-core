--- conflicted
+++ resolved
@@ -7,22 +7,16 @@
 import { EventTopBar, RadioButton } from '@opencrvs/components/lib/interface'
 import { BodyContent, Container } from '@opencrvs/components/lib/layout'
 import {
-<<<<<<< HEAD
-  /* createApplication, */
-  setInitialApplications
-  /* storeApplication */
-=======
   createApplication,
   IApplication,
   setInitialApplications,
   storeApplication
->>>>>>> 1010d499
 } from '@register/applications'
-// import { Event } from '@register/forms'
+import { Event } from '@register/forms'
 import {
   goBack,
   goToBirthInformant,
-  goToDeathRegistration,
+  goToDeathInformant,
   goToHome
 } from '@register/navigation'
 
@@ -78,7 +72,7 @@
     goToHome: typeof goToHome
     storeApplication: typeof storeApplication
     goToBirthInformant: typeof goToBirthInformant
-    goToDeathRegistration: typeof goToDeathRegistration
+    goToDeathInformant: typeof goToDeathInformant
     setInitialApplications: typeof setInitialApplications
   }
 > {
@@ -97,7 +91,7 @@
       case 'death':
         application = createApplication(Event.DEATH)
         this.props.storeApplication(application)
-        this.props.goToDeathRegistration(application.id)
+        this.props.goToDeathInformant(application.id)
         break
       default:
         this.setState({ goTo: 'error' })
@@ -150,29 +144,12 @@
 
 export const SelectVitalEvent = connect(
   null,
-<<<<<<< HEAD
-  function mapDispatchToProps(dispatch: Dispatch) {
-    return {
-      goToBirthRegistration: () => dispatch(goToBirthRegistration()),
-      goToDeathRegistration: () => dispatch(goToDeathRegistration()),
-      /*goToDeathRegistration: () => {
-        const application = createApplication(Event.DEATH)
-        dispatch(storeApplication(application))
-        dispatch(goToDeathRegistration(application.id))
-      },*/
-      goHome: () => {
-        dispatch(setInitialApplications())
-        dispatch(goToHome())
-      }
-    }
-=======
   {
     goBack,
     goToHome,
     storeApplication,
     goToBirthInformant,
-    goToDeathRegistration,
+    goToDeathInformant,
     setInitialApplications
->>>>>>> 1010d499
   }
 )(injectIntl(SelectVitalEventView))