import * as React from 'react'
<<<<<<< HEAD
import styled from '@register/styledComponents'
import { InjectedIntlProps, injectIntl } from 'react-intl'
=======
import styled, { keyframes } from '@register/styledComponents'
import { defineMessages, InjectedIntlProps, injectIntl } from 'react-intl'
>>>>>>> 2c01f96e
import { connect } from 'react-redux'
import { PrimaryButton } from '@opencrvs/components/lib/buttons'
import { ErrorText } from '@opencrvs/components/lib/forms/ErrorText'
import { EventTopBar, RadioButton } from '@opencrvs/components/lib/interface'
import { BodyContent, Container } from '@opencrvs/components/lib/layout'
import {
  createApplication,
  IApplication,
  setInitialApplications,
  storeApplication
} from '@register/applications'
import { Event } from '@register/forms'
import {
  goBack,
  goToBirthInformant,
  goToDeathInformant,
  goToHome
} from '@register/navigation'
<<<<<<< HEAD
import { messages } from '@register/i18n/messages/views/selectVitalEvent'
import { constantsMessages, buttonMessages } from '@register/i18n/messages'
=======
import {
  PAGE_TRANSITIONS_CLASSNAME,
  PAGE_TRANSITIONS_ENTER_TIME,
  PAGE_TRANSITIONS_TIMING_FUNC_N_FILL_MODE
} from '@register/utils/constants'

export const messages: {
  [key: string]: ReactIntl.FormattedMessage.MessageDescriptor
} = defineMessages({
  registerNewEventTitle: {
    id: 'register.selectVitalEvent.registerNewEventTitle',
    defaultMessage: 'New application',
    description: 'The title that appears on the select vital event page'
  },
  registerNewEventHeading: {
    id: 'register.selectVitalEvent.registerNewEventHeading',
    defaultMessage: 'What type of event do you want to declare?',
    description: 'The section heading on the page'
  },
  birth: {
    id: 'register.selectVitalEvent.birth',
    defaultMessage: 'Birth',
    description: 'Birth Text'
  },
  death: {
    id: 'register.selectVitalEvent.death',
    defaultMessage: 'Death',
    description: 'Death text'
  },
  continueButton: {
    id: 'register.selectVitalEvent.continueButton',
    defaultMessage: 'Continue',
    description: 'Continue Button Text'
  },
  errorMessage: {
    id: 'register.selectVitalEvent.errorMessage',
    defaultMessage: 'Please select the type of event',
    description: 'Error Message to show when no event is being selected'
  }
})
>>>>>>> 2c01f96e

const Title = styled.h4`
  ${({ theme }) => theme.fonts.h4Style};
  margin-bottom: 16px;
`
const Actions = styled.div`
  padding: 32px 0;
  & div:first-child {
    margin-bottom: 16px;
  }
`

const fadeFromBottom = keyframes`
from {
   -webkit-transform: translateY(100%);
   transform: translateY(100%);
  }
`
const StyledContainer = styled.div`
  top: 0;
  min-height: calc(100vh - 40px);
  width: 100%;
  &.${PAGE_TRANSITIONS_CLASSNAME}-enter {
    animation: ${fadeFromBottom} ${PAGE_TRANSITIONS_ENTER_TIME}ms
      ${PAGE_TRANSITIONS_TIMING_FUNC_N_FILL_MODE};
    z-index: 999;
  }

  &.${PAGE_TRANSITIONS_CLASSNAME}-enter-done {
    position: fixed;
  }
  &.${PAGE_TRANSITIONS_CLASSNAME}-enter-active {
    z-index: 999;
    position: fixed;
  }
`
class SelectVitalEventView extends React.Component<
  InjectedIntlProps & {
    goBack: typeof goBack
    goToHome: typeof goToHome
    storeApplication: typeof storeApplication
    goToBirthInformant: typeof goToBirthInformant
    goToDeathInformant: typeof goToDeathInformant
    setInitialApplications: typeof setInitialApplications
  }
> {
  state = {
    goTo: ''
  }
  handleContinue = () => {
    let application: IApplication
    switch (this.state.goTo) {
      case 'birth':
        application = createApplication(Event.BIRTH)
        this.props.storeApplication(application)
        this.props.goToBirthInformant(application.id)

        break
      case 'death':
        application = createApplication(Event.DEATH)
        this.props.storeApplication(application)
        this.props.goToDeathInformant(application.id)
        break
      default:
        this.setState({ goTo: 'error' })
    }
  }
  render() {
    const { intl } = this.props
    return (
      <StyledContainer className={PAGE_TRANSITIONS_CLASSNAME}>
        <Container>
          <EventTopBar
            title={intl.formatMessage(messages.registerNewEventTitle)}
            goHome={this.props.goToHome}
          />

<<<<<<< HEAD
        <BodyContent>
          <Title>{intl.formatMessage(messages.registerNewEventHeading)}</Title>
          {this.state.goTo === 'error' && (
            <ErrorText>{intl.formatMessage(messages.errorMessage)}</ErrorText>
          )}
          <Actions id="select_vital_event_view">
            <RadioButton
              size="large"
              key="birthevent"
              name="birthevent"
              label={intl.formatMessage(constantsMessages.birth)}
              value="birth"
              id="select_birth_event"
              selected={this.state.goTo === 'birth' ? 'birth' : ''}
              onChange={() => this.setState({ goTo: 'birth' })}
            />
            <RadioButton
              size="large"
              key="deathevent"
              name="deathevent"
              label={intl.formatMessage(constantsMessages.death)}
              value="death"
              id="select_death_event"
              selected={this.state.goTo === 'death' ? 'death' : ''}
              onChange={() => this.setState({ goTo: 'death' })}
            />
          </Actions>
          <PrimaryButton id="continue" onClick={this.handleContinue}>
            {intl.formatMessage(buttonMessages.continueButton)}
          </PrimaryButton>
        </BodyContent>
      </Container>
=======
          <BodyContent>
            <Title>
              {intl.formatMessage(messages.registerNewEventHeading)}
            </Title>
            {this.state.goTo === 'error' && (
              <ErrorText>{intl.formatMessage(messages.errorMessage)}</ErrorText>
            )}
            <Actions id="select_vital_event_view">
              <RadioButton
                size="large"
                key="birthevent"
                name="birthevent"
                label={intl.formatMessage(messages.birth)}
                value="birth"
                id="select_birth_event"
                selected={this.state.goTo === 'birth' ? 'birth' : ''}
                onChange={() => this.setState({ goTo: 'birth' })}
              />
              <RadioButton
                size="large"
                key="deathevent"
                name="deathevent"
                label={intl.formatMessage(messages.death)}
                value="death"
                id="select_death_event"
                selected={this.state.goTo === 'death' ? 'death' : ''}
                onChange={() => this.setState({ goTo: 'death' })}
              />
            </Actions>
            <PrimaryButton id="continue" onClick={this.handleContinue}>
              {intl.formatMessage(messages.continueButton)}
            </PrimaryButton>
          </BodyContent>
        </Container>
      </StyledContainer>
>>>>>>> 2c01f96e
    )
  }
}

export const SelectVitalEvent = connect(
  null,
  {
    goBack,
    goToHome,
    storeApplication,
    goToBirthInformant,
    goToDeathInformant,
    setInitialApplications
  }
)(injectIntl(SelectVitalEventView))<|MERGE_RESOLUTION|>--- conflicted
+++ resolved
@@ -1,11 +1,6 @@
 import * as React from 'react'
-<<<<<<< HEAD
-import styled from '@register/styledComponents'
+import styled, { keyframes } from '@register/styledComponents'
 import { InjectedIntlProps, injectIntl } from 'react-intl'
-=======
-import styled, { keyframes } from '@register/styledComponents'
-import { defineMessages, InjectedIntlProps, injectIntl } from 'react-intl'
->>>>>>> 2c01f96e
 import { connect } from 'react-redux'
 import { PrimaryButton } from '@opencrvs/components/lib/buttons'
 import { ErrorText } from '@opencrvs/components/lib/forms/ErrorText'
@@ -24,52 +19,13 @@
   goToDeathInformant,
   goToHome
 } from '@register/navigation'
-<<<<<<< HEAD
 import { messages } from '@register/i18n/messages/views/selectVitalEvent'
 import { constantsMessages, buttonMessages } from '@register/i18n/messages'
-=======
 import {
   PAGE_TRANSITIONS_CLASSNAME,
   PAGE_TRANSITIONS_ENTER_TIME,
   PAGE_TRANSITIONS_TIMING_FUNC_N_FILL_MODE
 } from '@register/utils/constants'
-
-export const messages: {
-  [key: string]: ReactIntl.FormattedMessage.MessageDescriptor
-} = defineMessages({
-  registerNewEventTitle: {
-    id: 'register.selectVitalEvent.registerNewEventTitle',
-    defaultMessage: 'New application',
-    description: 'The title that appears on the select vital event page'
-  },
-  registerNewEventHeading: {
-    id: 'register.selectVitalEvent.registerNewEventHeading',
-    defaultMessage: 'What type of event do you want to declare?',
-    description: 'The section heading on the page'
-  },
-  birth: {
-    id: 'register.selectVitalEvent.birth',
-    defaultMessage: 'Birth',
-    description: 'Birth Text'
-  },
-  death: {
-    id: 'register.selectVitalEvent.death',
-    defaultMessage: 'Death',
-    description: 'Death text'
-  },
-  continueButton: {
-    id: 'register.selectVitalEvent.continueButton',
-    defaultMessage: 'Continue',
-    description: 'Continue Button Text'
-  },
-  errorMessage: {
-    id: 'register.selectVitalEvent.errorMessage',
-    defaultMessage: 'Please select the type of event',
-    description: 'Error Message to show when no event is being selected'
-  }
-})
->>>>>>> 2c01f96e
-
 const Title = styled.h4`
   ${({ theme }) => theme.fonts.h4Style};
   margin-bottom: 16px;
@@ -145,41 +101,6 @@
             title={intl.formatMessage(messages.registerNewEventTitle)}
             goHome={this.props.goToHome}
           />
-
-<<<<<<< HEAD
-        <BodyContent>
-          <Title>{intl.formatMessage(messages.registerNewEventHeading)}</Title>
-          {this.state.goTo === 'error' && (
-            <ErrorText>{intl.formatMessage(messages.errorMessage)}</ErrorText>
-          )}
-          <Actions id="select_vital_event_view">
-            <RadioButton
-              size="large"
-              key="birthevent"
-              name="birthevent"
-              label={intl.formatMessage(constantsMessages.birth)}
-              value="birth"
-              id="select_birth_event"
-              selected={this.state.goTo === 'birth' ? 'birth' : ''}
-              onChange={() => this.setState({ goTo: 'birth' })}
-            />
-            <RadioButton
-              size="large"
-              key="deathevent"
-              name="deathevent"
-              label={intl.formatMessage(constantsMessages.death)}
-              value="death"
-              id="select_death_event"
-              selected={this.state.goTo === 'death' ? 'death' : ''}
-              onChange={() => this.setState({ goTo: 'death' })}
-            />
-          </Actions>
-          <PrimaryButton id="continue" onClick={this.handleContinue}>
-            {intl.formatMessage(buttonMessages.continueButton)}
-          </PrimaryButton>
-        </BodyContent>
-      </Container>
-=======
           <BodyContent>
             <Title>
               {intl.formatMessage(messages.registerNewEventHeading)}
@@ -192,7 +113,7 @@
                 size="large"
                 key="birthevent"
                 name="birthevent"
-                label={intl.formatMessage(messages.birth)}
+                label={intl.formatMessage(constantsMessages.birth)}
                 value="birth"
                 id="select_birth_event"
                 selected={this.state.goTo === 'birth' ? 'birth' : ''}
@@ -202,7 +123,7 @@
                 size="large"
                 key="deathevent"
                 name="deathevent"
-                label={intl.formatMessage(messages.death)}
+                label={intl.formatMessage(constantsMessages.death)}
                 value="death"
                 id="select_death_event"
                 selected={this.state.goTo === 'death' ? 'death' : ''}
@@ -210,12 +131,11 @@
               />
             </Actions>
             <PrimaryButton id="continue" onClick={this.handleContinue}>
-              {intl.formatMessage(messages.continueButton)}
+              {intl.formatMessage(buttonMessages.continueButton)}
             </PrimaryButton>
           </BodyContent>
         </Container>
       </StyledContainer>
->>>>>>> 2c01f96e
     )
   }
 }
