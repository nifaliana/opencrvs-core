import * as React from 'react'

import { Provider } from 'react-redux'
import { graphql, print } from 'graphql'
import ApolloClient from 'apollo-client'

import { ApolloLink, Observable } from 'apollo-link'
import { IStoreState, createStore, AppStore } from '../store'
import { InMemoryCache } from 'apollo-cache-inmemory'
import * as en from 'react-intl/locale-data/en'
<<<<<<< HEAD
import { mount, configure, ReactWrapper } from 'enzyme'
=======
import { mount, configure, shallow } from 'enzyme'
>>>>>>> b60f6d22
import * as Adapter from 'enzyme-adapter-react-16'
import { addLocaleData, IntlProvider, intlShape } from 'react-intl'
import { App } from '../App'
import { getSchema } from './graphql-schema-mock'
import { ThemeProvider } from 'styled-components'
import { ENGLISH_STATE } from '../i18n/locales/en'
import { getTheme } from '@opencrvs/components/lib/theme'
import { config } from '../config'
import { I18nContainer } from '@opencrvs/register/src/i18n/components/I18nContainer'

configure({ adapter: new Adapter() })

function createGraphQLClient() {
  const schema = getSchema()

  return new ApolloClient({
    cache: new InMemoryCache(),
    link: new ApolloLink(operation => {
      return new Observable(observer => {
        const { query, operationName, variables } = operation

        graphql(schema, print(query), null, null, variables, operationName)
          .then(result => {
            observer.next(result)
            observer.complete()
          })
          .catch(observer.error.bind(observer))
      })
    })
  })
}

addLocaleData([...en])

export function getInitialState(): IStoreState {
  const { store: mockStore } = createStore()

  mockStore.dispatch({ type: 'NOOP' })

  return mockStore.getState()
}

export function createTestApp() {
  const { store, history } = createStore()
  const app = mount(
    <App store={store} history={history} client={createGraphQLClient()} />
  )

  return { history, app, store }
}

interface ITestView {
  intl: ReactIntl.InjectedIntl
}

const intlProvider = new IntlProvider(
  { locale: 'en', messages: ENGLISH_STATE.messages },
  {}
)
const { intl } = intlProvider.getChildContext()

function nodeWithIntlProp(node: React.ReactElement<ITestView>) {
  return React.cloneElement(node, { intl })
}

export function createTestComponent(
  node: React.ReactElement<ITestView>,
  store: AppStore
) {
  const component = mount(
    <Provider store={store}>
      <I18nContainer>
        <ThemeProvider theme={getTheme(config.LOCALE)}>
          {nodeWithIntlProp(node)}
        </ThemeProvider>
      </I18nContainer>
    </Provider>,
    {
      context: { intl },
      childContextTypes: { intl: intlShape }
    }
  )

  return { component, store }
}

<<<<<<< HEAD
export const wait = () => new Promise(res => process.nextTick(res))

export const selectOption = (
  wrapper: ReactWrapper<{}, {}, React.Component<{}, {}, any>>,
  selector: string,
  option: string
): string => {
  wrapper.find(`${selector} input`).instance().value = option.charAt(0)
  wrapper.find(`${selector} input`).simulate('change', {
    target: { value: option.charAt(0) }
  })
  wrapper
    .find(`${selector} .react-select__menu div[children="${option}"]`)
    .simulate('click')
  return `${selector} .react-select__single-value`
}
=======
export function createShallowRenderedComponent(
  node: React.ReactElement<ITestView>
) {
  return shallow(node)
}

export const wait = () => new Promise(res => process.nextTick(res))
>>>>>>> b60f6d22
<|MERGE_RESOLUTION|>--- conflicted
+++ resolved
@@ -8,11 +8,7 @@
 import { IStoreState, createStore, AppStore } from '../store'
 import { InMemoryCache } from 'apollo-cache-inmemory'
 import * as en from 'react-intl/locale-data/en'
-<<<<<<< HEAD
-import { mount, configure, ReactWrapper } from 'enzyme'
-=======
-import { mount, configure, shallow } from 'enzyme'
->>>>>>> b60f6d22
+import { mount, configure, shallow, ReactWrapper } from 'enzyme'
 import * as Adapter from 'enzyme-adapter-react-16'
 import { addLocaleData, IntlProvider, intlShape } from 'react-intl'
 import { App } from '../App'
@@ -99,7 +95,12 @@
   return { component, store }
 }
 
-<<<<<<< HEAD
+export function createShallowRenderedComponent(
+  node: React.ReactElement<ITestView>
+) {
+  return shallow(node)
+}
+
 export const wait = () => new Promise(res => process.nextTick(res))
 
 export const selectOption = (
@@ -115,13 +116,4 @@
     .find(`${selector} .react-select__menu div[children="${option}"]`)
     .simulate('click')
   return `${selector} .react-select__single-value`
-}
-=======
-export function createShallowRenderedComponent(
-  node: React.ReactElement<ITestView>
-) {
-  return shallow(node)
-}
-
-export const wait = () => new Promise(res => process.nextTick(res))
->>>>>>> b60f6d22
+}