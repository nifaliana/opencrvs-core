import { push, goBack as back } from 'react-router-redux'
import {
  SELECT_INFORMANT,
  HOME,
  WORK_QUEUE,
  DRAFT_BIRTH_PARENT_FORM,
  DRAFT_DEATH_FORM,
  SELECT_VITAL_EVENT,
  MY_RECORDS,
  MY_DRAFTS,
  REVIEW_DUPLICATES
} from 'src/navigation/routes'
import { loop, Cmd } from 'redux-loop'
import { getToken } from 'src/utils/authUtils'
<<<<<<< HEAD
import { config } from 'src/config'
export interface IDynamicValues {
  [key: string]: any
}
=======
>>>>>>> edeafe41

function formatUrl(url: string, props: { [key: string]: string }) {
  return Object.keys(props).reduce(
    (str, key) => str.replace(`:${key}`, props[key]),
    url
  )
}

export const GO_TO_TAB = 'navigation/GO_TO_TAB'
type GoToTabAction = {
  type: typeof GO_TO_TAB
  payload: {
    tabRoute: string
    draftId: string
    tabId: string
    fieldNameHash?: string
    historyState?: IDynamicValues
  }
}

export type Action = GoToTabAction

export function goToBirthRegistration() {
  return push(SELECT_INFORMANT)
}
export function goToEvents() {
  return push(SELECT_VITAL_EVENT)
}

export function goBack() {
  return back()
}

export function goToHome() {
  return push(HOME)
}

export function goToPerformance() {
  window.location.assign(`${window.config.PERFORMANCE_URL}?token=${getToken()}`)
}

export function goToWorkQueue() {
  return push(WORK_QUEUE)
}
export function goToMyRecords() {
  return push(MY_RECORDS)
}
export function goToMyDrafts() {
  return push(MY_DRAFTS)
}

export function goToBirthRegistrationAsParent(draftId: string) {
  return push(
    formatUrl(DRAFT_BIRTH_PARENT_FORM, { draftId: draftId.toString() })
  )
}

export function goToReviewDuplicate(applicationId: string) {
  return push(
    formatUrl(REVIEW_DUPLICATES, { applicationId: applicationId.toString() })
  )
}

export function goToDeathRegistration(draftId: string) {
  return push(formatUrl(DRAFT_DEATH_FORM, { draftId: draftId.toString() }))
}

export function goToTab(
  tabRoute: string,
  draftId: string,
  tabId: string,
  fieldNameHash?: string,
  historyState?: IDynamicValues
) {
  return {
    type: GO_TO_TAB,
    payload: { draftId, tabId, fieldNameHash, tabRoute, historyState }
  }
}

export type INavigationState = undefined

export function navigationReducer(state: INavigationState, action: Action) {
  switch (action.type) {
    case GO_TO_TAB:
      const {
        fieldNameHash,
        draftId,
        tabId,
        tabRoute,
        historyState
      } = action.payload
      return loop(
        state,
        Cmd.action(
          push(
            formatUrl(tabRoute, {
              draftId: draftId.toString(),
              tabId
            }) + (fieldNameHash ? `#${fieldNameHash}` : ''),
            historyState
          )
        )
      )
  }
}<|MERGE_RESOLUTION|>--- conflicted
+++ resolved
@@ -12,13 +12,10 @@
 } from 'src/navigation/routes'
 import { loop, Cmd } from 'redux-loop'
 import { getToken } from 'src/utils/authUtils'
-<<<<<<< HEAD
-import { config } from 'src/config'
+
 export interface IDynamicValues {
   [key: string]: any
 }
-=======
->>>>>>> edeafe41
 
 function formatUrl(url: string, props: { [key: string]: string }) {
   return Object.keys(props).reduce(
