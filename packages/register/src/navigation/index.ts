import { push, goBack as back, replace } from 'react-router-redux'
import {
  SELECT_INFORMANT,
  HOME,
  SEARCH_RESULT,
  DRAFT_BIRTH_PARENT_FORM,
  DRAFT_DEATH_FORM,
  SELECT_VITAL_EVENT,
  REVIEW_DUPLICATES,
  PRINT_CERTIFICATE,
  REGISTRAR_HOME_TAB,
  FIELD_AGENT_HOME_TAB,
  SEARCH,
  APPLICATION_DETAIL,
  SETTINGS,
<<<<<<< HEAD
  SYS_ADMIN_HOME_TAB,
  USER_REVIEW
} from 'src/navigation/routes'
=======
  SYS_ADMIN_HOME_TAB
} from '@register/navigation/routes'
>>>>>>> c7fa1a35
import { loop, Cmd } from 'redux-loop'
import { getToken } from '@register/utils/authUtils'

export interface IDynamicValues {
  [key: string]: any
}

function formatUrl(url: string, props: { [key: string]: string }) {
  return Object.keys(props).reduce(
    (str, key) => str.replace(`:${key}`, props[key]),
    url
  )
}

export const GO_TO_TAB = 'navigation/GO_TO_TAB'
type GoToTabAction = {
  type: typeof GO_TO_TAB
  payload: {
    tabRoute: string
    applicationId: string
    tabId: string
    event: string
    fieldNameHash?: string
    historyState?: IDynamicValues
  }
}
export const GO_TO_REGISTRAR_HOME = 'navigation/GO_TO_REGISTRAR_HOME'
type GoToRegistrarHome = {
  type: typeof GO_TO_REGISTRAR_HOME
  payload: {
    tabId: string
  }
}

export const GO_TO_FIELD_AGENT_HOME = 'navigation/GO_TO_FIELD_AGENT_HOME'
type GoToFieldAgentHome = {
  type: typeof GO_TO_FIELD_AGENT_HOME
  payload: {
    tabId: string
  }
}

export type Action =
  | GoToTabAction
  | GoToRegistrarHome
  | GoToFieldAgentHome
  | GoToSysAdminHome
export const GO_TO_SYS_ADMIN_HOME = 'navigation/GO_TO_SYS_ADMIN_HOME'
type GoToSysAdminHome = {
  type: typeof GO_TO_SYS_ADMIN_HOME
  payload: {
    tabId: string
  }
}

export function goToBirthRegistration() {
  return push(SELECT_INFORMANT)
}
export function goToEvents() {
  return push(SELECT_VITAL_EVENT)
}

export function goBack() {
  return back()
}

export function goToHome() {
  return push(HOME)
}

export function goToPerformance() {
  window.location.assign(`${window.config.PERFORMANCE_URL}?token=${getToken()}`)
}

export function goToSearchResult(
  searchText: string,
  searchType: string,
  mobile?: boolean
) {
  return mobile
    ? replace(
        formatUrl(SEARCH_RESULT, {
          searchText,
          searchType
        })
      )
    : push(
        formatUrl(SEARCH_RESULT, {
          searchText,
          searchType
        })
      )
}

export function goToSearch() {
  return push(SEARCH)
}

export function goToApplicationDetails(applicationId: string) {
  return push(formatUrl(APPLICATION_DETAIL, { applicationId }))
}

export function goToBirthRegistrationAsParent(applicationId: string) {
  return push(
    formatUrl(DRAFT_BIRTH_PARENT_FORM, {
      applicationId: applicationId.toString()
    })
  )
}

export function goToReviewDuplicate(applicationId: string) {
  return push(
    formatUrl(REVIEW_DUPLICATES, { applicationId: applicationId.toString() })
  )
}

export function goToPrintCertificate(registrationId: string, event: string) {
  return push(
    formatUrl(PRINT_CERTIFICATE, {
      registrationId: registrationId.toString(),
      eventType: event.toLowerCase().toString()
    })
  )
}

export function goToDeathRegistration(applicationId: string) {
  return push(
    formatUrl(DRAFT_DEATH_FORM, { applicationId: applicationId.toString() })
  )
}

export function goToRegistrarHomeTab(tabId: string) {
  return {
    type: GO_TO_REGISTRAR_HOME,
    payload: { tabId }
  }
}

export function goToFieldAgentHomeTab(tabId: string) {
  return {
    type: GO_TO_FIELD_AGENT_HOME,
    payload: { tabId }
  }
}

export function goToSysAdminHomeTab(tabId: string) {
  return {
    type: GO_TO_SYS_ADMIN_HOME,
    payload: { tabId }
  }
}

export function goToSettings() {
  return push(SETTINGS)
}

export function goToUserReview() {
  return push(USER_REVIEW)
}

export function goToTab(
  tabRoute: string,
  applicationId: string,
  tabId: string,
  event: string,
  fieldNameHash?: string,
  historyState?: IDynamicValues
) {
  return {
    type: GO_TO_TAB,
    payload: {
      applicationId,
      tabId,
      event,
      fieldNameHash,
      tabRoute,
      historyState
    }
  }
}

export type INavigationState = undefined

export function navigationReducer(state: INavigationState, action: any) {
  switch (action.type) {
    case GO_TO_TAB:
      const {
        fieldNameHash,
        applicationId,
        tabId,
        event,
        tabRoute,
        historyState
      } = action.payload
      return loop(
        state,
        Cmd.action(
          push(
            formatUrl(tabRoute, {
              applicationId: applicationId.toString(),
              tabId,
              event
            }) + (fieldNameHash ? `#${fieldNameHash}` : ''),
            historyState
          )
        )
      )
    case GO_TO_REGISTRAR_HOME:
      const { tabId: RegistrarHomeTabId } = action.payload
      return loop(
        state,
        Cmd.action(
          push(formatUrl(REGISTRAR_HOME_TAB, { tabId: RegistrarHomeTabId }))
        )
      )
    case GO_TO_FIELD_AGENT_HOME:
      const { tabId: FieldAgentHomeTabId } = action.payload
      return loop(
        state,
        Cmd.action(
          push(formatUrl(FIELD_AGENT_HOME_TAB, { tabId: FieldAgentHomeTabId }))
        )
      )
    case GO_TO_SYS_ADMIN_HOME:
      const { tabId: SysAdminHomeTabId } = action.payload
      return loop(
        state,
        Cmd.action(
          push(formatUrl(SYS_ADMIN_HOME_TAB, { tabId: SysAdminHomeTabId }))
        )
      )
  }
}<|MERGE_RESOLUTION|>--- conflicted
+++ resolved
@@ -13,14 +13,9 @@
   SEARCH,
   APPLICATION_DETAIL,
   SETTINGS,
-<<<<<<< HEAD
   SYS_ADMIN_HOME_TAB,
   USER_REVIEW
-} from 'src/navigation/routes'
-=======
-  SYS_ADMIN_HOME_TAB
 } from '@register/navigation/routes'
->>>>>>> c7fa1a35
 import { loop, Cmd } from 'redux-loop'
 import { getToken } from '@register/utils/authUtils'
 
