import { push, goBack as back, replace } from 'react-router-redux'
import {
  SELECT_BIRTH_INFORMANT,
  SELECT_DEATH_INFORMANT,
  HOME,
  SEARCH_RESULT,
  DRAFT_BIRTH_PARENT_FORM,
  DRAFT_BIRTH_APPLICANT_FORM,
  DRAFT_DEATH_FORM,
  SELECT_VITAL_EVENT,
  REVIEW_DUPLICATES,
  PRINT_CERTIFICATE,
  REGISTRAR_HOME_TAB,
  FIELD_AGENT_HOME_TAB,
  SEARCH,
  APPLICATION_DETAIL,
  SETTINGS,
  SYS_ADMIN_HOME_TAB,
  CREATE_USER,
  CREATE_USER_SECTION,
<<<<<<< HEAD
  SELECT_PRIMARY_APPLICANT,
  SELECT_MAIN_CONTACT_POINT,
  FORM_DOCUMENT_SECTION
=======
  SELECT_BIRTH_PRIMARY_APPLICANT,
  SELECT_BIRTH_MAIN_CONTACT_POINT,
  SELECT_DEATH_MAIN_CONTACT_POINT
>>>>>>> c4a40bd5
} from '@register/navigation/routes'
import { loop, Cmd } from 'redux-loop'
import { getToken } from '@register/utils/authUtils'

export interface IDynamicValues {
  [key: string]: any
}

function formatUrl(url: string, props: { [key: string]: string }) {
  return Object.keys(props).reduce(
    (str, key) => str.replace(`:${key}`, props[key]),
    url
  )
}

export const GO_TO_PAGE = 'navigation/GO_TO_PAGE'
type GoToPageAction = {
  type: typeof GO_TO_PAGE
  payload: {
    pageRoute: string
    applicationId: string
    pageId: string
    event: string
    fieldNameHash?: string
    historyState?: IDynamicValues
  }
}
export const GO_TO_REGISTRAR_HOME = 'navigation/GO_TO_REGISTRAR_HOME'
type GoToRegistrarHome = {
  type: typeof GO_TO_REGISTRAR_HOME
  payload: {
    tabId: string
  }
}

export const GO_TO_FIELD_AGENT_HOME = 'navigation/GO_TO_FIELD_AGENT_HOME'
type GoToFieldAgentHome = {
  type: typeof GO_TO_FIELD_AGENT_HOME
  payload: {
    tabId: string
  }
}

export type Action =
  | GoToPageAction
  | GoToRegistrarHome
  | GoToFieldAgentHome
  | GoToSysAdminHome
export const GO_TO_SYS_ADMIN_HOME = 'navigation/GO_TO_SYS_ADMIN_HOME'
type GoToSysAdminHome = {
  type: typeof GO_TO_SYS_ADMIN_HOME
  payload: {
    tabId: string
  }
}

export function goToBirthInformant(applicationId: string) {
  return push(
    formatUrl(SELECT_BIRTH_INFORMANT, {
      applicationId
    })
  )
}

export function goToDeathInformant(applicationId: string) {
  return push(
    formatUrl(SELECT_DEATH_INFORMANT, {
      applicationId
    })
  )
}

export function goToBirthContactPoint(applicationId: string) {
  return push(
    formatUrl(SELECT_BIRTH_MAIN_CONTACT_POINT, {
      applicationId
    })
  )
}

export function goToDeathContactPoint(applicationId: string) {
  return push(
    formatUrl(SELECT_DEATH_MAIN_CONTACT_POINT, {
      applicationId
    })
  )
}

export function goToDocumentSection(applicationId: string, event: string) {
  return push(
    formatUrl(FORM_DOCUMENT_SECTION, {
      applicationId,
      event
    })
  )
}

export function goToEvents() {
  return push(SELECT_VITAL_EVENT)
}

export function goBack() {
  return back()
}

export function goToHome() {
  return push(HOME)
}

export function goToPerformance() {
  window.location.assign(`${window.config.PERFORMANCE_URL}?token=${getToken()}`)
}

export function goToSearchResult(
  searchText: string,
  searchType: string,
  mobile?: boolean
) {
  return mobile
    ? replace(
        formatUrl(SEARCH_RESULT, {
          searchText,
          searchType
        })
      )
    : push(
        formatUrl(SEARCH_RESULT, {
          searchText,
          searchType
        })
      )
}

export function goToSearch() {
  return push(SEARCH)
}

export function goToApplicationDetails(applicationId: string) {
  return push(formatUrl(APPLICATION_DETAIL, { applicationId }))
}

export function goToBirthRegistrationAsParent(applicationId: string) {
  return push(
    formatUrl(DRAFT_BIRTH_PARENT_FORM, {
      applicationId: applicationId.toString()
    })
  )
}
export function goToApplicationContact(informant: string) {
  return push(
    formatUrl(DRAFT_BIRTH_APPLICANT_FORM, {
      informant: informant.toString()
    })
  )
}
export function goToPrimaryApplicant(applicationId: string) {
  return push(
    formatUrl(SELECT_BIRTH_PRIMARY_APPLICANT, {
      applicationId
    })
  )
}
export function goToReviewDuplicate(applicationId: string) {
  return push(
    formatUrl(REVIEW_DUPLICATES, { applicationId: applicationId.toString() })
  )
}

export function goToPrintCertificate(registrationId: string, event: string) {
  return push(
    formatUrl(PRINT_CERTIFICATE, {
      registrationId: registrationId.toString(),
      eventType: event.toLowerCase().toString()
    })
  )
}

export function goToDeathRegistration(applicationId: string) {
  return push(
    formatUrl(DRAFT_DEATH_FORM, { applicationId: applicationId.toString() })
  )
}

export function goToRegistrarHomeTab(tabId: string) {
  return {
    type: GO_TO_REGISTRAR_HOME,
    payload: { tabId }
  }
}

export function goToFieldAgentHomeTab(tabId: string) {
  return {
    type: GO_TO_FIELD_AGENT_HOME,
    payload: { tabId }
  }
}

export function goToSysAdminHomeTab(tabId: string) {
  return {
    type: GO_TO_SYS_ADMIN_HOME,
    payload: { tabId }
  }
}

export function goToSettings() {
  return push(SETTINGS)
}

export function goToCreateNewUser() {
  return push(CREATE_USER)
}

export const GO_TO_CREATE_USER_SECTION = 'navigation/GO_TO_CREATE_USER_SECTION'
type GoToCreateUserSection = {
  type: typeof GO_TO_CREATE_USER_SECTION
  payload: {
    sectionId: string
    userFormFieldNameHash?: string
    formHistoryState?: IDynamicValues
  }
}

export function goToCreateUserSection(
  sectionId: string,
  fieldNameHash?: string,
  historyState?: IDynamicValues
): GoToCreateUserSection {
  return {
    type: GO_TO_CREATE_USER_SECTION,
    payload: {
      sectionId,
      userFormFieldNameHash: fieldNameHash,
      formHistoryState: historyState
    }
  }
}

export function goToPage(
  pageRoute: string,
  applicationId: string,
  pageId: string,
  event: string,
  fieldNameHash?: string,
  historyState?: IDynamicValues
) {
  return {
    type: GO_TO_PAGE,
    payload: {
      applicationId,
      pageId,
      event,
      fieldNameHash,
      pageRoute,
      historyState
    }
  }
}

export type INavigationState = undefined

export function navigationReducer(state: INavigationState, action: any) {
  switch (action.type) {
    case GO_TO_PAGE:
      const {
        fieldNameHash,
        applicationId,
        pageId,
        event,
        pageRoute,
        historyState
      } = action.payload
      return loop(
        state,
        Cmd.action(
          push(
            formatUrl(pageRoute, {
              applicationId: applicationId.toString(),
              pageId,
              event
            }) + (fieldNameHash ? `#${fieldNameHash}` : ''),
            historyState
          )
        )
      )
    case GO_TO_REGISTRAR_HOME:
      const { tabId: RegistrarHomeTabId } = action.payload
      return loop(
        state,
        Cmd.action(
          push(formatUrl(REGISTRAR_HOME_TAB, { tabId: RegistrarHomeTabId }))
        )
      )
    case GO_TO_FIELD_AGENT_HOME:
      const { tabId: FieldAgentHomeTabId } = action.payload
      return loop(
        state,
        Cmd.action(
          push(formatUrl(FIELD_AGENT_HOME_TAB, { tabId: FieldAgentHomeTabId }))
        )
      )
    case GO_TO_SYS_ADMIN_HOME:
      const { tabId: SysAdminHomeTabId } = action.payload
      return loop(
        state,
        Cmd.action(
          push(formatUrl(SYS_ADMIN_HOME_TAB, { tabId: SysAdminHomeTabId }))
        )
      )
    case GO_TO_CREATE_USER_SECTION:
      const {
        sectionId,
        userFormFieldNameHash,
        formHistoryState
      } = action.payload
      return loop(
        state,
        Cmd.action(
          push(
            formatUrl(CREATE_USER_SECTION, { sectionId }) +
              (userFormFieldNameHash ? `#${userFormFieldNameHash}` : ''),
            formHistoryState
          )
        )
      )
  }
}<|MERGE_RESOLUTION|>--- conflicted
+++ resolved
@@ -18,15 +18,10 @@
   SYS_ADMIN_HOME_TAB,
   CREATE_USER,
   CREATE_USER_SECTION,
-<<<<<<< HEAD
-  SELECT_PRIMARY_APPLICANT,
-  SELECT_MAIN_CONTACT_POINT,
-  FORM_DOCUMENT_SECTION
-=======
   SELECT_BIRTH_PRIMARY_APPLICANT,
   SELECT_BIRTH_MAIN_CONTACT_POINT,
-  SELECT_DEATH_MAIN_CONTACT_POINT
->>>>>>> c4a40bd5
+  SELECT_DEATH_MAIN_CONTACT_POINT,
+  FORM_DOCUMENT_SECTION
 } from '@register/navigation/routes'
 import { loop, Cmd } from 'redux-loop'
 import { getToken } from '@register/utils/authUtils'
