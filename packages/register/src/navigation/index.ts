--- conflicted
+++ resolved
@@ -173,7 +173,6 @@
   return push(SETTINGS)
 }
 
-<<<<<<< HEAD
 export function goToCreateNewUser() {
   return push(CREATE_USER)
 }
@@ -203,12 +202,8 @@
   }
 }
 
-export function goToTab(
-  tabRoute: string,
-=======
 export function goToPage(
   pageRoute: string,
->>>>>>> a4a7df69
   applicationId: string,
   pageId: string,
   event: string,
