--- conflicted
+++ resolved
@@ -8,13 +8,9 @@
   SELECT_VITAL_EVENT,
   REVIEW_DUPLICATES,
   PRINT_CERTIFICATE,
-<<<<<<< HEAD
   REGISTRAR_HOME_TAB,
-  FIELD_AGENT_HOME_TAB
-=======
-  WORK_QUEUE_TAB,
+  FIELD_AGENT_HOME_TAB,
   SEARCH
->>>>>>> 316b4a87
 } from 'src/navigation/routes'
 import { loop, Cmd } from 'redux-loop'
 import { getToken } from 'src/utils/authUtils'
