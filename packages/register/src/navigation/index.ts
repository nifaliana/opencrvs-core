--- conflicted
+++ resolved
@@ -11,11 +11,8 @@
   REGISTRAR_HOME_TAB,
   FIELD_AGENT_HOME_TAB,
   SEARCH,
-<<<<<<< HEAD
-  APPLICATION_DETAIL
-=======
+  APPLICATION_DETAIL,
   SETTINGS
->>>>>>> fd050ab3
 } from 'src/navigation/routes'
 import { loop, Cmd } from 'redux-loop'
 import { getToken } from 'src/utils/authUtils'
