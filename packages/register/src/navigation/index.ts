import { push, goBack as back, replace } from 'react-router-redux'
import {
  SELECT_INFORMANT,
  HOME,
  SEARCH_RESULT,
  DRAFT_BIRTH_PARENT_FORM,
  DRAFT_DEATH_FORM,
  SELECT_VITAL_EVENT,
  REVIEW_DUPLICATES,
  PRINT_CERTIFICATE,
  WORK_QUEUE_TAB,
  SEARCH
} from 'src/navigation/routes'
import { loop, Cmd } from 'redux-loop'
import { getToken } from 'src/utils/authUtils'

export interface IDynamicValues {
  [key: string]: any
}

function formatUrl(url: string, props: { [key: string]: string }) {
  return Object.keys(props).reduce(
    (str, key) => str.replace(`:${key}`, props[key]),
    url
  )
}

export const GO_TO_TAB = 'navigation/GO_TO_TAB'
type GoToTabAction = {
  type: typeof GO_TO_TAB
  payload: {
    tabRoute: string
    applicationId: string
    tabId: string
    event: string
    fieldNameHash?: string
    historyState?: IDynamicValues
  }
}
export const GO_TO_WORK_QUEUE = 'navigation/GO_TO_WORK_QUEUE'
type GoToWorkQueue = {
  type: typeof GO_TO_WORK_QUEUE
  payload: {
    tabId: string
  }
}

export type Action = GoToTabAction | GoToWorkQueue

export function goToBirthRegistration() {
  return push(SELECT_INFORMANT)
}
export function goToEvents() {
  return push(SELECT_VITAL_EVENT)
}

export function goBack() {
  return back()
}

export function goToHome() {
  return push(HOME)
}

export function goToPerformance() {
  window.location.assign(`${window.config.PERFORMANCE_URL}?token=${getToken()}`)
}

export function goToSearchResult(searchText: string, searchType: string) {
  return replace(
    formatUrl(SEARCH_RESULT, {
      searchText,
      searchType
    })
  )
}

<<<<<<< HEAD
export function goToSearch() {
  return push(SEARCH)
}

export function goToBirthRegistrationAsParent(draftId: string) {
=======
export function goToBirthRegistrationAsParent(applicationId: string) {
>>>>>>> dd529fa6
  return push(
    formatUrl(DRAFT_BIRTH_PARENT_FORM, {
      applicationId: applicationId.toString()
    })
  )
}

export function goToReviewDuplicate(applicationId: string) {
  return push(
    formatUrl(REVIEW_DUPLICATES, { applicationId: applicationId.toString() })
  )
}

export function goToPrintCertificate(registrationId: string, event: string) {
  return push(
    formatUrl(PRINT_CERTIFICATE, {
      registrationId: registrationId.toString(),
      eventType: event.toLowerCase().toString()
    })
  )
}

export function goToDeathRegistration(applicationId: string) {
  return push(
    formatUrl(DRAFT_DEATH_FORM, { applicationId: applicationId.toString() })
  )
}

export function goToWorkQueueTab(tabId: string) {
  return {
    type: GO_TO_WORK_QUEUE,
    payload: { tabId }
  }
}

export function goToTab(
  tabRoute: string,
  applicationId: string,
  tabId: string,
  event: string,
  fieldNameHash?: string,
  historyState?: IDynamicValues
) {
  return {
    type: GO_TO_TAB,
    payload: {
      applicationId,
      tabId,
      event,
      fieldNameHash,
      tabRoute,
      historyState
    }
  }
}

export type INavigationState = undefined

export function navigationReducer(state: INavigationState, action: Action) {
  switch (action.type) {
    case GO_TO_TAB:
      const {
        fieldNameHash,
        applicationId,
        tabId,
        event,
        tabRoute,
        historyState
      } = action.payload
      return loop(
        state,
        Cmd.action(
          push(
            formatUrl(tabRoute, {
              applicationId: applicationId.toString(),
              tabId,
              event
            }) + (fieldNameHash ? `#${fieldNameHash}` : ''),
            historyState
          )
        )
      )
    case GO_TO_WORK_QUEUE:
      const { tabId: workQueueTabId } = action.payload
      return loop(
        state,
        Cmd.action(push(formatUrl(WORK_QUEUE_TAB, { tabId: workQueueTabId })))
      )
  }
}<|MERGE_RESOLUTION|>--- conflicted
+++ resolved
@@ -75,15 +75,11 @@
   )
 }
 
-<<<<<<< HEAD
 export function goToSearch() {
   return push(SEARCH)
 }
 
-export function goToBirthRegistrationAsParent(draftId: string) {
-=======
 export function goToBirthRegistrationAsParent(applicationId: string) {
->>>>>>> dd529fa6
   return push(
     formatUrl(DRAFT_BIRTH_PARENT_FORM, {
       applicationId: applicationId.toString()
