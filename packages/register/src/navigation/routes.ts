export const HOME = '/'
export const SELECT_VITAL_EVENT = '/events'
export const SELECT_INFORMANT = '/events/birth'

export const DRAFT_BIRTH_PARENT_FORM = '/drafts/:draftId/events/birth/parent'
export const DRAFT_BIRTH_PARENT_FORM_TAB =
  '/drafts/:draftId/events/birth/parent/:tabId'

export const DRAFT_DEATH_FORM = '/drafts/:draftId/events/death'
export const DRAFT_DEATH_FORM_TAB = '/drafts/:draftId/events/death/:tabId'

export const REVIEW_EVENT_PARENT_FORM_TAB =
  '/reviews/:draftId/events/:event/parent/:tabId'

export const SAVED_REGISTRATION = '/saved'
export const REJECTED_REGISTRATION = '/rejected'
export const SEARCH_RESULT = '/search-result'
export const MY_RECORDS = '/my-records'
export const MY_DRAFTS = '/my-drafts'
export const REVIEW_DUPLICATES = '/duplicates/:applicationId'
export const CONFIRMATION_SCREEN = '/confirm'
export const PRINT_CERTIFICATE = '/print/:registrationId/:eventType'

export const WORK_QUEUE = '/work-queue'
export const WORK_QUEUE_TAB = '/work-queue/:tabId'

<<<<<<< HEAD
export const UNLOCK_SCREEN = '/unlock'
export const CREATE_PIN = '/create-pin'
=======
export const CREATE_PIN = '/create-pin'
export const SECURE_ACCOUNT = '/secure-account'
>>>>>>> 10e61800
<|MERGE_RESOLUTION|>--- conflicted
+++ resolved
@@ -24,10 +24,6 @@
 export const WORK_QUEUE = '/work-queue'
 export const WORK_QUEUE_TAB = '/work-queue/:tabId'
 
-<<<<<<< HEAD
 export const UNLOCK_SCREEN = '/unlock'
 export const CREATE_PIN = '/create-pin'
-=======
-export const CREATE_PIN = '/create-pin'
-export const SECURE_ACCOUNT = '/secure-account'
->>>>>>> 10e61800
+export const SECURE_ACCOUNT = '/secure-account'