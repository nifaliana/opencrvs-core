--- conflicted
+++ resolved
@@ -34,9 +34,5 @@
 export const SYS_ADMIN_HOME = '/sys-admin-home'
 export const SYS_ADMIN_HOME_TAB = '/sys-admin-home/:tabId'
 
-<<<<<<< HEAD
 export const CREATE_USER = '/createUser'
-export const CREATE_USER_SECTION = '/createUser/:sectionId'
-=======
-export const USER_FORM = '/user-form'
->>>>>>> a4a7df69
+export const CREATE_USER_SECTION = '/createUser/:sectionId'