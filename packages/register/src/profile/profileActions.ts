--- conflicted
+++ resolved
@@ -1,4 +1,3 @@
-<<<<<<< HEAD
 /*
  * This Source Code Form is subject to the terms of the Mozilla Public
  * License, v. 2.0. If a copy of the MPL was not distributed with this
@@ -10,10 +9,8 @@
  * Copyright (C) The OpenCRVS Authors. OpenCRVS and the OpenCRVS
  * graphic logo are (registered/a) trademark(s) of Plan International.
  */
-import { RouterAction } from 'react-router-redux'
-=======
+
 import { RouterAction } from 'connected-react-router'
->>>>>>> 47d55c53
 import { IURLParams } from '@register/utils/authUtils'
 import { GQLQuery } from '@opencrvs/gateway/src/graphql/schema.d'
 import { ApolloQueryResult } from 'apollo-client'
