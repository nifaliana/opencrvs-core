import { LoopReducer, Loop, loop, Cmd } from 'redux-loop'
import * as actions from '@register/profile/profileActions'
import { storage } from '@register/storage'
import {
  USER_DETAILS,
  IUserDetails,
  getUserDetails,
  storeUserDetails,
  removeUserDetails
} from '@register/utils/userUtils'
import {
  getTokenPayload,
  ITokenPayload,
  storeToken,
  getToken,
  isTokenStillValid,
  removeToken
} from '@register/utils/authUtils'

import { GQLQuery } from '@opencrvs/gateway/src/graphql/schema.d'
import { ApolloQueryResult } from 'apollo-client'
<<<<<<< HEAD
import { queries } from '@register/profile/queries'
import * as offlineActions from '@register/offline/actions'
=======
import { queries } from 'src/profile/queries'
import * as offlineActions from 'src/offline/actions'
import * as changeLanguageActions from 'src/i18n/actions'
>>>>>>> 83c2165e

export type ProfileState = {
  authenticated: boolean
  tokenPayload: ITokenPayload | null
  userDetailsFetched: boolean
  userDetails: IUserDetails | null
}

export const initialState: ProfileState = {
  authenticated: false,
  userDetailsFetched: false,
  tokenPayload: null,
  userDetails: null
}

export const profileReducer: LoopReducer<
  ProfileState,
  actions.Action | offlineActions.Action | changeLanguageActions.Action
> = (
  state: ProfileState = initialState,
  action: actions.Action | offlineActions.Action | changeLanguageActions.Action
):
  | ProfileState
  | Loop<
      ProfileState,
      actions.Action | offlineActions.Action | changeLanguageActions.Action
    > => {
  switch (action.type) {
    case actions.REDIRECT_TO_AUTHENTICATION:
      return loop(
        {
          ...state,
          authenticated: false,
          userDetailsFetched: false,
          tokenPayload: null,
          userDetails: null
        },
        Cmd.list([
          Cmd.run(() => {
            removeToken()
          }),
          Cmd.run(() => {
            removeUserDetails()
          }),
          Cmd.run(() => {
            window.location.assign(window.config.LOGIN_URL)
          })
        ])
      )
    case actions.CHECK_AUTH:
      const token = getToken()

      // Remove token from url if it exists
      if (window.location.search.includes('token=')) {
        window.history.replaceState(null, '', window.location.pathname)
      }

      const payload = getTokenPayload(token)

      if (!payload) {
        return loop(
          {
            ...state,
            authenticated: false
          },
          Cmd.action(actions.redirectToAuthentication())
        )
      }
      return loop(
        {
          ...state,
          authenticated: true,
          tokenPayload: payload
        },
        Cmd.list([
          Cmd.run(() => {
            if (isTokenStillValid(payload)) {
              storeToken(token)
            }
          }),
          Cmd.action(actions.setInitialUserDetails())
        ])
      )
    case actions.SET_USER_DETAILS:
      const result: ApolloQueryResult<GQLQuery> = action.payload
      const data: GQLQuery = result && result.data

      if (data && data.getUser) {
        const userDetails = getUserDetails(data.getUser)
        return loop(
          {
            ...state,
            userDetailsFetched: true,
            userDetails
          },
          Cmd.list([
            Cmd.run(() => storeUserDetails(userDetails)),
            Cmd.action(offlineActions.setOfflineData(userDetails))
          ])
        )
      } else {
        return {
          ...state,
          userDetailsFetched: false
        }
      }
    case actions.MODIFY_USER_DETAILS:
      const details: IUserDetails = action.payload

      if (details) {
        return loop(
          {
            ...state
          },
          Cmd.list([
            Cmd.run(() => storeUserDetails(details)),
            Cmd.action(
              changeLanguageActions.changeLanguage({
                language: details.language
              })
            )
          ])
        )
      } else {
        return {
          ...state,
          userDetailsFetched: false
        }
      }
    case actions.SET_INITIAL_USER_DETAILS:
      return loop(
        {
          ...state
        },
        Cmd.run<
          actions.IGetStorageUserDetailsFailedAction,
          actions.IGetStorageUserDetailsSuccessAction
        >(storage.getItem, {
          successActionCreator: actions.getStorageUserDetailsSuccess,
          failActionCreator: actions.getStorageUserDetailsFailed,
          args: [USER_DETAILS]
        })
      )
    case actions.GET_USER_DETAILS_SUCCESS:
      const userDetailsString = action.payload
      const userDetailsCollection = JSON.parse(
        userDetailsString ? userDetailsString : 'null'
      )

      // if the user detail cannot be found or they don't match the user specified in the token
      if (
        state.tokenPayload &&
        (!userDetailsCollection ||
          userDetailsCollection.userMgntUserID !== state.tokenPayload.sub)
      ) {
        return loop(
          {
            ...state,
            userDetails: userDetailsCollection
          },
          Cmd.run(queries.fetchUserDetails, {
            successActionCreator: actions.setUserDetails,
            args: [state.tokenPayload.sub]
          })
        )
      } else {
        return loop(
          {
            ...state,
            userDetails: userDetailsCollection
          },
          Cmd.action(offlineActions.setOfflineData(userDetailsCollection))
        )
      }

    default:
      return state
  }
}<|MERGE_RESOLUTION|>--- conflicted
+++ resolved
@@ -19,14 +19,9 @@
 
 import { GQLQuery } from '@opencrvs/gateway/src/graphql/schema.d'
 import { ApolloQueryResult } from 'apollo-client'
-<<<<<<< HEAD
 import { queries } from '@register/profile/queries'
 import * as offlineActions from '@register/offline/actions'
-=======
-import { queries } from 'src/profile/queries'
-import * as offlineActions from 'src/offline/actions'
-import * as changeLanguageActions from 'src/i18n/actions'
->>>>>>> 83c2165e
+import * as changeLanguageActions from '@register/i18n/actions'
 
 export type ProfileState = {
   authenticated: boolean
