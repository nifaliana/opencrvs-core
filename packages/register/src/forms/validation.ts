import { required, IValidationResult } from '../utils/validate'
<<<<<<< HEAD
import { IFormField, IFormSectionData } from './'
import { getConditionalActionsForField } from '@opencrvs/register/src/forms/utils'
import { IOfflineDataState } from 'src/offline/reducer'
=======
import { IFormField, IFormSectionData, IDynamicFormField } from './'
import {
  getConditionalActionsForField,
  getFieldValidation
} from '@opencrvs/register/src/forms/utils'
>>>>>>> d5d4cf6e

export function getValidationErrorsForField(
  field: IFormField,
  values: IFormSectionData,
  offlineResources?: IOfflineDataState
) {
  const value = values[field.name]
  const conditionalActions = getConditionalActionsForField(
    field,
    values,
    offlineResources
  )

  if (conditionalActions.includes('hide')) {
    return []
  }

  let validators = Array.from(field.validate)

  validators.push(...getFieldValidation(field as IDynamicFormField, values))

  if (field.required) {
    validators.push(required)
  } else if (!value) {
    validators = []
  }

  return validators
    .map(validator => validator(value))
    .filter(error => error !== undefined) as IValidationResult[]
}

export type Errors = { [key: string]: string }

export function getValidationErrorsForForm(
  fields: IFormField[],
  values: IFormSectionData,
  offlineResources?: IOfflineDataState
): { [key: string]: IValidationResult[] } {
  return fields.reduce((errorsForAllFields: Errors, field) => {
    const validationErrors = getValidationErrorsForField(
      field,
      values,
      offlineResources
    )
    return {
      ...errorsForAllFields,
      [field.name]: validationErrors
    }
  }, {})
}<|MERGE_RESOLUTION|>--- conflicted
+++ resolved
@@ -1,15 +1,10 @@
 import { required, IValidationResult } from '../utils/validate'
-<<<<<<< HEAD
-import { IFormField, IFormSectionData } from './'
-import { getConditionalActionsForField } from '@opencrvs/register/src/forms/utils'
-import { IOfflineDataState } from 'src/offline/reducer'
-=======
 import { IFormField, IFormSectionData, IDynamicFormField } from './'
 import {
   getConditionalActionsForField,
   getFieldValidation
 } from '@opencrvs/register/src/forms/utils'
->>>>>>> d5d4cf6e
+import { IOfflineDataState } from 'src/offline/reducer'
 
 export function getValidationErrorsForField(
   field: IFormField,
