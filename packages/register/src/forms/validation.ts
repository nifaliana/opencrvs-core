--- conflicted
+++ resolved
@@ -14,18 +14,15 @@
 export function getValidationErrorsForField(
   field: IFormField,
   values: IFormSectionData,
-<<<<<<< HEAD
-  resources?: IOfflineData
-=======
-  offlineResources?: IOfflineDataState,
+  resources?: IOfflineData,
   drafts?: IFormData
->>>>>>> bcb20247
 ) {
   const value = values[field.name]
   const conditionalActions = getConditionalActionsForField(
     field,
     values,
-    resources
+    resources,
+    drafts
   )
   if (conditionalActions.includes('hide')) {
     return []
@@ -46,28 +43,21 @@
     .filter(error => error !== undefined) as IValidationResult[]
 }
 
-export type Errors = { [key: string]: string }
+export type Errors = { [key: string]: IValidationResult[] }
 
 export function getValidationErrorsForForm(
   fields: IFormField[],
-<<<<<<< HEAD
-  values: IFormSectionData
-): { [key: string]: IValidationResult[] } {
-  return fields.reduce((errorsForAllFields: Errors, field) => {
-    const validationErrors = getValidationErrorsForField(field, values)
-=======
   values: IFormSectionData,
-  offlineResources?: IOfflineDataState,
+  resource?: IOfflineData,
   drafts?: IFormData
-): { [key: string]: IValidationResult[] } {
+) {
   return fields.reduce((errorsForAllFields: Errors, field) => {
     const validationErrors = getValidationErrorsForField(
       field,
       values,
-      offlineResources,
+      resource,
       drafts
     )
->>>>>>> bcb20247
     return {
       ...errorsForAllFields,
       [field.name]: validationErrors
