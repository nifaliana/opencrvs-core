--- conflicted
+++ resolved
@@ -242,7 +242,6 @@
     expression:
       '!(values.personCollectingCertificate=="MOTHER" && values.motherDetails===false) && !(values.personCollectingCertificate=="FATHER" && values.fatherDetails===false) && !(values.personCollectingCertificate =="OTHER" && values.otherPersonSignedAffidavit===false)'
   },
-<<<<<<< HEAD
   placeOfBirthHospital: {
     action: 'hide',
     expression:
@@ -272,7 +271,7 @@
     action: 'hide',
     expression:
       '!(resources && resources.locations && isCityLocation(resources.locations,values.addressLine4Permanent))'
-=======
+  },
   iDAvailable: {
     action: 'hide',
     expression: 'values.iDType === "NO_ID"'
@@ -284,6 +283,5 @@
   deathPlaceOther: {
     action: 'hide',
     expression: 'values.deathPlaceAddress !== "other"'
->>>>>>> 263dbf95
   }
 }