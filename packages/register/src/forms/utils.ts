--- conflicted
+++ resolved
@@ -1,13 +1,6 @@
 import {
   IFormField,
   Ii18nFormField,
-<<<<<<< HEAD
-  IFormSectionData,
-  Ii18nSelectOption,
-  ISelectOption,
-  IConditionals,
-  IConditional
-=======
   ISelectOption,
   IConditionals,
   IFormSectionData,
@@ -16,8 +9,8 @@
   RADIO_GROUP,
   CHECKBOX_GROUP,
   IRadioOption,
-  ICheckboxOption
->>>>>>> 4f7c4b64
+  ICheckboxOption,
+  ISelectFormFieldWithDynamicOptions
 } from './'
 import { InjectedIntl } from 'react-intl'
 
@@ -54,14 +47,10 @@
 }
 
 export const getFieldOptions = (
-  field: IFormField,
+  field: ISelectFormFieldWithDynamicOptions,
   values: IFormSectionData
 ) => {
-  if (!field.dynamicOptions) {
-    return field.options || []
-  }
-
-  const dependencyVal = values[field.dynamicOptions.dependency]
+  const dependencyVal = values[field.dynamicOptions.dependency] as string
   if (!dependencyVal) {
     return []
   }
