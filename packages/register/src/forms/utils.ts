import {
  IFormField,
  Ii18nFormField,
  ISelectOption,
  IConditionals,
  IFormSectionData,
  IConditional,
  SELECT_WITH_OPTIONS,
  RADIO_GROUP,
  CHECKBOX_GROUP,
  IRadioOption,
  ICheckboxOption,
  ISelectFormFieldWithDynamicOptions,
  INFORMATIVE_RADIO_GROUP,
  PARAGRAPH,
  IDynamicTextFieldValidators,
  IDynamicFormField
} from './'
import { InjectedIntl, FormattedMessage } from 'react-intl'
import { getValidationErrorsForForm } from 'src/forms/validation'
import {
  IOfflineDataState,
  OFFLINE_LOCATIONS_KEY,
  ILocation
} from 'src/offline/reducer'
<<<<<<< HEAD
import { config } from 'src/config'
import { Validation } from 'src/utils/validate'
=======
>>>>>>> edeafe41

export const internationaliseFieldObject = (
  intl: InjectedIntl,
  field: IFormField
): Ii18nFormField => {
  const base = {
    ...field,
    label:
      field.type === PARAGRAPH ? field.label : intl.formatMessage(field.label),
    description: field.description && intl.formatMessage(field.description)
  }

  if (
    base.type === SELECT_WITH_OPTIONS ||
    base.type === RADIO_GROUP ||
    base.type === INFORMATIVE_RADIO_GROUP ||
    base.type === CHECKBOX_GROUP
  ) {
    ;(base as any).options = internationaliseOptions(intl, base.options)
  }
  return base as Ii18nFormField
}

export const internationaliseOptions = (
  intl: InjectedIntl,
  options: Array<ISelectOption | IRadioOption | ICheckboxOption>
) => {
  return options.map(opt => {
    return {
      ...opt,
      label: intl.formatMessage(opt.label)
    }
  })
}

export const generateOptionsFromLocations = (
  locations: ILocation[]
): ISelectOption[] => {
  const optionsArray: ISelectOption[] = []
  locations.forEach((location: ILocation, index: number) => {
    optionsArray.push({
      value: location.id,
      label: {
        id: `location.${location.id}`,
        defaultMessage: location.name,
        description: `Location select item for ${location.id}`
      }
    })
  })
  return optionsArray
}

export const getFieldLabel = (
  field: IDynamicFormField,
  values: IFormSectionData
): FormattedMessage.MessageDescriptor | undefined => {
  if (!field.dynamicDefinitions.label) {
    return undefined
  }
  return field.dynamicDefinitions.label.labelMapper(values[
    field.dynamicDefinitions.label.dependency
  ] as string)
}

export const getFieldValidation = (
  field: IDynamicFormField,
  values: IFormSectionData
): Validation[] => {
  const validate: Validation[] = []
  if (
    field.dynamicDefinitions &&
    field.dynamicDefinitions.validate &&
    field.dynamicDefinitions.validate.length > 0
  ) {
    field.dynamicDefinitions.validate.map(
      (element: IDynamicTextFieldValidators) => {
        const params: any[] = []
        element.dependencies.map((dependency: string) =>
          params.push(values[dependency])
        )
        const fun = element.validator(...params)
        validate.push(fun)
      }
    )
  }

  return validate
}

export const getFieldOptions = (
  field: ISelectFormFieldWithDynamicOptions,
  values: IFormSectionData,
  resources?: IOfflineDataState
) => {
  const dependencyVal = values[field.dynamicOptions.dependency] as string
  if (!dependencyVal) {
    return []
  }
  if (resources && field.dynamicOptions.resource === OFFLINE_LOCATIONS_KEY) {
    const locations = resources[OFFLINE_LOCATIONS_KEY] as ILocation[]
    let partOf: string
    if (dependencyVal === window.config.COUNTRY.toUpperCase()) {
      partOf = 'Location/0'
    } else {
      partOf = `Location/${dependencyVal}`
    }
    return generateOptionsFromLocations(
      locations.filter((location: ILocation) => {
        return location.partOf === partOf
      })
    )
  } else {
    let options
    if (!field.dynamicOptions.options) {
      throw new Error(
        `Dependency '${dependencyVal}' has illegal value, the value should have an entry in the dynamic options object.`
      )
    } else {
      options = field.dynamicOptions.options[dependencyVal]
    }
    return options
  }
}

export const getConditionalActionsForField = (
  field: IFormField,
  values: IFormSectionData
): string[] => {
  if (!field.conditionals) {
    return []
  }
  return field.conditionals
    .filter(conditional =>
      /* tslint:disable-next-line: no-eval */
      eval(conditional.expression)
    )
    .map((conditional: IConditional) => conditional.action)
}

export const hasFormError = (
  fields: IFormField[],
  values: IFormSectionData
): boolean => {
  const errors = getValidationErrorsForForm(fields, values)

  const fieldListWithErrors = Object.keys(errors).filter(key => {
    return errors[key] && errors[key].length > 0
  })
  return fieldListWithErrors && fieldListWithErrors.length > 0
}

export const conditionals: IConditionals = {
  iDType: {
    action: 'hide',
    expression: "!values.iDType || (values.iDType !== 'OTHER')"
  },
  fathersDetailsExist: {
    action: 'hide',
    expression: '!values.fathersDetailsExist'
  },
  permanentAddressSameAsMother: {
    action: 'hide',
    expression: 'values.permanentAddressSameAsMother'
  },
  addressSameAsMother: {
    action: 'hide',
    expression: 'values.addressSameAsMother'
  },
  currentAddressSameAsPermanent: {
    action: 'hide',
    expression: 'values.currentAddressSameAsPermanent'
  },
  countryPermanent: {
    action: 'hide',
    expression: '!values.countryPermanent'
  },
  statePermanent: {
    action: 'hide',
    expression: '!values.statePermanent'
  },
  districtPermanent: {
    action: 'hide',
    expression: '!values.districtPermanent'
  },
  addressLine4Permanent: {
    action: 'hide',
    expression: '!values.addressLine4Permanent'
  },
  addressLine3Permanent: {
    action: 'hide',
    expression: '!values.addressLine3Permanent'
  },
  country: {
    action: 'hide',
    expression: '!values.country'
  },
  state: {
    action: 'hide',
    expression: '!values.state'
  },
  district: {
    action: 'hide',
    expression: '!values.district'
  },
  addressLine4: {
    action: 'hide',
    expression: '!values.addressLine4'
  },
  addressLine3: {
    action: 'hide',
    expression: '!values.addressLine3'
  },
  uploadDocForWhom: {
    action: 'hide',
    expression: '!values.uploadDocForWhom'
  },
  motherCollectsCertificate: {
    action: 'hide',
    expression: 'values.personCollectingCertificate!="MOTHER"'
  },
  fatherCollectsCertificate: {
    action: 'hide',
    expression: 'values.personCollectingCertificate!="FATHER"'
  },
  otherPersonCollectsCertificate: {
    action: 'hide',
    expression: 'values.personCollectingCertificate!="OTHER"'
  },
  certificateCollectorNotVerified: {
    action: 'hide',
    expression:
      '!(values.personCollectingCertificate=="MOTHER" && values.motherDetails===false) && !(values.personCollectingCertificate=="FATHER" && values.fatherDetails===false) && !(values.personCollectingCertificate =="OTHER" && values.otherPersonSignedAffidavit===false)'
  },
  iDAvailable: {
    action: 'hide',
    expression: 'values.iDType === "NO_ID"'
  },
  applicantPermanentAddressSameAsCurrent: {
    action: 'hide',
    expression: 'values.applicantPermanentAddressSameAsCurrent'
  },
  deathPlaceOther: {
    action: 'hide',
    expression: 'values.deathPlaceAddress !== "other"'
  },
  causeOfDeathEstablished: {
    action: 'hide',
    expression: '!values.causeOfDeathEstablished'
  }
}<|MERGE_RESOLUTION|>--- conflicted
+++ resolved
@@ -23,11 +23,7 @@
   OFFLINE_LOCATIONS_KEY,
   ILocation
 } from 'src/offline/reducer'
-<<<<<<< HEAD
-import { config } from 'src/config'
 import { Validation } from 'src/utils/validate'
-=======
->>>>>>> edeafe41
 
 export const internationaliseFieldObject = (
   intl: InjectedIntl,
