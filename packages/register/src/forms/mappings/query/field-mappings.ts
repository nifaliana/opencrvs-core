--- conflicted
+++ resolved
@@ -1,15 +1,4 @@
 import {
-<<<<<<< HEAD
-  IFormField,
-  IFormData,
-  IAttachment,
-  IFormFieldQueryMapFunction,
-  IFormSectionData
-} from '@register/forms'
-import {
-  GQLHumanName,
-=======
->>>>>>> 4eaa385f
   GQLAddress,
   GQLAttachment,
   GQLComment,
@@ -21,7 +10,8 @@
   IFormData,
   IFormField,
   IFormFieldQueryMapFunction,
-  TransformedData
+  TransformedData,
+  IFormSectionData
 } from '@register/forms'
 import { EMPTY_STRING } from '@register/utils/constants'
 import { cloneDeep, get } from 'lodash'
@@ -391,7 +381,6 @@
   return transformedData
 }
 
-<<<<<<< HEAD
 export const reasonsNotApplyingToFieldValueTransformer = (
   transformedArrayName: string,
   transformedFieldName: string,
@@ -467,8 +456,9 @@
     // @ts-ignore
     transformedFieldData.nestedFields[nestedField.name] = fieldValue
   }
-
-=======
+  return transformedData
+}
+
 export const bundleFieldToNestedRadioFieldTransformer = (
   transformedFieldName: string
 ) => (
@@ -481,6 +471,4 @@
     value: get(queryData, transformedFieldName),
     nestedFields: {}
   }
->>>>>>> 4eaa385f
-  return transformedData
 }