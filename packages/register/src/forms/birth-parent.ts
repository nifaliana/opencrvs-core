--- conflicted
+++ resolved
@@ -231,6 +231,21 @@
     id: 'formFields.defaultLabel',
     defaultMessage: 'Label goes here',
     description: 'default label'
+  },
+  fathersDetailsExist: {
+    id: 'formFields.fathersDetailsExist',
+    defaultMessage: "Do you have the father's details?",
+    description: "Question to ask the user if they have the father's details"
+  },
+  confirm: {
+    id: 'formFields.confirm',
+    defaultMessage: 'Yes',
+    description: 'confirmation label for yes / no radio button'
+  },
+  deny: {
+    id: 'formFields.deny',
+    defaultMessage: 'No',
+    description: 'deny label for yes / no radio button'
   }
 })
 
@@ -398,24 +413,21 @@
     },
     {
       id: 'father',
-<<<<<<< HEAD
-      name: 'Father',
-      title: "Father's details",
+      name: messages.fatherTab,
+      title: messages.fatherTitle,
       fields: [
         {
           name: 'fathersDetailsExist',
           type: 'radioGroup',
-          label: "Do you have the father's details?",
-          required: true,
-          validate: [],
-          options: [{ value: '1', label: 'Yes' }, { value: '0', label: 'No' }]
+          label: messages.fathersDetailsExist,
+          required: true,
+          validate: [],
+          options: [
+            { value: '1', label: messages.confirm },
+            { value: '0', label: messages.deny }
+          ]
         }
       ]
-=======
-      name: messages.fatherTab,
-      title: messages.fatherTitle,
-      fields: []
->>>>>>> 0602fd9b
     },
     {
       id: 'registration',
