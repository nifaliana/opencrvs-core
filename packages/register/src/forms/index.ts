--- conflicted
+++ resolved
@@ -317,11 +317,8 @@
   mode?: THEME_MODE
   hidden?: boolean
   previewGroup?: string
-<<<<<<< HEAD
   nestedFields?: { [key: string]: IFormField[] }
-=======
   hideValueInPreview?: boolean
->>>>>>> b4d05057
 }
 
 export interface ISelectFormFieldWithOptions extends IFormFieldBase {
