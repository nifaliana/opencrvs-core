--- conflicted
+++ resolved
@@ -42,15 +42,8 @@
   label: FormattedMessage.MessageDescriptor
   validate: Validation[]
   required?: boolean
-<<<<<<< HEAD
-  options?: ISelectOption[]
-  dynamicOptions?: IDynamicOptions
-  prefix?: React.ComponentClass<any> | string
-  postfix?: React.ComponentClass<any> | string
-=======
   prefix?: string
   postfix?: string
->>>>>>> 4f7c4b64
   disabled?: boolean
   initialValue?: IFormFieldValue
   conditionals?: IConditional[]
@@ -63,7 +56,7 @@
 }
 export interface ISelectFormFieldWithDynamicOptions extends IFormFieldBase {
   type: typeof SELECT_WITH_DYNAMIC_OPTIONS
-  dynamicOptions: string
+  dynamicOptions: IDynamicOptions
 }
 
 export interface IRadioGroupFormField extends IFormFieldBase {
@@ -149,15 +142,8 @@
   description?: string
   validate: Validation[]
   required?: boolean
-<<<<<<< HEAD
-  options?: ISelectOption[]
-  dynamicOptions?: IDynamicOptions
-  prefix?: React.ComponentClass<any> | string
-  postfix?: React.ComponentClass<any> | string
-=======
   prefix?: string
   postfix?: string
->>>>>>> 4f7c4b64
   disabled?: boolean
   conditionals?: IConditional[]
 }
