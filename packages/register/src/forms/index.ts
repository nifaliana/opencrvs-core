import { Validation } from '../utils/validate'
import { FormattedMessage } from 'react-intl'
import {
  ISelectOption as SelectComponentOption,
  IRadioOption as RadioComponentOption,
  ICheckboxOption as CheckboxComponentOption
} from '@opencrvs/components/lib/forms'

export const TEXT = 'TEXT'
export const TEL = 'TEL'
export const NUMBER = 'NUMBER'
export const RADIO_GROUP = 'RADIO_GROUP'
export const INFORMATIVE_RADIO_GROUP = 'INFORMATIVE_RADIO_GROUP'
export const CHECKBOX_GROUP = 'CHECKBOX_GROUP'
export const DATE = 'DATE'
export const TEXTAREA = 'TEXTAREA'
export const SUBSECTION = 'SUBSECTION'
export const LIST = 'LIST'
export const PARAGRAPH = 'PARAGRAPH'
export const DOCUMENTS = 'DOCUMENTS'
export const SELECT_WITH_OPTIONS = 'SELECT_WITH_OPTIONS'
export const SELECT_WITH_DYNAMIC_OPTIONS = 'SELECT_WITH_DYNAMIC_OPTIONS'
export const IMAGE_UPLOADER_WITH_OPTIONS = 'IMAGE_UPLOADER_WITH_OPTIONS'
export const WARNING = 'WARNING'
export const LINK = 'LINK'
export const PDF_DOCUMENT_VIEWER = 'PDF_DOCUMENT_VIEWER'

export enum Event {
  BIRTH = 'birth',
  DEATH = 'death'
}

export interface ISelectOption {
  value: SelectComponentOption['value']
  label: FormattedMessage.MessageDescriptor
}
export interface IRadioOption {
  value: RadioComponentOption['value']
  label: FormattedMessage.MessageDescriptor
}
export interface ICheckboxOption {
  value: CheckboxComponentOption['value']
  label: FormattedMessage.MessageDescriptor
}

export interface IDynamicOptions {
  dependency: string
  resource?: string
  options?: { [key: string]: ISelectOption[] }
}

export type IFormFieldValue = string | string[] | boolean | IFileValue[]

export type IFileValue = {
  optionValues: IFormFieldValue[]
  type: string
  data: string
}

export type IFormFieldMapFunction = (
  transFormedData: any,
  draftData: IFormData,
  sectionId: string,
  fieldDefinition: IFormField
) => void

export interface IFormFieldBase {
  name: string
  type: IFormField['type']
  label: FormattedMessage.MessageDescriptor
  validate: Validation[]
  required?: boolean
  prefix?: string
  postfix?: string
  disabled?: boolean
  initialValue?: IFormFieldValue
  conditionals?: IConditional[]
  description?: FormattedMessage.MessageDescriptor
  mapping?: IFormFieldMapFunction
}

export interface ISelectFormFieldWithOptions extends IFormFieldBase {
  type: typeof SELECT_WITH_OPTIONS
  options: ISelectOption[]
}
export interface ISelectFormFieldWithDynamicOptions extends IFormFieldBase {
  type: typeof SELECT_WITH_DYNAMIC_OPTIONS
  dynamicOptions: IDynamicOptions
}

export interface IRadioGroupFormField extends IFormFieldBase {
  type: typeof RADIO_GROUP
  options: IRadioOption[]
}

export interface IInformativeRadioGroupFormField extends IFormFieldBase {
  type: typeof INFORMATIVE_RADIO_GROUP
  information: IFormSectionData
  options: IRadioOption[]
}

export interface ITextFormField extends IFormFieldBase {
  type: typeof TEXT
}

export interface ITelFormField extends IFormFieldBase {
  type: typeof TEL
}
export interface INumberFormField extends IFormFieldBase {
  type: typeof NUMBER
  step?: number
}
export interface ICheckboxGroupFormField extends IFormFieldBase {
  type: typeof CHECKBOX_GROUP
  options: ICheckboxOption[]
}
export interface IDateFormField extends IFormFieldBase {
  type: typeof DATE
}
export interface ITextareaFormField extends IFormFieldBase {
  type: typeof TEXTAREA
}
export interface ISubsectionFormField extends IFormFieldBase {
  type: typeof SUBSECTION
}
export interface IDocumentsFormField extends IFormFieldBase {
  type: typeof DOCUMENTS
}
export interface IListFormField extends IFormFieldBase {
  type: typeof LIST
  items: FormattedMessage.MessageDescriptor[]
}
export interface IParagraphFormField extends IFormFieldBase {
  type: typeof PARAGRAPH
  fontSize?: string
}
export interface IImageUploaderWithOptionsFormField extends IFormFieldBase {
  type: typeof IMAGE_UPLOADER_WITH_OPTIONS
  optionSection: IFormSection
}

export interface IWarningField extends IFormFieldBase {
  type: typeof WARNING
}

export interface ILink extends IFormFieldBase {
  type: typeof LINK
}

export interface IPDFDocumentViewerFormField extends IFormFieldBase {
  type: typeof PDF_DOCUMENT_VIEWER
}

export type IFormField =
  | ITextFormField
  | ITelFormField
  | INumberFormField
  | ISelectFormFieldWithOptions
  | ISelectFormFieldWithDynamicOptions
  | IRadioGroupFormField
  | IInformativeRadioGroupFormField
  | ICheckboxGroupFormField
  | IDateFormField
  | ITextareaFormField
  | ISubsectionFormField
  | IDocumentsFormField
  | IListFormField
  | IParagraphFormField
  | IImageUploaderWithOptionsFormField
  | IWarningField
  | ILink
  | IPDFDocumentViewerFormField

export interface IConditional {
  action: string
  expression: string
}

export interface IConditionals {
  fathersDetailsExist: IConditional
  permanentAddressSameAsMother: IConditional
  addressSameAsMother: IConditional
  countryPermanent: IConditional
  statePermanent: IConditional
  districtPermanent: IConditional
  addressLine4Permanent: IConditional
  addressLine3Permanent: IConditional
  country: IConditional
  state: IConditional
  district: IConditional
  addressLine4: IConditional
  addressLine3: IConditional
  uploadDocForWhom: IConditional
  motherCollectsCertificate: IConditional
  fatherCollectsCertificate: IConditional
  otherPersonCollectsCertificate: IConditional
  certificateCollectorNotVerified: IConditional
  currentAddressSameAsPermanent: IConditional
  applicantPermanentAddressSameAsCurrent: IConditional
  iDAvailable: IConditional
  deathPlaceOther: IConditional
}

export type ViewType = 'form' | 'preview' | 'review'

export type IFormSectionMapFunction = (
  transFormedData: any,
  draftData: IFormData,
  sectionId: string
) => void
export interface IFormSection {
  id: string
  viewType: ViewType
  name: FormattedMessage.MessageDescriptor
  title: FormattedMessage.MessageDescriptor
  fields: IFormField[]
  disabled?: boolean
<<<<<<< HEAD
  optional?: boolean
  notice?: FormattedMessage.MessageDescriptor
=======
  mapping?: IFormSectionMapFunction
>>>>>>> 7a66b06f
}

export interface IForm {
  sections: IFormSection[]
}

export interface Ii18nSelectOption {
  value: string
  label: string
}

export interface Ii18nFormFieldBase {
  name: string
  type: string
  label: string
  description?: string
  validate: Validation[]
  required?: boolean
  prefix?: string
  initialValue?: IFormFieldValue
  postfix?: string
  disabled?: boolean
  conditionals?: IConditional[]
}

export interface Ii18nSelectFormField extends Ii18nFormFieldBase {
  type: typeof SELECT_WITH_OPTIONS
  options: SelectComponentOption[]
}

export interface Ii18nRadioGroupFormField extends Ii18nFormFieldBase {
  type: typeof RADIO_GROUP
  options: RadioComponentOption[]
}

type Name = {
  firstNames: string
  familyName: string
}
type Identifier = {
  id: string
  type: string
}
type Infomation = {
  name: Name[]
  birthDate: string
  nationality: [string]
  identifier: [Identifier] | null
}

export interface Ii18nInformativeRadioGroupFormField
  extends Ii18nFormFieldBase {
  type: typeof INFORMATIVE_RADIO_GROUP
  information: Infomation
  options: RadioComponentOption[]
}

export interface Ii18nTextFormField extends Ii18nFormFieldBase {
  type: typeof TEXT
}
export interface Ii18nTelFormField extends Ii18nFormFieldBase {
  type: typeof TEL
}
export interface Ii18nNumberFormField extends Ii18nFormFieldBase {
  type: typeof NUMBER
  step?: number
}
export interface Ii18nCheckboxGroupFormField extends Ii18nFormFieldBase {
  type: typeof CHECKBOX_GROUP
  options: CheckboxComponentOption[]
}
export interface Ii18nDateFormField extends Ii18nFormFieldBase {
  type: typeof DATE
}
export interface Ii18nTextareaFormField extends Ii18nFormFieldBase {
  type: typeof TEXTAREA
}
export interface Ii18nSubsectionFormField extends Ii18nFormFieldBase {
  type: typeof SUBSECTION
}
export interface Ii18nDocumentsFormField extends Ii18nFormFieldBase {
  type: typeof DOCUMENTS
}
export interface Ii18nListFormField extends Ii18nFormFieldBase {
  type: typeof LIST
  items: FormattedMessage.MessageDescriptor[]
}
export interface Ii18nParagraphFormField extends Ii18nFormFieldBase {
  type: typeof PARAGRAPH
  fontSize?: string
}
export interface Ii18nImageUploaderWithOptionsFormField
  extends Ii18nFormFieldBase {
  type: typeof IMAGE_UPLOADER_WITH_OPTIONS
  optionSection: IFormSection
}

export interface Ii18nWarningField extends Ii18nFormFieldBase {
  type: typeof WARNING
}

export interface Ii18nLinkField extends Ii18nFormFieldBase {
  type: typeof LINK
}

export interface Ii18nPDFDocumentViewerFormField extends Ii18nFormFieldBase {
  type: typeof PDF_DOCUMENT_VIEWER
}

export type Ii18nFormField =
  | Ii18nTextFormField
  | Ii18nTelFormField
  | Ii18nNumberFormField
  | Ii18nSelectFormField
  | Ii18nRadioGroupFormField
  | Ii18nInformativeRadioGroupFormField
  | Ii18nCheckboxGroupFormField
  | Ii18nDateFormField
  | Ii18nTextareaFormField
  | Ii18nSubsectionFormField
  | Ii18nDocumentsFormField
  | Ii18nListFormField
  | Ii18nParagraphFormField
  | Ii18nImageUploaderWithOptionsFormField
  | Ii18nWarningField
  | Ii18nLinkField
  | Ii18nPDFDocumentViewerFormField

export interface IFormSectionData {
  [key: string]: IFormFieldValue
}

export interface IFormData {
  [key: string]: IFormSectionData
}

export interface IAttachment {
  data: string
  optionValues: string[]
  type: string
  title?: string
  description?: string
}<|MERGE_RESOLUTION|>--- conflicted
+++ resolved
@@ -215,12 +215,9 @@
   title: FormattedMessage.MessageDescriptor
   fields: IFormField[]
   disabled?: boolean
-<<<<<<< HEAD
   optional?: boolean
   notice?: FormattedMessage.MessageDescriptor
-=======
   mapping?: IFormSectionMapFunction
->>>>>>> 7a66b06f
 }
 
 export interface IForm {
