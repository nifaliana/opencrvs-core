import { Validation } from '../utils/validate'
import { FormattedMessage } from 'react-intl'
import {
  ISelectOption as SelectComponentOption,
  IRadioOption as RadioComponentOption,
  ICheckboxOption as CheckboxComponentOption
} from '@opencrvs/components/lib/forms'

export const TEXT = 'TEXT'
export const TEL = 'TEL'
export const NUMBER = 'NUMBER'
export const RADIO_GROUP = 'RADIO_GROUP'
export const INFORMATIVE_RADIO_GROUP = 'INFORMATIVE_RADIO_GROUP'
export const CHECKBOX_GROUP = 'CHECKBOX_GROUP'
export const DATE = 'DATE'
export const TEXTAREA = 'TEXTAREA'
export const SUBSECTION = 'SUBSECTION'
export const LIST = 'LIST'
export const PARAGRAPH = 'PARAGRAPH'
export const DOCUMENTS = 'DOCUMENTS'
export const SELECT_WITH_OPTIONS = 'SELECT_WITH_OPTIONS'
export const SELECT_WITH_DYNAMIC_OPTIONS = 'SELECT_WITH_DYNAMIC_OPTIONS'
export const IMAGE_UPLOADER_WITH_OPTIONS = 'IMAGE_UPLOADER_WITH_OPTIONS'
export const WARNING = 'WARNING'
export const LINK = 'LINK'
export const PDF_DOCUMENT_VIEWER = 'PDF_DOCUMENT_VIEWER'
import { defineMessages } from 'react-intl'

export const messages = defineMessages({
  otherOption: {
    id: 'formFields.otherOption',
    defaultMessage: 'Other',
    description: 'Other option for select'
  }
})

export enum Event {
  BIRTH = 'birth',
  DEATH = 'death'
}

export interface ISelectOption {
  value: SelectComponentOption['value']
  label: FormattedMessage.MessageDescriptor
}
export interface IRadioOption {
  value: RadioComponentOption['value']
  label: FormattedMessage.MessageDescriptor
}
export interface ICheckboxOption {
  value: CheckboxComponentOption['value']
  label: FormattedMessage.MessageDescriptor
}

export interface IDynamicOptions {
  dependency: string
  resource?: string
  options?: { [key: string]: ISelectOption[] }
}

export type IFormFieldValue = string | string[] | boolean | IFileValue[]

export type IFileValue = {
  optionValues: IFormFieldValue[]
  type: string
  data: string
}

export interface IFormFieldBase {
  name: string
  type: IFormField['type']
  label: FormattedMessage.MessageDescriptor
  validate: Validation[]
  required?: boolean
  prefix?: string
  postfix?: string
  disabled?: boolean
  initialValue?: IFormFieldValue
  conditionals?: IConditional[]
  description?: FormattedMessage.MessageDescriptor
}

export interface ISelectFormFieldWithOptions extends IFormFieldBase {
  type: typeof SELECT_WITH_OPTIONS
  options: ISelectOption[]
}
export interface ISelectFormFieldWithDynamicOptions extends IFormFieldBase {
  type: typeof SELECT_WITH_DYNAMIC_OPTIONS
  dynamicOptions: IDynamicOptions
}

export interface IRadioGroupFormField extends IFormFieldBase {
  type: typeof RADIO_GROUP
  options: IRadioOption[]
}

export interface IInformativeRadioGroupFormField extends IFormFieldBase {
  type: typeof INFORMATIVE_RADIO_GROUP
  information: IFormSectionData
  options: IRadioOption[]
}

export interface ITextFormField extends IFormFieldBase {
  type: typeof TEXT
}

export interface ITelFormField extends IFormFieldBase {
  type: typeof TEL
}
export interface INumberFormField extends IFormFieldBase {
  type: typeof NUMBER
  step?: number
}
export interface ICheckboxGroupFormField extends IFormFieldBase {
  type: typeof CHECKBOX_GROUP
  options: ICheckboxOption[]
}
export interface IDateFormField extends IFormFieldBase {
  type: typeof DATE
}
export interface ITextareaFormField extends IFormFieldBase {
  type: typeof TEXTAREA
}
export interface ISubsectionFormField extends IFormFieldBase {
  type: typeof SUBSECTION
}
export interface IDocumentsFormField extends IFormFieldBase {
  type: typeof DOCUMENTS
}
export interface IListFormField extends IFormFieldBase {
  type: typeof LIST
  items: FormattedMessage.MessageDescriptor[]
}
export interface IParagraphFormField extends IFormFieldBase {
  type: typeof PARAGRAPH
  fontSize?: string
}
export interface IImageUploaderWithOptionsFormField extends IFormFieldBase {
  type: typeof IMAGE_UPLOADER_WITH_OPTIONS
  optionSection: IFormSection
}

export interface IWarningField extends IFormFieldBase {
  type: typeof WARNING
}

export interface ILink extends IFormFieldBase {
  type: typeof LINK
}

export interface IPDFDocumentViewerFormField extends IFormFieldBase {
  type: typeof PDF_DOCUMENT_VIEWER
}

export type IFormField =
  | ITextFormField
  | ITelFormField
  | INumberFormField
  | ISelectFormFieldWithOptions
  | ISelectFormFieldWithDynamicOptions
  | IRadioGroupFormField
  | IInformativeRadioGroupFormField
  | ICheckboxGroupFormField
  | IDateFormField
  | ITextareaFormField
  | ISubsectionFormField
  | IDocumentsFormField
  | IListFormField
  | IParagraphFormField
  | IImageUploaderWithOptionsFormField
  | IWarningField
  | ILink
  | IPDFDocumentViewerFormField

export interface IConditional {
  action: string
  expression: string
}

export interface IConditionals {
  fathersDetailsExist: IConditional
  permanentAddressSameAsMother: IConditional
  addressSameAsMother: IConditional
  countryPermanent: IConditional
  statePermanent: IConditional
  districtPermanent: IConditional
  addressLine4Permanent: IConditional
  addressLine3Permanent: IConditional
  country: IConditional
  state: IConditional
  district: IConditional
  addressLine4: IConditional
  addressLine3: IConditional
  uploadDocForWhom: IConditional
  motherCollectsCertificate: IConditional
  fatherCollectsCertificate: IConditional
  otherPersonCollectsCertificate: IConditional
  certificateCollectorNotVerified: IConditional
  currentAddressSameAsPermanent: IConditional
<<<<<<< HEAD
  placeOfBirthHospital: IConditional
  otherPlaceOfBirth: IConditional
  isNotCityLocation: IConditional
  isCityLocation: IConditional
  isNotCityLocationPermanent: IConditional
  isCityLocationPermanent: IConditional
=======
  applicantPermanentAddressSameAsCurrent: IConditional
  iDAvailable: IConditional
  deathPlaceOther: IConditional
>>>>>>> 263dbf95
}

export type ViewType = 'form' | 'preview' | 'review'

export interface IFormSection {
  id: string
  viewType: ViewType
  name: FormattedMessage.MessageDescriptor
  title: FormattedMessage.MessageDescriptor
  fields: IFormField[]
  disabled?: boolean
}

export interface IForm {
  sections: IFormSection[]
}

export interface Ii18nSelectOption {
  value: string
  label: string
}

export interface Ii18nFormFieldBase {
  name: string
  type: string
  label: string
  description?: string
  validate: Validation[]
  required?: boolean
  prefix?: string
  initialValue?: IFormFieldValue
  postfix?: string
  disabled?: boolean
  conditionals?: IConditional[]
}

export interface Ii18nSelectFormField extends Ii18nFormFieldBase {
  type: typeof SELECT_WITH_OPTIONS
  options: SelectComponentOption[]
}

export interface Ii18nRadioGroupFormField extends Ii18nFormFieldBase {
  type: typeof RADIO_GROUP
  options: RadioComponentOption[]
}

type Name = {
  firstNames: string
  familyName: string
}
type Identifier = {
  id: string
  type: string
}
type Infomation = {
  name: Name[]
  birthDate: string
  nationality: [string]
  identifier: [Identifier] | null
}

export interface Ii18nInformativeRadioGroupFormField
  extends Ii18nFormFieldBase {
  type: typeof INFORMATIVE_RADIO_GROUP
  information: Infomation
  options: RadioComponentOption[]
}

export interface Ii18nTextFormField extends Ii18nFormFieldBase {
  type: typeof TEXT
}
export interface Ii18nTelFormField extends Ii18nFormFieldBase {
  type: typeof TEL
}
export interface Ii18nNumberFormField extends Ii18nFormFieldBase {
  type: typeof NUMBER
  step?: number
}
export interface Ii18nCheckboxGroupFormField extends Ii18nFormFieldBase {
  type: typeof CHECKBOX_GROUP
  options: CheckboxComponentOption[]
}
export interface Ii18nDateFormField extends Ii18nFormFieldBase {
  type: typeof DATE
}
export interface Ii18nTextareaFormField extends Ii18nFormFieldBase {
  type: typeof TEXTAREA
}
export interface Ii18nSubsectionFormField extends Ii18nFormFieldBase {
  type: typeof SUBSECTION
}
export interface Ii18nDocumentsFormField extends Ii18nFormFieldBase {
  type: typeof DOCUMENTS
}
export interface Ii18nListFormField extends Ii18nFormFieldBase {
  type: typeof LIST
  items: FormattedMessage.MessageDescriptor[]
}
export interface Ii18nParagraphFormField extends Ii18nFormFieldBase {
  type: typeof PARAGRAPH
  fontSize?: string
}
export interface Ii18nImageUploaderWithOptionsFormField
  extends Ii18nFormFieldBase {
  type: typeof IMAGE_UPLOADER_WITH_OPTIONS
  optionSection: IFormSection
}

export interface Ii18nWarningField extends Ii18nFormFieldBase {
  type: typeof WARNING
}

export interface Ii18nLinkField extends Ii18nFormFieldBase {
  type: typeof LINK
}

export interface Ii18nPDFDocumentViewerFormField extends Ii18nFormFieldBase {
  type: typeof PDF_DOCUMENT_VIEWER
}

export type Ii18nFormField =
  | Ii18nTextFormField
  | Ii18nTelFormField
  | Ii18nNumberFormField
  | Ii18nSelectFormField
  | Ii18nRadioGroupFormField
  | Ii18nInformativeRadioGroupFormField
  | Ii18nCheckboxGroupFormField
  | Ii18nDateFormField
  | Ii18nTextareaFormField
  | Ii18nSubsectionFormField
  | Ii18nDocumentsFormField
  | Ii18nListFormField
  | Ii18nParagraphFormField
  | Ii18nImageUploaderWithOptionsFormField
  | Ii18nWarningField
  | Ii18nLinkField
  | Ii18nPDFDocumentViewerFormField

export interface IFormSectionData {
  [key: string]: IFormFieldValue
}

export interface IFormData {
  [key: string]: IFormSectionData
}<|MERGE_RESOLUTION|>--- conflicted
+++ resolved
@@ -197,18 +197,15 @@
   otherPersonCollectsCertificate: IConditional
   certificateCollectorNotVerified: IConditional
   currentAddressSameAsPermanent: IConditional
-<<<<<<< HEAD
   placeOfBirthHospital: IConditional
   otherPlaceOfBirth: IConditional
   isNotCityLocation: IConditional
   isCityLocation: IConditional
   isNotCityLocationPermanent: IConditional
   isCityLocationPermanent: IConditional
-=======
   applicantPermanentAddressSameAsCurrent: IConditional
   iDAvailable: IConditional
   deathPlaceOther: IConditional
->>>>>>> 263dbf95
 }
 
 export type ViewType = 'form' | 'preview' | 'review'
