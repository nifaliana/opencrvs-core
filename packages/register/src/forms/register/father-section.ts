--- conflicted
+++ resolved
@@ -5,7 +5,6 @@
 import { messages as identityMessages } from '../identity'
 import { messages as maritalStatusMessages } from '../maritalStatus'
 import { messages as educationMessages } from '../education'
-<<<<<<< HEAD
 import { ViewType } from 'src/forms'
 
 export interface IFatherSectionFormData {
@@ -14,10 +13,8 @@
   bar: string
   baz: string
 }
-=======
 import { IFormSection } from '../index'
 import { conditionals } from '../utils'
->>>>>>> 9394c057
 
 export const messages = defineMessages({
   fatherTab: {
