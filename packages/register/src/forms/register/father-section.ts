--- conflicted
+++ resolved
@@ -1,17 +1,11 @@
 import { defineMessages } from 'react-intl'
-<<<<<<< HEAD
-import { ValidIndicator } from '@opencrvs/components/lib/forms'
 import {
   messages as addressMessages,
   states,
-  stateDistrictMap,
   districtUpazilaMap,
-  upazilaUnionMap
+  upazilaUnionMap,
+  stateDistrictMap
 } from '../address'
-=======
-
-import { messages as addressMessages, states } from '../address'
->>>>>>> 4f7c4b64
 import { countries } from '../countries'
 import { messages as identityMessages } from '../identity'
 import { messages as maritalStatusMessages } from '../maritalStatus'
@@ -412,15 +406,10 @@
       required: true,
       initialValue: '',
       validate: [],
-<<<<<<< HEAD
-      options: [],
       dynamicOptions: {
         dependency: 'district',
         options: districtUpazilaMap
       },
-=======
-      dynamicOptions: 'addressLine4',
->>>>>>> 4f7c4b64
       conditionals: [
         conditionals.fathersDetailsExist,
         conditionals.addressSameAsMother,
@@ -436,19 +425,11 @@
       required: true,
       initialValue: '',
       validate: [],
-<<<<<<< HEAD
-      options: [],
       dynamicOptions: {
         dependency: 'addressLine4',
         options: upazilaUnionMap
       },
-=======
-      dynamicOptions: 'addressLine3Options1',
->>>>>>> 4f7c4b64
-      conditionals: [
-        conditionals.fathersDetailsExist,
-        conditionals.addressSameAsMother,
-        conditionals.country,
+      conditionals: [
         conditionals.state,
         conditionals.district,
         conditionals.addressLine4
@@ -564,14 +545,10 @@
       required: true,
       initialValue: '',
       validate: [],
-<<<<<<< HEAD
       dynamicOptions: {
         dependency: 'statePermanent',
         options: stateDistrictMap
       },
-=======
-      dynamicOptions: 'districtPermanent',
->>>>>>> 4f7c4b64
       conditionals: [
         conditionals.fathersDetailsExist,
         conditionals.permanentAddressSameAsMother,
@@ -586,14 +563,10 @@
       required: true,
       initialValue: '',
       validate: [],
-<<<<<<< HEAD
       dynamicOptions: {
         dependency: 'districtPermanent',
         options: districtUpazilaMap
       },
-=======
-      dynamicOptions: 'addressLine4Permanent',
->>>>>>> 4f7c4b64
       conditionals: [
         conditionals.fathersDetailsExist,
         conditionals.permanentAddressSameAsMother,
@@ -609,14 +582,10 @@
       required: true,
       initialValue: '',
       validate: [],
-<<<<<<< HEAD
       dynamicOptions: {
         dependency: 'addressLine4Permanent',
         options: upazilaUnionMap
       },
-=======
-      dynamicOptions: 'addressLine3Options1Permanent',
->>>>>>> 4f7c4b64
       conditionals: [
         conditionals.fathersDetailsExist,
         conditionals.permanentAddressSameAsMother,
