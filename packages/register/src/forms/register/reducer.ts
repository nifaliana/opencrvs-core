--- conflicted
+++ resolved
@@ -7,11 +7,8 @@
 import { registrationSection } from './fieldDefinitions/birth/registration-section'
 import { documentsSection } from './fieldDefinitions/birth/documents-section'
 import { deceasedSection } from './fieldDefinitions/death/deceased-section'
-<<<<<<< HEAD
 import { applicantsSection } from './fieldDefinitions/death/application-section'
-=======
 import { eventSection } from './fieldDefinitions/death/event-section'
->>>>>>> 2cf45ebc
 
 const messages = defineMessages({
   previewTab: {
@@ -52,11 +49,7 @@
       ]
     },
     death: {
-<<<<<<< HEAD
-      sections: [deceasedSection, applicantsSection]
-=======
-      sections: [deceasedSection, eventSection]
->>>>>>> 2cf45ebc
+      sections: [deceasedSection, applicantsSection, eventSection]
     }
   }
 }
