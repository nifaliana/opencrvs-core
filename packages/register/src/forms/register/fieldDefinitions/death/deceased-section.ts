import {
  IFormSection,
  ViewType,
  TEXT,
  SELECT_WITH_OPTIONS,
  DATE,
  SUBSECTION,
  SELECT_WITH_DYNAMIC_OPTIONS,
  RADIO_GROUP,
  FIELD_WITH_DYNAMIC_DEFINITIONS,
  FETCH_BUTTON,
  TEL
} from '@register/forms'
import { defineMessages } from 'react-intl'
import {
  bengaliOnlyNameFormat,
  englishOnlyNameFormat,
  isValidBirthDate,
  validIDNumber,
  numeric,
  maxLength
} from '@register/utils/validate'
import { countries } from '@register/forms/countries'

import {
  messages as identityMessages,
  identityNameMapper,
  identityTypeMapper,
  deathIdentityOptions
} from '@register/forms/identity'
import { messages as maritalStatusMessages } from '@register/forms/maritalStatus'
import { messages as addressMessages } from '@register/forms/address'

import { OFFLINE_LOCATIONS_KEY } from '@register/offline/reducer'
import { conditionals } from '@register/forms/utils'
import {
  fieldToNameTransformer,
  fieldToArrayTransformer,
  fieldToIdentifierTransformer,
  fieldToAddressTransformer,
  copyAddressTransformer
} from '@register/forms/mappings/mutation/field-mappings'
import {
  nameToFieldTransformer,
  arrayToFieldTransformer,
  identifierToFieldTransformer,
  addressToFieldTransformer,
  sameAddressFieldTransformer
} from '@register/forms/mappings/query/field-mappings'
import {
  FETCH_REGISTRATION,
  transformRegistrationData
} from '@opencrvs/register/src/forms/register/queries/registration'
import {
  FETCH_PERSON,
  transformPersonData
} from '@opencrvs/register/src/forms/register/queries/person'

const messages: {
  [key: string]: ReactIntl.FormattedMessage.MessageDescriptor
} = defineMessages({
  deceasedTab: {
    id: 'register.form.tabs.deceasedTab',
    defaultMessage: 'Deceased',
    description: 'Tab title for Deceased'
  },
  deceasedTitle: {
    id: 'register.form.section.deceasedTitle',
    defaultMessage: 'What are the deceased details?',
    description: 'Form section title for Deceased'
  },
  deceasedIdType: {
    id: 'formFields.deceasedIdType',
    defaultMessage: 'Type of ID',
    description: 'Label for form field: Existing ID'
  },
  fetchDeceasedDetails: {
    id: 'formFields.fetchDeceasedDetails',
    defaultMessage: "Retrieve Deceased's Details",
    description: 'Label for loader button'
  },
  fetchIdentifierModalTitle: {
    id: 'formFields.fetchIdentifierModalTitle',
    defaultMessage: 'Checking',
    description: 'Label for fetch modal title'
  },
  fetchIdentifierModalSuccessTitle: {
    id: 'formFields.fetchIdentifierModalSuccessTitle',
    defaultMessage: 'ID valid',
    description: 'Label for fetch modal success title'
  },
  fetchIdentifierModalErrorTitle: {
    id: 'formFields.fetchIdentifierModalErrorTitle',
    defaultMessage: 'Invalid Id',
    description: 'Label for fetch modal error title'
  },
  fetchRegistrationModalErrorText: {
    id: 'formFields.fetchRegistrationModalErrorText',
    defaultMessage: 'No registration found for provided BRN',
    description: 'Label for fetch modal error title'
  },
  fetchPersonByNIDModalErrorText: {
    id: 'formFields.fetchPersonByNIDModalErrorText',
    defaultMessage: 'No person found for provided NID',
    description: 'Label for fetch modal error title'
  },
  fetchRegistrationModalInfo: {
    id: 'formFields.fetchRegistrationModalInfo',
    defaultMessage: 'Birth Registration Number',
    description: 'Label for loader button'
  },
  fetchPersonByNIDModalInfo: {
    id: 'formFields.fetchPersonByNIDModalInfo',
    defaultMessage: 'National ID',
    description: 'Label for loader button'
  },
  deceasedGivenNames: {
    id: 'formFields.deceasedGivenNames',
    defaultMessage: 'Bengali Given Name',
    description: 'Label for form field: Given names'
  },
  deceasedFamilyName: {
    id: 'formFields.deceasedFamilyName',
    defaultMessage: 'Bengali Family Name',
    description: 'Label for form field: Family name'
  },
  deceasedGivenNamesEng: {
    id: 'formFields.deceasedGivenNamesEng',
    defaultMessage: 'English Given Name',
    description: 'Label for form field: Given names in english'
  },
  deceasedFamilyNameEng: {
    id: 'formFields.deceasedFamilyNameEng',
    defaultMessage: 'English Family Name',
    description: 'Label for form field: Family name in english'
  },
  nationality: {
    id: 'formFields.deceased.nationality',
    defaultMessage: 'Nationality',
    description: 'Label for form field: Nationality'
  },
  deceasedSex: {
    id: 'formFields.deceasedSex',
    defaultMessage: 'Sex',
    description: 'Label for form field: Sex name'
  },
  deceasedSexMale: {
    id: 'formFields.deceasedSexMale',
    defaultMessage: 'Male',
    description: 'Option for form field: Sex name'
  },
  deceasedSexFemale: {
    id: 'formFields.deceasedSexFemale',
    defaultMessage: 'Female',
    description: 'Option for form field: Sex name'
  },
  deceasedSexOther: {
    id: 'formFields.deceasedSexOther',
    defaultMessage: 'Other',
    description: 'Option for form field: Sex name'
  },
  deceasedSexUnknown: {
    id: 'formFields.deceasedSexUnknown',
    defaultMessage: 'Unknown',
    description: 'Option for form field: Sex name'
  },
  deceasedDateOfBirth: {
    id: 'formFields.deceasedDateOfBirth',
    defaultMessage: 'Date of Birth',
    description: 'Label for form field: Date of birth'
  },
  currentAddressSameAsPermanent: {
    id: 'formFields.deceasedCurrentAddressSameAsPermanent',
    defaultMessage:
      'Is deceased’s current address the same as their permanent address?',
    description:
      'Title for the radio button to select that the deceased current address is the same as their permanent address'
  },
  currentAddress: {
    id: 'formFields.currentAddress',
    defaultMessage: 'Current Address',
    description: 'Title for the current address fields'
  },
  permanentAddress: {
    id: 'formFields.permanentAddress',
    defaultMessage: 'What was their permanent address?',
    description: 'Title for the permanent address fields'
  },
  select: {
    id: 'register.select.placeholder',
    defaultMessage: 'Select'
  }
})

export const deceasedSection: IFormSection = {
  id: 'deceased',
  viewType: 'form' as ViewType,
  name: messages.deceasedTab,
  title: messages.deceasedTitle,
<<<<<<< HEAD
  groups: [
=======
  hasDocumentSection: true,
  fields: [
>>>>>>> 21389c31
    {
      id: 'deceased-view-group',
      fields: [
        {
          name: 'iDType',
          type: SELECT_WITH_OPTIONS,
          label: messages.deceasedIdType,
          required: true,
          initialValue: '',
          validate: [],
          placeholder: messages.select,
          options: deathIdentityOptions,
          mapping: {
            mutation: fieldToIdentifierTransformer('type'),
            query: identifierToFieldTransformer('type')
          }
        },
        {
          name: 'iDTypeOther',
          type: TEXT,
          label: identityMessages.iDTypeOtherLabel,
          required: true,
          initialValue: '',
          validate: [],
          conditionals: [conditionals.iDType],
          mapping: {
            mutation: fieldToIdentifierTransformer('otherType'),
            query: identifierToFieldTransformer('otherType')
          }
        },
        {
          name: 'iD',
          type: FIELD_WITH_DYNAMIC_DEFINITIONS,
          dynamicDefinitions: {
            label: {
              dependency: 'iDType',
              labelMapper: identityNameMapper
            },
            type: {
              kind: 'dynamic',
              dependency: 'iDType',
              typeMapper: identityTypeMapper
            },
            validate: [
              {
                validator: validIDNumber,
                dependencies: ['iDType']
              }
            ]
          },
          label: identityMessages.iD,
          required: true,
          initialValue: '',
          validate: [],
          conditionals: [conditionals.iDAvailable],
          mapping: {
            mutation: fieldToIdentifierTransformer('id'),
            query: identifierToFieldTransformer('id')
          }
        },
        {
          name: 'fetchButton',
          type: FETCH_BUTTON,
          label: messages.fetchDeceasedDetails,
          required: false,
          initialValue: '',
          queryMap: {
            BIRTH_REGISTRATION_NUMBER: {
              query: FETCH_REGISTRATION,
              inputs: [
                {
                  name: 'identifier',
                  valueField: 'iD'
                }
              ],
              responseTransformer: transformRegistrationData,
              modalInfoText: messages.fetchRegistrationModalInfo,
              errorText: messages.fetchRegistrationModalErrorText
            },
            NATIONAL_ID: {
              query: FETCH_PERSON,
              inputs: [
                {
                  name: 'identifier',
                  valueField: 'iD'
                }
              ],
              responseTransformer: transformPersonData,
              modalInfoText: messages.fetchPersonByNIDModalInfo,
              errorText: messages.fetchPersonByNIDModalErrorText
            }
          },
          querySelectorInput: {
            name: 'identifierType',
            valueField: 'iDType'
          },
          validate: [],
          conditionals: [conditionals.identifierIDSelected],
          modalTitle: messages.fetchIdentifierModalTitle,
          successTitle: messages.fetchIdentifierModalSuccessTitle,
          errorTitle: messages.fetchIdentifierModalErrorTitle
        },
        {
          name: 'nationality',
          type: SELECT_WITH_OPTIONS,
          label: messages.nationality,
          required: true,
          initialValue: 'BGD',
          validate: [],
          options: countries,
          mapping: {
            mutation: fieldToArrayTransformer,
            query: arrayToFieldTransformer
          }
        },
        {
          name: 'firstNames',
          type: TEXT,
          label: messages.deceasedGivenNames,
          required: false,
          initialValue: '',
          validate: [bengaliOnlyNameFormat],
          mapping: {
            mutation: fieldToNameTransformer('bn'),
            query: nameToFieldTransformer('bn')
          }
        },
        {
          name: 'familyName',
          type: TEXT,
          label: messages.deceasedFamilyName,
          required: true,
          initialValue: '',
          validate: [bengaliOnlyNameFormat],
          mapping: {
            mutation: fieldToNameTransformer('bn'),
            query: nameToFieldTransformer('bn')
          }
        },
        {
          name: 'firstNamesEng',
          type: TEXT,
          label: messages.deceasedGivenNamesEng,
          required: false,
          initialValue: '',
          validate: [englishOnlyNameFormat],
          mapping: {
            mutation: fieldToNameTransformer('en', 'firstNames'),
            query: nameToFieldTransformer('en', 'firstNames')
          }
        },
        {
          name: 'familyNameEng',
          type: TEXT,
          label: messages.deceasedFamilyNameEng,
          required: true,
          initialValue: '',
          validate: [englishOnlyNameFormat],
          mapping: {
            mutation: fieldToNameTransformer('en', 'familyName'),
            query: nameToFieldTransformer('en', 'familyName')
          }
        },
        {
          name: 'gender',
          type: SELECT_WITH_OPTIONS,
          label: messages.deceasedSex,
          required: true,
          initialValue: '',
          validate: [],
          placeholder: messages.select,
          options: [
            { value: 'male', label: messages.deceasedSexMale },
            { value: 'female', label: messages.deceasedSexFemale },
            { value: 'other', label: messages.deceasedSexOther },
            { value: 'unknown', label: messages.deceasedSexUnknown }
          ]
        },
        {
          name: 'birthDate',
          type: DATE,
          label: messages.deceasedDateOfBirth,
          required: true,
          initialValue: '',
          validate: [isValidBirthDate]
        },
        {
          name: 'maritalStatus',
          type: SELECT_WITH_OPTIONS,
          label: maritalStatusMessages.maritalStatus,
          required: false,
          initialValue: 'MARRIED',
          validate: [],
          placeholder: messages.select,
          options: [
            {
              value: 'SINGLE',
              label: maritalStatusMessages.maritalStatusSingle
            },
            {
              value: 'MARRIED',
              label: maritalStatusMessages.maritalStatusMarried
            },
            {
              value: 'WIDOWED',
              label: maritalStatusMessages.maritalStatusWidowed
            },
            {
              value: 'DIVORCED',
              label: maritalStatusMessages.maritalStatusDivorced
            },
            {
              value: 'NOT_STATED',
              label: maritalStatusMessages.maritalStatusNotStated
            }
          ]
        },
        {
          name: 'permanentAddress',
          type: SUBSECTION,
          label: messages.permanentAddress,
          initialValue: '',
          validate: []
        },
        {
          name: 'countryPermanent',
          type: SELECT_WITH_OPTIONS,
          label: addressMessages.country,
          required: true,
          initialValue: window.config.COUNTRY.toUpperCase(),
          validate: [],
          options: countries,
          mapping: {
            mutation: fieldToAddressTransformer('PERMANENT', 0, 'country'),
            query: addressToFieldTransformer('PERMANENT', 0, 'country')
          }
        },
        {
          name: 'statePermanent',
          type: SELECT_WITH_DYNAMIC_OPTIONS,
          label: addressMessages.state,
          required: true,
          initialValue: '',
          validate: [],
          placeholder: messages.select,
          dynamicOptions: {
            resource: OFFLINE_LOCATIONS_KEY,
            dependency: 'countryPermanent'
          },
          conditionals: [conditionals.countryPermanent],
          mapping: {
            mutation: fieldToAddressTransformer('PERMANENT', 0, 'state'),
            query: addressToFieldTransformer('PERMANENT', 0, 'state')
          }
        },
        {
          name: 'districtPermanent',
          type: SELECT_WITH_DYNAMIC_OPTIONS,
          label: addressMessages.district,
          required: true,
          initialValue: '',
          validate: [],
          placeholder: messages.select,
          dynamicOptions: {
            resource: OFFLINE_LOCATIONS_KEY,
            dependency: 'statePermanent'
          },
          conditionals: [
            conditionals.countryPermanent,
            conditionals.statePermanent
          ],
          mapping: {
            mutation: fieldToAddressTransformer('PERMANENT', 0, 'district'),
            query: addressToFieldTransformer('PERMANENT', 0, 'district')
          }
        },
        {
          name: 'addressLine4Permanent',
          type: SELECT_WITH_DYNAMIC_OPTIONS,
          label: addressMessages.addressLine4,
          required: true,
          initialValue: '',
          validate: [],
          placeholder: messages.select,
          dynamicOptions: {
            resource: OFFLINE_LOCATIONS_KEY,
            dependency: 'districtPermanent'
          },
          conditionals: [
            conditionals.countryPermanent,
            conditionals.statePermanent,
            conditionals.districtPermanent
          ],
          mapping: {
            mutation: fieldToAddressTransformer('PERMANENT', 6),
            query: addressToFieldTransformer('PERMANENT', 6)
          }
        },
        {
          name: 'addressLine3Permanent',
          type: SELECT_WITH_DYNAMIC_OPTIONS,
          label: addressMessages.addressLine3,
          required: false,
          initialValue: '',
          validate: [],
          placeholder: messages.select,
          dynamicOptions: {
            resource: OFFLINE_LOCATIONS_KEY,
            dependency: 'addressLine4Permanent'
          },
          conditionals: [
            conditionals.countryPermanent,
            conditionals.statePermanent,
            conditionals.districtPermanent,
            conditionals.addressLine4Permanent,
            conditionals.isNotCityLocationPermanent
          ],
          mapping: {
            mutation: fieldToAddressTransformer('PERMANENT', 4),
            query: addressToFieldTransformer('PERMANENT', 4)
          }
        },
        {
          name: 'addressLine3CityOptionPermanent',
          type: TEXT,
          label: addressMessages.addressLine3CityOption,
          required: false,
          initialValue: '',
          validate: [],
          conditionals: [
            conditionals.countryPermanent,
            conditionals.statePermanent,
            conditionals.districtPermanent,
            conditionals.addressLine4Permanent,
            conditionals.isCityLocationPermanent
          ],
          mapping: {
            mutation: fieldToAddressTransformer('PERMANENT', 5),
            query: addressToFieldTransformer('PERMANENT', 5)
          }
        },
        {
          name: 'addressLine2Permanent',
          type: TEXT,
          label: addressMessages.addressLine2,
          required: false,
          initialValue: '',
          validate: [],
          conditionals: [
            conditionals.countryPermanent,
            conditionals.statePermanent,
            conditionals.districtPermanent,
            conditionals.addressLine4Permanent,
            conditionals.addressLine3Permanent
          ],
          mapping: {
            mutation: fieldToAddressTransformer('PERMANENT', 3),
            query: addressToFieldTransformer('PERMANENT', 3)
          }
        },
        {
          name: 'addressLine1CityOptionPermanent',
          type: TEXT,
          label: addressMessages.addressLine1,
          required: false,
          initialValue: '',
          validate: [],
          conditionals: [
            conditionals.countryPermanent,
            conditionals.statePermanent,
            conditionals.districtPermanent,
            conditionals.addressLine4Permanent,
            conditionals.isCityLocationPermanent
          ],
          mapping: {
            mutation: fieldToAddressTransformer('PERMANENT', 2),
            query: addressToFieldTransformer('PERMANENT', 2)
          }
        },
        {
          name: 'postCodeCityOptionPermanent',
          type: TEL,
          label: addressMessages.postCode,
          required: false,
          initialValue: '',
          validate: [numeric, maxLength(4)],
          conditionals: [
            conditionals.countryPermanent,
            conditionals.statePermanent,
            conditionals.districtPermanent,
            conditionals.addressLine4Permanent,
            conditionals.isCityLocationPermanent
          ],
          mapping: {
            mutation: fieldToAddressTransformer('PERMANENT', 0, 'postalCode'),
            query: addressToFieldTransformer('PERMANENT', 0, 'postalCode')
          }
        },
        {
          name: 'addressLine1Permanent',
          type: TEXT,
          label: addressMessages.addressLine1,
          required: false,
          initialValue: '',
          validate: [],
          conditionals: [
            conditionals.countryPermanent,
            conditionals.statePermanent,
            conditionals.districtPermanent,
            conditionals.addressLine4Permanent,
            conditionals.addressLine3Permanent
          ],
          mapping: {
            mutation: fieldToAddressTransformer('PERMANENT', 1),
            query: addressToFieldTransformer('PERMANENT', 1)
          }
        },
        {
          name: 'postCodePermanent',
          type: TEL,
          label: addressMessages.postCode,
          required: false,
          initialValue: '',
          validate: [numeric, maxLength(4)],
          conditionals: [
            conditionals.countryPermanent,
            conditionals.statePermanent,
            conditionals.districtPermanent,
            conditionals.addressLine4Permanent,
            conditionals.addressLine3Permanent
          ],
          mapping: {
            mutation: fieldToAddressTransformer('PERMANENT', 0, 'postalCode'),
            query: addressToFieldTransformer('PERMANENT', 0, 'postalCode')
          }
        },
        {
          name: 'currentAddressSameAsPermanent',
          type: RADIO_GROUP,
          label: messages.currentAddressSameAsPermanent,
          required: true,
          initialValue: true,
          validate: [],
          options: [
            { value: true, label: addressMessages.confirm },
            { value: false, label: addressMessages.deny }
          ],
          conditionals: [],
          mapping: {
            mutation: copyAddressTransformer(
              'PERMANENT',
              'deceased',
              'CURRENT',
              'deceased'
            ),
            query: sameAddressFieldTransformer(
              'PERMANENT',
              'deceased',
              'CURRENT',
              'deceased'
            )
          }
        },
        {
          name: 'country',
          type: SELECT_WITH_OPTIONS,
          label: addressMessages.country,
          required: true,
          initialValue: window.config.COUNTRY.toUpperCase(),
          validate: [],
          placeholder: messages.select,
          options: countries,
          conditionals: [conditionals.currentAddressSameAsPermanent],
          mapping: {
            mutation: fieldToAddressTransformer('CURRENT'),
            query: addressToFieldTransformer('CURRENT')
          }
        },
        {
          name: 'state',
          type: SELECT_WITH_DYNAMIC_OPTIONS,
          label: addressMessages.state,
          required: true,
          initialValue: '',
          validate: [],
          placeholder: messages.select,
          dynamicOptions: {
            resource: OFFLINE_LOCATIONS_KEY,
            dependency: 'country'
          },
          conditionals: [
            conditionals.country,
            conditionals.currentAddressSameAsPermanent
          ],
          mapping: {
            mutation: fieldToAddressTransformer('CURRENT'),
            query: addressToFieldTransformer('CURRENT')
          }
        },
        {
          name: 'district',
          type: SELECT_WITH_DYNAMIC_OPTIONS,
          label: addressMessages.district,
          required: true,
          initialValue: '',
          validate: [],
          placeholder: messages.select,
          dynamicOptions: {
            resource: OFFLINE_LOCATIONS_KEY,
            dependency: 'state'
          },
          conditionals: [
            conditionals.country,
            conditionals.state,
            conditionals.currentAddressSameAsPermanent
          ],
          mapping: {
            mutation: fieldToAddressTransformer('CURRENT'),
            query: addressToFieldTransformer('CURRENT')
          }
        },
        {
          name: 'addressLine4',
          type: SELECT_WITH_DYNAMIC_OPTIONS,
          label: addressMessages.addressLine4,
          required: true,
          initialValue: '',
          validate: [],
          placeholder: messages.select,
          dynamicOptions: {
            resource: OFFLINE_LOCATIONS_KEY,
            dependency: 'district'
          },
          conditionals: [
            conditionals.country,
            conditionals.state,
            conditionals.district,
            conditionals.currentAddressSameAsPermanent
          ],
          mapping: {
            mutation: fieldToAddressTransformer('CURRENT', 6),
            query: addressToFieldTransformer('CURRENT', 6)
          }
        },
        {
          name: 'addressLine3',
          type: SELECT_WITH_DYNAMIC_OPTIONS,
          label: addressMessages.addressLine3,
          required: false,
          initialValue: '',
          validate: [],
          placeholder: messages.select,
          dynamicOptions: {
            resource: OFFLINE_LOCATIONS_KEY,
            dependency: 'addressLine4'
          },
          conditionals: [
            conditionals.country,
            conditionals.state,
            conditionals.district,
            conditionals.addressLine4,
            conditionals.isNotCityLocation,
            conditionals.currentAddressSameAsPermanent
          ],
          mapping: {
            mutation: fieldToAddressTransformer('CURRENT', 4),
            query: addressToFieldTransformer('CURRENT', 4)
          }
        },
        {
          name: 'addressLine3CityOption',
          type: TEXT,
          label: addressMessages.addressLine3CityOption,
          required: false,
          initialValue: '',
          validate: [],
          conditionals: [
            conditionals.country,
            conditionals.state,
            conditionals.district,
            conditionals.addressLine4,
            conditionals.currentAddressSameAsPermanent,
            conditionals.isCityLocation
          ],
          mapping: {
            mutation: fieldToAddressTransformer('CURRENT', 5),
            query: addressToFieldTransformer('CURRENT', 5)
          }
        },
        {
          name: 'addressLine2',
          type: TEXT,
          label: addressMessages.addressLine2,
          required: false,
          initialValue: '',
          validate: [],
          conditionals: [
            conditionals.country,
            conditionals.state,
            conditionals.district,
            conditionals.addressLine4,
            conditionals.addressLine3,
            conditionals.currentAddressSameAsPermanent
          ],
          mapping: {
            mutation: fieldToAddressTransformer('CURRENT', 3),
            query: addressToFieldTransformer('CURRENT', 3)
          }
        },
        {
          name: 'addressLine1CityOption',
          type: TEXT,
          label: addressMessages.addressLine1,
          required: false,
          initialValue: '',
          validate: [],
          conditionals: [
            conditionals.country,
            conditionals.state,
            conditionals.district,
            conditionals.addressLine4,
            conditionals.currentAddressSameAsPermanent,
            conditionals.isCityLocation
          ],
          mapping: {
            mutation: fieldToAddressTransformer('CURRENT', 2),
            query: addressToFieldTransformer('CURRENT', 2)
          }
        },
        {
          name: 'postCodeCityOption',
          type: TEL,
          label: addressMessages.postCode,
          required: false,
          initialValue: '',
          validate: [numeric, maxLength(4)],
          conditionals: [
            conditionals.country,
            conditionals.state,
            conditionals.district,
            conditionals.addressLine4,
            conditionals.currentAddressSameAsPermanent,
            conditionals.isCityLocation
          ],
          mapping: {
            mutation: fieldToAddressTransformer('CURRENT', 0, 'postalCode'),
            query: addressToFieldTransformer('CURRENT', 0, 'postalCode')
          }
        },
        {
          name: 'addressLine1',
          type: TEXT,
          label: addressMessages.addressLine1,
          required: false,
          initialValue: '',
          validate: [],
          conditionals: [
            conditionals.country,
            conditionals.state,
            conditionals.district,
            conditionals.addressLine4,
            conditionals.addressLine3,
            conditionals.currentAddressSameAsPermanent
          ],
          mapping: {
            mutation: fieldToAddressTransformer('CURRENT', 1),
            query: addressToFieldTransformer('CURRENT', 1)
          }
        },
        {
          name: 'postCode',
          type: TEL,
          label: addressMessages.postCode,
          required: false,
          initialValue: '',
          validate: [numeric, maxLength(4)],
          conditionals: [
            conditionals.country,
            conditionals.state,
            conditionals.district,
            conditionals.addressLine4,
            conditionals.addressLine3,
            conditionals.currentAddressSameAsPermanent
          ],
          mapping: {
            mutation: fieldToAddressTransformer('CURRENT', 0, 'postalCode'),
            query: addressToFieldTransformer('CURRENT', 0, 'postalCode')
          }
        }
      ]
    }
  ]
}<|MERGE_RESOLUTION|>--- conflicted
+++ resolved
@@ -197,12 +197,8 @@
   viewType: 'form' as ViewType,
   name: messages.deceasedTab,
   title: messages.deceasedTitle,
-<<<<<<< HEAD
+  hasDocumentSection: true,
   groups: [
-=======
-  hasDocumentSection: true,
-  fields: [
->>>>>>> 21389c31
     {
       id: 'deceased-view-group',
       fields: [
