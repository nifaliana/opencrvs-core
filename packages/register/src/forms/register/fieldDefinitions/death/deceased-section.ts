--- conflicted
+++ resolved
@@ -199,7 +199,6 @@
   title: messages.deceasedTitle,
   groups: [
     {
-<<<<<<< HEAD
       id: 'deceased-view-group',
       fields: [
         {
@@ -209,55 +208,11 @@
           required: true,
           initialValue: '',
           validate: [],
+          placeholder: messages.select,
           options: deathIdentityOptions,
           mapping: {
             mutation: fieldToIdentifierTransformer('type'),
             query: identifierToFieldTransformer('type')
-=======
-      name: 'iDType',
-      type: SELECT_WITH_OPTIONS,
-      label: messages.deceasedIdType,
-      required: true,
-      initialValue: '',
-      validate: [],
-      placeholder: messages.select,
-      options: deathIdentityOptions,
-      mapping: {
-        mutation: fieldToIdentifierTransformer('type'),
-        query: identifierToFieldTransformer('type')
-      }
-    },
-    {
-      name: 'iDTypeOther',
-      type: TEXT,
-      label: identityMessages.iDTypeOtherLabel,
-      required: true,
-      initialValue: '',
-      validate: [],
-      conditionals: [conditionals.iDType],
-      mapping: {
-        mutation: fieldToIdentifierTransformer('otherType'),
-        query: identifierToFieldTransformer('otherType')
-      }
-    },
-    {
-      name: 'iD',
-      type: FIELD_WITH_DYNAMIC_DEFINITIONS,
-      dynamicDefinitions: {
-        label: {
-          dependency: 'iDType',
-          labelMapper: identityNameMapper
-        },
-        type: {
-          kind: 'dynamic',
-          dependency: 'iDType',
-          typeMapper: identityTypeMapper
-        },
-        validate: [
-          {
-            validator: validIDNumber,
-            dependencies: ['iDType']
->>>>>>> c4a40bd5
           }
         },
         {
@@ -413,6 +368,7 @@
           required: true,
           initialValue: '',
           validate: [],
+          placeholder: messages.select,
           options: [
             { value: 'male', label: messages.deceasedSexMale },
             { value: 'female', label: messages.deceasedSexFemale },
@@ -427,6 +383,7 @@
           required: false,
           initialValue: 'MARRIED',
           validate: [],
+          placeholder: messages.select,
           options: [
             {
               value: 'SINGLE',
@@ -485,6 +442,7 @@
           required: true,
           initialValue: '',
           validate: [],
+          placeholder: messages.select,
           dynamicOptions: {
             resource: OFFLINE_LOCATIONS_KEY,
             dependency: 'countryPermanent'
@@ -502,6 +460,7 @@
           required: true,
           initialValue: '',
           validate: [],
+          placeholder: messages.select,
           dynamicOptions: {
             resource: OFFLINE_LOCATIONS_KEY,
             dependency: 'statePermanent'
@@ -510,7 +469,6 @@
             conditionals.countryPermanent,
             conditionals.statePermanent
           ],
-<<<<<<< HEAD
           mapping: {
             mutation: fieldToAddressTransformer('PERMANENT', 0, 'district'),
             query: addressToFieldTransformer('PERMANENT', 0, 'district')
@@ -523,6 +481,7 @@
           required: true,
           initialValue: '',
           validate: [],
+          placeholder: messages.select,
           dynamicOptions: {
             resource: OFFLINE_LOCATIONS_KEY,
             dependency: 'districtPermanent'
@@ -544,6 +503,7 @@
           required: false,
           initialValue: '',
           validate: [],
+          placeholder: messages.select,
           dynamicOptions: {
             resource: OFFLINE_LOCATIONS_KEY,
             dependency: 'addressLine4Permanent'
@@ -716,6 +676,7 @@
           required: true,
           initialValue: window.config.COUNTRY.toUpperCase(),
           validate: [],
+          placeholder: messages.select,
           options: countries,
           conditionals: [conditionals.currentAddressSameAsPermanent],
           mapping: {
@@ -730,6 +691,7 @@
           required: true,
           initialValue: '',
           validate: [],
+          placeholder: messages.select,
           dynamicOptions: {
             resource: OFFLINE_LOCATIONS_KEY,
             dependency: 'country'
@@ -750,6 +712,7 @@
           required: true,
           initialValue: '',
           validate: [],
+          placeholder: messages.select,
           dynamicOptions: {
             resource: OFFLINE_LOCATIONS_KEY,
             dependency: 'state'
@@ -771,6 +734,7 @@
           required: true,
           initialValue: '',
           validate: [],
+          placeholder: messages.select,
           dynamicOptions: {
             resource: OFFLINE_LOCATIONS_KEY,
             dependency: 'district'
@@ -793,6 +757,7 @@
           required: false,
           initialValue: '',
           validate: [],
+          placeholder: messages.select,
           dynamicOptions: {
             resource: OFFLINE_LOCATIONS_KEY,
             dependency: 'addressLine4'
@@ -931,608 +896,6 @@
           }
         }
       ]
-=======
-          responseTransformer: transformPersonData,
-          modalInfoText: messages.fetchPersonByNIDModalInfo,
-          errorText: messages.fetchPersonByNIDModalErrorText
-        }
-      },
-      querySelectorInput: {
-        name: 'identifierType',
-        valueField: 'iDType'
-      },
-      validate: [],
-      conditionals: [conditionals.identifierIDSelected],
-      modalTitle: messages.fetchIdentifierModalTitle,
-      successTitle: messages.fetchIdentifierModalSuccessTitle,
-      errorTitle: messages.fetchIdentifierModalErrorTitle
-    },
-    {
-      name: 'firstNames',
-      type: TEXT,
-      label: messages.deceasedGivenNames,
-      required: false,
-      initialValue: '',
-      validate: [bengaliOnlyNameFormat],
-      mapping: {
-        mutation: fieldToNameTransformer('bn'),
-        query: nameToFieldTransformer('bn')
-      }
-    },
-    {
-      name: 'familyName',
-      type: TEXT,
-      label: messages.deceasedFamilyName,
-      required: true,
-      initialValue: '',
-      validate: [bengaliOnlyNameFormat],
-      mapping: {
-        mutation: fieldToNameTransformer('bn'),
-        query: nameToFieldTransformer('bn')
-      }
-    },
-    {
-      name: 'firstNamesEng',
-      type: TEXT,
-      label: messages.deceasedGivenNamesEng,
-      required: false,
-      initialValue: '',
-      validate: [englishOnlyNameFormat],
-      mapping: {
-        mutation: fieldToNameTransformer('en', 'firstNames'),
-        query: nameToFieldTransformer('en', 'firstNames')
-      }
-    },
-    {
-      name: 'familyNameEng',
-      type: TEXT,
-      label: messages.deceasedFamilyNameEng,
-      required: true,
-      initialValue: '',
-      validate: [englishOnlyNameFormat],
-      mapping: {
-        mutation: fieldToNameTransformer('en', 'familyName'),
-        query: nameToFieldTransformer('en', 'familyName')
-      }
-    },
-    {
-      name: 'nationality',
-      type: SELECT_WITH_OPTIONS,
-      label: messages.nationality,
-      required: true,
-      initialValue: 'BGD',
-      validate: [],
-      options: countries,
-      mapping: {
-        mutation: fieldToArrayTransformer,
-        query: arrayToFieldTransformer
-      }
-    },
-    {
-      name: 'gender',
-      type: SELECT_WITH_OPTIONS,
-      label: messages.deceasedSex,
-      required: true,
-      initialValue: '',
-      validate: [],
-      placeholder: messages.select,
-      options: [
-        { value: 'male', label: messages.deceasedSexMale },
-        { value: 'female', label: messages.deceasedSexFemale },
-        { value: 'other', label: messages.deceasedSexOther },
-        { value: 'unknown', label: messages.deceasedSexUnknown }
-      ]
-    },
-    {
-      name: 'maritalStatus',
-      type: SELECT_WITH_OPTIONS,
-      label: maritalStatusMessages.maritalStatus,
-      required: false,
-      initialValue: 'MARRIED',
-      validate: [],
-      placeholder: messages.select,
-      options: [
-        { value: 'SINGLE', label: maritalStatusMessages.maritalStatusSingle },
-        { value: 'MARRIED', label: maritalStatusMessages.maritalStatusMarried },
-        { value: 'WIDOWED', label: maritalStatusMessages.maritalStatusWidowed },
-        {
-          value: 'DIVORCED',
-          label: maritalStatusMessages.maritalStatusDivorced
-        },
-        {
-          value: 'NOT_STATED',
-          label: maritalStatusMessages.maritalStatusNotStated
-        }
-      ]
-    },
-    {
-      name: 'birthDate',
-      type: DATE,
-      label: messages.deceasedDateOfBirth,
-      required: true,
-      initialValue: '',
-      validate: [isValidBirthDate]
-    },
-    {
-      name: 'permanentAddress',
-      type: SUBSECTION,
-      label: messages.permanentAddress,
-      initialValue: '',
-      validate: []
-    },
-    {
-      name: 'countryPermanent',
-      type: SELECT_WITH_OPTIONS,
-      label: addressMessages.country,
-      required: true,
-      initialValue: window.config.COUNTRY.toUpperCase(),
-      validate: [],
-      options: countries,
-      mapping: {
-        mutation: fieldToAddressTransformer('PERMANENT', 0, 'country'),
-        query: addressToFieldTransformer('PERMANENT', 0, 'country')
-      }
-    },
-    {
-      name: 'statePermanent',
-      type: SELECT_WITH_DYNAMIC_OPTIONS,
-      label: addressMessages.state,
-      required: true,
-      initialValue: '',
-      validate: [],
-      placeholder: messages.select,
-      dynamicOptions: {
-        resource: OFFLINE_LOCATIONS_KEY,
-        dependency: 'countryPermanent'
-      },
-      conditionals: [conditionals.countryPermanent],
-      mapping: {
-        mutation: fieldToAddressTransformer('PERMANENT', 0, 'state'),
-        query: addressToFieldTransformer('PERMANENT', 0, 'state')
-      }
-    },
-    {
-      name: 'districtPermanent',
-      type: SELECT_WITH_DYNAMIC_OPTIONS,
-      label: addressMessages.district,
-      required: true,
-      initialValue: '',
-      validate: [],
-      placeholder: messages.select,
-      dynamicOptions: {
-        resource: OFFLINE_LOCATIONS_KEY,
-        dependency: 'statePermanent'
-      },
-      conditionals: [
-        conditionals.countryPermanent,
-        conditionals.statePermanent
-      ],
-      mapping: {
-        mutation: fieldToAddressTransformer('PERMANENT', 0, 'district'),
-        query: addressToFieldTransformer('PERMANENT', 0, 'district')
-      }
-    },
-    {
-      name: 'addressLine4Permanent',
-      type: SELECT_WITH_DYNAMIC_OPTIONS,
-      label: addressMessages.addressLine4,
-      required: true,
-      initialValue: '',
-      validate: [],
-      placeholder: messages.select,
-      dynamicOptions: {
-        resource: OFFLINE_LOCATIONS_KEY,
-        dependency: 'districtPermanent'
-      },
-      conditionals: [
-        conditionals.countryPermanent,
-        conditionals.statePermanent,
-        conditionals.districtPermanent
-      ],
-      mapping: {
-        mutation: fieldToAddressTransformer('PERMANENT', 6),
-        query: addressToFieldTransformer('PERMANENT', 6)
-      }
-    },
-    {
-      name: 'addressLine3Permanent',
-      type: SELECT_WITH_DYNAMIC_OPTIONS,
-      label: addressMessages.addressLine3,
-      required: false,
-      initialValue: '',
-      validate: [],
-      placeholder: messages.select,
-      dynamicOptions: {
-        resource: OFFLINE_LOCATIONS_KEY,
-        dependency: 'addressLine4Permanent'
-      },
-      conditionals: [
-        conditionals.countryPermanent,
-        conditionals.statePermanent,
-        conditionals.districtPermanent,
-        conditionals.addressLine4Permanent,
-        conditionals.isNotCityLocationPermanent
-      ],
-      mapping: {
-        mutation: fieldToAddressTransformer('PERMANENT', 4),
-        query: addressToFieldTransformer('PERMANENT', 4)
-      }
-    },
-    {
-      name: 'addressLine3CityOptionPermanent',
-      type: TEXT,
-      label: addressMessages.addressLine3CityOption,
-      required: false,
-      initialValue: '',
-      validate: [],
-      conditionals: [
-        conditionals.countryPermanent,
-        conditionals.statePermanent,
-        conditionals.districtPermanent,
-        conditionals.addressLine4Permanent,
-        conditionals.isCityLocationPermanent
-      ],
-      mapping: {
-        mutation: fieldToAddressTransformer('PERMANENT', 5),
-        query: addressToFieldTransformer('PERMANENT', 5)
-      }
-    },
-    {
-      name: 'addressLine2Permanent',
-      type: TEXT,
-      label: addressMessages.addressLine2,
-      required: false,
-      initialValue: '',
-      validate: [],
-      conditionals: [
-        conditionals.countryPermanent,
-        conditionals.statePermanent,
-        conditionals.districtPermanent,
-        conditionals.addressLine4Permanent,
-        conditionals.addressLine3Permanent
-      ],
-      mapping: {
-        mutation: fieldToAddressTransformer('PERMANENT', 3),
-        query: addressToFieldTransformer('PERMANENT', 3)
-      }
-    },
-    {
-      name: 'addressLine1CityOptionPermanent',
-      type: TEXT,
-      label: addressMessages.addressLine1,
-      required: false,
-      initialValue: '',
-      validate: [],
-      conditionals: [
-        conditionals.countryPermanent,
-        conditionals.statePermanent,
-        conditionals.districtPermanent,
-        conditionals.addressLine4Permanent,
-        conditionals.isCityLocationPermanent
-      ],
-      mapping: {
-        mutation: fieldToAddressTransformer('PERMANENT', 2),
-        query: addressToFieldTransformer('PERMANENT', 2)
-      }
-    },
-    {
-      name: 'postCodeCityOptionPermanent',
-      type: TEL,
-      label: addressMessages.postCode,
-      required: false,
-      initialValue: '',
-      validate: [numeric, maxLength(4)],
-      conditionals: [
-        conditionals.countryPermanent,
-        conditionals.statePermanent,
-        conditionals.districtPermanent,
-        conditionals.addressLine4Permanent,
-        conditionals.isCityLocationPermanent
-      ],
-      mapping: {
-        mutation: fieldToAddressTransformer('PERMANENT', 0, 'postalCode'),
-        query: addressToFieldTransformer('PERMANENT', 0, 'postalCode')
-      }
-    },
-    {
-      name: 'addressLine1Permanent',
-      type: TEXT,
-      label: addressMessages.addressLine1,
-      required: false,
-      initialValue: '',
-      validate: [],
-      conditionals: [
-        conditionals.countryPermanent,
-        conditionals.statePermanent,
-        conditionals.districtPermanent,
-        conditionals.addressLine4Permanent,
-        conditionals.addressLine3Permanent
-      ],
-      mapping: {
-        mutation: fieldToAddressTransformer('PERMANENT', 1),
-        query: addressToFieldTransformer('PERMANENT', 1)
-      }
-    },
-    {
-      name: 'postCodePermanent',
-      type: TEL,
-      label: addressMessages.postCode,
-      required: false,
-      initialValue: '',
-      validate: [numeric, maxLength(4)],
-      conditionals: [
-        conditionals.countryPermanent,
-        conditionals.statePermanent,
-        conditionals.districtPermanent,
-        conditionals.addressLine4Permanent,
-        conditionals.addressLine3Permanent
-      ],
-      mapping: {
-        mutation: fieldToAddressTransformer('PERMANENT', 0, 'postalCode'),
-        query: addressToFieldTransformer('PERMANENT', 0, 'postalCode')
-      }
-    },
-    {
-      name: 'currentAddress',
-      type: SUBSECTION,
-      label: messages.currentAddress,
-      initialValue: '',
-      validate: [],
-      conditionals: []
-    },
-    {
-      name: 'currentAddressSameAsPermanent',
-      type: RADIO_GROUP,
-      label: messages.currentAddressSameAsPermanent,
-      required: true,
-      initialValue: true,
-      validate: [],
-      options: [
-        { value: true, label: addressMessages.confirm },
-        { value: false, label: addressMessages.deny }
-      ],
-      conditionals: [],
-      mapping: {
-        mutation: copyAddressTransformer(
-          'PERMANENT',
-          'deceased',
-          'CURRENT',
-          'deceased'
-        ),
-        query: sameAddressFieldTransformer(
-          'PERMANENT',
-          'deceased',
-          'CURRENT',
-          'deceased'
-        )
-      }
-    },
-    {
-      name: 'country',
-      type: SELECT_WITH_OPTIONS,
-      label: addressMessages.country,
-      required: true,
-      initialValue: window.config.COUNTRY.toUpperCase(),
-      validate: [],
-      placeholder: messages.select,
-      options: countries,
-      conditionals: [conditionals.currentAddressSameAsPermanent],
-      mapping: {
-        mutation: fieldToAddressTransformer('CURRENT'),
-        query: addressToFieldTransformer('CURRENT')
-      }
-    },
-    {
-      name: 'state',
-      type: SELECT_WITH_DYNAMIC_OPTIONS,
-      label: addressMessages.state,
-      required: true,
-      initialValue: '',
-      validate: [],
-      placeholder: messages.select,
-      dynamicOptions: {
-        resource: OFFLINE_LOCATIONS_KEY,
-        dependency: 'country'
-      },
-      conditionals: [
-        conditionals.country,
-        conditionals.currentAddressSameAsPermanent
-      ],
-      mapping: {
-        mutation: fieldToAddressTransformer('CURRENT'),
-        query: addressToFieldTransformer('CURRENT')
-      }
-    },
-    {
-      name: 'district',
-      type: SELECT_WITH_DYNAMIC_OPTIONS,
-      label: addressMessages.district,
-      required: true,
-      initialValue: '',
-      validate: [],
-      placeholder: messages.select,
-      dynamicOptions: {
-        resource: OFFLINE_LOCATIONS_KEY,
-        dependency: 'state'
-      },
-      conditionals: [
-        conditionals.country,
-        conditionals.state,
-        conditionals.currentAddressSameAsPermanent
-      ],
-      mapping: {
-        mutation: fieldToAddressTransformer('CURRENT'),
-        query: addressToFieldTransformer('CURRENT')
-      }
-    },
-    {
-      name: 'addressLine4',
-      type: SELECT_WITH_DYNAMIC_OPTIONS,
-      label: addressMessages.addressLine4,
-      required: true,
-      initialValue: '',
-      validate: [],
-      placeholder: messages.select,
-      dynamicOptions: {
-        resource: OFFLINE_LOCATIONS_KEY,
-        dependency: 'district'
-      },
-      conditionals: [
-        conditionals.country,
-        conditionals.state,
-        conditionals.district,
-        conditionals.currentAddressSameAsPermanent
-      ],
-      mapping: {
-        mutation: fieldToAddressTransformer('CURRENT', 6),
-        query: addressToFieldTransformer('CURRENT', 6)
-      }
-    },
-    {
-      name: 'addressLine3',
-      type: SELECT_WITH_DYNAMIC_OPTIONS,
-      label: addressMessages.addressLine3,
-      required: false,
-      initialValue: '',
-      validate: [],
-      placeholder: messages.select,
-      dynamicOptions: {
-        resource: OFFLINE_LOCATIONS_KEY,
-        dependency: 'addressLine4'
-      },
-      conditionals: [
-        conditionals.country,
-        conditionals.state,
-        conditionals.district,
-        conditionals.addressLine4,
-        conditionals.isNotCityLocation,
-        conditionals.currentAddressSameAsPermanent
-      ],
-      mapping: {
-        mutation: fieldToAddressTransformer('CURRENT', 4),
-        query: addressToFieldTransformer('CURRENT', 4)
-      }
-    },
-    {
-      name: 'addressLine3CityOption',
-      type: TEXT,
-      label: addressMessages.addressLine3CityOption,
-      required: false,
-      initialValue: '',
-      validate: [],
-      conditionals: [
-        conditionals.country,
-        conditionals.state,
-        conditionals.district,
-        conditionals.addressLine4,
-        conditionals.currentAddressSameAsPermanent,
-        conditionals.isCityLocation
-      ],
-      mapping: {
-        mutation: fieldToAddressTransformer('CURRENT', 5),
-        query: addressToFieldTransformer('CURRENT', 5)
-      }
-    },
-    {
-      name: 'addressLine2',
-      type: TEXT,
-      label: addressMessages.addressLine2,
-      required: false,
-      initialValue: '',
-      validate: [],
-      conditionals: [
-        conditionals.country,
-        conditionals.state,
-        conditionals.district,
-        conditionals.addressLine4,
-        conditionals.addressLine3,
-        conditionals.currentAddressSameAsPermanent
-      ],
-      mapping: {
-        mutation: fieldToAddressTransformer('CURRENT', 3),
-        query: addressToFieldTransformer('CURRENT', 3)
-      }
-    },
-    {
-      name: 'addressLine1CityOption',
-      type: TEXT,
-      label: addressMessages.addressLine1,
-      required: false,
-      initialValue: '',
-      validate: [],
-      conditionals: [
-        conditionals.country,
-        conditionals.state,
-        conditionals.district,
-        conditionals.addressLine4,
-        conditionals.currentAddressSameAsPermanent,
-        conditionals.isCityLocation
-      ],
-      mapping: {
-        mutation: fieldToAddressTransformer('CURRENT', 2),
-        query: addressToFieldTransformer('CURRENT', 2)
-      }
-    },
-    {
-      name: 'postCodeCityOption',
-      type: TEL,
-      label: addressMessages.postCode,
-      required: false,
-      initialValue: '',
-      validate: [numeric, maxLength(4)],
-      conditionals: [
-        conditionals.country,
-        conditionals.state,
-        conditionals.district,
-        conditionals.addressLine4,
-        conditionals.currentAddressSameAsPermanent,
-        conditionals.isCityLocation
-      ],
-      mapping: {
-        mutation: fieldToAddressTransformer('CURRENT', 0, 'postalCode'),
-        query: addressToFieldTransformer('CURRENT', 0, 'postalCode')
-      }
-    },
-    {
-      name: 'addressLine1',
-      type: TEXT,
-      label: addressMessages.addressLine1,
-      required: false,
-      initialValue: '',
-      validate: [],
-      conditionals: [
-        conditionals.country,
-        conditionals.state,
-        conditionals.district,
-        conditionals.addressLine4,
-        conditionals.addressLine3,
-        conditionals.currentAddressSameAsPermanent
-      ],
-      mapping: {
-        mutation: fieldToAddressTransformer('CURRENT', 1),
-        query: addressToFieldTransformer('CURRENT', 1)
-      }
-    },
-    {
-      name: 'postCode',
-      type: TEL,
-      label: addressMessages.postCode,
-      required: false,
-      initialValue: '',
-      validate: [numeric, maxLength(4)],
-      conditionals: [
-        conditionals.country,
-        conditionals.state,
-        conditionals.district,
-        conditionals.addressLine4,
-        conditionals.addressLine3,
-        conditionals.currentAddressSameAsPermanent
-      ],
-      mapping: {
-        mutation: fieldToAddressTransformer('CURRENT', 0, 'postalCode'),
-        query: addressToFieldTransformer('CURRENT', 0, 'postalCode')
-      }
->>>>>>> c4a40bd5
     }
   ]
 }