import {
  IFormSection,
  ViewType,
  DATE,
  SELECT_WITH_OPTIONS,
  SUBSECTION,
  RADIO_GROUP,
  SELECT_WITH_DYNAMIC_OPTIONS,
  TEXT,
  NUMBER
} from '@register/forms'
import { RadioSize } from '@opencrvs/components/lib/forms'
import { defineMessages } from 'react-intl'
import { isValidDeathOccurrenceDate } from '@register/utils/validate'
import { messages as addressMessages } from '@register/forms/address'
import { countries } from '@register/forms/countries'
import { conditionals } from '@register/forms/utils'
import {
  OFFLINE_FACILITIES_KEY,
  OFFLINE_LOCATIONS_KEY
} from '@register/offline/reducer'
import {
  sectionFieldToBundleFieldTransformer,
  copyEventAddressTransformer
} from '@register/forms/mappings/mutation/field-mappings'
import {
  fieldToDeceasedDateTransformation,
  eventLocationMutationTransformer,
  setRegistrationSectionTransformer
} from '@register/forms/register/fieldDefinitions/death/mappings/mutation/event-mappings'
import {
  eventLocationIDQueryTransformer,
  bundleFieldToSectionFieldTransformer,
  eventLocationQueryTransformer
} from '@register/forms/mappings/query/field-mappings'
import {
  deceasedDateToFieldTransformation,
  deathPlaceToFieldTransformer,
  getRegistrationSectionTransformer
} from '@register/forms/register/fieldDefinitions/death/mappings/query/event-mappings'

const messages: {
  [key: string]: ReactIntl.FormattedMessage.MessageDescriptor
} = defineMessages({
  deathEventTab: {
    id: 'register.form.section.deathEvent.name',
    defaultMessage: 'Event',
    description: 'Form section name for Death Event'
  },
  deathEventTitle: {
    id: 'register.form.section.deathEvent.title',
    defaultMessage: 'Event details',
    description: 'Form section title for Death Event'
  },
  deathEventDateTitle: {
    id: 'register.form.section.deathEventDateTitle',
    defaultMessage: 'When did the death occur?',
    description: 'Form section title for Death Event Date'
  },
  deathDate: {
<<<<<<< HEAD
    id: 'form.field.label.deathDate',
    defaultMessage: 'Date of Occurrence',
    description: 'Label for form field: Date of occurrence'
  },
  manner: {
    id: 'form.field.label.mannerOfDeath',
    defaultMessage: 'Manner of Death',
    description: 'Label for form field: Manner of death'
=======
    id: 'formFields.deathDate',
    defaultMessage:
      'Enter the date in the format day, month and year. For example 24 10 2020.',
    description: 'Label for form field: Date of occurrence'
  },
  deathEventMannerTitle: {
    id: 'register.form.section.deathEventMannerTitle',
    defaultMessage: 'What was the manner of death?',
    description: 'Form section title for Death Event Date'
  },
  selectOne: {
    id: 'formFields.selectOne',
    defaultMessage: 'Please select an option',
    description: 'Generic label for select on option'
>>>>>>> ac3decf6
  },
  mannerNatural: {
    id: 'form.field.label.mannerOfDeathNatural',
    defaultMessage: 'Natural causes',
    description: 'Option for form field: Manner of death'
  },
  mannerAccident: {
    id: 'form.field.label.mannerOfDeathAccident',
    defaultMessage: 'Accident',
    description: 'Option for form field: Manner of death'
  },
  mannerSuicide: {
    id: 'form.field.label.mannerOfDeathSuicide',
    defaultMessage: 'Suicide',
    description: 'Option for form field: Manner of death'
  },
  mannerHomicide: {
    id: 'form.field.label.mannerOfDeathHomicide',
    defaultMessage: 'Homicide',
    description: 'Option for form field: Manner of death'
  },
  mannerUndetermined: {
    id: 'form.field.label.mannerOfDeathUndetermined',
    defaultMessage: 'Manner undetermined',
    description: 'Option for form field: Manner of death'
  },
  deathPlace: {
    id: 'form.field.label.deathPlace',
    defaultMessage: 'Place of Occurrence of Death',
    description: 'Title for place of occurrence of death'
  },
<<<<<<< HEAD
  deathLocation: {
    id: 'form.field.label.birthLocation',
    defaultMessage: 'Hospital / Clinic',
=======
  deathAtFacility: {
    id: 'formFields.deathAtFacility',
    defaultMessage: 'What hospital did the death occur at?',
>>>>>>> ac3decf6
    description: 'Label for form field: Hospital or Health Institution'
  },
  deathAtPrivateHome: {
    id: 'formFields.deathAtPrivateHome',
    defaultMessage: 'What is the address of the private home?',
    description: 'Label for form field: Private Home Address'
  },
  deathAtOtherLocation: {
    id: 'formFields.deathAtOtherLocation',
    defaultMessage: 'What is the other address did the death occur at?',
    description: 'Label for form field: Other Location Address'
  },
  deathPlaceAddress: {
    id: 'form.field.label.deathPlaceAddress',
    defaultMessage: 'Where did the death occur?',
    description: 'Label for form field: Place of occurrence of death'
  },
  deathPlaceAddressSameAsPermanent: {
    id: 'form.field.label.deathPlaceAddressSameAsPermanent',
    defaultMessage: 'Permanent address of the deceased',
    description: 'Option for form field: Place of occurrence of death'
  },
  deathPlaceAddressSameAsCurrent: {
    id: 'form.field.label.deathPlaceAddressSameAsCurrent',
    defaultMessage: 'Current address of the deceased',
    description: 'Option for form field: Place of occurrence of death'
  },
  deathPlaceAddressOther: {
    id: 'form.field.label.deathPlaceAddressOther',
    defaultMessage: 'Different Address',
    description: 'Option for form field: Place of occurrence of death'
  },
  deathPlaceAddressType: {
    id: 'form.field.label.deathPlaceAddressType',
    defaultMessage: 'Type of Place',
    description: 'Label for form field: Type of place of death occurrence'
  },
  hospital: {
    id: 'form.field.label.hospital',
    defaultMessage: 'Hospital',
    description: 'Select item for hospital'
  },
<<<<<<< HEAD
  otherHealthInstitution: {
    id: 'form.field.label.otherHealthInstitution',
    defaultMessage: 'Other Health Institution',
    description: 'Select item for Other Health Institution'
=======
  healthInstitution: {
    id: 'formFields.healthInstitution',
    defaultMessage: 'Health Institution',
    description: 'Select item for Health Institution'
>>>>>>> ac3decf6
  },
  privateHome: {
    id: 'form.field.label.privateHome',
    defaultMessage: 'Private Home',
    description: 'Select item for Private Home'
  },
  otherInstitution: {
    id: 'form.field.label.otherInstitution',
    defaultMessage: 'Other',
    description: 'Select item for Other Institution'
  },
  select: {
    id: 'register.select.placeholder',
    defaultMessage: 'Select'
  }
})

export const eventSection: IFormSection = {
  id: 'deathEvent',
  viewType: 'form' as ViewType,
  name: messages.deathEventTab,
  title: messages.deathEventTitle,
  groups: [
    {
      id: 'deathEvent-deathDate',
      fields: [
        {
          name: 'deathDate',
          type: DATE,
          label: messages.deathEventDateTitle,
          notice: messages.deathDate,
          ignorePlaceHolder: true,
          required: true,
          initialValue: '',
          validate: [isValidDeathOccurrenceDate],
          mapping: {
            mutation: fieldToDeceasedDateTransformation('deceased'),
            query: deceasedDateToFieldTransformation('deceased')
          }
        }
      ]
    },
    {
      id: 'deathEvent-deathManner',
      fields: [
        {
          name: 'manner',
          type: RADIO_GROUP,
          label: messages.deathEventMannerTitle,
          required: false,
          initialValue: '',
          validate: [],
          size: RadioSize.LARGE,
          placeholder: messages.select,
          options: [
            { value: 'NATURAL_CAUSES', label: messages.mannerNatural },
            { value: 'ACCIDENT', label: messages.mannerAccident },
            {
              value: 'SUICIDE',
              label: messages.mannerSuicide
            },
            {
              value: 'HOMICIDE',
              label: messages.mannerHomicide
            },
            {
              value: 'MANNER_UNDETERMINED',
              label: messages.mannerUndetermined
            }
          ],
          mapping: {
            mutation: sectionFieldToBundleFieldTransformer('mannerOfDeath'),
            query: bundleFieldToSectionFieldTransformer('mannerOfDeath')
          }
        }
      ]
    },
    {
      id: 'deathEvent-deathPlaceAddress',
      fields: [
        {
          name: 'deathPlaceAddress',
          type: RADIO_GROUP,
          label: messages.deathPlaceAddress,
          required: true,
          initialValue: '',
          validate: [],
          size: RadioSize.LARGE,
          options: [
            {
              value: 'PERMANENT',
              label: messages.deathPlaceAddressSameAsPermanent
            },
            {
              value: 'CURRENT',
              label: messages.deathPlaceAddressSameAsCurrent
            },
            { value: 'PRIVATE_HOME', label: messages.privateHome },
            { value: 'HEALTH_INSTITUTION', label: messages.healthInstitution },
            { value: 'OTHER', label: messages.otherInstitution }
          ],
          conditionals: [],
          mapping: {
            mutation: copyEventAddressTransformer('deceased'),
            query: deathPlaceToFieldTransformer
          }
        }
      ]
    },
    {
      id: 'deathEvent-deathLocation',
      conditionals: [conditionals.deathPlaceAddressTypeHeathInstitue],
      fields: [
        {
          name: 'deathLocation',
          type: SELECT_WITH_DYNAMIC_OPTIONS,
          label: messages.deathAtFacility,
          required: false,
          initialValue: '',
          validate: [],
          placeholder: messages.select,
          dynamicOptions: {
            resource: OFFLINE_FACILITIES_KEY,
            dependency: 'deathPlaceAddress'
          },
          mapping: {
            mutation: eventLocationMutationTransformer(),
            query: eventLocationIDQueryTransformer()
          }
        }
      ]
    },
    {
      id: 'deathEvent-deathAtPrivateHome',
      title: messages.deathAtPrivateHome,
      conditionals: [conditionals.deathPlaceAtPrivateHome],
      fields: [
        {
          name: 'country',
          type: SELECT_WITH_OPTIONS,
          label: addressMessages.country,
          required: true,
          initialValue: window.config.COUNTRY.toUpperCase(),
          validate: [],
          placeholder: messages.select,
          options: countries,
          mapping: {
            mutation: eventLocationMutationTransformer(),
            query: eventLocationQueryTransformer()
          }
        },
        {
          name: 'state',
          type: SELECT_WITH_DYNAMIC_OPTIONS,
          label: addressMessages.state,
          required: true,
          initialValue: '',
          validate: [],
          placeholder: messages.select,
          dynamicOptions: {
            resource: OFFLINE_LOCATIONS_KEY,
            dependency: 'country'
          },
          conditionals: [conditionals.country],
          mapping: {
            mutation: eventLocationMutationTransformer(),
            query: eventLocationQueryTransformer()
          }
        },
        {
          name: 'district',
          type: SELECT_WITH_DYNAMIC_OPTIONS,
          label: addressMessages.district,
          required: true,
          initialValue: '',
          validate: [],
          placeholder: messages.select,
          dynamicOptions: {
            resource: OFFLINE_LOCATIONS_KEY,
            dependency: 'state'
          },
          conditionals: [conditionals.country, conditionals.state],
          mapping: {
            mutation: eventLocationMutationTransformer(),
            query: eventLocationQueryTransformer()
          }
        },
        {
          name: 'addressLine4',
          type: SELECT_WITH_DYNAMIC_OPTIONS,
          label: addressMessages.addressLine4,
          required: true,
          initialValue: '',
          validate: [],
          placeholder: messages.select,
          dynamicOptions: {
            resource: OFFLINE_LOCATIONS_KEY,
            dependency: 'district'
          },
          conditionals: [
            conditionals.country,
            conditionals.state,
            conditionals.district
          ],
          mapping: {
            mutation: eventLocationMutationTransformer(6),
            query: eventLocationQueryTransformer(6)
          }
        },
        {
          name: 'addressLine3',
          type: SELECT_WITH_DYNAMIC_OPTIONS,
          label: addressMessages.addressLine3,
          required: false,
          initialValue: '',
          validate: [],
          placeholder: messages.select,
          dynamicOptions: {
            resource: OFFLINE_LOCATIONS_KEY,
            dependency: 'addressLine4'
          },
          conditionals: [
            conditionals.country,
            conditionals.state,
            conditionals.district,
            conditionals.addressLine4,
            conditionals.isNotCityLocation
          ],
          mapping: {
            mutation: eventLocationMutationTransformer(4),
            query: eventLocationQueryTransformer(4)
          }
        },
        {
          name: 'addressLine3CityOption',
          type: TEXT,
          label: addressMessages.addressLine3CityOption,
          required: false,
          initialValue: '',
          validate: [],
          conditionals: [
            conditionals.country,
            conditionals.state,
            conditionals.district,
            conditionals.addressLine4,
            conditionals.isCityLocation
          ],
          mapping: {
            mutation: eventLocationMutationTransformer(5),
            query: eventLocationQueryTransformer(5)
          }
        },
        {
          name: 'addressLine2',
          type: TEXT,
          label: addressMessages.addressLine2,
          required: false,
          initialValue: '',
          validate: [],
          conditionals: [
            conditionals.country,
            conditionals.state,
            conditionals.district,
            conditionals.addressLine4,
            conditionals.addressLine3
          ],
          mapping: {
            mutation: eventLocationMutationTransformer(3),
            query: eventLocationQueryTransformer(3)
          }
        },
        {
          name: 'addressLine1CityOption',
          type: TEXT,
          label: addressMessages.addressLine1,
          required: false,
          initialValue: '',
          validate: [],
          conditionals: [
            conditionals.country,
            conditionals.state,
            conditionals.district,
            conditionals.addressLine4,
            conditionals.isCityLocation
          ],
          mapping: {
            mutation: eventLocationMutationTransformer(2),
            query: eventLocationQueryTransformer(2)
          }
        },
        {
          name: 'postCodeCityOption',
          type: NUMBER,
          label: addressMessages.postCode,
          required: false,
          initialValue: '',
          validate: [],
          conditionals: [
            conditionals.country,
            conditionals.state,
            conditionals.district,
            conditionals.addressLine4,
            conditionals.isCityLocation
          ],
          mapping: {
            mutation: eventLocationMutationTransformer(0, 'postalCode'),
            query: eventLocationQueryTransformer(0, 'postalCode')
          }
        },
        {
          name: 'addressLine1',
          type: TEXT,
          label: addressMessages.addressLine1,
          required: false,
          initialValue: '',
          validate: [],
          conditionals: [
            conditionals.country,
            conditionals.state,
            conditionals.district,
            conditionals.addressLine4,
            conditionals.addressLine3
          ],
          mapping: {
            mutation: eventLocationMutationTransformer(1),
            query: eventLocationQueryTransformer(1)
          }
        },
        {
          name: 'postCode',
          type: NUMBER,
          label: addressMessages.postCode,
          required: false,
          initialValue: '',
          validate: [],
          conditionals: [
            conditionals.country,
            conditionals.state,
            conditionals.district,
            conditionals.addressLine4,
            conditionals.addressLine3
          ],
          mapping: {
            mutation: eventLocationMutationTransformer(0, 'postalCode'),
            query: eventLocationQueryTransformer(0, 'postalCode')
          }
        }
      ]
    },
    {
      id: 'deathEvent-deathAtOtherLocation',
      title: messages.deathAtOtherLocation,
      conditionals: [conditionals.deathPlaceOther],
      fields: [
        {
          name: 'country',
          type: SELECT_WITH_OPTIONS,
          label: addressMessages.country,
          required: true,
          initialValue: window.config.COUNTRY.toUpperCase(),
          validate: [],
          placeholder: messages.select,
          options: countries,
          mapping: {
            mutation: eventLocationMutationTransformer(),
            query: eventLocationQueryTransformer()
          }
        },
        {
          name: 'state',
          type: SELECT_WITH_DYNAMIC_OPTIONS,
          label: addressMessages.state,
          required: true,
          initialValue: '',
          validate: [],
          placeholder: messages.select,
          dynamicOptions: {
            resource: OFFLINE_LOCATIONS_KEY,
            dependency: 'country'
          },
          conditionals: [conditionals.country],
          mapping: {
            mutation: eventLocationMutationTransformer(),
            query: eventLocationQueryTransformer()
          }
        },
        {
          name: 'district',
          type: SELECT_WITH_DYNAMIC_OPTIONS,
          label: addressMessages.district,
          required: true,
          initialValue: '',
          validate: [],
          placeholder: messages.select,
          dynamicOptions: {
            resource: OFFLINE_LOCATIONS_KEY,
            dependency: 'state'
          },
          conditionals: [conditionals.country, conditionals.state],
          mapping: {
            mutation: eventLocationMutationTransformer(),
            query: eventLocationQueryTransformer()
          }
        },
        {
          name: 'addressLine4',
          type: SELECT_WITH_DYNAMIC_OPTIONS,
          label: addressMessages.addressLine4,
          required: true,
          initialValue: '',
          validate: [],
          placeholder: messages.select,
          dynamicOptions: {
            resource: OFFLINE_LOCATIONS_KEY,
            dependency: 'district'
          },
          conditionals: [
            conditionals.country,
            conditionals.state,
            conditionals.district
          ],
          mapping: {
            mutation: eventLocationMutationTransformer(6),
            query: eventLocationQueryTransformer(6)
          }
        },
        {
          name: 'addressLine3',
          type: SELECT_WITH_DYNAMIC_OPTIONS,
          label: addressMessages.addressLine3,
          required: false,
          initialValue: '',
          validate: [],
          placeholder: messages.select,
          dynamicOptions: {
            resource: OFFLINE_LOCATIONS_KEY,
            dependency: 'addressLine4'
          },
          conditionals: [
            conditionals.country,
            conditionals.state,
            conditionals.district,
            conditionals.addressLine4,
            conditionals.isNotCityLocation
          ],
          mapping: {
            mutation: eventLocationMutationTransformer(4),
            query: eventLocationQueryTransformer(4)
          }
        },
        {
          name: 'addressLine3CityOption',
          type: TEXT,
          label: addressMessages.addressLine3CityOption,
          required: false,
          initialValue: '',
          validate: [],
          conditionals: [
            conditionals.country,
            conditionals.state,
            conditionals.district,
            conditionals.addressLine4,
            conditionals.isCityLocation
          ],
          mapping: {
            mutation: eventLocationMutationTransformer(5),
            query: eventLocationQueryTransformer(5)
          }
        },
        {
          name: 'addressLine2',
          type: TEXT,
          label: addressMessages.addressLine2,
          required: false,
          initialValue: '',
          validate: [],
          conditionals: [
            conditionals.country,
            conditionals.state,
            conditionals.district,
            conditionals.addressLine4,
            conditionals.addressLine3
          ],
          mapping: {
            mutation: eventLocationMutationTransformer(3),
            query: eventLocationQueryTransformer(3)
          }
        },
        {
          name: 'addressLine1CityOption',
          type: TEXT,
          label: addressMessages.addressLine1,
          required: false,
          initialValue: '',
          validate: [],
          conditionals: [
            conditionals.country,
            conditionals.state,
            conditionals.district,
            conditionals.addressLine4,
            conditionals.isCityLocation
          ],
          mapping: {
            mutation: eventLocationMutationTransformer(2),
            query: eventLocationQueryTransformer(2)
          }
        },
        {
          name: 'postCodeCityOption',
          type: NUMBER,
          label: addressMessages.postCode,
          required: false,
          initialValue: '',
          validate: [],
          conditionals: [
            conditionals.country,
            conditionals.state,
            conditionals.district,
            conditionals.addressLine4,
            conditionals.isCityLocation
          ],
          mapping: {
            mutation: eventLocationMutationTransformer(0, 'postalCode'),
            query: eventLocationQueryTransformer(0, 'postalCode')
          }
        },
        {
          name: 'addressLine1',
          type: TEXT,
          label: addressMessages.addressLine1,
          required: false,
          initialValue: '',
          validate: [],
          conditionals: [
            conditionals.country,
            conditionals.state,
            conditionals.district,
            conditionals.addressLine4,
            conditionals.addressLine3
          ],
          mapping: {
            mutation: eventLocationMutationTransformer(1),
            query: eventLocationQueryTransformer(1)
          }
        },
        {
          name: 'postCode',
          type: NUMBER,
          label: addressMessages.postCode,
          required: false,
          initialValue: '',
          validate: [],
          conditionals: [
            conditionals.country,
            conditionals.state,
            conditionals.district,
            conditionals.addressLine4,
            conditionals.addressLine3
          ],
          mapping: {
            mutation: eventLocationMutationTransformer(0, 'postalCode'),
            query: eventLocationQueryTransformer(0, 'postalCode')
          }
        }
      ]
    }
  ],
  mapping: {
    mutation: setRegistrationSectionTransformer,
    query: getRegistrationSectionTransformer
  }
}<|MERGE_RESOLUTION|>--- conflicted
+++ resolved
@@ -44,45 +44,29 @@
 } = defineMessages({
   deathEventTab: {
     id: 'register.form.section.deathEvent.name',
-    defaultMessage: 'Event',
+    defaultMessage: 'When did the death occur?',
     description: 'Form section name for Death Event'
   },
   deathEventTitle: {
     id: 'register.form.section.deathEvent.title',
-    defaultMessage: 'Event details',
+    defaultMessage: 'When did the death occur?',
     description: 'Form section title for Death Event'
   },
-  deathEventDateTitle: {
-    id: 'register.form.section.deathEventDateTitle',
-    defaultMessage: 'When did the death occur?',
-    description: 'Form section title for Death Event Date'
-  },
   deathDate: {
-<<<<<<< HEAD
     id: 'form.field.label.deathDate',
-    defaultMessage: 'Date of Occurrence',
-    description: 'Label for form field: Date of occurrence'
-  },
-  manner: {
-    id: 'form.field.label.mannerOfDeath',
-    defaultMessage: 'Manner of Death',
-    description: 'Label for form field: Manner of death'
-=======
-    id: 'formFields.deathDate',
     defaultMessage:
       'Enter the date in the format day, month and year. For example 24 10 2020.',
     description: 'Label for form field: Date of occurrence'
   },
-  deathEventMannerTitle: {
-    id: 'register.form.section.deathEventMannerTitle',
+  manner: {
+    id: 'form.field.label.mannerOfDeath',
     defaultMessage: 'What was the manner of death?',
-    description: 'Form section title for Death Event Date'
+    description: 'Label for form field: Manner of death'
   },
   selectOne: {
-    id: 'formFields.selectOne',
+    id: 'form.field.label.selectOne',
     defaultMessage: 'Please select an option',
     description: 'Generic label for select on option'
->>>>>>> ac3decf6
   },
   mannerNatural: {
     id: 'form.field.label.mannerOfDeathNatural',
@@ -114,24 +98,18 @@
     defaultMessage: 'Place of Occurrence of Death',
     description: 'Title for place of occurrence of death'
   },
-<<<<<<< HEAD
-  deathLocation: {
-    id: 'form.field.label.birthLocation',
-    defaultMessage: 'Hospital / Clinic',
-=======
   deathAtFacility: {
-    id: 'formFields.deathAtFacility',
+    id: 'form.field.label.deathAtFacility',
     defaultMessage: 'What hospital did the death occur at?',
->>>>>>> ac3decf6
     description: 'Label for form field: Hospital or Health Institution'
   },
   deathAtPrivateHome: {
-    id: 'formFields.deathAtPrivateHome',
+    id: 'form.field.label.deathAtPrivateHome',
     defaultMessage: 'What is the address of the private home?',
     description: 'Label for form field: Private Home Address'
   },
   deathAtOtherLocation: {
-    id: 'formFields.deathAtOtherLocation',
+    id: 'form.field.label.deathAtOtherLocation',
     defaultMessage: 'What is the other address did the death occur at?',
     description: 'Label for form field: Other Location Address'
   },
@@ -165,17 +143,15 @@
     defaultMessage: 'Hospital',
     description: 'Select item for hospital'
   },
-<<<<<<< HEAD
   otherHealthInstitution: {
     id: 'form.field.label.otherHealthInstitution',
     defaultMessage: 'Other Health Institution',
     description: 'Select item for Other Health Institution'
-=======
+  },
   healthInstitution: {
-    id: 'formFields.healthInstitution',
+    id: 'form.field.label.healthInstitution',
     defaultMessage: 'Health Institution',
     description: 'Select item for Health Institution'
->>>>>>> ac3decf6
   },
   privateHome: {
     id: 'form.field.label.privateHome',
@@ -205,7 +181,7 @@
         {
           name: 'deathDate',
           type: DATE,
-          label: messages.deathEventDateTitle,
+          label: messages.deathEventTitle,
           notice: messages.deathDate,
           ignorePlaceHolder: true,
           required: true,
