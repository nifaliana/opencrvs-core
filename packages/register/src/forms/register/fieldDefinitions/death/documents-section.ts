--- conflicted
+++ resolved
@@ -156,50 +156,8 @@
             title: messages.documentsUploadTitle,
             groups: [
               {
-<<<<<<< HEAD
                 id: 'documents-upload-view-group',
                 fields: [
-=======
-                value: "Proof of Deceased's ID",
-                label: messages.deceasedIDProof
-              },
-              {
-                value: 'Proof Deceased Permanent Address',
-                label: messages.deceasedPermanentAddressProof
-              },
-              {
-                value: 'Proof of Death of Deceased',
-                label: messages.deceasedDeathProof
-              },
-              {
-                value: 'Proof of Date of Birth of Deceased',
-                label: messages.deceasedDoBProof
-              },
-              {
-                value: "Proof of Applicant's ID",
-                label: messages.applicantIDProof
-              }
-            ]
-          },
-          {
-            name: 'typeOfDocument',
-            type: SELECT_WITH_DYNAMIC_OPTIONS,
-            label: messages.typeOfDocument,
-            required: true,
-            hideAsterisk: true,
-            validate: [],
-            placeholder: messages.select,
-            initialValue: '',
-            dynamicOptions: {
-              dependency: 'whatDocToUpload',
-              options: {
-                "Proof of Deceased's ID": [
-                  { value: 'Birth Registration', label: messages.docTypeBR },
-                  {
-                    value: 'National ID (front)',
-                    label: messages.docTypeNIDFront
-                  },
->>>>>>> c4a40bd5
                   {
                     name: 'whatDocToUpload',
                     type: RADIO_GROUP,
@@ -238,6 +196,7 @@
                     required: true,
                     hideAsterisk: true,
                     validate: [],
+                    placeholder: messages.select,
                     initialValue: '',
                     dynamicOptions: {
                       dependency: 'whatDocToUpload',
