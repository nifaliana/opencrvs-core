--- conflicted
+++ resolved
@@ -111,31 +111,13 @@
             query: hasCaseOfDeathSectionTransformer
           }
         },
-<<<<<<< HEAD
-=======
-        { value: true, label: messages.confirm }
-      ],
-      mapping: {
-        mutation: ignoreFieldTransformer,
-        query: hasCaseOfDeathSectionTransformer
-      }
-    },
-    {
-      name: 'methodOfCauseOfDeath',
-      type: SELECT_WITH_OPTIONS,
-      initialValue: '',
-      label: messages.methodOfCauseOfDeath,
-      validate: [],
-      placeholder: messages.select,
-      required: false,
-      options: [
->>>>>>> c4a40bd5
         {
           name: 'methodOfCauseOfDeath',
           type: SELECT_WITH_OPTIONS,
           initialValue: '',
           label: messages.methodOfCauseOfDeath,
           validate: [],
+          placeholder: messages.select,
           required: false,
           options: [
             {
