import {
  IFormSection,
  ViewType,
  TEXT,
  SELECT_WITH_OPTIONS,
  DATE,
  SUBSECTION,
  SELECT_WITH_DYNAMIC_OPTIONS,
  RADIO_GROUP,
  TEL,
  FIELD_WITH_DYNAMIC_DEFINITIONS,
  FETCH_BUTTON
} from '@register/forms'
import { defineMessages } from 'react-intl'
import {
  bengaliOnlyNameFormat,
  englishOnlyNameFormat,
  isValidBirthDate,
  validIDNumber,
  numeric,
  maxLength,
  isDateInPast,
  phoneNumberFormat
} from '@register/utils/validate'
import { countries } from '@register/forms/countries'
import {
  messages as identityMessages,
  identityNameMapper,
  identityTypeMapper,
  deathIdentityOptions
} from '@register/forms/identity'
import { messages as addressMessages } from '@register/forms/address'
import { OFFLINE_LOCATIONS_KEY } from '@register/offline/reducer'
import { conditionals } from '@register/forms/utils'

import {
  fieldValueSectionExchangeTransformer,
  fieldToAddressTransformer,
  fieldToIdentifierTransformer,
  fieldToNameTransformer,
  fieldNameTransformer,
  fieldToArrayTransformer,
  copyAddressTransformer,
  fieldToPhoneNumberTransformer
} from '@register/forms/mappings/mutation/field-mappings'
import {
  nestedValueToFieldTransformer,
  identifierToFieldTransformer,
  nameToFieldTransformer,
  arrayToFieldTransformer,
  fieldValueTransformer,
  addressToFieldTransformer,
  sameAddressFieldTransformer,
  sectionFieldExchangeTransformer
} from '@register/forms/mappings/query/field-mappings'
import {
  phoneNumberToFieldTransformer,
  getInformantSectionTransformer
} from '@register/forms/register/fieldDefinitions/death/mappings/query/application-mappings'
import {
  fieldValueNestingTransformer,
  setInformantSectionTransformer,
  OBJECT_TYPE
} from '@register/forms/register/fieldDefinitions/death/mappings/mutation/applicant-mapping'
import {
  FETCH_REGISTRATION,
  transformRegistrationData
} from '@register/forms/register/queries/registration'
import {
  FETCH_PERSON,
  transformInformantData
} from '@register/forms/register/queries/person'

const messages: {
  [key: string]: ReactIntl.FormattedMessage.MessageDescriptor
} = defineMessages({
  applicantTab: {
    id: 'register.form.section.applicant.name',
    defaultMessage: 'Applicant',
    description: 'Form section name for Applicant'
  },
  applicantTitle: {
<<<<<<< HEAD
    id: 'register.form.section.applicant.title',
    defaultMessage: "Applicant's details",
    description: 'Form section title for applicants'
  },
  applicantsIdType: {
    id: 'form.field.label.applicantsIdType',
    defaultMessage: 'Existing ID',
    description: 'Label for form field: Existing ID'
  },
  applicantsGivenNames: {
    id: 'form.field.label.applicantsGivenNames',
    defaultMessage: 'First Name(s) in Bengali',
    description: 'Label for form field: Given names'
  },
  applicantsFamilyName: {
    id: 'form.field.label.applicantsFamilyName',
    defaultMessage: 'Last Name(s) in Bengali',
    description: 'Label for form field: Family name'
  },
  applicantsGivenNamesEng: {
    id: 'form.field.label.applicantsGivenNamesEng',
    defaultMessage: 'First Name(s) in English',
    description: 'Label for form field: Given names in english'
  },
  applicantsFamilyNameEng: {
    id: 'form.field.label.applicantsFamilyNameEng',
    defaultMessage: 'Last Name(s) in English',
=======
    id: 'register.form.section.applicantTitle',
    defaultMessage: "What are the applicant's details?",
    description: 'Form section title for applicants'
  },
  applicantsIdType: {
    id: 'formFields.applicantsIdType',
    defaultMessage: 'Type of ID',
    description: 'Label for form field: Existing ID'
  },
  applicantsGivenNames: {
    id: 'formFields.applicantsGivenNames',
    defaultMessage: 'Bengali Given Name',
    description: 'Label for form field: Given names'
  },
  applicantsFamilyName: {
    id: 'formFields.applicantsFamilyName',
    defaultMessage: 'Bengali Family Name',
    description: 'Label for form field: Family name'
  },
  applicantsGivenNamesEng: {
    id: 'formFields.applicantsGivenNamesEng',
    defaultMessage: 'English Given Name',
    description: 'Label for form field: Given names in english'
  },
  applicantsFamilyNameEng: {
    id: 'formFields.applicantsFamilyNameEng',
    defaultMessage: 'English Family Name',
>>>>>>> ac3decf6
    description: 'Label for form field: Family name in english'
  },
  applicantsNationality: {
    id: 'form.field.label.applicants.nationality',
    defaultMessage: 'Nationality',
    description: 'Label for form field: Nationality'
  },
  applicantsDateOfBirth: {
    id: 'form.field.label.applicantsDateOfBirth',
    defaultMessage: 'Date of Birth',
    description: 'Label for form field: Date of birth'
  },
<<<<<<< HEAD
  applicantsRelationWithDeceased: {
    id: 'form.field.label.applicantsRelationWithDeceased',
    defaultMessage: 'Relationship to Deceased',
    description: 'Label for Relationship to Deceased select'
  },
  relationFather: {
    id: 'form.field.label.applicantRelation.father',
    defaultMessage: 'Father',
    description: 'Label for option Father'
  },
  relationMother: {
    id: 'form.field.label.applicantRelation.mother',
    defaultMessage: 'Mother',
    description: 'Label for option Mother'
  },
  relationSpouse: {
    id: 'form.field.label.applicantRelation.spouse',
    defaultMessage: 'Spouse',
    description: 'Label for option Spouse'
  },
  relationSon: {
    id: 'form.field.label.applicantRelation.son',
    defaultMessage: 'Son',
    description: 'Label for option Son'
  },
  relationDaughter: {
    id: 'form.field.label.applicantRelation.daughter',
    defaultMessage: 'Daughter',
    description: 'Label for option Daughter'
  },
  relationExtendedFamily: {
    id: 'form.field.label.applicantRelation.extendedFamily',
    defaultMessage: 'Extended Family',
    description: 'Label for option Extended Family'
  },
  relationOther: {
    id: 'form.field.label.applicantRelation.other',
    defaultMessage: 'Other(Specify)',
    description: 'Label for option Other'
  },
  applicantOtherRelationship: {
    id: 'form.field.label.applicantOtherRelationship',
    defaultMessage: 'Other relation',
    description: 'Label for form field: Other relation'
  },
=======
>>>>>>> ac3decf6
  permanentAddressSameAsCurrent: {
    id: 'form.field.label.applicantsCurrentAddressSameAsPermanent',
    defaultMessage:
      'Is applicant’s permanent address the same as their current address?',
    description:
      'Title for the radio button to select that the applicants current address is the same as their permanent address'
  },
<<<<<<< HEAD
  applicantsPhone: {
    defaultMessage: 'Phone number',
    id: 'form.field.label.applicant.phone',
    description: 'Input label for phone input'
  },
  currentAddress: {
    id: 'form.field.label.currentAddress',
    defaultMessage: 'Current Address',
    description: 'Title for the current address fields'
  },
  permanentAddress: {
    id: 'form.field.label.permanentAddress',
    defaultMessage: 'Permanent Address',
    description: 'Title for the permanent address fields'
  },
=======
  currentAddress: {
    id: 'formFields.currentAddress',
    defaultMessage: 'What is their current address?',
    description: 'Title for the current address fields'
  },
>>>>>>> ac3decf6
  fetchInformantDetails: {
    id: 'form.field.label.fetchInformantDetails',
    defaultMessage: "Retrieve Informant's Details",
    description: 'Label for loader button'
  },
  fetchIdentifierModalTitle: {
    id: 'form.field.label.fetchIdentifierModalTitle',
    defaultMessage: 'Checking',
    description: 'Label for fetch modal title'
  },
  fetchIdentifierModalSuccessTitle: {
    id: 'form.field.label.fetchIdentifierModalSuccessTitle',
    defaultMessage: 'ID valid',
    description: 'Label for fetch modal success title'
  },
  fetchIdentifierModalErrorTitle: {
    id: 'form.field.label.fetchIdentifierModalErrorTitle',
    defaultMessage: 'Invalid Id',
    description: 'Label for fetch modal error title'
  },
  fetchRegistrationModalErrorText: {
    id: 'form.field.label.fetchRegistrationModalErrorText',
    defaultMessage: 'No registration found for provided BRN',
    description: 'Label for fetch modal error title'
  },
  fetchPersonByNIDModalErrorText: {
    id: 'form.field.label.fetchPersonByNIDModalErrorText',
    defaultMessage: 'No person found for provided NID',
    description: 'Label for fetch modal error title'
  },
  fetchRegistrationModalInfo: {
    id: 'form.field.label.fetchRegistrationModalInfo',
    defaultMessage: 'Birth Registration Number',
    description: 'Label for loader button'
  },
  fetchPersonByNIDModalInfo: {
    id: 'form.field.label.fetchPersonByNIDModalInfo',
    defaultMessage: 'National ID',
    description: 'Label for loader button'
  },
  applicantsRelationWithDeceased: {
    id: 'formFields.applicantsRelationWithDeceased',
    defaultMessage: 'Relationship to Deceased',
    description: 'Label for Relationship to Deceased select'
  },
  relationFather: {
    id: 'formFields.applicantRelation.father',
    defaultMessage: 'Father',
    description: 'Label for option Father'
  },
  relationMother: {
    id: 'formFields.applicantRelation.mother',
    defaultMessage: 'Mother',
    description: 'Label for option Mother'
  },
  relationSpouse: {
    id: 'formFields.applicantRelation.spouse',
    defaultMessage: 'Spouse',
    description: 'Label for option Spouse'
  },
  relationSon: {
    id: 'formFields.applicantRelation.son',
    defaultMessage: 'Son',
    description: 'Label for option Son'
  },
  relationDaughter: {
    id: 'formFields.applicantRelation.daughter',
    defaultMessage: 'Daughter',
    description: 'Label for option Daughter'
  },
  relationExtendedFamily: {
    id: 'formFields.applicantRelation.extendedFamily',
    defaultMessage: 'Extended Family',
    description: 'Label for option Extended Family'
  },
  relationOther: {
    id: 'formFields.applicantRelation.other',
    defaultMessage: 'Other(Specify)',
    description: 'Label for option Other'
  },
  applicantOtherRelationship: {
    id: 'formFields.applicantOtherRelationship',
    defaultMessage: 'Other relation',
    description: 'Label for form field: Other relation'
  },
  applicantsPhone: {
    defaultMessage: 'Phone number',
    id: 'formFields.applicant.phone',
    description: 'Input label for phone input'
  },
  select: {
    id: 'register.select.placeholder',
    defaultMessage: 'Select'
  }
})

const NESTED_SECTION = 'individual'

export const applicantsSection: IFormSection = {
  id: 'informant',
  viewType: 'form' as ViewType,
  name: messages.applicantTab,
  title: messages.applicantTitle,
  hasDocumentSection: true,
  groups: [
    {
      id: 'informant-view-group',
      fields: [
        {
          name: 'iDType',
          type: SELECT_WITH_OPTIONS,
          label: messages.applicantsIdType,
          required: true,
          initialValue: '',
          validate: [],
          placeholder: messages.select,
          options: deathIdentityOptions,
          mapping: {
            mutation: fieldValueNestingTransformer(
              NESTED_SECTION,
              fieldToIdentifierTransformer('type')
            ),
            query: nestedValueToFieldTransformer(
              NESTED_SECTION,
              identifierToFieldTransformer('type')
            )
          }
        },
        {
          name: 'iDTypeOther',
          type: TEXT,
          label: identityMessages.iDTypeOtherLabel,
          required: true,
          initialValue: '',
          validate: [],
          conditionals: [conditionals.iDType],
          mapping: {
            mutation: fieldValueNestingTransformer(
              NESTED_SECTION,
              fieldToIdentifierTransformer('otherType')
            ),
            query: nestedValueToFieldTransformer(
              NESTED_SECTION,
              identifierToFieldTransformer('otherType')
            )
          }
        },
        {
          name: 'applicantID',
          type: FIELD_WITH_DYNAMIC_DEFINITIONS,
          dynamicDefinitions: {
            label: {
              dependency: 'iDType',
              labelMapper: identityNameMapper
            },
            type: {
              kind: 'dynamic',
              dependency: 'iDType',
              typeMapper: identityTypeMapper
            },
            validate: [
              {
                validator: validIDNumber,
                dependencies: ['iDType']
              }
            ]
          },
          label: identityMessages.iD,
          required: true,
          initialValue: '',
          validate: [],
          conditionals: [conditionals.iDAvailable],
          mapping: {
            mutation: fieldValueNestingTransformer(
              NESTED_SECTION,
              fieldToIdentifierTransformer('id')
            ),
            query: nestedValueToFieldTransformer(
              NESTED_SECTION,
              identifierToFieldTransformer('id')
            )
          }
        },
        {
          name: 'fetchButton',
          type: FETCH_BUTTON,
          label: messages.fetchInformantDetails,
          required: false,
          initialValue: '',
          queryMap: {
            BIRTH_REGISTRATION_NUMBER: {
              query: FETCH_REGISTRATION,
              inputs: [
                {
                  name: 'identifier',
                  valueField: 'applicantID'
                }
              ],
              responseTransformer: transformRegistrationData,
              modalInfoText: messages.fetchRegistrationModalInfo,
              errorText: messages.fetchRegistrationModalErrorText
            },
            NATIONAL_ID: {
              query: FETCH_PERSON,
              inputs: [
                {
                  name: 'identifier',
                  valueField: 'applicantID'
                }
              ],
              responseTransformer: transformInformantData,
              modalInfoText: messages.fetchPersonByNIDModalInfo,
              errorText: messages.fetchPersonByNIDModalErrorText
            }
          },
          querySelectorInput: {
            name: 'identifierType',
            valueField: 'iDType'
          },
          validate: [],
          conditionals: [conditionals.identifierIDSelected],
          modalTitle: messages.fetchIdentifierModalTitle,
          successTitle: messages.fetchIdentifierModalSuccessTitle,
          errorTitle: messages.fetchIdentifierModalErrorTitle
        },
        {
          name: 'nationality',
          type: SELECT_WITH_OPTIONS,
          label: messages.applicantsNationality,
          required: false,
          initialValue: 'BGD',
          validate: [],
          placeholder: messages.select,
          options: countries,
          mapping: {
            mutation: fieldValueNestingTransformer(
              NESTED_SECTION,
              fieldToArrayTransformer
            ),
            query: nestedValueToFieldTransformer(
              NESTED_SECTION,
              arrayToFieldTransformer
            )
          }
        },
        {
          name: 'applicantFirstNames',
          type: TEXT,
          label: messages.applicantsGivenNames,
          required: false,
          initialValue: '',
          validate: [bengaliOnlyNameFormat],
          mapping: {
            mutation: fieldValueNestingTransformer(
              NESTED_SECTION,
              fieldToNameTransformer('bn', 'firstNames'),
              OBJECT_TYPE.NAME
            ),
            query: nestedValueToFieldTransformer(
              NESTED_SECTION,
              nameToFieldTransformer('bn', 'firstNames')
            )
          }
        },
        {
          name: 'applicantFamilyName',
          type: TEXT,
          label: messages.applicantsFamilyName,
          required: true,
          initialValue: '',
          validate: [bengaliOnlyNameFormat],
          mapping: {
            mutation: fieldValueNestingTransformer(
              NESTED_SECTION,
              fieldToNameTransformer('bn', 'familyName'),
              OBJECT_TYPE.NAME
            ),
            query: nestedValueToFieldTransformer(
              NESTED_SECTION,
              nameToFieldTransformer('bn', 'familyName')
            )
          }
        },
        {
          name: 'applicantFirstNamesEng',
          type: TEXT,
          label: messages.applicantsGivenNamesEng,
          required: false,
          initialValue: '',
          validate: [englishOnlyNameFormat],
          mapping: {
            mutation: fieldValueNestingTransformer(
              NESTED_SECTION,
              fieldToNameTransformer('en', 'firstNames'),
              OBJECT_TYPE.NAME
            ),
            query: nestedValueToFieldTransformer(
              NESTED_SECTION,
              nameToFieldTransformer('en', 'firstNames')
            )
          }
        },
        {
          name: 'applicantFamilyNameEng',
          type: TEXT,
          label: messages.applicantsFamilyNameEng,
          required: true,
          initialValue: '',
          validate: [englishOnlyNameFormat],
          mapping: {
            mutation: fieldValueNestingTransformer(
              NESTED_SECTION,
              fieldToNameTransformer('en', 'familyName'),
              OBJECT_TYPE.NAME
            ),
            query: nestedValueToFieldTransformer(
              NESTED_SECTION,
              nameToFieldTransformer('en', 'familyName')
            )
          }
        },
        {
          name: 'applicantBirthDate',
          type: DATE,
          label: messages.applicantsDateOfBirth,
          required: false,
          initialValue: '',
          validate: [isValidBirthDate, isDateInPast],
          mapping: {
            mutation: fieldValueNestingTransformer(
              NESTED_SECTION,
              fieldNameTransformer('birthDate')
            ),
            query: nestedValueToFieldTransformer(
              NESTED_SECTION,
              fieldValueTransformer('birthDate')
            )
          }
        },
        {
          name: 'applicantsRelationToDeceased',
          type: SELECT_WITH_OPTIONS,
          label: messages.applicantsRelationWithDeceased,
          required: true,
          initialValue: '',
          validate: [],
          placeholder: messages.select,
          hidden: true,
          options: [
            { value: 'FATHER', label: messages.relationFather },
            { value: 'MOTHER', label: messages.relationMother },
            { value: 'SPOUSE', label: messages.relationSpouse },
            {
              value: 'SON',
              label: messages.relationSon
            },
            {
              value: 'DAUGHTER',
              label: messages.relationDaughter
            },
            {
              value: 'EXTENDED_FAMILY',
              label: messages.relationExtendedFamily
            },
            {
              value: 'OTHER',
              label: messages.relationOther
            }
          ],
          mapping: {
            mutation: fieldValueSectionExchangeTransformer(
              'informant',
              'relationship'
            ),
            query: sectionFieldExchangeTransformer('informant', 'relationship')
          }
        },
        {
          name: 'applicantOtherRelationship',
          type: TEXT,
          label: messages.applicantOtherRelationship,
          required: true,
          initialValue: '',
          validate: [],
          mapping: {
            mutation: fieldValueSectionExchangeTransformer(
              'informant',
              'otherRelationship'
            ),
            query: sectionFieldExchangeTransformer(
              'informant',
              'otherRelationship'
            )
          },
          conditionals: [conditionals.otherRelationship]
        },
        {
          name: 'applicantPhone',
          type: TEL,
          label: messages.applicantsPhone,
          required: true,
          initialValue: '',
          validate: [phoneNumberFormat],
          hidden: true,
          mapping: {
            mutation: fieldValueNestingTransformer(
              NESTED_SECTION,
              fieldToPhoneNumberTransformer()
            ),
            query: nestedValueToFieldTransformer(
              NESTED_SECTION,
              phoneNumberToFieldTransformer
            )
          }
        },
        {
          name: 'currentAddress',
          type: SUBSECTION,
          label: messages.currentAddress,
          initialValue: '',
          validate: [],
          conditionals: []
        },
        {
          name: 'country',
          type: SELECT_WITH_OPTIONS,
          label: addressMessages.country,
          required: true,
          initialValue: window.config.COUNTRY.toUpperCase(),
          validate: [],
          placeholder: messages.select,
          options: countries,
          mapping: {
            mutation: fieldValueNestingTransformer(
              NESTED_SECTION,
              fieldToAddressTransformer('CURRENT'),
              OBJECT_TYPE.NAME
            ),
            query: nestedValueToFieldTransformer(
              NESTED_SECTION,
              addressToFieldTransformer('CURRENT')
            )
          }
        },
        {
          name: 'state',
          type: SELECT_WITH_DYNAMIC_OPTIONS,
          label: addressMessages.state,
          required: true,
          initialValue: '',
          validate: [],
          placeholder: messages.select,
          dynamicOptions: {
            resource: OFFLINE_LOCATIONS_KEY,
            dependency: 'country'
          },
          conditionals: [conditionals.country],
          mapping: {
            mutation: fieldValueNestingTransformer(
              NESTED_SECTION,
              fieldToAddressTransformer('CURRENT'),
              OBJECT_TYPE.ADDRESS
            ),
            query: nestedValueToFieldTransformer(
              NESTED_SECTION,
              addressToFieldTransformer('CURRENT')
            )
          }
        },
        {
          name: 'district',
          type: SELECT_WITH_DYNAMIC_OPTIONS,
          label: addressMessages.district,
          required: true,
          initialValue: '',
          validate: [],
          placeholder: messages.select,
          dynamicOptions: {
            resource: OFFLINE_LOCATIONS_KEY,
            dependency: 'state'
          },
          conditionals: [conditionals.country, conditionals.state],
          mapping: {
            mutation: fieldValueNestingTransformer(
              NESTED_SECTION,
              fieldToAddressTransformer('CURRENT'),
              OBJECT_TYPE.ADDRESS
            ),
            query: nestedValueToFieldTransformer(
              NESTED_SECTION,
              addressToFieldTransformer('CURRENT')
            )
          }
        },
        {
          name: 'addressLine4',
          type: SELECT_WITH_DYNAMIC_OPTIONS,
          label: addressMessages.addressLine4,
          required: true,
          initialValue: '',
          validate: [],
          dynamicOptions: {
            resource: OFFLINE_LOCATIONS_KEY,
            dependency: 'district'
          },
          conditionals: [
            conditionals.country,
            conditionals.state,
            conditionals.district
          ],
          mapping: {
            mutation: fieldValueNestingTransformer(
              NESTED_SECTION,
              fieldToAddressTransformer('CURRENT', 6),
              OBJECT_TYPE.ADDRESS
            ),
            query: nestedValueToFieldTransformer(
              NESTED_SECTION,
              addressToFieldTransformer('CURRENT', 6)
            )
          }
        },
        {
          name: 'addressLine3',
          type: SELECT_WITH_DYNAMIC_OPTIONS,
          label: addressMessages.addressLine3,
          required: false,
          initialValue: '',
          validate: [],
          placeholder: messages.select,
          dynamicOptions: {
            resource: OFFLINE_LOCATIONS_KEY,
            dependency: 'addressLine4'
          },
          conditionals: [
            conditionals.country,
            conditionals.state,
            conditionals.district,
            conditionals.addressLine4,
            conditionals.isNotCityLocation
          ],
          mapping: {
            mutation: fieldValueNestingTransformer(
              NESTED_SECTION,
              fieldToAddressTransformer('CURRENT', 4),
              OBJECT_TYPE.ADDRESS
            ),
            query: nestedValueToFieldTransformer(
              NESTED_SECTION,
              addressToFieldTransformer('CURRENT', 4)
            )
          }
        },
        {
          name: 'addressLine3CityOption',
          type: TEXT,
          label: addressMessages.addressLine3CityOption,
          required: false,
          initialValue: '',
          validate: [],
          conditionals: [
            conditionals.country,
            conditionals.state,
            conditionals.district,
            conditionals.addressLine4,
            conditionals.currentAddressSameAsPermanent,
            conditionals.isCityLocation
          ],
          mapping: {
            mutation: fieldValueNestingTransformer(
              NESTED_SECTION,
              fieldToAddressTransformer('CURRENT', 5),
              OBJECT_TYPE.ADDRESS
            ),
            query: nestedValueToFieldTransformer(
              NESTED_SECTION,
              addressToFieldTransformer('CURRENT', 5)
            )
          }
        },
        {
          name: 'addressLine2',
          type: TEXT,
          label: addressMessages.addressLine2,
          required: false,
          initialValue: '',
          validate: [],
          conditionals: [
            conditionals.country,
            conditionals.state,
            conditionals.district,
            conditionals.addressLine4,
            conditionals.addressLine3
          ],
          mapping: {
            mutation: fieldValueNestingTransformer(
              NESTED_SECTION,
              fieldToAddressTransformer('CURRENT', 3),
              OBJECT_TYPE.ADDRESS
            ),
            query: nestedValueToFieldTransformer(
              NESTED_SECTION,
              addressToFieldTransformer('CURRENT', 3)
            )
          }
        },
        {
          name: 'addressLine1CityOption',
          type: TEXT,
          label: addressMessages.addressLine1,
          required: false,
          initialValue: '',
          validate: [],
          conditionals: [
            conditionals.country,
            conditionals.state,
            conditionals.district,
            conditionals.addressLine4,
            conditionals.currentAddressSameAsPermanent,
            conditionals.isCityLocation
          ],
          mapping: {
            mutation: fieldValueNestingTransformer(
              NESTED_SECTION,
              fieldToAddressTransformer('CURRENT', 2),
              OBJECT_TYPE.ADDRESS
            ),
            query: nestedValueToFieldTransformer(
              NESTED_SECTION,
              addressToFieldTransformer('CURRENT', 2)
            )
          }
        },
        {
          name: 'postCodeCityOption',
          type: TEL,
          label: addressMessages.postCode,
          required: false,
          initialValue: '',
          validate: [numeric, maxLength(4)],
          conditionals: [
            conditionals.country,
            conditionals.state,
            conditionals.district,
            conditionals.addressLine4,
            conditionals.currentAddressSameAsPermanent,
            conditionals.isCityLocation
          ],
          mapping: {
            mutation: fieldValueNestingTransformer(
              NESTED_SECTION,
              fieldToAddressTransformer('CURRENT', 0, 'postalCode'),
              OBJECT_TYPE.ADDRESS
            ),
            query: nestedValueToFieldTransformer(
              NESTED_SECTION,
              addressToFieldTransformer('CURRENT', 0, 'postalCode')
            )
          }
        },
        {
          name: 'addressLine1',
          type: TEXT,
          label: addressMessages.addressLine1,
          required: false,
          initialValue: '',
          validate: [],
          conditionals: [
            conditionals.country,
            conditionals.state,
            conditionals.district,
            conditionals.addressLine4,
            conditionals.addressLine3
          ],
          mapping: {
            mutation: fieldValueNestingTransformer(
              NESTED_SECTION,
              fieldToAddressTransformer('CURRENT', 1),
              OBJECT_TYPE.ADDRESS
            ),
            query: nestedValueToFieldTransformer(
              NESTED_SECTION,
              addressToFieldTransformer('CURRENT', 1)
            )
          }
        },
        {
          name: 'postCode',
          type: TEL,
          label: addressMessages.postCode,
          required: false,
          initialValue: '',
          validate: [numeric, maxLength(4)],
          conditionals: [
            conditionals.country,
            conditionals.state,
            conditionals.district,
            conditionals.addressLine4,
            conditionals.addressLine3
          ],
          mapping: {
            mutation: fieldValueNestingTransformer(
              NESTED_SECTION,
              fieldToAddressTransformer('CURRENT', 0, 'postalCode'),
              OBJECT_TYPE.ADDRESS
            ),
            query: nestedValueToFieldTransformer(
              NESTED_SECTION,
              addressToFieldTransformer('CURRENT', 0, 'postalCode')
            )
          }
        },
        {
          name: 'applicantPermanentAddressSameAsCurrent',
          type: RADIO_GROUP,
          label: messages.permanentAddressSameAsCurrent,
          required: true,
          initialValue: true,
          validate: [],
          options: [
            { value: true, label: addressMessages.confirm },
            { value: false, label: addressMessages.deny }
          ],
          conditionals: [],
          mapping: {
            mutation: fieldValueNestingTransformer(
              NESTED_SECTION,
              copyAddressTransformer(
                'CURRENT',
                'informant',
                'PERMANENT',
                'informant',
                true,
                NESTED_SECTION
              ),
              OBJECT_TYPE.ADDRESS
            ),
            query: nestedValueToFieldTransformer(
              NESTED_SECTION,
              sameAddressFieldTransformer(
                'CURRENT',
                NESTED_SECTION,
                'PERMANENT',
                NESTED_SECTION
              )
            )
          }
        },
        {
          name: 'countryPermanent',
          type: SELECT_WITH_OPTIONS,
          label: addressMessages.country,
          required: true,
          initialValue: window.config.COUNTRY.toUpperCase(),
          validate: [],
          placeholder: messages.select,
          options: countries,
          conditionals: [conditionals.applicantPermanentAddressSameAsCurrent],
          mapping: {
            mutation: fieldValueNestingTransformer(
              NESTED_SECTION,
              fieldToAddressTransformer('PERMANENT', 0, 'country'),
              OBJECT_TYPE.ADDRESS
            ),
            query: nestedValueToFieldTransformer(
              NESTED_SECTION,
              addressToFieldTransformer('PERMANENT', 0, 'country')
            )
          }
        },
        {
          name: 'statePermanent',
          type: SELECT_WITH_DYNAMIC_OPTIONS,
          label: addressMessages.state,
          required: true,
          initialValue: '',
          validate: [],
          placeholder: messages.select,
          dynamicOptions: {
            resource: OFFLINE_LOCATIONS_KEY,
            dependency: 'countryPermanent'
          },
          conditionals: [
            conditionals.countryPermanent,
            conditionals.applicantPermanentAddressSameAsCurrent
          ],
          mapping: {
            mutation: fieldValueNestingTransformer(
              NESTED_SECTION,
              fieldToAddressTransformer('PERMANENT', 0, 'state'),
              OBJECT_TYPE.ADDRESS
            ),
            query: nestedValueToFieldTransformer(
              NESTED_SECTION,
              addressToFieldTransformer('PERMANENT', 0, 'state')
            )
          }
        },
        {
          name: 'districtPermanent',
          type: SELECT_WITH_DYNAMIC_OPTIONS,
          label: addressMessages.district,
          required: true,
          initialValue: '',
          validate: [],
          placeholder: messages.select,
          dynamicOptions: {
            resource: OFFLINE_LOCATIONS_KEY,
            dependency: 'statePermanent'
          },
          conditionals: [
            conditionals.countryPermanent,
            conditionals.statePermanent,
            conditionals.applicantPermanentAddressSameAsCurrent
          ],
          mapping: {
            mutation: fieldValueNestingTransformer(
              NESTED_SECTION,
              fieldToAddressTransformer('PERMANENT', 0, 'district'),
              OBJECT_TYPE.ADDRESS
            ),
            query: nestedValueToFieldTransformer(
              NESTED_SECTION,
              addressToFieldTransformer('PERMANENT', 0, 'district')
            )
          }
        },
        {
          name: 'addressLine4Permanent',
          type: SELECT_WITH_DYNAMIC_OPTIONS,
          label: addressMessages.addressLine4,
          required: true,
          initialValue: '',
          validate: [],
          placeholder: messages.select,
          dynamicOptions: {
            resource: OFFLINE_LOCATIONS_KEY,
            dependency: 'districtPermanent'
          },
          conditionals: [
            conditionals.countryPermanent,
            conditionals.statePermanent,
            conditionals.districtPermanent,
            conditionals.applicantPermanentAddressSameAsCurrent
          ],
          mapping: {
            mutation: fieldValueNestingTransformer(
              NESTED_SECTION,
              fieldToAddressTransformer('PERMANENT', 6),
              OBJECT_TYPE.ADDRESS
            ),
            query: nestedValueToFieldTransformer(
              NESTED_SECTION,
              addressToFieldTransformer('PERMANENT', 6)
            )
          }
        },
        {
          name: 'addressLine3Permanent',
          type: SELECT_WITH_DYNAMIC_OPTIONS,
          label: addressMessages.addressLine3,
          required: false,
          initialValue: '',
          validate: [],
          placeholder: messages.select,
          dynamicOptions: {
            resource: OFFLINE_LOCATIONS_KEY,
            dependency: 'addressLine4Permanent'
          },
          conditionals: [
            conditionals.countryPermanent,
            conditionals.statePermanent,
            conditionals.districtPermanent,
            conditionals.addressLine4Permanent,
            conditionals.isNotCityLocationPermanent,
            conditionals.applicantPermanentAddressSameAsCurrent
          ],
          mapping: {
            mutation: fieldValueNestingTransformer(
              NESTED_SECTION,
              fieldToAddressTransformer('PERMANENT', 4),
              OBJECT_TYPE.ADDRESS
            ),
            query: nestedValueToFieldTransformer(
              NESTED_SECTION,
              addressToFieldTransformer('PERMANENT', 4)
            )
          }
        },
        {
          name: 'addressLine3CityOptionPermanent',
          type: TEXT,
          label: addressMessages.addressLine3CityOption,
          required: false,
          initialValue: '',
          validate: [],
          conditionals: [
            conditionals.countryPermanent,
            conditionals.statePermanent,
            conditionals.districtPermanent,
            conditionals.addressLine4Permanent,
            conditionals.isCityLocationPermanent
          ],
          mapping: {
            mutation: fieldValueNestingTransformer(
              NESTED_SECTION,
              fieldToAddressTransformer('PERMANENT', 5),
              OBJECT_TYPE.ADDRESS
            ),
            query: nestedValueToFieldTransformer(
              NESTED_SECTION,
              addressToFieldTransformer('PERMANENT', 5)
            )
          }
        },
        {
          name: 'addressLine2Permanent',
          type: TEXT,
          label: addressMessages.addressLine2,
          required: false,
          initialValue: '',
          validate: [],
          conditionals: [
            conditionals.countryPermanent,
            conditionals.statePermanent,
            conditionals.districtPermanent,
            conditionals.addressLine4Permanent,
            conditionals.addressLine3Permanent,
            conditionals.applicantPermanentAddressSameAsCurrent
          ],
          mapping: {
            mutation: fieldValueNestingTransformer(
              NESTED_SECTION,
              fieldToAddressTransformer('PERMANENT', 3),
              OBJECT_TYPE.ADDRESS
            ),
            query: nestedValueToFieldTransformer(
              NESTED_SECTION,
              addressToFieldTransformer('PERMANENT', 3)
            )
          }
        },
        {
          name: 'addressLine1CityOptionPermanent',
          type: TEXT,
          label: addressMessages.addressLine1,
          required: false,
          initialValue: '',
          validate: [],
          conditionals: [
            conditionals.countryPermanent,
            conditionals.statePermanent,
            conditionals.districtPermanent,
            conditionals.addressLine4Permanent,
            conditionals.isCityLocationPermanent
          ],
          mapping: {
            mutation: fieldValueNestingTransformer(
              NESTED_SECTION,
              fieldToAddressTransformer('PERMANENT', 2),
              OBJECT_TYPE.ADDRESS
            ),
            query: nestedValueToFieldTransformer(
              NESTED_SECTION,
              addressToFieldTransformer('PERMANENT', 2)
            )
          }
        },
        {
          name: 'postCodeCityOptionPermanent',
          type: TEL,
          label: addressMessages.postCode,
          required: false,
          initialValue: '',
          validate: [numeric, maxLength(4)],
          conditionals: [
            conditionals.countryPermanent,
            conditionals.statePermanent,
            conditionals.districtPermanent,
            conditionals.addressLine4Permanent,
            conditionals.isCityLocationPermanent
          ],
          mapping: {
            mutation: fieldValueNestingTransformer(
              NESTED_SECTION,
              fieldToAddressTransformer('PERMANENT', 0, 'postalCode'),
              OBJECT_TYPE.ADDRESS
            ),
            query: nestedValueToFieldTransformer(
              NESTED_SECTION,
              addressToFieldTransformer('PERMANENT', 0, 'postalCode')
            )
          }
        },
        {
          name: 'addressLine1Permanent',
          type: TEXT,
          label: addressMessages.addressLine1,
          required: false,
          initialValue: '',
          validate: [],
          conditionals: [
            conditionals.countryPermanent,
            conditionals.statePermanent,
            conditionals.districtPermanent,
            conditionals.addressLine4Permanent,
            conditionals.addressLine3Permanent,
            conditionals.applicantPermanentAddressSameAsCurrent
          ],
          mapping: {
            mutation: fieldValueNestingTransformer(
              NESTED_SECTION,
              fieldToAddressTransformer('PERMANENT', 1),
              OBJECT_TYPE.ADDRESS
            ),
            query: nestedValueToFieldTransformer(
              NESTED_SECTION,
              addressToFieldTransformer('PERMANENT', 1)
            )
          }
        },
        {
          name: 'postCodePermanent',
          type: TEL,
          label: addressMessages.postCode,
          required: false,
          initialValue: '',
          validate: [numeric, maxLength(4)],
          conditionals: [
            conditionals.countryPermanent,
            conditionals.statePermanent,
            conditionals.districtPermanent,
            conditionals.addressLine4Permanent,
            conditionals.addressLine3Permanent,
            conditionals.applicantPermanentAddressSameAsCurrent
          ],
          mapping: {
            mutation: fieldValueNestingTransformer(
              NESTED_SECTION,
              fieldToAddressTransformer('PERMANENT', 0, 'postalCode'),
              OBJECT_TYPE.ADDRESS
            ),
            query: nestedValueToFieldTransformer(
              NESTED_SECTION,
              addressToFieldTransformer('PERMANENT', 0, 'postalCode')
            )
          }
        }
      ]
    }
  ],
  mapping: {
    mutation: setInformantSectionTransformer,
    query: getInformantSectionTransformer
  }
}<|MERGE_RESOLUTION|>--- conflicted
+++ resolved
@@ -80,14 +80,13 @@
     description: 'Form section name for Applicant'
   },
   applicantTitle: {
-<<<<<<< HEAD
     id: 'register.form.section.applicant.title',
-    defaultMessage: "Applicant's details",
+    defaultMessage: "What are the applicant's details?",
     description: 'Form section title for applicants'
   },
   applicantsIdType: {
     id: 'form.field.label.applicantsIdType',
-    defaultMessage: 'Existing ID',
+    defaultMessage: 'Type of ID',
     description: 'Label for form field: Existing ID'
   },
   applicantsGivenNames: {
@@ -108,35 +107,6 @@
   applicantsFamilyNameEng: {
     id: 'form.field.label.applicantsFamilyNameEng',
     defaultMessage: 'Last Name(s) in English',
-=======
-    id: 'register.form.section.applicantTitle',
-    defaultMessage: "What are the applicant's details?",
-    description: 'Form section title for applicants'
-  },
-  applicantsIdType: {
-    id: 'formFields.applicantsIdType',
-    defaultMessage: 'Type of ID',
-    description: 'Label for form field: Existing ID'
-  },
-  applicantsGivenNames: {
-    id: 'formFields.applicantsGivenNames',
-    defaultMessage: 'Bengali Given Name',
-    description: 'Label for form field: Given names'
-  },
-  applicantsFamilyName: {
-    id: 'formFields.applicantsFamilyName',
-    defaultMessage: 'Bengali Family Name',
-    description: 'Label for form field: Family name'
-  },
-  applicantsGivenNamesEng: {
-    id: 'formFields.applicantsGivenNamesEng',
-    defaultMessage: 'English Given Name',
-    description: 'Label for form field: Given names in english'
-  },
-  applicantsFamilyNameEng: {
-    id: 'formFields.applicantsFamilyNameEng',
-    defaultMessage: 'English Family Name',
->>>>>>> ac3decf6
     description: 'Label for form field: Family name in english'
   },
   applicantsNationality: {
@@ -149,54 +119,6 @@
     defaultMessage: 'Date of Birth',
     description: 'Label for form field: Date of birth'
   },
-<<<<<<< HEAD
-  applicantsRelationWithDeceased: {
-    id: 'form.field.label.applicantsRelationWithDeceased',
-    defaultMessage: 'Relationship to Deceased',
-    description: 'Label for Relationship to Deceased select'
-  },
-  relationFather: {
-    id: 'form.field.label.applicantRelation.father',
-    defaultMessage: 'Father',
-    description: 'Label for option Father'
-  },
-  relationMother: {
-    id: 'form.field.label.applicantRelation.mother',
-    defaultMessage: 'Mother',
-    description: 'Label for option Mother'
-  },
-  relationSpouse: {
-    id: 'form.field.label.applicantRelation.spouse',
-    defaultMessage: 'Spouse',
-    description: 'Label for option Spouse'
-  },
-  relationSon: {
-    id: 'form.field.label.applicantRelation.son',
-    defaultMessage: 'Son',
-    description: 'Label for option Son'
-  },
-  relationDaughter: {
-    id: 'form.field.label.applicantRelation.daughter',
-    defaultMessage: 'Daughter',
-    description: 'Label for option Daughter'
-  },
-  relationExtendedFamily: {
-    id: 'form.field.label.applicantRelation.extendedFamily',
-    defaultMessage: 'Extended Family',
-    description: 'Label for option Extended Family'
-  },
-  relationOther: {
-    id: 'form.field.label.applicantRelation.other',
-    defaultMessage: 'Other(Specify)',
-    description: 'Label for option Other'
-  },
-  applicantOtherRelationship: {
-    id: 'form.field.label.applicantOtherRelationship',
-    defaultMessage: 'Other relation',
-    description: 'Label for form field: Other relation'
-  },
-=======
->>>>>>> ac3decf6
   permanentAddressSameAsCurrent: {
     id: 'form.field.label.applicantsCurrentAddressSameAsPermanent',
     defaultMessage:
@@ -204,7 +126,6 @@
     description:
       'Title for the radio button to select that the applicants current address is the same as their permanent address'
   },
-<<<<<<< HEAD
   applicantsPhone: {
     defaultMessage: 'Phone number',
     id: 'form.field.label.applicant.phone',
@@ -212,7 +133,7 @@
   },
   currentAddress: {
     id: 'form.field.label.currentAddress',
-    defaultMessage: 'Current Address',
+    defaultMessage: 'What is their current address?',
     description: 'Title for the current address fields'
   },
   permanentAddress: {
@@ -220,13 +141,6 @@
     defaultMessage: 'Permanent Address',
     description: 'Title for the permanent address fields'
   },
-=======
-  currentAddress: {
-    id: 'formFields.currentAddress',
-    defaultMessage: 'What is their current address?',
-    description: 'Title for the current address fields'
-  },
->>>>>>> ac3decf6
   fetchInformantDetails: {
     id: 'form.field.label.fetchInformantDetails',
     defaultMessage: "Retrieve Informant's Details",
@@ -268,54 +182,49 @@
     description: 'Label for loader button'
   },
   applicantsRelationWithDeceased: {
-    id: 'formFields.applicantsRelationWithDeceased',
+    id: 'form.field.label.applicantsRelationWithDeceased',
     defaultMessage: 'Relationship to Deceased',
     description: 'Label for Relationship to Deceased select'
   },
   relationFather: {
-    id: 'formFields.applicantRelation.father',
+    id: 'form.field.label.applicantRelation.father',
     defaultMessage: 'Father',
     description: 'Label for option Father'
   },
   relationMother: {
-    id: 'formFields.applicantRelation.mother',
+    id: 'form.field.label.applicantRelation.mother',
     defaultMessage: 'Mother',
     description: 'Label for option Mother'
   },
   relationSpouse: {
-    id: 'formFields.applicantRelation.spouse',
+    id: 'form.field.label.applicantRelation.spouse',
     defaultMessage: 'Spouse',
     description: 'Label for option Spouse'
   },
   relationSon: {
-    id: 'formFields.applicantRelation.son',
+    id: 'form.field.label.applicantRelation.son',
     defaultMessage: 'Son',
     description: 'Label for option Son'
   },
   relationDaughter: {
-    id: 'formFields.applicantRelation.daughter',
+    id: 'form.field.label.applicantRelation.daughter',
     defaultMessage: 'Daughter',
     description: 'Label for option Daughter'
   },
   relationExtendedFamily: {
-    id: 'formFields.applicantRelation.extendedFamily',
+    id: 'form.field.label.applicantRelation.extendedFamily',
     defaultMessage: 'Extended Family',
     description: 'Label for option Extended Family'
   },
   relationOther: {
-    id: 'formFields.applicantRelation.other',
+    id: 'form.field.label.applicantRelation.other',
     defaultMessage: 'Other(Specify)',
     description: 'Label for option Other'
   },
   applicantOtherRelationship: {
-    id: 'formFields.applicantOtherRelationship',
+    id: 'form.field.label.applicantOtherRelationship',
     defaultMessage: 'Other relation',
     description: 'Label for form field: Other relation'
-  },
-  applicantsPhone: {
-    defaultMessage: 'Phone number',
-    id: 'formFields.applicant.phone',
-    description: 'Input label for phone input'
   },
   select: {
     id: 'register.select.placeholder',
