--- conflicted
+++ resolved
@@ -234,32 +234,8 @@
   viewType: 'form' as ViewType,
   name: messages.applicantTab,
   title: messages.applicantTitle,
-<<<<<<< HEAD
+  hasDocumentSection: true,
   groups: [
-=======
-  hasDocumentSection: true,
-  fields: [
-    {
-      name: 'iDType',
-      type: SELECT_WITH_OPTIONS,
-      label: messages.applicantsIdType,
-      required: true,
-      initialValue: '',
-      validate: [],
-      placeholder: messages.select,
-      options: deathIdentityOptions,
-      mapping: {
-        mutation: fieldValueNestingTransformer(
-          NESTED_SECTION,
-          fieldToIdentifierTransformer('type')
-        ),
-        query: nestedValueToFieldTransformer(
-          NESTED_SECTION,
-          identifierToFieldTransformer('type')
-        )
-      }
-    },
->>>>>>> 21389c31
     {
       id: 'informant-view-group',
       fields: [
