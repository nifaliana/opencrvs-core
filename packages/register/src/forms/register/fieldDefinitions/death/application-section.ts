--- conflicted
+++ resolved
@@ -172,34 +172,13 @@
       required: true,
       initialValue: '',
       validate: [],
-<<<<<<< HEAD
-      options: [
-        { value: 'PASSPORT', label: identityMessages.iDTypePassport },
-        { value: 'NATIONAL_ID', label: identityMessages.iDTypeNationalID },
-        {
-          value: 'DRIVING_LICENCE',
-          label: identityMessages.iDTypeDrivingLicence
-        },
-        {
-          value: 'BIRTH_REGISTRATION_NUMBER',
-          label: identityMessages.iDTypeBRN
-        },
-        {
-          value: 'REFUGEE_NUMBER',
-          label: identityMessages.iDTypeRefugeeNumber
-        },
-        { value: 'ALIEN_NUMBER', label: identityMessages.iDTypeAlienNumber },
-        { value: 'NO_ID', label: messages.noId }
-      ],
+      options: deathIdentityOptions,
       mapping: {
         mutation: fieldValueNestingTransformer(
           NESTED_SECTION,
           fieldToIdentifierTransformer('type')
         )
       }
-=======
-      options: deathIdentityOptions
->>>>>>> 9f8f7cb9
     },
     {
       name: 'iDTypeOther',
