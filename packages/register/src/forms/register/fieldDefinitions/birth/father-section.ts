import { defineMessages } from 'react-intl'
import { messages as addressMessages } from '@register/forms/address'
import { countries } from '@register/forms/countries'
import {
  messages as identityMessages,
  birthIdentityOptions,
  identityTypeMapper,
  identityNameMapper
} from '@register/forms/identity'
import { messages as maritalStatusMessages } from '@register/forms/maritalStatus'
import { messages as educationMessages } from '@register/forms/education'
import { OFFLINE_LOCATIONS_KEY } from '@register/offline/reducer'
import {
  ViewType,
  RADIO_GROUP,
  TEXT,
  DATE,
  SUBSECTION,
  SELECT_WITH_OPTIONS,
  SELECT_WITH_DYNAMIC_OPTIONS,
  FIELD_WITH_DYNAMIC_DEFINITIONS,
  FETCH_BUTTON,
  TEL
} from '@register/forms'
import {
  bengaliOnlyNameFormat,
  englishOnlyNameFormat,
  validIDNumber,
  dateGreaterThan,
  dateLessThan,
  dateNotInFuture,
  dateFormatIsCorrect,
  maxLength,
  numeric,
  dateInPast
} from '@register/utils/validate'

import { IFormSection } from '@register/forms/index'
import { conditionals } from '@register/forms/utils'
import {
  fieldToNameTransformer,
  fieldToArrayTransformer,
  fieldToIdentifierTransformer,
  fieldToAddressTransformer,
  copyAddressTransformer,
  sectionRemoveTransformer,
  fieldNameTransformer
} from '@register/forms/mappings/mutation/field-mappings'

import {
  nameToFieldTransformer,
  fieldValueTransformer,
  arrayToFieldTransformer,
  identifierToFieldTransformer,
  addressToFieldTransformer,
  sameAddressFieldTransformer
} from '@register/forms/mappings/query/field-mappings'
import { emptyFatherSectionTransformer } from '@register/forms/register/fieldDefinitions/birth/mappings/query/father-mappings'
import {
  transformRegistrationData,
  FETCH_REGISTRATION
} from '@register/forms/register/queries/registration'
import {
  FETCH_PERSON,
  transformPersonData
} from '@register/forms/register/queries/person'
import {
  getFatherDateOfBirthLabel,
  getDateOfMarriageLabel
} from '@register/forms/register/fieldDefinitions/birth/staticLabel'

export interface IFatherSectionFormData {
  firstName: string
  foo: string
  bar: string
  baz: string
}

const messages: {
  [key: string]: ReactIntl.FormattedMessage.MessageDescriptor
} = defineMessages({
  fatherTab: {
    id: 'register.form.tabs.fatherTab',
    defaultMessage: 'Father',
    description: 'Tab title for Father'
  },
  fatherTitle: {
    id: 'register.form.section.fatherTitle',
    defaultMessage: "Father's details",
    description: 'Form section title for Father'
  },
  fathersDetailsExist: {
    id: 'formFields.fathersDetailsExist',
    defaultMessage: "Do you have the father's details?",
    description: "Question to ask the user if they have the father's details"
  },
  confirm: {
    id: 'formFields.confirm',
    defaultMessage: 'Yes',
    description: 'confirmation label for yes / no radio button'
  },
  deny: {
    id: 'formFields.deny',
    defaultMessage: 'No',
    description: 'deny label for yes / no radio button'
  },
  nationality: {
    id: 'formFields.father.nationality',
    defaultMessage: 'Nationality',
    description: 'Label for form field: Nationality'
  },
  nationalityBangladesh: {
    id: 'formFields.father.nationalityBangladesh',
    defaultMessage: 'Bangladesh',
    description: 'Option for form field: Nationality'
  },
  fatherFirstNames: {
    id: 'formFields.fatherFirstNames',
    defaultMessage: 'First Name(s) in Bengali',
    description: 'Label for form field: First name'
  },
  fatherFamilyName: {
    id: 'formFields.fatherFamilyName',
    defaultMessage: 'Last Name(s) in Bengali',
    description: 'Label for form field: Family name'
  },
  fatherFirstNamesEng: {
    id: 'formFields.fatherFirstNamesEng',
    defaultMessage: 'First Name(s) in English',
    description: 'Label for form field: First names in english'
  },
  fatherFamilyNameEng: {
    id: 'formFields.fatherFamilyNameEng',
    defaultMessage: 'Last Name(s) in English',
    description: 'Label for form field: Family name in english'
  },
  defaultLabel: {
    id: 'formFields.defaultLabel',
    defaultMessage: 'Label goes here',
    description: 'default label'
  },
  fatherDateOfBirth: {
    id: 'formFields.fatherDateOfBirth',
    defaultMessage: 'Date of birth',
    description: 'Label for form field: Date of birth'
  },
  fatherEducationAttainment: {
    id: 'formFields.fatherEducationAttainment',
    defaultMessage: "Father's level of formal education attained",
    description: 'Label for form field: Father education'
  },
  currentAddress: {
    id: 'formFields.currentAddress',
    defaultMessage: 'Current Address',
    description: 'Title for the current address fields'
  },
  permanentAddress: {
    id: 'formFields.permanentAddress',
    defaultMessage: 'Permanent Address',
    description: 'Title for the permanent address fields'
  },
  optionalLabel: {
    id: 'formFields.optionalLabel',
    defaultMessage: 'Optional',
    description: 'Optional label'
  },
  fetchFatherDetails: {
    id: 'formFields.fetchFatherDetails',
    defaultMessage: "Retrieve Father's Details",
    description: 'Label for loader button'
  },
  fetchIdentifierModalTitle: {
    id: 'formFields.fetchIdentifierModalTitle',
    defaultMessage: 'Checking',
    description: 'Label for fetch modal title'
  },
  fetchIdentifierModalSuccessTitle: {
    id: 'formFields.fetchIdentifierModalSuccessTitle',
    defaultMessage: 'ID valid',
    description: 'Label for fetch modal success title'
  },
  fetchIdentifierModalErrorTitle: {
    id: 'formFields.fetchIdentifierModalErrorTitle',
    defaultMessage: 'Invalid Id',
    description: 'Label for fetch modal error title'
  },
  fetchRegistrationModalErrorText: {
    id: 'formFields.fetchRegistrationModalErrorText',
    defaultMessage: 'No registration found for provided BRN',
    description: 'Label for fetch modal error title'
  },
  fetchPersonByNIDModalErrorText: {
    id: 'formFields.fetchPersonByNIDModalErrorText',
    defaultMessage: 'No person found for provided NID',
    description: 'Label for fetch modal error title'
  },
  fetchRegistrationModalInfo: {
    id: 'formFields.fetchRegistrationModalInfo',
    defaultMessage: 'Birth Registration Number',
    description: 'Label for loader button'
  },
  fetchPersonByNIDModalInfo: {
    id: 'formFields.fetchPersonByNIDModalInfo',
    defaultMessage: 'National ID',
    description: 'Label for loader button'
  },
  select: {
    id: 'register.select.placeholder',
    defaultMessage: 'Select'
  }
})

export const fatherSection: IFormSection = {
  id: 'father',
  viewType: 'form' as ViewType,
  name: messages.fatherTab,
  title: messages.fatherTitle,
  groups: [
    {
<<<<<<< HEAD
      id: 'father-view-group',
      fields: [
        {
          name: 'fathersDetailsExist',
          type: RADIO_GROUP,
          label: messages.fathersDetailsExist,
          required: true,
          initialValue: true,
          validate: [],
          options: [
            { value: true, label: messages.confirm },
            { value: false, label: messages.deny }
          ],
          mapping: {
            mutation: sectionRemoveTransformer
          }
=======
      name: 'fathersDetailsExist',
      type: RADIO_GROUP,
      label: messages.fathersDetailsExist,
      required: true,
      initialValue: true,
      validate: [],
      options: [
        { value: true, label: messages.confirm },
        { value: false, label: messages.deny }
      ],
      conditionals: [conditionals.fatherContactDetailsRequired],
      mapping: {
        mutation: sectionRemoveTransformer
      }
    },
    {
      name: 'iDType',
      type: SELECT_WITH_OPTIONS,
      label: identityMessages.iDType,
      required: true,
      initialValue: '',
      validate: [],
      placeholder: messages.select,
      options: birthIdentityOptions,
      conditionals: [conditionals.fathersDetailsExist],
      mapping: {
        mutation: fieldToIdentifierTransformer('type'),
        query: identifierToFieldTransformer('type')
      }
    },
    {
      name: 'iDTypeOther',
      type: TEXT,
      label: identityMessages.iDTypeOtherLabel,
      required: true,
      initialValue: '',
      validate: [],
      conditionals: [conditionals.fathersDetailsExist, conditionals.iDType],
      mapping: {
        mutation: fieldToIdentifierTransformer('otherType'),
        query: identifierToFieldTransformer('otherType')
      }
    },
    {
      name: 'iD',
      type: FIELD_WITH_DYNAMIC_DEFINITIONS,
      dynamicDefinitions: {
        label: {
          dependency: 'iDType',
          labelMapper: identityNameMapper
>>>>>>> a402126c
        },
        {
          name: 'iDType',
          type: SELECT_WITH_OPTIONS,
          label: identityMessages.iDType,
          required: true,
          initialValue: '',
          validate: [],
          placeholder: messages.select,
          options: birthIdentityOptions,
          conditionals: [conditionals.fathersDetailsExist],
          mapping: {
            mutation: fieldToIdentifierTransformer('type'),
            query: identifierToFieldTransformer('type')
          }
        },
        {
          name: 'iDTypeOther',
          type: TEXT,
          label: identityMessages.iDTypeOtherLabel,
          required: true,
          initialValue: '',
          validate: [],
          conditionals: [conditionals.fathersDetailsExist, conditionals.iDType],
          mapping: {
            mutation: fieldToIdentifierTransformer('otherType'),
            query: identifierToFieldTransformer('otherType')
          }
        },
        {
          name: 'iD',
          type: FIELD_WITH_DYNAMIC_DEFINITIONS,
          dynamicDefinitions: {
            label: {
              dependency: 'iDType',
              labelMapper: identityNameMapper
            },
            type: {
              kind: 'dynamic',
              dependency: 'iDType',
              typeMapper: identityTypeMapper
            },
            validate: [
              {
                validator: validIDNumber,
                dependencies: ['iDType']
              }
            ]
          },
          label: identityMessages.iD,
          required: true,
          initialValue: '',
          validate: [],
          conditionals: [conditionals.fathersDetailsExist],
          mapping: {
            mutation: fieldToIdentifierTransformer('id'),
            query: identifierToFieldTransformer('id')
          }
        },
        {
          name: 'fetchButton',
          type: FETCH_BUTTON,
          label: messages.fetchFatherDetails,
          required: false,
          initialValue: '',
          queryMap: {
            BIRTH_REGISTRATION_NUMBER: {
              query: FETCH_REGISTRATION,
              inputs: [
                {
                  name: 'identifier',
                  valueField: 'iD'
                }
              ],
              responseTransformer: transformRegistrationData,
              modalInfoText: messages.fetchRegistrationModalInfo,
              errorText: messages.fetchRegistrationModalErrorText
            },
            NATIONAL_ID: {
              query: FETCH_PERSON,
              inputs: [
                {
                  name: 'identifier',
                  valueField: 'iD'
                }
              ],
              responseTransformer: transformPersonData,
              modalInfoText: messages.fetchPersonByNIDModalInfo,
              errorText: messages.fetchPersonByNIDModalErrorText
            }
          },
          querySelectorInput: {
            name: 'identifierType',
            valueField: 'iDType'
          },
          validate: [],
          conditionals: [conditionals.identifierIDSelected],
          modalTitle: messages.fetchIdentifierModalTitle,
          successTitle: messages.fetchIdentifierModalSuccessTitle,
          errorTitle: messages.fetchIdentifierModalErrorTitle
        },
        {
          name: 'nationality',
          type: SELECT_WITH_OPTIONS,
          label: messages.nationality,
          required: false,
          initialValue: 'BGD',
          validate: [],
          placeholder: messages.select,
          options: countries,
          conditionals: [conditionals.fathersDetailsExist],
          mapping: {
            mutation: fieldToArrayTransformer,
            query: arrayToFieldTransformer
          }
        },
        {
          name: 'firstNames',
          type: TEXT,
          label: messages.fatherFirstNames,
          required: false,
          initialValue: '',
          validate: [bengaliOnlyNameFormat],
          conditionals: [conditionals.fathersDetailsExist],
          mapping: {
            mutation: fieldToNameTransformer('bn'),
            query: nameToFieldTransformer('bn')
          }
        },
        {
          name: 'familyName',
          type: TEXT,
          label: messages.fatherFamilyName,
          required: true,
          initialValue: '',
          validate: [bengaliOnlyNameFormat],
          conditionals: [conditionals.fathersDetailsExist],
          mapping: {
            mutation: fieldToNameTransformer('bn'),
            query: nameToFieldTransformer('bn')
          }
        },
        {
          name: 'firstNamesEng',
          type: TEXT,
          label: messages.fatherFirstNamesEng,
          required: false,
          initialValue: '',
          validate: [englishOnlyNameFormat],
          conditionals: [conditionals.fathersDetailsExist],
          mapping: {
            mutation: fieldToNameTransformer('en', 'firstNames'),
            query: nameToFieldTransformer('en', 'firstNames')
          }
        },
        {
          name: 'familyNameEng',
          type: TEXT,
          label: messages.fatherFamilyNameEng,
          required: true,
          initialValue: '',
          validate: [englishOnlyNameFormat],
          conditionals: [conditionals.fathersDetailsExist],
          mapping: {
            mutation: fieldToNameTransformer('en', 'familyName'),
            query: nameToFieldTransformer('en', 'familyName')
          }
        },
        {
          name: 'fatherBirthDate',
          type: FIELD_WITH_DYNAMIC_DEFINITIONS,
          dynamicDefinitions: {
            label: {
              dependency: 'fatherBirthDate',
              labelMapper: getFatherDateOfBirthLabel
            },
            type: {
              kind: 'static',
              staticType: DATE
            },
            validate: [
              {
                validator: dateFormatIsCorrect,
                dependencies: []
              },
              {
                validator: dateInPast,
                dependencies: []
              },
              {
                validator: dateLessThan,
                dependencies: ['dateOfMarriage']
              }
            ]
          },
          label: messages.fatherDateOfBirth,
          required: false,
          initialValue: '',
          validate: [],
          conditionals: [conditionals.fathersDetailsExist],
          mapping: {
            mutation: fieldNameTransformer('birthDate'),
            query: fieldValueTransformer('birthDate')
          }
        },
        {
          name: 'maritalStatus',
          type: SELECT_WITH_OPTIONS,
          label: maritalStatusMessages.maritalStatus,
          required: false,
          initialValue: 'MARRIED',
          validate: [],
          placeholder: messages.select,
          options: [
            {
              value: 'SINGLE',
              label: maritalStatusMessages.maritalStatusSingle
            },
            {
              value: 'MARRIED',
              label: maritalStatusMessages.maritalStatusMarried
            },
            {
              value: 'WIDOWED',
              label: maritalStatusMessages.maritalStatusWidowed
            },
            {
              value: 'DIVORCED',
              label: maritalStatusMessages.maritalStatusDivorced
            },
            {
              value: 'NOT_STATED',
              label: maritalStatusMessages.maritalStatusNotStated
            }
          ],
          conditionals: [conditionals.fathersDetailsExist]
        },
        {
          name: 'dateOfMarriage',
          type: FIELD_WITH_DYNAMIC_DEFINITIONS,
          dynamicDefinitions: {
            label: {
              dependency: 'dateOfMarriage',
              labelMapper: getDateOfMarriageLabel
            },
            type: {
              kind: 'static',
              staticType: DATE
            },
            validate: [
              {
                validator: dateFormatIsCorrect,
                dependencies: []
              },
              {
                validator: dateNotInFuture,
                dependencies: []
              },
              {
                validator: dateGreaterThan,
                dependencies: ['fatherBirthDate']
              }
            ]
          },
          label: maritalStatusMessages.dateOfMarriage,
          required: false,
          initialValue: '',
          validate: [],
          conditionals: [
            conditionals.fathersDetailsExist,
            conditionals.isMarried
          ]
        },
        {
          name: 'educationalAttainment',
          type: SELECT_WITH_OPTIONS,
          label: messages.fatherEducationAttainment,
          required: false,
          initialValue: '',
          validate: [],
          placeholder: messages.select,
          options: [
            {
              value: 'NO_SCHOOLING',
              label: educationMessages.educationAttainmentNone
            },
            {
              value: 'PRIMARY_ISCED_1',
              label: educationMessages.educationAttainmentISCED1
            },
            {
              value: 'LOWER_SECONDARY_ISCED_2',
              label: educationMessages.educationAttainmentISCED2
            },
            {
              value: 'UPPER_SECONDARY_ISCED_3',
              label: educationMessages.educationAttainmentISCED3
            },
            {
              value: 'POST_SECONDARY_ISCED_4',
              label: educationMessages.educationAttainmentISCED4
            },
            {
              value: 'FIRST_STAGE_TERTIARY_ISCED_5',
              label: educationMessages.educationAttainmentISCED5
            },
            {
              value: 'SECOND_STAGE_TERTIARY_ISCED_6',
              label: educationMessages.educationAttainmentISCED6
            },
            {
              value: 'NOT_STATED',
              label: educationMessages.educationAttainmentNotStated
            }
          ],
          conditionals: [conditionals.fathersDetailsExist]
        },
        {
          name: 'addressSameAsMother',
          type: RADIO_GROUP,
          label: addressMessages.addressSameAsMother,
          required: true,
          initialValue: true,
          validate: [],
          options: [
            { value: true, label: addressMessages.confirm },
            { value: false, label: addressMessages.deny }
          ],
          conditionals: [conditionals.fathersDetailsExist],
          mapping: {
            mutation: copyAddressTransformer(
              'CURRENT',
              'mother',
              'CURRENT',
              'father'
            ),
            query: sameAddressFieldTransformer(
              'CURRENT',
              'mother',
              'CURRENT',
              'father'
            )
          }
        },
        {
          name: 'currentAddress',
          type: SUBSECTION,
          label: messages.currentAddress,
          initialValue: '',
          validate: [],
          conditionals: [
            conditionals.fathersDetailsExist,
            conditionals.addressSameAsMother
          ]
        },
        {
          name: 'country',
          type: SELECT_WITH_OPTIONS,
          label: addressMessages.country,
          required: true,
          initialValue: window.config.COUNTRY.toUpperCase(),
          validate: [],
          placeholder: messages.select,
          options: countries,
          conditionals: [conditionals.addressSameAsMother],
          mapping: {
            mutation: fieldToAddressTransformer('CURRENT'),
            query: addressToFieldTransformer('CURRENT')
          }
        },
        {
          name: 'state',
          type: SELECT_WITH_DYNAMIC_OPTIONS,
          label: addressMessages.state,
          required: true,
          initialValue: '',
          validate: [],
          placeholder: messages.select,
          dynamicOptions: {
            resource: OFFLINE_LOCATIONS_KEY,
            dependency: 'country'
          },
          conditionals: [
            conditionals.country,
            conditionals.addressSameAsMother
          ],
          mapping: {
            mutation: fieldToAddressTransformer('CURRENT'),
            query: addressToFieldTransformer('CURRENT')
          }
        },
        {
          name: 'district',
          type: SELECT_WITH_DYNAMIC_OPTIONS,
          label: addressMessages.district,
          required: true,
          initialValue: '',
          validate: [],
          placeholder: messages.select,
          dynamicOptions: {
            resource: OFFLINE_LOCATIONS_KEY,
            dependency: 'state'
          },
          conditionals: [
            conditionals.country,
            conditionals.state,
            conditionals.addressSameAsMother
          ],
          mapping: {
            mutation: fieldToAddressTransformer('CURRENT'),
            query: addressToFieldTransformer('CURRENT')
          }
        },
        {
          name: 'addressLine4',
          type: SELECT_WITH_DYNAMIC_OPTIONS,
          label: addressMessages.addressLine4,
          required: true,
          initialValue: '',
          validate: [],
          placeholder: messages.select,
          dynamicOptions: {
            resource: OFFLINE_LOCATIONS_KEY,
            dependency: 'district'
          },
          conditionals: [
            conditionals.country,
            conditionals.state,
            conditionals.district,
            conditionals.addressSameAsMother
          ],
          mapping: {
            mutation: fieldToAddressTransformer('CURRENT', 6),
            query: addressToFieldTransformer('CURRENT', 6)
          }
        },
        {
          name: 'addressLine3',
          type: SELECT_WITH_DYNAMIC_OPTIONS,
          label: addressMessages.addressLine3,
          required: false,
          initialValue: '',
          validate: [],
          placeholder: messages.select,
          dynamicOptions: {
            resource: OFFLINE_LOCATIONS_KEY,
            dependency: 'addressLine4'
          },
          conditionals: [
            conditionals.country,
            conditionals.state,
            conditionals.district,
            conditionals.addressLine4,
            conditionals.addressSameAsMother,
            conditionals.isNotCityLocation
          ],
          mapping: {
            mutation: fieldToAddressTransformer('CURRENT', 4),
            query: addressToFieldTransformer('CURRENT', 4)
          }
        },
        {
          name: 'addressLine3CityOption',
          type: TEXT,
          label: addressMessages.addressLine3CityOption,
          required: false,
          initialValue: '',
          validate: [],
          conditionals: [
            conditionals.country,
            conditionals.state,
            conditionals.district,
            conditionals.addressLine4,
            conditionals.addressSameAsMother,
            conditionals.isCityLocation
          ],
          mapping: {
            mutation: fieldToAddressTransformer('CURRENT', 5),
            query: addressToFieldTransformer('CURRENT', 5)
          }
        },
        {
          name: 'addressLine2',
          type: TEXT,
          label: addressMessages.addressLine2,
          required: false,
          initialValue: '',
          validate: [],
          conditionals: [
            conditionals.country,
            conditionals.state,
            conditionals.district,
            conditionals.addressLine4,
            conditionals.addressLine3,
            conditionals.addressSameAsMother
          ],
          mapping: {
            mutation: fieldToAddressTransformer('CURRENT', 3),
            query: addressToFieldTransformer('CURRENT', 3)
          }
        },
        {
          name: 'addressLine1CityOption',
          type: TEXT,
          label: addressMessages.addressLine1,
          required: false,
          initialValue: '',
          validate: [],
          conditionals: [
            conditionals.country,
            conditionals.state,
            conditionals.district,
            conditionals.addressLine4,
            conditionals.isCityLocation,
            conditionals.addressSameAsMother
          ],
          mapping: {
            mutation: fieldToAddressTransformer('CURRENT', 2),
            query: addressToFieldTransformer('CURRENT', 2)
          }
        },
        {
          name: 'postCodeCityOption',
          type: TEL,
          label: addressMessages.postCode,
          required: false,
          initialValue: '',
          validate: [numeric, maxLength(4)],
          conditionals: [
            conditionals.country,
            conditionals.state,
            conditionals.district,
            conditionals.addressLine4,
            conditionals.addressSameAsMother,
            conditionals.isCityLocation
          ],
          mapping: {
            mutation: fieldToAddressTransformer('CURRENT', 0, 'postalCode'),
            query: addressToFieldTransformer('CURRENT', 0, 'postalCode')
          }
        },
        {
          name: 'addressLine1',
          type: TEXT,
          label: addressMessages.addressLine1,
          required: false,
          initialValue: '',
          validate: [],
          conditionals: [
            conditionals.country,
            conditionals.state,
            conditionals.district,
            conditionals.addressLine4,
            conditionals.addressLine3,
            conditionals.addressSameAsMother
          ],
          mapping: {
            mutation: fieldToAddressTransformer('CURRENT', 1),
            query: addressToFieldTransformer('CURRENT', 1)
          }
        },
        {
          name: 'postCode',
          type: TEL,
          label: addressMessages.postCode,
          required: false,
          initialValue: '',
          validate: [numeric, maxLength(4)],
          conditionals: [
            conditionals.country,
            conditionals.state,
            conditionals.district,
            conditionals.addressLine4,
            conditionals.addressLine3,
            conditionals.addressSameAsMother
          ],
          mapping: {
            mutation: fieldToAddressTransformer('CURRENT', 0, 'postalCode'),
            query: addressToFieldTransformer('CURRENT', 0, 'postalCode')
          }
        },
        {
          name: 'permanentAddressSameAsMother',
          type: RADIO_GROUP,
          label: addressMessages.permanentAddressSameAsMother,
          required: true,
          initialValue: true,
          validate: [],
          options: [
            { value: true, label: messages.confirm },
            { value: false, label: messages.deny }
          ],
          conditionals: [conditionals.fathersDetailsExist],
          mapping: {
            mutation: copyAddressTransformer(
              'PERMANENT',
              'mother',
              'PERMANENT',
              'father'
            ),
            query: sameAddressFieldTransformer(
              'PERMANENT',
              'mother',
              'PERMANENT',
              'father'
            )
          }
        },
        {
          name: 'permanentAddress',
          type: SUBSECTION,
          label: messages.permanentAddress,
          initialValue: '',
          validate: [],
          conditionals: [
            conditionals.fathersDetailsExist,
            conditionals.permanentAddressSameAsMother
          ]
        },
        {
          name: 'countryPermanent',
          type: SELECT_WITH_OPTIONS,
          label: addressMessages.country,
          required: true,
          initialValue: window.config.COUNTRY.toUpperCase(),
          validate: [],
          placeholder: messages.select,
          options: countries,
          conditionals: [
            conditionals.fathersDetailsExist,
            conditionals.permanentAddressSameAsMother
          ],
          mapping: {
            mutation: fieldToAddressTransformer('PERMANENT', 0, 'country'),
            query: addressToFieldTransformer('PERMANENT', 0, 'country')
          }
        },
        {
          name: 'statePermanent',
          type: SELECT_WITH_DYNAMIC_OPTIONS,
          label: addressMessages.state,
          required: true,
          initialValue: '',
          validate: [],
          placeholder: messages.select,
          dynamicOptions: {
            resource: OFFLINE_LOCATIONS_KEY,
            dependency: 'countryPermanent'
          },
          conditionals: [
            conditionals.permanentAddressSameAsMother,
            conditionals.countryPermanent
          ],
          mapping: {
            mutation: fieldToAddressTransformer('PERMANENT', 0, 'state'),
            query: addressToFieldTransformer('PERMANENT', 0, 'state')
          }
        },
        {
          name: 'districtPermanent',
          type: SELECT_WITH_DYNAMIC_OPTIONS,
          label: addressMessages.district,
          required: true,
          initialValue: '',
          validate: [],
          placeholder: messages.select,
          dynamicOptions: {
            resource: OFFLINE_LOCATIONS_KEY,
            dependency: 'statePermanent'
          },
          conditionals: [
            conditionals.permanentAddressSameAsMother,
            conditionals.countryPermanent,
            conditionals.statePermanent
          ],
          mapping: {
            mutation: fieldToAddressTransformer('PERMANENT', 0, 'district'),
            query: addressToFieldTransformer('PERMANENT', 0, 'district')
          }
        },
        {
          name: 'addressLine4Permanent',
          type: SELECT_WITH_DYNAMIC_OPTIONS,
          label: addressMessages.addressLine4,
          required: true,
          initialValue: '',
          validate: [],
          placeholder: messages.select,
          dynamicOptions: {
            resource: OFFLINE_LOCATIONS_KEY,
            dependency: 'districtPermanent'
          },
          conditionals: [
            conditionals.permanentAddressSameAsMother,
            conditionals.countryPermanent,
            conditionals.statePermanent,
            conditionals.districtPermanent
          ],
          mapping: {
            mutation: fieldToAddressTransformer('PERMANENT', 6),
            query: addressToFieldTransformer('PERMANENT', 6)
          }
        },
        {
          name: 'addressLine3Permanent',
          type: SELECT_WITH_DYNAMIC_OPTIONS,
          label: addressMessages.addressLine3,
          required: false,
          initialValue: '',
          validate: [],
          placeholder: messages.select,
          dynamicOptions: {
            resource: OFFLINE_LOCATIONS_KEY,
            dependency: 'addressLine4Permanent'
          },
          conditionals: [
            conditionals.permanentAddressSameAsMother,
            conditionals.countryPermanent,
            conditionals.statePermanent,
            conditionals.districtPermanent,
            conditionals.addressLine4Permanent,
            conditionals.isNotCityLocationPermanent
          ],
          mapping: {
            mutation: fieldToAddressTransformer('PERMANENT', 4),
            query: addressToFieldTransformer('PERMANENT', 4)
          }
        },
        {
          name: 'addressLine3CityOptionPermanent',
          type: TEXT,
          label: addressMessages.addressLine3CityOption,
          required: false,
          initialValue: '',
          validate: [],
          conditionals: [
            conditionals.permanentAddressSameAsMother,
            conditionals.countryPermanent,
            conditionals.statePermanent,
            conditionals.districtPermanent,
            conditionals.addressLine4Permanent,
            conditionals.isCityLocationPermanent
          ],
          mapping: {
            mutation: fieldToAddressTransformer('PERMANENT', 5),
            query: addressToFieldTransformer('PERMANENT', 5)
          }
        },
        {
          name: 'addressLine2Permanent',
          type: TEXT,
          label: addressMessages.addressLine2,
          required: false,
          initialValue: '',
          validate: [],
          conditionals: [
            conditionals.permanentAddressSameAsMother,
            conditionals.countryPermanent,
            conditionals.statePermanent,
            conditionals.districtPermanent,
            conditionals.addressLine4Permanent,
            conditionals.addressLine3Permanent
          ],
          mapping: {
            mutation: fieldToAddressTransformer('PERMANENT', 3),
            query: addressToFieldTransformer('PERMANENT', 3)
          }
        },
        {
          name: 'addressLine1CityOptionPermanent',
          type: TEXT,
          label: addressMessages.addressLine1,
          required: false,
          initialValue: '',
          validate: [],
          conditionals: [
            conditionals.permanentAddressSameAsMother,
            conditionals.countryPermanent,
            conditionals.statePermanent,
            conditionals.districtPermanent,
            conditionals.addressLine4Permanent,
            conditionals.isCityLocationPermanent
          ],
          mapping: {
            mutation: fieldToAddressTransformer('PERMANENT', 2),
            query: addressToFieldTransformer('PERMANENT', 2)
          }
        },
        {
          name: 'postCodeCityOptionPermanent',
          type: TEL,
          label: addressMessages.postCode,
          required: false,
          initialValue: '',
          validate: [numeric, maxLength(4)],
          conditionals: [
            conditionals.permanentAddressSameAsMother,
            conditionals.countryPermanent,
            conditionals.statePermanent,
            conditionals.districtPermanent,
            conditionals.addressLine4Permanent,
            conditionals.isCityLocationPermanent
          ],
          mapping: {
            mutation: fieldToAddressTransformer('PERMANENT', 0, 'postalCode'),
            query: addressToFieldTransformer('PERMANENT', 0, 'postalCode')
          }
        },
        {
          name: 'addressLine1Permanent',
          type: TEXT,
          label: addressMessages.addressLine1,
          required: false,
          initialValue: '',
          validate: [],
          conditionals: [
            conditionals.permanentAddressSameAsMother,
            conditionals.countryPermanent,
            conditionals.statePermanent,
            conditionals.districtPermanent,
            conditionals.addressLine4Permanent,
            conditionals.addressLine3Permanent
          ],
          mapping: {
            mutation: fieldToAddressTransformer('PERMANENT', 1),
            query: addressToFieldTransformer('PERMANENT', 1)
          }
        },
        {
          name: 'postCodePermanent',
          type: TEL,
          label: addressMessages.postCode,
          required: false,
          initialValue: '',
          validate: [numeric, maxLength(4)],
          conditionals: [
            conditionals.permanentAddressSameAsMother,
            conditionals.countryPermanent,
            conditionals.statePermanent,
            conditionals.districtPermanent,
            conditionals.addressLine4Permanent,
            conditionals.addressLine3Permanent
          ],
          mapping: {
            mutation: fieldToAddressTransformer('PERMANENT', 0, 'postalCode'),
            query: addressToFieldTransformer('PERMANENT', 0, 'postalCode')
          }
        }
      ]
    }
  ],
  mapping: {
    query: emptyFatherSectionTransformer
  }
}<|MERGE_RESOLUTION|>--- conflicted
+++ resolved
@@ -217,7 +217,6 @@
   title: messages.fatherTitle,
   groups: [
     {
-<<<<<<< HEAD
       id: 'father-view-group',
       fields: [
         {
@@ -231,61 +230,10 @@
             { value: true, label: messages.confirm },
             { value: false, label: messages.deny }
           ],
+          conditionals: [conditionals.fatherContactDetailsRequired],
           mapping: {
             mutation: sectionRemoveTransformer
           }
-=======
-      name: 'fathersDetailsExist',
-      type: RADIO_GROUP,
-      label: messages.fathersDetailsExist,
-      required: true,
-      initialValue: true,
-      validate: [],
-      options: [
-        { value: true, label: messages.confirm },
-        { value: false, label: messages.deny }
-      ],
-      conditionals: [conditionals.fatherContactDetailsRequired],
-      mapping: {
-        mutation: sectionRemoveTransformer
-      }
-    },
-    {
-      name: 'iDType',
-      type: SELECT_WITH_OPTIONS,
-      label: identityMessages.iDType,
-      required: true,
-      initialValue: '',
-      validate: [],
-      placeholder: messages.select,
-      options: birthIdentityOptions,
-      conditionals: [conditionals.fathersDetailsExist],
-      mapping: {
-        mutation: fieldToIdentifierTransformer('type'),
-        query: identifierToFieldTransformer('type')
-      }
-    },
-    {
-      name: 'iDTypeOther',
-      type: TEXT,
-      label: identityMessages.iDTypeOtherLabel,
-      required: true,
-      initialValue: '',
-      validate: [],
-      conditionals: [conditionals.fathersDetailsExist, conditionals.iDType],
-      mapping: {
-        mutation: fieldToIdentifierTransformer('otherType'),
-        query: identifierToFieldTransformer('otherType')
-      }
-    },
-    {
-      name: 'iD',
-      type: FIELD_WITH_DYNAMIC_DEFINITIONS,
-      dynamicDefinitions: {
-        label: {
-          dependency: 'iDType',
-          labelMapper: identityNameMapper
->>>>>>> a402126c
         },
         {
           name: 'iDType',
