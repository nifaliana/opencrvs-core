import { defineMessages } from 'react-intl'
import {
  ViewType,
  TEXT,
  NUMBER,
  DATE,
  SELECT_WITH_OPTIONS,
  SELECT_WITH_DYNAMIC_OPTIONS
} from 'src/forms'
import {
  bengaliOnlyNameFormat,
  englishOnlyNameFormat,
  range,
  dateFormat
} from 'src/utils/validate'
import { conditionals } from '../../../utils'
import {
  OFFLINE_FACILITIES_KEY,
  OFFLINE_LOCATIONS_KEY
} from 'src/offline/reducer'
import { messages as addressMessages } from '../../../address'
import { config } from 'src/config'
import { countries } from '../../../countries'
import {
  nameTransformer,
  sectionFieldToBundleFieldTransformer,
<<<<<<< HEAD
  fieldNameTransformer,
  vitalEventAddressTransformer
} from '../field-mappings'
=======
  ignoreValueTransformer
} from 'src/forms/field-mappings'
>>>>>>> d5d4cf6e

export interface IChildSectionFormData {
  firstName: string
  foo: string
  bar: string
  baz: string
}
import { IFormSection } from '../../../index'

const messages = defineMessages({
  childTab: {
    id: 'register.form.tabs.childTab',
    defaultMessage: 'Child',
    description: 'Tab title for Child'
  },
  childTitle: {
    id: 'register.form.section.childTitle',
    defaultMessage: "Child's details",
    description: 'Form section title for Child'
  },
  childFirstNames: {
    id: 'formFields.childFirstNames',
    defaultMessage: 'First name(s)',
    description: 'Label for form field: First names'
  },
  childFamilyName: {
    id: 'formFields.childFamilyName',
    defaultMessage: 'Family name',
    description: 'Label for form field: Family name'
  },
  childFirstNamesEng: {
    id: 'formFields.childFirstNamesEng',
    defaultMessage: 'First name(s) (in english)',
    description: 'Label for form field: First names in english'
  },
  childFamilyNameEng: {
    id: 'formFields.childFamilyNameEng',
    defaultMessage: 'Family name (in english)',
    description: 'Label for form field: Family name in english'
  },
  childSex: {
    id: 'formFields.childSex',
    defaultMessage: 'Sex',
    description: 'Label for form field: Sex name'
  },
  childSexMale: {
    id: 'formFields.childSexMale',
    defaultMessage: 'Male',
    description: 'Option for form field: Sex name'
  },
  childSexFemale: {
    id: 'formFields.childSexFemale',
    defaultMessage: 'Female',
    description: 'Option for form field: Sex name'
  },
  childSexOther: {
    id: 'formFields.childSexOther',
    defaultMessage: 'Other',
    description: 'Option for form field: Sex name'
  },
  childSexUnknown: {
    id: 'formFields.childSexUnknown',
    defaultMessage: 'Unknown',
    description: 'Option for form field: Sex name'
  },
  childDateOfBirth: {
    id: 'formFields.childDateOfBirth',
    defaultMessage: 'Date of birth',
    description: 'Label for form field: Date of birth'
  },
  attendantAtBirth: {
    id: 'formFields.attendantAtBirth',
    defaultMessage: 'Attendant at birth',
    description: 'Label for form field: Attendant at birth'
  },
  attendantAtBirthPhysician: {
    id: 'formFields.attendantAtBirthPhysician',
    defaultMessage: 'Physician',
    description: 'Label for form field: Attendant at birth'
  },
  attendantAtBirthNurse: {
    id: 'formFields.attendantAtBirthNurse',
    defaultMessage: 'Nurse',
    description: 'Label for form field: Attendant at birth'
  },
  attendantAtBirthMidwife: {
    id: 'formFields.attendantAtBirthMidwife',
    defaultMessage: 'Midwife',
    description: 'Label for form field: Attendant at birth'
  },
  attendantAtBirthOtherParamedicalPersonnel: {
    id: 'formFields.attendantAtBirthOtherParamedicalPersonnel',
    defaultMessage: 'Other paramedical personnel',
    description: 'Label for form field: Attendant at birth'
  },
  attendantAtBirthLayperson: {
    id: 'formFields.attendantAtBirthLayperson',
    defaultMessage: 'Layperson',
    description: 'Label for form field: Attendant at birth'
  },
  attendantAtBirthNone: {
    id: 'formFields.attendantAtBirthNone',
    defaultMessage: 'None',
    description: 'Label for form field: Attendant at birth'
  },
  attendantAtBirthOther: {
    id: 'formFields.attendantAtBirthOther',
    defaultMessage: 'Other',
    description: 'Label for form field: Attendant at birth'
  },
  birthType: {
    id: 'formFields.birthType',
    defaultMessage: 'Type of birth',
    description: 'Label for form field: Type of birth'
  },
  birthTypeSingle: {
    id: 'formFields.birthTypeSingle',
    defaultMessage: 'Single',
    description: 'Label for form field: Type of birth'
  },
  birthTypeTwin: {
    id: 'formFields.birthTypeTwin',
    defaultMessage: 'Twin',
    description: 'Label for form field: Type of birth'
  },
  birthTypeTriplet: {
    id: 'formFields.birthTypeTriplet',
    defaultMessage: 'Triplet',
    description: 'Label for form field: Type of birth'
  },
  birthTypeQuadruplet: {
    id: 'formFields.birthTypeQuadruplet',
    defaultMessage: 'Quadruplet',
    description: 'Label for form field: Type of birth'
  },
  birthTypeHigherMultipleDelivery: {
    id: 'formFields.birthTypeHigherMultipleDelivery',
    defaultMessage: 'Higher multiple delivery',
    description: 'Label for form field: Type of birth'
  },
  multipleBirth: {
    id: 'formFields.multipleBirth',
    defaultMessage: 'Order of birth (number)',
    description: 'Label for form field: Order of birth'
  },
  weightAtBirth: {
    id: 'formFields.weightAtBirth',
    defaultMessage: 'Weight at birth',
    description: 'Label for form field: Weight at birth'
  },
  placeOfBirth: {
    id: 'formFields.placeOfBirth',
    defaultMessage: 'Place of delivery',
    description: 'Label for form field: Place of delivery'
  },
  birthLocation: {
    id: 'formFields.birthLocation',
    defaultMessage: 'Hospital / Clinic',
    description: 'Label for form field: Hospital or Health Institution'
  },
  deliveryInstitution: {
    id: 'formFields.deliveryInstitution',
    defaultMessage: 'Type or select institution',
    description: 'Label for form field: Type or select institution'
  },
  deliveryAddress: {
    id: 'formFields.deliveryAddress',
    defaultMessage: 'Address of place of delivery',
    description: 'Label for form field: Address of place of delivery'
  },
  hospital: {
    id: 'formFields.hospital',
    defaultMessage: 'Hospital',
    description: 'Select item for hospital'
  },
  otherHealthInstitution: {
    id: 'formFields.otherHealthInstitution',
    defaultMessage: 'Other Health Institution',
    description: 'Select item for Other Health Institution'
  },
  privateHome: {
    id: 'formFields.privateHome',
    defaultMessage: 'Private Home',
    description: 'Select item for Private Home'
  },
  otherInstitution: {
    id: 'formFields.otherInstitution',
    defaultMessage: 'Other Institution',
    description: 'Select item for Other Institution'
  },
  optionalLabel: {
    id: 'formFields.optionalLabel',
    defaultMessage: 'Optional',
    description: 'Optional label'
  }
})

export const childSection: IFormSection = {
  id: 'child',
  viewType: 'form' as ViewType,
  name: messages.childTab,
  title: messages.childTitle,
  fields: [
    {
      name: 'firstNames',
      type: TEXT,
      label: messages.childFirstNames,
      required: false,
      initialValue: '',
      validate: [bengaliOnlyNameFormat],
      mapping: nameTransformer('bn')
    },
    {
      name: 'familyName',
      type: TEXT,
      label: messages.childFamilyName,
      required: true,
      initialValue: '',
      validate: [bengaliOnlyNameFormat],
      mapping: nameTransformer('bn')
    },
    {
      name: 'firstNamesEng',
      type: TEXT,
      label: messages.childFirstNamesEng,
      required: false,
      initialValue: '',
      validate: [englishOnlyNameFormat],
      mapping: nameTransformer('en', 'firstNames')
    },
    {
      name: 'familyNameEng',
      type: TEXT,
      label: messages.childFamilyNameEng,
      required: false,
      initialValue: '',
      validate: [englishOnlyNameFormat],
      mapping: nameTransformer('en', 'familyName')
    },
    {
      name: 'gender',
      type: SELECT_WITH_OPTIONS,
      label: messages.childSex,
      required: true,
      initialValue: '',
      validate: [],
      options: [
        { value: 'male', label: messages.childSexMale },
        { value: 'female', label: messages.childSexFemale },
        { value: 'other', label: messages.childSexOther },
        { value: 'unknown', label: messages.childSexUnknown }
      ]
    },
    {
      name: 'childBirthDate',
      type: DATE,
      label: messages.childDateOfBirth,
      required: true,
      initialValue: '',
      validate: [dateFormat],
      mapping: fieldNameTransformer('birthDate')
    },
    {
      name: 'attendantAtBirth',
      type: SELECT_WITH_OPTIONS,
      label: messages.attendantAtBirth,
      required: false,
      initialValue: '',
      validate: [],
      options: [
        { value: 'PHYSICIAN', label: messages.attendantAtBirthPhysician },
        { value: 'NURSE', label: messages.attendantAtBirthNurse },
        { value: 'MIDWIFE', label: messages.attendantAtBirthMidwife },
        {
          value: 'OTHER_PARAMEDICAL_PERSONNEL',
          label: messages.attendantAtBirthOtherParamedicalPersonnel
        },
        { value: 'LAYPERSON', label: messages.attendantAtBirthLayperson },
        { value: 'NONE', label: messages.attendantAtBirthNone },
        { value: 'OTHER', label: messages.attendantAtBirthOther }
      ],
      mapping: sectionFieldToBundleFieldTransformer
    },
    {
      name: 'birthType',
      type: SELECT_WITH_OPTIONS,
      label: messages.birthType,
      required: false,
      initialValue: '',
      validate: [],
      options: [
        { value: 'SINGLE', label: messages.birthTypeSingle },
        { value: 'TWIN', label: messages.birthTypeTwin },
        { value: 'TRIPLET', label: messages.birthTypeTriplet },
        { value: 'QUADRUPLET', label: messages.birthTypeQuadruplet },
        {
          value: 'HIGHER_MULTIPLE_DELIVERY',
          label: messages.birthTypeHigherMultipleDelivery
        }
      ],
      mapping: sectionFieldToBundleFieldTransformer
    },
    {
      name: 'multipleBirth',
      type: NUMBER,
      label: messages.multipleBirth,
      required: true,
      initialValue: '',
      validate: []
    },
    {
      name: 'weightAtBirth',
      type: NUMBER,
      step: 0.01,
      label: messages.weightAtBirth,
      required: false,
      initialValue: '',
      validate: [range(0, 6)],
      postfix: 'Kg',
      mapping: sectionFieldToBundleFieldTransformer
    },
    {
      name: 'placeOfBirth',
      type: SELECT_WITH_OPTIONS,
      label: messages.placeOfBirth,
      required: false,
      initialValue: '',
      validate: [],
      options: [
        { value: 'HOSPITAL', label: messages.hospital },
        {
          value: 'OTHER_HEALTH_INSTITUTION',
          label: messages.otherHealthInstitution
        },
        { value: 'PRIVATE_HOME', label: messages.privateHome },
        { value: 'OTHER', label: messages.otherInstitution }
      ],
      mapping: sectionFieldToBundleFieldTransformer('birthLocationType')
    },
    {
      name: 'birthLocation',
      type: SELECT_WITH_DYNAMIC_OPTIONS,
      label: messages.birthLocation,
      required: false,
      initialValue: '',
      validate: [],
      dynamicOptions: {
        resource: OFFLINE_FACILITIES_KEY,
        dependency: 'placeOfBirth'
      },
      conditionals: [conditionals.placeOfBirthHospital],
      mapping: sectionFieldToBundleFieldTransformer('birthLocation')
    },
    {
      name: 'country',
      type: SELECT_WITH_OPTIONS,
      label: addressMessages.country,
      required: false,
      initialValue: config.COUNTRY.toUpperCase(),
      validate: [],
      options: countries,
      conditionals: [conditionals.otherPlaceOfBirth],
      mapping: vitalEventAddressTransformer('BIRTH')
    },
    {
      name: 'state',
      type: SELECT_WITH_DYNAMIC_OPTIONS,
      label: addressMessages.state,
      required: false,
      initialValue: '',
      validate: [],
      dynamicOptions: {
        resource: OFFLINE_LOCATIONS_KEY,
        dependency: 'country'
      },
      conditionals: [conditionals.country, conditionals.otherPlaceOfBirth],
      mapping: vitalEventAddressTransformer('BIRTH')
    },
    {
      name: 'district',
      type: SELECT_WITH_DYNAMIC_OPTIONS,
      label: addressMessages.district,
      required: false,
      initialValue: '',
      validate: [],
      dynamicOptions: {
        resource: OFFLINE_LOCATIONS_KEY,
        dependency: 'state'
      },
      conditionals: [
        conditionals.country,
        conditionals.state,
        conditionals.otherPlaceOfBirth
      ],
      mapping: vitalEventAddressTransformer('BIRTH')
    },
    {
      name: 'addressLine4',
      type: SELECT_WITH_DYNAMIC_OPTIONS,
      label: addressMessages.addressLine4,
      required: false,
      initialValue: '',
      validate: [],
      dynamicOptions: {
        resource: OFFLINE_LOCATIONS_KEY,
        dependency: 'district'
      },
      conditionals: [
        conditionals.country,
        conditionals.state,
        conditionals.district,
        conditionals.otherPlaceOfBirth
      ],
      mapping: vitalEventAddressTransformer('BIRTH', 6)
    },
    {
      name: 'addressLine3',
      type: SELECT_WITH_DYNAMIC_OPTIONS,
      label: addressMessages.addressLine3,
      required: false,
      initialValue: '',
      validate: [],
      dynamicOptions: {
        resource: OFFLINE_LOCATIONS_KEY,
        dependency: 'addressLine4'
      },
      conditionals: [
        conditionals.country,
        conditionals.state,
        conditionals.district,
        conditionals.addressLine4,
        conditionals.otherPlaceOfBirth,
        conditionals.isNotCityLocation
      ],
      mapping: vitalEventAddressTransformer('BIRTH', 4)
    },
    {
      name: 'addressLine3CityOption',
      type: TEXT,
      label: addressMessages.addressLine3CityOption,
      required: false,
      initialValue: '',
      validate: [],
      conditionals: [
        conditionals.country,
        conditionals.state,
        conditionals.district,
        conditionals.addressLine4,
        conditionals.otherPlaceOfBirth,
        conditionals.isCityLocation
      ],
      mapping: vitalEventAddressTransformer('BIRTH', 5)
    },
    {
      name: 'addressLine2',
      type: TEXT,
      label: addressMessages.addressLine2,
      required: false,
      initialValue: '',
      validate: [],
      conditionals: [
        conditionals.country,
        conditionals.state,
        conditionals.district,
        conditionals.addressLine4,
        conditionals.addressLine3,
        conditionals.otherPlaceOfBirth
      ],
      mapping: vitalEventAddressTransformer('BIRTH', 3)
    },
    {
      name: 'addressLine1CityOption',
      type: TEXT,
      label: addressMessages.addressLine1,
      required: false,
      initialValue: '',
      validate: [],
      conditionals: [
        conditionals.country,
        conditionals.state,
        conditionals.district,
        conditionals.addressLine4,
        conditionals.otherPlaceOfBirth,
        conditionals.isCityLocation
      ],
      mapping: vitalEventAddressTransformer('BIRTH', 2)
    },
    {
      name: 'postCodeCityOption',
      type: NUMBER,
      label: addressMessages.postCode,
      required: false,
      initialValue: '',
      validate: [],
      conditionals: [
        conditionals.country,
        conditionals.state,
        conditionals.district,
        conditionals.addressLine4,
        conditionals.otherPlaceOfBirth,
        conditionals.isCityLocation
      ],
      mapping: vitalEventAddressTransformer('BIRTH', 0, 'postalCode')
    },
    {
      name: 'addressLine1',
      type: TEXT,
      label: addressMessages.addressLine1,
      required: false,
      initialValue: '',
      validate: [],
      conditionals: [
        conditionals.country,
        conditionals.state,
        conditionals.district,
        conditionals.addressLine4,
        conditionals.addressLine3,
        conditionals.otherPlaceOfBirth
      ],
      mapping: vitalEventAddressTransformer('BIRTH', 1)
    },
    {
      name: 'postCode',
      type: NUMBER,
      label: addressMessages.postCode,
      required: false,
      initialValue: '',
      validate: [],
      conditionals: [
        conditionals.country,
        conditionals.state,
        conditionals.district,
        conditionals.addressLine4,
        conditionals.addressLine3,
        conditionals.otherPlaceOfBirth
      ],
      mapping: vitalEventAddressTransformer('BIRTH', 0, 'postalCode')
    }
  ]
}<|MERGE_RESOLUTION|>--- conflicted
+++ resolved
@@ -19,19 +19,13 @@
   OFFLINE_LOCATIONS_KEY
 } from 'src/offline/reducer'
 import { messages as addressMessages } from '../../../address'
-import { config } from 'src/config'
 import { countries } from '../../../countries'
 import {
   nameTransformer,
   sectionFieldToBundleFieldTransformer,
-<<<<<<< HEAD
   fieldNameTransformer,
   vitalEventAddressTransformer
-} from '../field-mappings'
-=======
-  ignoreValueTransformer
 } from 'src/forms/field-mappings'
->>>>>>> d5d4cf6e
 
 export interface IChildSectionFormData {
   firstName: string
@@ -390,7 +384,7 @@
       type: SELECT_WITH_OPTIONS,
       label: addressMessages.country,
       required: false,
-      initialValue: config.COUNTRY.toUpperCase(),
+      initialValue: window.config.COUNTRY.toUpperCase(),
       validate: [],
       options: countries,
       conditionals: [conditionals.otherPlaceOfBirth],
