<<<<<<< HEAD
import { IFormData, ICertificate, IFileValue } from '@register/forms'
import {
  GQLRelatedPerson,
  GQLRelationshipType,
  GQLPerson,
  GQLAttachment
} from '@opencrvs/gateway/src/graphql/schema'
=======
import { IFormData, TransformedData } from '@register/forms'
>>>>>>> 8840f23a

export function setBirthRegistrationSectionTransformer(
  transformedData: TransformedData,
  draftData: IFormData,
  sectionId: string
) {
  if (draftData[sectionId].trackingId) {
    transformedData[sectionId].trackingId = draftData[sectionId].trackingId
  }

  if (draftData[sectionId].registrationNumber) {
    transformedData[sectionId].registrationNumber =
      draftData[sectionId].registrationNumber
  }

  if (!transformedData[sectionId].status) {
    transformedData[sectionId].status = [
      {
        timestamp: new Date()
      }
    ]
  }

  if (draftData[sectionId].certificates) {
    const certificate = (draftData[sectionId].certificates as ICertificate[])[0]
    if (certificate.collector) {
      const collector: GQLRelatedPerson = {}
      if (certificate.collector.type) {
        collector.relationship = certificate.collector
          .type as GQLRelationshipType
      }
      if (certificate.collector.relationship) {
        collector.otherRelationship = certificate.collector
          .relationship as string
        collector.individual = {
          name: [
            {
              use: 'en',
              firstNames: certificate.collector.firstName,
              familyName: certificate.collector.lastName
            }
          ],
          identifier: [
            {
              id: certificate.collector.iD,
              type: certificate.collector.iDType
            }
          ]
        } as GQLPerson
      }
      if (certificate.collector.affidavitFile) {
        collector.affidavit = [
          {
            contentType: (certificate.collector.affidavitFile as IFileValue)
              .type,
            data: (certificate.collector.affidavitFile as IFileValue).data
          }
        ] as GQLAttachment[]
      }
      transformedData[sectionId].certificates = [
        {
          ...certificate,
          collector
        }
      ]
    }
  }
}<|MERGE_RESOLUTION|>--- conflicted
+++ resolved
@@ -1,14 +1,15 @@
-<<<<<<< HEAD
-import { IFormData, ICertificate, IFileValue } from '@register/forms'
+import {
+  IFormData,
+  ICertificate,
+  IFileValue,
+  TransformedData
+} from '@register/forms'
 import {
   GQLRelatedPerson,
   GQLRelationshipType,
   GQLPerson,
   GQLAttachment
 } from '@opencrvs/gateway/src/graphql/schema'
-=======
-import { IFormData, TransformedData } from '@register/forms'
->>>>>>> 8840f23a
 
 export function setBirthRegistrationSectionTransformer(
   transformedData: TransformedData,
