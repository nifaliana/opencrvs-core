--- conflicted
+++ resolved
@@ -139,19 +139,8 @@
   title: messages.registrationTitle,
   groups: [
     {
-<<<<<<< HEAD
       id: 'registration-view-group',
       fields: [
-=======
-      name: 'presentAtBirthRegistration',
-      type: SELECT_WITH_OPTIONS,
-      label: messages.whoIsPresentLabel,
-      required: false,
-      initialValue: '',
-      validate: [],
-      placeholder: messages.select,
-      options: [
->>>>>>> c4a40bd5
         {
           name: 'presentAtBirthRegistration',
           type: SELECT_WITH_OPTIONS,
@@ -159,6 +148,7 @@
           required: false,
           initialValue: '',
           validate: [],
+          placeholder: messages.select,
           options: [
             {
               value: 'BOTH_PARENTS',
@@ -189,6 +179,7 @@
           required: false,
           initialValue: '',
           validate: [],
+          placeholder: messages.select,
           options: [
             {
               value: 'BOTH',
@@ -221,39 +212,11 @@
           }
         },
         {
-<<<<<<< HEAD
           name: 'phoneVerificationWarning',
           type: WARNING,
           label: messages.phoneVerificationWarning,
           initialValue: '',
           validate: []
-=======
-          value: 'OTHER',
-          label: messages.presentOther
-        }
-      ],
-      mapping: {
-        mutation: sectionFieldToBundleFieldTransformer(),
-        query: bundleFieldToSectionFieldTransformer()
-      }
-    },
-    {
-      name: 'whoseContactDetails',
-      type: SELECT_WITH_OPTIONS,
-      label: messages.whoseContactDetailsLabel,
-      required: false,
-      initialValue: '',
-      validate: [],
-      placeholder: messages.select,
-      options: [
-        {
-          value: 'BOTH',
-          label: messages.contactDetailsBoth
-        },
-        {
-          value: 'MOTHER',
-          label: messages.contactDetailsMother
->>>>>>> c4a40bd5
         },
         {
           name: 'commentsOrNotes',
