--- conflicted
+++ resolved
@@ -1,13 +1,8 @@
 import { defineMessages } from 'react-intl'
-<<<<<<< HEAD
-import { config } from 'src/config'
 import {
   messages as identityMessages,
   identityOptions
 } from '../../../identity'
-=======
-import { messages as identityMessages } from '../../../identity'
->>>>>>> edeafe41
 import { messages as maritalStatusMessages } from '../../../maritalStatus'
 import { messages as educationMessages } from '../../../education'
 import {
