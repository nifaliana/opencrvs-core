import { defineMessages } from 'react-intl'
import {
  messages as identityMessages,
  identityOptions
} from '../../../identity'
import { messages as maritalStatusMessages } from '../../../maritalStatus'
import { messages as educationMessages } from '../../../education'
import {
  ViewType,
  SELECT_WITH_OPTIONS,
  TEXT,
  NUMBER,
  DATE,
  SUBSECTION,
  RADIO_GROUP,
  SELECT_WITH_DYNAMIC_OPTIONS,
  TEXT_WITH_DYNAMIC_DEFINITIONS
} from 'src/forms'
import {
  bengaliOnlyNameFormat,
  englishOnlyNameFormat,
  dateFormat,
  validIDNumber
} from 'src/utils/validate'

export interface IMotherSectionFormData {
  firstName: string
}
import { IFormSection } from '../../../index'
import { messages as addressMessages } from '../../../address'
import { countries } from '../../../countries'
import { conditionals } from '../../../utils'
import { OFFLINE_LOCATIONS_KEY } from 'src/offline/reducer'
import { iDType } from 'src/views/PrintCertificate/ParentDetails'
import {
  nameTransformer,
  fieldToArrayTransformer,
  identifierTransformer,
  identifierTypeTransformer,
  addressTransformer,
<<<<<<< HEAD
  copyAddressTransformer,
  identifierOtherTypeTransformer
} from '../field-mappings'
=======
  copyAddressTransformer
} from 'src/forms/field-mappings'
>>>>>>> 2ef0fd57

const messages = defineMessages({
  motherTab: {
    id: 'register.form.tabs.motherTab',
    defaultMessage: 'Mother',
    description: 'Tab title for Mother'
  },
  motherTitle: {
    id: 'register.form.section.motherTitle',
    defaultMessage: "Mother's details",
    description: 'Form section title for Mother'
  },
  nationality: {
    id: 'formFields.mother.nationality',
    defaultMessage: 'Nationality',
    description: 'Label for form field: Nationality'
  },
  nationalityBangladesh: {
    id: 'formFields.mother.nationalityBangladesh',
    defaultMessage: 'Bangladesh',
    description: 'Option for form field: Nationality'
  },
  motherFirstNames: {
    id: 'formFields.motherFirstNames',
    defaultMessage: 'First name(s)',
    description: 'Label for form field: First names'
  },
  motherFamilyName: {
    id: 'formFields.motherFamilyName',
    defaultMessage: 'Family name',
    description: 'Label for form field: Family name'
  },
  motherFirstNamesEng: {
    id: 'formFields.motherFirstNamesEng',
    defaultMessage: 'First name(s) (in english)',
    description: 'Label for form field: First names in english'
  },
  motherFamilyNameEng: {
    id: 'formFields.motherFamilyNameEng',
    defaultMessage: 'Family name (in english)',
    description: 'Label for form field: Family name in english'
  },
  defaultLabel: {
    id: 'formFields.defaultLabel',
    defaultMessage: 'Label goes here',
    description: 'default label'
  },
  motherDateOfBirth: {
    id: 'formFields.motherDateOfBirth',
    defaultMessage: 'Date of birth',
    description: 'Label for form field: Date of birth'
  },
  motherEducationAttainment: {
    id: 'formFields.motherEducationAttainment',
    defaultMessage: "Mother's level of formal education attained",
    description: 'Label for form field: Mother education'
  },
  currentAddress: {
    id: 'formFields.currentAddress',
    defaultMessage: 'Current Address',
    description: 'Title for the current address fields'
  },
  permanentAddress: {
    id: 'formFields.permanentAddress',
    defaultMessage: 'Permanent Address',
    description: 'Title for the permanent address fields'
  },
  optionalLabel: {
    id: 'formFields.optionalLabel',
    defaultMessage: 'Optional',
    description: 'Optional label'
  }
})

export const motherSection: IFormSection = {
  id: 'mother',
  viewType: 'form' as ViewType,
  name: messages.motherTab,
  title: messages.motherTitle,
  fields: [
    {
      name: 'iDType',
      type: SELECT_WITH_OPTIONS,
      label: identityMessages.iDType,
      required: true,
      initialValue: '',
      validate: [],
      options: identityOptions,
      mapping: identifierTypeTransformer
    },
    {
      name: 'iDTypeOther',
      type: TEXT,
      label: identityMessages.iDTypeOtherLabel,
      required: true,
      initialValue: '',
      validate: [],
      conditionals: [conditionals.iDType],
      mapping: identifierOtherTypeTransformer
    },
    {
      name: 'iD',
      type: TEXT_WITH_DYNAMIC_DEFINITIONS,
      dynamicDefinitions: {
        label: {
          dependency: 'iDType',
          labelMapper: iDType
        },
        validate: [
          {
            validator: validIDNumber,
            dependencies: ['iDType']
          }
        ]
      },
      label: identityMessages.iD,
      required: true,
      initialValue: '',
      validate: [],
      mapping: identifierTransformer
    },
    {
      name: 'nationality',
      type: SELECT_WITH_OPTIONS,
      label: messages.nationality,
      required: false,
      initialValue: 'BGD',
      validate: [],
      options: countries,
      mapping: fieldToArrayTransformer
    },
    {
      name: 'firstNames',
      type: TEXT,
      label: messages.motherFirstNames,
      required: false,
      initialValue: '',
      validate: [bengaliOnlyNameFormat],
      mapping: nameTransformer('bn')
    },
    {
      name: 'familyName',
      type: TEXT,
      label: messages.motherFamilyName,
      required: true,
      initialValue: '',
      validate: [bengaliOnlyNameFormat],
      mapping: nameTransformer('bn')
    },
    {
      name: 'firstNamesEng',
      type: TEXT,
      label: messages.motherFirstNamesEng,
      required: false,
      initialValue: '',
      validate: [englishOnlyNameFormat],
      mapping: nameTransformer('en', 'firstNames')
    },
    {
      name: 'familyNameEng',
      type: TEXT,
      label: messages.motherFamilyNameEng,
      required: false,
      initialValue: '',
      validate: [englishOnlyNameFormat],
      mapping: nameTransformer('en', 'familyName')
    },
    {
      name: 'birthDate',
      type: DATE,
      label: messages.motherDateOfBirth,
      required: false,
      initialValue: '',
      validate: [dateFormat]
    },
    {
      name: 'maritalStatus',
      type: SELECT_WITH_OPTIONS,
      label: maritalStatusMessages.maritalStatus,
      required: false,
      initialValue: 'MARRIED',
      validate: [],
      options: [
        { value: 'SINGLE', label: maritalStatusMessages.maritalStatusSingle },
        { value: 'MARRIED', label: maritalStatusMessages.maritalStatusMarried },
        { value: 'WIDOWED', label: maritalStatusMessages.maritalStatusWidowed },
        {
          value: 'DIVORCED',
          label: maritalStatusMessages.maritalStatusDivorced
        },
        {
          value: 'NOT_STATED',
          label: maritalStatusMessages.maritalStatusNotStated
        }
      ]
    },
    {
      name: 'dateOfMarriage',
      type: DATE,
      label: maritalStatusMessages.dateOfMarriage,
      required: false,
      initialValue: '',
      validate: [dateFormat]
    },
    {
      name: 'educationalAttainment',
      type: SELECT_WITH_OPTIONS,
      label: messages.motherEducationAttainment,
      required: false,
      initialValue: '',
      validate: [],
      options: [
        {
          value: 'NO_SCHOOLING',
          label: educationMessages.educationAttainmentNone
        },
        {
          value: 'PRIMARY_ISCED_1',
          label: educationMessages.educationAttainmentISCED1
        },
        {
          value: 'LOWER_SECONDARY_ISCED_2',
          label: educationMessages.educationAttainmentISCED2
        },
        {
          value: 'UPPER_SECONDARY_ISCED_3',
          label: educationMessages.educationAttainmentISCED3
        },
        {
          value: 'POST_SECONDARY_ISCED_4',
          label: educationMessages.educationAttainmentISCED4
        },
        {
          value: 'FIRST_STAGE_TERTIARY_ISCED_5',
          label: educationMessages.educationAttainmentISCED5
        },
        {
          value: 'SECOND_STAGE_TERTIARY_ISCED_6',
          label: educationMessages.educationAttainmentISCED6
        },
        {
          value: 'NOT_STATED',
          label: educationMessages.educationAttainmentNotStated
        }
      ]
    },

    {
      name: 'permanentAddress',
      type: SUBSECTION,
      label: messages.permanentAddress,
      initialValue: '',
      validate: []
    },
    {
      name: 'countryPermanent',
      type: SELECT_WITH_OPTIONS,
      label: addressMessages.country,
      required: true,
      initialValue: window.config.COUNTRY.toUpperCase(),
      validate: [],
      options: countries,
      mapping: addressTransformer('PERMANENT', 0, 'country')
    },
    {
      name: 'statePermanent',
      type: SELECT_WITH_DYNAMIC_OPTIONS,
      label: addressMessages.state,
      required: true,
      initialValue: '',
      validate: [],
      dynamicOptions: {
        resource: OFFLINE_LOCATIONS_KEY,
        dependency: 'countryPermanent'
      },
      conditionals: [conditionals.countryPermanent],
      mapping: addressTransformer('PERMANENT', 0, 'state')
    },
    {
      name: 'districtPermanent',
      type: SELECT_WITH_DYNAMIC_OPTIONS,
      label: addressMessages.district,
      required: true,
      initialValue: '',
      validate: [],
      dynamicOptions: {
        resource: OFFLINE_LOCATIONS_KEY,
        dependency: 'statePermanent'
      },
      conditionals: [
        conditionals.countryPermanent,
        conditionals.statePermanent
      ],
      mapping: addressTransformer('PERMANENT', 0, 'district')
    },
    {
      name: 'addressLine4Permanent',
      type: SELECT_WITH_DYNAMIC_OPTIONS,
      label: addressMessages.addressLine4,
      required: true,
      initialValue: '',
      validate: [],
      dynamicOptions: {
        resource: OFFLINE_LOCATIONS_KEY,
        dependency: 'districtPermanent'
      },
      conditionals: [
        conditionals.countryPermanent,
        conditionals.statePermanent,
        conditionals.districtPermanent
      ],
      mapping: addressTransformer('PERMANENT', 4)
    },
    {
      name: 'addressLine3Permanent',
      type: SELECT_WITH_DYNAMIC_OPTIONS,
      label: addressMessages.addressLine3,
      required: true,
      initialValue: '',
      validate: [],
      dynamicOptions: {
        resource: OFFLINE_LOCATIONS_KEY,
        dependency: 'addressLine4Permanent'
      },
      conditionals: [
        conditionals.countryPermanent,
        conditionals.statePermanent,
        conditionals.districtPermanent,
        conditionals.addressLine4Permanent
      ],
      mapping: addressTransformer('PERMANENT', 3)
    },
    {
      name: 'addressLine2Permanent',
      type: TEXT,
      label: addressMessages.addressLine2,
      required: false,
      initialValue: '',
      validate: [],
      conditionals: [
        conditionals.countryPermanent,
        conditionals.statePermanent,
        conditionals.districtPermanent,
        conditionals.addressLine4Permanent,
        conditionals.addressLine3Permanent
      ],
      mapping: addressTransformer('PERMANENT', 2)
    },
    {
      name: 'addressLine1Permanent',
      type: TEXT,
      label: addressMessages.addressLine1,
      required: true,
      initialValue: '',
      validate: [],
      conditionals: [
        conditionals.countryPermanent,
        conditionals.statePermanent,
        conditionals.districtPermanent,
        conditionals.addressLine4Permanent,
        conditionals.addressLine3Permanent
      ],
      mapping: addressTransformer('PERMANENT', 1)
    },
    {
      name: 'postCodePermanent',
      type: NUMBER,
      label: addressMessages.postCode,
      required: false,
      initialValue: '',
      validate: [],
      conditionals: [
        conditionals.countryPermanent,
        conditionals.statePermanent,
        conditionals.districtPermanent,
        conditionals.addressLine4Permanent,
        conditionals.addressLine3Permanent
      ],
      mapping: addressTransformer('PERMANENT', 0, 'postalCode')
    },
    {
      name: 'currentAddressSameAsPermanent',
      type: RADIO_GROUP,
      label: addressMessages.currentAddressSameAsPermanent,
      required: true,
      initialValue: true,
      validate: [],
      options: [
        { value: true, label: addressMessages.confirm },
        { value: false, label: addressMessages.deny }
      ],
      conditionals: [],
      mapping: copyAddressTransformer(
        'PERMANENT',
        'mother',
        'CURRENT',
        'mother'
      )
    },
    {
      name: 'currentAddress',
      type: SUBSECTION,
      label: messages.currentAddress,
      initialValue: '',
      validate: [],
      conditionals: [conditionals.currentAddressSameAsPermanent]
    },
    {
      name: 'country',
      type: SELECT_WITH_OPTIONS,
      label: addressMessages.country,
      required: true,
      initialValue: window.config.COUNTRY.toUpperCase(),
      validate: [],
      options: countries,
      conditionals: [conditionals.currentAddressSameAsPermanent],
      mapping: addressTransformer('CURRENT')
    },
    {
      name: 'state',
      type: SELECT_WITH_DYNAMIC_OPTIONS,
      label: addressMessages.state,
      required: true,
      initialValue: '',
      validate: [],
      dynamicOptions: {
        resource: OFFLINE_LOCATIONS_KEY,
        dependency: 'country'
      },
      conditionals: [
        conditionals.country,
        conditionals.currentAddressSameAsPermanent
      ],
      mapping: addressTransformer('CURRENT')
    },
    {
      name: 'district',
      type: SELECT_WITH_DYNAMIC_OPTIONS,
      label: addressMessages.district,
      required: true,
      initialValue: '',
      validate: [],
      dynamicOptions: {
        resource: OFFLINE_LOCATIONS_KEY,
        dependency: 'state'
      },
      conditionals: [
        conditionals.country,
        conditionals.state,
        conditionals.currentAddressSameAsPermanent
      ],
      mapping: addressTransformer('CURRENT')
    },
    {
      name: 'addressLine4',
      type: SELECT_WITH_DYNAMIC_OPTIONS,
      label: addressMessages.addressLine4,
      required: true,
      initialValue: '',
      validate: [],
      dynamicOptions: {
        resource: OFFLINE_LOCATIONS_KEY,
        dependency: 'district'
      },
      conditionals: [
        conditionals.country,
        conditionals.state,
        conditionals.district,
        conditionals.currentAddressSameAsPermanent
      ],
      mapping: addressTransformer('CURRENT', 4)
    },
    {
      name: 'addressLine3',
      type: SELECT_WITH_DYNAMIC_OPTIONS,
      label: addressMessages.addressLine3,
      required: true,
      initialValue: '',
      validate: [],
      dynamicOptions: {
        resource: OFFLINE_LOCATIONS_KEY,
        dependency: 'addressLine4'
      },
      conditionals: [
        conditionals.country,
        conditionals.state,
        conditionals.district,
        conditionals.addressLine4,
        conditionals.currentAddressSameAsPermanent
      ],
      mapping: addressTransformer('CURRENT', 3)
    },
    {
      name: 'addressLine2',
      type: TEXT,
      label: addressMessages.addressLine2,
      required: false,
      initialValue: '',
      validate: [],
      conditionals: [
        conditionals.country,
        conditionals.state,
        conditionals.district,
        conditionals.addressLine4,
        conditionals.addressLine3,
        conditionals.currentAddressSameAsPermanent
      ],
      mapping: addressTransformer('CURRENT', 2)
    },
    {
      name: 'addressLine1',
      type: TEXT,
      label: addressMessages.addressLine1,
      required: true,
      initialValue: '',
      validate: [],
      conditionals: [
        conditionals.country,
        conditionals.state,
        conditionals.district,
        conditionals.addressLine4,
        conditionals.addressLine3,
        conditionals.currentAddressSameAsPermanent
      ],
      mapping: addressTransformer('CURRENT', 1)
    },
    {
      name: 'postCode',
      type: NUMBER,
      label: addressMessages.postCode,
      required: false,
      initialValue: '',
      validate: [],
      conditionals: [
        conditionals.country,
        conditionals.state,
        conditionals.district,
        conditionals.addressLine4,
        conditionals.addressLine3,
        conditionals.currentAddressSameAsPermanent
      ],
      mapping: addressTransformer('CURRENT', 0, 'postalCode')
    }
  ]
}<|MERGE_RESOLUTION|>--- conflicted
+++ resolved
@@ -38,14 +38,9 @@
   identifierTransformer,
   identifierTypeTransformer,
   addressTransformer,
-<<<<<<< HEAD
   copyAddressTransformer,
   identifierOtherTypeTransformer
-} from '../field-mappings'
-=======
-  copyAddressTransformer
 } from 'src/forms/field-mappings'
->>>>>>> 2ef0fd57
 
 const messages = defineMessages({
   motherTab: {
