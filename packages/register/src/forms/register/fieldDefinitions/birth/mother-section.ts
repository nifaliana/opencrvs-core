--- conflicted
+++ resolved
@@ -32,9 +32,7 @@
 import { countries } from '../../../countries'
 import { conditionals } from '../../../utils'
 import { OFFLINE_LOCATIONS_KEY } from 'src/offline/reducer'
-<<<<<<< HEAD
 import { iDType } from 'src/views/PrintCertificate/ParentDetails'
-=======
 import {
   nameTransformer,
   fieldToArrayTransformer,
@@ -43,7 +41,6 @@
   addressTransformer,
   copyAddressTransformer
 } from '../field-mappings'
->>>>>>> 7a66b06f
 
 const messages = defineMessages({
   motherTab: {
@@ -131,32 +128,8 @@
       required: true,
       initialValue: '',
       validate: [],
-<<<<<<< HEAD
-      options: identityOptions
-=======
-      options: [
-        { value: 'PASSPORT', label: identityMessages.iDTypePassport },
-        { value: 'NATIONAL_ID', label: identityMessages.iDTypeNationalID },
-        {
-          value: 'DRIVING_LICENCE',
-          label: identityMessages.iDTypeDrivingLicence
-        },
-        {
-          value: 'BIRTH_REGISTRATION_NUMBER',
-          label: identityMessages.iDTypeBRN
-        },
-        {
-          value: 'DEATH_REGISTRATION_NUMBER',
-          label: identityMessages.iDTypeDRN
-        },
-        {
-          value: 'REFUGEE_NUMBER',
-          label: identityMessages.iDTypeRefugeeNumber
-        },
-        { value: 'ALIEN_NUMBER', label: identityMessages.iDTypeAlienNumber }
-      ],
+      options: identityOptions,
       mapping: identifierTypeTransformer
->>>>>>> 7a66b06f
     },
     {
       name: 'iDTypeOther',
