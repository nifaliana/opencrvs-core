--- conflicted
+++ resolved
@@ -1,4 +1,3 @@
-<<<<<<< HEAD
 /*
  * This Source Code Form is subject to the terms of the Mozilla Public
  * License, v. 2.0. If a copy of the MPL was not distributed with this
@@ -10,16 +9,7 @@
  * Copyright (C) The OpenCRVS Authors. OpenCRVS and the OpenCRVS
  * graphic logo are (registered/a) trademark(s) of Plan International.
  */
-import {
-  IFormField,
-  IFormData,
-  TransformedData,
-  SEARCH_FIELD
-} from '@register/forms'
-import { IDynamicValues } from '@opencrvs/components/lib/interface/GridTable/types'
-=======
 import { IFormField, IFormData, TransformedData } from '@register/forms'
->>>>>>> 877df818
 
 export const birthEventLocationMutationTransformer = (
   lineNumber: number = 0,
