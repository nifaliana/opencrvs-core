import { defineMessages } from 'react-intl'

import { messages as identityMessages } from '../identity'
import { messages as maritalStatusMessages } from '../maritalStatus'
import { messages as educationMessages } from '../education'
import {
  ViewType,
  SELECT_WITH_OPTIONS,
  TEXT,
  DATE,
  SUBSECTION,
  SELECT_WITH_DYNAMIC_OPTIONS
} from 'src/forms'

export interface IMotherSectionFormData {
  firstName: string
}
import { IFormSection } from '../index'
import {
  messages as addressMessages,
  states,
  stateDistrictMap,
  districtUpazilaMap,
  upazilaUnionMap
} from '../address'
import { countries } from '../countries'
import { conditionals } from '../utils'

const messages = defineMessages({
  motherTab: {
    id: 'register.form.tabs.motherTab',
    defaultMessage: 'Mother',
    description: 'Tab title for Mother'
  },
  motherTitle: {
    id: 'register.form.section.motherTitle',
    defaultMessage: "Mother's details",
    description: 'Form section title for Mother'
  },
  nationality: {
    id: 'formFields.mother.nationality',
    defaultMessage: 'Nationality',
    description: 'Label for form field: Nationality'
  },
  nationalityBangladesh: {
    id: 'formFields.mother.nationalityBangladesh',
    defaultMessage: 'Bangladesh',
    description: 'Option for form field: Nationality'
  },
  motherGivenName: {
    id: 'formFields.motherGivenName',
    defaultMessage: 'Given name',
    description: 'Label for form field: Given name'
  },
  motherMiddleNames: {
    id: 'formFields.motherMiddleNames',
    defaultMessage: 'Middle name(s)',
    description: 'Label for form field: Middle names'
  },
  motherFamilyName: {
    id: 'formFields.motherFamilyName',
    defaultMessage: 'Family name',
    description: 'Label for form field: Family name'
  },
  motherGivenNameEng: {
    id: 'formFields.motherGivenNameEng',
    defaultMessage: 'Given name (in english)',
    description: 'Label for form field: Given name in english'
  },
  motherMiddleNamesEng: {
    id: 'formFields.motherMiddleNamesEng',
    defaultMessage: 'Middle name(s) (in english)',
    description: 'Label for form field: Middle names in english'
  },
  motherFamilyNameEng: {
    id: 'formFields.motherFamilyNameEng',
    defaultMessage: 'Family name (in english)',
    description: 'Label for form field: Family name in english'
  },
  defaultLabel: {
    id: 'formFields.defaultLabel',
    defaultMessage: 'Label goes here',
    description: 'default label'
  },
  motherDateOfBirth: {
    id: 'formFields.motherDateOfBirth',
    defaultMessage: 'Date of birth',
    description: 'Label for form field: Date of birth'
  },
  motherEducationAttainment: {
    id: 'formFields.motherEducationAttainment',
    defaultMessage: "Mother's level of formal education attained",
    description: 'Label for form field: Mother education'
  },
  currentAddress: {
    id: 'formFields.currentAddress',
    defaultMessage: 'Current Address',
    description: 'Title for the current address fields'
  },
  permanentAddress: {
    id: 'formFields.permanentAddress',
    defaultMessage: 'Permanent Address',
    description: 'Title for the permanent address fields'
  },
  optionalLabel: {
    id: 'formFields.optionalLabel',
    defaultMessage: 'Optional',
    description: 'Optional label'
  }
})

export const motherSection: IFormSection = {
  id: 'mother',
  viewType: 'form' as ViewType,
  name: messages.motherTab,
  title: messages.motherTitle,
  fields: [
    {
      name: 'motherIDType',
      type: SELECT_WITH_OPTIONS,
      label: identityMessages.iDType,
      required: true,
      initialValue: '',
      validate: [],
      options: [
        { value: 'PASSPORT', label: identityMessages.iDTypePassport },
        { value: 'NATIONAL_ID', label: identityMessages.iDTypeNationalID },
        {
          value: 'DRIVING_LICENCE',
          label: identityMessages.iDTypeDrivingLicence
        },
        {
          value: 'BIRTH_REGISTRATION_NUMBER',
          label: identityMessages.iDTypeBRN
        },
        {
          value: 'DEATH_REGISTRATION_NUMBER',
          label: identityMessages.iDTypeDRN
        },
        {
          value: 'REFUGEE_NUMBER',
          label: identityMessages.iDTypeRefugeeNumber
        },
        { value: 'ALIEN_NUMBER', label: identityMessages.iDTypeAlienNumber }
      ]
    },
    {
      name: 'motherID',
      type: TEXT,
      label: identityMessages.iD,
      required: true,
      initialValue: '',
      validate: []
    },
    {
      name: 'nationality',
      type: SELECT_WITH_OPTIONS,
      label: messages.nationality,
      required: true,
      initialValue: 'BGD',
      validate: [],
      options: countries
    },
    {
      name: 'motherGivenName',
      type: TEXT,
      label: messages.motherGivenName,
      required: true,
      initialValue: '',
      validate: []
    },
    {
      name: 'motherMiddleNames',
      type: TEXT,
      label: messages.motherMiddleNames,
      required: false,
      initialValue: '',
      validate: []
    },
    {
      name: 'motherFamilyName',
      type: TEXT,
      label: messages.motherFamilyName,
      initialValue: '',
      validate: []
    },
    {
      name: 'motherGivenNameEng',
      type: TEXT,
      label: messages.motherGivenNameEng,
      required: true,
      initialValue: '',
      validate: []
    },
    {
      name: 'motherMiddleNamesEng',
      type: TEXT,
      label: messages.motherMiddleNamesEng,
      required: false,
      initialValue: '',
      validate: []
    },
    {
      name: 'motherFamilyNameEng',
      type: TEXT,
      label: messages.motherFamilyNameEng,
      initialValue: '',
      validate: []
    },
    {
      name: 'motherDateOfBirth',
      type: DATE,
      label: messages.motherDateOfBirth,
      required: true,
      initialValue: '',
      validate: []
    },
    {
      name: 'maritalStatus',
      type: SELECT_WITH_OPTIONS,
      label: maritalStatusMessages.maritalStatus,
      required: true,
      initialValue: 'MARRIED',
      validate: [],
      options: [
        { value: 'SINGLE', label: maritalStatusMessages.maritalStatusSingle },
        { value: 'MARRIED', label: maritalStatusMessages.maritalStatusMarried },
        { value: 'WIDOWED', label: maritalStatusMessages.maritalStatusWidowed },
        {
          value: 'DIVORCED',
          label: maritalStatusMessages.maritalStatusDivorced
        },
        {
          value: 'NOT_STATED',
          label: maritalStatusMessages.maritalStatusNotStated
        }
      ]
    },
    {
      name: 'motherDateOfMarriage',
      type: DATE,
      label: maritalStatusMessages.dateOfMarriage,
      required: false,
      initialValue: '',
      validate: []
    },
    {
      name: 'motherEducationAttainment',
      type: SELECT_WITH_OPTIONS,
      label: messages.motherEducationAttainment,
      required: true,
      initialValue: '',
      validate: [],
      options: [
        {
          value: 'NO_SCHOOLING',
          label: educationMessages.educationAttainmentNone
        },
        {
          value: 'PRIMARY_ISCED_1',
          label: educationMessages.educationAttainmentISCED1
        },
        {
          value: 'LOWER_SECONDARY_ISCED_2',
          label: educationMessages.educationAttainmentISCED2
        },
        {
          value: 'UPPER_SECONDARY_ISCED_3',
          label: educationMessages.educationAttainmentISCED3
        },
        {
          value: 'POST_SECONDARY_ISCED_4',
          label: educationMessages.educationAttainmentISCED4
        },
        {
          value: 'FIRST_STAGE_TERTIARY_ISCED_5',
          label: educationMessages.educationAttainmentISCED5
        },
        {
          value: 'SECOND_STAGE_TERTIARY_ISCED_6',
          label: educationMessages.educationAttainmentISCED6
        },
        {
          value: 'NOT_STATED',
          label: educationMessages.educationAttainmentNotStated
        }
      ]
    },
    {
      name: 'currentAddress',
      type: SUBSECTION,
      label: messages.currentAddress,
      initialValue: '',
      required: false,
      validate: []
    },
    {
      name: 'country',
      type: SELECT_WITH_OPTIONS,
      label: addressMessages.country,
      required: true,
      initialValue: 'BGD',
      validate: [],
      options: countries
    },
    {
      name: 'state',
      type: SELECT_WITH_OPTIONS,
      label: addressMessages.state,
      required: true,
      initialValue: '',
      validate: [],
      options: states,
      conditionals: [conditionals.country]
    },
    {
      name: 'district',
      type: SELECT_WITH_DYNAMIC_OPTIONS,
      label: addressMessages.district,
      required: true,
      initialValue: '',
      validate: [],
      dynamicOptions: {
        dependency: 'state',
        options: stateDistrictMap
      },
      conditionals: [conditionals.country, conditionals.state]
    },
    {
      name: 'addressLine4',
      type: SELECT_WITH_DYNAMIC_OPTIONS,
      label: addressMessages.addressLine4,
      required: true,
      initialValue: '',
      validate: [],
<<<<<<< HEAD
      dynamicOptions: {
        dependency: 'district',
        options: districtUpazilaMap
      },
=======
      dynamicOptions: 'addressLine4',
>>>>>>> 4f7c4b64
      conditionals: [
        conditionals.country,
        conditionals.state,
        conditionals.district
      ]
    },
    {
      name: 'addressLine3Options1',
      type: SELECT_WITH_DYNAMIC_OPTIONS,
      label: addressMessages.addressLine3Options1,
      required: true,
      initialValue: '',
      validate: [],
<<<<<<< HEAD
      dynamicOptions: {
        dependency: 'addressLine4',
        options: upazilaUnionMap
      },
=======
      dynamicOptions: 'addressLine3Options1',
>>>>>>> 4f7c4b64
      conditionals: [
        conditionals.country,
        conditionals.state,
        conditionals.district,
        conditionals.addressLine4
      ]
    },
    {
      name: 'addressLine2',
      type: TEXT,
      label: addressMessages.addressLine2,
      required: false,
      initialValue: '',
      validate: [],
      conditionals: [
        conditionals.country,
        conditionals.state,
        conditionals.district,
        conditionals.addressLine4,
        conditionals.addressLine3Options1
      ]
    },
    {
      name: 'addressLine1',
      type: TEXT,
      label: addressMessages.addressLine1,
      required: true,
      initialValue: '',
      validate: [],
      conditionals: [
        conditionals.country,
        conditionals.state,
        conditionals.district,
        conditionals.addressLine4,
        conditionals.addressLine3Options1
      ]
    },
    {
      name: 'postCode',
      type: TEXT,
      label: addressMessages.postCode,
      required: false,
      initialValue: '',
      validate: [],
      conditionals: [
        conditionals.country,
        conditionals.state,
        conditionals.district,
        conditionals.addressLine4,
        conditionals.addressLine3Options1
      ]
    },
    {
      name: 'permanentAddress',
      type: SUBSECTION,
      label: messages.permanentAddress,
      initialValue: '',
      required: false,
      validate: []
    },
    {
      name: 'countryPermanent',
      type: SELECT_WITH_OPTIONS,
      label: addressMessages.country,
      required: true,
      initialValue: 'BGD',
      validate: [],
      options: countries
    },
    {
      name: 'statePermanent',
      type: SELECT_WITH_OPTIONS,
      label: addressMessages.state,
      required: true,
      initialValue: '',
      validate: [],
      options: states,
      conditionals: [conditionals.countryPermanent]
    },
    {
      name: 'districtPermanent',
      type: SELECT_WITH_DYNAMIC_OPTIONS,
      label: addressMessages.district,
      required: true,
      initialValue: '',
      validate: [],
<<<<<<< HEAD
      dynamicOptions: {
        dependency: 'statePermanent',
        options: stateDistrictMap
      },
=======
      dynamicOptions: 'districtPermanent',
>>>>>>> 4f7c4b64
      conditionals: [conditionals.countryPermanent, conditionals.statePermanent]
    },
    {
      name: 'addressLine4Permanent',
      type: SELECT_WITH_DYNAMIC_OPTIONS,
      label: addressMessages.addressLine4,
      required: true,
      initialValue: '',
      validate: [],
<<<<<<< HEAD
      dynamicOptions: {
        dependency: 'districtPermanent',
        options: districtUpazilaMap
      },
=======

      dynamicOptions: 'addressLine4Permanent',
>>>>>>> 4f7c4b64
      conditionals: [
        conditionals.countryPermanent,
        conditionals.statePermanent,
        conditionals.districtPermanent
      ]
    },
    {
      name: 'addressLine3Options1Permanent',
      type: SELECT_WITH_DYNAMIC_OPTIONS,
      label: addressMessages.addressLine3Options1,
      required: true,
      initialValue: '',
      validate: [],
<<<<<<< HEAD
      dynamicOptions: {
        dependency: 'addressLine4Permanent',
        options: upazilaUnionMap
      },
=======

      dynamicOptions: 'addressLine3Options1Permanent',
>>>>>>> 4f7c4b64
      conditionals: [
        conditionals.countryPermanent,
        conditionals.statePermanent,
        conditionals.districtPermanent,
        conditionals.addressLine4Permanent
      ]
    },
    {
      name: 'addressLine2Permanent',
      type: TEXT,
      label: addressMessages.addressLine2,
      required: false,
      initialValue: '',
      validate: [],
      conditionals: [
        conditionals.countryPermanent,
        conditionals.statePermanent,
        conditionals.districtPermanent,
        conditionals.addressLine4Permanent,
        conditionals.addressLine3Options1Permanent
      ]
    },
    {
      name: 'addressLine1Permanent',
      type: TEXT,
      label: addressMessages.addressLine1,
      required: true,
      initialValue: '',
      validate: [],
      conditionals: [
        conditionals.countryPermanent,
        conditionals.statePermanent,
        conditionals.districtPermanent,
        conditionals.addressLine4Permanent,
        conditionals.addressLine3Options1Permanent
      ]
    },
    {
      name: 'postCodePermanent',
      type: TEXT,
      label: addressMessages.postCode,
      required: false,
      initialValue: '',
      validate: [],
      conditionals: [
        conditionals.countryPermanent,
        conditionals.statePermanent,
        conditionals.districtPermanent,
        conditionals.addressLine4Permanent,
        conditionals.addressLine3Options1Permanent
      ]
    }
  ]
}<|MERGE_RESOLUTION|>--- conflicted
+++ resolved
@@ -333,14 +333,10 @@
       required: true,
       initialValue: '',
       validate: [],
-<<<<<<< HEAD
       dynamicOptions: {
         dependency: 'district',
         options: districtUpazilaMap
       },
-=======
-      dynamicOptions: 'addressLine4',
->>>>>>> 4f7c4b64
       conditionals: [
         conditionals.country,
         conditionals.state,
@@ -354,14 +350,10 @@
       required: true,
       initialValue: '',
       validate: [],
-<<<<<<< HEAD
       dynamicOptions: {
         dependency: 'addressLine4',
         options: upazilaUnionMap
       },
-=======
-      dynamicOptions: 'addressLine3Options1',
->>>>>>> 4f7c4b64
       conditionals: [
         conditionals.country,
         conditionals.state,
@@ -448,14 +440,10 @@
       required: true,
       initialValue: '',
       validate: [],
-<<<<<<< HEAD
       dynamicOptions: {
         dependency: 'statePermanent',
         options: stateDistrictMap
       },
-=======
-      dynamicOptions: 'districtPermanent',
->>>>>>> 4f7c4b64
       conditionals: [conditionals.countryPermanent, conditionals.statePermanent]
     },
     {
@@ -465,15 +453,10 @@
       required: true,
       initialValue: '',
       validate: [],
-<<<<<<< HEAD
       dynamicOptions: {
         dependency: 'districtPermanent',
         options: districtUpazilaMap
       },
-=======
-
-      dynamicOptions: 'addressLine4Permanent',
->>>>>>> 4f7c4b64
       conditionals: [
         conditionals.countryPermanent,
         conditionals.statePermanent,
@@ -487,15 +470,10 @@
       required: true,
       initialValue: '',
       validate: [],
-<<<<<<< HEAD
       dynamicOptions: {
         dependency: 'addressLine4Permanent',
         options: upazilaUnionMap
       },
-=======
-
-      dynamicOptions: 'addressLine3Options1Permanent',
->>>>>>> 4f7c4b64
       conditionals: [
         conditionals.countryPermanent,
         conditionals.statePermanent,
