import { defineMessages } from 'react-intl'
import { ValidIndicator } from '@opencrvs/components/lib/forms'
import { messages as identityMessages } from '../identity'
import { messages as maritalStatusMessages } from '../maritalStatus'
import { messages as educationMessages } from '../education'
<<<<<<< HEAD
import { ViewType } from 'src/forms'

export interface IMotherSectionFormData {
  firstName: string
}
=======
import { IFormSection } from '../index'
import { messages as addressMessages, states } from '../address'
import { countries } from '../countries'
import { conditionals } from '../utils'
>>>>>>> 9394c057

const messages = defineMessages({
  motherTab: {
    id: 'register.form.tabs.motherTab',
    defaultMessage: 'Mother',
    description: 'Tab title for Mother'
  },
  motherTitle: {
    id: 'register.form.section.motherTitle',
    defaultMessage: "Mother's details",
    description: 'Form section title for Mother'
  },
  nationality: {
    id: 'formFields.mother.nationality',
    defaultMessage: 'Nationality',
    description: 'Label for form field: Nationality'
  },
  nationalityBangladesh: {
    id: 'formFields.mother.nationalityBangladesh',
    defaultMessage: 'Bangladesh',
    description: 'Option for form field: Nationality'
  },
  motherGivenName: {
    id: 'formFields.motherGivenName',
    defaultMessage: 'Given name',
    description: 'Label for form field: Given name'
  },
  motherMiddleNames: {
    id: 'formFields.motherMiddleNames',
    defaultMessage: 'Middle name(s)',
    description: 'Label for form field: Middle names'
  },
  motherFamilyName: {
    id: 'formFields.motherFamilyName',
    defaultMessage: 'Family name',
    description: 'Label for form field: Family name'
  },
  motherGivenNameEng: {
    id: 'formFields.motherGivenName',
    defaultMessage: 'Given name (in english)',
    description: 'Label for form field: Given name in english'
  },
  motherMiddleNamesEng: {
    id: 'formFields.motherMiddleNames',
    defaultMessage: 'Middle name(s) (in english)',
    description: 'Label for form field: Middle names in english'
  },
  motherFamilyNameEng: {
    id: 'formFields.motherFamilyName',
    defaultMessage: 'Family name (in english)',
    description: 'Label for form field: Family name in english'
  },
  defaultLabel: {
    id: 'formFields.defaultLabel',
    defaultMessage: 'Label goes here',
    description: 'default label'
  },
  motherDateOfBirth: {
    id: 'formFields.motherDateOfBirth',
    defaultMessage: 'Date of birth',
    description: 'Label for form field: Date of birth'
  },
  motherEducationAttainment: {
    id: 'formFields.motherEducationAttainment',
    defaultMessage: "Mother's level of formal education attained",
    description: 'Label for form field: Mother education'
  },
  currentAddress: {
    id: 'formFields.currentAddress',
    defaultMessage: 'Current Address',
    description: 'Title for the current address fields'
  },
  permanentAddress: {
    id: 'formFields.permanentAddress',
    defaultMessage: 'Permanent Address',
    description: 'Title for the permanent address fields'
  }
})

export const motherSection: IFormSection = {
  id: 'mother',
  viewType: 'form' as ViewType,
  name: messages.motherTab,
  title: messages.motherTitle,
  fields: [
    {
      name: 'motherIDType',
      type: 'select',
      label: identityMessages.iDType,
      required: true,
      initialValue: '',
      validate: [],
      options: [
        { value: 'PASSPORT', label: identityMessages.iDTypePassport },
        { value: 'NATIONAL_ID', label: identityMessages.iDTypeNationalID },
        {
          value: 'DRIVING_LICENCE',
          label: identityMessages.iDTypeDrivingLicence
        },
        {
          value: 'BIRTH_REGISTRATION_NUMBER',
          label: identityMessages.iDTypeBRN
        },
        {
          value: 'DEATH_REGISTRATION_NUMBER',
          label: identityMessages.iDTypeDRN
        },
        {
          value: 'REFUGEE_NUMBER',
          label: identityMessages.iDTypeRefugeeNumber
        },
        { value: 'ALIEN_NUMBER', label: identityMessages.iDTypeAlienNumber }
      ]
    },
    {
      name: 'motherID',
      type: 'text',
      label: identityMessages.iD,
      required: true,
      initialValue: '',
      validate: [],
      postfix: ValidIndicator
    },
    {
      name: 'nationality',
      type: 'select',
      label: messages.nationality,
      required: true,
      initialValue: '',
      validate: [],
      options: [{ value: 'bg', label: messages.nationalityBangladesh }]
    },
    {
      name: 'motherGivenName',
      type: 'text',
      label: messages.motherGivenName,
      required: true,
      initialValue: '',
      validate: []
    },
    {
      name: 'motherMiddleNames',
      type: 'text',
      label: messages.motherMiddleNames,
      required: false,
      initialValue: '',
      validate: []
    },
    {
      name: 'motherFamilyName',
      type: 'text',
      label: messages.motherFamilyName,
      initialValue: '',
      validate: []
    },
    {
      name: 'motherGivenNameEng',
      type: 'text',
      label: messages.motherGivenNameEng,
      required: true,
      initialValue: '',
      validate: []
    },
    {
      name: 'motherMiddleNamesEng',
      type: 'text',
      label: messages.motherMiddleNamesEng,
      required: false,
      initialValue: '',
      validate: []
    },
    {
      name: 'motherFamilyNameEng',
      type: 'text',
      label: messages.motherFamilyNameEng,
      initialValue: '',
      validate: []
    },
    {
      name: 'motherDateOfBirth',
      type: 'date',
      label: messages.motherDateOfBirth,
      required: true,
      initialValue: '',
      validate: []
    },
    {
      name: 'maritalStatus',
      type: 'select',
      label: maritalStatusMessages.maritalStatus,
      required: true,
      initialValue: '',
      validate: [],
      options: [
        { value: 'SINGLE', label: maritalStatusMessages.maritalStatusSingle },
        { value: 'MARRIED', label: maritalStatusMessages.maritalStatusMarried },
        { value: 'WIDOWED', label: maritalStatusMessages.maritalStatusWidowed },
        {
          value: 'DIVORCED',
          label: maritalStatusMessages.maritalStatusDivorced
        },
        {
          value: 'NOT_STATED',
          label: maritalStatusMessages.maritalStatusNotStated
        }
      ]
    },
    {
      name: 'motherDateOfMarriage',
      type: 'date',
      label: maritalStatusMessages.dateOfMarriage,
      required: true,
      initialValue: '',
      validate: []
    },
    {
      name: 'motherEducationAttainment',
      type: 'select',
      label: messages.motherEducationAttainment,
      required: true,
      initialValue: '',
      validate: [],
      options: [
        {
          value: 'NO_SCHOOLING',
          label: educationMessages.educationAttainmentNone
        },
        {
          value: 'PRIMARY_ISCED_1',
          label: educationMessages.educationAttainmentISCED1
        },
        {
          value: 'LOWER_SECONDARY_ISCED_2',
          label: educationMessages.educationAttainmentISCED2
        },
        {
          value: 'UPPER_SECONDARY_ISCED_3',
          label: educationMessages.educationAttainmentISCED3
        },
        {
          value: 'POST_SECONDARY_ISCED_4',
          label: educationMessages.educationAttainmentISCED4
        },
        {
          value: 'FIRST_STAGE_TERTIARY_ISCED_5',
          label: educationMessages.educationAttainmentISCED5
        },
        {
          value: 'SECOND_STAGE_TERTIARY_ISCED_6',
          label: educationMessages.educationAttainmentISCED6
        },
        {
          value: 'NOT_STATED',
          label: educationMessages.educationAttainmentNotStated
        }
      ]
    },
    {
      name: 'currentAddress',
      type: 'subSection',
      label: messages.currentAddress,
      initialValue: '',
      required: false,
      validate: []
    },
    {
      name: 'country',
      type: 'select',
      label: addressMessages.country,
      required: true,
      initialValue: '',
      validate: [],
      options: countries
    },
    {
      name: 'state',
      type: 'select',
      label: addressMessages.state,
      required: true,
      initialValue: '',
      validate: [],
      options: states,
      conditionals: [conditionals.country]
    },
    {
      name: 'district',
      type: 'select',
      label: addressMessages.district,
      required: true,
      initialValue: '',
      validate: [],
      dynamicOptions: 'district',
      conditionals: [conditionals.country, conditionals.state]
    },
    {
      name: 'addressLine4',
      type: 'select',
      label: addressMessages.addressLine4,
      required: true,
      initialValue: '',
      validate: [],
      options: [],
      dynamicOptions: 'addressLine4',
      conditionals: [
        conditionals.country,
        conditionals.state,
        conditionals.district
      ]
    },
    {
      name: 'addressLine3Options1',
      type: 'select',
      label: addressMessages.addressLine3Options1,
      required: true,
      initialValue: '',
      validate: [],
      options: [],
      dynamicOptions: 'addressLine3Options1',
      conditionals: [
        conditionals.country,
        conditionals.state,
        conditionals.district,
        conditionals.addressLine4
      ]
    },
    {
      name: 'addressLine2',
      type: 'text',
      label: addressMessages.addressLine2,
      required: false,
      initialValue: '',
      validate: [],
      conditionals: [
        conditionals.country,
        conditionals.state,
        conditionals.district,
        conditionals.addressLine4,
        conditionals.addressLine3Options1
      ]
    },
    {
      name: 'addressLine1',
      type: 'text',
      label: addressMessages.addressLine1,
      required: true,
      initialValue: '',
      validate: [],
      conditionals: [
        conditionals.country,
        conditionals.state,
        conditionals.district,
        conditionals.addressLine4,
        conditionals.addressLine3Options1
      ]
    },
    {
      name: 'postCode',
      type: 'text',
      label: addressMessages.postCode,
      required: true,
      initialValue: '',
      validate: [],
      conditionals: [
        conditionals.country,
        conditionals.state,
        conditionals.district,
        conditionals.addressLine4,
        conditionals.addressLine3Options1
      ]
    },
    {
      name: 'permanentAddress',
      type: 'subSection',
      label: messages.permanentAddress,
      initialValue: '',
      required: false,
      validate: []
    },
    {
      name: 'countryPermanent',
      type: 'select',
      label: addressMessages.country,
      required: true,
      initialValue: '',
      validate: [],
      options: countries
    },
    {
      name: 'statePermanent',
      type: 'select',
      label: addressMessages.state,
      required: true,
      initialValue: '',
      validate: [],
      options: states,
      conditionals: [conditionals.countryPermanent]
    },
    {
      name: 'districtPermanent',
      type: 'select',
      label: addressMessages.district,
      required: true,
      initialValue: '',
      validate: [],
      options: [],
      dynamicOptions: 'districtPermanent',
      conditionals: [conditionals.countryPermanent, conditionals.statePermanent]
    },
    {
      name: 'addressLine4Permanent',
      type: 'select',
      label: addressMessages.addressLine4,
      required: true,
      initialValue: '',
      validate: [],
      options: [],
      dynamicOptions: 'addressLine4Permanent',
      conditionals: [
        conditionals.countryPermanent,
        conditionals.statePermanent,
        conditionals.districtPermanent
      ]
    },
    {
      name: 'addressLine3Options1Permanent',
      type: 'select',
      label: addressMessages.addressLine3Options1,
      required: true,
      initialValue: '',
      validate: [],
      options: [],
      dynamicOptions: 'addressLine3Options1Permanent',
      conditionals: [
        conditionals.countryPermanent,
        conditionals.statePermanent,
        conditionals.districtPermanent,
        conditionals.addressLine4Permanent
      ]
    },
    {
      name: 'addressLine2Permanent',
      type: 'text',
      label: addressMessages.addressLine2,
      required: false,
      initialValue: '',
      validate: [],
      conditionals: [
        conditionals.countryPermanent,
        conditionals.statePermanent,
        conditionals.districtPermanent,
        conditionals.addressLine4Permanent,
        conditionals.addressLine3Options1Permanent
      ]
    },
    {
      name: 'addressLine1Permanent',
      type: 'text',
      label: addressMessages.addressLine1,
      required: true,
      initialValue: '',
      validate: [],
      conditionals: [
        conditionals.countryPermanent,
        conditionals.statePermanent,
        conditionals.districtPermanent,
        conditionals.addressLine4Permanent,
        conditionals.addressLine3Options1Permanent
      ]
    },
    {
      name: 'postCodePermanent',
      type: 'text',
      label: addressMessages.postCode,
      required: true,
      initialValue: '',
      validate: [],
      conditionals: [
        conditionals.countryPermanent,
        conditionals.statePermanent,
        conditionals.districtPermanent,
        conditionals.addressLine4Permanent,
        conditionals.addressLine3Options1Permanent
      ]
    }
  ]
}<|MERGE_RESOLUTION|>--- conflicted
+++ resolved
@@ -3,18 +3,15 @@
 import { messages as identityMessages } from '../identity'
 import { messages as maritalStatusMessages } from '../maritalStatus'
 import { messages as educationMessages } from '../education'
-<<<<<<< HEAD
 import { ViewType } from 'src/forms'
 
 export interface IMotherSectionFormData {
   firstName: string
 }
-=======
 import { IFormSection } from '../index'
 import { messages as addressMessages, states } from '../address'
 import { countries } from '../countries'
 import { conditionals } from '../utils'
->>>>>>> 9394c057
 
 const messages = defineMessages({
   motherTab: {
