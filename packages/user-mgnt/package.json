--- conflicted
+++ resolved
@@ -31,11 +31,7 @@
     "good-squeeze": "^5.1.0",
     "hapi": "^17.5.1",
     "hapi-auth-jwt2": "^8.1.0",
-<<<<<<< HEAD
-    "joi": "^13.4.0",
-=======
     "joi": "^14.0.6",
->>>>>>> 366d557b
     "jsonwebtoken": "^8.3.0",
     "mongoose": "^5.1.5",
     "typescript": "^3.0.1",
