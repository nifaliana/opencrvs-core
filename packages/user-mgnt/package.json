--- conflicted
+++ resolved
@@ -1,10 +1,6 @@
 {
   "name": "@opencrvs/user-mgnt",
-<<<<<<< HEAD
-  "version": "1.3.1",
-=======
   "version": "1.3.2",
->>>>>>> 5baebaf7
   "description": "OpenCRVS user management service",
   "license": "MPL-2.0",
   "private": true,
