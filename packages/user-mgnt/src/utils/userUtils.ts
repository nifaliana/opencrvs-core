--- conflicted
+++ resolved
@@ -6,8 +6,6 @@
   DISABLED: 'disabled'
 }
 
-<<<<<<< HEAD
-// TODO: need to remove demo
 export const roleScopeMapping = {
   FIELD_AGENT: ['declare', 'demo'],
   REGISTRATION_CLERK: ['register', 'performance', 'certify', 'demo'],
@@ -16,7 +14,8 @@
   NATIONAL_SYSTEM_ADMIN: ['sysadmin', 'demo'],
   PERFORMANCE_OVERSIGHT: ['performance', 'demo'],
   PERFORMANCE_MANAGEMENT: ['performance', 'demo']
-=======
+}
+
 export const hasScope = (request: Hapi.Request, scope: string): boolean => {
   if (
     !request.auth ||
@@ -30,5 +29,4 @@
 
 export function hasDemoScope(request: Hapi.Request): boolean {
   return hasScope(request, 'demo')
->>>>>>> 28f01800
 }