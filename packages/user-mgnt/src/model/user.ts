import { model, Schema, Document } from 'mongoose'

interface IUserName {
  use: string
  family: string
  given: string[]
}

interface IIdentifier {
  system: string
  value: string
}

export interface IUser {
  name: IUserName[]
  username: string
  identifiers?: IIdentifier[]
  email?: string
  mobile: string
  passwordHash: string
  salt: string
  role?: string
  type?: string
  practitionerId: string
  primaryOfficeId: string
  catchmentAreaIds: string[]
  scope: string[]
  active: boolean
  deviceId?: string
  creationDate: number
}
<<<<<<< HEAD
// tslint:disable-next-line
=======

export interface IUserModel extends IUser, Document {}

>>>>>>> af091763
const UserNameSchema = new Schema(
  {
    use: String,
    given: [String],
    family: String
  },
  { _id: false }
)

const IdentifierSchema = new Schema(
  {
    system: String,
    value: String
  },
  { _id: false }
)

const userSchema = new Schema({
  name: { type: [UserNameSchema], required: true },
  username: { type: String, required: true },
  identifiers: [IdentifierSchema],
  email: String,
  mobile: String,
  passwordHash: { type: String, required: true },
  salt: { type: String, required: true },
  role: String,
  type: String,
  practitionerId: { type: String, required: true },
  primaryOfficeId: { type: String, required: true },
  catchmentAreaIds: { type: [String], required: true },
  scope: { type: [String], required: true },
  active: { type: Boolean, default: true },
  deviceId: String,
  creationDate: { type: Number, default: Date.now }
})

export default model<IUserModel>('User', userSchema)<|MERGE_RESOLUTION|>--- conflicted
+++ resolved
@@ -29,13 +29,10 @@
   deviceId?: string
   creationDate: number
 }
-<<<<<<< HEAD
-// tslint:disable-next-line
-=======
 
 export interface IUserModel extends IUser, Document {}
 
->>>>>>> af091763
+// tslint:disable-next-line
 const UserNameSchema = new Schema(
   {
     use: String,
@@ -44,7 +41,7 @@
   },
   { _id: false }
 )
-
+// tslint:disable-next-line
 const IdentifierSchema = new Schema(
   {
     system: String,
