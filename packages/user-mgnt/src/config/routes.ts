/*
 * This Source Code Form is subject to the terms of the Mozilla Public
 * License, v. 2.0. If a copy of the MPL was not distributed with this
 * file, You can obtain one at https://mozilla.org/MPL/2.0/.
 *
 * OpenCRVS is also distributed under the terms of the Civil Registration
 * & Healthcare Disclaimer located at http://opencrvs.org/license.
 *
 * Copyright (C) The OpenCRVS Authors. OpenCRVS and the OpenCRVS
 * graphic logo are (registered/a) trademark(s) of Plan International.
 */
import activateUser, {
  requestSchema as activateUserRequestSchema
} from '@user-mgnt/features/activateUser/handler'
import changePasswordHandler, {
  changePasswordRequestSchema
} from '@user-mgnt/features/changePassword/handler'
import createUser from '@user-mgnt/features/createUser/handler'
import getRoles, {
  searchRoleSchema
} from '@user-mgnt/features/getRoles/handler'
import getUser, {
  getUserRequestSchema
} from '@user-mgnt/features/getUser/handler'
import getUserMobile, {
  requestSchema as userIdSchema,
  responseSchema as resMobileSchema
} from '@user-mgnt/features/getUserMobile/handler'
import searchUsers, {
  searchSchema
} from '@user-mgnt/features/searchUsers/handler'
import updateUser from '@user-mgnt/features/updateUser/handler'
import {
  requestSchema as userAuditSchema,
  userAuditHandler
} from '@user-mgnt/features/userAudit/handler'
import verifyPassHandler, {
  requestSchema as reqAuthSchema,
  responseSchema as resAuthSchema
} from '@user-mgnt/features/verifyPassword/handler'
import verifySecurityAnswer, {
  verifySecurityRequestSchema,
  verifySecurityResponseSchema
} from '@user-mgnt/features/verifySecurityAnswer/handler'
<<<<<<< HEAD
import {
  registerSystemClient,
  reqRegisterSystemSchema,
  resRegisterSystemSchema
} from '@user-mgnt/features/system/handler'
=======
import verifyUserHandler, {
  requestSchema as reqVerifyUserSchema,
  responseSchema as resVerifyUserSchema
} from '@user-mgnt/features/verifyUser/handler'
import * as Hapi from 'hapi'
>>>>>>> 25d61925

const enum RouteScope {
  DECLARE = 'declare',
  REGISTER = 'register',
  CERTIFY = 'certify',
  PERFORMANCE = 'performance',
  SYSADMIN = 'sysadmin',
  VALIDATE = 'validate'
}

export const getRoutes = () => {
  const routes = [
    // add ping route by default for health check
    {
      method: 'GET',
      path: '/ping',
      handler: (request: any, h: any) => {
        // Perform any health checks and return true or false for success prop
        return {
          success: true
        }
      },
      config: {
        auth: false,
        tags: ['api'],
        description: 'Health check endpoint'
      }
    },
    {
      method: 'POST',
      path: '/verifyPassword',
      handler: verifyPassHandler,
      config: {
        auth: false,
        tags: ['api'],
        description: 'Verify user password',
        notes: 'Verify account exist and password is correct',
        validate: {
          payload: reqAuthSchema
        },
        response: {
          schema: resAuthSchema
        }
      }
    },
    {
      method: 'POST',
      path: '/verifySecurityAnswer',
      handler: verifySecurityAnswer,
      config: {
        auth: false,
        tags: ['api'],
        description:
          'Verifies sent security question answer is correct' +
          'Responses with a new question key for wrong answer',
        validate: {
          payload: verifySecurityRequestSchema
        },
        response: {
          schema: verifySecurityResponseSchema
        }
      }
    },
    {
      method: 'POST',
      path: '/changePassword',
      handler: changePasswordHandler,
      config: {
        auth: false,
        tags: ['api'],
        description: 'Change user password',
        notes: 'Verify account exist and change password',
        validate: {
          payload: changePasswordRequestSchema
        },
        response: {
          schema: false
        }
      }
    },
    {
      method: 'GET',
      path: '/check-token',
      handler: (request: Hapi.Request) => request.auth.credentials
    },
    {
      method: 'POST',
      path: '/changeUserPassword',
      handler: changePasswordHandler,
      config: {
        tags: ['api'],
        description: 'Changes password for logged-in user',
        auth: {
          scope: [
            RouteScope.DECLARE,
            RouteScope.REGISTER,
            RouteScope.CERTIFY,
            RouteScope.PERFORMANCE,
            RouteScope.SYSADMIN,
            RouteScope.VALIDATE
          ]
        },
        validate: {
          payload: changePasswordRequestSchema
        },
        response: {
          schema: false
        }
      }
    },
    {
      method: 'POST',
      path: '/getUserMobile',
      handler: getUserMobile,
      config: {
        tags: ['api'],
        description: 'Retrieves a user mobile number',
        auth: {
          scope: [
            RouteScope.DECLARE,
            RouteScope.REGISTER,
            RouteScope.CERTIFY,
            RouteScope.PERFORMANCE,
            RouteScope.SYSADMIN,
            RouteScope.VALIDATE
          ]
        },
        validate: {
          payload: userIdSchema
        },
        response: {
          schema: resMobileSchema
        }
      }
    },
    {
      method: 'POST',
      path: '/searchUsers',
      handler: searchUsers,
      config: {
        auth: {
          scope: [
            RouteScope.DECLARE,
            RouteScope.REGISTER,
            RouteScope.CERTIFY,
            RouteScope.PERFORMANCE,
            RouteScope.SYSADMIN,
            RouteScope.VALIDATE
          ]
        },
        validate: {
          payload: searchSchema
        },
        tags: ['api']
      }
    },
    {
      method: 'POST',
      path: '/getUser',
      handler: getUser,
      config: {
        tags: ['api'],
        description: 'Retrieves a user',
        auth: {
          scope: [
            RouteScope.DECLARE,
            RouteScope.REGISTER,
            RouteScope.CERTIFY,
            RouteScope.PERFORMANCE,
            RouteScope.SYSADMIN,
            RouteScope.VALIDATE
          ]
        },
        validate: {
          payload: getUserRequestSchema
        }
      }
    },
    {
      method: 'POST',
      path: '/createUser',
      handler: createUser,
      config: {
        tags: ['api'],
        description: 'Creates a new user',
        auth: {
          scope: [RouteScope.SYSADMIN]
        }
      }
    },
    {
      method: 'POST',
      path: '/updateUser',
      handler: updateUser,
      config: {
        tags: ['api'],
        description: 'Updates an existing user',
        auth: {
          scope: [RouteScope.SYSADMIN]
        }
      }
    },
    {
      method: 'POST',
      path: '/activateUser',
      handler: activateUser,
      config: {
        tags: ['api'],
        description: 'Activate an existing pending user',
        auth: {
          scope: [
            RouteScope.DECLARE,
            RouteScope.REGISTER,
            RouteScope.CERTIFY,
            RouteScope.PERFORMANCE,
            RouteScope.SYSADMIN,
            RouteScope.VALIDATE
          ]
        },
        validate: {
          payload: activateUserRequestSchema
        }
      }
    },
    {
      method: 'POST',
      path: '/getRoles',
      handler: getRoles,
      config: {
        auth: {
          scope: [RouteScope.SYSADMIN]
        },
        validate: {
          payload: searchRoleSchema
        },
        tags: ['api']
      }
    },
    {
      method: 'POST',
      path: '/verifyUser',
      handler: verifyUserHandler,
      config: {
        auth: false,
        tags: ['api'],
        description:
          'Verify user for given mobile number. Used for password reset flow.',
        notes:
          'As it is a public api, please take necessary caution before using it.',
        validate: {
          payload: reqVerifyUserSchema
        },
        response: {
          schema: resVerifyUserSchema
        }
      }
    },
    {
      method: 'POST',
<<<<<<< HEAD
      path: '/registerSystemClient',
      handler: registerSystemClient,
      config: {
        tags: ['api'],
        description: 'Creates a new system client',
=======
      path: '/auditUser',
      handler: userAuditHandler,
      config: {
>>>>>>> 25d61925
        auth: {
          scope: [RouteScope.SYSADMIN]
        },
        validate: {
<<<<<<< HEAD
          payload: reqRegisterSystemSchema
        },
        response: {
          schema: resRegisterSystemSchema
        }
=======
          payload: userAuditSchema
        },
        tags: ['api']
>>>>>>> 25d61925
      }
    }
  ]
  return routes
}<|MERGE_RESOLUTION|>--- conflicted
+++ resolved
@@ -42,19 +42,16 @@
   verifySecurityRequestSchema,
   verifySecurityResponseSchema
 } from '@user-mgnt/features/verifySecurityAnswer/handler'
-<<<<<<< HEAD
 import {
   registerSystemClient,
   reqRegisterSystemSchema,
   resRegisterSystemSchema
 } from '@user-mgnt/features/system/handler'
-=======
 import verifyUserHandler, {
   requestSchema as reqVerifyUserSchema,
   responseSchema as resVerifyUserSchema
 } from '@user-mgnt/features/verifyUser/handler'
 import * as Hapi from 'hapi'
->>>>>>> 25d61925
 
 const enum RouteScope {
   DECLARE = 'declare',
@@ -314,32 +311,34 @@
     },
     {
       method: 'POST',
-<<<<<<< HEAD
+      path: '/auditUser',
+      handler: userAuditHandler,
+      config: {
+        auth: {
+          scope: [RouteScope.SYSADMIN]
+        },
+        validate: {
+          payload: userAuditSchema
+        },
+        tags: ['api']
+      }
+    },
+    {
+      method: 'POST',
       path: '/registerSystemClient',
       handler: registerSystemClient,
       config: {
         tags: ['api'],
         description: 'Creates a new system client',
-=======
-      path: '/auditUser',
-      handler: userAuditHandler,
-      config: {
->>>>>>> 25d61925
-        auth: {
-          scope: [RouteScope.SYSADMIN]
-        },
-        validate: {
-<<<<<<< HEAD
+        auth: {
+          scope: [RouteScope.SYSADMIN]
+        },
+        validate: {
           payload: reqRegisterSystemSchema
         },
         response: {
           schema: resRegisterSystemSchema
         }
-=======
-          payload: userAuditSchema
-        },
-        tags: ['api']
->>>>>>> 25d61925
       }
     }
   ]
