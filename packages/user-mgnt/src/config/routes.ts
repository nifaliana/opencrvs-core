--- conflicted
+++ resolved
@@ -102,11 +102,7 @@
   changeEmailRequestSchema
 } from '@user-mgnt/features/changeEmail/handler'
 import { getAllSystemsHandler } from '@user-mgnt/features/getAllSystems/handler'
-<<<<<<< HEAD
 import { GIT_HASH } from '@user-mgnt/constants'
-=======
-import * as mongoose from 'mongoose'
->>>>>>> 2eae2efd
 
 const enum RouteScope {
   DECLARE = 'declare',
@@ -138,7 +134,6 @@
       method: 'GET',
       path: '/ping',
       handler: async (request: any, h: any) => {
-<<<<<<< HEAD
         // Perform any health checks and return true or false for success prop
         const dependencyStatus = await dependencyHealth()
 
@@ -146,16 +141,6 @@
           git_hash: GIT_HASH,
           status: 'ok',
           dependencies: { MongoDB: dependencyStatus }
-=======
-        try {
-          return {
-            success: mongoose.connection.readyState === 1
-          }
-        } catch (error) {
-          return {
-            success: false
-          }
->>>>>>> 2eae2efd
         }
       },
       config: {
