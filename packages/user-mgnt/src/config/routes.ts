--- conflicted
+++ resolved
@@ -6,7 +6,6 @@
 import getUserMobile, {
   requestSchema as userIdSchema,
   responseSchema as resMobileSchema
-<<<<<<< HEAD
 } from '@user-mgnt/features/getUserMobile/handler'
 import searchUsers, {
   searchSchema
@@ -15,13 +14,7 @@
 import getRoles, {
   searchRoleSchema
 } from '@user-mgnt/features/getRoles/handler'
-=======
-} from 'src/features/getUserMobile/handler'
-import searchUsers, { searchSchema } from 'src/features/searchUsers/handler'
-import getUser from 'src/features/getUser/handler'
-import createUser from 'src/features/createUser/handler'
-import getRoles, { searchRoleSchema } from 'src/features/getRoles/handler'
->>>>>>> af091763
+import createUser from '@user-mgnt/features/createUser/handler'
 
 const enum RouteScope {
   DECLARE = 'declare',
