--- conflicted
+++ resolved
@@ -9,11 +9,8 @@
 } from 'src/features/getUserMobile/handler'
 import searchUsers, { searchSchema } from 'src/features/searchUsers/handler'
 import getUser from 'src/features/getUser/handler'
-<<<<<<< HEAD
 import createUser from 'src/features/createUser/handler'
-=======
 import getRoles, { searchRoleSchema } from 'src/features/getRoles/handler'
->>>>>>> 154bf9e5
 
 const enum RouteScope {
   DECLARE = 'declare',
@@ -114,16 +111,22 @@
     },
     {
       method: 'POST',
-<<<<<<< HEAD
       path: '/createUser',
       handler: createUser,
       config: {
         tags: ['api'],
         description: 'Creates a new user',
         auth: {
-          scope: [RouteScope.SYSTEM, RouteScope.REGISTER]
+          scope: [
+            RouteScope.SYSTEM,
+            // TODO: need to remove this once system role token is there
+            RouteScope.REGISTER
+          ]
         }
-=======
+      }
+    },
+    {
+      method: 'POST',
       path: '/getRoles',
       handler: getRoles,
       config: {
@@ -138,7 +141,6 @@
           payload: searchRoleSchema
         },
         tags: ['api']
->>>>>>> 154bf9e5
       }
     }
   ]
