--- conflicted
+++ resolved
@@ -20,16 +20,13 @@
 import activateUser, {
   requestSchema as activateUserRequestSchema
 } from '@user-mgnt/features/activateUser/handler'
-<<<<<<< HEAD
 import verifyUserHandler, {
   requestSchema as reqVerifyUserSchema,
   responseSchema as resVerifyUserSchema
 } from '@user-mgnt/features/verifyUser/handler'
-=======
 import changePasswordHandler, {
   changePasswordRequestSchema
 } from '@user-mgnt/features/changePassword/handler'
->>>>>>> c8ab03a0
 
 const enum RouteScope {
   DECLARE = 'declare',
