{
  "compilerOptions": {
    "baseUrl": "./src",
    "paths": { "@user-mgnt/*": ["./*"] },
    "target": "es6",
    "module": "commonjs",
    "outDir": "build/dist",
    "sourceMap": true,
    "moduleResolution": "node",
    "rootDir": "src",
    "lib": ["esnext.asynciterable", "es2015", "es6"],
    "forceConsistentCasingInFileNames": true,
    "noImplicitReturns": true,
    "noImplicitThis": true,
    "noImplicitAny": true,
    "strictNullChecks": true,
    "suppressImplicitAnyIndexErrors": true,
    "noUnusedLocals": true,
<<<<<<< HEAD
    "types": ["jest"]
=======
    "types": ["fhir"]
>>>>>>> af091763
  },
  "include": ["src/**/*.ts", "typings", "tslint-rules"],
  "exclude": [
    "node_modules",
    "build",
    "scripts",
    "acceptance-tests",
    "src/setupTests.ts",
    "src/**/*.test.ts"
  ]
}<|MERGE_RESOLUTION|>--- conflicted
+++ resolved
@@ -16,11 +16,7 @@
     "strictNullChecks": true,
     "suppressImplicitAnyIndexErrors": true,
     "noUnusedLocals": true,
-<<<<<<< HEAD
-    "types": ["jest"]
-=======
-    "types": ["fhir"]
->>>>>>> af091763
+    "types": ["jest", "fhir"]
   },
   "include": ["src/**/*.ts", "typings", "tslint-rules"],
   "exclude": [
@@ -28,7 +24,6 @@
     "build",
     "scripts",
     "acceptance-tests",
-    "src/setupTests.ts",
-    "src/**/*.test.ts"
+    "src/setupTests.ts"
   ]
 }