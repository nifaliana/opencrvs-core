--- conflicted
+++ resolved
@@ -1,10 +1,6 @@
 {
   "name": "@opencrvs/config",
-<<<<<<< HEAD
-  "version": "1.2.0",
-=======
   "version": "1.3.0-beta",
->>>>>>> f5eda2ca
   "description": "OpenCRVS public configuration microservice",
   "license": "MPL-2.0",
   "scripts": {
@@ -23,11 +19,7 @@
   "dependencies": {
     "@hapi/boom": "^9.1.1",
     "@hapi/hapi": "^20.2.1",
-<<<<<<< HEAD
-    "@opencrvs/commons": "^1.2.0",
-=======
     "@opencrvs/commons": "^1.3.0-beta",
->>>>>>> f5eda2ca
     "@types/hapi-pino": "^8.0.5",
     "@types/pino": "^6.3.12",
     "fast-csv": "^4.3.6",
