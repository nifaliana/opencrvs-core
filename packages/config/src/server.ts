/*
 * This Source Code Form is subject to the terms of the Mozilla Public
 * License, v. 2.0. If a copy of the MPL was not distributed with this
 * file, You can obtain one at https://mozilla.org/MPL/2.0/.
 *
 * OpenCRVS is also distributed under the terms of the Civil Registration
 * & Healthcare Disclaimer located at http://opencrvs.org/license.
 *
 * Copyright (C) The OpenCRVS Authors located at https://github.com/opencrvs/opencrvs-core/blob/master/AUTHORS.
 */

import * as Hapi from '@hapi/hapi'
import {
  PORT,
  HOST,
  CHECK_INVALID_TOKEN,
  CERT_PUBLIC_KEY_PATH,
  AUTH_URL,
  DEFAULT_TIMEOUT,
  HOSTNAME,
  LOGIN_URL,
  CLIENT_APP_URL
} from '@config/config/constants'
import getRoutes from '@config/config/routes'
import getPlugins from '@config/config/plugins'
import * as database from '@config/config/database'
import { validateFunc } from '@opencrvs/commons'
import { readFileSync } from 'fs'
<<<<<<< HEAD
import { logger } from '@opencrvs/commons'
import { Boom, badRequest } from '@hapi/boom'
=======
import { logger } from '@config/logger'
import { badRequest } from '@hapi/boom'
>>>>>>> e7b6ad6b

export const publicCert = readFileSync(CERT_PUBLIC_KEY_PATH)

export async function createServer() {
  let whitelist: string[] = [HOSTNAME]
  if (HOSTNAME[0] !== '*') {
    whitelist = [LOGIN_URL, CLIENT_APP_URL]
  }
  logger.info(`Whitelist: ${JSON.stringify(whitelist)}`)
  const server = new Hapi.Server({
    host: HOST,
    port: PORT,
    routes: {
      cors: { origin: whitelist },
      validate: {
        failAction: async (_, _2, err) => {
          if (process.env.NODE_ENV === 'production') {
            // In prod, log a limited error message and throw the default Bad Request error.
            logger.error(`ValidationError: ${err?.message}`)
            throw badRequest(`Invalid request payload input`)
          } else {
            // During development, log and respond with the full error.
            logger.error(err?.message)
            throw err
          }
        }
      },
      payload: { maxBytes: 52428800, timeout: DEFAULT_TIMEOUT }
    }
  })

  await server.register(getPlugins())

  server.auth.strategy('jwt', 'jwt', {
    key: publicCert,
    verifyOptions: {
      algorithms: ['RS256'],
      issuer: 'opencrvs:auth-service',
      audience: 'opencrvs:config-user'
    },
    validate: (payload: any, request: Hapi.Request) =>
      validateFunc(payload, request, CHECK_INVALID_TOKEN, AUTH_URL)
  })

  server.auth.default('jwt')

  const routes = getRoutes()
  server.route(routes)

  server.ext({
    type: 'onRequest',
    method(request: Hapi.Request & { sentryScope?: any }, h) {
      request.sentryScope?.setExtra('payload', request.payload)
      return h.continue
    }
  })

  async function stop() {
    await server.stop()
    await database.stop()
    server.log('info', 'Config server stopped')
  }

  async function start() {
    await server.start()
    await database.start()
    server.log('info', `Config server started on ${HOST}:${PORT}`)
  }

  return { server, start, stop }
}<|MERGE_RESOLUTION|>--- conflicted
+++ resolved
@@ -24,15 +24,9 @@
 import getRoutes from '@config/config/routes'
 import getPlugins from '@config/config/plugins'
 import * as database from '@config/config/database'
-import { validateFunc } from '@opencrvs/commons'
+import { validateFunc, logger } from '@opencrvs/commons'
 import { readFileSync } from 'fs'
-<<<<<<< HEAD
-import { logger } from '@opencrvs/commons'
-import { Boom, badRequest } from '@hapi/boom'
-=======
-import { logger } from '@config/logger'
 import { badRequest } from '@hapi/boom'
->>>>>>> e7b6ad6b
 
 export const publicCert = readFileSync(CERT_PUBLIC_KEY_PATH)
 
