--- conflicted
+++ resolved
@@ -276,6 +276,7 @@
       handler: getDashboardQueries,
       options: {
         tags: ['api'],
+        auth: false,
         description: 'Fetch dashboard queries from country config'
       }
     },
@@ -358,7 +359,6 @@
       options: {
         auth: false,
         tags: ['api'],
-<<<<<<< HEAD
         description:
           'Retrieve all the children (multi-level) of a particular location',
         validate: {
@@ -366,10 +366,6 @@
             locationId: Joi.string().uuid()
           })
         }
-=======
-        auth: false,
-        description: 'Fetch dashboard queries from country config'
->>>>>>> 97020d69
       }
     }
   ]
