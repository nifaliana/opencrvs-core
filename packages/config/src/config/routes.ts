/*
 * This Source Code Form is subject to the terms of the Mozilla Public
 * License, v. 2.0. If a copy of the MPL was not distributed with this
 * file, You can obtain one at https://mozilla.org/MPL/2.0/.
 *
 * OpenCRVS is also distributed under the terms of the Civil Registration
 * & Healthcare Disclaimer located at http://opencrvs.org/license.
 *
 * Copyright (C) The OpenCRVS Authors located at https://github.com/opencrvs/opencrvs-core/blob/master/AUTHORS.
 */
import {
  createCertificateHandler,
  deleteCertificateHandler,
  getActiveCertificatesHandler,
  getCertificateHandler,
  requestActiveCertificate,
  requestNewCertificate,
  updateCertificate,
  updateCertificateHandler
} from '@config/handlers/certificate/certificateHandler'
import configHandler, {
  getLoginConfigHandler,
  updateApplicationConfig,
  updateApplicationConfigHandler
} from '@config/handlers/application/applicationConfigHandler'
import createInformantSMSNotificationHandler, {
  requestSchema as createInformantSMSNotificationReqSchema
} from '@config/handlers/informantSMSNotifications/createInformantSMSNotification/handler'
import getInformantSMSNotificationsHandler from '@config/handlers/informantSMSNotifications/getInformantSMSNotification/handler'
import updateInformantSMSNotificationHandler, {
  requestSchema as updateInformantSMSNotificationReqSchema
} from '@config/handlers/informantSMSNotifications/updateInformantSMSNotification/handler'
import getSystems from '@config/handlers/system/systemHandler'
import getForms from '@config/handlers/forms/formsHandler'
import getDashboardQueries from '@config/handlers/dashboardQueries/dashboardQueries'
import { ServerRoute } from '@hapi/hapi'
import * as Joi from 'joi'
<<<<<<< HEAD
import { resolveChildren } from '@config/handlers/locations/resolveChildren'
import {
  fetchLocationsHandler,
  locationQuerySchema,
  requestParamsSchema,
  createLocationHandler,
  updateLocationHandler,
  updateSchema,
  requestSchema as createLocationReqSchema
} from '@config/handlers/locations/handler'
import { fetchLocationHandler } from '@config/handlers/locations/location'
=======
import { locationHierarchyHandler } from '@config/handlers/locations/hierarchy'
>>>>>>> a58a81d2

export const enum RouteScope {
  DECLARE = 'declare',
  REGISTER = 'register',
  CERTIFY = 'certify',
  PERFORMANCE = 'performance',
  SYSADMIN = 'sysadmin',
  VALIDATE = 'validate',
  NATLSYSADMIN = 'natlsysadmin'
}

export default function getRoutes(): ServerRoute[] {
  return [
    // add ping route by default for health check
    {
      method: 'GET',
      path: '/ping',
      handler: (request, h) => {
        // Perform any health checks and return true or false for success prop
        return {
          success: true
        }
      },
      options: {
        auth: false,
        tags: ['api'],
        description: 'Health check endpoint'
      }
    },
    {
      method: 'GET',
      path: '/config',
      handler: configHandler,
      options: {
        auth: {
          scope: [
            RouteScope.NATLSYSADMIN,
            RouteScope.DECLARE,
            RouteScope.REGISTER,
            RouteScope.CERTIFY,
            RouteScope.PERFORMANCE,
            RouteScope.SYSADMIN,
            RouteScope.VALIDATE
          ]
        },
        tags: ['api'],
        description: 'Retrieve all configuration'
      }
    },
    {
      method: 'GET',
      path: '/publicConfig',
      handler: getLoginConfigHandler,
      options: {
        auth: false,
        tags: ['api'],
        description: 'Retrieve Application configuration'
      }
    },
    {
      method: 'GET',
      path: '/integrationConfig',
      handler: getSystems,
      options: {
        tags: ['api'],
        description: 'Retrieve Application integrations'
      }
    },
    {
      method: 'GET',
      path: '/forms',
      handler: getForms,
      options: {
        tags: ['api'],
        description: 'Retrieve forms'
      }
    },
    {
      method: 'POST',
      path: '/getCertificate',
      handler: getCertificateHandler,
      options: {
        tags: ['api'],
        description: 'Retrieves certificate',
        auth: {
          scope: [
            RouteScope.NATLSYSADMIN,
            RouteScope.REGISTER,
            RouteScope.CERTIFY,
            RouteScope.VALIDATE
          ]
        },
        validate: {
          payload: requestActiveCertificate
        }
      }
    },
    {
      method: 'GET',
      path: '/getActiveCertificates',
      handler: getActiveCertificatesHandler,
      options: {
        tags: ['api'],
        description: 'Retrieves active certificates for birth and death',
        auth: {
          scope: [
            RouteScope.NATLSYSADMIN,
            RouteScope.DECLARE,
            RouteScope.REGISTER,
            RouteScope.CERTIFY,
            RouteScope.PERFORMANCE,
            RouteScope.SYSADMIN,
            RouteScope.VALIDATE
          ]
        }
      }
    },
    {
      method: 'POST',
      path: '/createCertificate',
      handler: createCertificateHandler,
      options: {
        tags: ['api'],
        description: 'Creates a new Certificate',
        auth: {
          scope: [RouteScope.NATLSYSADMIN]
        },
        validate: {
          payload: requestNewCertificate
        }
      }
    },
    {
      method: 'POST',
      path: '/updateCertificate',
      handler: updateCertificateHandler,
      options: {
        tags: ['api'],
        description: 'Updates an existing Certificate',
        auth: {
          scope: [RouteScope.NATLSYSADMIN]
        },
        validate: {
          payload: updateCertificate
        }
      }
    },
    {
      method: 'DELETE',
      path: '/certificate/{certificateId}',
      handler: deleteCertificateHandler,
      options: {
        tags: ['api'],
        description: 'Delete certificate',
        auth: {
          scope: [RouteScope.NATLSYSADMIN]
        }
      }
    },
    {
      method: 'POST',
      path: '/updateApplicationConfig',
      handler: updateApplicationConfigHandler,
      options: {
        tags: ['api'],
        description: 'Updates an existing Config',
        auth: {
          scope: [RouteScope.NATLSYSADMIN]
        },
        validate: {
          payload: updateApplicationConfig
        }
      }
    },
    {
      method: 'POST',
      path: '/informantSMSNotification',
      handler: createInformantSMSNotificationHandler,
      options: {
        tags: ['api'],
        description: 'Creates informantSMSNotifications',
        auth: {
          scope: [RouteScope.NATLSYSADMIN]
        },
        validate: {
          payload: createInformantSMSNotificationReqSchema
        }
      }
    },
    {
      method: 'GET',
      path: '/informantSMSNotification',
      handler: getInformantSMSNotificationsHandler,
      options: {
        tags: ['api'],
        description: 'Get informantSMSNotifications',
        auth: {
          scope: [
            RouteScope.NATLSYSADMIN,
            RouteScope.DECLARE,
            RouteScope.REGISTER,
            RouteScope.CERTIFY,
            RouteScope.VALIDATE
          ]
        }
      }
    },
    {
      method: 'PUT',
      path: '/informantSMSNotification',
      handler: updateInformantSMSNotificationHandler,
      options: {
        tags: ['api'],
        description: 'Update informantSMSNotification',
        auth: {
          scope: [RouteScope.NATLSYSADMIN]
        },
        validate: {
          payload: updateInformantSMSNotificationReqSchema
        }
      }
    },
    {
      method: 'GET',
      path: '/location/{locationId}/hierarchy',
      handler: locationHierarchyHandler,
      options: {
        tags: ['api'],
        auth: false,
        description: "Get location's hierarchy",
        validate: {
          params: Joi.object({
            locationId: Joi.string().uuid()
          })
        }
      }
    },
    {
      method: 'GET',
      path: '/dashboardQueries',
      handler: getDashboardQueries,
      options: {
        tags: ['api'],
        description: 'Fetch dashboard queries from country config'
      }
    },
    {
      method: 'GET',
      path: '/locations',
      handler: fetchLocationsHandler,
      options: {
        tags: ['api'],
        auth: false,
        description: 'Get all locations',
        validate: {
          query: locationQuerySchema
        }
      }
    },
    {
      method: 'GET',
      path: '/locations/{locationId}',
      handler: fetchLocationHandler,
      options: {
        tags: ['api'],
        auth: false,
        description: 'Get a single location',
        validate: {
          params: requestParamsSchema
        }
      }
    },
    {
      method: 'POST',
      path: '/locations',
      handler: createLocationHandler,
      options: {
        tags: ['api'],
        auth: {
          scope: ['natlsysadmin']
        },
        description: 'Create a location',
        validate: {
          payload: createLocationReqSchema
        }
      }
    },
    {
      method: 'PUT',
      path: '/locations/{locationId}',
      handler: updateLocationHandler,
      options: {
        tags: ['api'],
        auth: {
          scope: ['natlsysadmin']
        },
        description: 'Update a location or facility',
        validate: {
          payload: updateSchema,
          params: requestParamsSchema
        }
      }
    },
    {
      method: 'GET',
      path: '/locations/{locationId}/children',
      handler: resolveChildren,
      options: {
        auth: false,
        tags: ['api'],
        description:
          'Retrieve all the children (multi-level) of a particular location',
        validate: {
          params: Joi.object({
            locationId: Joi.string().uuid()
          })
        }
      }
    }
  ]
}<|MERGE_RESOLUTION|>--- conflicted
+++ resolved
@@ -35,7 +35,6 @@
 import getDashboardQueries from '@config/handlers/dashboardQueries/dashboardQueries'
 import { ServerRoute } from '@hapi/hapi'
 import * as Joi from 'joi'
-<<<<<<< HEAD
 import { resolveChildren } from '@config/handlers/locations/resolveChildren'
 import {
   fetchLocationsHandler,
@@ -47,9 +46,7 @@
   requestSchema as createLocationReqSchema
 } from '@config/handlers/locations/handler'
 import { fetchLocationHandler } from '@config/handlers/locations/location'
-=======
 import { locationHierarchyHandler } from '@config/handlers/locations/hierarchy'
->>>>>>> a58a81d2
 
 export const enum RouteScope {
   DECLARE = 'declare',
