/*
 * This Source Code Form is subject to the terms of the Mozilla Public
 * License, v. 2.0. If a copy of the MPL was not distributed with this
 * file, You can obtain one at https://mozilla.org/MPL/2.0/.
 *
 * OpenCRVS is also distributed under the terms of the Civil Registration
 * & Healthcare Disclaimer located at http://opencrvs.org/license.
 *
 * Copyright (C) The OpenCRVS Authors. OpenCRVS and the OpenCRVS
 * graphic logo are (registered/a) trademark(s) of Plan International.
 */
import {
  createCertificateHandler,
  deleteCertificateHandler,
  getActiveCertificatesHandler,
  getCertificateHandler,
  requestActiveCertificate,
  requestNewCertificate,
  updateCertificate,
  updateCertificateHandler
} from '@config/handlers/certificate/certificateHandler'
import applicationConfigHandler, {
  updateApplicationConfig,
  updateApplicationConfigHandler
} from '@config/handlers/application/applicationConfigHandler'
import createQuestionHandler, {
  requestSchema as createQuestionReqSchema
} from '@config/handlers/question/createQuestion/handler'
import updateQuestionHandler, {
  requestSchema as updateQuestionReqSchema
} from '@config/handlers/question/updateQuestion/handler'
import getQuestionsHandler from '@config/handlers/question/getQuestions/handler'
import {
<<<<<<< HEAD
  updateFormDraftHandler,
  requestSchema as updateFormDraftReqSchema
} from '@config/handlers/updateFormDraft/handler'
import getFormDrafts from '@config/handlers/getFormDraft/handler'
=======
  createOrUpdateFormDraftHandler,
  requestSchema as updateFormDraftReqSchema,
  modifyDraftStatusHandler,
  modifyFormDraftStatus
} from '@config/handlers/formDraft/createOrupdateFormDraft/handler'
import getFormDraft from '@config/handlers/formDraft/getFormDraft/handler'
>>>>>>> efbca69f

const enum RouteScope {
  DECLARE = 'declare',
  REGISTER = 'register',
  CERTIFY = 'certify',
  PERFORMANCE = 'performance',
  SYSADMIN = 'sysadmin',
  VALIDATE = 'validate',
  NATLSYSADMIN = 'natlsysadmin'
}

export default function getRoutes() {
  return [
    // add ping route by default for health check
    {
      method: 'GET',
      path: '/ping',
      handler: (request: any, h: any) => {
        // Perform any health checks and return true or false for success prop
        return {
          success: true
        }
      },
      config: {
        auth: false,
        tags: ['api'],
        description: 'Health check endpoint'
      }
    },
    {
      method: 'GET',
      path: '/config',
      handler: applicationConfigHandler,
      config: {
        auth: false,
        tags: ['api'],
        description: 'Retrieve Application configuration'
      }
    },
    {
      method: 'POST',
      path: '/getCertificate',
      handler: getCertificateHandler,
      config: {
        tags: ['api'],
        description: 'Retrieves certificate',
        auth: {
          scope: [RouteScope.NATLSYSADMIN]
        },
        validate: {
          payload: requestActiveCertificate
        }
      }
    },
    {
      method: 'GET',
      path: '/getActiveCertificates',
      handler: getActiveCertificatesHandler,
      config: {
        tags: ['api'],
        description: 'Retrieves active certificates for birth and death',
        auth: {
          scope: [
            RouteScope.NATLSYSADMIN,
            RouteScope.DECLARE,
            RouteScope.REGISTER,
            RouteScope.CERTIFY,
            RouteScope.PERFORMANCE,
            RouteScope.SYSADMIN,
            RouteScope.VALIDATE
          ]
        }
      }
    },
    {
      method: 'POST',
      path: '/createCertificate',
      handler: createCertificateHandler,
      config: {
        tags: ['api'],
        description: 'Creates a new Certificate',
        auth: {
          scope: [RouteScope.NATLSYSADMIN]
        },
        validate: {
          payload: requestNewCertificate
        }
      }
    },
    {
      method: 'POST',
      path: '/updateCertificate',
      handler: updateCertificateHandler,
      config: {
        tags: ['api'],
        description: 'Updates an existing Certificate',
        auth: {
          scope: [RouteScope.NATLSYSADMIN]
        },
        validate: {
          payload: updateCertificate
        }
      }
    },
    {
      method: 'DELETE',
      path: '/certificate/{certificateId}',
      handler: deleteCertificateHandler,
      config: {
        tags: ['api'],
        description: 'Delete certificate',
        auth: {
          scope: [RouteScope.NATLSYSADMIN]
        }
      }
    },
    {
      method: 'GET',
      path: '/formDraft',
      handler: getFormDraft,
      config: {
        tags: ['api'],
        description: 'Get form draft',
        auth: {
          scope: [
            RouteScope.NATLSYSADMIN,
            RouteScope.DECLARE,
            RouteScope.REGISTER,
            RouteScope.CERTIFY,
            RouteScope.PERFORMANCE,
            RouteScope.SYSADMIN,
            RouteScope.VALIDATE
          ]
        }
      }
    },
    {
      method: 'PUT',
      path: '/formDraftStatus',
      handler: modifyDraftStatusHandler,
      config: {
        tags: ['api'],
        description: 'Change form draft status',
        auth: {
          scope: [RouteScope.NATLSYSADMIN]
        },
        validate: {
          payload: modifyFormDraftStatus
        }
      }
    },
    {
<<<<<<< HEAD
      method: 'GET',
      path: '/formDraft',
      handler: getFormDrafts,
=======
      method: 'PUT',
      path: '/draftQuestions',
      handler: createOrUpdateFormDraftHandler,
>>>>>>> efbca69f
      config: {
        tags: ['api'],
        description: 'Update form draft & questions',
        auth: {
          scope: [RouteScope.NATLSYSADMIN]
        },
        validate: {
          payload: updateFormDraftReqSchema
        }
      }
    },
    {
      method: 'POST',
      path: '/updateApplicationConfig',
      handler: updateApplicationConfigHandler,
      config: {
        tags: ['api'],
        description: 'Updates an existing Config',
        auth: {
          scope: [RouteScope.NATLSYSADMIN]
        },
        validate: {
          payload: updateApplicationConfig
        }
      }
    },
    {
      method: 'POST',
      path: '/question',
      handler: createQuestionHandler,
      config: {
        tags: ['api'],
        description: 'Create question',
        auth: {
          scope: [RouteScope.NATLSYSADMIN]
        },
        validate: {
          payload: createQuestionReqSchema
        }
      }
    },
    {
      method: 'PUT',
      path: '/question',
      handler: updateQuestionHandler,
      config: {
        tags: ['api'],
        description: 'Update question',
        auth: {
          scope: [RouteScope.NATLSYSADMIN]
        },
        validate: {
          payload: updateQuestionReqSchema
        }
      }
    },
    {
      method: 'GET',
      path: '/questions',
      handler: getQuestionsHandler,
      config: {
        tags: ['api'],
        description: 'Get question',
        auth: {
          scope: [RouteScope.NATLSYSADMIN]
        }
      }
    }
  ]
}<|MERGE_RESOLUTION|>--- conflicted
+++ resolved
@@ -31,19 +31,12 @@
 } from '@config/handlers/question/updateQuestion/handler'
 import getQuestionsHandler from '@config/handlers/question/getQuestions/handler'
 import {
-<<<<<<< HEAD
-  updateFormDraftHandler,
-  requestSchema as updateFormDraftReqSchema
-} from '@config/handlers/updateFormDraft/handler'
-import getFormDrafts from '@config/handlers/getFormDraft/handler'
-=======
   createOrUpdateFormDraftHandler,
   requestSchema as updateFormDraftReqSchema,
   modifyDraftStatusHandler,
   modifyFormDraftStatus
 } from '@config/handlers/formDraft/createOrupdateFormDraft/handler'
-import getFormDraft from '@config/handlers/formDraft/getFormDraft/handler'
->>>>>>> efbca69f
+import getFormDrafts from '@config/handlers/formDraft/getFormDraft/handler'
 
 const enum RouteScope {
   DECLARE = 'declare',
@@ -163,7 +156,7 @@
     {
       method: 'GET',
       path: '/formDraft',
-      handler: getFormDraft,
+      handler: getFormDrafts,
       config: {
         tags: ['api'],
         description: 'Get form draft',
@@ -196,15 +189,9 @@
       }
     },
     {
-<<<<<<< HEAD
-      method: 'GET',
-      path: '/formDraft',
-      handler: getFormDrafts,
-=======
       method: 'PUT',
       path: '/draftQuestions',
       handler: createOrUpdateFormDraftHandler,
->>>>>>> efbca69f
       config: {
         tags: ['api'],
         description: 'Update form draft & questions',
