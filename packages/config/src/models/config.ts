--- conflicted
+++ resolved
@@ -36,14 +36,12 @@
   file: string
 }
 
-<<<<<<< HEAD
-=======
 interface ILoginBackground {
   backgroundColor: string
   backgroundImage: string
   imageFit: string
 }
->>>>>>> bd4edbb5
+
 export interface IApplicationConfigurationModel extends Document {
   APPLICATION_NAME: string
   BIRTH: IBirth
@@ -144,7 +142,6 @@
     enum: [1, 2],
     default: 1
   },
-<<<<<<< HEAD
   DATE_OF_BIRTH_UNKNOWN: { type: Boolean, required: true, default: false },
   INFORMANT_SIGNATURE: { type: Boolean, required: true, default: true },
   INFORMANT_SIGNATURE_REQUIRED: {
@@ -152,9 +149,7 @@
     required: true,
     default: true
   },
-=======
   LOGIN_BACKGROUND: { type: backgroundImageSchema, required: false },
->>>>>>> bd4edbb5
   ADMIN_LEVELS: {
     type: Number,
     required: true,
