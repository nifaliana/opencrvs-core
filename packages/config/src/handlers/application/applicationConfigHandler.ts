--- conflicted
+++ resolved
@@ -12,12 +12,7 @@
 import { logger } from '@opencrvs/commons'
 import { badData } from '@hapi/boom'
 import * as Joi from 'joi'
-<<<<<<< HEAD
 import { pick } from 'lodash'
-import { getActiveCertificatesHandler } from '@config/handlers/certificate/certificateHandler'
-=======
-import { merge, pick } from 'lodash'
->>>>>>> bd26a13d
 import getSystems from '@config/handlers/system/systemHandler'
 import { COUNTRY_CONFIG_URL } from '@config/config/constants'
 import fetch from 'node-fetch'
@@ -58,9 +53,6 @@
   }
 }
 
-<<<<<<< HEAD
-async function getConfigFromCountry() {
-=======
 async function getCertificates(request: Hapi.Request, h: Hapi.ResponseToolkit) {
   const authToken = getToken(request)
   const decodedOrError = pipe(authToken, verifyToken)
@@ -85,7 +77,6 @@
   return []
 }
 async function getConfigFromCountry(authToken?: string) {
->>>>>>> bd26a13d
   const url = new URL('application-config', COUNTRY_CONFIG_URL).toString()
 
   const res = await fetch(url)
@@ -113,9 +104,6 @@
   )
 }
 
-<<<<<<< HEAD
-async function getApplicationConfig(
-=======
 async function getEventCertificate(
   event: 'birth' | 'death' | 'marriage',
   authToken: string
@@ -137,8 +125,7 @@
   return { svgCode: responseText, event }
 }
 
-export async function getApplicationConfig(
->>>>>>> bd26a13d
+async function getApplicationConfig(
   request?: Hapi.Request,
   h?: Hapi.ResponseToolkit
 ) {
@@ -172,35 +159,6 @@
   return { config: refineConfigResponse }
 }
 
-<<<<<<< HEAD
-=======
-export async function updateApplicationConfigHandler(
-  request: Hapi.Request,
-  h: Hapi.ResponseToolkit
-) {
-  try {
-    let applicationConfig
-    const configFromDB = await ApplicationConfig.findOne({})
-    const changeConfig = request.payload as IApplicationConfigurationModel
-
-    if (configFromDB !== null) {
-      applicationConfig = merge(configFromDB, changeConfig)
-    }
-    applicationConfig = changeConfig
-    await ApplicationConfig.findOneAndUpdate(
-      {},
-      { $set: applicationConfig },
-      { upsert: true }
-    )
-
-    return h.response(await getApplicationConfig()).code(201)
-  } catch (err) {
-    logger.error(err)
-    // return 400 if there is a validation error when saving to mongo
-    return h.response().code(400)
-  }
-}
-
 const searchCriteria = [
   'TRACKING_ID',
   'REGISTRATION_NUMBER',
@@ -210,52 +168,6 @@
   'EMAIL'
 ]
 
-export const updateApplicationConfig = Joi.object({
-  APPLICATION_NAME: Joi.string(),
-  COUNTRY_LOGO: Joi.object().keys({
-    fileName: Joi.string(),
-    file: Joi.string()
-  }),
-  LOGIN_BACKGROUND: Joi.object({
-    backgroundColor: Joi.string().allow('').optional(),
-    backgroundImage: Joi.string().allow('').optional(),
-    imageFit: Joi.string().allow('').optional()
-  }),
-  CURRENCY: Joi.object().keys({
-    isoCode: Joi.string(),
-    languagesAndCountry: Joi.array().items(Joi.string())
-  }),
-  PHONE_NUMBER_PATTERN: Joi.string(),
-  NID_NUMBER_PATTERN: Joi.string(),
-  BIRTH: Joi.object().keys({
-    REGISTRATION_TARGET: Joi.number(),
-    LATE_REGISTRATION_TARGET: Joi.number(),
-    FEE: {
-      ON_TIME: Joi.number(),
-      LATE: Joi.number(),
-      DELAYED: Joi.number()
-    },
-    PRINT_IN_ADVANCE: Joi.boolean()
-  }),
-  DEATH: Joi.object().keys({
-    REGISTRATION_TARGET: Joi.number(),
-    FEE: {
-      ON_TIME: Joi.number(),
-      DELAYED: Joi.number()
-    },
-    PRINT_IN_ADVANCE: Joi.boolean()
-  }),
-  MARRIAGE: Joi.object().keys({
-    REGISTRATION_TARGET: Joi.number(),
-    FEE: {
-      ON_TIME: Joi.number(),
-      DELAYED: Joi.number()
-    },
-    PRINT_IN_ADVANCE: Joi.boolean()
-  })
-})
-
->>>>>>> bd26a13d
 const applicationConfigResponseValidation = Joi.object({
   APPLICATION_NAME: Joi.string().required(),
   COUNTRY_LOGO: Joi.object()
