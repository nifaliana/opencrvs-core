<<<<<<< HEAD
FROM alpine:3.20
=======
FROM alpine:3.19
>>>>>>> b3b38b47

# Install required packages
RUN apk update && apk upgrade && apk add --update --no-cache bash curl coreutils mongodb-tools

WORKDIR /usr/scheduler

# Set metrics URL
ARG METRICS_URL
ENV METRICS_URL=$METRICS_URL

# Copy files
COPY packages/scheduler/jobs/*.* ./jobs/
COPY packages/scheduler/crontab ./
COPY packages/scheduler/start.sh .

# create cron.log file
RUN touch /var/log/cron.log

# Fix execute permissions
RUN find . -type f -iname "*.sh" -exec chmod +x {} \;

# Run cron on container startup
CMD ["./start.sh"]<|MERGE_RESOLUTION|>--- conflicted
+++ resolved
@@ -1,8 +1,4 @@
-<<<<<<< HEAD
 FROM alpine:3.20
-=======
-FROM alpine:3.19
->>>>>>> b3b38b47
 
 # Install required packages
 RUN apk update && apk upgrade && apk add --update --no-cache bash curl coreutils mongodb-tools
