// tslint:disable no-var-requires
require('app-module-path').addPath(require('path').join(__dirname, '../'))
require('dotenv').config({
  path: `${process.cwd()}/.env`
})
// tslint:enable no-var-requires

import * as Hapi from 'hapi'
<<<<<<< HEAD
import { HOST, PORT, CERT_PUBLIC_KEY_PATH } from '@notification/constants'
import getPlugins from '@notification/config/plugins'
import { readFileSync } from 'fs'
import getRoutes from '@notification/config/routes'
=======
import {
  HOST,
  PORT,
  CERT_PUBLIC_KEY_PATH,
  CHECK_INVALID_TOKEN,
  AUTH_URL
} from './constants'
import getPlugins from './config/plugins'
import { readFileSync } from 'fs'
import getRoutes from './config/routes'
import { validateFunc } from '@opencrvs/commons'
>>>>>>> 83c2165e

const publicCert = readFileSync(CERT_PUBLIC_KEY_PATH)

export async function createServer() {
  const server = new Hapi.Server({
    host: HOST,
    port: PORT,
    routes: {
      cors: { origin: ['*'] }
    }
  })

  await server.register(getPlugins())

  server.auth.strategy('jwt', 'jwt', {
    key: publicCert,
    verifyOptions: {
      algorithms: ['RS256'],
      issuer: 'opencrvs:auth-service',
      audience: 'opencrvs:notification-user'
    },
    validate: (payload: any, request: Hapi.Request) =>
      validateFunc(payload, request, CHECK_INVALID_TOKEN, AUTH_URL)
  })

  server.auth.default('jwt')

  const routes = getRoutes()
  server.route(routes)

  async function stop() {
    await server.stop()
    server.log('info', 'Notification server stopped')
  }

  async function start() {
    await server.start()
    server.log('info', `Notification server started on ${HOST}:${PORT}`)
  }

  return { server, start, stop }
}

if (require.main === module) {
  createServer().then(server => server.start())
}<|MERGE_RESOLUTION|>--- conflicted
+++ resolved
@@ -6,24 +6,17 @@
 // tslint:enable no-var-requires
 
 import * as Hapi from 'hapi'
-<<<<<<< HEAD
-import { HOST, PORT, CERT_PUBLIC_KEY_PATH } from '@notification/constants'
-import getPlugins from '@notification/config/plugins'
-import { readFileSync } from 'fs'
-import getRoutes from '@notification/config/routes'
-=======
 import {
   HOST,
   PORT,
   CERT_PUBLIC_KEY_PATH,
   CHECK_INVALID_TOKEN,
   AUTH_URL
-} from './constants'
-import getPlugins from './config/plugins'
+} from '@notification/constants'
+import getPlugins from '@notification/config/plugins'
 import { readFileSync } from 'fs'
-import getRoutes from './config/routes'
+import getRoutes from '@notification/config/routes'
 import { validateFunc } from '@opencrvs/commons'
->>>>>>> 83c2165e
 
 const publicCert = readFileSync(CERT_PUBLIC_KEY_PATH)
 
