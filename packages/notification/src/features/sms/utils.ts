--- conflicted
+++ resolved
@@ -9,14 +9,8 @@
  * Copyright (C) The OpenCRVS Authors. OpenCRVS and the OpenCRVS
  * graphic logo are (registered/a) trademark(s) of Plan International.
  */
-<<<<<<< HEAD
-import { NON_UNICODED_LANGUAGES } from '@notification/constants'
-import { HapiRequest } from '@notification/features/sms/handler'
+import { NON_UNICODED_LANGUAGES, RESOURCES_URL } from '@notification/constants'
 import { internal } from '@hapi/boom'
-=======
-import { NON_UNICODED_LANGUAGES, RESOURCES_URL } from '@notification/constants'
-import { internal } from 'boom'
->>>>>>> 7cb6dbaf
 import { sendSMS } from '@notification/features/sms/service'
 import fetch from 'node-fetch'
 import * as Handlebars from 'handlebars'
