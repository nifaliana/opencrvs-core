--- conflicted
+++ resolved
@@ -76,8 +76,6 @@
     },
     {
       method: 'POST',
-<<<<<<< HEAD
-=======
       path: '/authenticationCode',
       handler: sendUserAuthenticationCode,
       config: {
@@ -90,7 +88,6 @@
     },
     {
       method: 'POST',
->>>>>>> b3e845ee
       path: '/birthInProgressSMS',
       handler: sendBirthInProgressConfirmation,
       config: {
