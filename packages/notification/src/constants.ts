--- conflicted
+++ resolved
@@ -49,15 +49,7 @@
   (process.env.CERT_PUBLIC_KEY_PATH as string) ||
   '../../.secrets/public-key.pem'
 
-<<<<<<< HEAD
-export const AUTH_URL = process.env.AUTH_URL || 'http://localhost:4040'
-
 export const SENTRY_DSN = process.env.SENTRY_DSN
-=======
-export const SENTRY_DSN =
-  process.env.SENTRY_DSN ||
-  'https://2ed906a0ba1c4de2ae3f3f898ec9df0b@sentry.io/1774551'
->>>>>>> dbb6b8a2
 
 export const COUNTRY_CONFIG_URL =
   process.env.COUNTRY_CONFIG_URL || 'http://localhost:3040'
