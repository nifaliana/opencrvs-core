{
  "name": "@opencrvs/notification",
  "version": "1.4.1",
  "description": "OpenCRVS notification service",
  "license": "MPL-2.0",
  "private": true,
  "scripts": {
    "start": "cross-env NODE_ENV=development NODE_OPTIONS=--dns-result-order=ipv4first nodemon --exec ts-node -r tsconfig-paths/register src/index.ts",
    "start:prod": "TS_NODE_BASEURL=./build/dist/src node -r tsconfig-paths/register build/dist/src/index.js",
    "test": "jest --coverage --silent --noStackTrace && yarn test:compilation",
    "test:watch": "jest --watch",
    "open:cov": "yarn test && opener coverage/index.html",
    "lint": "eslint -c .eslintrc.js --fix ./src",
    "precommit": "yarn lint && lint-staged",
    "test:compilation": "tsc --noEmit",
    "build": "tsc && copyfiles 'src/**/*.json' build/dist",
    "build:clean": "rm -rf build",
    "extract:translations": "bash extract-translations.sh"
  },
  "dependencies": {
    "@hapi/boom": "^9.1.1",
    "@hapi/hapi": "^20.0.1",
    "@opencrvs/commons": "^1.3.0",
    "app-module-path": "^2.2.0",
    "dotenv": "^16.0.0",
    "handlebars": "^4.7.6",
    "hapi-auth-jwt2": "10.4.0",
    "hapi-i18n": "^2.0.0",
    "hapi-pino": "^9.0.0",
    "hapi-sentry": "^3.1.0",
    "joi": "^17.3.0",
    "jsonwebtoken": "^9.0.0",
    "node-fetch": "^2.6.7",
    "pino": "^7.0.0",
    "tsconfig-paths": "^3.13.0",
    "typescript": "4.9.5"
  },
  "devDependencies": {
    "@types/csv2json": "^1.4.5",
    "@types/fhir": "^0.0.30",
    "@types/handlebars": "^4.1.0",
    "@types/hapi__hapi": "^20.0.0",
    "@types/jest": "^26.0.14",
    "@types/jsonwebtoken": "^8.3.0",
    "@types/node-fetch": "^2.5.12",
    "chalk": "^4.1.0",
    "copyfiles": "^2.1.1",
    "cross-env": "^5.2.0",
<<<<<<< HEAD
    "jest": "26.6.3",
=======
    "csv-stringify": "^6.4.6",
    "csv2json": "^2.0.2",
    "jest": "26.6.0",
>>>>>>> 1577398c
    "jest-fetch-mock": "^2.1.2",
    "lint-staged": "^7.1.0",
    "eslint": "^7.11.0",
    "@typescript-eslint/eslint-plugin": "^4.5.0",
    "eslint-plugin-import": "^2.17.3",
    "eslint-plugin-prettier": "^4.0.0",
    "eslint-config-prettier": "^8.3.0",
    "@typescript-eslint/parser": "^4.5.0",
    "nodemon": "^2.0.22",
    "prettier": "2.8.8",
    "ts-jest": "^26.4.4",
    "ts-node": "^6.1.1"
  },
  "lint-staged": {
    "src/**/*.{ts,graphql}": [
      "prettier --write",
      "git add",
      "yarn extract:translations"
    ]
  },
  "jest": {
    "transform": {
      "^.+\\.tsx?$": "ts-jest"
    },
    "modulePaths": [
      "<rootDir>"
    ],
    "moduleNameMapper": {
      "@notification/(.*)": "<rootDir>/src/$1",
      "@opencrvs/commons/(.*)": "@opencrvs/commons/build/dist/$1"
    },
    "testRegex": "(/__tests__/.*|(\\.|/)(test|spec))\\.tsx?$",
    "setupFiles": [
      "./test/setupJest.ts"
    ],
    "moduleFileExtensions": [
      "ts",
      "tsx",
      "js",
      "jsx",
      "json",
      "node"
    ],
    "testEnvironment": "node",
    "coverageReporters": [
      "json",
      "lcov",
      "text",
      "html"
    ]
  }
}<|MERGE_RESOLUTION|>--- conflicted
+++ resolved
@@ -1,6 +1,6 @@
 {
   "name": "@opencrvs/notification",
-  "version": "1.4.1",
+  "version": "1.5.0",
   "description": "OpenCRVS notification service",
   "license": "MPL-2.0",
   "private": true,
@@ -46,13 +46,9 @@
     "chalk": "^4.1.0",
     "copyfiles": "^2.1.1",
     "cross-env": "^5.2.0",
-<<<<<<< HEAD
     "jest": "26.6.3",
-=======
     "csv-stringify": "^6.4.6",
     "csv2json": "^2.0.2",
-    "jest": "26.6.0",
->>>>>>> 1577398c
     "jest-fetch-mock": "^2.1.2",
     "lint-staged": "^7.1.0",
     "eslint": "^7.11.0",
