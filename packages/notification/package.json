{
  "name": "@opencrvs/notification",
<<<<<<< HEAD
  "version": "1.0.0",
=======
  "version": "1.0.0-alpha.3.2",
>>>>>>> ffb9d988
  "description": "OpenCRVS notification service",
  "license": "MPL-2.0",
  "private": true,
  "scripts": {
    "start": "cross-env NODE_ENV=development nodemon --exec ts-node -r tsconfig-paths/register src/index.ts",
    "start:prod": "TS_NODE_BASEURL=./build/dist/src node -r tsconfig-paths/register build/dist/src/index.js",
    "test": "jest --coverage --silent --noStackTrace && yarn test:compilation",
    "test:watch": "jest --watch",
    "open:cov": "yarn test && opener coverage/index.html",
    "lint": "tslint --project ./tsconfig.json",
    "precommit": "tslint --project ./tsconfig.json && lint-staged",
    "test:compilation": "tsc --noEmit",
    "build": "tsc && copyfiles 'src/**/*.json' build/dist",
    "build:clean": "rm -rf build",
    "extract:translations": "bash extract-translations.sh"
  },
  "dependencies": {
    "@hapi/boom": "^9.1.1",
    "@hapi/hapi": "^20.0.1",
<<<<<<< HEAD
    "@opencrvs/commons": "^1.0.0",
=======
    "@opencrvs/commons": "^1.0.0-alpha.3.2",
    "@types/hapi-pino": "^8.0.5",
    "@types/pino": "^6.3.12",
>>>>>>> ffb9d988
    "app-module-path": "^2.2.0",
    "dotenv": "^16.0.0",
    "handlebars": "^4.7.6",
    "hapi-auth-jwt2": "10.2.0",
    "hapi-i18n": "^2.0.0",
    "hapi-pino": "^8.5.0",
    "hapi-sentry": "^3.1.0",
    "iconv": "^2.3.1",
    "joi": "^17.3.0",
    "jsonwebtoken": "^8.3.0",
    "node-fetch": "^2.6.7",
    "pino": "^6.0.0",
    "tsconfig-paths": "^3.13.0",
    "typescript": "^3.7.2"
  },
  "devDependencies": {
    "@types/fhir": "^0.0.30",
    "@types/handlebars": "^4.1.0",
    "@types/hapi__hapi": "^20.0.0",
    "@types/jest": "^26.0.14",
    "@types/node-fetch": "^2.5.12",
    "chalk": "^4.1.0",
    "copyfiles": "^2.1.1",
    "cross-env": "^5.2.0",
    "jest": "26.6.0",
    "jest-fetch-mock": "^2.1.2",
    "lint-staged": "^7.1.0",
    "nodemon": "^1.17.5",
    "prettier": "^2.5.1",
    "ts-jest": "^26.4.4",
    "ts-node": "^6.1.1",
    "tslint": "^5.17.0",
    "tslint-microsoft-contrib": "^6.2.0"
  },
  "lint-staged": {
    "src/**/*.{ts,graphql}": [
      "prettier --write",
      "git add",
      "yarn extract:translations"
    ]
  },
  "jest": {
    "transform": {
      "^.+\\.tsx?$": "ts-jest"
    },
    "modulePaths": [
      "<rootDir>"
    ],
    "moduleNameMapper": {
      "@notification/(.*)": "<rootDir>/src/$1"
    },
    "testRegex": "(/__tests__/.*|(\\.|/)(test|spec))\\.tsx?$",
    "setupFiles": [
      "./test/setupJest.ts"
    ],
    "moduleFileExtensions": [
      "ts",
      "tsx",
      "js",
      "jsx",
      "json",
      "node"
    ],
    "testEnvironment": "node",
    "coverageReporters": [
      "json",
      "lcov",
      "text",
      "html"
    ]
  }
}<|MERGE_RESOLUTION|>--- conflicted
+++ resolved
@@ -1,10 +1,6 @@
 {
   "name": "@opencrvs/notification",
-<<<<<<< HEAD
   "version": "1.0.0",
-=======
-  "version": "1.0.0-alpha.3.2",
->>>>>>> ffb9d988
   "description": "OpenCRVS notification service",
   "license": "MPL-2.0",
   "private": true,
@@ -24,13 +20,9 @@
   "dependencies": {
     "@hapi/boom": "^9.1.1",
     "@hapi/hapi": "^20.0.1",
-<<<<<<< HEAD
     "@opencrvs/commons": "^1.0.0",
-=======
-    "@opencrvs/commons": "^1.0.0-alpha.3.2",
     "@types/hapi-pino": "^8.0.5",
     "@types/pino": "^6.3.12",
->>>>>>> ffb9d988
     "app-module-path": "^2.2.0",
     "dotenv": "^16.0.0",
     "handlebars": "^4.7.6",
