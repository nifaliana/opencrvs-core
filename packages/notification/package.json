--- conflicted
+++ resolved
@@ -24,15 +24,10 @@
     "app-module-path": "^2.2.0",
     "@hapi/boom": "^7.2.0",
     "dotenv": "^6.1.0",
-<<<<<<< HEAD
+    "handlebars": "^4.7.6",
     "@hapi/hapi": "^20.0.1",
     "hapi-auth-jwt2": "10.2.0",
     "hapi-i18n": "^2.0.0",
-=======
-    "handlebars": "^4.7.6",
-    "hapi": "^17.5.1",
-    "hapi-auth-jwt2": "8.1.0",
->>>>>>> 7cb6dbaf
     "hapi-pino": "^6.3.0",
     "hapi-sentry": "^3.1.0",
     "iconv": "^2.3.1",
@@ -45,13 +40,8 @@
   "devDependencies": {
     "@ef-carbon/tspm": "^2.2.5",
     "@types/fhir": "^0.0.30",
-<<<<<<< HEAD
+    "@types/handlebars": "^4.1.0",
     "@types/hapi__hapi": "^20.0.0",
-=======
-    "@types/handlebars": "^4.1.0",
-    "@types/hapi": "^17.0.12",
-    "@types/hapi-auth-jwt2": "8.0.1",
->>>>>>> 7cb6dbaf
     "@types/jest": "^24.0.13",
     "@types/joi": "^14.0.0",
     "@types/node-fetch": "^2.3.4",
