--- conflicted
+++ resolved
@@ -271,17 +271,6 @@
         }))
       )
     }
-<<<<<<< HEAD
-    //rename 'types' field to 'roles' for all 'roles' collection documents
-    await db.collection('roles').updateMany({}, { $rename: { types: 'roles' } })
-    //remove 'title' field from all 'roles' collection documents
-    await db.collection('roles').updateMany({}, { $unset: { title: 1 } })
-    //rename 'roles' collection name to 'systemroles'
-    if ((await db.listCollections({ name: 'roles' }).toArray()).length == 1) {
-      await db.collection('roles').rename('systemroles')
-    }
-=======
->>>>>>> ef232310
   } finally {
     await session.endSession()
   }
