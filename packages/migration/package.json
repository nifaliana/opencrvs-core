--- conflicted
+++ resolved
@@ -1,10 +1,6 @@
 {
   "name": "@opencrvs/migration",
-<<<<<<< HEAD
-  "version": "1.2.0",
-=======
   "version": "1.3.0-beta",
->>>>>>> f5eda2ca
   "description": "OpenCRVS migration microservice",
   "homepage": "https://github.com/opencrvs/opencrvs-core#readme",
   "type": "module",
