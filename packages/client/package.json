{
  "name": "@opencrvs/client",
  "version": "0.1.0",
  "private": true,
  "dependencies": {
    "@opencrvs/components": "^0.1.0",
    "@types/history": "^4.6.2",
    "@types/react-intl": "^2.3.8",
    "@types/react-redux": "^6.0.0",
    "@types/react-router-redux": "^5.0.14",
    "apollo-boost": "^0.1.6",
    "graphql": "^0.13.2",
    "graphql-tag": "^2.9.2",
    "graphql-tools": "^3.0.2",
    "history": "^4.7.2",
    "lint-staged": "^7.1.0",
    "react": "^16.3.2",
    "react-apollo": "^2.1.4",
    "react-dom": "^16.3.2",
    "react-intl": "^2.4.0",
    "react-redux": "^5.0.7",
    "react-router": "^4.2.0",
    "react-router-redux": "next",
    "react-scripts-ts": "2.16.0",
    "redux": "^4.0.0"
  },
  "scripts": {
    "precommit": "lint-staged",
    "start": "REACT_APP_API_GATEWAY_URL=http://localhost:7070/ REACT_APP_LOCALE=gb REACT_APP_LANGUAGE=en react-scripts-ts start",
    "build": "react-scripts-ts build",
    "docker:build": "docker build ../../ -f ../../Dockerfile-client -t ocrvs-client",
    "docker:run": "docker run -it --rm -p 5000:5000 --name ocrvs-client ocrvs-client",
<<<<<<< HEAD
    "test": "REACT_APP_API_GATEWAY_URL=http://localhost:7070/ REACT_APP_LOCALE=gb REACT_APP_LANGUAGE=en react-scripts-ts test --env=jsdom --modulePaths=src/",
=======
    "test": "react-scripts-ts test --env=jsdom --coverage",
>>>>>>> 772a2438
    "eject": "react-scripts-ts eject"
  },
  "lint-staged": {
    "src/**/*.{ts,tsx,json}": [
      "prettier --write",
      "tslint",
      "git add"
    ]
  },
  "devDependencies": {
    "@types/enzyme": "^3.1.10",
    "@types/enzyme-adapter-react-16": "^1.0.2",
    "@types/jest": "^22.2.3",
    "@types/node": "^10.0.8",
    "@types/react": "^16.3.14",
    "@types/react-dom": "^16.0.5",
    "enzyme": "^3.3.0",
    "enzyme-adapter-react-16": "^1.1.1",
    "prettier": "^1.12.1",
    "typescript": "^2.8.3"
  },
  "jest": {
    "collectCoverageFrom": [
      "src/**/*.{js,jsx,ts,tsx}",
      "!<rootDir>/node_modules/"
    ]
  }
}<|MERGE_RESOLUTION|>--- conflicted
+++ resolved
@@ -30,11 +30,7 @@
     "build": "react-scripts-ts build",
     "docker:build": "docker build ../../ -f ../../Dockerfile-client -t ocrvs-client",
     "docker:run": "docker run -it --rm -p 5000:5000 --name ocrvs-client ocrvs-client",
-<<<<<<< HEAD
-    "test": "REACT_APP_API_GATEWAY_URL=http://localhost:7070/ REACT_APP_LOCALE=gb REACT_APP_LANGUAGE=en react-scripts-ts test --env=jsdom --modulePaths=src/",
-=======
-    "test": "react-scripts-ts test --env=jsdom --coverage",
->>>>>>> 772a2438
+    "test": "REACT_APP_API_GATEWAY_URL=http://localhost:7070/ REACT_APP_LOCALE=gb REACT_APP_LANGUAGE=en react-scripts-ts test --env=jsdom --modulePaths=src/ --coverage",
     "eject": "react-scripts-ts eject"
   },
   "lint-staged": {
