{
  "__schema": {
    "queryType": {
      "name": "Query"
    },
    "mutationType": {
      "name": "Mutation"
    },
    "subscriptionType": null,
    "types": [
      {
        "kind": "OBJECT",
        "name": "AdditionalIdWithCompositionId",
        "description": null,
        "fields": [
          {
            "name": "compositionId",
            "description": null,
            "args": [],
            "type": {
              "kind": "NON_NULL",
              "name": null,
              "ofType": {
                "kind": "SCALAR",
                "name": "String",
                "ofType": null
              }
            },
            "isDeprecated": false,
            "deprecationReason": null
          },
          {
            "name": "trackingId",
            "description": null,
            "args": [],
            "type": {
              "kind": "NON_NULL",
              "name": null,
              "ofType": {
                "kind": "SCALAR",
                "name": "String",
                "ofType": null
              }
            },
            "isDeprecated": false,
            "deprecationReason": null
          }
        ],
        "inputFields": null,
        "interfaces": [],
        "enumValues": null,
        "possibleTypes": null
      },
      {
        "kind": "OBJECT",
        "name": "Address",
        "description": null,
        "fields": [
          {
            "name": "city",
            "description": null,
            "args": [],
            "type": {
              "kind": "SCALAR",
              "name": "String",
              "ofType": null
            },
            "isDeprecated": false,
            "deprecationReason": null
          },
          {
            "name": "country",
            "description": null,
            "args": [],
            "type": {
              "kind": "SCALAR",
              "name": "String",
              "ofType": null
            },
            "isDeprecated": false,
            "deprecationReason": null
          },
          {
            "name": "district",
            "description": null,
            "args": [],
            "type": {
              "kind": "SCALAR",
              "name": "String",
              "ofType": null
            },
            "isDeprecated": false,
            "deprecationReason": null
          },
          {
            "name": "districtName",
            "description": null,
            "args": [],
            "type": {
              "kind": "SCALAR",
              "name": "String",
              "ofType": null
            },
            "isDeprecated": false,
            "deprecationReason": null
          },
          {
            "name": "from",
            "description": null,
            "args": [],
            "type": {
              "kind": "SCALAR",
              "name": "Date",
              "ofType": null
            },
            "isDeprecated": false,
            "deprecationReason": null
          },
          {
            "name": "line",
            "description": null,
            "args": [],
            "type": {
              "kind": "LIST",
              "name": null,
              "ofType": {
                "kind": "SCALAR",
                "name": "String",
                "ofType": null
              }
            },
            "isDeprecated": false,
            "deprecationReason": null
          },
          {
            "name": "lineName",
            "description": null,
            "args": [],
            "type": {
              "kind": "LIST",
              "name": null,
              "ofType": {
                "kind": "SCALAR",
                "name": "String",
                "ofType": null
              }
            },
            "isDeprecated": false,
            "deprecationReason": null
          },
          {
            "name": "postalCode",
            "description": null,
            "args": [],
            "type": {
              "kind": "SCALAR",
              "name": "String",
              "ofType": null
            },
            "isDeprecated": false,
            "deprecationReason": null
          },
          {
            "name": "state",
            "description": null,
            "args": [],
            "type": {
              "kind": "SCALAR",
              "name": "String",
              "ofType": null
            },
            "isDeprecated": false,
            "deprecationReason": null
          },
          {
            "name": "stateName",
            "description": null,
            "args": [],
            "type": {
              "kind": "SCALAR",
              "name": "String",
              "ofType": null
            },
            "isDeprecated": false,
            "deprecationReason": null
          },
          {
            "name": "text",
            "description": null,
            "args": [],
            "type": {
              "kind": "SCALAR",
              "name": "String",
              "ofType": null
            },
            "isDeprecated": false,
            "deprecationReason": null
          },
          {
            "name": "to",
            "description": null,
            "args": [],
            "type": {
              "kind": "SCALAR",
              "name": "Date",
              "ofType": null
            },
            "isDeprecated": false,
            "deprecationReason": null
          },
          {
            "name": "type",
            "description": null,
            "args": [],
            "type": {
              "kind": "ENUM",
              "name": "AddressType",
              "ofType": null
            },
            "isDeprecated": false,
            "deprecationReason": null
          },
          {
            "name": "use",
            "description": null,
            "args": [],
            "type": {
              "kind": "SCALAR",
              "name": "String",
              "ofType": null
            },
            "isDeprecated": false,
            "deprecationReason": null
          }
        ],
        "inputFields": null,
        "interfaces": [],
        "enumValues": null,
        "possibleTypes": null
      },
      {
        "kind": "INPUT_OBJECT",
        "name": "AddressInput",
        "description": null,
        "fields": null,
        "inputFields": [
          {
            "name": "city",
            "description": null,
            "type": {
              "kind": "SCALAR",
              "name": "String",
              "ofType": null
            },
            "defaultValue": null,
            "isDeprecated": false,
            "deprecationReason": null
          },
          {
            "name": "country",
            "description": null,
            "type": {
              "kind": "SCALAR",
              "name": "String",
              "ofType": null
            },
            "defaultValue": null,
            "isDeprecated": false,
            "deprecationReason": null
          },
          {
            "name": "district",
            "description": null,
            "type": {
              "kind": "SCALAR",
              "name": "String",
              "ofType": null
            },
            "defaultValue": null,
            "isDeprecated": false,
            "deprecationReason": null
          },
          {
            "name": "from",
            "description": null,
            "type": {
              "kind": "SCALAR",
              "name": "Date",
              "ofType": null
            },
            "defaultValue": null,
            "isDeprecated": false,
            "deprecationReason": null
          },
          {
            "name": "line",
            "description": null,
            "type": {
              "kind": "LIST",
              "name": null,
              "ofType": {
                "kind": "SCALAR",
                "name": "String",
                "ofType": null
              }
            },
            "defaultValue": null,
            "isDeprecated": false,
            "deprecationReason": null
          },
          {
            "name": "postalCode",
            "description": null,
            "type": {
              "kind": "SCALAR",
              "name": "String",
              "ofType": null
            },
            "defaultValue": null,
            "isDeprecated": false,
            "deprecationReason": null
          },
          {
            "name": "state",
            "description": null,
            "type": {
              "kind": "SCALAR",
              "name": "String",
              "ofType": null
            },
            "defaultValue": null,
            "isDeprecated": false,
            "deprecationReason": null
          },
          {
            "name": "text",
            "description": null,
            "type": {
              "kind": "SCALAR",
              "name": "String",
              "ofType": null
            },
            "defaultValue": null,
            "isDeprecated": false,
            "deprecationReason": null
          },
          {
            "name": "to",
            "description": null,
            "type": {
              "kind": "SCALAR",
              "name": "Date",
              "ofType": null
            },
            "defaultValue": null,
            "isDeprecated": false,
            "deprecationReason": null
          },
          {
            "name": "type",
            "description": null,
            "type": {
              "kind": "ENUM",
              "name": "AddressType",
              "ofType": null
            },
            "defaultValue": null,
            "isDeprecated": false,
            "deprecationReason": null
          },
          {
            "name": "use",
            "description": null,
            "type": {
              "kind": "SCALAR",
              "name": "String",
              "ofType": null
            },
            "defaultValue": null,
            "isDeprecated": false,
            "deprecationReason": null
          }
        ],
        "interfaces": null,
        "enumValues": null,
        "possibleTypes": null
      },
      {
        "kind": "ENUM",
        "name": "AddressType",
        "description": null,
        "fields": null,
        "inputFields": null,
        "interfaces": null,
        "enumValues": [
          {
            "name": "ADMIN_STRUCTURE",
            "description": null,
            "isDeprecated": false,
            "deprecationReason": null
          },
          {
            "name": "CRVS_OFFICE",
            "description": null,
            "isDeprecated": false,
            "deprecationReason": null
          },
          {
            "name": "DECEASED_USUAL_RESIDENCE",
            "description": null,
            "isDeprecated": false,
            "deprecationReason": null
          },
          {
            "name": "HEALTH_FACILITY",
            "description": null,
            "isDeprecated": false,
            "deprecationReason": null
          },
          {
            "name": "IDP_CAMP",
            "description": null,
            "isDeprecated": false,
            "deprecationReason": null
          },
          {
            "name": "MILITARY_BASE_OR_CANTONMENT",
            "description": null,
            "isDeprecated": false,
            "deprecationReason": null
          },
          {
            "name": "OTHER",
            "description": null,
            "isDeprecated": false,
            "deprecationReason": null
          },
          {
            "name": "PRIMARY_ADDRESS",
            "description": null,
            "isDeprecated": false,
            "deprecationReason": null
          },
          {
            "name": "PRIVATE_HOME",
            "description": null,
            "isDeprecated": false,
            "deprecationReason": null
          },
          {
            "name": "SECONDARY_ADDRESS",
            "description": null,
            "isDeprecated": false,
            "deprecationReason": null
          },
          {
            "name": "UNHCR_CAMP",
            "description": null,
            "isDeprecated": false,
            "deprecationReason": null
          }
        ],
        "possibleTypes": null
      },
      {
        "kind": "OBJECT",
        "name": "ApplicationConfiguration",
        "description": null,
        "fields": [
          {
            "name": "ADDRESSES",
            "description": null,
            "args": [],
            "type": {
              "kind": "SCALAR",
              "name": "Int",
              "ofType": null
            },
            "isDeprecated": false,
            "deprecationReason": null
          },
          {
            "name": "APPLICATION_NAME",
            "description": null,
            "args": [],
            "type": {
              "kind": "SCALAR",
              "name": "String",
              "ofType": null
            },
            "isDeprecated": false,
            "deprecationReason": null
          },
          {
            "name": "BIRTH",
            "description": null,
            "args": [],
            "type": {
              "kind": "OBJECT",
              "name": "Birth",
              "ofType": null
            },
            "isDeprecated": false,
            "deprecationReason": null
          },
          {
            "name": "COUNTRY_LOGO",
            "description": null,
            "args": [],
            "type": {
              "kind": "OBJECT",
              "name": "CountryLogo",
              "ofType": null
            },
            "isDeprecated": false,
            "deprecationReason": null
          },
          {
            "name": "CURRENCY",
            "description": null,
            "args": [],
            "type": {
              "kind": "OBJECT",
              "name": "Currency",
              "ofType": null
            },
            "isDeprecated": false,
            "deprecationReason": null
          },
          {
            "name": "DEATH",
            "description": null,
            "args": [],
            "type": {
              "kind": "OBJECT",
              "name": "Death",
              "ofType": null
            },
            "isDeprecated": false,
            "deprecationReason": null
          },
          {
            "name": "EXTERNAL_VALIDATION_WORKQUEUE",
            "description": null,
            "args": [],
            "type": {
              "kind": "SCALAR",
              "name": "Boolean",
              "ofType": null
            },
            "isDeprecated": false,
            "deprecationReason": null
          },
          {
            "name": "FIELD_AGENT_AUDIT_LOCATIONS",
            "description": null,
            "args": [],
            "type": {
              "kind": "SCALAR",
              "name": "String",
              "ofType": null
            },
            "isDeprecated": false,
            "deprecationReason": null
          },
          {
            "name": "HIDE_EVENT_REGISTER_INFORMATION",
            "description": null,
            "args": [],
            "type": {
              "kind": "SCALAR",
              "name": "Boolean",
              "ofType": null
            },
            "isDeprecated": false,
            "deprecationReason": null
          },
          {
            "name": "NID_NUMBER_PATTERN",
            "description": null,
            "args": [],
            "type": {
              "kind": "SCALAR",
              "name": "String",
              "ofType": null
            },
            "isDeprecated": false,
            "deprecationReason": null
          },
          {
            "name": "PHONE_NUMBER_PATTERN",
            "description": null,
            "args": [],
            "type": {
              "kind": "SCALAR",
              "name": "String",
              "ofType": null
            },
            "isDeprecated": false,
            "deprecationReason": null
          }
        ],
        "inputFields": null,
        "interfaces": [],
        "enumValues": null,
        "possibleTypes": null
      },
      {
        "kind": "INPUT_OBJECT",
        "name": "ApplicationConfigurationInput",
        "description": null,
        "fields": null,
        "inputFields": [
          {
            "name": "ADDRESSES",
            "description": null,
            "type": {
              "kind": "SCALAR",
              "name": "Int",
              "ofType": null
            },
            "defaultValue": null,
            "isDeprecated": false,
            "deprecationReason": null
          },
          {
            "name": "APPLICATION_NAME",
            "description": null,
            "type": {
              "kind": "SCALAR",
              "name": "String",
              "ofType": null
            },
            "defaultValue": null,
            "isDeprecated": false,
            "deprecationReason": null
          },
          {
            "name": "BIRTH",
            "description": null,
            "type": {
              "kind": "INPUT_OBJECT",
              "name": "BirthInput",
              "ofType": null
            },
            "defaultValue": null,
            "isDeprecated": false,
            "deprecationReason": null
          },
          {
            "name": "COUNTRY_LOGO",
            "description": null,
            "type": {
              "kind": "INPUT_OBJECT",
              "name": "CountryLogoInput",
              "ofType": null
            },
            "defaultValue": null,
            "isDeprecated": false,
            "deprecationReason": null
          },
          {
            "name": "CURRENCY",
            "description": null,
            "type": {
              "kind": "INPUT_OBJECT",
              "name": "CurrencyInput",
              "ofType": null
            },
            "defaultValue": null,
            "isDeprecated": false,
            "deprecationReason": null
          },
          {
            "name": "DEATH",
            "description": null,
            "type": {
              "kind": "INPUT_OBJECT",
              "name": "DeathInput",
              "ofType": null
            },
            "defaultValue": null,
            "isDeprecated": false,
            "deprecationReason": null
          },
          {
            "name": "EXTERNAL_VALIDATION_WORKQUEUE",
            "description": null,
            "type": {
              "kind": "SCALAR",
              "name": "Boolean",
              "ofType": null
            },
            "defaultValue": null,
            "isDeprecated": false,
            "deprecationReason": null
          },
          {
            "name": "FIELD_AGENT_AUDIT_LOCATIONS",
            "description": null,
            "type": {
              "kind": "SCALAR",
              "name": "String",
              "ofType": null
            },
            "defaultValue": null,
            "isDeprecated": false,
            "deprecationReason": null
          },
          {
            "name": "HIDE_EVENT_REGISTER_INFORMATION",
            "description": null,
            "type": {
              "kind": "SCALAR",
              "name": "Boolean",
              "ofType": null
            },
            "defaultValue": null,
            "isDeprecated": false,
            "deprecationReason": null
          },
          {
            "name": "NID_NUMBER_PATTERN",
            "description": null,
            "type": {
              "kind": "SCALAR",
              "name": "String",
              "ofType": null
            },
            "defaultValue": null,
            "isDeprecated": false,
            "deprecationReason": null
          },
          {
            "name": "PHONE_NUMBER_PATTERN",
            "description": null,
            "type": {
              "kind": "SCALAR",
              "name": "String",
              "ofType": null
            },
            "defaultValue": null,
            "isDeprecated": false,
            "deprecationReason": null
          }
        ],
        "interfaces": null,
        "enumValues": null,
        "possibleTypes": null
      },
      {
        "kind": "OBJECT",
        "name": "AssignmentData",
        "description": null,
        "fields": [
          {
            "name": "firstName",
            "description": null,
            "args": [],
            "type": {
              "kind": "SCALAR",
              "name": "String",
              "ofType": null
            },
            "isDeprecated": false,
            "deprecationReason": null
          },
          {
            "name": "lastName",
            "description": null,
            "args": [],
            "type": {
              "kind": "SCALAR",
              "name": "String",
              "ofType": null
            },
            "isDeprecated": false,
            "deprecationReason": null
          },
          {
            "name": "officeName",
            "description": null,
            "args": [],
            "type": {
              "kind": "SCALAR",
              "name": "String",
              "ofType": null
            },
            "isDeprecated": false,
            "deprecationReason": null
          },
          {
            "name": "userId",
            "description": null,
            "args": [],
            "type": {
              "kind": "SCALAR",
              "name": "String",
              "ofType": null
            },
            "isDeprecated": false,
            "deprecationReason": null
          }
        ],
        "inputFields": null,
        "interfaces": [],
        "enumValues": null,
        "possibleTypes": null
      },
      {
        "kind": "OBJECT",
        "name": "Attachment",
        "description": null,
        "fields": [
          {
            "name": "_fhirID",
            "description": null,
            "args": [],
            "type": {
              "kind": "SCALAR",
              "name": "ID",
              "ofType": null
            },
            "isDeprecated": false,
            "deprecationReason": null
          },
          {
            "name": "contentType",
            "description": null,
            "args": [],
            "type": {
              "kind": "SCALAR",
              "name": "String",
              "ofType": null
            },
            "isDeprecated": false,
            "deprecationReason": null
          },
          {
            "name": "createdAt",
            "description": null,
            "args": [],
            "type": {
              "kind": "SCALAR",
              "name": "Date",
              "ofType": null
            },
            "isDeprecated": false,
            "deprecationReason": null
          },
          {
            "name": "data",
            "description": null,
            "args": [],
            "type": {
              "kind": "SCALAR",
              "name": "String",
              "ofType": null
            },
            "isDeprecated": false,
            "deprecationReason": null
          },
          {
            "name": "description",
            "description": null,
            "args": [],
            "type": {
              "kind": "SCALAR",
              "name": "String",
              "ofType": null
            },
            "isDeprecated": false,
            "deprecationReason": null
          },
          {
            "name": "id",
            "description": null,
            "args": [],
            "type": {
              "kind": "NON_NULL",
              "name": null,
              "ofType": {
                "kind": "SCALAR",
                "name": "ID",
                "ofType": null
              }
            },
            "isDeprecated": false,
            "deprecationReason": null
          },
          {
            "name": "originalFileName",
            "description": null,
            "args": [],
            "type": {
              "kind": "SCALAR",
              "name": "String",
              "ofType": null
            },
            "isDeprecated": false,
            "deprecationReason": null
          },
          {
            "name": "status",
            "description": null,
            "args": [],
            "type": {
              "kind": "SCALAR",
              "name": "String",
              "ofType": null
            },
            "isDeprecated": false,
            "deprecationReason": null
          },
          {
            "name": "subject",
            "description": null,
            "args": [],
            "type": {
              "kind": "ENUM",
              "name": "AttachmentSubject",
              "ofType": null
            },
            "isDeprecated": false,
            "deprecationReason": null
          },
          {
            "name": "systemFileName",
            "description": null,
            "args": [],
            "type": {
              "kind": "SCALAR",
              "name": "String",
              "ofType": null
            },
            "isDeprecated": false,
            "deprecationReason": null
          },
          {
            "name": "type",
            "description": null,
            "args": [],
            "type": {
              "kind": "ENUM",
              "name": "AttachmentType",
              "ofType": null
            },
            "isDeprecated": false,
            "deprecationReason": null
          }
        ],
        "inputFields": null,
        "interfaces": [],
        "enumValues": null,
        "possibleTypes": null
      },
      {
        "kind": "INPUT_OBJECT",
        "name": "AttachmentInput",
        "description": null,
        "fields": null,
        "inputFields": [
          {
            "name": "_fhirID",
            "description": null,
            "type": {
              "kind": "SCALAR",
              "name": "ID",
              "ofType": null
            },
            "defaultValue": null,
            "isDeprecated": false,
            "deprecationReason": null
          },
          {
            "name": "contentType",
            "description": null,
            "type": {
              "kind": "SCALAR",
              "name": "String",
              "ofType": null
            },
            "defaultValue": null,
            "isDeprecated": false,
            "deprecationReason": null
          },
          {
            "name": "createdAt",
            "description": null,
            "type": {
              "kind": "SCALAR",
              "name": "Date",
              "ofType": null
            },
            "defaultValue": null,
            "isDeprecated": false,
            "deprecationReason": null
          },
          {
            "name": "data",
            "description": null,
            "type": {
              "kind": "NON_NULL",
              "name": null,
              "ofType": {
                "kind": "SCALAR",
                "name": "String",
                "ofType": null
              }
            },
            "defaultValue": null,
            "isDeprecated": false,
            "deprecationReason": null
          },
          {
            "name": "description",
            "description": null,
            "type": {
              "kind": "SCALAR",
              "name": "String",
              "ofType": null
            },
            "defaultValue": null,
            "isDeprecated": false,
            "deprecationReason": null
          },
          {
            "name": "originalFileName",
            "description": null,
            "type": {
              "kind": "SCALAR",
              "name": "String",
              "ofType": null
            },
            "defaultValue": null,
            "isDeprecated": false,
            "deprecationReason": null
          },
          {
            "name": "status",
            "description": null,
            "type": {
              "kind": "SCALAR",
              "name": "String",
              "ofType": null
            },
            "defaultValue": null,
            "isDeprecated": false,
            "deprecationReason": null
          },
          {
            "name": "subject",
            "description": null,
            "type": {
              "kind": "ENUM",
              "name": "AttachmentSubject",
              "ofType": null
            },
            "defaultValue": null,
            "isDeprecated": false,
            "deprecationReason": null
          },
          {
            "name": "systemFileName",
            "description": null,
            "type": {
              "kind": "SCALAR",
              "name": "String",
              "ofType": null
            },
            "defaultValue": null,
            "isDeprecated": false,
            "deprecationReason": null
          },
          {
            "name": "type",
            "description": null,
            "type": {
              "kind": "ENUM",
              "name": "AttachmentType",
              "ofType": null
            },
            "defaultValue": null,
            "isDeprecated": false,
            "deprecationReason": null
          }
        ],
        "interfaces": null,
        "enumValues": null,
        "possibleTypes": null
      },
      {
        "kind": "ENUM",
        "name": "AttachmentSubject",
        "description": null,
        "fields": null,
        "inputFields": null,
        "interfaces": null,
        "enumValues": [
          {
            "name": "CHILD",
            "description": null,
            "isDeprecated": false,
            "deprecationReason": null
          },
          {
            "name": "CHILD_AGE",
            "description": null,
            "isDeprecated": false,
            "deprecationReason": null
          },
          {
            "name": "DECEASED_DEATH_CAUSE_PROOF",
            "description": null,
            "isDeprecated": false,
            "deprecationReason": null
          },
          {
            "name": "DECEASED_DEATH_PROOF",
            "description": null,
            "isDeprecated": false,
            "deprecationReason": null
          },
          {
            "name": "DECEASED_ID_PROOF",
            "description": null,
            "isDeprecated": false,
            "deprecationReason": null
          },
          {
            "name": "FATHER",
            "description": null,
            "isDeprecated": false,
            "deprecationReason": null
          },
          {
            "name": "INFORMANT_ID_PROOF",
            "description": null,
            "isDeprecated": false,
            "deprecationReason": null
          },
          {
            "name": "LEGAL_GUARDIAN_PROOF",
            "description": null,
            "isDeprecated": false,
            "deprecationReason": null
          },
          {
            "name": "MOTHER",
            "description": null,
            "isDeprecated": false,
            "deprecationReason": null
          },
          {
            "name": "OTHER",
            "description": null,
            "isDeprecated": false,
            "deprecationReason": null
          },
          {
            "name": "PARENT",
            "description": null,
            "isDeprecated": false,
            "deprecationReason": null
          }
        ],
        "possibleTypes": null
      },
      {
        "kind": "ENUM",
        "name": "AttachmentType",
        "description": null,
        "fields": null,
        "inputFields": null,
        "interfaces": null,
        "enumValues": [
          {
            "name": "ATTESTED_LETTER_OF_DEATH",
            "description": null,
            "isDeprecated": false,
            "deprecationReason": null
          },
          {
            "name": "BIRTH_CERTIFICATE",
            "description": null,
            "isDeprecated": false,
            "deprecationReason": null
          },
          {
            "name": "BURIAL_RECEIPT",
            "description": null,
            "isDeprecated": false,
            "deprecationReason": null
          },
          {
            "name": "CORONERS_REPORT",
            "description": null,
            "isDeprecated": false,
            "deprecationReason": null
          },
          {
            "name": "HOSPITAL_CERTIFICATE_OF_DEATH",
            "description": null,
            "isDeprecated": false,
            "deprecationReason": null
          },
          {
            "name": "MEDICALLY_CERTIFIED_CAUSE_OF_DEATH",
            "description": null,
            "isDeprecated": false,
            "deprecationReason": null
          },
          {
            "name": "NATIONAL_ID",
            "description": null,
            "isDeprecated": false,
            "deprecationReason": null
          },
          {
            "name": "NOTIFICATION_OF_BIRTH",
            "description": null,
            "isDeprecated": false,
            "deprecationReason": null
          },
          {
            "name": "OTHER",
            "description": null,
            "isDeprecated": false,
            "deprecationReason": null
          },
          {
            "name": "PASSPORT",
            "description": null,
            "isDeprecated": false,
            "deprecationReason": null
          },
          {
            "name": "POLICE_CERTIFICATE_OF_DEATH",
            "description": null,
            "isDeprecated": false,
            "deprecationReason": null
          },
          {
            "name": "PROOF_OF_ASSIGNED_RESPONSIBILITY",
            "description": null,
            "isDeprecated": false,
            "deprecationReason": null
          },
          {
            "name": "PROOF_OF_LEGAL_GUARDIANSHIP",
            "description": null,
            "isDeprecated": false,
            "deprecationReason": null
          },
          {
            "name": "VERBAL_AUTOPSY_REPORT",
            "description": null,
            "isDeprecated": false,
            "deprecationReason": null
          }
        ],
        "possibleTypes": null
      },
      {
        "kind": "ENUM",
        "name": "AttendantType",
        "description": null,
        "fields": null,
        "inputFields": null,
        "interfaces": null,
        "enumValues": [
          {
            "name": "LAYPERSON",
            "description": null,
            "isDeprecated": false,
            "deprecationReason": null
          },
          {
            "name": "MIDWIFE",
            "description": null,
            "isDeprecated": false,
            "deprecationReason": null
          },
          {
            "name": "NONE",
            "description": null,
            "isDeprecated": false,
            "deprecationReason": null
          },
          {
            "name": "NURSE",
            "description": null,
            "isDeprecated": false,
            "deprecationReason": null
          },
          {
            "name": "NURSE_MIDWIFE",
            "description": null,
            "isDeprecated": false,
            "deprecationReason": null
          },
          {
            "name": "OTHER",
            "description": null,
            "isDeprecated": false,
            "deprecationReason": null
          },
          {
            "name": "OTHER_PARAMEDICAL_PERSONNEL",
            "description": null,
            "isDeprecated": false,
            "deprecationReason": null
          },
          {
            "name": "PHYSICIAN",
            "description": null,
            "isDeprecated": false,
            "deprecationReason": null
          },
          {
            "name": "TRADITIONAL_BIRTH_ATTENDANT",
            "description": null,
            "isDeprecated": false,
            "deprecationReason": null
          }
        ],
        "possibleTypes": null
      },
      {
        "kind": "INTERFACE",
        "name": "AuditLogItemBase",
        "description": null,
        "fields": [
          {
            "name": "action",
            "description": null,
            "args": [],
            "type": {
              "kind": "NON_NULL",
              "name": null,
              "ofType": {
                "kind": "SCALAR",
                "name": "String",
                "ofType": null
              }
            },
            "isDeprecated": false,
            "deprecationReason": null
          },
          {
            "name": "ipAddress",
            "description": null,
            "args": [],
            "type": {
              "kind": "NON_NULL",
              "name": null,
              "ofType": {
                "kind": "SCALAR",
                "name": "String",
                "ofType": null
              }
            },
            "isDeprecated": false,
            "deprecationReason": null
          },
          {
            "name": "practitionerId",
            "description": null,
            "args": [],
            "type": {
              "kind": "NON_NULL",
              "name": null,
              "ofType": {
                "kind": "SCALAR",
                "name": "String",
                "ofType": null
              }
            },
            "isDeprecated": false,
            "deprecationReason": null
          },
          {
            "name": "time",
            "description": null,
            "args": [],
            "type": {
              "kind": "NON_NULL",
              "name": null,
              "ofType": {
                "kind": "SCALAR",
                "name": "String",
                "ofType": null
              }
            },
            "isDeprecated": false,
            "deprecationReason": null
          },
          {
            "name": "userAgent",
            "description": null,
            "args": [],
            "type": {
              "kind": "NON_NULL",
              "name": null,
              "ofType": {
                "kind": "SCALAR",
                "name": "String",
                "ofType": null
              }
            },
            "isDeprecated": false,
            "deprecationReason": null
          }
        ],
        "inputFields": null,
        "interfaces": [],
        "enumValues": null,
        "possibleTypes": [
          {
            "kind": "OBJECT",
            "name": "UserAuditLogItem",
            "ofType": null
          },
          {
            "kind": "OBJECT",
            "name": "UserAuditLogItemWithComposition",
            "ofType": null
          }
        ]
      },
      {
        "kind": "OBJECT",
        "name": "Avatar",
        "description": null,
        "fields": [
          {
            "name": "data",
            "description": null,
            "args": [],
            "type": {
              "kind": "NON_NULL",
              "name": null,
              "ofType": {
                "kind": "SCALAR",
                "name": "String",
                "ofType": null
              }
            },
            "isDeprecated": false,
            "deprecationReason": null
          },
          {
            "name": "type",
            "description": null,
            "args": [],
            "type": {
              "kind": "NON_NULL",
              "name": null,
              "ofType": {
                "kind": "SCALAR",
                "name": "String",
                "ofType": null
              }
            },
            "isDeprecated": false,
            "deprecationReason": null
          }
        ],
        "inputFields": null,
        "interfaces": [],
        "enumValues": null,
        "possibleTypes": null
      },
      {
        "kind": "INPUT_OBJECT",
        "name": "AvatarInput",
        "description": null,
        "fields": null,
        "inputFields": [
          {
            "name": "data",
            "description": null,
            "type": {
              "kind": "NON_NULL",
              "name": null,
              "ofType": {
                "kind": "SCALAR",
                "name": "String",
                "ofType": null
              }
            },
            "defaultValue": null,
            "isDeprecated": false,
            "deprecationReason": null
          },
          {
            "name": "type",
            "description": null,
            "type": {
              "kind": "NON_NULL",
              "name": null,
              "ofType": {
                "kind": "SCALAR",
                "name": "String",
                "ofType": null
              }
            },
            "defaultValue": null,
            "isDeprecated": false,
            "deprecationReason": null
          }
        ],
        "interfaces": null,
        "enumValues": null,
        "possibleTypes": null
      },
      {
        "kind": "OBJECT",
        "name": "Birth",
        "description": null,
        "fields": [
          {
            "name": "FEE",
            "description": null,
            "args": [],
            "type": {
              "kind": "OBJECT",
              "name": "BirthFee",
              "ofType": null
            },
            "isDeprecated": false,
            "deprecationReason": null
          },
          {
            "name": "LATE_REGISTRATION_TARGET",
            "description": null,
            "args": [],
            "type": {
              "kind": "SCALAR",
              "name": "Int",
              "ofType": null
            },
            "isDeprecated": false,
            "deprecationReason": null
          },
          {
            "name": "REGISTRATION_TARGET",
            "description": null,
            "args": [],
            "type": {
              "kind": "SCALAR",
              "name": "Int",
              "ofType": null
            },
            "isDeprecated": false,
            "deprecationReason": null
          }
        ],
        "inputFields": null,
        "interfaces": [],
        "enumValues": null,
        "possibleTypes": null
      },
      {
        "kind": "OBJECT",
        "name": "BirthEventSearchSet",
        "description": null,
        "fields": [
          {
            "name": "childName",
            "description": null,
            "args": [],
            "type": {
              "kind": "LIST",
              "name": null,
              "ofType": {
                "kind": "OBJECT",
                "name": "HumanName",
                "ofType": null
              }
            },
            "isDeprecated": false,
            "deprecationReason": null
          },
          {
            "name": "dateOfBirth",
            "description": null,
            "args": [],
            "type": {
              "kind": "SCALAR",
              "name": "Date",
              "ofType": null
            },
            "isDeprecated": false,
            "deprecationReason": null
          },
          {
            "name": "id",
            "description": null,
            "args": [],
            "type": {
              "kind": "NON_NULL",
              "name": null,
              "ofType": {
                "kind": "SCALAR",
                "name": "ID",
                "ofType": null
              }
            },
            "isDeprecated": false,
            "deprecationReason": null
          },
          {
            "name": "operationHistories",
            "description": null,
            "args": [],
            "type": {
              "kind": "LIST",
              "name": null,
              "ofType": {
                "kind": "OBJECT",
                "name": "OperationHistorySearchSet",
                "ofType": null
              }
            },
            "isDeprecated": false,
            "deprecationReason": null
          },
          {
            "name": "registration",
            "description": null,
            "args": [],
            "type": {
              "kind": "OBJECT",
              "name": "RegistrationSearchSet",
              "ofType": null
            },
            "isDeprecated": false,
            "deprecationReason": null
          },
          {
            "name": "type",
            "description": null,
            "args": [],
            "type": {
              "kind": "SCALAR",
              "name": "String",
              "ofType": null
            },
            "isDeprecated": false,
            "deprecationReason": null
          }
        ],
        "inputFields": null,
        "interfaces": [
          {
            "kind": "INTERFACE",
            "name": "EventSearchSet",
            "ofType": null
          }
        ],
        "enumValues": null,
        "possibleTypes": null
      },
      {
        "kind": "OBJECT",
        "name": "BirthFee",
        "description": null,
        "fields": [
          {
            "name": "DELAYED",
            "description": null,
            "args": [],
            "type": {
              "kind": "SCALAR",
              "name": "Float",
              "ofType": null
            },
            "isDeprecated": false,
            "deprecationReason": null
          },
          {
            "name": "LATE",
            "description": null,
            "args": [],
            "type": {
              "kind": "SCALAR",
              "name": "Float",
              "ofType": null
            },
            "isDeprecated": false,
            "deprecationReason": null
          },
          {
            "name": "ON_TIME",
            "description": null,
            "args": [],
            "type": {
              "kind": "SCALAR",
              "name": "Float",
              "ofType": null
            },
            "isDeprecated": false,
            "deprecationReason": null
          }
        ],
        "inputFields": null,
        "interfaces": [],
        "enumValues": null,
        "possibleTypes": null
      },
      {
        "kind": "INPUT_OBJECT",
        "name": "BirthFeeInput",
        "description": null,
        "fields": null,
        "inputFields": [
          {
            "name": "DELAYED",
            "description": null,
            "type": {
              "kind": "SCALAR",
              "name": "Float",
              "ofType": null
            },
            "defaultValue": null,
            "isDeprecated": false,
            "deprecationReason": null
          },
          {
            "name": "LATE",
            "description": null,
            "type": {
              "kind": "SCALAR",
              "name": "Float",
              "ofType": null
            },
            "defaultValue": null,
            "isDeprecated": false,
            "deprecationReason": null
          },
          {
            "name": "ON_TIME",
            "description": null,
            "type": {
              "kind": "SCALAR",
              "name": "Float",
              "ofType": null
            },
            "defaultValue": null,
            "isDeprecated": false,
            "deprecationReason": null
          }
        ],
        "interfaces": null,
        "enumValues": null,
        "possibleTypes": null
      },
      {
        "kind": "INPUT_OBJECT",
        "name": "BirthInput",
        "description": null,
        "fields": null,
        "inputFields": [
          {
            "name": "FEE",
            "description": null,
            "type": {
              "kind": "INPUT_OBJECT",
              "name": "BirthFeeInput",
              "ofType": null
            },
            "defaultValue": null,
            "isDeprecated": false,
            "deprecationReason": null
          },
          {
            "name": "LATE_REGISTRATION_TARGET",
            "description": null,
            "type": {
              "kind": "SCALAR",
              "name": "Int",
              "ofType": null
            },
            "defaultValue": null,
            "isDeprecated": false,
            "deprecationReason": null
          },
          {
            "name": "REGISTRATION_TARGET",
            "description": null,
            "type": {
              "kind": "SCALAR",
              "name": "Int",
              "ofType": null
            },
            "defaultValue": null,
            "isDeprecated": false,
            "deprecationReason": null
          }
        ],
        "interfaces": null,
        "enumValues": null,
        "possibleTypes": null
      },
      {
        "kind": "OBJECT",
        "name": "BirthRegResultSet",
        "description": null,
        "fields": [
          {
            "name": "results",
            "description": null,
            "args": [],
            "type": {
              "kind": "LIST",
              "name": null,
              "ofType": {
                "kind": "OBJECT",
                "name": "BirthRegistration",
                "ofType": null
              }
            },
            "isDeprecated": false,
            "deprecationReason": null
          },
          {
            "name": "totalItems",
            "description": null,
            "args": [],
            "type": {
              "kind": "SCALAR",
              "name": "Int",
              "ofType": null
            },
            "isDeprecated": false,
            "deprecationReason": null
          }
        ],
        "inputFields": null,
        "interfaces": [],
        "enumValues": null,
        "possibleTypes": null
      },
      {
        "kind": "ENUM",
        "name": "BirthRegType",
        "description": null,
        "fields": null,
        "inputFields": null,
        "interfaces": null,
        "enumValues": [
          {
            "name": "BOTH_PARENTS",
            "description": null,
            "isDeprecated": false,
            "deprecationReason": null
          },
          {
            "name": "FATHER_ONLY",
            "description": null,
            "isDeprecated": false,
            "deprecationReason": null
          },
          {
            "name": "INFORMANT_ONLY",
            "description": null,
            "isDeprecated": false,
            "deprecationReason": null
          },
          {
            "name": "MOTHER_ONLY",
            "description": null,
            "isDeprecated": false,
            "deprecationReason": null
          },
          {
            "name": "SELF",
            "description": null,
            "isDeprecated": false,
            "deprecationReason": null
          }
        ],
        "possibleTypes": null
      },
      {
        "kind": "OBJECT",
        "name": "BirthRegistration",
        "description": null,
        "fields": [
          {
            "name": "_fhirIDMap",
            "description": null,
            "args": [],
            "type": {
              "kind": "SCALAR",
              "name": "Map",
              "ofType": null
            },
            "isDeprecated": false,
            "deprecationReason": null
          },
          {
            "name": "attendantAtBirth",
            "description": null,
            "args": [],
            "type": {
              "kind": "ENUM",
              "name": "AttendantType",
              "ofType": null
            },
            "isDeprecated": false,
            "deprecationReason": null
          },
          {
            "name": "birthRegistrationType",
            "description": null,
            "args": [],
            "type": {
              "kind": "ENUM",
              "name": "BirthRegType",
              "ofType": null
            },
            "isDeprecated": false,
            "deprecationReason": null
          },
          {
            "name": "birthType",
            "description": null,
            "args": [],
            "type": {
              "kind": "ENUM",
              "name": "BirthType",
              "ofType": null
            },
            "isDeprecated": false,
            "deprecationReason": null
          },
          {
            "name": "child",
            "description": null,
            "args": [],
            "type": {
              "kind": "OBJECT",
              "name": "Person",
              "ofType": null
            },
            "isDeprecated": false,
            "deprecationReason": null
          },
          {
            "name": "childrenBornAliveToMother",
            "description": null,
            "args": [],
            "type": {
              "kind": "SCALAR",
              "name": "Int",
              "ofType": null
            },
            "isDeprecated": false,
            "deprecationReason": null
          },
          {
            "name": "createdAt",
            "description": null,
            "args": [],
            "type": {
              "kind": "SCALAR",
              "name": "Date",
              "ofType": null
            },
            "isDeprecated": false,
            "deprecationReason": null
          },
          {
            "name": "eventLocation",
            "description": null,
            "args": [],
            "type": {
              "kind": "OBJECT",
              "name": "Location",
              "ofType": null
            },
            "isDeprecated": false,
            "deprecationReason": null
          },
          {
            "name": "father",
            "description": null,
            "args": [],
            "type": {
              "kind": "OBJECT",
              "name": "Person",
              "ofType": null
            },
            "isDeprecated": false,
            "deprecationReason": null
          },
          {
            "name": "foetalDeathsToMother",
            "description": null,
            "args": [],
            "type": {
              "kind": "SCALAR",
              "name": "Int",
              "ofType": null
            },
            "isDeprecated": false,
            "deprecationReason": null
          },
          {
            "name": "history",
            "description": null,
            "args": [],
            "type": {
              "kind": "LIST",
              "name": null,
              "ofType": {
                "kind": "OBJECT",
                "name": "History",
                "ofType": null
              }
            },
            "isDeprecated": false,
            "deprecationReason": null
          },
          {
            "name": "id",
            "description": null,
            "args": [],
            "type": {
              "kind": "NON_NULL",
              "name": null,
              "ofType": {
                "kind": "SCALAR",
                "name": "ID",
                "ofType": null
              }
            },
            "isDeprecated": false,
            "deprecationReason": null
          },
          {
            "name": "informant",
            "description": null,
            "args": [],
            "type": {
              "kind": "OBJECT",
              "name": "RelatedPerson",
              "ofType": null
            },
            "isDeprecated": false,
            "deprecationReason": null
          },
          {
            "name": "lastPreviousLiveBirth",
            "description": null,
            "args": [],
            "type": {
              "kind": "SCALAR",
              "name": "Date",
              "ofType": null
            },
            "isDeprecated": false,
            "deprecationReason": null
          },
          {
            "name": "mother",
            "description": null,
            "args": [],
            "type": {
              "kind": "OBJECT",
              "name": "Person",
              "ofType": null
            },
            "isDeprecated": false,
            "deprecationReason": null
          },
          {
            "name": "otherAttendantAtBirth",
            "description": null,
            "args": [],
            "type": {
              "kind": "SCALAR",
              "name": "String",
              "ofType": null
            },
            "isDeprecated": false,
            "deprecationReason": null
          },
          {
            "name": "questionnaire",
            "description": null,
            "args": [],
            "type": {
              "kind": "LIST",
              "name": null,
              "ofType": {
                "kind": "OBJECT",
                "name": "QuestionnaireQuestion",
                "ofType": null
              }
            },
            "isDeprecated": false,
            "deprecationReason": null
          },
          {
            "name": "registration",
            "description": null,
            "args": [],
            "type": {
              "kind": "OBJECT",
              "name": "Registration",
              "ofType": null
            },
            "isDeprecated": false,
            "deprecationReason": null
          },
          {
            "name": "updatedAt",
            "description": null,
            "args": [],
            "type": {
              "kind": "SCALAR",
              "name": "Date",
              "ofType": null
            },
            "isDeprecated": false,
            "deprecationReason": null
          },
          {
            "name": "weightAtBirth",
            "description": null,
            "args": [],
            "type": {
              "kind": "SCALAR",
              "name": "Float",
              "ofType": null
            },
            "isDeprecated": false,
            "deprecationReason": null
          }
        ],
        "inputFields": null,
        "interfaces": [
          {
            "kind": "INTERFACE",
            "name": "EventRegistration",
            "ofType": null
          }
        ],
        "enumValues": null,
        "possibleTypes": null
      },
      {
        "kind": "INPUT_OBJECT",
        "name": "BirthRegistrationInput",
        "description": null,
        "fields": null,
        "inputFields": [
          {
            "name": "_fhirIDMap",
            "description": null,
            "type": {
              "kind": "SCALAR",
              "name": "Map",
              "ofType": null
            },
            "defaultValue": null,
            "isDeprecated": false,
            "deprecationReason": null
          },
          {
            "name": "attendantAtBirth",
            "description": null,
            "type": {
              "kind": "ENUM",
              "name": "AttendantType",
              "ofType": null
            },
            "defaultValue": null,
            "isDeprecated": false,
            "deprecationReason": null
          },
          {
            "name": "birthRegistrationType",
            "description": null,
            "type": {
              "kind": "ENUM",
              "name": "BirthRegType",
              "ofType": null
            },
            "defaultValue": null,
            "isDeprecated": false,
            "deprecationReason": null
          },
          {
            "name": "birthType",
            "description": null,
            "type": {
              "kind": "ENUM",
              "name": "BirthType",
              "ofType": null
            },
            "defaultValue": null,
            "isDeprecated": false,
            "deprecationReason": null
          },
          {
            "name": "child",
            "description": null,
            "type": {
              "kind": "INPUT_OBJECT",
              "name": "PersonInput",
              "ofType": null
            },
            "defaultValue": null,
            "isDeprecated": false,
            "deprecationReason": null
          },
          {
            "name": "childrenBornAliveToMother",
            "description": null,
            "type": {
              "kind": "SCALAR",
              "name": "Int",
              "ofType": null
            },
            "defaultValue": null,
            "isDeprecated": false,
            "deprecationReason": null
          },
          {
            "name": "createdAt",
            "description": null,
            "type": {
              "kind": "SCALAR",
              "name": "Date",
              "ofType": null
            },
            "defaultValue": null,
            "isDeprecated": false,
            "deprecationReason": null
          },
          {
            "name": "eventLocation",
            "description": null,
            "type": {
              "kind": "INPUT_OBJECT",
              "name": "LocationInput",
              "ofType": null
            },
            "defaultValue": null,
            "isDeprecated": false,
            "deprecationReason": null
          },
          {
            "name": "father",
            "description": null,
            "type": {
              "kind": "INPUT_OBJECT",
              "name": "PersonInput",
              "ofType": null
            },
            "defaultValue": null,
            "isDeprecated": false,
            "deprecationReason": null
          },
          {
            "name": "foetalDeathsToMother",
            "description": null,
            "type": {
              "kind": "SCALAR",
              "name": "Int",
              "ofType": null
            },
            "defaultValue": null,
            "isDeprecated": false,
            "deprecationReason": null
          },
          {
            "name": "informant",
            "description": null,
            "type": {
              "kind": "INPUT_OBJECT",
              "name": "RelatedPersonInput",
              "ofType": null
            },
            "defaultValue": null,
            "isDeprecated": false,
            "deprecationReason": null
          },
          {
            "name": "lastPreviousLiveBirth",
            "description": null,
            "type": {
              "kind": "SCALAR",
              "name": "Date",
              "ofType": null
            },
            "defaultValue": null,
            "isDeprecated": false,
            "deprecationReason": null
          },
          {
            "name": "mother",
            "description": null,
            "type": {
              "kind": "INPUT_OBJECT",
              "name": "PersonInput",
              "ofType": null
            },
            "defaultValue": null,
            "isDeprecated": false,
            "deprecationReason": null
          },
          {
            "name": "otherAttendantAtBirth",
            "description": null,
            "type": {
              "kind": "SCALAR",
              "name": "String",
              "ofType": null
            },
            "defaultValue": null,
            "isDeprecated": false,
            "deprecationReason": null
          },
          {
            "name": "questionnaire",
            "description": null,
            "type": {
              "kind": "LIST",
              "name": null,
              "ofType": {
                "kind": "INPUT_OBJECT",
                "name": "QuestionnaireQuestionInput",
                "ofType": null
              }
            },
            "defaultValue": null,
            "isDeprecated": false,
            "deprecationReason": null
          },
          {
            "name": "registration",
            "description": null,
            "type": {
              "kind": "INPUT_OBJECT",
              "name": "RegistrationInput",
              "ofType": null
            },
            "defaultValue": null,
            "isDeprecated": false,
            "deprecationReason": null
          },
          {
            "name": "updatedAt",
            "description": null,
            "type": {
              "kind": "SCALAR",
              "name": "Date",
              "ofType": null
            },
            "defaultValue": null,
            "isDeprecated": false,
            "deprecationReason": null
          },
          {
            "name": "weightAtBirth",
            "description": null,
            "type": {
              "kind": "SCALAR",
              "name": "Float",
              "ofType": null
            },
            "defaultValue": null,
            "isDeprecated": false,
            "deprecationReason": null
          }
        ],
        "interfaces": null,
        "enumValues": null,
        "possibleTypes": null
      },
      {
        "kind": "ENUM",
        "name": "BirthType",
        "description": null,
        "fields": null,
        "inputFields": null,
        "interfaces": null,
        "enumValues": [
          {
            "name": "HIGHER_MULTIPLE_DELIVERY",
            "description": null,
            "isDeprecated": false,
            "deprecationReason": null
          },
          {
            "name": "QUADRUPLET",
            "description": null,
            "isDeprecated": false,
            "deprecationReason": null
          },
          {
            "name": "SINGLE",
            "description": null,
            "isDeprecated": false,
            "deprecationReason": null
          },
          {
            "name": "TRIPLET",
            "description": null,
            "isDeprecated": false,
            "deprecationReason": null
          },
          {
            "name": "TWIN",
            "description": null,
            "isDeprecated": false,
            "deprecationReason": null
          }
        ],
        "possibleTypes": null
      },
      {
        "kind": "SCALAR",
        "name": "Boolean",
        "description": "The `Boolean` scalar type represents `true` or `false`.",
        "fields": null,
        "inputFields": null,
        "interfaces": null,
        "enumValues": null,
        "possibleTypes": null
      },
      {
        "kind": "ENUM",
        "name": "CauseOfDeathMethodType",
        "description": null,
        "fields": null,
        "inputFields": null,
        "interfaces": null,
        "enumValues": [
          {
            "name": "LAY_REPORTED",
            "description": null,
            "isDeprecated": false,
            "deprecationReason": null
          },
          {
            "name": "MEDICALLY_CERTIFIED",
            "description": null,
            "isDeprecated": false,
            "deprecationReason": null
          },
          {
            "name": "PHYSICIAN",
            "description": null,
            "isDeprecated": false,
            "deprecationReason": null
          },
          {
            "name": "VERBAL_AUTOPSY",
            "description": null,
            "isDeprecated": false,
            "deprecationReason": null
          }
        ],
        "possibleTypes": null
      },
      {
        "kind": "OBJECT",
        "name": "Certificate",
        "description": null,
        "fields": [
          {
            "name": "collector",
            "description": null,
            "args": [],
            "type": {
              "kind": "OBJECT",
              "name": "RelatedPerson",
              "ofType": null
            },
            "isDeprecated": false,
            "deprecationReason": null
          },
          {
            "name": "data",
            "description": null,
            "args": [],
            "type": {
              "kind": "SCALAR",
              "name": "String",
              "ofType": null
            },
            "isDeprecated": false,
            "deprecationReason": null
          },
          {
            "name": "hasShowedVerifiedDocument",
            "description": null,
            "args": [],
            "type": {
              "kind": "SCALAR",
              "name": "Boolean",
              "ofType": null
            },
            "isDeprecated": false,
            "deprecationReason": null
          },
          {
            "name": "payments",
            "description": null,
            "args": [],
            "type": {
              "kind": "LIST",
              "name": null,
              "ofType": {
                "kind": "OBJECT",
                "name": "Payment",
                "ofType": null
              }
            },
            "isDeprecated": false,
            "deprecationReason": null
          }
        ],
        "inputFields": null,
        "interfaces": [],
        "enumValues": null,
        "possibleTypes": null
      },
      {
        "kind": "INPUT_OBJECT",
        "name": "CertificateInput",
        "description": null,
        "fields": null,
        "inputFields": [
          {
            "name": "collector",
            "description": null,
            "type": {
              "kind": "INPUT_OBJECT",
              "name": "RelatedPersonInput",
              "ofType": null
            },
            "defaultValue": null,
            "isDeprecated": false,
            "deprecationReason": null
          },
          {
            "name": "data",
            "description": null,
            "type": {
              "kind": "SCALAR",
              "name": "String",
              "ofType": null
            },
            "defaultValue": null,
            "isDeprecated": false,
            "deprecationReason": null
          },
          {
            "name": "hasShowedVerifiedDocument",
            "description": null,
            "type": {
              "kind": "SCALAR",
              "name": "Boolean",
              "ofType": null
            },
            "defaultValue": null,
            "isDeprecated": false,
            "deprecationReason": null
          },
          {
            "name": "payments",
            "description": null,
            "type": {
              "kind": "LIST",
              "name": null,
              "ofType": {
                "kind": "INPUT_OBJECT",
                "name": "PaymentInput",
                "ofType": null
              }
            },
            "defaultValue": null,
            "isDeprecated": false,
            "deprecationReason": null
          }
        ],
        "interfaces": null,
        "enumValues": null,
        "possibleTypes": null
      },
      {
        "kind": "OBJECT",
        "name": "CertificateSVG",
        "description": null,
        "fields": [
          {
            "name": "event",
            "description": null,
            "args": [],
            "type": {
              "kind": "NON_NULL",
              "name": null,
              "ofType": {
                "kind": "SCALAR",
                "name": "String",
                "ofType": null
              }
            },
            "isDeprecated": false,
            "deprecationReason": null
          },
          {
            "name": "id",
            "description": null,
            "args": [],
            "type": {
              "kind": "NON_NULL",
              "name": null,
              "ofType": {
                "kind": "SCALAR",
                "name": "ID",
                "ofType": null
              }
            },
            "isDeprecated": false,
            "deprecationReason": null
          },
          {
            "name": "status",
            "description": null,
            "args": [],
            "type": {
              "kind": "NON_NULL",
              "name": null,
              "ofType": {
                "kind": "SCALAR",
                "name": "String",
                "ofType": null
              }
            },
            "isDeprecated": false,
            "deprecationReason": null
          },
          {
            "name": "svgCode",
            "description": null,
            "args": [],
            "type": {
              "kind": "NON_NULL",
              "name": null,
              "ofType": {
                "kind": "SCALAR",
                "name": "String",
                "ofType": null
              }
            },
            "isDeprecated": false,
            "deprecationReason": null
          },
          {
            "name": "svgDateCreated",
            "description": null,
            "args": [],
            "type": {
              "kind": "NON_NULL",
              "name": null,
              "ofType": {
                "kind": "SCALAR",
                "name": "String",
                "ofType": null
              }
            },
            "isDeprecated": false,
            "deprecationReason": null
          },
          {
            "name": "svgDateUpdated",
            "description": null,
            "args": [],
            "type": {
              "kind": "NON_NULL",
              "name": null,
              "ofType": {
                "kind": "SCALAR",
                "name": "String",
                "ofType": null
              }
            },
            "isDeprecated": false,
            "deprecationReason": null
          },
          {
            "name": "svgFilename",
            "description": null,
            "args": [],
            "type": {
              "kind": "NON_NULL",
              "name": null,
              "ofType": {
                "kind": "SCALAR",
                "name": "String",
                "ofType": null
              }
            },
            "isDeprecated": false,
            "deprecationReason": null
          },
          {
            "name": "user",
            "description": null,
            "args": [],
            "type": {
              "kind": "NON_NULL",
              "name": null,
              "ofType": {
                "kind": "SCALAR",
                "name": "String",
                "ofType": null
              }
            },
            "isDeprecated": false,
            "deprecationReason": null
          }
        ],
        "inputFields": null,
        "interfaces": [],
        "enumValues": null,
        "possibleTypes": null
      },
      {
        "kind": "INPUT_OBJECT",
        "name": "CertificateSVGInput",
        "description": null,
        "fields": null,
        "inputFields": [
          {
            "name": "event",
            "description": null,
            "type": {
              "kind": "NON_NULL",
              "name": null,
              "ofType": {
                "kind": "SCALAR",
                "name": "String",
                "ofType": null
              }
            },
            "defaultValue": null,
            "isDeprecated": false,
            "deprecationReason": null
          },
          {
            "name": "id",
            "description": null,
            "type": {
              "kind": "NON_NULL",
              "name": null,
              "ofType": {
                "kind": "SCALAR",
                "name": "ID",
                "ofType": null
              }
            },
            "defaultValue": null,
            "isDeprecated": false,
            "deprecationReason": null
          },
          {
            "name": "status",
            "description": null,
            "type": {
              "kind": "NON_NULL",
              "name": null,
              "ofType": {
                "kind": "SCALAR",
                "name": "String",
                "ofType": null
              }
            },
            "defaultValue": null,
            "isDeprecated": false,
            "deprecationReason": null
          },
          {
            "name": "svgCode",
            "description": null,
            "type": {
              "kind": "NON_NULL",
              "name": null,
              "ofType": {
                "kind": "SCALAR",
                "name": "String",
                "ofType": null
              }
            },
            "defaultValue": null,
            "isDeprecated": false,
            "deprecationReason": null
          },
          {
            "name": "svgDateCreated",
            "description": null,
            "type": {
              "kind": "SCALAR",
              "name": "Int",
              "ofType": null
            },
            "defaultValue": null,
            "isDeprecated": false,
            "deprecationReason": null
          },
          {
            "name": "svgDateUpdated",
            "description": null,
            "type": {
              "kind": "SCALAR",
              "name": "Int",
              "ofType": null
            },
            "defaultValue": null,
            "isDeprecated": false,
            "deprecationReason": null
          },
          {
            "name": "svgFilename",
            "description": null,
            "type": {
              "kind": "NON_NULL",
              "name": null,
              "ofType": {
                "kind": "SCALAR",
                "name": "String",
                "ofType": null
              }
            },
            "defaultValue": null,
            "isDeprecated": false,
            "deprecationReason": null
          },
          {
            "name": "user",
            "description": null,
            "type": {
              "kind": "NON_NULL",
              "name": null,
              "ofType": {
                "kind": "SCALAR",
                "name": "String",
                "ofType": null
              }
            },
            "defaultValue": null,
            "isDeprecated": false,
            "deprecationReason": null
          }
        ],
        "interfaces": null,
        "enumValues": null,
        "possibleTypes": null
      },
      {
        "kind": "OBJECT",
        "name": "CertificationMetric",
        "description": null,
        "fields": [
          {
            "name": "eventType",
            "description": null,
            "args": [],
            "type": {
              "kind": "NON_NULL",
              "name": null,
              "ofType": {
                "kind": "SCALAR",
                "name": "String",
                "ofType": null
              }
            },
            "isDeprecated": false,
            "deprecationReason": null
          },
          {
            "name": "total",
            "description": null,
            "args": [],
            "type": {
              "kind": "NON_NULL",
              "name": null,
              "ofType": {
                "kind": "SCALAR",
                "name": "Float",
                "ofType": null
              }
            },
            "isDeprecated": false,
            "deprecationReason": null
          }
        ],
        "inputFields": null,
        "interfaces": [],
        "enumValues": null,
        "possibleTypes": null
      },
      {
        "kind": "OBJECT",
        "name": "Comment",
        "description": null,
        "fields": [
          {
            "name": "comment",
            "description": null,
            "args": [],
            "type": {
              "kind": "SCALAR",
              "name": "String",
              "ofType": null
            },
            "isDeprecated": false,
            "deprecationReason": null
          },
          {
            "name": "createdAt",
            "description": null,
            "args": [],
            "type": {
              "kind": "SCALAR",
              "name": "Date",
              "ofType": null
            },
            "isDeprecated": false,
            "deprecationReason": null
          },
          {
            "name": "id",
            "description": null,
            "args": [],
            "type": {
              "kind": "NON_NULL",
              "name": null,
              "ofType": {
                "kind": "SCALAR",
                "name": "ID",
                "ofType": null
              }
            },
            "isDeprecated": false,
            "deprecationReason": null
          },
          {
            "name": "user",
            "description": null,
            "args": [],
            "type": {
              "kind": "OBJECT",
              "name": "User",
              "ofType": null
            },
            "isDeprecated": false,
            "deprecationReason": null
          }
        ],
        "inputFields": null,
        "interfaces": [],
        "enumValues": null,
        "possibleTypes": null
      },
      {
        "kind": "INPUT_OBJECT",
        "name": "CommentInput",
        "description": null,
        "fields": null,
        "inputFields": [
          {
            "name": "comment",
            "description": null,
            "type": {
              "kind": "SCALAR",
              "name": "String",
              "ofType": null
            },
            "defaultValue": null,
            "isDeprecated": false,
            "deprecationReason": null
          },
          {
            "name": "createdAt",
            "description": null,
            "type": {
              "kind": "SCALAR",
              "name": "Date",
              "ofType": null
            },
            "defaultValue": null,
            "isDeprecated": false,
            "deprecationReason": null
          },
          {
            "name": "user",
            "description": null,
            "type": {
              "kind": "INPUT_OBJECT",
              "name": "UserInput",
              "ofType": null
            },
            "defaultValue": null,
            "isDeprecated": false,
            "deprecationReason": null
          }
        ],
        "interfaces": null,
        "enumValues": null,
        "possibleTypes": null
      },
      {
        "kind": "INPUT_OBJECT",
        "name": "ComparisonInput",
        "description": null,
        "fields": null,
        "inputFields": [
          {
            "name": "eq",
            "description": null,
            "type": {
              "kind": "SCALAR",
              "name": "String",
              "ofType": null
            },
            "defaultValue": null,
            "isDeprecated": false,
            "deprecationReason": null
          },
          {
            "name": "gt",
            "description": null,
            "type": {
              "kind": "SCALAR",
              "name": "String",
              "ofType": null
            },
            "defaultValue": null,
            "isDeprecated": false,
            "deprecationReason": null
          },
          {
            "name": "gte",
            "description": null,
            "type": {
              "kind": "SCALAR",
              "name": "String",
              "ofType": null
            },
            "defaultValue": null,
            "isDeprecated": false,
            "deprecationReason": null
          },
          {
            "name": "in",
            "description": null,
            "type": {
              "kind": "LIST",
              "name": null,
              "ofType": {
                "kind": "NON_NULL",
                "name": null,
                "ofType": {
                  "kind": "SCALAR",
                  "name": "String",
                  "ofType": null
                }
              }
            },
            "defaultValue": null,
            "isDeprecated": false,
            "deprecationReason": null
          },
          {
            "name": "lt",
            "description": null,
            "type": {
              "kind": "SCALAR",
              "name": "String",
              "ofType": null
            },
            "defaultValue": null,
            "isDeprecated": false,
            "deprecationReason": null
          },
          {
            "name": "lte",
            "description": null,
            "type": {
              "kind": "SCALAR",
              "name": "String",
              "ofType": null
            },
            "defaultValue": null,
            "isDeprecated": false,
            "deprecationReason": null
          },
          {
            "name": "ne",
            "description": null,
            "type": {
              "kind": "SCALAR",
              "name": "String",
              "ofType": null
            },
            "defaultValue": null,
            "isDeprecated": false,
            "deprecationReason": null
          },
          {
            "name": "nin",
            "description": null,
            "type": {
              "kind": "LIST",
              "name": null,
              "ofType": {
                "kind": "NON_NULL",
                "name": null,
                "ofType": {
                  "kind": "SCALAR",
                  "name": "String",
                  "ofType": null
                }
              }
            },
            "defaultValue": null,
            "isDeprecated": false,
            "deprecationReason": null
          }
        ],
        "interfaces": null,
        "enumValues": null,
        "possibleTypes": null
      },
      {
        "kind": "INPUT_OBJECT",
        "name": "ConditionalInput",
        "description": null,
        "fields": null,
        "inputFields": [
          {
            "name": "fieldId",
            "description": null,
            "type": {
              "kind": "NON_NULL",
              "name": null,
              "ofType": {
                "kind": "SCALAR",
                "name": "String",
                "ofType": null
              }
            },
            "defaultValue": null,
            "isDeprecated": false,
            "deprecationReason": null
          },
          {
            "name": "regexp",
            "description": null,
            "type": {
              "kind": "NON_NULL",
              "name": null,
              "ofType": {
                "kind": "SCALAR",
                "name": "String",
                "ofType": null
              }
            },
            "defaultValue": null,
            "isDeprecated": false,
            "deprecationReason": null
          }
        ],
        "interfaces": null,
        "enumValues": null,
        "possibleTypes": null
      },
      {
        "kind": "OBJECT",
        "name": "ContactPoint",
        "description": null,
        "fields": [
          {
            "name": "system",
            "description": null,
            "args": [],
            "type": {
              "kind": "SCALAR",
              "name": "String",
              "ofType": null
            },
            "isDeprecated": false,
            "deprecationReason": null
          },
          {
            "name": "use",
            "description": null,
            "args": [],
            "type": {
              "kind": "SCALAR",
              "name": "String",
              "ofType": null
            },
            "isDeprecated": false,
            "deprecationReason": null
          },
          {
            "name": "value",
            "description": null,
            "args": [],
            "type": {
              "kind": "SCALAR",
              "name": "String",
              "ofType": null
            },
            "isDeprecated": false,
            "deprecationReason": null
          }
        ],
        "inputFields": null,
        "interfaces": [],
        "enumValues": null,
        "possibleTypes": null
      },
      {
        "kind": "INPUT_OBJECT",
        "name": "ContactPointInput",
        "description": null,
        "fields": null,
        "inputFields": [
          {
            "name": "system",
            "description": null,
            "type": {
              "kind": "SCALAR",
              "name": "String",
              "ofType": null
            },
            "defaultValue": null,
            "isDeprecated": false,
            "deprecationReason": null
          },
          {
            "name": "use",
            "description": null,
            "type": {
              "kind": "SCALAR",
              "name": "String",
              "ofType": null
            },
            "defaultValue": null,
            "isDeprecated": false,
            "deprecationReason": null
          },
          {
            "name": "value",
            "description": null,
            "type": {
              "kind": "SCALAR",
              "name": "String",
              "ofType": null
            },
            "defaultValue": null,
            "isDeprecated": false,
            "deprecationReason": null
          }
        ],
        "interfaces": null,
        "enumValues": null,
        "possibleTypes": null
      },
      {
        "kind": "INPUT_OBJECT",
        "name": "CorrectionInput",
        "description": null,
        "fields": null,
        "inputFields": [
          {
            "name": "attestedAndCopied",
            "description": null,
            "type": {
              "kind": "SCALAR",
              "name": "Boolean",
              "ofType": null
            },
            "defaultValue": null,
            "isDeprecated": false,
            "deprecationReason": null
          },
          {
            "name": "data",
            "description": null,
            "type": {
              "kind": "SCALAR",
              "name": "String",
              "ofType": null
            },
            "defaultValue": null,
            "isDeprecated": false,
            "deprecationReason": null
          },
          {
            "name": "hasShowedVerifiedDocument",
            "description": null,
            "type": {
              "kind": "SCALAR",
              "name": "Boolean",
              "ofType": null
            },
            "defaultValue": null,
            "isDeprecated": false,
            "deprecationReason": null
          },
          {
            "name": "location",
            "description": null,
            "type": {
              "kind": "INPUT_OBJECT",
              "name": "LocationInput",
              "ofType": null
            },
            "defaultValue": null,
            "isDeprecated": false,
            "deprecationReason": null
          },
          {
            "name": "noSupportingDocumentationRequired",
            "description": null,
            "type": {
              "kind": "SCALAR",
              "name": "Boolean",
              "ofType": null
            },
            "defaultValue": null,
            "isDeprecated": false,
            "deprecationReason": null
          },
          {
            "name": "note",
            "description": null,
            "type": {
              "kind": "SCALAR",
              "name": "String",
              "ofType": null
            },
            "defaultValue": null,
            "isDeprecated": false,
            "deprecationReason": null
          },
          {
            "name": "payments",
            "description": null,
            "type": {
              "kind": "LIST",
              "name": null,
              "ofType": {
                "kind": "INPUT_OBJECT",
                "name": "PaymentInput",
                "ofType": null
              }
            },
            "defaultValue": null,
            "isDeprecated": false,
            "deprecationReason": null
          },
          {
            "name": "reason",
            "description": null,
            "type": {
              "kind": "SCALAR",
              "name": "String",
              "ofType": null
            },
            "defaultValue": null,
            "isDeprecated": false,
            "deprecationReason": null
          },
          {
            "name": "requester",
            "description": null,
            "type": {
              "kind": "SCALAR",
              "name": "ID",
              "ofType": null
            },
            "defaultValue": null,
            "isDeprecated": false,
            "deprecationReason": null
          },
          {
            "name": "values",
            "description": null,
            "type": {
              "kind": "LIST",
              "name": null,
              "ofType": {
                "kind": "INPUT_OBJECT",
                "name": "CorrectionValueInput",
                "ofType": null
              }
            },
            "defaultValue": null,
            "isDeprecated": false,
            "deprecationReason": null
          }
        ],
        "interfaces": null,
        "enumValues": null,
        "possibleTypes": null
      },
      {
        "kind": "OBJECT",
        "name": "CorrectionMetric",
        "description": null,
        "fields": [
          {
            "name": "reason",
            "description": null,
            "args": [],
            "type": {
              "kind": "NON_NULL",
              "name": null,
              "ofType": {
                "kind": "SCALAR",
                "name": "String",
                "ofType": null
              }
            },
            "isDeprecated": false,
            "deprecationReason": null
          },
          {
            "name": "total",
            "description": null,
            "args": [],
            "type": {
              "kind": "NON_NULL",
              "name": null,
              "ofType": {
                "kind": "SCALAR",
                "name": "Float",
                "ofType": null
              }
            },
            "isDeprecated": false,
            "deprecationReason": null
          }
        ],
        "inputFields": null,
        "interfaces": [],
        "enumValues": null,
        "possibleTypes": null
      },
      {
        "kind": "INPUT_OBJECT",
        "name": "CorrectionValueInput",
        "description": null,
        "fields": null,
        "inputFields": [
          {
            "name": "fieldName",
            "description": null,
            "type": {
              "kind": "SCALAR",
              "name": "String",
              "ofType": null
            },
            "defaultValue": null,
            "isDeprecated": false,
            "deprecationReason": null
          },
          {
            "name": "newValue",
            "description": null,
            "type": {
              "kind": "SCALAR",
              "name": "String",
              "ofType": null
            },
            "defaultValue": null,
            "isDeprecated": false,
            "deprecationReason": null
          },
          {
            "name": "oldValue",
            "description": null,
            "type": {
              "kind": "SCALAR",
              "name": "String",
              "ofType": null
            },
            "defaultValue": null,
            "isDeprecated": false,
            "deprecationReason": null
          },
          {
            "name": "section",
            "description": null,
            "type": {
              "kind": "SCALAR",
              "name": "String",
              "ofType": null
            },
            "defaultValue": null,
            "isDeprecated": false,
            "deprecationReason": null
          }
        ],
        "interfaces": null,
        "enumValues": null,
        "possibleTypes": null
      },
      {
        "kind": "OBJECT",
        "name": "CountryLogo",
        "description": null,
        "fields": [
          {
            "name": "file",
            "description": null,
            "args": [],
            "type": {
              "kind": "SCALAR",
              "name": "String",
              "ofType": null
            },
            "isDeprecated": false,
            "deprecationReason": null
          },
          {
            "name": "fileName",
            "description": null,
            "args": [],
            "type": {
              "kind": "SCALAR",
              "name": "String",
              "ofType": null
            },
            "isDeprecated": false,
            "deprecationReason": null
          }
        ],
        "inputFields": null,
        "interfaces": [],
        "enumValues": null,
        "possibleTypes": null
      },
      {
        "kind": "INPUT_OBJECT",
        "name": "CountryLogoInput",
        "description": null,
        "fields": null,
        "inputFields": [
          {
            "name": "file",
            "description": null,
            "type": {
              "kind": "SCALAR",
              "name": "String",
              "ofType": null
            },
            "defaultValue": null,
            "isDeprecated": false,
            "deprecationReason": null
          },
          {
            "name": "fileName",
            "description": null,
            "type": {
              "kind": "SCALAR",
              "name": "String",
              "ofType": null
            },
            "defaultValue": null,
            "isDeprecated": false,
            "deprecationReason": null
          }
        ],
        "interfaces": null,
        "enumValues": null,
        "possibleTypes": null
      },
      {
        "kind": "OBJECT",
        "name": "CreatedIds",
        "description": null,
        "fields": [
          {
            "name": "compositionId",
            "description": null,
            "args": [],
            "type": {
              "kind": "SCALAR",
              "name": "String",
              "ofType": null
            },
            "isDeprecated": false,
            "deprecationReason": null
          },
          {
            "name": "registrationNumber",
            "description": null,
            "args": [],
            "type": {
              "kind": "SCALAR",
              "name": "String",
              "ofType": null
            },
            "isDeprecated": false,
            "deprecationReason": null
          },
          {
            "name": "trackingId",
            "description": null,
            "args": [],
            "type": {
              "kind": "SCALAR",
              "name": "String",
              "ofType": null
            },
            "isDeprecated": false,
            "deprecationReason": null
          }
        ],
        "inputFields": null,
        "interfaces": [],
        "enumValues": null,
        "possibleTypes": null
      },
      {
        "kind": "OBJECT",
        "name": "Currency",
        "description": null,
        "fields": [
          {
            "name": "isoCode",
            "description": null,
            "args": [],
            "type": {
              "kind": "SCALAR",
              "name": "String",
              "ofType": null
            },
            "isDeprecated": false,
            "deprecationReason": null
          },
          {
            "name": "languagesAndCountry",
            "description": null,
            "args": [],
            "type": {
              "kind": "LIST",
              "name": null,
              "ofType": {
                "kind": "SCALAR",
                "name": "String",
                "ofType": null
              }
            },
            "isDeprecated": false,
            "deprecationReason": null
          }
        ],
        "inputFields": null,
        "interfaces": [],
        "enumValues": null,
        "possibleTypes": null
      },
      {
        "kind": "INPUT_OBJECT",
        "name": "CurrencyInput",
        "description": null,
        "fields": null,
        "inputFields": [
          {
            "name": "isoCode",
            "description": null,
            "type": {
              "kind": "SCALAR",
              "name": "String",
              "ofType": null
            },
            "defaultValue": null,
            "isDeprecated": false,
            "deprecationReason": null
          },
          {
            "name": "languagesAndCountry",
            "description": null,
            "type": {
              "kind": "LIST",
              "name": null,
              "ofType": {
                "kind": "SCALAR",
                "name": "String",
                "ofType": null
              }
            },
            "defaultValue": null,
            "isDeprecated": false,
            "deprecationReason": null
          }
        ],
        "interfaces": null,
        "enumValues": null,
        "possibleTypes": null
      },
      {
        "kind": "ENUM",
        "name": "CustomFieldType",
        "description": null,
        "fields": null,
        "inputFields": null,
        "interfaces": null,
        "enumValues": [
          {
            "name": "NUMBER",
            "description": null,
            "isDeprecated": false,
            "deprecationReason": null
          },
          {
            "name": "PARAGRAPH",
            "description": null,
            "isDeprecated": false,
            "deprecationReason": null
          },
          {
            "name": "SUBSECTION",
            "description": null,
            "isDeprecated": false,
            "deprecationReason": null
          },
          {
            "name": "TEL",
            "description": null,
            "isDeprecated": false,
            "deprecationReason": null
          },
          {
            "name": "TEXT",
            "description": null,
            "isDeprecated": false,
            "deprecationReason": null
          },
          {
            "name": "TEXTAREA",
            "description": null,
            "isDeprecated": false,
            "deprecationReason": null
          }
        ],
        "possibleTypes": null
      },
      {
        "kind": "SCALAR",
        "name": "Date",
        "description": null,
        "fields": null,
        "inputFields": null,
        "interfaces": null,
        "enumValues": null,
        "possibleTypes": null
      },
      {
        "kind": "OBJECT",
        "name": "Death",
        "description": null,
        "fields": [
          {
            "name": "FEE",
            "description": null,
            "args": [],
            "type": {
              "kind": "OBJECT",
              "name": "DeathFee",
              "ofType": null
            },
            "isDeprecated": false,
            "deprecationReason": null
          },
          {
            "name": "REGISTRATION_TARGET",
            "description": null,
            "args": [],
            "type": {
              "kind": "SCALAR",
              "name": "Int",
              "ofType": null
            },
            "isDeprecated": false,
            "deprecationReason": null
          }
        ],
        "inputFields": null,
        "interfaces": [],
        "enumValues": null,
        "possibleTypes": null
      },
      {
        "kind": "OBJECT",
        "name": "DeathEventSearchSet",
        "description": null,
        "fields": [
          {
            "name": "dateOfDeath",
            "description": null,
            "args": [],
            "type": {
              "kind": "SCALAR",
              "name": "Date",
              "ofType": null
            },
            "isDeprecated": false,
            "deprecationReason": null
          },
          {
            "name": "deceasedName",
            "description": null,
            "args": [],
            "type": {
              "kind": "LIST",
              "name": null,
              "ofType": {
                "kind": "OBJECT",
                "name": "HumanName",
                "ofType": null
              }
            },
            "isDeprecated": false,
            "deprecationReason": null
          },
          {
            "name": "id",
            "description": null,
            "args": [],
            "type": {
              "kind": "NON_NULL",
              "name": null,
              "ofType": {
                "kind": "SCALAR",
                "name": "ID",
                "ofType": null
              }
            },
            "isDeprecated": false,
            "deprecationReason": null
          },
          {
            "name": "operationHistories",
            "description": null,
            "args": [],
            "type": {
              "kind": "LIST",
              "name": null,
              "ofType": {
                "kind": "OBJECT",
                "name": "OperationHistorySearchSet",
                "ofType": null
              }
            },
            "isDeprecated": false,
            "deprecationReason": null
          },
          {
            "name": "registration",
            "description": null,
            "args": [],
            "type": {
              "kind": "OBJECT",
              "name": "RegistrationSearchSet",
              "ofType": null
            },
            "isDeprecated": false,
            "deprecationReason": null
          },
          {
            "name": "type",
            "description": null,
            "args": [],
            "type": {
              "kind": "SCALAR",
              "name": "String",
              "ofType": null
            },
            "isDeprecated": false,
            "deprecationReason": null
          }
        ],
        "inputFields": null,
        "interfaces": [
          {
            "kind": "INTERFACE",
            "name": "EventSearchSet",
            "ofType": null
          }
        ],
        "enumValues": null,
        "possibleTypes": null
      },
      {
        "kind": "OBJECT",
        "name": "DeathFee",
        "description": null,
        "fields": [
          {
            "name": "DELAYED",
            "description": null,
            "args": [],
            "type": {
              "kind": "SCALAR",
              "name": "Float",
              "ofType": null
            },
            "isDeprecated": false,
            "deprecationReason": null
          },
          {
            "name": "ON_TIME",
            "description": null,
            "args": [],
            "type": {
              "kind": "SCALAR",
              "name": "Float",
              "ofType": null
            },
            "isDeprecated": false,
            "deprecationReason": null
          }
        ],
        "inputFields": null,
        "interfaces": [],
        "enumValues": null,
        "possibleTypes": null
      },
      {
        "kind": "INPUT_OBJECT",
        "name": "DeathFeeInput",
        "description": null,
        "fields": null,
        "inputFields": [
          {
            "name": "DELAYED",
            "description": null,
            "type": {
              "kind": "SCALAR",
              "name": "Float",
              "ofType": null
            },
            "defaultValue": null,
            "isDeprecated": false,
            "deprecationReason": null
          },
          {
            "name": "ON_TIME",
            "description": null,
            "type": {
              "kind": "SCALAR",
              "name": "Float",
              "ofType": null
            },
            "defaultValue": null,
            "isDeprecated": false,
            "deprecationReason": null
          }
        ],
        "interfaces": null,
        "enumValues": null,
        "possibleTypes": null
      },
      {
        "kind": "INPUT_OBJECT",
        "name": "DeathInput",
        "description": null,
        "fields": null,
        "inputFields": [
          {
            "name": "FEE",
            "description": null,
            "type": {
              "kind": "INPUT_OBJECT",
              "name": "DeathFeeInput",
              "ofType": null
            },
            "defaultValue": null,
            "isDeprecated": false,
            "deprecationReason": null
          },
          {
            "name": "REGISTRATION_TARGET",
            "description": null,
            "type": {
              "kind": "SCALAR",
              "name": "Int",
              "ofType": null
            },
            "defaultValue": null,
            "isDeprecated": false,
            "deprecationReason": null
          }
        ],
        "interfaces": null,
        "enumValues": null,
        "possibleTypes": null
      },
      {
        "kind": "OBJECT",
        "name": "DeathRegistration",
        "description": null,
        "fields": [
          {
            "name": "_fhirIDMap",
            "description": null,
            "args": [],
            "type": {
              "kind": "SCALAR",
              "name": "Map",
              "ofType": null
            },
            "isDeprecated": false,
            "deprecationReason": null
          },
          {
            "name": "causeOfDeath",
            "description": null,
            "args": [],
            "type": {
              "kind": "SCALAR",
              "name": "String",
              "ofType": null
            },
            "isDeprecated": false,
            "deprecationReason": null
          },
          {
            "name": "causeOfDeathEstablished",
            "description": null,
            "args": [],
            "type": {
              "kind": "SCALAR",
              "name": "String",
              "ofType": null
            },
            "isDeprecated": false,
            "deprecationReason": null
          },
          {
            "name": "causeOfDeathMethod",
            "description": null,
            "args": [],
            "type": {
              "kind": "ENUM",
              "name": "CauseOfDeathMethodType",
              "ofType": null
            },
            "isDeprecated": false,
            "deprecationReason": null
          },
          {
            "name": "createdAt",
            "description": null,
            "args": [],
            "type": {
              "kind": "SCALAR",
              "name": "Date",
              "ofType": null
            },
            "isDeprecated": false,
            "deprecationReason": null
          },
          {
            "name": "deathDescription",
            "description": null,
            "args": [],
            "type": {
              "kind": "SCALAR",
              "name": "String",
              "ofType": null
            },
            "isDeprecated": false,
            "deprecationReason": null
          },
          {
            "name": "deceased",
            "description": null,
            "args": [],
            "type": {
              "kind": "OBJECT",
              "name": "Person",
              "ofType": null
            },
            "isDeprecated": false,
            "deprecationReason": null
          },
          {
            "name": "eventLocation",
            "description": null,
            "args": [],
            "type": {
              "kind": "OBJECT",
              "name": "Location",
              "ofType": null
            },
            "isDeprecated": false,
            "deprecationReason": null
          },
          {
            "name": "father",
            "description": null,
            "args": [],
            "type": {
              "kind": "OBJECT",
              "name": "Person",
              "ofType": null
            },
            "isDeprecated": false,
            "deprecationReason": null
          },
          {
            "name": "femaleDependentsOfDeceased",
            "description": null,
            "args": [],
            "type": {
              "kind": "SCALAR",
              "name": "Float",
              "ofType": null
            },
            "isDeprecated": false,
            "deprecationReason": null
          },
          {
            "name": "history",
            "description": null,
            "args": [],
            "type": {
              "kind": "LIST",
              "name": null,
              "ofType": {
                "kind": "OBJECT",
                "name": "History",
                "ofType": null
              }
            },
            "isDeprecated": false,
            "deprecationReason": null
          },
          {
            "name": "id",
            "description": null,
            "args": [],
            "type": {
              "kind": "NON_NULL",
              "name": null,
              "ofType": {
                "kind": "SCALAR",
                "name": "ID",
                "ofType": null
              }
            },
            "isDeprecated": false,
            "deprecationReason": null
          },
          {
            "name": "informant",
            "description": null,
            "args": [],
            "type": {
              "kind": "OBJECT",
              "name": "RelatedPerson",
              "ofType": null
            },
            "isDeprecated": false,
            "deprecationReason": null
          },
          {
            "name": "maleDependentsOfDeceased",
            "description": null,
            "args": [],
            "type": {
              "kind": "SCALAR",
              "name": "Float",
              "ofType": null
            },
            "isDeprecated": false,
            "deprecationReason": null
          },
          {
            "name": "mannerOfDeath",
            "description": null,
            "args": [],
            "type": {
              "kind": "ENUM",
              "name": "MannerOfDeath",
              "ofType": null
            },
            "isDeprecated": false,
            "deprecationReason": null
          },
          {
            "name": "medicalPractitioner",
            "description": null,
            "args": [],
            "type": {
              "kind": "OBJECT",
              "name": "MedicalPractitioner",
              "ofType": null
            },
            "isDeprecated": false,
            "deprecationReason": null
          },
          {
            "name": "mother",
            "description": null,
            "args": [],
            "type": {
              "kind": "OBJECT",
              "name": "Person",
              "ofType": null
            },
            "isDeprecated": false,
            "deprecationReason": null
          },
          {
            "name": "questionnaire",
            "description": null,
            "args": [],
            "type": {
              "kind": "LIST",
              "name": null,
              "ofType": {
                "kind": "OBJECT",
                "name": "QuestionnaireQuestion",
                "ofType": null
              }
            },
            "isDeprecated": false,
            "deprecationReason": null
          },
          {
            "name": "registration",
            "description": null,
            "args": [],
            "type": {
              "kind": "OBJECT",
              "name": "Registration",
              "ofType": null
            },
            "isDeprecated": false,
            "deprecationReason": null
          },
          {
            "name": "spouse",
            "description": null,
            "args": [],
            "type": {
              "kind": "OBJECT",
              "name": "Person",
              "ofType": null
            },
            "isDeprecated": false,
            "deprecationReason": null
          },
          {
            "name": "updatedAt",
            "description": null,
            "args": [],
            "type": {
              "kind": "SCALAR",
              "name": "Date",
              "ofType": null
            },
            "isDeprecated": false,
            "deprecationReason": null
          }
        ],
        "inputFields": null,
        "interfaces": [
          {
            "kind": "INTERFACE",
            "name": "EventRegistration",
            "ofType": null
          }
        ],
        "enumValues": null,
        "possibleTypes": null
      },
      {
        "kind": "INPUT_OBJECT",
        "name": "DeathRegistrationInput",
        "description": null,
        "fields": null,
        "inputFields": [
          {
            "name": "_fhirIDMap",
            "description": null,
            "type": {
              "kind": "SCALAR",
              "name": "Map",
              "ofType": null
            },
            "defaultValue": null,
            "isDeprecated": false,
            "deprecationReason": null
          },
          {
            "name": "causeOfDeath",
            "description": null,
            "type": {
              "kind": "SCALAR",
              "name": "String",
              "ofType": null
            },
            "defaultValue": null,
            "isDeprecated": false,
            "deprecationReason": null
          },
          {
            "name": "causeOfDeathEstablished",
            "description": null,
            "type": {
              "kind": "SCALAR",
              "name": "String",
              "ofType": null
            },
            "defaultValue": null,
            "isDeprecated": false,
            "deprecationReason": null
          },
          {
            "name": "causeOfDeathMethod",
            "description": null,
            "type": {
              "kind": "ENUM",
              "name": "CauseOfDeathMethodType",
              "ofType": null
            },
            "defaultValue": null,
            "isDeprecated": false,
            "deprecationReason": null
          },
          {
            "name": "createdAt",
            "description": null,
            "type": {
              "kind": "SCALAR",
              "name": "Date",
              "ofType": null
            },
            "defaultValue": null,
            "isDeprecated": false,
            "deprecationReason": null
          },
          {
            "name": "deathDescription",
            "description": null,
            "type": {
              "kind": "SCALAR",
              "name": "String",
              "ofType": null
            },
            "defaultValue": null,
            "isDeprecated": false,
            "deprecationReason": null
          },
          {
            "name": "deceased",
            "description": null,
            "type": {
              "kind": "INPUT_OBJECT",
              "name": "PersonInput",
              "ofType": null
            },
            "defaultValue": null,
            "isDeprecated": false,
            "deprecationReason": null
          },
          {
            "name": "eventLocation",
            "description": null,
            "type": {
              "kind": "INPUT_OBJECT",
              "name": "LocationInput",
              "ofType": null
            },
            "defaultValue": null,
            "isDeprecated": false,
            "deprecationReason": null
          },
          {
            "name": "father",
            "description": null,
            "type": {
              "kind": "INPUT_OBJECT",
              "name": "PersonInput",
              "ofType": null
            },
            "defaultValue": null,
            "isDeprecated": false,
            "deprecationReason": null
          },
          {
            "name": "femaleDependentsOfDeceased",
            "description": null,
            "type": {
              "kind": "SCALAR",
              "name": "Float",
              "ofType": null
            },
            "defaultValue": null,
            "isDeprecated": false,
            "deprecationReason": null
          },
          {
            "name": "informant",
            "description": null,
            "type": {
              "kind": "INPUT_OBJECT",
              "name": "RelatedPersonInput",
              "ofType": null
            },
            "defaultValue": null,
            "isDeprecated": false,
            "deprecationReason": null
          },
          {
            "name": "maleDependentsOfDeceased",
            "description": null,
            "type": {
              "kind": "SCALAR",
              "name": "Float",
              "ofType": null
            },
            "defaultValue": null,
            "isDeprecated": false,
            "deprecationReason": null
          },
          {
            "name": "mannerOfDeath",
            "description": null,
            "type": {
              "kind": "ENUM",
              "name": "MannerOfDeath",
              "ofType": null
            },
            "defaultValue": null,
            "isDeprecated": false,
            "deprecationReason": null
          },
          {
            "name": "medicalPractitioner",
            "description": null,
            "type": {
              "kind": "INPUT_OBJECT",
              "name": "MedicalPractitionerInput",
              "ofType": null
            },
            "defaultValue": null,
            "isDeprecated": false,
            "deprecationReason": null
          },
          {
            "name": "mother",
            "description": null,
            "type": {
              "kind": "INPUT_OBJECT",
              "name": "PersonInput",
              "ofType": null
            },
            "defaultValue": null,
            "isDeprecated": false,
            "deprecationReason": null
          },
          {
            "name": "questionnaire",
            "description": null,
            "type": {
              "kind": "LIST",
              "name": null,
              "ofType": {
                "kind": "INPUT_OBJECT",
                "name": "QuestionnaireQuestionInput",
                "ofType": null
              }
            },
            "defaultValue": null,
            "isDeprecated": false,
            "deprecationReason": null
          },
          {
            "name": "registration",
            "description": null,
            "type": {
              "kind": "INPUT_OBJECT",
              "name": "RegistrationInput",
              "ofType": null
            },
            "defaultValue": null,
            "isDeprecated": false,
            "deprecationReason": null
          },
          {
            "name": "spouse",
            "description": null,
            "type": {
              "kind": "INPUT_OBJECT",
              "name": "PersonInput",
              "ofType": null
            },
            "defaultValue": null,
            "isDeprecated": false,
            "deprecationReason": null
          },
          {
            "name": "updatedAt",
            "description": null,
            "type": {
              "kind": "SCALAR",
              "name": "Date",
              "ofType": null
            },
            "defaultValue": null,
            "isDeprecated": false,
            "deprecationReason": null
          }
        ],
        "interfaces": null,
        "enumValues": null,
        "possibleTypes": null
      },
      {
        "kind": "OBJECT",
        "name": "Deceased",
        "description": null,
        "fields": [
          {
            "name": "deathDate",
            "description": null,
            "args": [],
            "type": {
              "kind": "SCALAR",
              "name": "String",
              "ofType": null
            },
            "isDeprecated": false,
            "deprecationReason": null
          },
          {
            "name": "deceased",
            "description": null,
            "args": [],
            "type": {
              "kind": "SCALAR",
              "name": "Boolean",
              "ofType": null
            },
            "isDeprecated": false,
            "deprecationReason": null
          }
        ],
        "inputFields": null,
        "interfaces": [],
        "enumValues": null,
        "possibleTypes": null
      },
      {
        "kind": "INPUT_OBJECT",
        "name": "DeceasedInput",
        "description": null,
        "fields": null,
        "inputFields": [
          {
            "name": "deathDate",
            "description": null,
            "type": {
              "kind": "SCALAR",
              "name": "String",
              "ofType": null
            },
            "defaultValue": null,
            "isDeprecated": false,
            "deprecationReason": null
          },
          {
            "name": "deceased",
            "description": null,
            "type": {
              "kind": "SCALAR",
              "name": "Boolean",
              "ofType": null
            },
            "defaultValue": null,
            "isDeprecated": false,
            "deprecationReason": null
          }
        ],
        "interfaces": null,
        "enumValues": null,
        "possibleTypes": null
      },
      {
        "kind": "OBJECT",
        "name": "DeclarationsStartedMetrics",
        "description": null,
        "fields": [
          {
            "name": "fieldAgentDeclarations",
            "description": null,
            "args": [],
            "type": {
              "kind": "NON_NULL",
              "name": null,
              "ofType": {
                "kind": "SCALAR",
                "name": "Int",
                "ofType": null
              }
            },
            "isDeprecated": false,
            "deprecationReason": null
          },
          {
            "name": "hospitalDeclarations",
            "description": null,
            "args": [],
            "type": {
              "kind": "NON_NULL",
              "name": null,
              "ofType": {
                "kind": "SCALAR",
                "name": "Int",
                "ofType": null
              }
            },
            "isDeprecated": false,
            "deprecationReason": null
          },
          {
            "name": "officeDeclarations",
            "description": null,
            "args": [],
            "type": {
              "kind": "NON_NULL",
              "name": null,
              "ofType": {
                "kind": "SCALAR",
                "name": "Int",
                "ofType": null
              }
            },
            "isDeprecated": false,
            "deprecationReason": null
          }
        ],
        "inputFields": null,
        "interfaces": [],
        "enumValues": null,
        "possibleTypes": null
      },
      {
        "kind": "INPUT_OBJECT",
        "name": "DeleteFormDraftInput",
        "description": null,
        "fields": null,
        "inputFields": [
          {
            "name": "event",
            "description": null,
            "type": {
              "kind": "NON_NULL",
              "name": null,
              "ofType": {
                "kind": "ENUM",
                "name": "Event",
                "ofType": null
              }
            },
            "defaultValue": null,
            "isDeprecated": false,
            "deprecationReason": null
          }
        ],
        "interfaces": null,
        "enumValues": null,
        "possibleTypes": null
      },
      {
        "kind": "OBJECT",
        "name": "DraftHistory",
        "description": null,
        "fields": [
          {
            "name": "_id",
            "description": null,
            "args": [],
            "type": {
              "kind": "NON_NULL",
              "name": null,
              "ofType": {
                "kind": "SCALAR",
                "name": "ID",
                "ofType": null
              }
            },
            "isDeprecated": false,
            "deprecationReason": null
          },
          {
            "name": "comment",
            "description": null,
            "args": [],
            "type": {
              "kind": "NON_NULL",
              "name": null,
              "ofType": {
                "kind": "SCALAR",
                "name": "String",
                "ofType": null
              }
            },
            "isDeprecated": false,
            "deprecationReason": null
          },
          {
            "name": "status",
            "description": null,
            "args": [],
            "type": {
              "kind": "NON_NULL",
              "name": null,
              "ofType": {
                "kind": "ENUM",
                "name": "DraftStatus",
                "ofType": null
              }
            },
            "isDeprecated": false,
            "deprecationReason": null
          },
          {
            "name": "updatedAt",
            "description": null,
            "args": [],
            "type": {
              "kind": "NON_NULL",
              "name": null,
              "ofType": {
                "kind": "SCALAR",
                "name": "Date",
                "ofType": null
              }
            },
            "isDeprecated": false,
            "deprecationReason": null
          },
          {
            "name": "version",
            "description": null,
            "args": [],
            "type": {
              "kind": "NON_NULL",
              "name": null,
              "ofType": {
                "kind": "SCALAR",
                "name": "Int",
                "ofType": null
              }
            },
            "isDeprecated": false,
            "deprecationReason": null
          }
        ],
        "inputFields": null,
        "interfaces": [],
        "enumValues": null,
        "possibleTypes": null
      },
      {
        "kind": "ENUM",
        "name": "DraftStatus",
        "description": null,
        "fields": null,
        "inputFields": null,
        "interfaces": null,
        "enumValues": [
          {
            "name": "DRAFT",
            "description": null,
            "isDeprecated": false,
            "deprecationReason": null
          },
          {
            "name": "IN_PREVIEW",
            "description": null,
            "isDeprecated": false,
            "deprecationReason": null
          },
          {
            "name": "PUBLISHED",
            "description": null,
            "isDeprecated": false,
            "deprecationReason": null
          }
        ],
        "possibleTypes": null
      },
      {
        "kind": "OBJECT",
        "name": "Dummy",
        "description": null,
        "fields": [
          {
            "name": "dummy",
            "description": null,
            "args": [],
            "type": {
              "kind": "NON_NULL",
              "name": null,
              "ofType": {
                "kind": "SCALAR",
                "name": "String",
                "ofType": null
              }
            },
            "isDeprecated": false,
            "deprecationReason": null
          }
        ],
        "inputFields": null,
        "interfaces": [],
        "enumValues": null,
        "possibleTypes": null
      },
      {
        "kind": "ENUM",
        "name": "EducationType",
        "description": null,
        "fields": null,
        "inputFields": null,
        "interfaces": null,
        "enumValues": [
          {
            "name": "FIRST_STAGE_TERTIARY_ISCED_5",
            "description": null,
            "isDeprecated": false,
            "deprecationReason": null
          },
          {
            "name": "LOWER_SECONDARY_ISCED_2",
            "description": null,
            "isDeprecated": false,
            "deprecationReason": null
          },
          {
            "name": "NOT_STATED",
            "description": null,
            "isDeprecated": false,
            "deprecationReason": null
          },
          {
            "name": "NO_SCHOOLING",
            "description": null,
            "isDeprecated": false,
            "deprecationReason": null
          },
          {
            "name": "POST_SECONDARY_ISCED_4",
            "description": null,
            "isDeprecated": false,
            "deprecationReason": null
          },
          {
            "name": "PRIMARY_ISCED_1",
            "description": null,
            "isDeprecated": false,
            "deprecationReason": null
          },
          {
            "name": "SECOND_STAGE_TERTIARY_ISCED_6",
            "description": null,
            "isDeprecated": false,
            "deprecationReason": null
          },
          {
            "name": "UPPER_SECONDARY_ISCED_3",
            "description": null,
            "isDeprecated": false,
            "deprecationReason": null
          }
        ],
        "possibleTypes": null
      },
      {
        "kind": "OBJECT",
        "name": "Estimation",
        "description": null,
        "fields": [
          {
            "name": "estimationYear",
            "description": null,
            "args": [],
            "type": {
              "kind": "NON_NULL",
              "name": null,
              "ofType": {
                "kind": "SCALAR",
                "name": "Int",
                "ofType": null
              }
            },
            "isDeprecated": false,
            "deprecationReason": null
          },
          {
            "name": "femaleEstimation",
            "description": null,
            "args": [],
            "type": {
              "kind": "NON_NULL",
              "name": null,
              "ofType": {
                "kind": "SCALAR",
                "name": "Int",
                "ofType": null
              }
            },
            "isDeprecated": false,
            "deprecationReason": null
          },
          {
            "name": "locationId",
            "description": null,
            "args": [],
            "type": {
              "kind": "NON_NULL",
              "name": null,
              "ofType": {
                "kind": "SCALAR",
                "name": "String",
                "ofType": null
              }
            },
            "isDeprecated": false,
            "deprecationReason": null
          },
          {
            "name": "locationLevel",
            "description": null,
            "args": [],
            "type": {
              "kind": "NON_NULL",
              "name": null,
              "ofType": {
                "kind": "SCALAR",
                "name": "String",
                "ofType": null
              }
            },
            "isDeprecated": false,
            "deprecationReason": null
          },
          {
            "name": "maleEstimation",
            "description": null,
            "args": [],
            "type": {
              "kind": "NON_NULL",
              "name": null,
              "ofType": {
                "kind": "SCALAR",
                "name": "Int",
                "ofType": null
              }
            },
            "isDeprecated": false,
            "deprecationReason": null
          },
          {
            "name": "totalEstimation",
            "description": null,
            "args": [],
            "type": {
              "kind": "NON_NULL",
              "name": null,
              "ofType": {
                "kind": "SCALAR",
                "name": "Int",
                "ofType": null
              }
            },
            "isDeprecated": false,
            "deprecationReason": null
          }
        ],
        "inputFields": null,
        "interfaces": [],
        "enumValues": null,
        "possibleTypes": null
      },
      {
        "kind": "ENUM",
        "name": "Event",
        "description": null,
        "fields": null,
        "inputFields": null,
        "interfaces": null,
        "enumValues": [
          {
            "name": "birth",
            "description": null,
            "isDeprecated": false,
            "deprecationReason": null
          },
          {
            "name": "death",
            "description": null,
            "isDeprecated": false,
            "deprecationReason": null
          }
        ],
        "possibleTypes": null
      },
      {
        "kind": "OBJECT",
        "name": "EventMetrics",
        "description": null,
        "fields": [
          {
            "name": "eventLocationType",
            "description": null,
            "args": [],
            "type": {
              "kind": "NON_NULL",
              "name": null,
              "ofType": {
                "kind": "SCALAR",
                "name": "String",
                "ofType": null
              }
            },
            "isDeprecated": false,
            "deprecationReason": null
          },
          {
            "name": "gender",
            "description": null,
            "args": [],
            "type": {
              "kind": "NON_NULL",
              "name": null,
              "ofType": {
                "kind": "SCALAR",
                "name": "String",
                "ofType": null
              }
            },
            "isDeprecated": false,
            "deprecationReason": null
          },
          {
            "name": "practitionerRole",
            "description": null,
            "args": [],
            "type": {
              "kind": "NON_NULL",
              "name": null,
              "ofType": {
                "kind": "SCALAR",
                "name": "String",
                "ofType": null
              }
            },
            "isDeprecated": false,
            "deprecationReason": null
          },
          {
            "name": "timeLabel",
            "description": null,
            "args": [],
            "type": {
              "kind": "NON_NULL",
              "name": null,
              "ofType": {
                "kind": "SCALAR",
                "name": "String",
                "ofType": null
              }
            },
            "isDeprecated": false,
            "deprecationReason": null
          },
          {
            "name": "total",
            "description": null,
            "args": [],
            "type": {
              "kind": "NON_NULL",
              "name": null,
              "ofType": {
                "kind": "SCALAR",
                "name": "Int",
                "ofType": null
              }
            },
            "isDeprecated": false,
            "deprecationReason": null
          }
        ],
        "inputFields": null,
        "interfaces": [],
        "enumValues": null,
        "possibleTypes": null
      },
      {
        "kind": "OBJECT",
        "name": "EventProgressData",
        "description": null,
        "fields": [
          {
            "name": "timeInProgress",
            "description": null,
            "args": [],
            "type": {
              "kind": "SCALAR",
              "name": "Int",
              "ofType": null
            },
            "isDeprecated": false,
            "deprecationReason": null
          },
          {
            "name": "timeInReadyForReview",
            "description": null,
            "args": [],
            "type": {
              "kind": "SCALAR",
              "name": "Int",
              "ofType": null
            },
            "isDeprecated": false,
            "deprecationReason": null
          },
          {
            "name": "timeInReadyToPrint",
            "description": null,
            "args": [],
            "type": {
              "kind": "SCALAR",
              "name": "Int",
              "ofType": null
            },
            "isDeprecated": false,
            "deprecationReason": null
          },
          {
            "name": "timeInRequiresUpdates",
            "description": null,
            "args": [],
            "type": {
              "kind": "SCALAR",
              "name": "Int",
              "ofType": null
            },
            "isDeprecated": false,
            "deprecationReason": null
          },
          {
            "name": "timeInWaitingForApproval",
            "description": null,
            "args": [],
            "type": {
              "kind": "SCALAR",
              "name": "Int",
              "ofType": null
            },
            "isDeprecated": false,
            "deprecationReason": null
          },
          {
            "name": "timeInWaitingForBRIS",
            "description": null,
            "args": [],
            "type": {
              "kind": "SCALAR",
              "name": "Int",
              "ofType": null
            },
            "isDeprecated": false,
            "deprecationReason": null
          }
        ],
        "inputFields": null,
        "interfaces": [],
        "enumValues": null,
        "possibleTypes": null
      },
      {
        "kind": "OBJECT",
        "name": "EventProgressResultSet",
        "description": null,
        "fields": [
          {
            "name": "results",
            "description": null,
            "args": [],
            "type": {
              "kind": "LIST",
              "name": null,
              "ofType": {
                "kind": "OBJECT",
                "name": "EventProgressSet",
                "ofType": null
              }
            },
            "isDeprecated": false,
            "deprecationReason": null
          },
          {
            "name": "totalItems",
            "description": null,
            "args": [],
            "type": {
              "kind": "SCALAR",
              "name": "Int",
              "ofType": null
            },
            "isDeprecated": false,
            "deprecationReason": null
          }
        ],
        "inputFields": null,
        "interfaces": [],
        "enumValues": null,
        "possibleTypes": null
      },
      {
        "kind": "OBJECT",
        "name": "EventProgressSet",
        "description": null,
        "fields": [
          {
            "name": "dateOfEvent",
            "description": null,
            "args": [],
            "type": {
              "kind": "SCALAR",
              "name": "Date",
              "ofType": null
            },
            "isDeprecated": false,
            "deprecationReason": null
          },
          {
            "name": "id",
            "description": null,
            "args": [],
            "type": {
              "kind": "NON_NULL",
              "name": null,
              "ofType": {
                "kind": "SCALAR",
                "name": "ID",
                "ofType": null
              }
            },
            "isDeprecated": false,
            "deprecationReason": null
          },
          {
            "name": "name",
            "description": null,
            "args": [],
            "type": {
              "kind": "LIST",
              "name": null,
              "ofType": {
                "kind": "OBJECT",
                "name": "HumanName",
                "ofType": null
              }
            },
            "isDeprecated": false,
            "deprecationReason": null
          },
          {
            "name": "progressReport",
            "description": null,
            "args": [],
            "type": {
              "kind": "OBJECT",
              "name": "EventProgressData",
              "ofType": null
            },
            "isDeprecated": false,
            "deprecationReason": null
          },
          {
            "name": "registration",
            "description": null,
            "args": [],
            "type": {
              "kind": "OBJECT",
              "name": "RegistrationSearchSet",
              "ofType": null
            },
            "isDeprecated": false,
            "deprecationReason": null
          },
          {
            "name": "startedAt",
            "description": null,
            "args": [],
            "type": {
              "kind": "SCALAR",
              "name": "Date",
              "ofType": null
            },
            "isDeprecated": false,
            "deprecationReason": null
          },
          {
            "name": "startedBy",
            "description": null,
            "args": [],
            "type": {
              "kind": "OBJECT",
              "name": "User",
              "ofType": null
            },
            "isDeprecated": false,
            "deprecationReason": null
          },
          {
            "name": "startedByFacility",
            "description": null,
            "args": [],
            "type": {
              "kind": "SCALAR",
              "name": "String",
              "ofType": null
            },
            "isDeprecated": false,
            "deprecationReason": null
          },
          {
            "name": "type",
            "description": null,
            "args": [],
            "type": {
              "kind": "SCALAR",
              "name": "String",
              "ofType": null
            },
            "isDeprecated": false,
            "deprecationReason": null
          }
        ],
        "inputFields": null,
        "interfaces": [],
        "enumValues": null,
        "possibleTypes": null
      },
      {
        "kind": "INTERFACE",
        "name": "EventRegistration",
        "description": null,
        "fields": [
          {
            "name": "createdAt",
            "description": null,
            "args": [],
            "type": {
              "kind": "SCALAR",
              "name": "Date",
              "ofType": null
            },
            "isDeprecated": false,
            "deprecationReason": null
          },
          {
            "name": "history",
            "description": null,
            "args": [],
            "type": {
              "kind": "LIST",
              "name": null,
              "ofType": {
                "kind": "OBJECT",
                "name": "History",
                "ofType": null
              }
            },
            "isDeprecated": false,
            "deprecationReason": null
          },
          {
            "name": "id",
            "description": null,
            "args": [],
            "type": {
              "kind": "NON_NULL",
              "name": null,
              "ofType": {
                "kind": "SCALAR",
                "name": "ID",
                "ofType": null
              }
            },
            "isDeprecated": false,
            "deprecationReason": null
          },
          {
            "name": "registration",
            "description": null,
            "args": [],
            "type": {
              "kind": "OBJECT",
              "name": "Registration",
              "ofType": null
            },
            "isDeprecated": false,
            "deprecationReason": null
          }
        ],
        "inputFields": null,
        "interfaces": [],
        "enumValues": null,
        "possibleTypes": [
          {
            "kind": "OBJECT",
            "name": "BirthRegistration",
            "ofType": null
          },
          {
            "kind": "OBJECT",
            "name": "DeathRegistration",
            "ofType": null
          }
        ]
      },
      {
        "kind": "OBJECT",
        "name": "EventSearchResultSet",
        "description": null,
        "fields": [
          {
            "name": "results",
            "description": null,
            "args": [],
            "type": {
              "kind": "LIST",
              "name": null,
              "ofType": {
                "kind": "INTERFACE",
                "name": "EventSearchSet",
                "ofType": null
              }
            },
            "isDeprecated": false,
            "deprecationReason": null
          },
          {
            "name": "totalItems",
            "description": null,
            "args": [],
            "type": {
              "kind": "SCALAR",
              "name": "Int",
              "ofType": null
            },
            "isDeprecated": false,
            "deprecationReason": null
          }
        ],
        "inputFields": null,
        "interfaces": [],
        "enumValues": null,
        "possibleTypes": null
      },
      {
        "kind": "INTERFACE",
        "name": "EventSearchSet",
        "description": null,
        "fields": [
          {
            "name": "id",
            "description": null,
            "args": [],
            "type": {
              "kind": "NON_NULL",
              "name": null,
              "ofType": {
                "kind": "SCALAR",
                "name": "ID",
                "ofType": null
              }
            },
            "isDeprecated": false,
            "deprecationReason": null
          },
          {
            "name": "operationHistories",
            "description": null,
            "args": [],
            "type": {
              "kind": "LIST",
              "name": null,
              "ofType": {
                "kind": "OBJECT",
                "name": "OperationHistorySearchSet",
                "ofType": null
              }
            },
            "isDeprecated": false,
            "deprecationReason": null
          },
          {
            "name": "registration",
            "description": null,
            "args": [],
            "type": {
              "kind": "OBJECT",
              "name": "RegistrationSearchSet",
              "ofType": null
            },
            "isDeprecated": false,
            "deprecationReason": null
          },
          {
            "name": "type",
            "description": null,
            "args": [],
            "type": {
              "kind": "SCALAR",
              "name": "String",
              "ofType": null
            },
            "isDeprecated": false,
            "deprecationReason": null
          }
        ],
        "inputFields": null,
        "interfaces": [],
        "enumValues": null,
        "possibleTypes": [
          {
            "kind": "OBJECT",
            "name": "BirthEventSearchSet",
            "ofType": null
          },
          {
            "kind": "OBJECT",
            "name": "DeathEventSearchSet",
            "ofType": null
          }
        ]
      },
      {
        "kind": "SCALAR",
        "name": "Float",
        "description": "The `Float` scalar type represents signed double-precision fractional values as specified by [IEEE 754](https://en.wikipedia.org/wiki/IEEE_floating_point).",
        "fields": null,
        "inputFields": null,
        "interfaces": null,
        "enumValues": null,
        "possibleTypes": null
      },
      {
        "kind": "OBJECT",
        "name": "FormDraft",
        "description": null,
        "fields": [
          {
            "name": "_id",
            "description": null,
            "args": [],
            "type": {
              "kind": "NON_NULL",
              "name": null,
              "ofType": {
                "kind": "SCALAR",
                "name": "ID",
                "ofType": null
              }
            },
            "isDeprecated": false,
            "deprecationReason": null
          },
          {
            "name": "comment",
            "description": null,
            "args": [],
            "type": {
              "kind": "NON_NULL",
              "name": null,
              "ofType": {
                "kind": "SCALAR",
                "name": "String",
                "ofType": null
              }
            },
            "isDeprecated": false,
            "deprecationReason": null
          },
          {
            "name": "createdAt",
            "description": null,
            "args": [],
            "type": {
              "kind": "NON_NULL",
              "name": null,
              "ofType": {
                "kind": "SCALAR",
                "name": "Date",
                "ofType": null
              }
            },
            "isDeprecated": false,
            "deprecationReason": null
          },
          {
            "name": "event",
            "description": null,
            "args": [],
            "type": {
              "kind": "NON_NULL",
              "name": null,
              "ofType": {
                "kind": "ENUM",
                "name": "Event",
                "ofType": null
              }
            },
            "isDeprecated": false,
            "deprecationReason": null
          },
          {
            "name": "history",
            "description": null,
            "args": [],
            "type": {
              "kind": "NON_NULL",
              "name": null,
              "ofType": {
                "kind": "LIST",
                "name": null,
                "ofType": {
                  "kind": "NON_NULL",
                  "name": null,
                  "ofType": {
                    "kind": "OBJECT",
                    "name": "DraftHistory",
                    "ofType": null
                  }
                }
              }
            },
            "isDeprecated": false,
            "deprecationReason": null
          },
          {
            "name": "status",
            "description": null,
            "args": [],
            "type": {
              "kind": "NON_NULL",
              "name": null,
              "ofType": {
                "kind": "ENUM",
                "name": "DraftStatus",
                "ofType": null
              }
            },
            "isDeprecated": false,
            "deprecationReason": null
          },
          {
            "name": "updatedAt",
            "description": null,
            "args": [],
            "type": {
              "kind": "NON_NULL",
              "name": null,
              "ofType": {
                "kind": "SCALAR",
                "name": "Date",
                "ofType": null
              }
            },
            "isDeprecated": false,
            "deprecationReason": null
          },
          {
            "name": "version",
            "description": null,
            "args": [],
            "type": {
              "kind": "NON_NULL",
              "name": null,
              "ofType": {
                "kind": "SCALAR",
                "name": "Int",
                "ofType": null
              }
            },
            "isDeprecated": false,
            "deprecationReason": null
          }
        ],
        "inputFields": null,
        "interfaces": [],
        "enumValues": null,
        "possibleTypes": null
      },
      {
        "kind": "INPUT_OBJECT",
        "name": "FormDraftInput",
        "description": null,
        "fields": null,
        "inputFields": [
          {
            "name": "comment",
            "description": null,
            "type": {
              "kind": "NON_NULL",
              "name": null,
              "ofType": {
                "kind": "SCALAR",
                "name": "String",
                "ofType": null
              }
            },
            "defaultValue": null,
            "isDeprecated": false,
            "deprecationReason": null
          },
          {
            "name": "event",
            "description": null,
            "type": {
              "kind": "NON_NULL",
              "name": null,
              "ofType": {
                "kind": "ENUM",
                "name": "Event",
                "ofType": null
              }
            },
            "defaultValue": null,
            "isDeprecated": false,
            "deprecationReason": null
          },
          {
            "name": "questions",
            "description": null,
            "type": {
              "kind": "NON_NULL",
              "name": null,
              "ofType": {
                "kind": "LIST",
                "name": null,
                "ofType": {
                  "kind": "NON_NULL",
                  "name": null,
                  "ofType": {
                    "kind": "INPUT_OBJECT",
                    "name": "QuestionInput",
                    "ofType": null
                  }
                }
              }
            },
            "defaultValue": null,
            "isDeprecated": false,
            "deprecationReason": null
          }
        ],
        "interfaces": null,
        "enumValues": null,
        "possibleTypes": null
      },
      {
        "kind": "INPUT_OBJECT",
        "name": "FormDraftStatusModifyInput",
        "description": null,
        "fields": null,
        "inputFields": [
          {
            "name": "event",
            "description": null,
            "type": {
              "kind": "NON_NULL",
              "name": null,
              "ofType": {
                "kind": "ENUM",
                "name": "Event",
                "ofType": null
              }
            },
            "defaultValue": null,
            "isDeprecated": false,
            "deprecationReason": null
          },
          {
            "name": "status",
            "description": null,
            "type": {
              "kind": "NON_NULL",
              "name": null,
              "ofType": {
                "kind": "ENUM",
                "name": "DraftStatus",
                "ofType": null
              }
            },
            "defaultValue": null,
            "isDeprecated": false,
            "deprecationReason": null
          }
        ],
        "interfaces": null,
        "enumValues": null,
        "possibleTypes": null
      },
      {
        "kind": "OBJECT",
        "name": "History",
        "description": null,
        "fields": [
          {
            "name": "action",
            "description": null,
            "args": [],
            "type": {
              "kind": "ENUM",
              "name": "RegStatus",
              "ofType": null
            },
            "isDeprecated": false,
            "deprecationReason": null
          },
          {
            "name": "certificates",
            "description": null,
            "args": [],
            "type": {
              "kind": "LIST",
              "name": null,
              "ofType": {
                "kind": "OBJECT",
                "name": "Certificate",
                "ofType": null
              }
            },
            "isDeprecated": false,
            "deprecationReason": null
          },
          {
            "name": "comments",
            "description": null,
            "args": [],
            "type": {
              "kind": "LIST",
              "name": null,
              "ofType": {
                "kind": "OBJECT",
                "name": "Comment",
                "ofType": null
              }
            },
            "isDeprecated": false,
            "deprecationReason": null
          },
          {
            "name": "date",
            "description": null,
            "args": [],
            "type": {
              "kind": "SCALAR",
              "name": "Date",
              "ofType": null
            },
            "isDeprecated": false,
            "deprecationReason": null
          },
          {
            "name": "dhis2Notification",
            "description": null,
            "args": [],
            "type": {
              "kind": "SCALAR",
              "name": "Boolean",
              "ofType": null
            },
            "isDeprecated": false,
            "deprecationReason": null
          },
          {
            "name": "input",
            "description": null,
            "args": [],
            "type": {
              "kind": "LIST",
              "name": null,
              "ofType": {
                "kind": "OBJECT",
                "name": "InputOutput",
                "ofType": null
              }
            },
            "isDeprecated": false,
            "deprecationReason": null
          },
          {
            "name": "location",
            "description": null,
            "args": [],
            "type": {
              "kind": "OBJECT",
              "name": "Location",
              "ofType": null
            },
            "isDeprecated": false,
            "deprecationReason": null
          },
          {
            "name": "office",
            "description": null,
            "args": [],
            "type": {
              "kind": "OBJECT",
              "name": "Location",
              "ofType": null
            },
            "isDeprecated": false,
            "deprecationReason": null
          },
          {
            "name": "output",
            "description": null,
            "args": [],
            "type": {
              "kind": "LIST",
              "name": null,
              "ofType": {
                "kind": "OBJECT",
                "name": "InputOutput",
                "ofType": null
              }
            },
            "isDeprecated": false,
            "deprecationReason": null
          },
          {
            "name": "reason",
            "description": null,
            "args": [],
            "type": {
              "kind": "SCALAR",
              "name": "String",
              "ofType": null
            },
            "isDeprecated": false,
            "deprecationReason": null
          },
          {
            "name": "reinstated",
            "description": null,
            "args": [],
            "type": {
              "kind": "SCALAR",
              "name": "Boolean",
              "ofType": null
            },
            "isDeprecated": false,
            "deprecationReason": null
          },
          {
            "name": "signature",
            "description": null,
            "args": [],
            "type": {
              "kind": "OBJECT",
              "name": "Signature",
              "ofType": null
            },
            "isDeprecated": false,
            "deprecationReason": null
          },
          {
            "name": "statusReason",
            "description": null,
            "args": [],
            "type": {
              "kind": "OBJECT",
              "name": "StatusReason",
              "ofType": null
            },
            "isDeprecated": false,
            "deprecationReason": null
          },
          {
            "name": "user",
            "description": null,
            "args": [],
            "type": {
              "kind": "OBJECT",
              "name": "User",
              "ofType": null
            },
            "isDeprecated": false,
            "deprecationReason": null
          }
        ],
        "inputFields": null,
        "interfaces": [],
        "enumValues": null,
        "possibleTypes": null
      },
      {
        "kind": "OBJECT",
        "name": "HumanName",
        "description": null,
        "fields": [
          {
            "name": "familyName",
            "description": null,
            "args": [],
            "type": {
              "kind": "SCALAR",
              "name": "String",
              "ofType": null
            },
            "isDeprecated": false,
            "deprecationReason": null
          },
          {
            "name": "firstNames",
            "description": null,
            "args": [],
            "type": {
              "kind": "SCALAR",
              "name": "String",
              "ofType": null
            },
            "isDeprecated": false,
            "deprecationReason": null
          },
          {
            "name": "use",
            "description": null,
            "args": [],
            "type": {
              "kind": "SCALAR",
              "name": "String",
              "ofType": null
            },
            "isDeprecated": false,
            "deprecationReason": null
          }
        ],
        "inputFields": null,
        "interfaces": [],
        "enumValues": null,
        "possibleTypes": null
      },
      {
        "kind": "INPUT_OBJECT",
        "name": "HumanNameInput",
        "description": null,
        "fields": null,
        "inputFields": [
          {
            "name": "familyName",
            "description": null,
            "type": {
              "kind": "SCALAR",
              "name": "String",
              "ofType": null
            },
            "defaultValue": null,
            "isDeprecated": false,
            "deprecationReason": null
          },
          {
            "name": "firstNames",
            "description": null,
            "type": {
              "kind": "SCALAR",
              "name": "String",
              "ofType": null
            },
            "defaultValue": null,
            "isDeprecated": false,
            "deprecationReason": null
          },
          {
            "name": "use",
            "description": null,
            "type": {
              "kind": "SCALAR",
              "name": "String",
              "ofType": null
            },
            "defaultValue": null,
            "isDeprecated": false,
            "deprecationReason": null
          }
        ],
        "interfaces": null,
        "enumValues": null,
        "possibleTypes": null
      },
      {
        "kind": "SCALAR",
        "name": "ID",
        "description": "The `ID` scalar type represents a unique identifier, often used to refetch an object or as key for a cache. The ID type appears in a JSON response as a String; however, it is not intended to be human-readable. When expected as an input type, any string (such as `\"4\"`) or integer (such as `4`) input value will be accepted as an ID.",
        "fields": null,
        "inputFields": null,
        "interfaces": null,
        "enumValues": null,
        "possibleTypes": null
      },
      {
        "kind": "OBJECT",
        "name": "Identifier",
        "description": null,
        "fields": [
          {
            "name": "system",
            "description": null,
            "args": [],
            "type": {
              "kind": "SCALAR",
              "name": "String",
              "ofType": null
            },
            "isDeprecated": false,
            "deprecationReason": null
          },
          {
            "name": "value",
            "description": null,
            "args": [],
            "type": {
              "kind": "SCALAR",
              "name": "String",
              "ofType": null
            },
            "isDeprecated": false,
            "deprecationReason": null
          }
        ],
        "inputFields": null,
        "interfaces": [],
        "enumValues": null,
        "possibleTypes": null
      },
      {
        "kind": "ENUM",
        "name": "IdentityIDType",
        "description": null,
        "fields": null,
        "inputFields": null,
        "interfaces": null,
        "enumValues": [
          {
            "name": "ALIEN_NUMBER",
            "description": null,
            "isDeprecated": false,
            "deprecationReason": null
          },
          {
            "name": "BIRTH_REGISTRATION_NUMBER",
            "description": null,
            "isDeprecated": false,
            "deprecationReason": null
          },
          {
            "name": "DEATH_REGISTRATION_NUMBER",
            "description": null,
            "isDeprecated": false,
            "deprecationReason": null
          },
          {
            "name": "DRIVING_LICENSE",
            "description": null,
            "isDeprecated": false,
            "deprecationReason": null
          },
          {
            "name": "NATIONAL_ID",
            "description": null,
            "isDeprecated": false,
            "deprecationReason": null
          },
          {
            "name": "NO_ID",
            "description": null,
            "isDeprecated": false,
            "deprecationReason": null
          },
          {
            "name": "OTHER",
            "description": null,
            "isDeprecated": false,
            "deprecationReason": null
          },
          {
            "name": "PASSPORT",
            "description": null,
            "isDeprecated": false,
            "deprecationReason": null
          },
          {
            "name": "REFUGEE_NUMBER",
            "description": null,
            "isDeprecated": false,
            "deprecationReason": null
          },
          {
            "name": "SOCIAL_SECURITY_NO",
            "description": null,
            "isDeprecated": false,
            "deprecationReason": null
          }
        ],
        "possibleTypes": null
      },
      {
        "kind": "INPUT_OBJECT",
        "name": "IdentityInput",
        "description": null,
        "fields": null,
        "inputFields": [
          {
            "name": "id",
            "description": null,
            "type": {
              "kind": "SCALAR",
              "name": "ID",
              "ofType": null
            },
            "defaultValue": null,
            "isDeprecated": false,
            "deprecationReason": null
          },
          {
            "name": "otherType",
            "description": null,
            "type": {
              "kind": "SCALAR",
              "name": "String",
              "ofType": null
            },
            "defaultValue": null,
            "isDeprecated": false,
            "deprecationReason": null
          },
          {
            "name": "type",
            "description": null,
            "type": {
              "kind": "ENUM",
              "name": "IdentityIDType",
              "ofType": null
            },
            "defaultValue": null,
            "isDeprecated": false,
            "deprecationReason": null
          }
        ],
        "interfaces": null,
        "enumValues": null,
        "possibleTypes": null
      },
      {
        "kind": "OBJECT",
        "name": "IdentityType",
        "description": null,
        "fields": [
          {
            "name": "id",
            "description": null,
            "args": [],
            "type": {
              "kind": "SCALAR",
              "name": "ID",
              "ofType": null
            },
            "isDeprecated": false,
            "deprecationReason": null
          },
          {
            "name": "otherType",
            "description": null,
            "args": [],
            "type": {
              "kind": "SCALAR",
              "name": "String",
              "ofType": null
            },
            "isDeprecated": false,
            "deprecationReason": null
          },
          {
            "name": "type",
            "description": null,
            "args": [],
            "type": {
              "kind": "ENUM",
              "name": "IdentityIDType",
              "ofType": null
            },
            "isDeprecated": false,
            "deprecationReason": null
          }
        ],
        "inputFields": null,
        "interfaces": [],
        "enumValues": null,
        "possibleTypes": null
      },
      {
        "kind": "ENUM",
        "name": "InformantType",
        "description": null,
        "fields": null,
        "inputFields": null,
        "interfaces": null,
        "enumValues": [
          {
            "name": "BROTHER",
            "description": null,
            "isDeprecated": false,
            "deprecationReason": null
          },
          {
            "name": "DAUGHTER",
            "description": null,
            "isDeprecated": false,
            "deprecationReason": null
          },
          {
            "name": "DAUGHTER_IN_LAW",
            "description": null,
            "isDeprecated": false,
            "deprecationReason": null
          },
          {
            "name": "FATHER",
            "description": null,
            "isDeprecated": false,
            "deprecationReason": null
          },
          {
            "name": "GRANDDAUGHTER",
            "description": null,
            "isDeprecated": false,
            "deprecationReason": null
          },
          {
            "name": "GRANDFATHER",
            "description": null,
            "isDeprecated": false,
            "deprecationReason": null
          },
          {
            "name": "GRANDMOTHER",
            "description": null,
            "isDeprecated": false,
            "deprecationReason": null
          },
          {
            "name": "GRANDSON",
            "description": null,
            "isDeprecated": false,
            "deprecationReason": null
          },
          {
            "name": "INFORMANT",
            "description": null,
            "isDeprecated": false,
            "deprecationReason": null
          },
          {
            "name": "LEGAL_GUARDIAN",
            "description": null,
            "isDeprecated": false,
            "deprecationReason": null
          },
          {
            "name": "MOTHER",
            "description": null,
            "isDeprecated": false,
            "deprecationReason": null
          },
          {
            "name": "OTHER",
            "description": null,
            "isDeprecated": false,
            "deprecationReason": null
          },
          {
            "name": "OTHER_FAMILY_MEMBER",
            "description": null,
            "isDeprecated": false,
            "deprecationReason": null
          },
          {
            "name": "SISTER",
            "description": null,
            "isDeprecated": false,
            "deprecationReason": null
          },
          {
            "name": "SON",
            "description": null,
            "isDeprecated": false,
            "deprecationReason": null
          },
          {
            "name": "SON_IN_LAW",
            "description": null,
            "isDeprecated": false,
            "deprecationReason": null
          },
          {
            "name": "SPOUSE",
            "description": null,
            "isDeprecated": false,
            "deprecationReason": null
          }
        ],
        "possibleTypes": null
      },
      {
        "kind": "OBJECT",
        "name": "InputOutput",
        "description": null,
        "fields": [
          {
            "name": "valueCode",
            "description": null,
            "args": [],
            "type": {
              "kind": "SCALAR",
              "name": "String",
              "ofType": null
            },
            "isDeprecated": false,
            "deprecationReason": null
          },
          {
            "name": "valueId",
            "description": null,
            "args": [],
            "type": {
              "kind": "SCALAR",
              "name": "String",
              "ofType": null
            },
            "isDeprecated": false,
            "deprecationReason": null
          },
          {
            "name": "valueString",
            "description": null,
            "args": [],
            "type": {
              "kind": "SCALAR",
              "name": "String",
              "ofType": null
            },
            "isDeprecated": false,
            "deprecationReason": null
          }
        ],
        "inputFields": null,
        "interfaces": [],
        "enumValues": null,
        "possibleTypes": null
      },
      {
        "kind": "SCALAR",
        "name": "Int",
        "description": "The `Int` scalar type represents non-fractional signed whole numeric values. Int can represent values between -(2^31) and 2^31 - 1.",
        "fields": null,
        "inputFields": null,
        "interfaces": null,
        "enumValues": null,
        "possibleTypes": null
      },
      {
        "kind": "OBJECT",
        "name": "LocalRegistrar",
        "description": null,
        "fields": [
          {
            "name": "name",
            "description": null,
            "args": [],
            "type": {
              "kind": "NON_NULL",
              "name": null,
              "ofType": {
                "kind": "LIST",
                "name": null,
                "ofType": {
                  "kind": "OBJECT",
                  "name": "HumanName",
                  "ofType": null
                }
              }
            },
            "isDeprecated": false,
            "deprecationReason": null
          },
          {
            "name": "role",
            "description": null,
            "args": [],
            "type": {
              "kind": "NON_NULL",
              "name": null,
              "ofType": {
                "kind": "SCALAR",
                "name": "String",
                "ofType": null
              }
            },
            "isDeprecated": false,
            "deprecationReason": null
          },
          {
            "name": "signature",
            "description": null,
            "args": [],
            "type": {
              "kind": "OBJECT",
              "name": "Signature",
              "ofType": null
            },
            "isDeprecated": false,
            "deprecationReason": null
          }
        ],
        "inputFields": null,
        "interfaces": [],
        "enumValues": null,
        "possibleTypes": null
      },
      {
        "kind": "OBJECT",
        "name": "Location",
        "description": null,
        "fields": [
          {
            "name": "_fhirID",
            "description": null,
            "args": [],
            "type": {
              "kind": "SCALAR",
              "name": "ID",
              "ofType": null
            },
            "isDeprecated": false,
            "deprecationReason": null
          },
          {
            "name": "address",
            "description": null,
            "args": [],
            "type": {
              "kind": "OBJECT",
              "name": "Address",
              "ofType": null
            },
            "isDeprecated": false,
            "deprecationReason": null
          },
          {
            "name": "alias",
            "description": null,
            "args": [],
            "type": {
              "kind": "LIST",
              "name": null,
              "ofType": {
                "kind": "SCALAR",
                "name": "String",
                "ofType": null
              }
            },
            "isDeprecated": false,
            "deprecationReason": null
          },
          {
            "name": "altitude",
            "description": null,
            "args": [],
            "type": {
              "kind": "SCALAR",
              "name": "Float",
              "ofType": null
            },
            "isDeprecated": false,
            "deprecationReason": null
          },
          {
            "name": "description",
            "description": null,
            "args": [],
            "type": {
              "kind": "SCALAR",
              "name": "String",
              "ofType": null
            },
            "isDeprecated": false,
            "deprecationReason": null
          },
          {
            "name": "geoData",
            "description": null,
            "args": [],
            "type": {
              "kind": "SCALAR",
              "name": "String",
              "ofType": null
            },
            "isDeprecated": false,
            "deprecationReason": null
          },
          {
            "name": "id",
            "description": null,
            "args": [],
            "type": {
              "kind": "NON_NULL",
              "name": null,
              "ofType": {
                "kind": "SCALAR",
                "name": "ID",
                "ofType": null
              }
            },
            "isDeprecated": false,
            "deprecationReason": null
          },
          {
            "name": "identifier",
            "description": null,
            "args": [],
            "type": {
              "kind": "LIST",
              "name": null,
              "ofType": {
                "kind": "OBJECT",
                "name": "Identifier",
                "ofType": null
              }
            },
            "isDeprecated": false,
            "deprecationReason": null
          },
          {
            "name": "latitude",
            "description": null,
            "args": [],
            "type": {
              "kind": "SCALAR",
              "name": "Float",
              "ofType": null
            },
            "isDeprecated": false,
            "deprecationReason": null
          },
          {
            "name": "longitude",
            "description": null,
            "args": [],
            "type": {
              "kind": "SCALAR",
              "name": "Float",
              "ofType": null
            },
            "isDeprecated": false,
            "deprecationReason": null
          },
          {
            "name": "name",
            "description": null,
            "args": [],
            "type": {
              "kind": "SCALAR",
              "name": "String",
              "ofType": null
            },
            "isDeprecated": false,
            "deprecationReason": null
          },
          {
            "name": "partOf",
            "description": null,
            "args": [],
            "type": {
              "kind": "SCALAR",
              "name": "String",
              "ofType": null
            },
            "isDeprecated": false,
            "deprecationReason": null
          },
          {
            "name": "status",
            "description": null,
            "args": [],
            "type": {
              "kind": "SCALAR",
              "name": "String",
              "ofType": null
            },
            "isDeprecated": false,
            "deprecationReason": null
          },
          {
            "name": "telecom",
            "description": null,
            "args": [],
            "type": {
              "kind": "LIST",
              "name": null,
              "ofType": {
                "kind": "OBJECT",
                "name": "ContactPoint",
                "ofType": null
              }
            },
            "isDeprecated": false,
            "deprecationReason": null
          },
          {
            "name": "type",
            "description": null,
            "args": [],
            "type": {
              "kind": "ENUM",
              "name": "LocationType",
              "ofType": null
            },
            "isDeprecated": false,
            "deprecationReason": null
          }
        ],
        "inputFields": null,
        "interfaces": [],
        "enumValues": null,
        "possibleTypes": null
      },
      {
        "kind": "INPUT_OBJECT",
        "name": "LocationInput",
        "description": null,
        "fields": null,
        "inputFields": [
          {
            "name": "_fhirID",
            "description": null,
            "type": {
              "kind": "SCALAR",
              "name": "ID",
              "ofType": null
            },
            "defaultValue": null,
            "isDeprecated": false,
            "deprecationReason": null
          },
          {
            "name": "address",
            "description": null,
            "type": {
              "kind": "INPUT_OBJECT",
              "name": "AddressInput",
              "ofType": null
            },
            "defaultValue": null,
            "isDeprecated": false,
            "deprecationReason": null
          },
          {
            "name": "alias",
            "description": null,
            "type": {
              "kind": "LIST",
              "name": null,
              "ofType": {
                "kind": "SCALAR",
                "name": "String",
                "ofType": null
              }
            },
            "defaultValue": null,
            "isDeprecated": false,
            "deprecationReason": null
          },
          {
            "name": "altitude",
            "description": null,
            "type": {
              "kind": "SCALAR",
              "name": "Float",
              "ofType": null
            },
            "defaultValue": null,
            "isDeprecated": false,
            "deprecationReason": null
          },
          {
            "name": "description",
            "description": null,
            "type": {
              "kind": "SCALAR",
              "name": "String",
              "ofType": null
            },
            "defaultValue": null,
            "isDeprecated": false,
            "deprecationReason": null
          },
          {
            "name": "geoData",
            "description": null,
            "type": {
              "kind": "SCALAR",
              "name": "String",
              "ofType": null
            },
            "defaultValue": null,
            "isDeprecated": false,
            "deprecationReason": null
          },
          {
            "name": "identifier",
            "description": null,
            "type": {
              "kind": "LIST",
              "name": null,
              "ofType": {
                "kind": "SCALAR",
                "name": "ID",
                "ofType": null
              }
            },
            "defaultValue": null,
            "isDeprecated": false,
            "deprecationReason": null
          },
          {
            "name": "latitude",
            "description": null,
            "type": {
              "kind": "SCALAR",
              "name": "Float",
              "ofType": null
            },
            "defaultValue": null,
            "isDeprecated": false,
            "deprecationReason": null
          },
          {
            "name": "longitude",
            "description": null,
            "type": {
              "kind": "SCALAR",
              "name": "Float",
              "ofType": null
            },
            "defaultValue": null,
            "isDeprecated": false,
            "deprecationReason": null
          },
          {
            "name": "name",
            "description": null,
            "type": {
              "kind": "SCALAR",
              "name": "String",
              "ofType": null
            },
            "defaultValue": null,
            "isDeprecated": false,
            "deprecationReason": null
          },
          {
            "name": "partOf",
            "description": null,
            "type": {
              "kind": "SCALAR",
              "name": "String",
              "ofType": null
            },
            "defaultValue": null,
            "isDeprecated": false,
            "deprecationReason": null
          },
          {
            "name": "status",
            "description": null,
            "type": {
              "kind": "SCALAR",
              "name": "String",
              "ofType": null
            },
            "defaultValue": null,
            "isDeprecated": false,
            "deprecationReason": null
          },
          {
            "name": "telecom",
            "description": null,
            "type": {
              "kind": "LIST",
              "name": null,
              "ofType": {
                "kind": "INPUT_OBJECT",
                "name": "ContactPointInput",
                "ofType": null
              }
            },
            "defaultValue": null,
            "isDeprecated": false,
            "deprecationReason": null
          },
          {
            "name": "type",
            "description": null,
            "type": {
              "kind": "ENUM",
              "name": "LocationType",
              "ofType": null
            },
            "defaultValue": null,
            "isDeprecated": false,
            "deprecationReason": null
          }
        ],
        "interfaces": null,
        "enumValues": null,
        "possibleTypes": null
      },
      {
        "kind": "OBJECT",
        "name": "LocationStatisticsResponse",
        "description": null,
        "fields": [
          {
            "name": "offices",
            "description": null,
            "args": [],
            "type": {
              "kind": "NON_NULL",
              "name": null,
              "ofType": {
                "kind": "SCALAR",
                "name": "Int",
                "ofType": null
              }
            },
            "isDeprecated": false,
            "deprecationReason": null
          },
          {
            "name": "population",
            "description": null,
            "args": [],
            "type": {
              "kind": "SCALAR",
              "name": "Int",
              "ofType": null
            },
            "isDeprecated": false,
            "deprecationReason": null
          },
          {
            "name": "registrars",
            "description": null,
            "args": [],
            "type": {
              "kind": "NON_NULL",
              "name": null,
              "ofType": {
                "kind": "SCALAR",
                "name": "Int",
                "ofType": null
              }
            },
            "isDeprecated": false,
            "deprecationReason": null
          }
        ],
        "inputFields": null,
        "interfaces": [],
        "enumValues": null,
        "possibleTypes": null
      },
      {
        "kind": "ENUM",
        "name": "LocationType",
        "description": null,
        "fields": null,
        "inputFields": null,
        "interfaces": null,
        "enumValues": [
          {
            "name": "ADMIN_STRUCTURE",
            "description": null,
            "isDeprecated": false,
            "deprecationReason": null
          },
          {
            "name": "CRVS_OFFICE",
            "description": null,
            "isDeprecated": false,
            "deprecationReason": null
          },
          {
            "name": "DECEASED_USUAL_RESIDENCE",
            "description": null,
            "isDeprecated": false,
            "deprecationReason": null
          },
          {
            "name": "HEALTH_FACILITY",
            "description": null,
            "isDeprecated": false,
            "deprecationReason": null
          },
          {
            "name": "HOSPITAL",
            "description": null,
            "isDeprecated": false,
            "deprecationReason": null
          },
          {
            "name": "IDP_CAMP",
            "description": null,
            "isDeprecated": false,
            "deprecationReason": null
          },
          {
            "name": "MILITARY_BASE_OR_CANTONMENT",
            "description": null,
            "isDeprecated": false,
            "deprecationReason": null
          },
          {
            "name": "OTHER",
            "description": null,
            "isDeprecated": false,
            "deprecationReason": null
          },
          {
            "name": "OTHER_HEALTH_INSTITUTION",
            "description": null,
            "isDeprecated": false,
            "deprecationReason": null
          },
          {
            "name": "PRIMARY_ADDRESS",
            "description": null,
            "isDeprecated": false,
            "deprecationReason": null
          },
          {
            "name": "PRIVATE_HOME",
            "description": null,
            "isDeprecated": false,
            "deprecationReason": null
          },
          {
            "name": "SECONDARY_ADDRESS",
            "description": null,
            "isDeprecated": false,
            "deprecationReason": null
          },
          {
            "name": "UNHCR_CAMP",
            "description": null,
            "isDeprecated": false,
            "deprecationReason": null
          }
        ],
        "possibleTypes": null
      },
      {
        "kind": "OBJECT",
        "name": "LocationWiseEstimationMetric",
        "description": null,
        "fields": [
          {
            "name": "estimated",
            "description": null,
            "args": [],
            "type": {
              "kind": "NON_NULL",
              "name": null,
              "ofType": {
                "kind": "SCALAR",
                "name": "Int",
                "ofType": null
              }
            },
            "isDeprecated": false,
            "deprecationReason": null
          },
          {
            "name": "locationId",
            "description": null,
            "args": [],
            "type": {
              "kind": "NON_NULL",
              "name": null,
              "ofType": {
                "kind": "SCALAR",
                "name": "String",
                "ofType": null
              }
            },
            "isDeprecated": false,
            "deprecationReason": null
          },
          {
            "name": "locationName",
            "description": null,
            "args": [],
            "type": {
              "kind": "NON_NULL",
              "name": null,
              "ofType": {
                "kind": "SCALAR",
                "name": "String",
                "ofType": null
              }
            },
            "isDeprecated": false,
            "deprecationReason": null
          },
          {
            "name": "total",
            "description": null,
            "args": [],
            "type": {
              "kind": "NON_NULL",
              "name": null,
              "ofType": {
                "kind": "SCALAR",
                "name": "Int",
                "ofType": null
              }
            },
            "isDeprecated": false,
            "deprecationReason": null
          },
          {
            "name": "within1Year",
            "description": null,
            "args": [],
            "type": {
              "kind": "NON_NULL",
              "name": null,
              "ofType": {
                "kind": "SCALAR",
                "name": "Int",
                "ofType": null
              }
            },
            "isDeprecated": false,
            "deprecationReason": null
          },
          {
            "name": "within5Years",
            "description": null,
            "args": [],
            "type": {
              "kind": "NON_NULL",
              "name": null,
              "ofType": {
                "kind": "SCALAR",
                "name": "Int",
                "ofType": null
              }
            },
            "isDeprecated": false,
            "deprecationReason": null
          },
          {
            "name": "withinTarget",
            "description": null,
            "args": [],
            "type": {
              "kind": "NON_NULL",
              "name": null,
              "ofType": {
                "kind": "SCALAR",
                "name": "Int",
                "ofType": null
              }
            },
            "isDeprecated": false,
            "deprecationReason": null
          }
        ],
        "inputFields": null,
        "interfaces": [],
        "enumValues": null,
        "possibleTypes": null
      },
      {
        "kind": "ENUM",
        "name": "MannerOfDeath",
        "description": null,
        "fields": null,
        "inputFields": null,
        "interfaces": null,
        "enumValues": [
          {
            "name": "ACCIDENT",
            "description": null,
            "isDeprecated": false,
            "deprecationReason": null
          },
          {
            "name": "HOMICIDE",
            "description": null,
            "isDeprecated": false,
            "deprecationReason": null
          },
          {
            "name": "MANNER_UNDETERMINED",
            "description": null,
            "isDeprecated": false,
            "deprecationReason": null
          },
          {
            "name": "NATURAL_CAUSES",
            "description": null,
            "isDeprecated": false,
            "deprecationReason": null
          },
          {
            "name": "SUICIDE",
            "description": null,
            "isDeprecated": false,
            "deprecationReason": null
          }
        ],
        "possibleTypes": null
      },
      {
        "kind": "SCALAR",
        "name": "Map",
        "description": null,
        "fields": null,
        "inputFields": null,
        "interfaces": null,
        "enumValues": null,
        "possibleTypes": null
      },
      {
        "kind": "ENUM",
        "name": "MaritalStatusType",
        "description": null,
        "fields": null,
        "inputFields": null,
        "interfaces": null,
        "enumValues": [
          {
            "name": "DIVORCED",
            "description": null,
            "isDeprecated": false,
            "deprecationReason": null
          },
          {
            "name": "MARRIED",
            "description": null,
            "isDeprecated": false,
            "deprecationReason": null
          },
          {
            "name": "NOT_STATED",
            "description": null,
            "isDeprecated": false,
            "deprecationReason": null
          },
          {
            "name": "SEPARATED",
            "description": null,
            "isDeprecated": false,
            "deprecationReason": null
          },
          {
            "name": "SINGLE",
            "description": null,
            "isDeprecated": false,
            "deprecationReason": null
          },
          {
            "name": "WIDOWED",
            "description": null,
            "isDeprecated": false,
            "deprecationReason": null
          }
        ],
        "possibleTypes": null
      },
      {
        "kind": "OBJECT",
        "name": "MedicalPractitioner",
        "description": null,
        "fields": [
          {
            "name": "lastVisitDate",
            "description": null,
            "args": [],
            "type": {
              "kind": "SCALAR",
              "name": "Date",
              "ofType": null
            },
            "isDeprecated": false,
            "deprecationReason": null
          },
          {
            "name": "name",
            "description": null,
            "args": [],
            "type": {
              "kind": "SCALAR",
              "name": "String",
              "ofType": null
            },
            "isDeprecated": false,
            "deprecationReason": null
          },
          {
            "name": "qualification",
            "description": null,
            "args": [],
            "type": {
              "kind": "SCALAR",
              "name": "String",
              "ofType": null
            },
            "isDeprecated": false,
            "deprecationReason": null
          }
        ],
        "inputFields": null,
        "interfaces": [],
        "enumValues": null,
        "possibleTypes": null
      },
      {
        "kind": "INPUT_OBJECT",
        "name": "MedicalPractitionerInput",
        "description": null,
        "fields": null,
        "inputFields": [
          {
            "name": "lastVisitDate",
            "description": null,
            "type": {
              "kind": "SCALAR",
              "name": "Date",
              "ofType": null
            },
            "defaultValue": null,
            "isDeprecated": false,
            "deprecationReason": null
          },
          {
            "name": "name",
            "description": null,
            "type": {
              "kind": "SCALAR",
              "name": "String",
              "ofType": null
            },
            "defaultValue": null,
            "isDeprecated": false,
            "deprecationReason": null
          },
          {
            "name": "qualification",
            "description": null,
            "type": {
              "kind": "SCALAR",
              "name": "String",
              "ofType": null
            },
            "defaultValue": null,
            "isDeprecated": false,
            "deprecationReason": null
          }
        ],
        "interfaces": null,
        "enumValues": null,
        "possibleTypes": null
      },
      {
        "kind": "INPUT_OBJECT",
        "name": "MesssageDescriptorInput",
        "description": null,
        "fields": null,
        "inputFields": [
          {
            "name": "defaultMessage",
            "description": null,
            "type": {
              "kind": "NON_NULL",
              "name": null,
              "ofType": {
                "kind": "SCALAR",
                "name": "String",
                "ofType": null
              }
            },
            "defaultValue": null,
            "isDeprecated": false,
            "deprecationReason": null
          },
          {
            "name": "description",
            "description": null,
            "type": {
              "kind": "SCALAR",
              "name": "String",
              "ofType": null
            },
            "defaultValue": null,
            "isDeprecated": false,
            "deprecationReason": null
          },
          {
            "name": "id",
            "description": null,
            "type": {
              "kind": "NON_NULL",
              "name": null,
              "ofType": {
                "kind": "SCALAR",
                "name": "String",
                "ofType": null
              }
            },
            "defaultValue": null,
            "isDeprecated": false,
            "deprecationReason": null
          }
        ],
        "interfaces": null,
        "enumValues": null,
        "possibleTypes": null
      },
      {
        "kind": "INPUT_OBJECT",
        "name": "MesssageInput",
        "description": null,
        "fields": null,
        "inputFields": [
          {
            "name": "descriptor",
            "description": null,
            "type": {
              "kind": "NON_NULL",
              "name": null,
              "ofType": {
                "kind": "INPUT_OBJECT",
                "name": "MesssageDescriptorInput",
                "ofType": null
              }
            },
            "defaultValue": null,
            "isDeprecated": false,
            "deprecationReason": null
          },
          {
            "name": "lang",
            "description": null,
            "type": {
              "kind": "NON_NULL",
              "name": null,
              "ofType": {
                "kind": "SCALAR",
                "name": "String",
                "ofType": null
              }
            },
            "defaultValue": null,
            "isDeprecated": false,
            "deprecationReason": null
          }
        ],
        "interfaces": null,
        "enumValues": null,
        "possibleTypes": null
      },
      {
        "kind": "OBJECT",
        "name": "MonthWiseEstimationMetric",
        "description": null,
        "fields": [
          {
            "name": "estimated",
            "description": null,
            "args": [],
            "type": {
              "kind": "NON_NULL",
              "name": null,
              "ofType": {
                "kind": "SCALAR",
                "name": "Int",
                "ofType": null
              }
            },
            "isDeprecated": false,
            "deprecationReason": null
          },
          {
            "name": "month",
            "description": null,
            "args": [],
            "type": {
              "kind": "NON_NULL",
              "name": null,
              "ofType": {
                "kind": "SCALAR",
                "name": "Int",
                "ofType": null
              }
            },
            "isDeprecated": false,
            "deprecationReason": null
          },
          {
            "name": "total",
            "description": null,
            "args": [],
            "type": {
              "kind": "NON_NULL",
              "name": null,
              "ofType": {
                "kind": "SCALAR",
                "name": "Int",
                "ofType": null
              }
            },
            "isDeprecated": false,
            "deprecationReason": null
          },
          {
            "name": "within1Year",
            "description": null,
            "args": [],
            "type": {
              "kind": "NON_NULL",
              "name": null,
              "ofType": {
                "kind": "SCALAR",
                "name": "Int",
                "ofType": null
              }
            },
            "isDeprecated": false,
            "deprecationReason": null
          },
          {
            "name": "within5Years",
            "description": null,
            "args": [],
            "type": {
              "kind": "NON_NULL",
              "name": null,
              "ofType": {
                "kind": "SCALAR",
                "name": "Int",
                "ofType": null
              }
            },
            "isDeprecated": false,
            "deprecationReason": null
          },
          {
            "name": "withinTarget",
            "description": null,
            "args": [],
            "type": {
              "kind": "NON_NULL",
              "name": null,
              "ofType": {
                "kind": "SCALAR",
                "name": "Int",
                "ofType": null
              }
            },
            "isDeprecated": false,
            "deprecationReason": null
          },
          {
            "name": "year",
            "description": null,
            "args": [],
            "type": {
              "kind": "NON_NULL",
              "name": null,
              "ofType": {
                "kind": "SCALAR",
                "name": "Int",
                "ofType": null
              }
            },
            "isDeprecated": false,
            "deprecationReason": null
          }
        ],
        "inputFields": null,
        "interfaces": [],
        "enumValues": null,
        "possibleTypes": null
      },
      {
        "kind": "OBJECT",
        "name": "Mutation",
        "description": null,
        "fields": [
          {
            "name": "activateUser",
            "description": null,
            "args": [
              {
                "name": "password",
                "description": null,
                "type": {
                  "kind": "NON_NULL",
                  "name": null,
                  "ofType": {
                    "kind": "SCALAR",
                    "name": "String",
                    "ofType": null
                  }
                },
                "defaultValue": null,
                "isDeprecated": false,
                "deprecationReason": null
              },
              {
                "name": "securityQNAs",
                "description": null,
                "type": {
                  "kind": "NON_NULL",
                  "name": null,
                  "ofType": {
                    "kind": "LIST",
                    "name": null,
                    "ofType": {
                      "kind": "INPUT_OBJECT",
                      "name": "SecurityQuestionAnswer",
                      "ofType": null
                    }
                  }
                },
                "defaultValue": null,
                "isDeprecated": false,
                "deprecationReason": null
              },
              {
                "name": "userId",
                "description": null,
                "type": {
                  "kind": "NON_NULL",
                  "name": null,
                  "ofType": {
                    "kind": "SCALAR",
                    "name": "String",
                    "ofType": null
                  }
                },
                "defaultValue": null,
                "isDeprecated": false,
                "deprecationReason": null
              }
            ],
            "type": {
              "kind": "SCALAR",
              "name": "String",
              "ofType": null
            },
            "isDeprecated": false,
            "deprecationReason": null
          },
          {
            "name": "auditUser",
            "description": null,
            "args": [
              {
                "name": "action",
                "description": null,
                "type": {
                  "kind": "NON_NULL",
                  "name": null,
                  "ofType": {
                    "kind": "SCALAR",
                    "name": "String",
                    "ofType": null
                  }
                },
                "defaultValue": null,
                "isDeprecated": false,
                "deprecationReason": null
              },
              {
                "name": "comment",
                "description": null,
                "type": {
                  "kind": "SCALAR",
                  "name": "String",
                  "ofType": null
                },
                "defaultValue": null,
                "isDeprecated": false,
                "deprecationReason": null
              },
              {
                "name": "reason",
                "description": null,
                "type": {
                  "kind": "NON_NULL",
                  "name": null,
                  "ofType": {
                    "kind": "SCALAR",
                    "name": "String",
                    "ofType": null
                  }
                },
                "defaultValue": null,
                "isDeprecated": false,
                "deprecationReason": null
              },
              {
                "name": "userId",
                "description": null,
                "type": {
                  "kind": "NON_NULL",
                  "name": null,
                  "ofType": {
                    "kind": "SCALAR",
                    "name": "String",
                    "ofType": null
                  }
                },
                "defaultValue": null,
                "isDeprecated": false,
                "deprecationReason": null
              }
            ],
            "type": {
              "kind": "SCALAR",
              "name": "String",
              "ofType": null
            },
            "isDeprecated": false,
            "deprecationReason": null
          },
          {
            "name": "changeAvatar",
            "description": null,
            "args": [
              {
                "name": "avatar",
                "description": null,
                "type": {
                  "kind": "NON_NULL",
                  "name": null,
                  "ofType": {
                    "kind": "INPUT_OBJECT",
                    "name": "AvatarInput",
                    "ofType": null
                  }
                },
                "defaultValue": null,
                "isDeprecated": false,
                "deprecationReason": null
              },
              {
                "name": "userId",
                "description": null,
                "type": {
                  "kind": "NON_NULL",
                  "name": null,
                  "ofType": {
                    "kind": "SCALAR",
                    "name": "String",
                    "ofType": null
                  }
                },
                "defaultValue": null,
                "isDeprecated": false,
                "deprecationReason": null
              }
            ],
            "type": {
              "kind": "OBJECT",
              "name": "Avatar",
              "ofType": null
            },
            "isDeprecated": false,
            "deprecationReason": null
          },
          {
            "name": "changePassword",
            "description": null,
            "args": [
              {
                "name": "existingPassword",
                "description": null,
                "type": {
                  "kind": "NON_NULL",
                  "name": null,
                  "ofType": {
                    "kind": "SCALAR",
                    "name": "String",
                    "ofType": null
                  }
                },
                "defaultValue": null,
                "isDeprecated": false,
                "deprecationReason": null
              },
              {
                "name": "password",
                "description": null,
                "type": {
                  "kind": "NON_NULL",
                  "name": null,
                  "ofType": {
                    "kind": "SCALAR",
                    "name": "String",
                    "ofType": null
                  }
                },
                "defaultValue": null,
                "isDeprecated": false,
                "deprecationReason": null
              },
              {
                "name": "userId",
                "description": null,
                "type": {
                  "kind": "NON_NULL",
                  "name": null,
                  "ofType": {
                    "kind": "SCALAR",
                    "name": "String",
                    "ofType": null
                  }
                },
                "defaultValue": null,
                "isDeprecated": false,
                "deprecationReason": null
              }
            ],
            "type": {
              "kind": "SCALAR",
              "name": "String",
              "ofType": null
            },
            "isDeprecated": false,
            "deprecationReason": null
          },
          {
            "name": "changePhone",
            "description": null,
            "args": [
              {
                "name": "nonce",
                "description": null,
                "type": {
                  "kind": "NON_NULL",
                  "name": null,
                  "ofType": {
                    "kind": "SCALAR",
                    "name": "String",
                    "ofType": null
                  }
                },
                "defaultValue": null,
                "isDeprecated": false,
                "deprecationReason": null
              },
              {
                "name": "phoneNumber",
                "description": null,
                "type": {
                  "kind": "NON_NULL",
                  "name": null,
                  "ofType": {
                    "kind": "SCALAR",
                    "name": "String",
                    "ofType": null
                  }
                },
                "defaultValue": null,
                "isDeprecated": false,
                "deprecationReason": null
              },
              {
                "name": "userId",
                "description": null,
                "type": {
                  "kind": "NON_NULL",
                  "name": null,
                  "ofType": {
                    "kind": "SCALAR",
                    "name": "String",
                    "ofType": null
                  }
                },
                "defaultValue": null,
                "isDeprecated": false,
                "deprecationReason": null
              },
              {
                "name": "verifyCode",
                "description": null,
                "type": {
                  "kind": "NON_NULL",
                  "name": null,
                  "ofType": {
                    "kind": "SCALAR",
                    "name": "String",
                    "ofType": null
                  }
                },
                "defaultValue": null,
                "isDeprecated": false,
                "deprecationReason": null
              }
            ],
            "type": {
              "kind": "SCALAR",
              "name": "String",
              "ofType": null
            },
            "isDeprecated": false,
            "deprecationReason": null
          },
          {
            "name": "createBirthRegistration",
            "description": null,
            "args": [
              {
                "name": "details",
                "description": null,
                "type": {
                  "kind": "NON_NULL",
                  "name": null,
                  "ofType": {
                    "kind": "INPUT_OBJECT",
                    "name": "BirthRegistrationInput",
                    "ofType": null
                  }
                },
                "defaultValue": null,
                "isDeprecated": false,
                "deprecationReason": null
              }
            ],
            "type": {
              "kind": "NON_NULL",
              "name": null,
              "ofType": {
                "kind": "OBJECT",
                "name": "CreatedIds",
                "ofType": null
              }
            },
            "isDeprecated": false,
            "deprecationReason": null
          },
          {
            "name": "createDeathRegistration",
            "description": null,
            "args": [
              {
                "name": "details",
                "description": null,
                "type": {
                  "kind": "NON_NULL",
                  "name": null,
                  "ofType": {
                    "kind": "INPUT_OBJECT",
                    "name": "DeathRegistrationInput",
                    "ofType": null
                  }
                },
                "defaultValue": null,
                "isDeprecated": false,
                "deprecationReason": null
              }
            ],
            "type": {
              "kind": "NON_NULL",
              "name": null,
              "ofType": {
                "kind": "OBJECT",
                "name": "CreatedIds",
                "ofType": null
              }
            },
            "isDeprecated": false,
            "deprecationReason": null
          },
          {
            "name": "createFormDraft",
            "description": null,
            "args": [
              {
                "name": "formDraft",
                "description": null,
                "type": {
                  "kind": "NON_NULL",
                  "name": null,
                  "ofType": {
                    "kind": "INPUT_OBJECT",
                    "name": "FormDraftInput",
                    "ofType": null
                  }
                },
                "defaultValue": null,
                "isDeprecated": false,
                "deprecationReason": null
              }
            ],
            "type": {
              "kind": "OBJECT",
              "name": "FormDraft",
              "ofType": null
            },
            "isDeprecated": false,
            "deprecationReason": null
          },
          {
            "name": "createNotification",
            "description": null,
            "args": [
              {
                "name": "details",
                "description": null,
                "type": {
                  "kind": "NON_NULL",
                  "name": null,
                  "ofType": {
                    "kind": "INPUT_OBJECT",
                    "name": "NotificationInput",
                    "ofType": null
                  }
                },
                "defaultValue": null,
                "isDeprecated": false,
                "deprecationReason": null
              }
            ],
            "type": {
              "kind": "NON_NULL",
              "name": null,
              "ofType": {
                "kind": "OBJECT",
                "name": "Notification",
                "ofType": null
              }
            },
            "isDeprecated": false,
            "deprecationReason": null
          },
          {
            "name": "createOrUpdateCertificateSVG",
            "description": null,
            "args": [
              {
                "name": "certificateSVG",
                "description": null,
                "type": {
                  "kind": "NON_NULL",
                  "name": null,
                  "ofType": {
                    "kind": "INPUT_OBJECT",
                    "name": "CertificateSVGInput",
                    "ofType": null
                  }
                },
                "defaultValue": null,
                "isDeprecated": false,
                "deprecationReason": null
              }
            ],
            "type": {
              "kind": "OBJECT",
              "name": "CertificateSVG",
              "ofType": null
            },
            "isDeprecated": false,
            "deprecationReason": null
          },
          {
            "name": "createOrUpdateUser",
            "description": null,
            "args": [
              {
                "name": "user",
                "description": null,
                "type": {
                  "kind": "NON_NULL",
                  "name": null,
                  "ofType": {
                    "kind": "INPUT_OBJECT",
                    "name": "UserInput",
                    "ofType": null
                  }
                },
                "defaultValue": null,
                "isDeprecated": false,
                "deprecationReason": null
              }
            ],
            "type": {
              "kind": "NON_NULL",
              "name": null,
              "ofType": {
                "kind": "OBJECT",
                "name": "User",
                "ofType": null
              }
            },
            "isDeprecated": false,
            "deprecationReason": null
          },
          {
            "name": "deleteFormDraft",
            "description": null,
            "args": [
              {
                "name": "formDraft",
                "description": null,
                "type": {
                  "kind": "NON_NULL",
                  "name": null,
                  "ofType": {
                    "kind": "INPUT_OBJECT",
                    "name": "DeleteFormDraftInput",
                    "ofType": null
                  }
                },
                "defaultValue": null,
                "isDeprecated": false,
                "deprecationReason": null
              }
            ],
            "type": {
              "kind": "SCALAR",
              "name": "String",
              "ofType": null
            },
            "isDeprecated": false,
            "deprecationReason": null
          },
          {
            "name": "markBirthAsCertified",
            "description": null,
            "args": [
              {
                "name": "details",
                "description": null,
                "type": {
                  "kind": "NON_NULL",
                  "name": null,
                  "ofType": {
                    "kind": "INPUT_OBJECT",
                    "name": "BirthRegistrationInput",
                    "ofType": null
                  }
                },
                "defaultValue": null,
                "isDeprecated": false,
                "deprecationReason": null
              },
              {
                "name": "id",
                "description": null,
                "type": {
                  "kind": "NON_NULL",
                  "name": null,
                  "ofType": {
                    "kind": "SCALAR",
                    "name": "ID",
                    "ofType": null
                  }
                },
                "defaultValue": null,
                "isDeprecated": false,
                "deprecationReason": null
              }
            ],
            "type": {
              "kind": "NON_NULL",
              "name": null,
              "ofType": {
                "kind": "SCALAR",
                "name": "ID",
                "ofType": null
              }
            },
            "isDeprecated": false,
            "deprecationReason": null
          },
          {
            "name": "markBirthAsRegistered",
            "description": null,
            "args": [
              {
                "name": "details",
                "description": null,
                "type": {
                  "kind": "NON_NULL",
                  "name": null,
                  "ofType": {
                    "kind": "INPUT_OBJECT",
                    "name": "BirthRegistrationInput",
                    "ofType": null
                  }
                },
                "defaultValue": null,
                "isDeprecated": false,
                "deprecationReason": null
              },
              {
                "name": "id",
                "description": null,
                "type": {
                  "kind": "NON_NULL",
                  "name": null,
                  "ofType": {
                    "kind": "SCALAR",
                    "name": "ID",
                    "ofType": null
                  }
                },
                "defaultValue": null,
                "isDeprecated": false,
                "deprecationReason": null
              }
            ],
            "type": {
              "kind": "NON_NULL",
              "name": null,
              "ofType": {
                "kind": "OBJECT",
                "name": "BirthRegistration",
                "ofType": null
              }
            },
            "isDeprecated": false,
            "deprecationReason": null
          },
          {
            "name": "markBirthAsValidated",
            "description": null,
            "args": [
              {
                "name": "details",
                "description": null,
                "type": {
                  "kind": "INPUT_OBJECT",
                  "name": "BirthRegistrationInput",
                  "ofType": null
                },
                "defaultValue": null,
                "isDeprecated": false,
                "deprecationReason": null
              },
              {
                "name": "id",
                "description": null,
                "type": {
                  "kind": "NON_NULL",
                  "name": null,
                  "ofType": {
                    "kind": "SCALAR",
                    "name": "ID",
                    "ofType": null
                  }
                },
                "defaultValue": null,
                "isDeprecated": false,
                "deprecationReason": null
              }
            ],
            "type": {
              "kind": "SCALAR",
              "name": "ID",
              "ofType": null
            },
            "isDeprecated": false,
            "deprecationReason": null
          },
          {
            "name": "markBirthAsVerified",
            "description": null,
            "args": [
              {
                "name": "details",
                "description": null,
                "type": {
                  "kind": "INPUT_OBJECT",
                  "name": "BirthRegistrationInput",
                  "ofType": null
                },
                "defaultValue": null,
                "isDeprecated": false,
                "deprecationReason": null
              },
              {
                "name": "id",
                "description": null,
                "type": {
                  "kind": "NON_NULL",
                  "name": null,
                  "ofType": {
                    "kind": "SCALAR",
                    "name": "ID",
                    "ofType": null
                  }
                },
                "defaultValue": null,
                "isDeprecated": false,
                "deprecationReason": null
              }
            ],
            "type": {
              "kind": "OBJECT",
              "name": "BirthRegistration",
              "ofType": null
            },
            "isDeprecated": false,
            "deprecationReason": null
          },
          {
            "name": "markDeathAsCertified",
            "description": null,
            "args": [
              {
                "name": "details",
                "description": null,
                "type": {
                  "kind": "NON_NULL",
                  "name": null,
                  "ofType": {
                    "kind": "INPUT_OBJECT",
                    "name": "DeathRegistrationInput",
                    "ofType": null
                  }
                },
                "defaultValue": null,
                "isDeprecated": false,
                "deprecationReason": null
              },
              {
                "name": "id",
                "description": null,
                "type": {
                  "kind": "NON_NULL",
                  "name": null,
                  "ofType": {
                    "kind": "SCALAR",
                    "name": "ID",
                    "ofType": null
                  }
                },
                "defaultValue": null,
                "isDeprecated": false,
                "deprecationReason": null
              }
            ],
            "type": {
              "kind": "NON_NULL",
              "name": null,
              "ofType": {
                "kind": "SCALAR",
                "name": "ID",
                "ofType": null
              }
            },
            "isDeprecated": false,
            "deprecationReason": null
          },
          {
            "name": "markDeathAsRegistered",
            "description": null,
            "args": [
              {
                "name": "details",
                "description": null,
                "type": {
                  "kind": "NON_NULL",
                  "name": null,
                  "ofType": {
                    "kind": "INPUT_OBJECT",
                    "name": "DeathRegistrationInput",
                    "ofType": null
                  }
                },
                "defaultValue": null,
                "isDeprecated": false,
                "deprecationReason": null
              },
              {
                "name": "id",
                "description": null,
                "type": {
                  "kind": "NON_NULL",
                  "name": null,
                  "ofType": {
                    "kind": "SCALAR",
                    "name": "ID",
                    "ofType": null
                  }
                },
                "defaultValue": null,
                "isDeprecated": false,
                "deprecationReason": null
              }
            ],
            "type": {
              "kind": "NON_NULL",
              "name": null,
              "ofType": {
                "kind": "OBJECT",
                "name": "DeathRegistration",
                "ofType": null
              }
            },
            "isDeprecated": false,
            "deprecationReason": null
          },
          {
            "name": "markDeathAsValidated",
            "description": null,
            "args": [
              {
                "name": "details",
                "description": null,
                "type": {
                  "kind": "INPUT_OBJECT",
                  "name": "DeathRegistrationInput",
                  "ofType": null
                },
                "defaultValue": null,
                "isDeprecated": false,
                "deprecationReason": null
              },
              {
                "name": "id",
                "description": null,
                "type": {
                  "kind": "NON_NULL",
                  "name": null,
                  "ofType": {
                    "kind": "SCALAR",
                    "name": "ID",
                    "ofType": null
                  }
                },
                "defaultValue": null,
                "isDeprecated": false,
                "deprecationReason": null
              }
            ],
            "type": {
              "kind": "SCALAR",
              "name": "ID",
              "ofType": null
            },
            "isDeprecated": false,
            "deprecationReason": null
          },
          {
            "name": "markDeathAsVerified",
            "description": null,
            "args": [
              {
                "name": "details",
                "description": null,
                "type": {
                  "kind": "INPUT_OBJECT",
                  "name": "DeathRegistrationInput",
                  "ofType": null
                },
                "defaultValue": null,
                "isDeprecated": false,
                "deprecationReason": null
              },
              {
                "name": "id",
                "description": null,
                "type": {
                  "kind": "NON_NULL",
                  "name": null,
                  "ofType": {
                    "kind": "SCALAR",
                    "name": "ID",
                    "ofType": null
                  }
                },
                "defaultValue": null,
                "isDeprecated": false,
                "deprecationReason": null
              }
            ],
            "type": {
              "kind": "OBJECT",
              "name": "DeathRegistration",
              "ofType": null
            },
            "isDeprecated": false,
            "deprecationReason": null
          },
          {
            "name": "markEventAsArchived",
            "description": null,
            "args": [
              {
                "name": "id",
                "description": null,
                "type": {
                  "kind": "NON_NULL",
                  "name": null,
                  "ofType": {
                    "kind": "SCALAR",
                    "name": "String",
                    "ofType": null
                  }
                },
                "defaultValue": null,
                "isDeprecated": false,
                "deprecationReason": null
              }
            ],
            "type": {
              "kind": "NON_NULL",
              "name": null,
              "ofType": {
                "kind": "SCALAR",
                "name": "ID",
                "ofType": null
              }
            },
            "isDeprecated": false,
            "deprecationReason": null
          },
          {
            "name": "markEventAsReinstated",
            "description": null,
            "args": [
              {
                "name": "id",
                "description": null,
                "type": {
                  "kind": "NON_NULL",
                  "name": null,
                  "ofType": {
                    "kind": "SCALAR",
                    "name": "String",
                    "ofType": null
                  }
                },
                "defaultValue": null,
                "isDeprecated": false,
                "deprecationReason": null
              }
            ],
            "type": {
              "kind": "OBJECT",
              "name": "Reinstated",
              "ofType": null
            },
            "isDeprecated": false,
            "deprecationReason": null
          },
          {
            "name": "markEventAsUnassigned",
            "description": null,
            "args": [
              {
                "name": "id",
                "description": null,
                "type": {
                  "kind": "NON_NULL",
                  "name": null,
                  "ofType": {
                    "kind": "SCALAR",
                    "name": "String",
                    "ofType": null
                  }
                },
                "defaultValue": null,
                "isDeprecated": false,
                "deprecationReason": null
              }
            ],
            "type": {
              "kind": "NON_NULL",
              "name": null,
              "ofType": {
                "kind": "SCALAR",
                "name": "ID",
                "ofType": null
              }
            },
            "isDeprecated": false,
            "deprecationReason": null
          },
          {
            "name": "markEventAsVoided",
            "description": null,
            "args": [
              {
                "name": "comment",
                "description": null,
                "type": {
                  "kind": "SCALAR",
                  "name": "String",
                  "ofType": null
                },
                "defaultValue": null,
                "isDeprecated": false,
                "deprecationReason": null
              },
              {
                "name": "id",
                "description": null,
                "type": {
                  "kind": "NON_NULL",
                  "name": null,
                  "ofType": {
                    "kind": "SCALAR",
                    "name": "String",
                    "ofType": null
                  }
                },
                "defaultValue": null,
                "isDeprecated": false,
                "deprecationReason": null
              },
              {
                "name": "reason",
                "description": null,
                "type": {
                  "kind": "NON_NULL",
                  "name": null,
                  "ofType": {
                    "kind": "SCALAR",
                    "name": "String",
                    "ofType": null
                  }
                },
                "defaultValue": null,
                "isDeprecated": false,
                "deprecationReason": null
              }
            ],
            "type": {
              "kind": "NON_NULL",
              "name": null,
              "ofType": {
                "kind": "SCALAR",
                "name": "ID",
                "ofType": null
              }
            },
            "isDeprecated": false,
            "deprecationReason": null
          },
          {
            "name": "modifyDraftStatus",
            "description": null,
            "args": [
              {
                "name": "formDraft",
                "description": null,
                "type": {
                  "kind": "NON_NULL",
                  "name": null,
                  "ofType": {
                    "kind": "INPUT_OBJECT",
                    "name": "FormDraftStatusModifyInput",
                    "ofType": null
                  }
                },
                "defaultValue": null,
                "isDeprecated": false,
                "deprecationReason": null
              }
            ],
            "type": {
              "kind": "OBJECT",
              "name": "FormDraft",
              "ofType": null
            },
            "isDeprecated": false,
            "deprecationReason": null
          },
          {
            "name": "notADuplicate",
            "description": null,
            "args": [
              {
                "name": "duplicateId",
                "description": null,
                "type": {
                  "kind": "NON_NULL",
                  "name": null,
                  "ofType": {
                    "kind": "SCALAR",
                    "name": "String",
                    "ofType": null
                  }
                },
                "defaultValue": null,
                "isDeprecated": false,
                "deprecationReason": null
              },
              {
                "name": "id",
                "description": null,
                "type": {
                  "kind": "NON_NULL",
                  "name": null,
                  "ofType": {
                    "kind": "SCALAR",
                    "name": "String",
                    "ofType": null
                  }
                },
                "defaultValue": null,
                "isDeprecated": false,
                "deprecationReason": null
              }
            ],
            "type": {
              "kind": "NON_NULL",
              "name": null,
              "ofType": {
                "kind": "SCALAR",
                "name": "ID",
                "ofType": null
              }
            },
            "isDeprecated": false,
            "deprecationReason": null
          },
          {
            "name": "requestBirthRegistrationCorrection",
            "description": null,
            "args": [
              {
                "name": "details",
                "description": null,
                "type": {
                  "kind": "NON_NULL",
                  "name": null,
                  "ofType": {
                    "kind": "INPUT_OBJECT",
                    "name": "BirthRegistrationInput",
                    "ofType": null
                  }
                },
                "defaultValue": null,
                "isDeprecated": false,
                "deprecationReason": null
              },
              {
                "name": "id",
                "description": null,
                "type": {
                  "kind": "NON_NULL",
                  "name": null,
                  "ofType": {
                    "kind": "SCALAR",
                    "name": "ID",
                    "ofType": null
                  }
                },
                "defaultValue": null,
                "isDeprecated": false,
                "deprecationReason": null
              }
            ],
            "type": {
              "kind": "NON_NULL",
              "name": null,
              "ofType": {
                "kind": "SCALAR",
                "name": "ID",
                "ofType": null
              }
            },
            "isDeprecated": false,
            "deprecationReason": null
          },
          {
            "name": "requestDeathRegistrationCorrection",
            "description": null,
            "args": [
              {
                "name": "details",
                "description": null,
                "type": {
                  "kind": "NON_NULL",
                  "name": null,
                  "ofType": {
                    "kind": "INPUT_OBJECT",
                    "name": "DeathRegistrationInput",
                    "ofType": null
                  }
                },
                "defaultValue": null,
                "isDeprecated": false,
                "deprecationReason": null
              },
              {
                "name": "id",
                "description": null,
                "type": {
                  "kind": "NON_NULL",
                  "name": null,
                  "ofType": {
                    "kind": "SCALAR",
                    "name": "ID",
                    "ofType": null
                  }
                },
                "defaultValue": null,
                "isDeprecated": false,
                "deprecationReason": null
              }
            ],
            "type": {
              "kind": "NON_NULL",
              "name": null,
              "ofType": {
                "kind": "SCALAR",
                "name": "ID",
                "ofType": null
              }
            },
            "isDeprecated": false,
            "deprecationReason": null
          },
          {
            "name": "resendSMSInvite",
            "description": null,
            "args": [
              {
                "name": "userId",
                "description": null,
                "type": {
                  "kind": "NON_NULL",
                  "name": null,
                  "ofType": {
                    "kind": "SCALAR",
                    "name": "String",
                    "ofType": null
                  }
                },
                "defaultValue": null,
                "isDeprecated": false,
                "deprecationReason": null
              }
            ],
            "type": {
              "kind": "SCALAR",
              "name": "String",
              "ofType": null
            },
            "isDeprecated": false,
            "deprecationReason": null
          },
          {
            "name": "updateApplicationConfig",
            "description": null,
            "args": [
              {
                "name": "applicationConfig",
                "description": null,
                "type": {
                  "kind": "INPUT_OBJECT",
                  "name": "ApplicationConfigurationInput",
                  "ofType": null
                },
                "defaultValue": null,
                "isDeprecated": false,
                "deprecationReason": null
              }
            ],
            "type": {
              "kind": "OBJECT",
              "name": "ApplicationConfiguration",
              "ofType": null
            },
            "isDeprecated": false,
            "deprecationReason": null
          },
          {
            "name": "updateBirthRegistration",
            "description": null,
            "args": [
              {
                "name": "details",
                "description": null,
                "type": {
                  "kind": "NON_NULL",
                  "name": null,
                  "ofType": {
                    "kind": "INPUT_OBJECT",
                    "name": "BirthRegistrationInput",
                    "ofType": null
                  }
                },
                "defaultValue": null,
                "isDeprecated": false,
                "deprecationReason": null
              },
              {
                "name": "id",
                "description": null,
                "type": {
                  "kind": "NON_NULL",
                  "name": null,
                  "ofType": {
                    "kind": "SCALAR",
                    "name": "ID",
                    "ofType": null
                  }
                },
                "defaultValue": null,
                "isDeprecated": false,
                "deprecationReason": null
              }
            ],
            "type": {
              "kind": "NON_NULL",
              "name": null,
              "ofType": {
                "kind": "SCALAR",
                "name": "ID",
                "ofType": null
              }
            },
            "isDeprecated": false,
            "deprecationReason": null
          },
          {
            "name": "updateDeathRegistration",
            "description": null,
            "args": [
              {
                "name": "details",
                "description": null,
                "type": {
                  "kind": "NON_NULL",
                  "name": null,
                  "ofType": {
                    "kind": "INPUT_OBJECT",
                    "name": "DeathRegistrationInput",
                    "ofType": null
                  }
                },
                "defaultValue": null,
                "isDeprecated": false,
                "deprecationReason": null
              },
              {
                "name": "id",
                "description": null,
                "type": {
                  "kind": "NON_NULL",
                  "name": null,
                  "ofType": {
                    "kind": "SCALAR",
                    "name": "ID",
                    "ofType": null
                  }
                },
                "defaultValue": null,
                "isDeprecated": false,
                "deprecationReason": null
              }
            ],
            "type": {
              "kind": "NON_NULL",
              "name": null,
              "ofType": {
                "kind": "SCALAR",
                "name": "ID",
                "ofType": null
              }
            },
            "isDeprecated": false,
            "deprecationReason": null
          },
          {
            "name": "voidNotification",
            "description": null,
            "args": [
              {
                "name": "id",
                "description": null,
                "type": {
                  "kind": "NON_NULL",
                  "name": null,
                  "ofType": {
                    "kind": "SCALAR",
                    "name": "ID",
                    "ofType": null
                  }
                },
                "defaultValue": null,
                "isDeprecated": false,
                "deprecationReason": null
              }
            ],
            "type": {
              "kind": "OBJECT",
              "name": "Notification",
              "ofType": null
            },
            "isDeprecated": false,
            "deprecationReason": null
          }
        ],
        "inputFields": null,
        "interfaces": [],
        "enumValues": null,
        "possibleTypes": null
      },
      {
        "kind": "OBJECT",
        "name": "Notification",
        "description": null,
        "fields": [
          {
            "name": "child",
            "description": null,
            "args": [],
            "type": {
              "kind": "OBJECT",
              "name": "Person",
              "ofType": null
            },
            "isDeprecated": false,
            "deprecationReason": null
          },
          {
            "name": "createdAt",
            "description": null,
            "args": [],
            "type": {
              "kind": "SCALAR",
              "name": "Date",
              "ofType": null
            },
            "isDeprecated": false,
            "deprecationReason": null
          },
          {
            "name": "father",
            "description": null,
            "args": [],
            "type": {
              "kind": "OBJECT",
              "name": "Person",
              "ofType": null
            },
            "isDeprecated": false,
            "deprecationReason": null
          },
          {
            "name": "id",
            "description": null,
            "args": [],
            "type": {
              "kind": "NON_NULL",
              "name": null,
              "ofType": {
                "kind": "SCALAR",
                "name": "ID",
                "ofType": null
              }
            },
            "isDeprecated": false,
            "deprecationReason": null
          },
          {
            "name": "informant",
            "description": null,
            "args": [],
            "type": {
              "kind": "OBJECT",
              "name": "Person",
              "ofType": null
            },
            "isDeprecated": false,
            "deprecationReason": null
          },
          {
            "name": "location",
            "description": null,
            "args": [],
            "type": {
              "kind": "OBJECT",
              "name": "Location",
              "ofType": null
            },
            "isDeprecated": false,
            "deprecationReason": null
          },
          {
            "name": "mother",
            "description": null,
            "args": [],
            "type": {
              "kind": "OBJECT",
              "name": "Person",
              "ofType": null
            },
            "isDeprecated": false,
            "deprecationReason": null
          },
          {
            "name": "updatedAt",
            "description": null,
            "args": [],
            "type": {
              "kind": "SCALAR",
              "name": "Date",
              "ofType": null
            },
            "isDeprecated": false,
            "deprecationReason": null
          }
        ],
        "inputFields": null,
        "interfaces": [],
        "enumValues": null,
        "possibleTypes": null
      },
      {
        "kind": "INPUT_OBJECT",
        "name": "NotificationInput",
        "description": null,
        "fields": null,
        "inputFields": [
          {
            "name": "child",
            "description": null,
            "type": {
              "kind": "INPUT_OBJECT",
              "name": "PersonInput",
              "ofType": null
            },
            "defaultValue": null,
            "isDeprecated": false,
            "deprecationReason": null
          },
          {
            "name": "createdAt",
            "description": null,
            "type": {
              "kind": "SCALAR",
              "name": "Date",
              "ofType": null
            },
            "defaultValue": null,
            "isDeprecated": false,
            "deprecationReason": null
          },
          {
            "name": "father",
            "description": null,
            "type": {
              "kind": "INPUT_OBJECT",
              "name": "PersonInput",
              "ofType": null
            },
            "defaultValue": null,
            "isDeprecated": false,
            "deprecationReason": null
          },
          {
            "name": "informant",
            "description": null,
            "type": {
              "kind": "INPUT_OBJECT",
              "name": "PersonInput",
              "ofType": null
            },
            "defaultValue": null,
            "isDeprecated": false,
            "deprecationReason": null
          },
          {
            "name": "location",
            "description": null,
            "type": {
              "kind": "INPUT_OBJECT",
              "name": "LocationInput",
              "ofType": null
            },
            "defaultValue": null,
            "isDeprecated": false,
            "deprecationReason": null
          },
          {
            "name": "mother",
            "description": null,
            "type": {
              "kind": "INPUT_OBJECT",
              "name": "PersonInput",
              "ofType": null
            },
            "defaultValue": null,
            "isDeprecated": false,
            "deprecationReason": null
          },
          {
            "name": "updatedAt",
            "description": null,
            "type": {
              "kind": "SCALAR",
              "name": "Date",
              "ofType": null
            },
            "defaultValue": null,
            "isDeprecated": false,
            "deprecationReason": null
          }
        ],
        "interfaces": null,
        "enumValues": null,
        "possibleTypes": null
      },
      {
        "kind": "OBJECT",
        "name": "OperationHistorySearchSet",
<<<<<<< HEAD
=======
        "description": null,
        "fields": [
          {
            "name": "notificationFacilityAlias",
            "description": null,
            "args": [],
            "type": {
              "kind": "LIST",
              "name": null,
              "ofType": {
                "kind": "SCALAR",
                "name": "String",
                "ofType": null
              }
            },
            "isDeprecated": false,
            "deprecationReason": null
          },
          {
            "name": "notificationFacilityName",
            "description": null,
            "args": [],
            "type": {
              "kind": "SCALAR",
              "name": "String",
              "ofType": null
            },
            "isDeprecated": false,
            "deprecationReason": null
          },
          {
            "name": "operatedOn",
            "description": null,
            "args": [],
            "type": {
              "kind": "SCALAR",
              "name": "Date",
              "ofType": null
            },
            "isDeprecated": false,
            "deprecationReason": null
          },
          {
            "name": "operationType",
            "description": null,
            "args": [],
            "type": {
              "kind": "SCALAR",
              "name": "String",
              "ofType": null
            },
            "isDeprecated": false,
            "deprecationReason": null
          },
          {
            "name": "operatorName",
            "description": null,
            "args": [],
            "type": {
              "kind": "LIST",
              "name": null,
              "ofType": {
                "kind": "OBJECT",
                "name": "HumanName",
                "ofType": null
              }
            },
            "isDeprecated": false,
            "deprecationReason": null
          },
          {
            "name": "operatorOfficeAlias",
            "description": null,
            "args": [],
            "type": {
              "kind": "LIST",
              "name": null,
              "ofType": {
                "kind": "SCALAR",
                "name": "String",
                "ofType": null
              }
            },
            "isDeprecated": false,
            "deprecationReason": null
          },
          {
            "name": "operatorOfficeName",
            "description": null,
            "args": [],
            "type": {
              "kind": "SCALAR",
              "name": "String",
              "ofType": null
            },
            "isDeprecated": false,
            "deprecationReason": null
          },
          {
            "name": "operatorRole",
            "description": null,
            "args": [],
            "type": {
              "kind": "SCALAR",
              "name": "String",
              "ofType": null
            },
            "isDeprecated": false,
            "deprecationReason": null
          },
          {
            "name": "rejectComment",
            "description": null,
            "args": [],
            "type": {
              "kind": "SCALAR",
              "name": "String",
              "ofType": null
            },
            "isDeprecated": false,
            "deprecationReason": null
          },
          {
            "name": "rejectReason",
            "description": null,
            "args": [],
            "type": {
              "kind": "SCALAR",
              "name": "String",
              "ofType": null
            },
            "isDeprecated": false,
            "deprecationReason": null
          }
        ],
        "inputFields": null,
        "interfaces": [],
        "enumValues": null,
        "possibleTypes": null
      },
      {
        "kind": "OBJECT",
        "name": "Payment",
>>>>>>> 1661712a
        "description": null,
        "fields": [
          {
            "name": "notificationFacilityAlias",
            "description": null,
            "args": [],
            "type": {
              "kind": "LIST",
              "name": null,
              "ofType": {
                "kind": "SCALAR",
                "name": "String",
                "ofType": null
              }
            },
            "isDeprecated": false,
            "deprecationReason": null
          },
          {
            "name": "notificationFacilityName",
            "description": null,
            "args": [],
            "type": {
              "kind": "SCALAR",
              "name": "String",
              "ofType": null
            },
            "isDeprecated": false,
            "deprecationReason": null
          },
          {
            "name": "operatedOn",
            "description": null,
            "args": [],
            "type": {
              "kind": "SCALAR",
              "name": "Date",
              "ofType": null
            },
            "isDeprecated": false,
            "deprecationReason": null
          },
          {
            "name": "operationType",
            "description": null,
            "args": [],
            "type": {
              "kind": "SCALAR",
              "name": "String",
              "ofType": null
            },
            "isDeprecated": false,
            "deprecationReason": null
          },
          {
            "name": "operatorName",
            "description": null,
            "args": [],
            "type": {
              "kind": "LIST",
              "name": null,
              "ofType": {
                "kind": "OBJECT",
                "name": "HumanName",
                "ofType": null
              }
            },
            "isDeprecated": false,
            "deprecationReason": null
          },
          {
            "name": "operatorOfficeAlias",
            "description": null,
            "args": [],
            "type": {
              "kind": "LIST",
              "name": null,
              "ofType": {
                "kind": "SCALAR",
                "name": "String",
                "ofType": null
              }
            },
            "isDeprecated": false,
            "deprecationReason": null
          },
          {
            "name": "operatorOfficeName",
            "description": null,
            "args": [],
            "type": {
              "kind": "SCALAR",
              "name": "String",
              "ofType": null
            },
            "isDeprecated": false,
            "deprecationReason": null
          },
          {
            "name": "operatorRole",
            "description": null,
            "args": [],
            "type": {
              "kind": "SCALAR",
              "name": "String",
              "ofType": null
            },
            "isDeprecated": false,
            "deprecationReason": null
          },
          {
            "name": "rejectComment",
            "description": null,
            "args": [],
            "type": {
              "kind": "SCALAR",
              "name": "String",
              "ofType": null
            },
            "isDeprecated": false,
            "deprecationReason": null
          },
          {
            "name": "rejectReason",
            "description": null,
            "args": [],
            "type": {
              "kind": "SCALAR",
              "name": "String",
              "ofType": null
            },
            "isDeprecated": false,
            "deprecationReason": null
          }
        ],
        "inputFields": null,
        "interfaces": [],
        "enumValues": null,
        "possibleTypes": null
      },
      {
        "kind": "OBJECT",
        "name": "Payment",
        "description": null,
        "fields": [
          {
            "name": "amount",
            "description": null,
            "args": [],
            "type": {
              "kind": "SCALAR",
              "name": "Float",
              "ofType": null
            },
            "isDeprecated": false,
            "deprecationReason": null
          },
          {
            "name": "date",
            "description": null,
            "args": [],
            "type": {
              "kind": "SCALAR",
              "name": "Date",
              "ofType": null
            },
            "isDeprecated": false,
            "deprecationReason": null
          },
          {
            "name": "outcome",
            "description": null,
            "args": [],
            "type": {
              "kind": "ENUM",
              "name": "PaymentOutcomeType",
              "ofType": null
            },
            "isDeprecated": false,
            "deprecationReason": null
          },
          {
            "name": "paymentId",
            "description": null,
            "args": [],
            "type": {
              "kind": "SCALAR",
              "name": "ID",
              "ofType": null
            },
            "isDeprecated": false,
            "deprecationReason": null
          },
          {
            "name": "total",
            "description": null,
            "args": [],
            "type": {
              "kind": "SCALAR",
              "name": "Float",
              "ofType": null
            },
            "isDeprecated": false,
            "deprecationReason": null
          },
          {
            "name": "type",
            "description": null,
            "args": [],
            "type": {
              "kind": "ENUM",
              "name": "PaymentType",
              "ofType": null
            },
            "isDeprecated": false,
            "deprecationReason": null
          }
        ],
        "inputFields": null,
        "interfaces": [],
        "enumValues": null,
        "possibleTypes": null
      },
      {
        "kind": "INPUT_OBJECT",
        "name": "PaymentInput",
        "description": null,
        "fields": null,
        "inputFields": [
          {
            "name": "amount",
            "description": null,
            "type": {
              "kind": "SCALAR",
              "name": "Float",
              "ofType": null
            },
            "defaultValue": null,
            "isDeprecated": false,
            "deprecationReason": null
          },
          {
            "name": "data",
            "description": null,
            "type": {
              "kind": "SCALAR",
              "name": "String",
              "ofType": null
            },
            "defaultValue": null,
            "isDeprecated": false,
            "deprecationReason": null
          },
          {
            "name": "date",
            "description": null,
            "type": {
              "kind": "SCALAR",
              "name": "Date",
              "ofType": null
            },
            "defaultValue": null,
            "isDeprecated": false,
            "deprecationReason": null
          },
          {
            "name": "outcome",
            "description": null,
            "type": {
              "kind": "ENUM",
              "name": "PaymentOutcomeType",
              "ofType": null
            },
            "defaultValue": null,
            "isDeprecated": false,
            "deprecationReason": null
          },
          {
            "name": "paymentId",
            "description": null,
            "type": {
              "kind": "SCALAR",
              "name": "ID",
              "ofType": null
            },
            "defaultValue": null,
            "isDeprecated": false,
            "deprecationReason": null
          },
          {
            "name": "total",
            "description": null,
            "type": {
              "kind": "SCALAR",
              "name": "Float",
              "ofType": null
            },
            "defaultValue": null,
            "isDeprecated": false,
            "deprecationReason": null
          },
          {
            "name": "type",
            "description": null,
            "type": {
              "kind": "ENUM",
              "name": "PaymentType",
              "ofType": null
            },
            "defaultValue": null,
            "isDeprecated": false,
            "deprecationReason": null
          }
        ],
        "interfaces": null,
        "enumValues": null,
        "possibleTypes": null
      },
      {
        "kind": "OBJECT",
        "name": "PaymentMetric",
        "description": null,
        "fields": [
          {
            "name": "paymentType",
            "description": null,
            "args": [],
            "type": {
              "kind": "NON_NULL",
              "name": null,
              "ofType": {
                "kind": "SCALAR",
                "name": "String",
                "ofType": null
              }
            },
            "isDeprecated": false,
            "deprecationReason": null
          },
          {
            "name": "total",
            "description": null,
            "args": [],
            "type": {
              "kind": "NON_NULL",
              "name": null,
              "ofType": {
                "kind": "SCALAR",
                "name": "Float",
                "ofType": null
              }
            },
            "isDeprecated": false,
            "deprecationReason": null
          }
        ],
        "inputFields": null,
        "interfaces": [],
        "enumValues": null,
        "possibleTypes": null
      },
      {
        "kind": "ENUM",
        "name": "PaymentOutcomeType",
        "description": null,
        "fields": null,
        "inputFields": null,
        "interfaces": null,
        "enumValues": [
          {
            "name": "COMPLETED",
            "description": null,
            "isDeprecated": false,
            "deprecationReason": null
          },
          {
            "name": "ERROR",
            "description": null,
            "isDeprecated": false,
            "deprecationReason": null
          },
          {
            "name": "PARTIAL",
            "description": null,
            "isDeprecated": false,
            "deprecationReason": null
          }
        ],
        "possibleTypes": null
      },
      {
        "kind": "ENUM",
        "name": "PaymentType",
        "description": null,
        "fields": null,
        "inputFields": null,
        "interfaces": null,
        "enumValues": [
          {
            "name": "MANUAL",
            "description": null,
            "isDeprecated": false,
            "deprecationReason": null
          }
        ],
        "possibleTypes": null
      },
      {
        "kind": "OBJECT",
        "name": "Person",
        "description": null,
        "fields": [
          {
            "name": "_fhirID",
            "description": null,
            "args": [],
            "type": {
              "kind": "SCALAR",
              "name": "ID",
              "ofType": null
            },
            "isDeprecated": false,
            "deprecationReason": null
          },
          {
            "name": "address",
            "description": null,
            "args": [],
            "type": {
              "kind": "LIST",
              "name": null,
              "ofType": {
                "kind": "OBJECT",
                "name": "Address",
                "ofType": null
              }
            },
            "isDeprecated": false,
            "deprecationReason": null
          },
          {
            "name": "age",
            "description": null,
            "args": [],
            "type": {
              "kind": "SCALAR",
              "name": "Float",
              "ofType": null
            },
            "isDeprecated": false,
            "deprecationReason": null
          },
          {
            "name": "birthDate",
            "description": null,
            "args": [],
            "type": {
              "kind": "SCALAR",
              "name": "String",
              "ofType": null
            },
            "isDeprecated": false,
            "deprecationReason": null
          },
          {
            "name": "dateOfMarriage",
            "description": null,
            "args": [],
            "type": {
              "kind": "SCALAR",
              "name": "Date",
              "ofType": null
            },
            "isDeprecated": false,
            "deprecationReason": null
          },
          {
            "name": "deceased",
            "description": null,
            "args": [],
            "type": {
              "kind": "OBJECT",
              "name": "Deceased",
              "ofType": null
            },
            "isDeprecated": false,
            "deprecationReason": null
          },
          {
            "name": "detailsExist",
            "description": null,
            "args": [],
            "type": {
              "kind": "SCALAR",
              "name": "Boolean",
              "ofType": null
            },
            "isDeprecated": false,
            "deprecationReason": null
          },
          {
            "name": "educationalAttainment",
            "description": null,
            "args": [],
            "type": {
              "kind": "ENUM",
              "name": "EducationType",
              "ofType": null
            },
            "isDeprecated": false,
            "deprecationReason": null
          },
          {
            "name": "gender",
            "description": null,
            "args": [],
            "type": {
              "kind": "SCALAR",
              "name": "String",
              "ofType": null
            },
            "isDeprecated": false,
            "deprecationReason": null
          },
          {
            "name": "id",
            "description": null,
            "args": [],
            "type": {
              "kind": "SCALAR",
              "name": "ID",
              "ofType": null
            },
            "isDeprecated": false,
            "deprecationReason": null
          },
          {
            "name": "identifier",
            "description": null,
            "args": [],
            "type": {
              "kind": "LIST",
              "name": null,
              "ofType": {
                "kind": "OBJECT",
                "name": "IdentityType",
                "ofType": null
              }
            },
            "isDeprecated": false,
            "deprecationReason": null
          },
          {
            "name": "maritalStatus",
            "description": null,
            "args": [],
            "type": {
              "kind": "ENUM",
              "name": "MaritalStatusType",
              "ofType": null
            },
            "isDeprecated": false,
            "deprecationReason": null
          },
          {
            "name": "multipleBirth",
            "description": null,
            "args": [],
            "type": {
              "kind": "SCALAR",
              "name": "Int",
              "ofType": null
            },
            "isDeprecated": false,
            "deprecationReason": null
          },
          {
            "name": "name",
            "description": null,
            "args": [],
            "type": {
              "kind": "LIST",
              "name": null,
              "ofType": {
                "kind": "OBJECT",
                "name": "HumanName",
                "ofType": null
              }
            },
            "isDeprecated": false,
            "deprecationReason": null
          },
          {
            "name": "nationality",
            "description": null,
            "args": [],
            "type": {
              "kind": "LIST",
              "name": null,
              "ofType": {
                "kind": "SCALAR",
                "name": "String",
                "ofType": null
              }
            },
            "isDeprecated": false,
            "deprecationReason": null
          },
          {
            "name": "occupation",
            "description": null,
            "args": [],
            "type": {
              "kind": "SCALAR",
              "name": "String",
              "ofType": null
            },
            "isDeprecated": false,
            "deprecationReason": null
          },
          {
            "name": "photo",
            "description": null,
            "args": [],
            "type": {
              "kind": "LIST",
              "name": null,
              "ofType": {
                "kind": "OBJECT",
                "name": "Attachment",
                "ofType": null
              }
            },
            "isDeprecated": false,
            "deprecationReason": null
          },
          {
            "name": "reasonNotApplying",
            "description": null,
            "args": [],
            "type": {
              "kind": "SCALAR",
              "name": "String",
              "ofType": null
            },
            "isDeprecated": false,
            "deprecationReason": null
          },
          {
            "name": "telecom",
            "description": null,
            "args": [],
            "type": {
              "kind": "LIST",
              "name": null,
              "ofType": {
                "kind": "OBJECT",
                "name": "ContactPoint",
                "ofType": null
              }
            },
            "isDeprecated": false,
            "deprecationReason": null
          }
        ],
        "inputFields": null,
        "interfaces": [],
        "enumValues": null,
        "possibleTypes": null
      },
      {
        "kind": "INPUT_OBJECT",
        "name": "PersonInput",
        "description": null,
        "fields": null,
        "inputFields": [
          {
            "name": "_fhirID",
            "description": null,
            "type": {
              "kind": "SCALAR",
              "name": "ID",
              "ofType": null
            },
            "defaultValue": null,
            "isDeprecated": false,
            "deprecationReason": null
          },
          {
            "name": "address",
            "description": null,
            "type": {
              "kind": "LIST",
              "name": null,
              "ofType": {
                "kind": "INPUT_OBJECT",
                "name": "AddressInput",
                "ofType": null
              }
            },
            "defaultValue": null,
            "isDeprecated": false,
            "deprecationReason": null
          },
          {
            "name": "age",
            "description": null,
            "type": {
              "kind": "SCALAR",
              "name": "Float",
              "ofType": null
            },
            "defaultValue": null,
            "isDeprecated": false,
            "deprecationReason": null
          },
          {
            "name": "birthDate",
            "description": null,
            "type": {
              "kind": "SCALAR",
              "name": "String",
              "ofType": null
            },
            "defaultValue": null,
            "isDeprecated": false,
            "deprecationReason": null
          },
          {
            "name": "dateOfMarriage",
            "description": null,
            "type": {
              "kind": "SCALAR",
              "name": "Date",
              "ofType": null
            },
            "defaultValue": null,
            "isDeprecated": false,
            "deprecationReason": null
          },
          {
            "name": "deceased",
            "description": null,
            "type": {
              "kind": "INPUT_OBJECT",
              "name": "DeceasedInput",
              "ofType": null
            },
            "defaultValue": null,
            "isDeprecated": false,
            "deprecationReason": null
          },
          {
            "name": "detailsExist",
            "description": null,
            "type": {
              "kind": "SCALAR",
              "name": "Boolean",
              "ofType": null
            },
            "defaultValue": null,
            "isDeprecated": false,
            "deprecationReason": null
          },
          {
            "name": "educationalAttainment",
            "description": null,
            "type": {
              "kind": "ENUM",
              "name": "EducationType",
              "ofType": null
            },
            "defaultValue": null,
            "isDeprecated": false,
            "deprecationReason": null
          },
          {
            "name": "gender",
            "description": null,
            "type": {
              "kind": "SCALAR",
              "name": "String",
              "ofType": null
            },
            "defaultValue": null,
            "isDeprecated": false,
            "deprecationReason": null
          },
          {
            "name": "identifier",
            "description": null,
            "type": {
              "kind": "LIST",
              "name": null,
              "ofType": {
                "kind": "INPUT_OBJECT",
                "name": "IdentityInput",
                "ofType": null
              }
            },
            "defaultValue": null,
            "isDeprecated": false,
            "deprecationReason": null
          },
          {
            "name": "maritalStatus",
            "description": null,
            "type": {
              "kind": "ENUM",
              "name": "MaritalStatusType",
              "ofType": null
            },
            "defaultValue": null,
            "isDeprecated": false,
            "deprecationReason": null
          },
          {
            "name": "multipleBirth",
            "description": null,
            "type": {
              "kind": "SCALAR",
              "name": "Int",
              "ofType": null
            },
            "defaultValue": null,
            "isDeprecated": false,
            "deprecationReason": null
          },
          {
            "name": "name",
            "description": null,
            "type": {
              "kind": "LIST",
              "name": null,
              "ofType": {
                "kind": "INPUT_OBJECT",
                "name": "HumanNameInput",
                "ofType": null
              }
            },
            "defaultValue": null,
            "isDeprecated": false,
            "deprecationReason": null
          },
          {
            "name": "nationality",
            "description": null,
            "type": {
              "kind": "LIST",
              "name": null,
              "ofType": {
                "kind": "SCALAR",
                "name": "String",
                "ofType": null
              }
            },
            "defaultValue": null,
            "isDeprecated": false,
            "deprecationReason": null
          },
          {
            "name": "occupation",
            "description": null,
            "type": {
              "kind": "SCALAR",
              "name": "String",
              "ofType": null
            },
            "defaultValue": null,
            "isDeprecated": false,
            "deprecationReason": null
          },
          {
            "name": "photo",
            "description": null,
            "type": {
              "kind": "LIST",
              "name": null,
              "ofType": {
                "kind": "NON_NULL",
                "name": null,
                "ofType": {
                  "kind": "INPUT_OBJECT",
                  "name": "AttachmentInput",
                  "ofType": null
                }
              }
            },
            "defaultValue": null,
            "isDeprecated": false,
            "deprecationReason": null
          },
          {
            "name": "reasonNotApplying",
            "description": null,
            "type": {
              "kind": "SCALAR",
              "name": "String",
              "ofType": null
            },
            "defaultValue": null,
            "isDeprecated": false,
            "deprecationReason": null
          },
          {
            "name": "telecom",
            "description": null,
            "type": {
              "kind": "LIST",
              "name": null,
              "ofType": {
                "kind": "INPUT_OBJECT",
                "name": "ContactPointInput",
                "ofType": null
              }
            },
            "defaultValue": null,
            "isDeprecated": false,
            "deprecationReason": null
          }
        ],
        "interfaces": null,
        "enumValues": null,
        "possibleTypes": null
      },
      {
        "kind": "OBJECT",
        "name": "Query",
        "description": null,
        "fields": [
          {
            "name": "fetchBirthRegistration",
            "description": null,
            "args": [
              {
                "name": "id",
                "description": null,
                "type": {
                  "kind": "NON_NULL",
                  "name": null,
                  "ofType": {
                    "kind": "SCALAR",
                    "name": "ID",
                    "ofType": null
                  }
                },
                "defaultValue": null,
                "isDeprecated": false,
                "deprecationReason": null
              }
            ],
            "type": {
              "kind": "OBJECT",
              "name": "BirthRegistration",
              "ofType": null
            },
            "isDeprecated": false,
            "deprecationReason": null
          },
          {
            "name": "fetchDeathRegistration",
            "description": null,
            "args": [
              {
                "name": "id",
                "description": null,
                "type": {
                  "kind": "NON_NULL",
                  "name": null,
                  "ofType": {
                    "kind": "SCALAR",
                    "name": "ID",
                    "ofType": null
                  }
                },
                "defaultValue": null,
                "isDeprecated": false,
                "deprecationReason": null
              }
            ],
            "type": {
              "kind": "OBJECT",
              "name": "DeathRegistration",
              "ofType": null
            },
            "isDeprecated": false,
            "deprecationReason": null
          },
          {
            "name": "fetchEventRegistration",
            "description": null,
            "args": [
              {
                "name": "id",
                "description": null,
                "type": {
                  "kind": "NON_NULL",
                  "name": null,
                  "ofType": {
                    "kind": "SCALAR",
                    "name": "ID",
                    "ofType": null
                  }
                },
                "defaultValue": null,
                "isDeprecated": false,
                "deprecationReason": null
              }
            ],
            "type": {
              "kind": "INTERFACE",
              "name": "EventRegistration",
              "ofType": null
            },
            "isDeprecated": false,
            "deprecationReason": null
          },
          {
            "name": "fetchLocationWiseEventMetrics",
            "description": null,
            "args": [
              {
                "name": "event",
                "description": null,
                "type": {
                  "kind": "NON_NULL",
                  "name": null,
                  "ofType": {
                    "kind": "SCALAR",
                    "name": "String",
                    "ofType": null
                  }
                },
                "defaultValue": null,
                "isDeprecated": false,
                "deprecationReason": null
              },
              {
                "name": "locationId",
                "description": null,
                "type": {
                  "kind": "SCALAR",
                  "name": "String",
                  "ofType": null
                },
                "defaultValue": null,
                "isDeprecated": false,
                "deprecationReason": null
              },
              {
                "name": "timeEnd",
                "description": null,
                "type": {
                  "kind": "NON_NULL",
                  "name": null,
                  "ofType": {
                    "kind": "SCALAR",
                    "name": "String",
                    "ofType": null
                  }
                },
                "defaultValue": null,
                "isDeprecated": false,
                "deprecationReason": null
              },
              {
                "name": "timeStart",
                "description": null,
                "type": {
                  "kind": "NON_NULL",
                  "name": null,
                  "ofType": {
                    "kind": "SCALAR",
                    "name": "String",
                    "ofType": null
                  }
                },
                "defaultValue": null,
                "isDeprecated": false,
                "deprecationReason": null
              }
            ],
            "type": {
              "kind": "LIST",
              "name": null,
              "ofType": {
                "kind": "NON_NULL",
                "name": null,
                "ofType": {
                  "kind": "OBJECT",
                  "name": "LocationWiseEstimationMetric",
                  "ofType": null
                }
              }
            },
            "isDeprecated": false,
            "deprecationReason": null
          },
          {
            "name": "fetchMonthWiseEventMetrics",
            "description": null,
            "args": [
              {
                "name": "event",
                "description": null,
                "type": {
                  "kind": "NON_NULL",
                  "name": null,
                  "ofType": {
                    "kind": "SCALAR",
                    "name": "String",
                    "ofType": null
                  }
                },
                "defaultValue": null,
                "isDeprecated": false,
                "deprecationReason": null
              },
              {
                "name": "locationId",
                "description": null,
                "type": {
                  "kind": "SCALAR",
                  "name": "String",
                  "ofType": null
                },
                "defaultValue": null,
                "isDeprecated": false,
                "deprecationReason": null
              },
              {
                "name": "timeEnd",
                "description": null,
                "type": {
                  "kind": "NON_NULL",
                  "name": null,
                  "ofType": {
                    "kind": "SCALAR",
                    "name": "String",
                    "ofType": null
                  }
                },
                "defaultValue": null,
                "isDeprecated": false,
                "deprecationReason": null
              },
              {
                "name": "timeStart",
                "description": null,
                "type": {
                  "kind": "NON_NULL",
                  "name": null,
                  "ofType": {
                    "kind": "SCALAR",
                    "name": "String",
                    "ofType": null
                  }
                },
                "defaultValue": null,
                "isDeprecated": false,
                "deprecationReason": null
              }
            ],
            "type": {
              "kind": "LIST",
              "name": null,
              "ofType": {
                "kind": "NON_NULL",
                "name": null,
                "ofType": {
                  "kind": "OBJECT",
                  "name": "MonthWiseEstimationMetric",
                  "ofType": null
                }
              }
            },
            "isDeprecated": false,
            "deprecationReason": null
          },
          {
            "name": "fetchRegistration",
            "description": null,
            "args": [
              {
                "name": "id",
                "description": null,
                "type": {
                  "kind": "NON_NULL",
                  "name": null,
                  "ofType": {
                    "kind": "SCALAR",
                    "name": "ID",
                    "ofType": null
                  }
                },
                "defaultValue": null,
                "isDeprecated": false,
                "deprecationReason": null
              }
            ],
            "type": {
              "kind": "INTERFACE",
              "name": "EventRegistration",
              "ofType": null
            },
            "isDeprecated": false,
            "deprecationReason": null
          },
          {
            "name": "fetchRegistrationCountByStatus",
            "description": null,
            "args": [
              {
                "name": "event",
                "description": null,
                "type": {
                  "kind": "SCALAR",
                  "name": "String",
                  "ofType": null
                },
                "defaultValue": null,
                "isDeprecated": false,
                "deprecationReason": null
              },
              {
                "name": "locationId",
                "description": null,
                "type": {
                  "kind": "SCALAR",
                  "name": "String",
                  "ofType": null
                },
                "defaultValue": null,
                "isDeprecated": false,
                "deprecationReason": null
              },
              {
                "name": "status",
                "description": null,
                "type": {
                  "kind": "NON_NULL",
                  "name": null,
                  "ofType": {
                    "kind": "LIST",
                    "name": null,
                    "ofType": {
                      "kind": "SCALAR",
                      "name": "String",
                      "ofType": null
                    }
                  }
                },
                "defaultValue": null,
                "isDeprecated": false,
                "deprecationReason": null
              }
            ],
            "type": {
              "kind": "OBJECT",
              "name": "RegistrationCountResult",
              "ofType": null
            },
            "isDeprecated": false,
            "deprecationReason": null
          },
          {
            "name": "getActiveCertificatesSVG",
            "description": null,
            "args": [],
            "type": {
              "kind": "LIST",
              "name": null,
              "ofType": {
                "kind": "OBJECT",
                "name": "CertificateSVG",
                "ofType": null
              }
            },
            "isDeprecated": false,
            "deprecationReason": null
          },
          {
            "name": "getCertificateSVG",
            "description": null,
            "args": [
              {
                "name": "event",
                "description": null,
                "type": {
                  "kind": "SCALAR",
                  "name": "String",
                  "ofType": null
                },
                "defaultValue": null,
                "isDeprecated": false,
                "deprecationReason": null
              },
              {
                "name": "status",
                "description": null,
                "type": {
                  "kind": "SCALAR",
                  "name": "String",
                  "ofType": null
                },
                "defaultValue": null,
                "isDeprecated": false,
                "deprecationReason": null
              }
            ],
            "type": {
              "kind": "OBJECT",
              "name": "CertificateSVG",
              "ofType": null
            },
            "isDeprecated": false,
            "deprecationReason": null
          },
          {
            "name": "getDeclarationsStartedMetrics",
            "description": null,
            "args": [
              {
                "name": "locationId",
                "description": null,
                "type": {
                  "kind": "NON_NULL",
                  "name": null,
                  "ofType": {
                    "kind": "SCALAR",
                    "name": "String",
                    "ofType": null
                  }
                },
                "defaultValue": null,
                "isDeprecated": false,
                "deprecationReason": null
              },
              {
                "name": "timeEnd",
                "description": null,
                "type": {
                  "kind": "NON_NULL",
                  "name": null,
                  "ofType": {
                    "kind": "SCALAR",
                    "name": "String",
                    "ofType": null
                  }
                },
                "defaultValue": null,
                "isDeprecated": false,
                "deprecationReason": null
              },
              {
                "name": "timeStart",
                "description": null,
                "type": {
                  "kind": "NON_NULL",
                  "name": null,
                  "ofType": {
                    "kind": "SCALAR",
                    "name": "String",
                    "ofType": null
                  }
                },
                "defaultValue": null,
                "isDeprecated": false,
                "deprecationReason": null
              }
            ],
            "type": {
              "kind": "OBJECT",
              "name": "DeclarationsStartedMetrics",
              "ofType": null
            },
            "isDeprecated": false,
            "deprecationReason": null
          },
          {
            "name": "getEventsWithProgress",
            "description": null,
            "args": [
              {
                "name": "count",
                "description": null,
                "type": {
                  "kind": "SCALAR",
                  "name": "Int",
                  "ofType": null
                },
                "defaultValue": null,
                "isDeprecated": false,
                "deprecationReason": null
              },
              {
                "name": "locationId",
                "description": null,
                "type": {
                  "kind": "SCALAR",
                  "name": "String",
                  "ofType": null
                },
                "defaultValue": null,
                "isDeprecated": false,
                "deprecationReason": null
              },
              {
                "name": "skip",
                "description": null,
                "type": {
                  "kind": "SCALAR",
                  "name": "Int",
                  "ofType": null
                },
                "defaultValue": null,
                "isDeprecated": false,
                "deprecationReason": null
              },
              {
                "name": "sort",
                "description": null,
                "type": {
                  "kind": "SCALAR",
                  "name": "String",
                  "ofType": null
                },
                "defaultValue": null,
                "isDeprecated": false,
                "deprecationReason": null
              },
              {
                "name": "status",
                "description": null,
                "type": {
                  "kind": "LIST",
                  "name": null,
                  "ofType": {
                    "kind": "SCALAR",
                    "name": "String",
                    "ofType": null
                  }
                },
                "defaultValue": null,
                "isDeprecated": false,
                "deprecationReason": null
              },
              {
                "name": "type",
                "description": null,
                "type": {
                  "kind": "LIST",
                  "name": null,
                  "ofType": {
                    "kind": "SCALAR",
                    "name": "String",
                    "ofType": null
                  }
                },
                "defaultValue": null,
                "isDeprecated": false,
                "deprecationReason": null
              }
            ],
            "type": {
              "kind": "OBJECT",
              "name": "EventProgressResultSet",
              "ofType": null
            },
            "isDeprecated": false,
            "deprecationReason": null
          },
          {
            "name": "getFormDraft",
            "description": null,
            "args": [],
            "type": {
              "kind": "LIST",
              "name": null,
              "ofType": {
                "kind": "NON_NULL",
                "name": null,
                "ofType": {
                  "kind": "OBJECT",
                  "name": "FormDraft",
                  "ofType": null
                }
              }
            },
            "isDeprecated": false,
            "deprecationReason": null
          },
          {
            "name": "getLocationStatistics",
            "description": null,
            "args": [
              {
                "name": "locationId",
                "description": null,
                "type": {
                  "kind": "SCALAR",
                  "name": "String",
                  "ofType": null
                },
                "defaultValue": null,
                "isDeprecated": false,
                "deprecationReason": null
              },
              {
                "name": "populationYear",
                "description": null,
                "type": {
                  "kind": "NON_NULL",
                  "name": null,
                  "ofType": {
                    "kind": "SCALAR",
                    "name": "Int",
                    "ofType": null
                  }
                },
                "defaultValue": null,
                "isDeprecated": false,
                "deprecationReason": null
              }
            ],
            "type": {
              "kind": "OBJECT",
              "name": "LocationStatisticsResponse",
              "ofType": null
            },
            "isDeprecated": false,
            "deprecationReason": null
          },
          {
            "name": "getRoles",
            "description": null,
            "args": [
              {
                "name": "active",
                "description": null,
                "type": {
                  "kind": "SCALAR",
                  "name": "Boolean",
                  "ofType": null
                },
                "defaultValue": null,
                "isDeprecated": false,
                "deprecationReason": null
              },
              {
                "name": "sortBy",
                "description": null,
                "type": {
                  "kind": "SCALAR",
                  "name": "String",
                  "ofType": null
                },
                "defaultValue": null,
                "isDeprecated": false,
                "deprecationReason": null
              },
              {
                "name": "sortOrder",
                "description": null,
                "type": {
                  "kind": "SCALAR",
                  "name": "String",
                  "ofType": null
                },
                "defaultValue": null,
                "isDeprecated": false,
                "deprecationReason": null
              },
              {
                "name": "title",
                "description": null,
                "type": {
                  "kind": "SCALAR",
                  "name": "String",
                  "ofType": null
                },
                "defaultValue": null,
                "isDeprecated": false,
                "deprecationReason": null
              },
              {
                "name": "type",
                "description": null,
                "type": {
                  "kind": "SCALAR",
                  "name": "String",
                  "ofType": null
                },
                "defaultValue": null,
                "isDeprecated": false,
                "deprecationReason": null
              },
              {
                "name": "value",
                "description": null,
                "type": {
                  "kind": "INPUT_OBJECT",
                  "name": "ComparisonInput",
                  "ofType": null
                },
                "defaultValue": null,
                "isDeprecated": false,
                "deprecationReason": null
              }
            ],
            "type": {
              "kind": "LIST",
              "name": null,
              "ofType": {
                "kind": "OBJECT",
                "name": "Role",
                "ofType": null
              }
            },
            "isDeprecated": false,
            "deprecationReason": null
          },
          {
            "name": "getTotalCertifications",
            "description": null,
            "args": [
              {
                "name": "locationId",
                "description": null,
                "type": {
                  "kind": "SCALAR",
                  "name": "String",
                  "ofType": null
                },
                "defaultValue": null,
                "isDeprecated": false,
                "deprecationReason": null
              },
              {
                "name": "timeEnd",
                "description": null,
                "type": {
                  "kind": "NON_NULL",
                  "name": null,
                  "ofType": {
                    "kind": "SCALAR",
                    "name": "String",
                    "ofType": null
                  }
                },
                "defaultValue": null,
                "isDeprecated": false,
                "deprecationReason": null
              },
              {
                "name": "timeStart",
                "description": null,
                "type": {
                  "kind": "NON_NULL",
                  "name": null,
                  "ofType": {
                    "kind": "SCALAR",
                    "name": "String",
                    "ofType": null
                  }
                },
                "defaultValue": null,
                "isDeprecated": false,
                "deprecationReason": null
              }
            ],
            "type": {
              "kind": "LIST",
              "name": null,
              "ofType": {
                "kind": "NON_NULL",
                "name": null,
                "ofType": {
                  "kind": "OBJECT",
                  "name": "CertificationMetric",
                  "ofType": null
                }
              }
            },
            "isDeprecated": false,
            "deprecationReason": null
          },
          {
            "name": "getTotalCorrections",
            "description": null,
            "args": [
              {
                "name": "event",
                "description": null,
                "type": {
                  "kind": "NON_NULL",
                  "name": null,
                  "ofType": {
                    "kind": "SCALAR",
                    "name": "String",
                    "ofType": null
                  }
                },
                "defaultValue": null,
                "isDeprecated": false,
                "deprecationReason": null
              },
              {
                "name": "locationId",
                "description": null,
                "type": {
                  "kind": "SCALAR",
                  "name": "String",
                  "ofType": null
                },
                "defaultValue": null,
                "isDeprecated": false,
                "deprecationReason": null
              },
              {
                "name": "timeEnd",
                "description": null,
                "type": {
                  "kind": "NON_NULL",
                  "name": null,
                  "ofType": {
                    "kind": "SCALAR",
                    "name": "String",
                    "ofType": null
                  }
                },
                "defaultValue": null,
                "isDeprecated": false,
                "deprecationReason": null
              },
              {
                "name": "timeStart",
                "description": null,
                "type": {
                  "kind": "NON_NULL",
                  "name": null,
                  "ofType": {
                    "kind": "SCALAR",
                    "name": "String",
                    "ofType": null
                  }
                },
                "defaultValue": null,
                "isDeprecated": false,
                "deprecationReason": null
              }
            ],
            "type": {
              "kind": "LIST",
              "name": null,
              "ofType": {
                "kind": "NON_NULL",
                "name": null,
                "ofType": {
                  "kind": "OBJECT",
                  "name": "CorrectionMetric",
                  "ofType": null
                }
              }
            },
            "isDeprecated": false,
            "deprecationReason": null
          },
          {
            "name": "getTotalMetrics",
            "description": null,
            "args": [
              {
                "name": "event",
                "description": null,
                "type": {
                  "kind": "NON_NULL",
                  "name": null,
                  "ofType": {
                    "kind": "SCALAR",
                    "name": "String",
                    "ofType": null
                  }
                },
                "defaultValue": null,
                "isDeprecated": false,
                "deprecationReason": null
              },
              {
                "name": "locationId",
                "description": null,
                "type": {
                  "kind": "SCALAR",
                  "name": "String",
                  "ofType": null
                },
                "defaultValue": null,
                "isDeprecated": false,
                "deprecationReason": null
              },
              {
                "name": "timeEnd",
                "description": null,
                "type": {
                  "kind": "NON_NULL",
                  "name": null,
                  "ofType": {
                    "kind": "SCALAR",
                    "name": "String",
                    "ofType": null
                  }
                },
                "defaultValue": null,
                "isDeprecated": false,
                "deprecationReason": null
              },
              {
                "name": "timeStart",
                "description": null,
                "type": {
                  "kind": "NON_NULL",
                  "name": null,
                  "ofType": {
                    "kind": "SCALAR",
                    "name": "String",
                    "ofType": null
                  }
                },
                "defaultValue": null,
                "isDeprecated": false,
                "deprecationReason": null
              }
            ],
            "type": {
              "kind": "OBJECT",
              "name": "TotalMetricsResult",
              "ofType": null
            },
            "isDeprecated": false,
            "deprecationReason": null
          },
          {
            "name": "getTotalPayments",
            "description": null,
            "args": [
              {
                "name": "event",
                "description": null,
                "type": {
                  "kind": "NON_NULL",
                  "name": null,
                  "ofType": {
                    "kind": "SCALAR",
                    "name": "String",
                    "ofType": null
                  }
                },
                "defaultValue": null,
                "isDeprecated": false,
                "deprecationReason": null
              },
              {
                "name": "locationId",
                "description": null,
                "type": {
                  "kind": "SCALAR",
                  "name": "String",
                  "ofType": null
                },
                "defaultValue": null,
                "isDeprecated": false,
                "deprecationReason": null
              },
              {
                "name": "timeEnd",
                "description": null,
                "type": {
                  "kind": "NON_NULL",
                  "name": null,
                  "ofType": {
                    "kind": "SCALAR",
                    "name": "String",
                    "ofType": null
                  }
                },
                "defaultValue": null,
                "isDeprecated": false,
                "deprecationReason": null
              },
              {
                "name": "timeStart",
                "description": null,
                "type": {
                  "kind": "NON_NULL",
                  "name": null,
                  "ofType": {
                    "kind": "SCALAR",
                    "name": "String",
                    "ofType": null
                  }
                },
                "defaultValue": null,
                "isDeprecated": false,
                "deprecationReason": null
              }
            ],
            "type": {
              "kind": "LIST",
              "name": null,
              "ofType": {
                "kind": "NON_NULL",
                "name": null,
                "ofType": {
                  "kind": "OBJECT",
                  "name": "PaymentMetric",
                  "ofType": null
                }
              }
            },
            "isDeprecated": false,
            "deprecationReason": null
          },
          {
            "name": "getUser",
            "description": null,
            "args": [
              {
                "name": "userId",
                "description": null,
                "type": {
                  "kind": "SCALAR",
                  "name": "String",
                  "ofType": null
                },
                "defaultValue": null,
                "isDeprecated": false,
                "deprecationReason": null
              }
            ],
            "type": {
              "kind": "OBJECT",
              "name": "User",
              "ofType": null
            },
            "isDeprecated": false,
            "deprecationReason": null
          },
          {
            "name": "getUserAuditLog",
            "description": null,
            "args": [
              {
                "name": "count",
                "description": null,
                "type": {
                  "kind": "NON_NULL",
                  "name": null,
                  "ofType": {
                    "kind": "SCALAR",
                    "name": "Int",
                    "ofType": null
                  }
                },
                "defaultValue": null,
                "isDeprecated": false,
                "deprecationReason": null
              },
              {
                "name": "practitionerId",
                "description": null,
                "type": {
                  "kind": "NON_NULL",
                  "name": null,
                  "ofType": {
                    "kind": "SCALAR",
                    "name": "String",
                    "ofType": null
                  }
                },
                "defaultValue": null,
                "isDeprecated": false,
                "deprecationReason": null
              },
              {
                "name": "skip",
                "description": null,
                "type": {
                  "kind": "SCALAR",
                  "name": "Int",
                  "ofType": null
                },
                "defaultValue": null,
                "isDeprecated": false,
                "deprecationReason": null
              }
            ],
            "type": {
              "kind": "OBJECT",
              "name": "UserAuditLogResultSet",
              "ofType": null
            },
            "isDeprecated": false,
            "deprecationReason": null
          },
          {
            "name": "getUserByMobile",
            "description": null,
            "args": [
              {
                "name": "mobile",
                "description": null,
                "type": {
                  "kind": "SCALAR",
                  "name": "String",
                  "ofType": null
                },
                "defaultValue": null,
                "isDeprecated": false,
                "deprecationReason": null
              }
            ],
            "type": {
              "kind": "OBJECT",
              "name": "User",
              "ofType": null
            },
            "isDeprecated": false,
            "deprecationReason": null
          },
          {
            "name": "hasChildLocation",
            "description": null,
            "args": [
              {
                "name": "parentId",
                "description": null,
                "type": {
                  "kind": "SCALAR",
                  "name": "String",
                  "ofType": null
                },
                "defaultValue": null,
                "isDeprecated": false,
                "deprecationReason": null
              }
            ],
            "type": {
              "kind": "OBJECT",
              "name": "Location",
              "ofType": null
            },
            "isDeprecated": false,
            "deprecationReason": null
          },
          {
            "name": "listBirthRegistrations",
            "description": null,
            "args": [
              {
                "name": "count",
                "description": null,
                "type": {
                  "kind": "SCALAR",
                  "name": "Int",
                  "ofType": null
                },
                "defaultValue": null,
                "isDeprecated": false,
                "deprecationReason": null
              },
              {
                "name": "from",
                "description": null,
                "type": {
                  "kind": "SCALAR",
                  "name": "Date",
                  "ofType": null
                },
                "defaultValue": null,
                "isDeprecated": false,
                "deprecationReason": null
              },
              {
                "name": "locationIds",
                "description": null,
                "type": {
                  "kind": "LIST",
                  "name": null,
                  "ofType": {
                    "kind": "SCALAR",
                    "name": "String",
                    "ofType": null
                  }
                },
                "defaultValue": null,
                "isDeprecated": false,
                "deprecationReason": null
              },
              {
                "name": "skip",
                "description": null,
                "type": {
                  "kind": "SCALAR",
                  "name": "Int",
                  "ofType": null
                },
                "defaultValue": null,
                "isDeprecated": false,
                "deprecationReason": null
              },
              {
                "name": "status",
                "description": null,
                "type": {
                  "kind": "SCALAR",
                  "name": "String",
                  "ofType": null
                },
                "defaultValue": null,
                "isDeprecated": false,
                "deprecationReason": null
              },
              {
                "name": "to",
                "description": null,
                "type": {
                  "kind": "SCALAR",
                  "name": "Date",
                  "ofType": null
                },
                "defaultValue": null,
                "isDeprecated": false,
                "deprecationReason": null
              },
              {
                "name": "userId",
                "description": null,
                "type": {
                  "kind": "SCALAR",
                  "name": "String",
                  "ofType": null
                },
                "defaultValue": null,
                "isDeprecated": false,
                "deprecationReason": null
              }
            ],
            "type": {
              "kind": "OBJECT",
              "name": "BirthRegResultSet",
              "ofType": null
            },
            "isDeprecated": false,
            "deprecationReason": null
          },
          {
            "name": "listNotifications",
            "description": null,
            "args": [
              {
                "name": "from",
                "description": null,
                "type": {
                  "kind": "SCALAR",
                  "name": "Date",
                  "ofType": null
                },
                "defaultValue": null,
                "isDeprecated": false,
                "deprecationReason": null
              },
              {
                "name": "locationIds",
                "description": null,
                "type": {
                  "kind": "LIST",
                  "name": null,
                  "ofType": {
                    "kind": "SCALAR",
                    "name": "String",
                    "ofType": null
                  }
                },
                "defaultValue": null,
                "isDeprecated": false,
                "deprecationReason": null
              },
              {
                "name": "status",
                "description": null,
                "type": {
                  "kind": "SCALAR",
                  "name": "String",
                  "ofType": null
                },
                "defaultValue": null,
                "isDeprecated": false,
                "deprecationReason": null
              },
              {
                "name": "to",
                "description": null,
                "type": {
                  "kind": "SCALAR",
                  "name": "Date",
                  "ofType": null
                },
                "defaultValue": null,
                "isDeprecated": false,
                "deprecationReason": null
              },
              {
                "name": "userId",
                "description": null,
                "type": {
                  "kind": "SCALAR",
                  "name": "String",
                  "ofType": null
                },
                "defaultValue": null,
                "isDeprecated": false,
                "deprecationReason": null
              }
            ],
            "type": {
              "kind": "LIST",
              "name": null,
              "ofType": {
                "kind": "OBJECT",
                "name": "Notification",
                "ofType": null
              }
            },
            "isDeprecated": false,
            "deprecationReason": null
          },
          {
            "name": "locationById",
            "description": null,
            "args": [
              {
                "name": "locationId",
                "description": null,
                "type": {
                  "kind": "SCALAR",
                  "name": "String",
                  "ofType": null
                },
                "defaultValue": null,
                "isDeprecated": false,
                "deprecationReason": null
              }
            ],
            "type": {
              "kind": "OBJECT",
              "name": "Location",
              "ofType": null
            },
            "isDeprecated": false,
            "deprecationReason": null
          },
          {
            "name": "locationsByParent",
            "description": null,
            "args": [
              {
                "name": "parentId",
                "description": null,
                "type": {
                  "kind": "SCALAR",
                  "name": "String",
                  "ofType": null
                },
                "defaultValue": null,
                "isDeprecated": false,
                "deprecationReason": null
              },
              {
                "name": "type",
                "description": null,
                "type": {
                  "kind": "SCALAR",
                  "name": "String",
                  "ofType": null
                },
                "defaultValue": null,
                "isDeprecated": false,
                "deprecationReason": null
              }
            ],
            "type": {
              "kind": "LIST",
              "name": null,
              "ofType": {
                "kind": "OBJECT",
                "name": "Location",
                "ofType": null
              }
            },
            "isDeprecated": false,
            "deprecationReason": null
          },
          {
            "name": "queryPersonByIdentifier",
            "description": null,
            "args": [
              {
                "name": "identifier",
                "description": null,
                "type": {
                  "kind": "NON_NULL",
                  "name": null,
                  "ofType": {
                    "kind": "SCALAR",
                    "name": "ID",
                    "ofType": null
                  }
                },
                "defaultValue": null,
                "isDeprecated": false,
                "deprecationReason": null
              }
            ],
            "type": {
              "kind": "OBJECT",
              "name": "Person",
              "ofType": null
            },
            "isDeprecated": false,
            "deprecationReason": null
          },
          {
            "name": "queryPersonByNidIdentifier",
            "description": null,
            "args": [
              {
                "name": "country",
                "description": null,
                "type": {
                  "kind": "SCALAR",
                  "name": "String",
                  "ofType": null
                },
                "defaultValue": null,
                "isDeprecated": false,
                "deprecationReason": null
              },
              {
                "name": "dob",
                "description": null,
                "type": {
                  "kind": "SCALAR",
                  "name": "String",
                  "ofType": null
                },
                "defaultValue": null,
                "isDeprecated": false,
                "deprecationReason": null
              },
              {
                "name": "nid",
                "description": null,
                "type": {
                  "kind": "SCALAR",
                  "name": "String",
                  "ofType": null
                },
                "defaultValue": null,
                "isDeprecated": false,
                "deprecationReason": null
              }
            ],
            "type": {
              "kind": "OBJECT",
              "name": "Person",
              "ofType": null
            },
            "isDeprecated": false,
            "deprecationReason": null
          },
          {
            "name": "queryRegistrationByIdentifier",
            "description": null,
            "args": [
              {
                "name": "identifier",
                "description": null,
                "type": {
                  "kind": "NON_NULL",
                  "name": null,
                  "ofType": {
                    "kind": "SCALAR",
                    "name": "ID",
                    "ofType": null
                  }
                },
                "defaultValue": null,
                "isDeprecated": false,
                "deprecationReason": null
              }
            ],
            "type": {
              "kind": "OBJECT",
              "name": "BirthRegistration",
              "ofType": null
            },
            "isDeprecated": false,
            "deprecationReason": null
          },
          {
            "name": "searchBirthRegistrations",
            "description": null,
            "args": [
              {
                "name": "fromDate",
                "description": null,
                "type": {
                  "kind": "SCALAR",
                  "name": "Date",
                  "ofType": null
                },
                "defaultValue": null,
                "isDeprecated": false,
                "deprecationReason": null
              },
              {
                "name": "toDate",
                "description": null,
                "type": {
                  "kind": "SCALAR",
                  "name": "Date",
                  "ofType": null
                },
                "defaultValue": null,
                "isDeprecated": false,
                "deprecationReason": null
              }
            ],
            "type": {
              "kind": "LIST",
              "name": null,
              "ofType": {
                "kind": "OBJECT",
                "name": "BirthRegistration",
                "ofType": null
              }
            },
            "isDeprecated": false,
            "deprecationReason": null
          },
          {
            "name": "searchDeathRegistrations",
            "description": null,
            "args": [
              {
                "name": "fromDate",
                "description": null,
                "type": {
                  "kind": "SCALAR",
                  "name": "Date",
                  "ofType": null
                },
                "defaultValue": null,
                "isDeprecated": false,
                "deprecationReason": null
              },
              {
                "name": "toDate",
                "description": null,
                "type": {
                  "kind": "SCALAR",
                  "name": "Date",
                  "ofType": null
                },
                "defaultValue": null,
                "isDeprecated": false,
                "deprecationReason": null
              }
            ],
            "type": {
              "kind": "LIST",
              "name": null,
              "ofType": {
                "kind": "OBJECT",
                "name": "DeathRegistration",
                "ofType": null
              }
            },
            "isDeprecated": false,
            "deprecationReason": null
          },
          {
            "name": "searchEvents",
            "description": null,
            "args": [
              {
                "name": "contactNumber",
                "description": null,
                "type": {
                  "kind": "SCALAR",
                  "name": "String",
                  "ofType": null
                },
                "defaultValue": null,
                "isDeprecated": false,
                "deprecationReason": null
              },
              {
                "name": "count",
                "description": null,
                "type": {
                  "kind": "SCALAR",
                  "name": "Int",
                  "ofType": null
                },
                "defaultValue": null,
                "isDeprecated": false,
                "deprecationReason": null
              },
              {
                "name": "locationIds",
                "description": null,
                "type": {
                  "kind": "LIST",
                  "name": null,
                  "ofType": {
                    "kind": "NON_NULL",
                    "name": null,
                    "ofType": {
                      "kind": "SCALAR",
                      "name": "String",
                      "ofType": null
                    }
                  }
                },
                "defaultValue": null,
                "isDeprecated": false,
                "deprecationReason": null
              },
              {
                "name": "name",
                "description": null,
                "type": {
                  "kind": "SCALAR",
                  "name": "String",
                  "ofType": null
                },
                "defaultValue": null,
                "isDeprecated": false,
                "deprecationReason": null
              },
              {
                "name": "registrationNumber",
                "description": null,
                "type": {
                  "kind": "SCALAR",
                  "name": "String",
                  "ofType": null
                },
                "defaultValue": null,
                "isDeprecated": false,
                "deprecationReason": null
              },
              {
                "name": "skip",
                "description": null,
                "type": {
                  "kind": "SCALAR",
                  "name": "Int",
                  "ofType": null
                },
                "defaultValue": null,
                "isDeprecated": false,
                "deprecationReason": null
              },
              {
                "name": "sort",
                "description": null,
                "type": {
                  "kind": "SCALAR",
                  "name": "String",
                  "ofType": null
                },
                "defaultValue": null,
                "isDeprecated": false,
                "deprecationReason": null
              },
              {
                "name": "sortColumn",
                "description": null,
                "type": {
                  "kind": "SCALAR",
                  "name": "String",
                  "ofType": null
                },
                "defaultValue": null,
                "isDeprecated": false,
                "deprecationReason": null
              },
              {
                "name": "status",
                "description": null,
                "type": {
                  "kind": "LIST",
                  "name": null,
                  "ofType": {
                    "kind": "SCALAR",
                    "name": "String",
                    "ofType": null
                  }
                },
                "defaultValue": null,
                "isDeprecated": false,
                "deprecationReason": null
              },
              {
                "name": "trackingId",
                "description": null,
                "type": {
                  "kind": "SCALAR",
                  "name": "String",
                  "ofType": null
                },
                "defaultValue": null,
                "isDeprecated": false,
                "deprecationReason": null
              },
              {
                "name": "type",
                "description": null,
                "type": {
                  "kind": "LIST",
                  "name": null,
                  "ofType": {
                    "kind": "SCALAR",
                    "name": "String",
                    "ofType": null
                  }
                },
                "defaultValue": null,
                "isDeprecated": false,
                "deprecationReason": null
              },
              {
                "name": "userId",
                "description": null,
                "type": {
                  "kind": "SCALAR",
                  "name": "String",
                  "ofType": null
                },
                "defaultValue": null,
                "isDeprecated": false,
                "deprecationReason": null
              }
            ],
            "type": {
              "kind": "OBJECT",
              "name": "EventSearchResultSet",
              "ofType": null
            },
            "isDeprecated": false,
            "deprecationReason": null
          },
          {
            "name": "searchFieldAgents",
            "description": null,
            "args": [
              {
                "name": "count",
                "description": null,
                "type": {
                  "kind": "SCALAR",
                  "name": "Int",
                  "ofType": null
                },
                "defaultValue": null,
                "isDeprecated": false,
                "deprecationReason": null
              },
              {
                "name": "event",
                "description": null,
                "type": {
                  "kind": "SCALAR",
                  "name": "String",
                  "ofType": null
                },
                "defaultValue": null,
                "isDeprecated": false,
                "deprecationReason": null
              },
              {
                "name": "language",
                "description": null,
                "type": {
                  "kind": "SCALAR",
                  "name": "String",
                  "ofType": null
                },
                "defaultValue": null,
                "isDeprecated": false,
                "deprecationReason": null
              },
              {
                "name": "locationId",
                "description": null,
                "type": {
                  "kind": "SCALAR",
                  "name": "String",
                  "ofType": null
                },
                "defaultValue": null,
                "isDeprecated": false,
                "deprecationReason": null
              },
              {
                "name": "primaryOfficeId",
                "description": null,
                "type": {
                  "kind": "SCALAR",
                  "name": "String",
                  "ofType": null
                },
                "defaultValue": null,
                "isDeprecated": false,
                "deprecationReason": null
              },
              {
                "name": "skip",
                "description": null,
                "type": {
                  "kind": "SCALAR",
                  "name": "Int",
                  "ofType": null
                },
                "defaultValue": null,
                "isDeprecated": false,
                "deprecationReason": null
              },
              {
                "name": "sort",
                "description": null,
                "type": {
                  "kind": "SCALAR",
                  "name": "String",
                  "ofType": null
                },
                "defaultValue": null,
                "isDeprecated": false,
                "deprecationReason": null
              },
              {
                "name": "status",
                "description": null,
                "type": {
                  "kind": "SCALAR",
                  "name": "String",
                  "ofType": null
                },
                "defaultValue": null,
                "isDeprecated": false,
                "deprecationReason": null
              },
              {
                "name": "timeEnd",
                "description": null,
                "type": {
                  "kind": "NON_NULL",
                  "name": null,
                  "ofType": {
                    "kind": "SCALAR",
                    "name": "String",
                    "ofType": null
                  }
                },
                "defaultValue": null,
                "isDeprecated": false,
                "deprecationReason": null
              },
              {
                "name": "timeStart",
                "description": null,
                "type": {
                  "kind": "NON_NULL",
                  "name": null,
                  "ofType": {
                    "kind": "SCALAR",
                    "name": "String",
                    "ofType": null
                  }
                },
                "defaultValue": null,
                "isDeprecated": false,
                "deprecationReason": null
              }
            ],
            "type": {
              "kind": "OBJECT",
              "name": "SearchFieldAgentResult",
              "ofType": null
            },
            "isDeprecated": false,
            "deprecationReason": null
          },
          {
            "name": "searchUsers",
            "description": null,
            "args": [
              {
                "name": "count",
                "description": null,
                "type": {
                  "kind": "SCALAR",
                  "name": "Int",
                  "ofType": null
                },
                "defaultValue": null,
                "isDeprecated": false,
                "deprecationReason": null
              },
              {
                "name": "locationId",
                "description": null,
                "type": {
                  "kind": "SCALAR",
                  "name": "String",
                  "ofType": null
                },
                "defaultValue": null,
                "isDeprecated": false,
                "deprecationReason": null
              },
              {
                "name": "mobile",
                "description": null,
                "type": {
                  "kind": "SCALAR",
                  "name": "String",
                  "ofType": null
                },
                "defaultValue": null,
                "isDeprecated": false,
                "deprecationReason": null
              },
              {
                "name": "primaryOfficeId",
                "description": null,
                "type": {
                  "kind": "SCALAR",
                  "name": "String",
                  "ofType": null
                },
                "defaultValue": null,
                "isDeprecated": false,
                "deprecationReason": null
              },
              {
                "name": "role",
                "description": null,
                "type": {
                  "kind": "SCALAR",
                  "name": "String",
                  "ofType": null
                },
                "defaultValue": null,
                "isDeprecated": false,
                "deprecationReason": null
              },
              {
                "name": "skip",
                "description": null,
                "type": {
                  "kind": "SCALAR",
                  "name": "Int",
                  "ofType": null
                },
                "defaultValue": null,
                "isDeprecated": false,
                "deprecationReason": null
              },
              {
                "name": "sort",
                "description": null,
                "type": {
                  "kind": "SCALAR",
                  "name": "String",
                  "ofType": null
                },
                "defaultValue": null,
                "isDeprecated": false,
                "deprecationReason": null
              },
              {
                "name": "status",
                "description": null,
                "type": {
                  "kind": "SCALAR",
                  "name": "String",
                  "ofType": null
                },
                "defaultValue": null,
                "isDeprecated": false,
                "deprecationReason": null
              },
              {
                "name": "username",
                "description": null,
                "type": {
                  "kind": "SCALAR",
                  "name": "String",
                  "ofType": null
                },
                "defaultValue": null,
                "isDeprecated": false,
                "deprecationReason": null
              }
            ],
            "type": {
              "kind": "OBJECT",
              "name": "SearchUserResult",
              "ofType": null
            },
            "isDeprecated": false,
            "deprecationReason": null
          },
          {
            "name": "verifyPasswordById",
            "description": null,
            "args": [
              {
                "name": "id",
                "description": null,
                "type": {
                  "kind": "NON_NULL",
                  "name": null,
                  "ofType": {
                    "kind": "SCALAR",
                    "name": "String",
                    "ofType": null
                  }
                },
                "defaultValue": null,
                "isDeprecated": false,
                "deprecationReason": null
              },
              {
                "name": "password",
                "description": null,
                "type": {
                  "kind": "NON_NULL",
                  "name": null,
                  "ofType": {
                    "kind": "SCALAR",
                    "name": "String",
                    "ofType": null
                  }
                },
                "defaultValue": null,
                "isDeprecated": false,
                "deprecationReason": null
              }
            ],
            "type": {
              "kind": "OBJECT",
              "name": "VerifyPasswordResult",
              "ofType": null
            },
            "isDeprecated": false,
            "deprecationReason": null
          }
        ],
        "inputFields": null,
        "interfaces": [],
        "enumValues": null,
        "possibleTypes": null
      },
      {
        "kind": "INPUT_OBJECT",
        "name": "QuestionInput",
        "description": null,
        "fields": null,
        "inputFields": [
          {
            "name": "conditionals",
            "description": null,
            "type": {
              "kind": "LIST",
              "name": null,
              "ofType": {
                "kind": "NON_NULL",
                "name": null,
                "ofType": {
                  "kind": "INPUT_OBJECT",
                  "name": "ConditionalInput",
                  "ofType": null
                }
              }
            },
            "defaultValue": null,
            "isDeprecated": false,
            "deprecationReason": null
          },
          {
            "name": "custom",
            "description": null,
            "type": {
              "kind": "SCALAR",
              "name": "Boolean",
              "ofType": null
            },
            "defaultValue": null,
            "isDeprecated": false,
            "deprecationReason": null
          },
          {
            "name": "description",
            "description": null,
            "type": {
              "kind": "LIST",
              "name": null,
              "ofType": {
                "kind": "NON_NULL",
                "name": null,
                "ofType": {
                  "kind": "INPUT_OBJECT",
                  "name": "MesssageInput",
                  "ofType": null
                }
              }
            },
            "defaultValue": null,
            "isDeprecated": false,
            "deprecationReason": null
          },
          {
            "name": "enabled",
            "description": null,
            "type": {
              "kind": "SCALAR",
              "name": "String",
              "ofType": null
            },
            "defaultValue": null,
            "isDeprecated": false,
            "deprecationReason": null
          },
          {
            "name": "errorMessage",
            "description": null,
            "type": {
              "kind": "LIST",
              "name": null,
              "ofType": {
                "kind": "NON_NULL",
                "name": null,
                "ofType": {
                  "kind": "INPUT_OBJECT",
                  "name": "MesssageInput",
                  "ofType": null
                }
              }
            },
            "defaultValue": null,
            "isDeprecated": false,
            "deprecationReason": null
          },
          {
            "name": "fieldId",
            "description": null,
            "type": {
              "kind": "NON_NULL",
              "name": null,
              "ofType": {
                "kind": "SCALAR",
                "name": "String",
                "ofType": null
              }
            },
            "defaultValue": null,
            "isDeprecated": false,
            "deprecationReason": null
          },
          {
            "name": "fieldName",
            "description": null,
            "type": {
              "kind": "SCALAR",
              "name": "String",
              "ofType": null
            },
            "defaultValue": null,
            "isDeprecated": false,
            "deprecationReason": null
          },
          {
            "name": "fieldType",
            "description": null,
            "type": {
              "kind": "ENUM",
              "name": "CustomFieldType",
              "ofType": null
            },
            "defaultValue": null,
            "isDeprecated": false,
            "deprecationReason": null
          },
          {
            "name": "label",
            "description": null,
            "type": {
              "kind": "LIST",
              "name": null,
              "ofType": {
                "kind": "NON_NULL",
                "name": null,
                "ofType": {
                  "kind": "INPUT_OBJECT",
                  "name": "MesssageInput",
                  "ofType": null
                }
              }
            },
            "defaultValue": null,
            "isDeprecated": false,
            "deprecationReason": null
          },
          {
            "name": "maxLength",
            "description": null,
            "type": {
              "kind": "SCALAR",
              "name": "Int",
              "ofType": null
            },
            "defaultValue": null,
            "isDeprecated": false,
            "deprecationReason": null
          },
          {
            "name": "placeholder",
            "description": null,
            "type": {
              "kind": "LIST",
              "name": null,
              "ofType": {
                "kind": "NON_NULL",
                "name": null,
                "ofType": {
                  "kind": "INPUT_OBJECT",
                  "name": "MesssageInput",
                  "ofType": null
                }
              }
            },
            "defaultValue": null,
            "isDeprecated": false,
            "deprecationReason": null
          },
          {
            "name": "precedingFieldId",
            "description": null,
            "type": {
              "kind": "NON_NULL",
              "name": null,
              "ofType": {
                "kind": "SCALAR",
                "name": "String",
                "ofType": null
              }
            },
            "defaultValue": null,
            "isDeprecated": false,
            "deprecationReason": null
          },
          {
            "name": "required",
            "description": null,
            "type": {
              "kind": "SCALAR",
              "name": "Boolean",
              "ofType": null
            },
            "defaultValue": null,
            "isDeprecated": false,
            "deprecationReason": null
          },
          {
            "name": "tooltip",
            "description": null,
            "type": {
              "kind": "LIST",
              "name": null,
              "ofType": {
                "kind": "NON_NULL",
                "name": null,
                "ofType": {
                  "kind": "INPUT_OBJECT",
                  "name": "MesssageInput",
                  "ofType": null
                }
              }
            },
            "defaultValue": null,
            "isDeprecated": false,
            "deprecationReason": null
          }
        ],
        "interfaces": null,
        "enumValues": null,
        "possibleTypes": null
      },
      {
        "kind": "OBJECT",
        "name": "QuestionnaireQuestion",
        "description": null,
        "fields": [
          {
            "name": "fieldId",
            "description": null,
            "args": [],
            "type": {
              "kind": "SCALAR",
              "name": "String",
              "ofType": null
            },
            "isDeprecated": false,
            "deprecationReason": null
          },
          {
            "name": "value",
            "description": null,
            "args": [],
            "type": {
              "kind": "SCALAR",
              "name": "String",
              "ofType": null
            },
            "isDeprecated": false,
            "deprecationReason": null
          }
        ],
        "inputFields": null,
        "interfaces": [],
        "enumValues": null,
        "possibleTypes": null
      },
      {
        "kind": "INPUT_OBJECT",
        "name": "QuestionnaireQuestionInput",
        "description": null,
        "fields": null,
        "inputFields": [
          {
            "name": "fieldId",
            "description": null,
            "type": {
              "kind": "SCALAR",
              "name": "String",
              "ofType": null
            },
            "defaultValue": null,
            "isDeprecated": false,
            "deprecationReason": null
          },
          {
            "name": "value",
            "description": null,
            "type": {
              "kind": "SCALAR",
              "name": "String",
              "ofType": null
            },
            "defaultValue": null,
            "isDeprecated": false,
            "deprecationReason": null
          }
        ],
        "interfaces": null,
        "enumValues": null,
        "possibleTypes": null
      },
      {
        "kind": "ENUM",
        "name": "RegStatus",
        "description": null,
        "fields": null,
        "inputFields": null,
        "interfaces": null,
        "enumValues": [
          {
            "name": "ARCHIVED",
            "description": null,
            "isDeprecated": false,
            "deprecationReason": null
          },
          {
            "name": "CERTIFIED",
            "description": null,
            "isDeprecated": false,
            "deprecationReason": null
          },
          {
            "name": "DECLARATION_UPDATED",
            "description": null,
            "isDeprecated": false,
            "deprecationReason": null
          },
          {
            "name": "DECLARED",
            "description": null,
            "isDeprecated": false,
            "deprecationReason": null
          },
          {
            "name": "DOWNLOADED",
            "description": null,
            "isDeprecated": false,
            "deprecationReason": null
          },
          {
            "name": "IN_PROGRESS",
            "description": null,
            "isDeprecated": false,
            "deprecationReason": null
          },
          {
            "name": "REGISTERED",
            "description": null,
            "isDeprecated": false,
            "deprecationReason": null
          },
          {
            "name": "REJECTED",
            "description": null,
            "isDeprecated": false,
            "deprecationReason": null
          },
          {
            "name": "REQUESTED_CORRECTION",
            "description": null,
            "isDeprecated": false,
            "deprecationReason": null
          },
          {
            "name": "VALIDATED",
            "description": null,
            "isDeprecated": false,
            "deprecationReason": null
          },
          {
            "name": "WAITING_VALIDATION",
            "description": null,
            "isDeprecated": false,
            "deprecationReason": null
          }
        ],
        "possibleTypes": null
      },
      {
        "kind": "OBJECT",
        "name": "RegWorkflow",
        "description": null,
        "fields": [
          {
            "name": "comments",
            "description": null,
            "args": [],
            "type": {
              "kind": "LIST",
              "name": null,
              "ofType": {
                "kind": "OBJECT",
                "name": "Comment",
                "ofType": null
              }
            },
            "isDeprecated": false,
            "deprecationReason": null
          },
          {
            "name": "id",
            "description": null,
            "args": [],
            "type": {
              "kind": "NON_NULL",
              "name": null,
              "ofType": {
                "kind": "SCALAR",
                "name": "ID",
                "ofType": null
              }
            },
            "isDeprecated": false,
            "deprecationReason": null
          },
          {
            "name": "location",
            "description": null,
            "args": [],
            "type": {
              "kind": "OBJECT",
              "name": "Location",
              "ofType": null
            },
            "isDeprecated": false,
            "deprecationReason": null
          },
          {
            "name": "office",
            "description": null,
            "args": [],
            "type": {
              "kind": "OBJECT",
              "name": "Location",
              "ofType": null
            },
            "isDeprecated": false,
            "deprecationReason": null
          },
          {
            "name": "reason",
            "description": null,
            "args": [],
            "type": {
              "kind": "SCALAR",
              "name": "String",
              "ofType": null
            },
            "isDeprecated": false,
            "deprecationReason": null
          },
          {
            "name": "timeLogged",
            "description": null,
            "args": [],
            "type": {
              "kind": "SCALAR",
              "name": "Int",
              "ofType": null
            },
            "isDeprecated": false,
            "deprecationReason": null
          },
          {
            "name": "timestamp",
            "description": null,
            "args": [],
            "type": {
              "kind": "SCALAR",
              "name": "Date",
              "ofType": null
            },
            "isDeprecated": false,
            "deprecationReason": null
          },
          {
            "name": "type",
            "description": null,
            "args": [],
            "type": {
              "kind": "ENUM",
              "name": "RegStatus",
              "ofType": null
            },
            "isDeprecated": false,
            "deprecationReason": null
          },
          {
            "name": "user",
            "description": null,
            "args": [],
            "type": {
              "kind": "OBJECT",
              "name": "User",
              "ofType": null
            },
            "isDeprecated": false,
            "deprecationReason": null
          }
        ],
        "inputFields": null,
        "interfaces": [],
        "enumValues": null,
        "possibleTypes": null
      },
      {
        "kind": "INPUT_OBJECT",
        "name": "RegWorkflowInput",
        "description": null,
        "fields": null,
        "inputFields": [
          {
            "name": "comments",
            "description": null,
            "type": {
              "kind": "LIST",
              "name": null,
              "ofType": {
                "kind": "INPUT_OBJECT",
                "name": "CommentInput",
                "ofType": null
              }
            },
            "defaultValue": null,
            "isDeprecated": false,
            "deprecationReason": null
          },
          {
            "name": "location",
            "description": null,
            "type": {
              "kind": "INPUT_OBJECT",
              "name": "LocationInput",
              "ofType": null
            },
            "defaultValue": null,
            "isDeprecated": false,
            "deprecationReason": null
          },
          {
            "name": "reason",
            "description": null,
            "type": {
              "kind": "SCALAR",
              "name": "String",
              "ofType": null
            },
            "defaultValue": null,
            "isDeprecated": false,
            "deprecationReason": null
          },
          {
            "name": "timeLoggedMS",
            "description": null,
            "type": {
              "kind": "SCALAR",
              "name": "Int",
              "ofType": null
            },
            "defaultValue": null,
            "isDeprecated": false,
            "deprecationReason": null
          },
          {
            "name": "timestamp",
            "description": null,
            "type": {
              "kind": "SCALAR",
              "name": "Date",
              "ofType": null
            },
            "defaultValue": null,
            "isDeprecated": false,
            "deprecationReason": null
          },
          {
            "name": "type",
            "description": null,
            "type": {
              "kind": "ENUM",
              "name": "RegStatus",
              "ofType": null
            },
            "defaultValue": null,
            "isDeprecated": false,
            "deprecationReason": null
          },
          {
            "name": "user",
            "description": null,
            "type": {
              "kind": "INPUT_OBJECT",
              "name": "UserInput",
              "ofType": null
            },
            "defaultValue": null,
            "isDeprecated": false,
            "deprecationReason": null
          }
        ],
        "interfaces": null,
        "enumValues": null,
        "possibleTypes": null
      },
      {
        "kind": "OBJECT",
        "name": "Registration",
        "description": null,
        "fields": [
          {
            "name": "_fhirID",
            "description": null,
            "args": [],
            "type": {
              "kind": "SCALAR",
              "name": "ID",
              "ofType": null
            },
            "isDeprecated": false,
            "deprecationReason": null
          },
          {
            "name": "assignment",
            "description": null,
            "args": [],
            "type": {
              "kind": "OBJECT",
              "name": "AssignmentData",
              "ofType": null
            },
            "isDeprecated": false,
            "deprecationReason": null
          },
          {
            "name": "attachments",
            "description": null,
            "args": [],
            "type": {
              "kind": "LIST",
              "name": null,
              "ofType": {
                "kind": "OBJECT",
                "name": "Attachment",
                "ofType": null
              }
            },
            "isDeprecated": false,
            "deprecationReason": null
          },
          {
            "name": "book",
            "description": null,
            "args": [],
            "type": {
              "kind": "SCALAR",
              "name": "String",
              "ofType": null
            },
            "isDeprecated": false,
            "deprecationReason": null
          },
          {
            "name": "certificates",
            "description": null,
            "args": [],
            "type": {
              "kind": "LIST",
              "name": null,
              "ofType": {
                "kind": "OBJECT",
                "name": "Certificate",
                "ofType": null
              }
            },
            "isDeprecated": false,
            "deprecationReason": null
          },
          {
            "name": "contact",
            "description": null,
            "args": [],
            "type": {
              "kind": "SCALAR",
              "name": "String",
              "ofType": null
            },
            "isDeprecated": false,
            "deprecationReason": null
          },
          {
            "name": "contactPhoneNumber",
            "description": null,
            "args": [],
            "type": {
              "kind": "SCALAR",
              "name": "String",
              "ofType": null
            },
            "isDeprecated": false,
            "deprecationReason": null
          },
          {
            "name": "contactRelationship",
            "description": null,
            "args": [],
            "type": {
              "kind": "SCALAR",
              "name": "String",
              "ofType": null
            },
            "isDeprecated": false,
            "deprecationReason": null
          },
          {
            "name": "draftId",
            "description": null,
            "args": [],
            "type": {
              "kind": "SCALAR",
              "name": "String",
              "ofType": null
            },
            "isDeprecated": false,
            "deprecationReason": null
          },
          {
            "name": "duplicates",
            "description": null,
            "args": [],
            "type": {
              "kind": "LIST",
              "name": null,
              "ofType": {
                "kind": "SCALAR",
                "name": "ID",
                "ofType": null
              }
            },
            "isDeprecated": false,
            "deprecationReason": null
          },
          {
            "name": "id",
            "description": null,
            "args": [],
            "type": {
              "kind": "SCALAR",
              "name": "ID",
              "ofType": null
            },
            "isDeprecated": false,
            "deprecationReason": null
          },
          {
            "name": "inCompleteFields",
            "description": null,
            "args": [],
            "type": {
              "kind": "SCALAR",
              "name": "String",
              "ofType": null
            },
            "isDeprecated": false,
            "deprecationReason": null
          },
          {
            "name": "informantType",
            "description": null,
            "args": [],
            "type": {
              "kind": "ENUM",
              "name": "InformantType",
              "ofType": null
            },
            "isDeprecated": false,
            "deprecationReason": null
          },
          {
            "name": "otherInformantType",
            "description": null,
            "args": [],
            "type": {
              "kind": "SCALAR",
              "name": "String",
              "ofType": null
            },
            "isDeprecated": false,
            "deprecationReason": null
          },
          {
            "name": "page",
            "description": null,
            "args": [],
            "type": {
              "kind": "SCALAR",
              "name": "String",
              "ofType": null
            },
            "isDeprecated": false,
            "deprecationReason": null
          },
          {
            "name": "paperFormID",
            "description": null,
            "args": [],
            "type": {
              "kind": "SCALAR",
              "name": "String",
              "ofType": null
            },
            "isDeprecated": false,
            "deprecationReason": null
          },
          {
            "name": "registrationNumber",
            "description": null,
            "args": [],
            "type": {
              "kind": "SCALAR",
              "name": "String",
              "ofType": null
            },
            "isDeprecated": false,
            "deprecationReason": null
          },
          {
            "name": "status",
            "description": null,
            "args": [],
            "type": {
              "kind": "LIST",
              "name": null,
              "ofType": {
                "kind": "OBJECT",
                "name": "RegWorkflow",
                "ofType": null
              }
            },
            "isDeprecated": false,
            "deprecationReason": null
          },
          {
            "name": "trackingId",
            "description": null,
            "args": [],
            "type": {
              "kind": "SCALAR",
              "name": "String",
              "ofType": null
            },
            "isDeprecated": false,
            "deprecationReason": null
          },
          {
            "name": "type",
            "description": null,
            "args": [],
            "type": {
              "kind": "ENUM",
              "name": "RegistrationType",
              "ofType": null
            },
            "isDeprecated": false,
            "deprecationReason": null
          }
        ],
        "inputFields": null,
        "interfaces": [],
        "enumValues": null,
        "possibleTypes": null
      },
      {
        "kind": "OBJECT",
        "name": "RegistrationCountResult",
        "description": null,
        "fields": [
          {
            "name": "results",
            "description": null,
            "args": [],
            "type": {
              "kind": "NON_NULL",
              "name": null,
              "ofType": {
                "kind": "LIST",
                "name": null,
                "ofType": {
                  "kind": "OBJECT",
                  "name": "StatusWiseRegistrationCount",
                  "ofType": null
                }
              }
            },
            "isDeprecated": false,
            "deprecationReason": null
          },
          {
            "name": "total",
            "description": null,
            "args": [],
            "type": {
              "kind": "NON_NULL",
              "name": null,
              "ofType": {
                "kind": "SCALAR",
                "name": "Int",
                "ofType": null
              }
            },
            "isDeprecated": false,
            "deprecationReason": null
          }
        ],
        "inputFields": null,
        "interfaces": [],
        "enumValues": null,
        "possibleTypes": null
      },
      {
        "kind": "INPUT_OBJECT",
        "name": "RegistrationInput",
        "description": null,
        "fields": null,
        "inputFields": [
          {
            "name": "_fhirID",
            "description": null,
            "type": {
              "kind": "SCALAR",
              "name": "ID",
              "ofType": null
            },
            "defaultValue": null,
            "isDeprecated": false,
            "deprecationReason": null
          },
          {
            "name": "attachments",
            "description": null,
            "type": {
              "kind": "LIST",
              "name": null,
              "ofType": {
                "kind": "NON_NULL",
                "name": null,
                "ofType": {
                  "kind": "INPUT_OBJECT",
                  "name": "AttachmentInput",
                  "ofType": null
                }
              }
            },
            "defaultValue": null,
            "isDeprecated": false,
            "deprecationReason": null
          },
          {
            "name": "book",
            "description": null,
            "type": {
              "kind": "SCALAR",
              "name": "String",
              "ofType": null
            },
            "defaultValue": null,
            "isDeprecated": false,
            "deprecationReason": null
          },
          {
            "name": "certificates",
            "description": null,
            "type": {
              "kind": "LIST",
              "name": null,
              "ofType": {
                "kind": "INPUT_OBJECT",
                "name": "CertificateInput",
                "ofType": null
              }
            },
            "defaultValue": null,
            "isDeprecated": false,
            "deprecationReason": null
          },
          {
            "name": "contact",
            "description": null,
            "type": {
              "kind": "SCALAR",
              "name": "String",
              "ofType": null
            },
            "defaultValue": null,
            "isDeprecated": false,
            "deprecationReason": null
          },
          {
            "name": "contactPhoneNumber",
            "description": null,
            "type": {
              "kind": "SCALAR",
              "name": "String",
              "ofType": null
            },
            "defaultValue": null,
            "isDeprecated": false,
            "deprecationReason": null
          },
          {
            "name": "contactRelationship",
            "description": null,
            "type": {
              "kind": "SCALAR",
              "name": "String",
              "ofType": null
            },
            "defaultValue": null,
            "isDeprecated": false,
            "deprecationReason": null
          },
          {
            "name": "correction",
            "description": null,
            "type": {
              "kind": "INPUT_OBJECT",
              "name": "CorrectionInput",
              "ofType": null
            },
            "defaultValue": null,
            "isDeprecated": false,
            "deprecationReason": null
          },
          {
            "name": "draftId",
            "description": null,
            "type": {
              "kind": "SCALAR",
              "name": "String",
              "ofType": null
            },
            "defaultValue": null,
            "isDeprecated": false,
            "deprecationReason": null
          },
          {
            "name": "inCompleteFields",
            "description": null,
            "type": {
              "kind": "SCALAR",
              "name": "String",
              "ofType": null
            },
            "defaultValue": null,
            "isDeprecated": false,
            "deprecationReason": null
          },
          {
            "name": "informantType",
            "description": null,
            "type": {
              "kind": "ENUM",
              "name": "InformantType",
              "ofType": null
            },
            "defaultValue": null,
            "isDeprecated": false,
            "deprecationReason": null
          },
          {
            "name": "location",
            "description": null,
            "type": {
              "kind": "INPUT_OBJECT",
              "name": "LocationInput",
              "ofType": null
            },
            "defaultValue": null,
            "isDeprecated": false,
            "deprecationReason": null
          },
          {
            "name": "otherInformantType",
            "description": null,
            "type": {
              "kind": "SCALAR",
              "name": "String",
              "ofType": null
            },
            "defaultValue": null,
            "isDeprecated": false,
            "deprecationReason": null
          },
          {
            "name": "page",
            "description": null,
            "type": {
              "kind": "SCALAR",
              "name": "String",
              "ofType": null
            },
            "defaultValue": null,
            "isDeprecated": false,
            "deprecationReason": null
          },
          {
            "name": "paperFormID",
            "description": null,
            "type": {
              "kind": "SCALAR",
              "name": "String",
              "ofType": null
            },
            "defaultValue": null,
            "isDeprecated": false,
            "deprecationReason": null
          },
          {
            "name": "registrationNumber",
            "description": null,
            "type": {
              "kind": "SCALAR",
              "name": "String",
              "ofType": null
            },
            "defaultValue": null,
            "isDeprecated": false,
            "deprecationReason": null
          },
          {
            "name": "status",
            "description": null,
            "type": {
              "kind": "LIST",
              "name": null,
              "ofType": {
                "kind": "INPUT_OBJECT",
                "name": "RegWorkflowInput",
                "ofType": null
              }
            },
            "defaultValue": null,
            "isDeprecated": false,
            "deprecationReason": null
          },
          {
            "name": "trackingId",
            "description": null,
            "type": {
              "kind": "SCALAR",
              "name": "String",
              "ofType": null
            },
            "defaultValue": null,
            "isDeprecated": false,
            "deprecationReason": null
          },
          {
            "name": "type",
            "description": null,
            "type": {
              "kind": "ENUM",
              "name": "RegistrationType",
              "ofType": null
            },
            "defaultValue": null,
            "isDeprecated": false,
            "deprecationReason": null
          }
        ],
        "interfaces": null,
        "enumValues": null,
        "possibleTypes": null
      },
      {
        "kind": "OBJECT",
        "name": "RegistrationSearchSet",
        "description": null,
        "fields": [
          {
            "name": "assignment",
            "description": null,
            "args": [],
            "type": {
              "kind": "OBJECT",
              "name": "AssignmentData",
              "ofType": null
            },
            "isDeprecated": false,
            "deprecationReason": null
          },
          {
            "name": "comment",
            "description": null,
            "args": [],
            "type": {
              "kind": "SCALAR",
              "name": "String",
              "ofType": null
            },
            "isDeprecated": false,
            "deprecationReason": null
          },
          {
            "name": "contactNumber",
            "description": null,
            "args": [],
            "type": {
              "kind": "SCALAR",
              "name": "String",
              "ofType": null
            },
            "isDeprecated": false,
            "deprecationReason": null
          },
          {
            "name": "contactRelationship",
            "description": null,
            "args": [],
            "type": {
              "kind": "SCALAR",
              "name": "String",
              "ofType": null
            },
            "isDeprecated": false,
            "deprecationReason": null
          },
          {
            "name": "createdAt",
            "description": null,
            "args": [],
            "type": {
              "kind": "SCALAR",
              "name": "String",
              "ofType": null
            },
            "isDeprecated": false,
            "deprecationReason": null
          },
          {
            "name": "dateOfDeclaration",
            "description": null,
            "args": [],
            "type": {
              "kind": "SCALAR",
              "name": "Date",
              "ofType": null
            },
            "isDeprecated": false,
            "deprecationReason": null
          },
          {
            "name": "duplicates",
            "description": null,
            "args": [],
            "type": {
              "kind": "LIST",
              "name": null,
              "ofType": {
                "kind": "SCALAR",
                "name": "ID",
                "ofType": null
              }
            },
            "isDeprecated": false,
            "deprecationReason": null
          },
          {
            "name": "eventLocationId",
            "description": null,
            "args": [],
            "type": {
              "kind": "SCALAR",
              "name": "String",
              "ofType": null
            },
            "isDeprecated": false,
            "deprecationReason": null
          },
          {
            "name": "modifiedAt",
            "description": null,
            "args": [],
            "type": {
              "kind": "SCALAR",
              "name": "String",
              "ofType": null
            },
            "isDeprecated": false,
            "deprecationReason": null
          },
          {
            "name": "reason",
            "description": null,
            "args": [],
            "type": {
              "kind": "SCALAR",
              "name": "String",
              "ofType": null
            },
            "isDeprecated": false,
            "deprecationReason": null
          },
          {
            "name": "registeredLocationId",
            "description": null,
            "args": [],
            "type": {
              "kind": "SCALAR",
              "name": "String",
              "ofType": null
            },
            "isDeprecated": false,
            "deprecationReason": null
          },
          {
            "name": "registrationNumber",
            "description": null,
            "args": [],
            "type": {
              "kind": "SCALAR",
              "name": "String",
              "ofType": null
            },
            "isDeprecated": false,
            "deprecationReason": null
          },
          {
            "name": "status",
            "description": null,
            "args": [],
            "type": {
              "kind": "SCALAR",
              "name": "String",
              "ofType": null
            },
            "isDeprecated": false,
            "deprecationReason": null
          },
          {
            "name": "trackingId",
            "description": null,
            "args": [],
            "type": {
              "kind": "SCALAR",
              "name": "String",
              "ofType": null
            },
            "isDeprecated": false,
            "deprecationReason": null
          }
        ],
        "inputFields": null,
        "interfaces": [],
        "enumValues": null,
        "possibleTypes": null
      },
      {
        "kind": "ENUM",
        "name": "RegistrationType",
        "description": null,
        "fields": null,
        "inputFields": null,
        "interfaces": null,
        "enumValues": [
          {
            "name": "BIRTH",
            "description": null,
            "isDeprecated": false,
            "deprecationReason": null
          },
          {
            "name": "DEATH",
            "description": null,
            "isDeprecated": false,
            "deprecationReason": null
          }
        ],
        "possibleTypes": null
      },
      {
        "kind": "OBJECT",
        "name": "Reinstated",
        "description": null,
        "fields": [
          {
            "name": "registrationStatus",
            "description": null,
            "args": [],
            "type": {
              "kind": "ENUM",
              "name": "RegStatus",
              "ofType": null
            },
            "isDeprecated": false,
            "deprecationReason": null
          },
          {
            "name": "taskEntryResourceID",
            "description": null,
            "args": [],
            "type": {
              "kind": "NON_NULL",
              "name": null,
              "ofType": {
                "kind": "SCALAR",
                "name": "ID",
                "ofType": null
              }
            },
            "isDeprecated": false,
            "deprecationReason": null
          }
        ],
        "inputFields": null,
        "interfaces": [],
        "enumValues": null,
        "possibleTypes": null
      },
      {
        "kind": "OBJECT",
        "name": "RelatedPerson",
        "description": null,
        "fields": [
          {
            "name": "_fhirID",
            "description": null,
            "args": [],
            "type": {
              "kind": "SCALAR",
              "name": "ID",
              "ofType": null
            },
            "isDeprecated": false,
            "deprecationReason": null
          },
          {
            "name": "affidavit",
            "description": null,
            "args": [],
            "type": {
              "kind": "LIST",
              "name": null,
              "ofType": {
                "kind": "OBJECT",
                "name": "Attachment",
                "ofType": null
              }
            },
            "isDeprecated": false,
            "deprecationReason": null
          },
          {
            "name": "id",
            "description": null,
            "args": [],
            "type": {
              "kind": "SCALAR",
              "name": "ID",
              "ofType": null
            },
            "isDeprecated": false,
            "deprecationReason": null
          },
          {
            "name": "individual",
            "description": null,
            "args": [],
            "type": {
              "kind": "OBJECT",
              "name": "Person",
              "ofType": null
            },
            "isDeprecated": false,
            "deprecationReason": null
          },
          {
            "name": "otherRelationship",
            "description": null,
            "args": [],
            "type": {
              "kind": "SCALAR",
              "name": "String",
              "ofType": null
            },
            "isDeprecated": false,
            "deprecationReason": null
          },
          {
            "name": "relationship",
            "description": null,
            "args": [],
            "type": {
              "kind": "SCALAR",
              "name": "String",
              "ofType": null
            },
            "isDeprecated": false,
            "deprecationReason": null
          }
        ],
        "inputFields": null,
        "interfaces": [],
        "enumValues": null,
        "possibleTypes": null
      },
      {
        "kind": "INPUT_OBJECT",
        "name": "RelatedPersonInput",
        "description": null,
        "fields": null,
        "inputFields": [
          {
            "name": "_fhirID",
            "description": null,
            "type": {
              "kind": "SCALAR",
              "name": "ID",
              "ofType": null
            },
            "defaultValue": null,
            "isDeprecated": false,
            "deprecationReason": null
          },
          {
            "name": "affidavit",
            "description": null,
            "type": {
              "kind": "LIST",
              "name": null,
              "ofType": {
                "kind": "NON_NULL",
                "name": null,
                "ofType": {
                  "kind": "INPUT_OBJECT",
                  "name": "AttachmentInput",
                  "ofType": null
                }
              }
            },
            "defaultValue": null,
            "isDeprecated": false,
            "deprecationReason": null
          },
          {
            "name": "id",
            "description": null,
            "type": {
              "kind": "SCALAR",
              "name": "ID",
              "ofType": null
            },
            "defaultValue": null,
            "isDeprecated": false,
            "deprecationReason": null
          },
          {
            "name": "individual",
            "description": null,
            "type": {
              "kind": "INPUT_OBJECT",
              "name": "PersonInput",
              "ofType": null
            },
            "defaultValue": null,
            "isDeprecated": false,
            "deprecationReason": null
          },
          {
            "name": "otherRelationship",
            "description": null,
            "type": {
              "kind": "SCALAR",
              "name": "String",
              "ofType": null
            },
            "defaultValue": null,
            "isDeprecated": false,
            "deprecationReason": null
          },
          {
            "name": "relationship",
            "description": null,
            "type": {
              "kind": "SCALAR",
              "name": "String",
              "ofType": null
            },
            "defaultValue": null,
            "isDeprecated": false,
            "deprecationReason": null
          }
        ],
        "interfaces": null,
        "enumValues": null,
        "possibleTypes": null
      },
      {
        "kind": "OBJECT",
        "name": "Role",
        "description": null,
        "fields": [
          {
            "name": "active",
            "description": null,
            "args": [],
            "type": {
              "kind": "SCALAR",
              "name": "Boolean",
              "ofType": null
            },
            "isDeprecated": false,
            "deprecationReason": null
          },
          {
            "name": "id",
            "description": null,
            "args": [],
            "type": {
              "kind": "NON_NULL",
              "name": null,
              "ofType": {
                "kind": "SCALAR",
                "name": "ID",
                "ofType": null
              }
            },
            "isDeprecated": false,
            "deprecationReason": null
          },
          {
            "name": "title",
            "description": null,
            "args": [],
            "type": {
              "kind": "SCALAR",
              "name": "String",
              "ofType": null
            },
            "isDeprecated": false,
            "deprecationReason": null
          },
          {
            "name": "types",
            "description": null,
            "args": [],
            "type": {
              "kind": "LIST",
              "name": null,
              "ofType": {
                "kind": "SCALAR",
                "name": "String",
                "ofType": null
              }
            },
            "isDeprecated": false,
            "deprecationReason": null
          },
          {
            "name": "value",
            "description": null,
            "args": [],
            "type": {
              "kind": "SCALAR",
              "name": "String",
              "ofType": null
            },
            "isDeprecated": false,
            "deprecationReason": null
          }
        ],
        "inputFields": null,
        "interfaces": [],
        "enumValues": null,
        "possibleTypes": null
      },
      {
        "kind": "OBJECT",
        "name": "SearchFieldAgentResponse",
        "description": null,
        "fields": [
          {
            "name": "avatar",
            "description": null,
            "args": [],
            "type": {
              "kind": "OBJECT",
              "name": "Avatar",
              "ofType": null
            },
            "isDeprecated": false,
            "deprecationReason": null
          },
          {
            "name": "averageTimeForDeclaredDeclarations",
            "description": null,
            "args": [],
            "type": {
              "kind": "SCALAR",
              "name": "Int",
              "ofType": null
            },
            "isDeprecated": false,
            "deprecationReason": null
          },
          {
            "name": "creationDate",
            "description": null,
            "args": [],
            "type": {
              "kind": "SCALAR",
              "name": "String",
              "ofType": null
            },
            "isDeprecated": false,
            "deprecationReason": null
          },
          {
            "name": "fullName",
            "description": null,
            "args": [],
            "type": {
              "kind": "SCALAR",
              "name": "String",
              "ofType": null
            },
            "isDeprecated": false,
            "deprecationReason": null
          },
          {
            "name": "practitionerId",
            "description": null,
            "args": [],
            "type": {
              "kind": "SCALAR",
              "name": "String",
              "ofType": null
            },
            "isDeprecated": false,
            "deprecationReason": null
          },
          {
            "name": "primaryOfficeId",
            "description": null,
            "args": [],
            "type": {
              "kind": "SCALAR",
              "name": "String",
              "ofType": null
            },
            "isDeprecated": false,
            "deprecationReason": null
          },
          {
            "name": "status",
            "description": null,
            "args": [],
            "type": {
              "kind": "SCALAR",
              "name": "String",
              "ofType": null
            },
            "isDeprecated": false,
            "deprecationReason": null
          },
          {
            "name": "totalNumberOfDeclarationStarted",
            "description": null,
            "args": [],
            "type": {
              "kind": "SCALAR",
              "name": "Int",
              "ofType": null
            },
            "isDeprecated": false,
            "deprecationReason": null
          },
          {
            "name": "totalNumberOfInProgressAppStarted",
            "description": null,
            "args": [],
            "type": {
              "kind": "SCALAR",
              "name": "Int",
              "ofType": null
            },
            "isDeprecated": false,
            "deprecationReason": null
          },
          {
            "name": "totalNumberOfRejectedDeclarations",
            "description": null,
            "args": [],
            "type": {
              "kind": "SCALAR",
              "name": "Int",
              "ofType": null
            },
            "isDeprecated": false,
            "deprecationReason": null
          },
          {
            "name": "type",
            "description": null,
            "args": [],
            "type": {
              "kind": "SCALAR",
              "name": "String",
              "ofType": null
            },
            "isDeprecated": false,
            "deprecationReason": null
          }
        ],
        "inputFields": null,
        "interfaces": [],
        "enumValues": null,
        "possibleTypes": null
      },
      {
        "kind": "OBJECT",
        "name": "SearchFieldAgentResult",
        "description": null,
        "fields": [
          {
            "name": "results",
            "description": null,
            "args": [],
            "type": {
              "kind": "LIST",
              "name": null,
              "ofType": {
                "kind": "OBJECT",
                "name": "SearchFieldAgentResponse",
                "ofType": null
              }
            },
            "isDeprecated": false,
            "deprecationReason": null
          },
          {
            "name": "totalItems",
            "description": null,
            "args": [],
            "type": {
              "kind": "SCALAR",
              "name": "Int",
              "ofType": null
            },
            "isDeprecated": false,
            "deprecationReason": null
          }
        ],
        "inputFields": null,
        "interfaces": [],
        "enumValues": null,
        "possibleTypes": null
      },
      {
        "kind": "OBJECT",
        "name": "SearchUserResult",
        "description": null,
        "fields": [
          {
            "name": "results",
            "description": null,
            "args": [],
            "type": {
              "kind": "LIST",
              "name": null,
              "ofType": {
                "kind": "OBJECT",
                "name": "User",
                "ofType": null
              }
            },
            "isDeprecated": false,
            "deprecationReason": null
          },
          {
            "name": "totalItems",
            "description": null,
            "args": [],
            "type": {
              "kind": "SCALAR",
              "name": "Int",
              "ofType": null
            },
            "isDeprecated": false,
            "deprecationReason": null
          }
        ],
        "inputFields": null,
        "interfaces": [],
        "enumValues": null,
        "possibleTypes": null
      },
      {
        "kind": "INPUT_OBJECT",
        "name": "SecurityQuestionAnswer",
        "description": null,
        "fields": null,
        "inputFields": [
          {
            "name": "answer",
            "description": null,
            "type": {
              "kind": "SCALAR",
              "name": "String",
              "ofType": null
            },
            "defaultValue": null,
            "isDeprecated": false,
            "deprecationReason": null
          },
          {
            "name": "questionKey",
            "description": null,
            "type": {
              "kind": "SCALAR",
              "name": "String",
              "ofType": null
            },
            "defaultValue": null,
            "isDeprecated": false,
            "deprecationReason": null
          }
        ],
        "interfaces": null,
        "enumValues": null,
        "possibleTypes": null
      },
      {
        "kind": "OBJECT",
        "name": "Signature",
        "description": null,
        "fields": [
          {
            "name": "data",
            "description": null,
            "args": [],
            "type": {
              "kind": "SCALAR",
              "name": "String",
              "ofType": null
            },
            "isDeprecated": false,
            "deprecationReason": null
          },
          {
            "name": "type",
            "description": null,
            "args": [],
            "type": {
              "kind": "SCALAR",
              "name": "String",
              "ofType": null
            },
            "isDeprecated": false,
            "deprecationReason": null
          }
        ],
        "inputFields": null,
        "interfaces": [],
        "enumValues": null,
        "possibleTypes": null
      },
      {
        "kind": "INPUT_OBJECT",
        "name": "SignatureInput",
        "description": null,
        "fields": null,
        "inputFields": [
          {
            "name": "data",
            "description": null,
            "type": {
              "kind": "NON_NULL",
              "name": null,
              "ofType": {
                "kind": "SCALAR",
                "name": "String",
                "ofType": null
              }
            },
            "defaultValue": null,
            "isDeprecated": false,
            "deprecationReason": null
          },
          {
            "name": "type",
            "description": null,
            "type": {
              "kind": "SCALAR",
              "name": "String",
              "ofType": null
            },
            "defaultValue": null,
            "isDeprecated": false,
            "deprecationReason": null
          }
        ],
        "interfaces": null,
        "enumValues": null,
        "possibleTypes": null
      },
      {
        "kind": "OBJECT",
        "name": "StatusReason",
        "description": null,
        "fields": [
          {
            "name": "text",
            "description": null,
            "args": [],
            "type": {
              "kind": "SCALAR",
              "name": "String",
              "ofType": null
            },
            "isDeprecated": false,
            "deprecationReason": null
          }
        ],
        "inputFields": null,
        "interfaces": [],
        "enumValues": null,
        "possibleTypes": null
      },
      {
        "kind": "OBJECT",
        "name": "StatusWiseRegistrationCount",
        "description": null,
        "fields": [
          {
            "name": "count",
            "description": null,
            "args": [],
            "type": {
              "kind": "NON_NULL",
              "name": null,
              "ofType": {
                "kind": "SCALAR",
                "name": "Int",
                "ofType": null
              }
            },
            "isDeprecated": false,
            "deprecationReason": null
          },
          {
            "name": "status",
            "description": null,
            "args": [],
            "type": {
              "kind": "NON_NULL",
              "name": null,
              "ofType": {
                "kind": "SCALAR",
                "name": "String",
                "ofType": null
              }
            },
            "isDeprecated": false,
            "deprecationReason": null
          }
        ],
        "inputFields": null,
        "interfaces": [],
        "enumValues": null,
        "possibleTypes": null
      },
      {
        "kind": "SCALAR",
        "name": "String",
        "description": "The `String` scalar type represents textual data, represented as UTF-8 character sequences. The String type is most often used by GraphQL to represent free-form human-readable text.",
        "fields": null,
        "inputFields": null,
        "interfaces": null,
        "enumValues": null,
        "possibleTypes": null
      },
      {
        "kind": "OBJECT",
        "name": "TotalMetricsResult",
        "description": null,
        "fields": [
          {
            "name": "estimated",
            "description": null,
            "args": [],
            "type": {
              "kind": "NON_NULL",
              "name": null,
              "ofType": {
                "kind": "OBJECT",
                "name": "Estimation",
                "ofType": null
              }
            },
            "isDeprecated": false,
            "deprecationReason": null
          },
          {
            "name": "results",
            "description": null,
            "args": [],
            "type": {
              "kind": "NON_NULL",
              "name": null,
              "ofType": {
                "kind": "LIST",
                "name": null,
                "ofType": {
                  "kind": "NON_NULL",
                  "name": null,
                  "ofType": {
                    "kind": "OBJECT",
                    "name": "EventMetrics",
                    "ofType": null
                  }
                }
              }
            },
            "isDeprecated": false,
            "deprecationReason": null
          }
        ],
        "inputFields": null,
        "interfaces": [],
        "enumValues": null,
        "possibleTypes": null
      },
      {
        "kind": "OBJECT",
        "name": "User",
        "description": null,
        "fields": [
          {
            "name": "avatar",
            "description": null,
            "args": [],
            "type": {
              "kind": "OBJECT",
              "name": "Avatar",
              "ofType": null
            },
            "isDeprecated": false,
            "deprecationReason": null
          },
          {
            "name": "catchmentArea",
            "description": null,
            "args": [],
            "type": {
              "kind": "LIST",
              "name": null,
              "ofType": {
                "kind": "OBJECT",
                "name": "Location",
                "ofType": null
              }
            },
            "isDeprecated": false,
            "deprecationReason": null
          },
          {
            "name": "creationDate",
            "description": null,
            "args": [],
            "type": {
              "kind": "SCALAR",
              "name": "String",
              "ofType": null
            },
            "isDeprecated": false,
            "deprecationReason": null
          },
          {
            "name": "device",
            "description": null,
            "args": [],
            "type": {
              "kind": "SCALAR",
              "name": "String",
              "ofType": null
            },
            "isDeprecated": false,
            "deprecationReason": null
          },
          {
            "name": "email",
            "description": null,
            "args": [],
            "type": {
              "kind": "SCALAR",
              "name": "String",
              "ofType": null
            },
            "isDeprecated": false,
            "deprecationReason": null
          },
          {
            "name": "id",
            "description": null,
            "args": [],
            "type": {
              "kind": "SCALAR",
              "name": "ID",
              "ofType": null
            },
            "isDeprecated": false,
            "deprecationReason": null
          },
          {
            "name": "identifier",
            "description": null,
            "args": [],
            "type": {
              "kind": "OBJECT",
              "name": "Identifier",
              "ofType": null
            },
            "isDeprecated": false,
            "deprecationReason": null
          },
          {
            "name": "localRegistrar",
            "description": null,
            "args": [],
            "type": {
              "kind": "OBJECT",
              "name": "LocalRegistrar",
              "ofType": null
            },
            "isDeprecated": false,
            "deprecationReason": null
          },
          {
            "name": "mobile",
            "description": null,
            "args": [],
            "type": {
              "kind": "SCALAR",
              "name": "String",
              "ofType": null
            },
            "isDeprecated": false,
            "deprecationReason": null
          },
          {
            "name": "name",
            "description": null,
            "args": [],
            "type": {
              "kind": "LIST",
              "name": null,
              "ofType": {
                "kind": "OBJECT",
                "name": "HumanName",
                "ofType": null
              }
            },
            "isDeprecated": false,
            "deprecationReason": null
          },
          {
            "name": "practitionerId",
            "description": null,
            "args": [],
            "type": {
              "kind": "SCALAR",
              "name": "String",
              "ofType": null
            },
            "isDeprecated": false,
            "deprecationReason": null
          },
          {
            "name": "primaryOffice",
            "description": null,
            "args": [],
            "type": {
              "kind": "OBJECT",
              "name": "Location",
              "ofType": null
            },
            "isDeprecated": false,
            "deprecationReason": null
          },
          {
            "name": "role",
            "description": null,
            "args": [],
            "type": {
              "kind": "SCALAR",
              "name": "String",
              "ofType": null
            },
            "isDeprecated": false,
            "deprecationReason": null
          },
          {
            "name": "signature",
            "description": null,
            "args": [],
            "type": {
              "kind": "OBJECT",
              "name": "Signature",
              "ofType": null
            },
            "isDeprecated": false,
            "deprecationReason": null
          },
          {
            "name": "status",
            "description": null,
            "args": [],
            "type": {
              "kind": "SCALAR",
              "name": "String",
              "ofType": null
            },
            "isDeprecated": false,
            "deprecationReason": null
          },
          {
            "name": "type",
            "description": null,
            "args": [],
            "type": {
              "kind": "SCALAR",
              "name": "String",
              "ofType": null
            },
            "isDeprecated": false,
            "deprecationReason": null
          },
          {
            "name": "underInvestigation",
            "description": null,
            "args": [],
            "type": {
              "kind": "SCALAR",
              "name": "Boolean",
              "ofType": null
            },
            "isDeprecated": false,
            "deprecationReason": null
          },
          {
            "name": "userMgntUserID",
            "description": null,
            "args": [],
            "type": {
              "kind": "SCALAR",
              "name": "ID",
              "ofType": null
            },
            "isDeprecated": false,
            "deprecationReason": null
          },
          {
            "name": "username",
            "description": null,
            "args": [],
            "type": {
              "kind": "SCALAR",
              "name": "String",
              "ofType": null
            },
            "isDeprecated": false,
            "deprecationReason": null
          }
        ],
        "inputFields": null,
        "interfaces": [],
        "enumValues": null,
        "possibleTypes": null
      },
      {
        "kind": "OBJECT",
        "name": "UserAuditLogItem",
        "description": null,
        "fields": [
          {
            "name": "action",
            "description": null,
            "args": [],
            "type": {
              "kind": "NON_NULL",
              "name": null,
              "ofType": {
                "kind": "SCALAR",
                "name": "String",
                "ofType": null
              }
            },
            "isDeprecated": false,
            "deprecationReason": null
          },
          {
            "name": "ipAddress",
            "description": null,
            "args": [],
            "type": {
              "kind": "NON_NULL",
              "name": null,
              "ofType": {
                "kind": "SCALAR",
                "name": "String",
                "ofType": null
              }
            },
            "isDeprecated": false,
            "deprecationReason": null
          },
          {
            "name": "practitionerId",
            "description": null,
            "args": [],
            "type": {
              "kind": "NON_NULL",
              "name": null,
              "ofType": {
                "kind": "SCALAR",
                "name": "String",
                "ofType": null
              }
            },
            "isDeprecated": false,
            "deprecationReason": null
          },
          {
            "name": "time",
            "description": null,
            "args": [],
            "type": {
              "kind": "NON_NULL",
              "name": null,
              "ofType": {
                "kind": "SCALAR",
                "name": "String",
                "ofType": null
              }
            },
            "isDeprecated": false,
            "deprecationReason": null
          },
          {
            "name": "userAgent",
            "description": null,
            "args": [],
            "type": {
              "kind": "NON_NULL",
              "name": null,
              "ofType": {
                "kind": "SCALAR",
                "name": "String",
                "ofType": null
              }
            },
            "isDeprecated": false,
            "deprecationReason": null
          }
        ],
        "inputFields": null,
        "interfaces": [
          {
            "kind": "INTERFACE",
            "name": "AuditLogItemBase",
            "ofType": null
          }
        ],
        "enumValues": null,
        "possibleTypes": null
      },
      {
        "kind": "OBJECT",
        "name": "UserAuditLogItemWithComposition",
        "description": null,
        "fields": [
          {
            "name": "action",
            "description": null,
            "args": [],
            "type": {
              "kind": "NON_NULL",
              "name": null,
              "ofType": {
                "kind": "SCALAR",
                "name": "String",
                "ofType": null
              }
            },
            "isDeprecated": false,
            "deprecationReason": null
          },
          {
            "name": "data",
            "description": null,
            "args": [],
            "type": {
              "kind": "NON_NULL",
              "name": null,
              "ofType": {
                "kind": "OBJECT",
                "name": "AdditionalIdWithCompositionId",
                "ofType": null
              }
            },
            "isDeprecated": false,
            "deprecationReason": null
          },
          {
            "name": "ipAddress",
            "description": null,
            "args": [],
            "type": {
              "kind": "NON_NULL",
              "name": null,
              "ofType": {
                "kind": "SCALAR",
                "name": "String",
                "ofType": null
              }
            },
            "isDeprecated": false,
            "deprecationReason": null
          },
          {
            "name": "practitionerId",
            "description": null,
            "args": [],
            "type": {
              "kind": "NON_NULL",
              "name": null,
              "ofType": {
                "kind": "SCALAR",
                "name": "String",
                "ofType": null
              }
            },
            "isDeprecated": false,
            "deprecationReason": null
          },
          {
            "name": "time",
            "description": null,
            "args": [],
            "type": {
              "kind": "NON_NULL",
              "name": null,
              "ofType": {
                "kind": "SCALAR",
                "name": "String",
                "ofType": null
              }
            },
            "isDeprecated": false,
            "deprecationReason": null
          },
          {
            "name": "userAgent",
            "description": null,
            "args": [],
            "type": {
              "kind": "NON_NULL",
              "name": null,
              "ofType": {
                "kind": "SCALAR",
                "name": "String",
                "ofType": null
              }
            },
            "isDeprecated": false,
            "deprecationReason": null
          }
        ],
        "inputFields": null,
        "interfaces": [
          {
            "kind": "INTERFACE",
            "name": "AuditLogItemBase",
            "ofType": null
          }
        ],
        "enumValues": null,
        "possibleTypes": null
      },
      {
        "kind": "UNION",
        "name": "UserAuditLogResultItem",
        "description": null,
        "fields": null,
        "inputFields": null,
        "interfaces": null,
        "enumValues": null,
        "possibleTypes": [
          {
            "kind": "OBJECT",
            "name": "UserAuditLogItem",
            "ofType": null
          },
          {
            "kind": "OBJECT",
            "name": "UserAuditLogItemWithComposition",
            "ofType": null
          }
        ]
      },
      {
        "kind": "OBJECT",
        "name": "UserAuditLogResultSet",
        "description": null,
        "fields": [
          {
            "name": "results",
            "description": null,
            "args": [],
            "type": {
              "kind": "NON_NULL",
              "name": null,
              "ofType": {
                "kind": "LIST",
                "name": null,
                "ofType": {
                  "kind": "NON_NULL",
                  "name": null,
                  "ofType": {
                    "kind": "UNION",
                    "name": "UserAuditLogResultItem",
                    "ofType": null
                  }
                }
              }
            },
            "isDeprecated": false,
            "deprecationReason": null
          },
          {
            "name": "total",
            "description": null,
            "args": [],
            "type": {
              "kind": "NON_NULL",
              "name": null,
              "ofType": {
                "kind": "SCALAR",
                "name": "Int",
                "ofType": null
              }
            },
            "isDeprecated": false,
            "deprecationReason": null
          }
        ],
        "inputFields": null,
        "interfaces": [],
        "enumValues": null,
        "possibleTypes": null
      },
      {
        "kind": "INPUT_OBJECT",
        "name": "UserIdentifierInput",
        "description": null,
        "fields": null,
        "inputFields": [
          {
            "name": "system",
            "description": null,
            "type": {
              "kind": "SCALAR",
              "name": "String",
              "ofType": null
            },
            "defaultValue": null,
            "isDeprecated": false,
            "deprecationReason": null
          },
          {
            "name": "use",
            "description": null,
            "type": {
              "kind": "SCALAR",
              "name": "String",
              "ofType": null
            },
            "defaultValue": null,
            "isDeprecated": false,
            "deprecationReason": null
          },
          {
            "name": "value",
            "description": null,
            "type": {
              "kind": "SCALAR",
              "name": "String",
              "ofType": null
            },
            "defaultValue": null,
            "isDeprecated": false,
            "deprecationReason": null
          }
        ],
        "interfaces": null,
        "enumValues": null,
        "possibleTypes": null
      },
      {
        "kind": "INPUT_OBJECT",
        "name": "UserInput",
        "description": null,
        "fields": null,
        "inputFields": [
          {
            "name": "catchmentArea",
            "description": null,
            "type": {
              "kind": "LIST",
              "name": null,
              "ofType": {
                "kind": "SCALAR",
                "name": "String",
                "ofType": null
              }
            },
            "defaultValue": null,
            "isDeprecated": false,
            "deprecationReason": null
          },
          {
            "name": "device",
            "description": null,
            "type": {
              "kind": "SCALAR",
              "name": "String",
              "ofType": null
            },
            "defaultValue": null,
            "isDeprecated": false,
            "deprecationReason": null
          },
          {
            "name": "email",
            "description": null,
            "type": {
              "kind": "SCALAR",
              "name": "String",
              "ofType": null
            },
            "defaultValue": null,
            "isDeprecated": false,
            "deprecationReason": null
          },
          {
            "name": "id",
            "description": null,
            "type": {
              "kind": "SCALAR",
              "name": "ID",
              "ofType": null
            },
            "defaultValue": null,
            "isDeprecated": false,
            "deprecationReason": null
          },
          {
            "name": "identifier",
            "description": null,
            "type": {
              "kind": "LIST",
              "name": null,
              "ofType": {
                "kind": "INPUT_OBJECT",
                "name": "UserIdentifierInput",
                "ofType": null
              }
            },
            "defaultValue": null,
            "isDeprecated": false,
            "deprecationReason": null
          },
          {
            "name": "mobile",
            "description": null,
            "type": {
              "kind": "SCALAR",
              "name": "String",
              "ofType": null
            },
            "defaultValue": null,
            "isDeprecated": false,
            "deprecationReason": null
          },
          {
            "name": "name",
            "description": null,
            "type": {
              "kind": "LIST",
              "name": null,
              "ofType": {
                "kind": "INPUT_OBJECT",
                "name": "HumanNameInput",
                "ofType": null
              }
            },
            "defaultValue": null,
            "isDeprecated": false,
            "deprecationReason": null
          },
          {
            "name": "primaryOffice",
            "description": null,
            "type": {
              "kind": "SCALAR",
              "name": "String",
              "ofType": null
            },
            "defaultValue": null,
            "isDeprecated": false,
            "deprecationReason": null
          },
          {
            "name": "role",
            "description": null,
            "type": {
              "kind": "SCALAR",
              "name": "String",
              "ofType": null
            },
            "defaultValue": null,
            "isDeprecated": false,
            "deprecationReason": null
          },
          {
            "name": "signature",
            "description": null,
            "type": {
              "kind": "INPUT_OBJECT",
              "name": "SignatureInput",
              "ofType": null
            },
            "defaultValue": null,
            "isDeprecated": false,
            "deprecationReason": null
          },
          {
            "name": "type",
            "description": null,
            "type": {
              "kind": "SCALAR",
              "name": "String",
              "ofType": null
            },
            "defaultValue": null,
            "isDeprecated": false,
            "deprecationReason": null
          },
          {
            "name": "username",
            "description": null,
            "type": {
              "kind": "SCALAR",
              "name": "String",
              "ofType": null
            },
            "defaultValue": null,
            "isDeprecated": false,
            "deprecationReason": null
          }
        ],
        "interfaces": null,
        "enumValues": null,
        "possibleTypes": null
      },
      {
        "kind": "OBJECT",
        "name": "VerifyPasswordResult",
        "description": null,
        "fields": [
          {
            "name": "id",
            "description": null,
            "args": [],
            "type": {
              "kind": "SCALAR",
              "name": "String",
              "ofType": null
            },
            "isDeprecated": false,
            "deprecationReason": null
          },
          {
            "name": "mobile",
            "description": null,
            "args": [],
            "type": {
              "kind": "SCALAR",
              "name": "String",
              "ofType": null
            },
            "isDeprecated": false,
            "deprecationReason": null
          },
          {
            "name": "scrope",
            "description": null,
            "args": [],
            "type": {
              "kind": "LIST",
              "name": null,
              "ofType": {
                "kind": "SCALAR",
                "name": "String",
                "ofType": null
              }
            },
            "isDeprecated": false,
            "deprecationReason": null
          },
          {
            "name": "status",
            "description": null,
            "args": [],
            "type": {
              "kind": "SCALAR",
              "name": "String",
              "ofType": null
            },
            "isDeprecated": false,
            "deprecationReason": null
          },
          {
            "name": "username",
            "description": null,
            "args": [],
            "type": {
              "kind": "SCALAR",
              "name": "String",
              "ofType": null
            },
            "isDeprecated": false,
            "deprecationReason": null
          }
        ],
        "inputFields": null,
        "interfaces": [],
        "enumValues": null,
        "possibleTypes": null
      },
      {
        "kind": "OBJECT",
        "name": "__Directive",
        "description": "A Directive provides a way to describe alternate runtime execution and type validation behavior in a GraphQL document.\n\nIn some cases, you need to provide options to alter GraphQL's execution behavior in ways field arguments will not suffice, such as conditionally including or skipping a field. Directives provide this by describing additional information to the executor.",
        "fields": [
          {
            "name": "name",
            "description": null,
            "args": [],
            "type": {
              "kind": "NON_NULL",
              "name": null,
              "ofType": {
                "kind": "SCALAR",
                "name": "String",
                "ofType": null
              }
            },
            "isDeprecated": false,
            "deprecationReason": null
          },
          {
            "name": "description",
            "description": null,
            "args": [],
            "type": {
              "kind": "SCALAR",
              "name": "String",
              "ofType": null
            },
            "isDeprecated": false,
            "deprecationReason": null
          },
          {
            "name": "isRepeatable",
            "description": null,
            "args": [],
            "type": {
              "kind": "NON_NULL",
              "name": null,
              "ofType": {
                "kind": "SCALAR",
                "name": "Boolean",
                "ofType": null
              }
            },
            "isDeprecated": false,
            "deprecationReason": null
          },
          {
            "name": "locations",
            "description": null,
            "args": [],
            "type": {
              "kind": "NON_NULL",
              "name": null,
              "ofType": {
                "kind": "LIST",
                "name": null,
                "ofType": {
                  "kind": "NON_NULL",
                  "name": null,
                  "ofType": {
                    "kind": "ENUM",
                    "name": "__DirectiveLocation",
                    "ofType": null
                  }
                }
              }
            },
            "isDeprecated": false,
            "deprecationReason": null
          },
          {
            "name": "args",
            "description": null,
            "args": [
              {
                "name": "includeDeprecated",
                "description": null,
                "type": {
                  "kind": "SCALAR",
                  "name": "Boolean",
                  "ofType": null
                },
                "defaultValue": "false",
                "isDeprecated": false,
                "deprecationReason": null
              }
            ],
            "type": {
              "kind": "NON_NULL",
              "name": null,
              "ofType": {
                "kind": "LIST",
                "name": null,
                "ofType": {
                  "kind": "NON_NULL",
                  "name": null,
                  "ofType": {
                    "kind": "OBJECT",
                    "name": "__InputValue",
                    "ofType": null
                  }
                }
              }
            },
            "isDeprecated": false,
            "deprecationReason": null
          }
        ],
        "inputFields": null,
        "interfaces": [],
        "enumValues": null,
        "possibleTypes": null
      },
      {
        "kind": "ENUM",
        "name": "__DirectiveLocation",
        "description": "A Directive can be adjacent to many parts of the GraphQL language, a __DirectiveLocation describes one such possible adjacencies.",
        "fields": null,
        "inputFields": null,
        "interfaces": null,
        "enumValues": [
          {
            "name": "QUERY",
            "description": "Location adjacent to a query operation.",
            "isDeprecated": false,
            "deprecationReason": null
          },
          {
            "name": "MUTATION",
            "description": "Location adjacent to a mutation operation.",
            "isDeprecated": false,
            "deprecationReason": null
          },
          {
            "name": "SUBSCRIPTION",
            "description": "Location adjacent to a subscription operation.",
            "isDeprecated": false,
            "deprecationReason": null
          },
          {
            "name": "FIELD",
            "description": "Location adjacent to a field.",
            "isDeprecated": false,
            "deprecationReason": null
          },
          {
            "name": "FRAGMENT_DEFINITION",
            "description": "Location adjacent to a fragment definition.",
            "isDeprecated": false,
            "deprecationReason": null
          },
          {
            "name": "FRAGMENT_SPREAD",
            "description": "Location adjacent to a fragment spread.",
            "isDeprecated": false,
            "deprecationReason": null
          },
          {
            "name": "INLINE_FRAGMENT",
            "description": "Location adjacent to an inline fragment.",
            "isDeprecated": false,
            "deprecationReason": null
          },
          {
            "name": "VARIABLE_DEFINITION",
            "description": "Location adjacent to a variable definition.",
            "isDeprecated": false,
            "deprecationReason": null
          },
          {
            "name": "SCHEMA",
            "description": "Location adjacent to a schema definition.",
            "isDeprecated": false,
            "deprecationReason": null
          },
          {
            "name": "SCALAR",
            "description": "Location adjacent to a scalar definition.",
            "isDeprecated": false,
            "deprecationReason": null
          },
          {
            "name": "OBJECT",
            "description": "Location adjacent to an object type definition.",
            "isDeprecated": false,
            "deprecationReason": null
          },
          {
            "name": "FIELD_DEFINITION",
            "description": "Location adjacent to a field definition.",
            "isDeprecated": false,
            "deprecationReason": null
          },
          {
            "name": "ARGUMENT_DEFINITION",
            "description": "Location adjacent to an argument definition.",
            "isDeprecated": false,
            "deprecationReason": null
          },
          {
            "name": "INTERFACE",
            "description": "Location adjacent to an interface definition.",
            "isDeprecated": false,
            "deprecationReason": null
          },
          {
            "name": "UNION",
            "description": "Location adjacent to a union definition.",
            "isDeprecated": false,
            "deprecationReason": null
          },
          {
            "name": "ENUM",
            "description": "Location adjacent to an enum definition.",
            "isDeprecated": false,
            "deprecationReason": null
          },
          {
            "name": "ENUM_VALUE",
            "description": "Location adjacent to an enum value definition.",
            "isDeprecated": false,
            "deprecationReason": null
          },
          {
            "name": "INPUT_OBJECT",
            "description": "Location adjacent to an input object type definition.",
            "isDeprecated": false,
            "deprecationReason": null
          },
          {
            "name": "INPUT_FIELD_DEFINITION",
            "description": "Location adjacent to an input object field definition.",
            "isDeprecated": false,
            "deprecationReason": null
          }
        ],
        "possibleTypes": null
      },
      {
        "kind": "OBJECT",
        "name": "__EnumValue",
        "description": "One possible value for a given Enum. Enum values are unique values, not a placeholder for a string or numeric value. However an Enum value is returned in a JSON response as a string.",
        "fields": [
          {
            "name": "name",
            "description": null,
            "args": [],
            "type": {
              "kind": "NON_NULL",
              "name": null,
              "ofType": {
                "kind": "SCALAR",
                "name": "String",
                "ofType": null
              }
            },
            "isDeprecated": false,
            "deprecationReason": null
          },
          {
            "name": "description",
            "description": null,
            "args": [],
            "type": {
              "kind": "SCALAR",
              "name": "String",
              "ofType": null
            },
            "isDeprecated": false,
            "deprecationReason": null
          },
          {
            "name": "isDeprecated",
            "description": null,
            "args": [],
            "type": {
              "kind": "NON_NULL",
              "name": null,
              "ofType": {
                "kind": "SCALAR",
                "name": "Boolean",
                "ofType": null
              }
            },
            "isDeprecated": false,
            "deprecationReason": null
          },
          {
            "name": "deprecationReason",
            "description": null,
            "args": [],
            "type": {
              "kind": "SCALAR",
              "name": "String",
              "ofType": null
            },
            "isDeprecated": false,
            "deprecationReason": null
          }
        ],
        "inputFields": null,
        "interfaces": [],
        "enumValues": null,
        "possibleTypes": null
      },
      {
        "kind": "OBJECT",
        "name": "__Field",
        "description": "Object and Interface types are described by a list of Fields, each of which has a name, potentially a list of arguments, and a return type.",
        "fields": [
          {
            "name": "name",
            "description": null,
            "args": [],
            "type": {
              "kind": "NON_NULL",
              "name": null,
              "ofType": {
                "kind": "SCALAR",
                "name": "String",
                "ofType": null
              }
            },
            "isDeprecated": false,
            "deprecationReason": null
          },
          {
            "name": "description",
            "description": null,
            "args": [],
            "type": {
              "kind": "SCALAR",
              "name": "String",
              "ofType": null
            },
            "isDeprecated": false,
            "deprecationReason": null
          },
          {
            "name": "args",
            "description": null,
            "args": [
              {
                "name": "includeDeprecated",
                "description": null,
                "type": {
                  "kind": "SCALAR",
                  "name": "Boolean",
                  "ofType": null
                },
                "defaultValue": "false",
                "isDeprecated": false,
                "deprecationReason": null
              }
            ],
            "type": {
              "kind": "NON_NULL",
              "name": null,
              "ofType": {
                "kind": "LIST",
                "name": null,
                "ofType": {
                  "kind": "NON_NULL",
                  "name": null,
                  "ofType": {
                    "kind": "OBJECT",
                    "name": "__InputValue",
                    "ofType": null
                  }
                }
              }
            },
            "isDeprecated": false,
            "deprecationReason": null
          },
          {
            "name": "type",
            "description": null,
            "args": [],
            "type": {
              "kind": "NON_NULL",
              "name": null,
              "ofType": {
                "kind": "OBJECT",
                "name": "__Type",
                "ofType": null
              }
            },
            "isDeprecated": false,
            "deprecationReason": null
          },
          {
            "name": "isDeprecated",
            "description": null,
            "args": [],
            "type": {
              "kind": "NON_NULL",
              "name": null,
              "ofType": {
                "kind": "SCALAR",
                "name": "Boolean",
                "ofType": null
              }
            },
            "isDeprecated": false,
            "deprecationReason": null
          },
          {
            "name": "deprecationReason",
            "description": null,
            "args": [],
            "type": {
              "kind": "SCALAR",
              "name": "String",
              "ofType": null
            },
            "isDeprecated": false,
            "deprecationReason": null
          }
        ],
        "inputFields": null,
        "interfaces": [],
        "enumValues": null,
        "possibleTypes": null
      },
      {
        "kind": "OBJECT",
        "name": "__InputValue",
        "description": "Arguments provided to Fields or Directives and the input fields of an InputObject are represented as Input Values which describe their type and optionally a default value.",
        "fields": [
          {
            "name": "name",
            "description": null,
            "args": [],
            "type": {
              "kind": "NON_NULL",
              "name": null,
              "ofType": {
                "kind": "SCALAR",
                "name": "String",
                "ofType": null
              }
            },
            "isDeprecated": false,
            "deprecationReason": null
          },
          {
            "name": "description",
            "description": null,
            "args": [],
            "type": {
              "kind": "SCALAR",
              "name": "String",
              "ofType": null
            },
            "isDeprecated": false,
            "deprecationReason": null
          },
          {
            "name": "type",
            "description": null,
            "args": [],
            "type": {
              "kind": "NON_NULL",
              "name": null,
              "ofType": {
                "kind": "OBJECT",
                "name": "__Type",
                "ofType": null
              }
            },
            "isDeprecated": false,
            "deprecationReason": null
          },
          {
            "name": "defaultValue",
            "description": "A GraphQL-formatted string representing the default value for this input value.",
            "args": [],
            "type": {
              "kind": "SCALAR",
              "name": "String",
              "ofType": null
            },
            "isDeprecated": false,
            "deprecationReason": null
          },
          {
            "name": "isDeprecated",
            "description": null,
            "args": [],
            "type": {
              "kind": "NON_NULL",
              "name": null,
              "ofType": {
                "kind": "SCALAR",
                "name": "Boolean",
                "ofType": null
              }
            },
            "isDeprecated": false,
            "deprecationReason": null
          },
          {
            "name": "deprecationReason",
            "description": null,
            "args": [],
            "type": {
              "kind": "SCALAR",
              "name": "String",
              "ofType": null
            },
            "isDeprecated": false,
            "deprecationReason": null
          }
        ],
        "inputFields": null,
        "interfaces": [],
        "enumValues": null,
        "possibleTypes": null
      },
      {
        "kind": "OBJECT",
        "name": "__Schema",
        "description": "A GraphQL Schema defines the capabilities of a GraphQL server. It exposes all available types and directives on the server, as well as the entry points for query, mutation, and subscription operations.",
        "fields": [
          {
            "name": "description",
            "description": null,
            "args": [],
            "type": {
              "kind": "SCALAR",
              "name": "String",
              "ofType": null
            },
            "isDeprecated": false,
            "deprecationReason": null
          },
          {
            "name": "types",
            "description": "A list of all types supported by this server.",
            "args": [],
            "type": {
              "kind": "NON_NULL",
              "name": null,
              "ofType": {
                "kind": "LIST",
                "name": null,
                "ofType": {
                  "kind": "NON_NULL",
                  "name": null,
                  "ofType": {
                    "kind": "OBJECT",
                    "name": "__Type",
                    "ofType": null
                  }
                }
              }
            },
            "isDeprecated": false,
            "deprecationReason": null
          },
          {
            "name": "queryType",
            "description": "The type that query operations will be rooted at.",
            "args": [],
            "type": {
              "kind": "NON_NULL",
              "name": null,
              "ofType": {
                "kind": "OBJECT",
                "name": "__Type",
                "ofType": null
              }
            },
            "isDeprecated": false,
            "deprecationReason": null
          },
          {
            "name": "mutationType",
            "description": "If this server supports mutation, the type that mutation operations will be rooted at.",
            "args": [],
            "type": {
              "kind": "OBJECT",
              "name": "__Type",
              "ofType": null
            },
            "isDeprecated": false,
            "deprecationReason": null
          },
          {
            "name": "subscriptionType",
            "description": "If this server support subscription, the type that subscription operations will be rooted at.",
            "args": [],
            "type": {
              "kind": "OBJECT",
              "name": "__Type",
              "ofType": null
            },
            "isDeprecated": false,
            "deprecationReason": null
          },
          {
            "name": "directives",
            "description": "A list of all directives supported by this server.",
            "args": [],
            "type": {
              "kind": "NON_NULL",
              "name": null,
              "ofType": {
                "kind": "LIST",
                "name": null,
                "ofType": {
                  "kind": "NON_NULL",
                  "name": null,
                  "ofType": {
                    "kind": "OBJECT",
                    "name": "__Directive",
                    "ofType": null
                  }
                }
              }
            },
            "isDeprecated": false,
            "deprecationReason": null
          }
        ],
        "inputFields": null,
        "interfaces": [],
        "enumValues": null,
        "possibleTypes": null
      },
      {
        "kind": "OBJECT",
        "name": "__Type",
        "description": "The fundamental unit of any GraphQL Schema is the type. There are many kinds of types in GraphQL as represented by the `__TypeKind` enum.\n\nDepending on the kind of a type, certain fields describe information about that type. Scalar types provide no information beyond a name, description and optional `specifiedByUrl`, while Enum types provide their values. Object and Interface types provide the fields they describe. Abstract types, Union and Interface, provide the Object types possible at runtime. List and NonNull types compose other types.",
        "fields": [
          {
            "name": "kind",
            "description": null,
            "args": [],
            "type": {
              "kind": "NON_NULL",
              "name": null,
              "ofType": {
                "kind": "ENUM",
                "name": "__TypeKind",
                "ofType": null
              }
            },
            "isDeprecated": false,
            "deprecationReason": null
          },
          {
            "name": "name",
            "description": null,
            "args": [],
            "type": {
              "kind": "SCALAR",
              "name": "String",
              "ofType": null
            },
            "isDeprecated": false,
            "deprecationReason": null
          },
          {
            "name": "description",
            "description": null,
            "args": [],
            "type": {
              "kind": "SCALAR",
              "name": "String",
              "ofType": null
            },
            "isDeprecated": false,
            "deprecationReason": null
          },
          {
            "name": "specifiedByUrl",
            "description": null,
            "args": [],
            "type": {
              "kind": "SCALAR",
              "name": "String",
              "ofType": null
            },
            "isDeprecated": false,
            "deprecationReason": null
          },
          {
            "name": "fields",
            "description": null,
            "args": [
              {
                "name": "includeDeprecated",
                "description": null,
                "type": {
                  "kind": "SCALAR",
                  "name": "Boolean",
                  "ofType": null
                },
                "defaultValue": "false",
                "isDeprecated": false,
                "deprecationReason": null
              }
            ],
            "type": {
              "kind": "LIST",
              "name": null,
              "ofType": {
                "kind": "NON_NULL",
                "name": null,
                "ofType": {
                  "kind": "OBJECT",
                  "name": "__Field",
                  "ofType": null
                }
              }
            },
            "isDeprecated": false,
            "deprecationReason": null
          },
          {
            "name": "interfaces",
            "description": null,
            "args": [],
            "type": {
              "kind": "LIST",
              "name": null,
              "ofType": {
                "kind": "NON_NULL",
                "name": null,
                "ofType": {
                  "kind": "OBJECT",
                  "name": "__Type",
                  "ofType": null
                }
              }
            },
            "isDeprecated": false,
            "deprecationReason": null
          },
          {
            "name": "possibleTypes",
            "description": null,
            "args": [],
            "type": {
              "kind": "LIST",
              "name": null,
              "ofType": {
                "kind": "NON_NULL",
                "name": null,
                "ofType": {
                  "kind": "OBJECT",
                  "name": "__Type",
                  "ofType": null
                }
              }
            },
            "isDeprecated": false,
            "deprecationReason": null
          },
          {
            "name": "enumValues",
            "description": null,
            "args": [
              {
                "name": "includeDeprecated",
                "description": null,
                "type": {
                  "kind": "SCALAR",
                  "name": "Boolean",
                  "ofType": null
                },
                "defaultValue": "false",
                "isDeprecated": false,
                "deprecationReason": null
              }
            ],
            "type": {
              "kind": "LIST",
              "name": null,
              "ofType": {
                "kind": "NON_NULL",
                "name": null,
                "ofType": {
                  "kind": "OBJECT",
                  "name": "__EnumValue",
                  "ofType": null
                }
              }
            },
            "isDeprecated": false,
            "deprecationReason": null
          },
          {
            "name": "inputFields",
            "description": null,
            "args": [
              {
                "name": "includeDeprecated",
                "description": null,
                "type": {
                  "kind": "SCALAR",
                  "name": "Boolean",
                  "ofType": null
                },
                "defaultValue": "false",
                "isDeprecated": false,
                "deprecationReason": null
              }
            ],
            "type": {
              "kind": "LIST",
              "name": null,
              "ofType": {
                "kind": "NON_NULL",
                "name": null,
                "ofType": {
                  "kind": "OBJECT",
                  "name": "__InputValue",
                  "ofType": null
                }
              }
            },
            "isDeprecated": false,
            "deprecationReason": null
          },
          {
            "name": "ofType",
            "description": null,
            "args": [],
            "type": {
              "kind": "OBJECT",
              "name": "__Type",
              "ofType": null
            },
            "isDeprecated": false,
            "deprecationReason": null
          }
        ],
        "inputFields": null,
        "interfaces": [],
        "enumValues": null,
        "possibleTypes": null
      },
      {
        "kind": "ENUM",
        "name": "__TypeKind",
        "description": "An enum describing what kind of type a given `__Type` is.",
        "fields": null,
        "inputFields": null,
        "interfaces": null,
        "enumValues": [
          {
            "name": "SCALAR",
            "description": "Indicates this type is a scalar.",
            "isDeprecated": false,
            "deprecationReason": null
          },
          {
            "name": "OBJECT",
            "description": "Indicates this type is an object. `fields` and `interfaces` are valid fields.",
            "isDeprecated": false,
            "deprecationReason": null
          },
          {
            "name": "INTERFACE",
            "description": "Indicates this type is an interface. `fields`, `interfaces`, and `possibleTypes` are valid fields.",
            "isDeprecated": false,
            "deprecationReason": null
          },
          {
            "name": "UNION",
            "description": "Indicates this type is a union. `possibleTypes` is a valid field.",
            "isDeprecated": false,
            "deprecationReason": null
          },
          {
            "name": "ENUM",
            "description": "Indicates this type is an enum. `enumValues` is a valid field.",
            "isDeprecated": false,
            "deprecationReason": null
          },
          {
            "name": "INPUT_OBJECT",
            "description": "Indicates this type is an input object. `inputFields` is a valid field.",
            "isDeprecated": false,
            "deprecationReason": null
          },
          {
            "name": "LIST",
            "description": "Indicates this type is a list. `ofType` is a valid field.",
            "isDeprecated": false,
            "deprecationReason": null
          },
          {
            "name": "NON_NULL",
            "description": "Indicates this type is a non-null. `ofType` is a valid field.",
            "isDeprecated": false,
            "deprecationReason": null
          }
        ],
        "possibleTypes": null
      }
    ],
    "directives": [
      {
        "name": "deprecated",
        "description": "Marks an element of a GraphQL schema as no longer supported.",
        "isRepeatable": false,
        "locations": [
          "ARGUMENT_DEFINITION",
          "ENUM_VALUE",
          "FIELD_DEFINITION",
          "INPUT_FIELD_DEFINITION"
        ],
        "args": [
          {
            "name": "reason",
            "description": "Explains why this element was deprecated, usually also including a suggestion for how to access supported similar data. Formatted using the Markdown syntax, as specified by [CommonMark](https://commonmark.org/).",
            "type": {
              "kind": "SCALAR",
              "name": "String",
              "ofType": null
            },
            "defaultValue": "\"No longer supported\"",
            "isDeprecated": false,
            "deprecationReason": null
          }
        ]
      },
      {
        "name": "include",
        "description": "Directs the executor to include this field or fragment only when the `if` argument is true.",
        "isRepeatable": false,
        "locations": [
          "FIELD",
          "FRAGMENT_SPREAD",
          "INLINE_FRAGMENT"
        ],
        "args": [
          {
            "name": "if",
            "description": "Included when true.",
            "type": {
              "kind": "NON_NULL",
              "name": null,
              "ofType": {
                "kind": "SCALAR",
                "name": "Boolean",
                "ofType": null
              }
            },
            "defaultValue": null,
            "isDeprecated": false,
            "deprecationReason": null
          }
        ]
      },
      {
        "name": "skip",
        "description": "Directs the executor to skip this field or fragment when the `if` argument is true.",
        "isRepeatable": false,
        "locations": [
          "FIELD",
          "FRAGMENT_SPREAD",
          "INLINE_FRAGMENT"
        ],
        "args": [
          {
            "name": "if",
            "description": "Skipped when true.",
            "type": {
              "kind": "NON_NULL",
              "name": null,
              "ofType": {
                "kind": "SCALAR",
                "name": "Boolean",
                "ofType": null
              }
            },
            "defaultValue": null,
            "isDeprecated": false,
            "deprecationReason": null
          }
        ]
      },
      {
        "name": "specifiedBy",
        "description": "Exposes a URL that specifies the behaviour of this scalar.",
        "isRepeatable": false,
        "locations": [
          "SCALAR"
        ],
        "args": [
          {
            "name": "url",
            "description": "The URL that specifies the behaviour of this scalar.",
            "type": {
              "kind": "NON_NULL",
              "name": null,
              "ofType": {
                "kind": "SCALAR",
                "name": "String",
                "ofType": null
              }
            },
            "defaultValue": null,
            "isDeprecated": false,
            "deprecationReason": null
          }
        ]
      }
    ]
  }
}<|MERGE_RESOLUTION|>--- conflicted
+++ resolved
@@ -5507,22 +5507,6 @@
             "deprecationReason": null
           },
           {
-            "name": "operationHistories",
-            "description": null,
-            "args": [],
-            "type": {
-              "kind": "LIST",
-              "name": null,
-              "ofType": {
-                "kind": "OBJECT",
-                "name": "OperationHistorySearchSet",
-                "ofType": null
-              }
-            },
-            "isDeprecated": false,
-            "deprecationReason": null
-          },
-          {
             "name": "registration",
             "description": null,
             "args": [],
@@ -9269,152 +9253,6 @@
       {
         "kind": "OBJECT",
         "name": "OperationHistorySearchSet",
-<<<<<<< HEAD
-=======
-        "description": null,
-        "fields": [
-          {
-            "name": "notificationFacilityAlias",
-            "description": null,
-            "args": [],
-            "type": {
-              "kind": "LIST",
-              "name": null,
-              "ofType": {
-                "kind": "SCALAR",
-                "name": "String",
-                "ofType": null
-              }
-            },
-            "isDeprecated": false,
-            "deprecationReason": null
-          },
-          {
-            "name": "notificationFacilityName",
-            "description": null,
-            "args": [],
-            "type": {
-              "kind": "SCALAR",
-              "name": "String",
-              "ofType": null
-            },
-            "isDeprecated": false,
-            "deprecationReason": null
-          },
-          {
-            "name": "operatedOn",
-            "description": null,
-            "args": [],
-            "type": {
-              "kind": "SCALAR",
-              "name": "Date",
-              "ofType": null
-            },
-            "isDeprecated": false,
-            "deprecationReason": null
-          },
-          {
-            "name": "operationType",
-            "description": null,
-            "args": [],
-            "type": {
-              "kind": "SCALAR",
-              "name": "String",
-              "ofType": null
-            },
-            "isDeprecated": false,
-            "deprecationReason": null
-          },
-          {
-            "name": "operatorName",
-            "description": null,
-            "args": [],
-            "type": {
-              "kind": "LIST",
-              "name": null,
-              "ofType": {
-                "kind": "OBJECT",
-                "name": "HumanName",
-                "ofType": null
-              }
-            },
-            "isDeprecated": false,
-            "deprecationReason": null
-          },
-          {
-            "name": "operatorOfficeAlias",
-            "description": null,
-            "args": [],
-            "type": {
-              "kind": "LIST",
-              "name": null,
-              "ofType": {
-                "kind": "SCALAR",
-                "name": "String",
-                "ofType": null
-              }
-            },
-            "isDeprecated": false,
-            "deprecationReason": null
-          },
-          {
-            "name": "operatorOfficeName",
-            "description": null,
-            "args": [],
-            "type": {
-              "kind": "SCALAR",
-              "name": "String",
-              "ofType": null
-            },
-            "isDeprecated": false,
-            "deprecationReason": null
-          },
-          {
-            "name": "operatorRole",
-            "description": null,
-            "args": [],
-            "type": {
-              "kind": "SCALAR",
-              "name": "String",
-              "ofType": null
-            },
-            "isDeprecated": false,
-            "deprecationReason": null
-          },
-          {
-            "name": "rejectComment",
-            "description": null,
-            "args": [],
-            "type": {
-              "kind": "SCALAR",
-              "name": "String",
-              "ofType": null
-            },
-            "isDeprecated": false,
-            "deprecationReason": null
-          },
-          {
-            "name": "rejectReason",
-            "description": null,
-            "args": [],
-            "type": {
-              "kind": "SCALAR",
-              "name": "String",
-              "ofType": null
-            },
-            "isDeprecated": false,
-            "deprecationReason": null
-          }
-        ],
-        "inputFields": null,
-        "interfaces": [],
-        "enumValues": null,
-        "possibleTypes": null
-      },
-      {
-        "kind": "OBJECT",
-        "name": "Payment",
->>>>>>> 1661712a
         "description": null,
         "fields": [
           {
@@ -16284,11 +16122,7 @@
         "name": "include",
         "description": "Directs the executor to include this field or fragment only when the `if` argument is true.",
         "isRepeatable": false,
-        "locations": [
-          "FIELD",
-          "FRAGMENT_SPREAD",
-          "INLINE_FRAGMENT"
-        ],
+        "locations": ["FIELD", "FRAGMENT_SPREAD", "INLINE_FRAGMENT"],
         "args": [
           {
             "name": "if",
@@ -16312,11 +16146,7 @@
         "name": "skip",
         "description": "Directs the executor to skip this field or fragment when the `if` argument is true.",
         "isRepeatable": false,
-        "locations": [
-          "FIELD",
-          "FRAGMENT_SPREAD",
-          "INLINE_FRAGMENT"
-        ],
+        "locations": ["FIELD", "FRAGMENT_SPREAD", "INLINE_FRAGMENT"],
         "args": [
           {
             "name": "if",
@@ -16340,9 +16170,7 @@
         "name": "specifiedBy",
         "description": "Exposes a URL that specifies the behaviour of this scalar.",
         "isRepeatable": false,
-        "locations": [
-          "SCALAR"
-        ],
+        "locations": ["SCALAR"],
         "args": [
           {
             "name": "url",
