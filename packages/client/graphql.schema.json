--- conflicted
+++ resolved
@@ -11893,40 +11893,7 @@
             "deprecationReason": null
           },
           {
-<<<<<<< HEAD
             "name": "nationality",
-=======
-            "name": "fetchRegistrationForViewing",
-            "description": null,
-            "args": [
-              {
-                "name": "id",
-                "description": null,
-                "type": {
-                  "kind": "NON_NULL",
-                  "name": null,
-                  "ofType": {
-                    "kind": "SCALAR",
-                    "name": "ID",
-                    "ofType": null
-                  }
-                },
-                "defaultValue": null,
-                "isDeprecated": false,
-                "deprecationReason": null
-              }
-            ],
-            "type": {
-              "kind": "INTERFACE",
-              "name": "EventRegistration",
-              "ofType": null
-            },
-            "isDeprecated": false,
-            "deprecationReason": null
-          },
-          {
-            "name": "getActiveCertificatesSVG",
->>>>>>> 6ccfb0c4
             "description": null,
             "type": {
               "kind": "LIST",
@@ -12341,6 +12308,35 @@
             "type": {
               "kind": "OBJECT",
               "name": "RegistrationCountResult",
+              "ofType": null
+            },
+            "isDeprecated": false,
+            "deprecationReason": null
+          },
+          {
+            "name": "fetchRegistrationForViewing",
+            "description": null,
+            "args": [
+              {
+                "name": "id",
+                "description": null,
+                "type": {
+                  "kind": "NON_NULL",
+                  "name": null,
+                  "ofType": {
+                    "kind": "SCALAR",
+                    "name": "ID",
+                    "ofType": null
+                  }
+                },
+                "defaultValue": null,
+                "isDeprecated": false,
+                "deprecationReason": null
+              }
+            ],
+            "type": {
+              "kind": "INTERFACE",
+              "name": "EventRegistration",
               "ofType": null
             },
             "isDeprecated": false,
