--- conflicted
+++ resolved
@@ -1138,9 +1138,13 @@
             "name": "data",
             "description": null,
             "type": {
-              "kind": "SCALAR",
-              "name": "String",
-              "ofType": null
+              "kind": "NON_NULL",
+              "name": null,
+              "ofType": {
+                "kind": "SCALAR",
+                "name": "String",
+                "ofType": null
+              }
             },
             "defaultValue": null,
             "isDeprecated": false,
@@ -5278,254 +5282,6 @@
       {
         "kind": "OBJECT",
         "name": "FormDraft",
-<<<<<<< HEAD
-=======
-        "description": null,
-        "fields": [
-          {
-            "name": "_id",
-            "description": null,
-            "args": [],
-            "type": {
-              "kind": "SCALAR",
-              "name": "ID",
-              "ofType": null
-            },
-            "isDeprecated": false,
-            "deprecationReason": null
-          },
-          {
-            "name": "comment",
-            "description": null,
-            "args": [],
-            "type": {
-              "kind": "SCALAR",
-              "name": "String",
-              "ofType": null
-            },
-            "isDeprecated": false,
-            "deprecationReason": null
-          },
-          {
-            "name": "createdAt",
-            "description": null,
-            "args": [],
-            "type": {
-              "kind": "NON_NULL",
-              "name": null,
-              "ofType": {
-                "kind": "SCALAR",
-                "name": "Date",
-                "ofType": null
-              }
-            },
-            "isDeprecated": false,
-            "deprecationReason": null
-          },
-          {
-            "name": "event",
-            "description": null,
-            "args": [],
-            "type": {
-              "kind": "NON_NULL",
-              "name": null,
-              "ofType": {
-                "kind": "SCALAR",
-                "name": "String",
-                "ofType": null
-              }
-            },
-            "isDeprecated": false,
-            "deprecationReason": null
-          },
-          {
-            "name": "history",
-            "description": null,
-            "args": [],
-            "type": {
-              "kind": "LIST",
-              "name": null,
-              "ofType": {
-                "kind": "NON_NULL",
-                "name": null,
-                "ofType": {
-                  "kind": "OBJECT",
-                  "name": "DraftHistory",
-                  "ofType": null
-                }
-              }
-            },
-            "isDeprecated": false,
-            "deprecationReason": null
-          },
-          {
-            "name": "status",
-            "description": null,
-            "args": [],
-            "type": {
-              "kind": "NON_NULL",
-              "name": null,
-              "ofType": {
-                "kind": "SCALAR",
-                "name": "String",
-                "ofType": null
-              }
-            },
-            "isDeprecated": false,
-            "deprecationReason": null
-          },
-          {
-            "name": "updatedAt",
-            "description": null,
-            "args": [],
-            "type": {
-              "kind": "NON_NULL",
-              "name": null,
-              "ofType": {
-                "kind": "SCALAR",
-                "name": "Date",
-                "ofType": null
-              }
-            },
-            "isDeprecated": false,
-            "deprecationReason": null
-          },
-          {
-            "name": "version",
-            "description": null,
-            "args": [],
-            "type": {
-              "kind": "NON_NULL",
-              "name": null,
-              "ofType": {
-                "kind": "SCALAR",
-                "name": "Int",
-                "ofType": null
-              }
-            },
-            "isDeprecated": false,
-            "deprecationReason": null
-          }
-        ],
-        "inputFields": null,
-        "interfaces": [],
-        "enumValues": null,
-        "possibleTypes": null
-      },
-      {
-        "kind": "INPUT_OBJECT",
-        "name": "FormDraftInput",
-        "description": null,
-        "fields": null,
-        "inputFields": [
-          {
-            "name": "comment",
-            "description": null,
-            "type": {
-              "kind": "NON_NULL",
-              "name": null,
-              "ofType": {
-                "kind": "SCALAR",
-                "name": "String",
-                "ofType": null
-              }
-            },
-            "defaultValue": null,
-            "isDeprecated": false,
-            "deprecationReason": null
-          },
-          {
-            "name": "event",
-            "description": null,
-            "type": {
-              "kind": "NON_NULL",
-              "name": null,
-              "ofType": {
-                "kind": "SCALAR",
-                "name": "String",
-                "ofType": null
-              }
-            },
-            "defaultValue": null,
-            "isDeprecated": false,
-            "deprecationReason": null
-          },
-          {
-            "name": "questions",
-            "description": null,
-            "type": {
-              "kind": "NON_NULL",
-              "name": null,
-              "ofType": {
-                "kind": "LIST",
-                "name": null,
-                "ofType": {
-                  "kind": "NON_NULL",
-                  "name": null,
-                  "ofType": {
-                    "kind": "INPUT_OBJECT",
-                    "name": "QuestionInput",
-                    "ofType": null
-                  }
-                }
-              }
-            },
-            "defaultValue": null,
-            "isDeprecated": false,
-            "deprecationReason": null
-          }
-        ],
-        "interfaces": null,
-        "enumValues": null,
-        "possibleTypes": null
-      },
-      {
-        "kind": "INPUT_OBJECT",
-        "name": "FormDraftStatusModify",
-        "description": null,
-        "fields": null,
-        "inputFields": [
-          {
-            "name": "event",
-            "description": null,
-            "type": {
-              "kind": "NON_NULL",
-              "name": null,
-              "ofType": {
-                "kind": "SCALAR",
-                "name": "String",
-                "ofType": null
-              }
-            },
-            "defaultValue": null,
-            "isDeprecated": false,
-            "deprecationReason": null
-          },
-          {
-            "name": "status",
-            "description": null,
-            "type": {
-              "kind": "NON_NULL",
-              "name": null,
-              "ofType": {
-                "kind": "SCALAR",
-                "name": "String",
-                "ofType": null
-              }
-            },
-            "defaultValue": null,
-            "isDeprecated": false,
-            "deprecationReason": null
-          }
-        ],
-        "interfaces": null,
-        "enumValues": null,
-        "possibleTypes": null
-      },
-      {
-        "kind": "OBJECT",
-        "name": "History",
->>>>>>> c907d550
         "description": null,
         "fields": [
           {
@@ -8698,35 +8454,6 @@
             "deprecationReason": null
           },
           {
-            "name": "modifyDraftStatus",
-            "description": null,
-            "args": [
-              {
-                "name": "formDraft",
-                "description": null,
-                "type": {
-                  "kind": "NON_NULL",
-                  "name": null,
-                  "ofType": {
-                    "kind": "INPUT_OBJECT",
-                    "name": "FormDraftStatusModify",
-                    "ofType": null
-                  }
-                },
-                "defaultValue": null,
-                "isDeprecated": false,
-                "deprecationReason": null
-              }
-            ],
-            "type": {
-              "kind": "OBJECT",
-              "name": "FormDraft",
-              "ofType": null
-            },
-            "isDeprecated": false,
-            "deprecationReason": null
-          },
-          {
             "name": "notADuplicate",
             "description": null,
             "args": [
@@ -10005,9 +9732,13 @@
               "kind": "LIST",
               "name": null,
               "ofType": {
-                "kind": "INPUT_OBJECT",
-                "name": "AttachmentInput",
-                "ofType": null
+                "kind": "NON_NULL",
+                "name": null,
+                "ofType": {
+                  "kind": "INPUT_OBJECT",
+                  "name": "AttachmentInput",
+                  "ofType": null
+                }
               }
             },
             "defaultValue": null,
@@ -13321,9 +13052,13 @@
               "kind": "LIST",
               "name": null,
               "ofType": {
-                "kind": "INPUT_OBJECT",
-                "name": "AttachmentInput",
-                "ofType": null
+                "kind": "NON_NULL",
+                "name": null,
+                "ofType": {
+                  "kind": "INPUT_OBJECT",
+                  "name": "AttachmentInput",
+                  "ofType": null
+                }
               }
             },
             "defaultValue": null,
@@ -13892,9 +13627,13 @@
               "kind": "LIST",
               "name": null,
               "ofType": {
-                "kind": "INPUT_OBJECT",
-                "name": "AttachmentInput",
-                "ofType": null
+                "kind": "NON_NULL",
+                "name": null,
+                "ofType": {
+                  "kind": "INPUT_OBJECT",
+                  "name": "AttachmentInput",
+                  "ofType": null
+                }
               }
             },
             "defaultValue": null,
@@ -14334,9 +14073,13 @@
             "name": "data",
             "description": null,
             "type": {
-              "kind": "SCALAR",
-              "name": "String",
-              "ofType": null
+              "kind": "NON_NULL",
+              "name": null,
+              "ofType": {
+                "kind": "SCALAR",
+                "name": "String",
+                "ofType": null
+              }
             },
             "defaultValue": null,
             "isDeprecated": false,
@@ -14766,6 +14509,18 @@
             "deprecationReason": null
           },
           {
+            "name": "signature",
+            "description": null,
+            "args": [],
+            "type": {
+              "kind": "OBJECT",
+              "name": "Signature",
+              "ofType": null
+            },
+            "isDeprecated": false,
+            "deprecationReason": null
+          },
+          {
             "name": "status",
             "description": null,
             "args": [],
