--- conflicted
+++ resolved
@@ -17,11 +17,7 @@
   IFormFieldValue,
   IContactPoint,
   Sort,
-<<<<<<< HEAD
-  IFormSectionData
-=======
   FieldValueMap
->>>>>>> b87dd623
 } from '@client/forms'
 import { getRegisterForm } from '@client/forms/register/declaration-selectors'
 import { syncRegistrarWorkqueue } from '@client/ListSyncController'
