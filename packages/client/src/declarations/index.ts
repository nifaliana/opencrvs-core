/*
 * This Source Code Form is subject to the terms of the Mozilla Public
 * License, v. 2.0. If a copy of the MPL was not distributed with this
 * file, You can obtain one at https://mozilla.org/MPL/2.0/.
 *
 * OpenCRVS is also distributed under the terms of the Civil Registration
 * & Healthcare Disclaimer located at http://opencrvs.org/license.
 *
 * Copyright (C) The OpenCRVS Authors. OpenCRVS and the OpenCRVS
 * graphic logo are (registered/a) trademark(s) of Plan International.
 */
import {
  Action as DeclarationAction,
  Event,
  IForm,
  IFormData,
  IFormFieldValue,
  IContactPoint,
  Sort,
  FieldValueMap
} from '@client/forms'
import { getRegisterForm } from '@client/forms/register/declaration-selectors'
import { syncRegistrarWorkqueue } from '@client/ListSyncController'
import { Action as NavigationAction, GO_TO_PAGE } from '@client/navigation'
import {
  UserDetailsAvailable,
  USER_DETAILS_AVAILABLE
} from '@client/profile/profileActions'
import { getScope, getUserDetails } from '@client/profile/profileSelectors'
import { SEARCH_DECLARATIONS_USER_WISE } from '@client/search/queries'
import { storage } from '@client/storage'
import { IStoreState } from '@client/store'
import {
  gqlToDraftTransformer,
  draftToGqlTransformer
} from '@client/transformer'
import { client } from '@client/utils/apolloClient'
import { DECLARED_DECLARATION_SEARCH_QUERY_COUNT } from '@client/utils/constants'
import { transformSearchQueryDataToDraft } from '@client/utils/draftUtils'
import { getUserLocation, IUserDetails } from '@client/utils/userUtils'
import { getQueryMapping } from '@client/views/DataProvider/QueryProvider'
import { EVENT_STATUS, IQueryData } from '@client/views/OfficeHome/OfficeHome'
import {
  GQLEventSearchResultSet,
  GQLEventSearchSet,
  GQLBirthEventSearchSet,
  GQLDeathEventSearchSet,
  GQLRegistrationSearchSet
} from '@opencrvs/gateway/src/graphql/schema'
import ApolloClient, { ApolloError, ApolloQueryResult } from 'apollo-client'
import { Cmd, loop, Loop, LoopReducer } from 'redux-loop'
import { v4 as uuid } from 'uuid'
import { getOfflineData } from '@client/offline/selectors'
import { IOfflineData } from '@client/offline/reducer'
import {
  showDownloadDeclarationFailedToast,
  ShowDownloadDeclarationFailedToast
} from '@client/notification/actions'
<<<<<<< HEAD
import { MARK_EVENT_UNASSIGNED } from '@client/views/DataProvider/birth/mutations'
=======
import { getPotentialDuplicateIds } from '@client/transformer/index'
>>>>>>> 667fbb8e

const ARCHIVE_DECLARATION = 'DECLARATION/ARCHIVE'
const SET_INITIAL_DECLARATION = 'DECLARATION/SET_INITIAL_DECLARATION'
const STORE_DECLARATION = 'DECLARATION/STORE_DECLARATION'
const MODIFY_DECLARATION = 'DECLARATION/MODIFY_DRAFT'
const WRITE_DECLARATION = 'DECLARATION/WRITE_DRAFT'
const DELETE_DECLARATION = 'DECLARATION/DELETE_DRAFT'
const REINSTATE_DECLARATION = 'DECLARATION/REINSTATE_DECLARATION'
const GET_DECLARATIONS_SUCCESS = 'DECLARATION/GET_DRAFTS_SUCCESS'
const GET_DECLARATIONS_FAILED = 'DECLARATION/GET_DRAFTS_FAILED'
const GET_WORKQUEUE_SUCCESS = 'DECLARATION/GET_WORKQUEUE_SUCCESS'
const GET_WORKQUEUE_FAILED = 'DECLARATION/GET_WORKQUEUE_FAILED'
const UPDATE_REGISTRAR_WORKQUEUE = 'DECLARATION/UPDATE_REGISTRAR_WORKQUEUE'
const UPDATE_REGISTRAR_WORKQUEUE_SUCCESS =
  'DECLARATION/UPDATE_REGISTRAR_WORKQUEUE_SUCCESS'
const UPDATE_REGISTRAR_WORKQUEUE_FAIL =
  'DECLARATION/UPDATE_REGISTRAR_WORKQUEUE_FAIL'
const ENQUEUE_DOWNLOAD_DECLARATION = 'DECLARATION/ENQUEUE_DOWNLOAD_DECLARATION'
const DOWNLOAD_DECLARATION_SUCCESS = 'DECLARATION/DOWNLOAD_DECLARATION_SUCCESS'
const DOWNLOAD_DECLARATION_FAIL = 'DECLARATION/DOWNLOAD_DECLARATION_FAIL'
const CLEAR_CORRECTION_CHANGE = 'CLEAR_CORRECTION_CHANGE'
const ENQUEUE_UNASSIGN_DECLARATION = 'DECLARATION/ENQUEUE_UNASSIGN'
const UNASSIGN_DECLARATION = 'DECLARATION/UNASSIGN'
const UNASSIGN_DECLARATION_SUCCESS = 'DECLARATION/UNASSIGN_SUCCESS'

export enum SUBMISSION_STATUS {
  DRAFT = 'DRAFT',
  READY_TO_SUBMIT = 'READY_TO_SUBMIT',
  SUBMITTING = 'SUBMITTING',
  VALIDATED = 'VALIDATED',
  DECLARED = 'DECLARED',
  SUBMITTED = 'SUBMITTED',
  READY_TO_APPROVE = 'READY_TO_APPROVE',
  APPROVING = 'APPROVING',
  APPROVED = 'APPROVED',
  READY_TO_REGISTER = 'READY_TO_REGISTER',
  REGISTERING = 'REGISTERING',
  REGISTERED = 'REGISTERED',
  READY_TO_REJECT = 'READY_TO_REJECT',
  REJECTING = 'REJECTING',
  REJECTED = 'REJECTED',
  READY_TO_ARCHIVE = 'READY_TO_ARCHIVE',
  ARCHIVING = 'ARCHIVING',
  ARCHIVED = 'ARCHIVED',
  READY_TO_CERTIFY = 'READY_TO_CERTIFY',
  REINSTATING = 'REINSTATING',
  REINSTATED = 'REINSTATED',
  READY_TO_REINSTATE = 'READY_TO_REINSTATE',
  CERTIFYING = 'CERTIFYING',
  CERTIFIED = 'CERTIFIED',
  READY_TO_REQUEST_CORRECTION = 'READY_TO_REQUEST_CORRECTION',
  REQUESTING_CORRECTION = 'REQUESTING_CORRECTION',
  REQUESTED_CORRECTION = 'REQUESTED_CORRECTION',
  FAILED = 'FAILED',
  FAILED_NETWORK = 'FAILED_NETWORK',
  IN_PROGRESS = 'IN_PROGRESS'
}

export enum DOWNLOAD_STATUS {
  READY_TO_DOWNLOAD = 'READY_TO_DOWNLOAD',
  DOWNLOADING = 'DOWNLOADING',
  DOWNLOADED = 'DOWNLOADED',
  FAILED = 'FAILED',
  FAILED_NETWORK = 'FAILED_NETWORK',
  READY_TO_UNASSIGN = 'READY_TO_UNASSIGN',
  UNASSIGNING = 'UNASSIGNING'
}

export const processingStates = [
  SUBMISSION_STATUS.READY_TO_SUBMIT,
  SUBMISSION_STATUS.SUBMITTING,
  SUBMISSION_STATUS.READY_TO_APPROVE,
  SUBMISSION_STATUS.APPROVING,
  SUBMISSION_STATUS.READY_TO_REGISTER,
  SUBMISSION_STATUS.REGISTERING,
  SUBMISSION_STATUS.READY_TO_REJECT,
  SUBMISSION_STATUS.REJECTING,
  SUBMISSION_STATUS.READY_TO_CERTIFY,
  SUBMISSION_STATUS.CERTIFYING,
  SUBMISSION_STATUS.READY_TO_REQUEST_CORRECTION,
  SUBMISSION_STATUS.REQUESTING_CORRECTION
]

const DOWNLOAD_MAX_RETRY_ATTEMPT = 3
interface IActionList {
  [key: string]: string
}

const ACTION_LIST: IActionList = {
  [DeclarationAction.LOAD_REVIEW_DECLARATION]:
    DeclarationAction.LOAD_REVIEW_DECLARATION,
  [DeclarationAction.LOAD_CERTIFICATE_DECLARATION]:
    DeclarationAction.LOAD_CERTIFICATE_DECLARATION,
  [DeclarationAction.LOAD_REQUESTED_CORRECTION_DECLARATION]:
    DeclarationAction.LOAD_REVIEW_DECLARATION
}

export interface IPayload {
  [key: string]: IFormFieldValue
}

export interface IVisitedGroupId {
  sectionId: string
  groupId: string
}

export interface IDeclaration {
  id: string
  data: IFormData
  duplicates?: string[]
  originalData?: IFormData
  savedOn?: number
  createdAt?: string
  modifiedOn?: number
  eventType?: string
  review?: boolean
  event: Event
  registrationStatus?: string
  submissionStatus?: string
  downloadStatus?: DOWNLOAD_STATUS
  downloadRetryAttempt?: number
  action?: string
  trackingId?: string
  compositionId?: string
  registrationNumber?: string
  payload?: IPayload
  visitedGroupIds?: IVisitedGroupId[]
  timeLoggedMS?: number
}

export interface IWorkqueue {
  loading?: boolean
  error?: boolean
  data: IQueryData
  initialSyncDone: boolean
}

interface IWorkqueuePaginationParams {
  userId?: string
  pageSize: number
  isFieldAgent: boolean
  inProgressSkip: number
  healthSystemSkip: number
  reviewSkip: number
  rejectSkip: number
  approvalSkip: number
  externalValidationSkip: number
  printSkip: number
}

type Relation =
  | 'FATHER'
  | 'MOTHER'
  | 'SPOUSE'
  | 'SON'
  | 'DAUGHTER'
  | 'EXTENDED_FAMILY'
  | 'OTHER'
  | 'INFORMANT'
  | 'PRINT_IN_ADVANCE'

type RelationForCertificateCorrection =
  | 'FATHER'
  | 'MOTHER'
  | 'SPOUSE'
  | 'SON'
  | 'DAUGHTER'
  | 'EXTENDED_FAMILY'
  | 'OTHER'
  | 'INFORMANT'
  | 'PRINT_IN_ADVANCE'
  | 'CHILD'

export type ICertificate = {
  collector?: Partial<{ type: Relation }>
  corrector?: Partial<{ type: RelationForCertificateCorrection }>
  hasShowedVerifiedDocument?: boolean
  payments?: Payment
  data?: string
}

/*
 * This type represents a submitted declaration that we've received from the API
 * It provides a more strict alternative to IDeclaration with fields we know should always exist
 */
export interface IPrintableDeclaration extends Omit<IDeclaration, 'data'> {
  data: {
    mother: {
      detailsExist: boolean
      [key: string]: IFormFieldValue
    }
    father: {
      detailsExist: boolean
      [key: string]: IFormFieldValue
    }
    registration: {
      _fhirID: string
      informantType: Relation
      whoseContactDetails: string
      registrationPhone: string
      trackingId: string
      registrationNumber: string
      certificates: ICertificate[]
      [key: string]: IFormFieldValue
    }
  } & Exclude<IDeclaration['data'], 'mother' | 'father' | 'registration'>
}

type PaymentType = 'MANUAL'

type PaymentOutcomeType = 'COMPLETED' | 'ERROR' | 'PARTIAL'

type Payment = {
  paymentId?: string
  type: PaymentType
  total: number
  amount: number
  outcome: PaymentOutcomeType
  date: number
}

interface IArchiveDeclarationAction {
  type: typeof ARCHIVE_DECLARATION
  payload: { declarationId: string }
}

interface IStoreDeclarationAction {
  type: typeof STORE_DECLARATION
  payload: { declaration: IDeclaration }
}

interface IModifyDeclarationAction {
  type: typeof MODIFY_DECLARATION
  payload: {
    declaration: IDeclaration | IPrintableDeclaration
  }
}

interface IClearCorrectionChange {
  type: typeof CLEAR_CORRECTION_CHANGE
  payload: {
    declarationId: string
  }
}
export interface IWriteDeclarationAction {
  type: typeof WRITE_DECLARATION
  payload: {
    declaration: IDeclaration | IPrintableDeclaration
    callback?: () => void
  }
}

interface ISetInitialDeclarationsAction {
  type: typeof SET_INITIAL_DECLARATION
}

type OnSuccessDeleteDeclarationOptions = Partial<{
  shouldUpdateFieldAgentHome: boolean
}>
interface IDeleteDeclarationAction {
  type: typeof DELETE_DECLARATION
  payload: {
    declaration: IDeclaration | IPrintableDeclaration
  } & OnSuccessDeleteDeclarationOptions
}
interface IReinstateDeclarationAction {
  type: typeof REINSTATE_DECLARATION
  payload: {
    declarationId: string
  }
}

interface IGetStorageDeclarationsSuccessAction {
  type: typeof GET_DECLARATIONS_SUCCESS
  payload: string
}

interface IGetStorageDeclarationsFailedAction {
  type: typeof GET_DECLARATIONS_FAILED
}

interface IGetWorkqueueOfCurrentUserSuccessAction {
  type: typeof GET_WORKQUEUE_SUCCESS
  payload: string
}

interface IGetWorkqueueOfCurrentUserFailedAction {
  type: typeof GET_WORKQUEUE_FAILED
}

interface UpdateRegistrarWorkQueueSuccessAction {
  type: typeof UPDATE_REGISTRAR_WORKQUEUE_SUCCESS
  payload: string
}

interface UpdateRegistrarWorkQueueFailAction {
  type: typeof UPDATE_REGISTRAR_WORKQUEUE_FAIL
}

interface IDownloadDeclaration {
  type: typeof ENQUEUE_DOWNLOAD_DECLARATION
  payload: {
    declaration: IDeclaration
    client: ApolloClient<{}>
  }
}

interface IDownloadDeclarationSuccess {
  type: typeof DOWNLOAD_DECLARATION_SUCCESS
  payload: {
    queryData: any
    form: {
      [key in Event]: IForm
    }
    client: ApolloClient<{}>
    offlineData?: IOfflineData
    userDetails?: IUserDetails
  }
}

interface IDownloadDeclarationFail {
  type: typeof DOWNLOAD_DECLARATION_FAIL
  payload: {
    error: ApolloError
    declaration: IDeclaration
    client: ApolloClient<{}>
  }
}

interface UpdateRegistrarWorkqueueAction {
  type: typeof UPDATE_REGISTRAR_WORKQUEUE
  payload: {
    pageSize: number

    inProgressSkip: number
    healthSystemSkip: number
    reviewSkip: number
    rejectSkip: number
    approvalSkip: number
    externalValidationSkip: number
    printSkip: number
  }
}

<<<<<<< HEAD
interface UpdateFieldAgentDeclaredDeclarationsAction {
  type: typeof UPDATE_FIELD_AGENT_DECLARED_DECLARATIONS
}
interface UpdateFieldAgentDeclaredDeclarationsSuccessAction {
  type: typeof UPDATE_FIELD_AGENT_DECLARED_DECLARATIONS_SUCCESS
  payload: string
}
interface UpdateFieldAgentDeclaredDeclarationsFailAction {
  type: typeof UPDATE_FIELD_AGENT_DECLARED_DECLARATIONS_FAIL
}

interface IUnassignDeclaration {
  type: typeof UNASSIGN_DECLARATION
  payload: {
    id: string
    client: ApolloClient<{}>
  }
}

interface IEnqueueUnassignDeclaration {
  type: typeof ENQUEUE_UNASSIGN_DECLARATION
  payload: {
    id: string
    client: ApolloClient<{}>
  }
}

interface IUnassignDeclarationSuccess {
  type: typeof UNASSIGN_DECLARATION_SUCCESS
  payload: {
    id: string
    client: ApolloClient<{}>
  }
}

=======
>>>>>>> 667fbb8e
export type Action =
  | IArchiveDeclarationAction
  | IStoreDeclarationAction
  | IModifyDeclarationAction
  | IClearCorrectionChange
  | ISetInitialDeclarationsAction
  | IWriteDeclarationAction
  | NavigationAction
  | IDeleteDeclarationAction
  | IReinstateDeclarationAction
  | IGetStorageDeclarationsSuccessAction
  | IGetStorageDeclarationsFailedAction
  | IGetWorkqueueOfCurrentUserSuccessAction
  | IGetWorkqueueOfCurrentUserFailedAction
  | IDownloadDeclaration
  | IDownloadDeclarationSuccess
  | IDownloadDeclarationFail
  | UserDetailsAvailable
  | UpdateRegistrarWorkqueueAction
  | UpdateRegistrarWorkQueueSuccessAction
  | UpdateRegistrarWorkQueueFailAction
  | ShowDownloadDeclarationFailedToast
  | IEnqueueUnassignDeclaration
  | IUnassignDeclaration
  | IUnassignDeclarationSuccess

export interface IUserData {
  userID: string
  userPIN?: string
  declarations: IDeclaration[]
  workqueue?: IWorkqueue
}

export interface IDeclarationsState {
  userID: string
  declarations: IDeclaration[]
  initialDeclarationsLoaded: boolean
  isWritingDraft: boolean
}

export interface WorkqueueState {
  workqueue: IWorkqueue
}

const workqueueInitialState: WorkqueueState = {
  workqueue: {
    loading: true,
    error: false,
    data: {
      inProgressTab: { totalItems: 0, results: [] },
      notificationTab: { totalItems: 0, results: [] },
      reviewTab: { totalItems: 0, results: [] },
      rejectTab: { totalItems: 0, results: [] },
      approvalTab: { totalItems: 0, results: [] },
      printTab: { totalItems: 0, results: [] },
      externalValidationTab: { totalItems: 0, results: [] }
    },
    initialSyncDone: false
  }
}

const initialState: IDeclarationsState = {
  userID: '',
  declarations: [],
  initialDeclarationsLoaded: false,
  isWritingDraft: false
}

export function createDeclaration(event: Event, initialData?: IFormData) {
  return {
    id: uuid(),
    data: initialData || {},
    event,
    submissionStatus: SUBMISSION_STATUS[SUBMISSION_STATUS.DRAFT]
  }
}

export function makeDeclarationReadyToDownload(
  event: Event,
  compositionId: string,
  action: string
): IDeclaration {
  return {
    id: compositionId,
    data: {},
    event,
    compositionId,
    action,
    downloadStatus: DOWNLOAD_STATUS.READY_TO_DOWNLOAD
  }
}

export function createReviewDeclaration(
  declarationId: string,
  formData: IFormData,
  event: Event,
  status?: string,
  duplicates?: string[]
): IDeclaration {
  return {
    id: declarationId,
    data: formData,
    duplicates,
    originalData: formData,
    review: true,
    event,
    registrationStatus: status
  }
}

export function dynamicDispatch(
  action: string,
  payload: { [key: string]: string }
) {
  return {
    type: action,
    payload
  }
}

export function storeDeclaration(
  declaration: IDeclaration
): IStoreDeclarationAction {
  declaration.savedOn = Date.now()
  return { type: STORE_DECLARATION, payload: { declaration } }
}

export function modifyDeclaration(
  declaration: IDeclaration | IPrintableDeclaration
): IModifyDeclarationAction {
  declaration.modifiedOn = Date.now()
  return { type: MODIFY_DECLARATION, payload: { declaration } }
}

export function clearCorrectionChange(
  declarationId: string
): IClearCorrectionChange {
  return { type: CLEAR_CORRECTION_CHANGE, payload: { declarationId } }
}
export function setInitialDeclarations() {
  return { type: SET_INITIAL_DECLARATION }
}

export const getStorageDeclarationsSuccess = (
  response: string
): IGetStorageDeclarationsSuccessAction => ({
  type: GET_DECLARATIONS_SUCCESS,
  payload: response
})

export const getCurrentUserWorkqueueFailed =
  (): IGetWorkqueueOfCurrentUserFailedAction => ({
    type: GET_WORKQUEUE_FAILED
  })

export const getCurrentUserWorkqueuSuccess = (
  response: string
): IGetWorkqueueOfCurrentUserSuccessAction => ({
  type: GET_WORKQUEUE_SUCCESS,
  payload: response
})

export const getStorageDeclarationsFailed =
  (): IGetStorageDeclarationsFailedAction => ({
    type: GET_DECLARATIONS_FAILED
  })

export function archiveDeclaration(
  declarationId: string
): IArchiveDeclarationAction {
  return { type: ARCHIVE_DECLARATION, payload: { declarationId } }
}

export function reinstateDeclaration(
  declarationId: string
): IReinstateDeclarationAction {
  return { type: REINSTATE_DECLARATION, payload: { declarationId } }
}

export function deleteDeclaration(
  declaration: IDeclaration | IPrintableDeclaration,
  options?: OnSuccessDeleteDeclarationOptions
): IDeleteDeclarationAction {
  return { type: DELETE_DECLARATION, payload: { declaration, ...options } }
}

export function writeDeclaration(
  declaration: IDeclaration | IPrintableDeclaration,
  callback?: () => void
): IWriteDeclarationAction {
  return { type: WRITE_DECLARATION, payload: { declaration, callback } }
}

export async function getCurrentUserID(): Promise<string> {
  const userDetails = await storage.getItem('USER_DETAILS')

  if (!userDetails) {
    return ''
  }
  return (JSON.parse(userDetails) as IUserDetails).userMgntUserID || ''
}

async function getUserData(userId: string) {
  const userData = await storage.getItem('USER_DATA')
  const allUserData: IUserData[] = !userData
    ? []
    : (JSON.parse(userData) as IUserData[])
  const currentUserData = allUserData.find((uData) => uData.userID === userId)

  return { allUserData, currentUserData }
}

async function getFieldAgentDeclaredDeclarations(userDetails: IUserDetails) {
  const userId = userDetails.practitionerId
  const locationIds = (userDetails && [getUserLocation(userDetails).id]) || []

  let result
  try {
    const response = await client.query({
      query: SEARCH_DECLARATIONS_USER_WISE,
      variables: {
        userId,
        status: [EVENT_STATUS.DECLARED],
        locationIds,
        count: DECLARED_DECLARATION_SEARCH_QUERY_COUNT,
        sort: Sort.ASC
      },
      fetchPolicy: 'no-cache'
    })
    result = response.data && response.data.searchEvents
  } catch (exception) {
    result = undefined
  }
  return result
}

async function getFieldAgentRejectedDeclarations(userDetails: IUserDetails) {
  const userId = userDetails.practitionerId
  const locationIds = (userDetails && [getUserLocation(userDetails).id]) || []

  let result
  try {
    const response = await client.query({
      query: SEARCH_DECLARATIONS_USER_WISE,
      variables: {
        userId,
        status: [EVENT_STATUS.REJECTED],
        locationIds
      },
      fetchPolicy: 'no-cache'
    })
    result = response.data && response.data.searchEvents
  } catch (exception) {
    result = undefined
  }
  return result
}

export function mergeDeclaredDeclarations(
  declarations: IDeclaration[],
  declaredDeclarations: GQLEventSearchSet[]
) {
  const localDeclarations = declarations.map(
    (declaration) => declaration.compositionId
  )

  const declarationsNotStoredLocally = declaredDeclarations.filter(
    (declaredDeclaration) => !localDeclarations.includes(declaredDeclaration.id)
  )
  const transformedDeclaredDeclarations = declarationsNotStoredLocally.map(
    (app) => {
      return transformSearchQueryDataToDraft(app)
    }
  )
  declarations.push(...transformedDeclaredDeclarations)
}

export async function getWorkqueueOfCurrentUser(): Promise<string> {
  // returns a 'stringified' IWorkqueue
  const initialWorkqueue = workqueueInitialState.workqueue

  const storageTable = await storage.getItem('USER_DATA')
  if (!storageTable) {
    return JSON.stringify(initialWorkqueue)
  }

  const currentUserID = await getCurrentUserID()

  const allUserData = JSON.parse(storageTable) as IUserData[]

  if (!allUserData.length) {
    // No user-data at all
    return JSON.stringify(initialWorkqueue)
  }

  const currentUserData = allUserData.find(
    (uData) => uData.userID === currentUserID
  )
  const currentUserWorkqueue: IWorkqueue =
    (currentUserData && currentUserData.workqueue) ||
    workqueueInitialState.workqueue
  return JSON.stringify(currentUserWorkqueue)
}

export async function getDeclarationsOfCurrentUser(): Promise<string> {
  // returns a 'stringified' IUserData
  const storageTable = await storage.getItem('USER_DATA')
  if (!storageTable) {
    return JSON.stringify({ declarations: [] })
  }

  const currentUserID = await getCurrentUserID()

  const allUserData = JSON.parse(storageTable) as IUserData[]

  if (!allUserData.length) {
    // No user-data at all
    const payloadWithoutDeclarations: IUserData = {
      userID: currentUserID,
      declarations: []
    }

    return JSON.stringify(payloadWithoutDeclarations)
  }

  const currentUserData = allUserData.find(
    (uData) => uData.userID === currentUserID
  )
  const currentUserDeclarations: IDeclaration[] =
    (currentUserData && currentUserData.declarations) || []
  const payload: IUserData = {
    userID: currentUserID,
    declarations: currentUserDeclarations
  }
  return JSON.stringify(payload)
}

async function updateWorkqueueData(
  state: IStoreState,
  declaration: IDeclaration,
  workQueueId: keyof IQueryData,
  userWorkqueue?: IWorkqueue
) {
  if (!userWorkqueue || !userWorkqueue.data) {
    return
  }

  const workqueueApp =
    userWorkqueue.data[workQueueId] &&
    userWorkqueue.data[workQueueId].results &&
    // @ts-ignore
    userWorkqueue.data[workQueueId].results.find(
      (app) => app && app.id === declaration.id
    )
  if (!workqueueApp) {
    return
  }
  const sectionId = declaration.event === 'birth' ? 'child' : 'deceased'
  const sectionDefinition = getRegisterForm(state)[
    declaration.event
  ].sections.find((section) => section.id === sectionId)

  const transformedDeclaration = draftToGqlTransformer(
    // transforming required section only
    { sections: sectionDefinition ? [sectionDefinition] : [] },
    declaration.data
  )
  const transformedName =
    (transformedDeclaration &&
      transformedDeclaration[sectionId] &&
      transformedDeclaration[sectionId].name) ||
    []
  const transformedDeathDate =
    (declaration.data &&
      declaration.data.deathEvent &&
      declaration.data.deathEvent.deathDate) ||
    []
  const transformedBirthDate =
    (declaration.data &&
      declaration.data.child &&
      declaration.data.child.childBirthDate) ||
    []
  const transformedInformantContactNumber =
    (declaration.data &&
      declaration.data.registration &&
      declaration.data.registration.contactPoint &&
      (declaration.data.registration.contactPoint as IContactPoint).nestedFields
        .registrationPhone) ||
    ''
  if (declaration.event === 'birth') {
    ;(workqueueApp as GQLBirthEventSearchSet).childName = transformedName
    ;(workqueueApp as GQLBirthEventSearchSet).dateOfBirth = transformedBirthDate
    ;(
      (workqueueApp as GQLDeathEventSearchSet)
        .registration as GQLRegistrationSearchSet
    ).contactNumber = transformedInformantContactNumber
  } else {
    ;(workqueueApp as GQLDeathEventSearchSet).deceasedName = transformedName
    ;(workqueueApp as GQLDeathEventSearchSet).dateOfDeath = transformedDeathDate
    ;(
      (workqueueApp as GQLDeathEventSearchSet)
        .registration as GQLRegistrationSearchSet
    ).contactNumber = transformedInformantContactNumber
  }
}

export async function writeDeclarationByUser(
  getState: () => IStoreState,
  userId: string,
  declaration: IDeclaration
): Promise<string> {
  const uID = userId || (await getCurrentUserID())
  const userData = await getUserData(uID)
  const { allUserData } = userData
  let { currentUserData } = userData

  const existingDeclarationId = currentUserData
    ? currentUserData.declarations.findIndex((app) => app.id === declaration.id)
    : -1

  if (existingDeclarationId >= 0) {
    currentUserData &&
      currentUserData.declarations.splice(existingDeclarationId, 1)
  }

  if (currentUserData) {
    currentUserData.declarations.push(declaration)
  } else {
    currentUserData = {
      userID: uID,
      declarations: [declaration]
    }
    allUserData.push(currentUserData)
  }
  if (
    declaration.registrationStatus &&
    declaration.registrationStatus === 'IN_PROGRESS'
  ) {
    updateWorkqueueData(
      getState(),
      declaration,
      'inProgressTab',
      currentUserData.workqueue
    )
    updateWorkqueueData(
      getState(),
      declaration,
      'notificationTab',
      currentUserData.workqueue
    )
  }

  if (
    declaration.registrationStatus &&
    declaration.registrationStatus === 'DECLARED'
  ) {
    updateWorkqueueData(
      getState(),
      declaration,
      'reviewTab',
      currentUserData.workqueue
    )
  }

  if (
    declaration.registrationStatus &&
    declaration.registrationStatus === 'VALIDATED'
  ) {
    updateWorkqueueData(
      getState(),
      declaration,
      'reviewTab',
      currentUserData.workqueue
    )
  }

  if (
    declaration.registrationStatus &&
    declaration.registrationStatus === 'REJECTED'
  ) {
    updateWorkqueueData(
      getState(),
      declaration,
      'rejectTab',
      currentUserData.workqueue
    )
  }

  return Promise.all([
    storage.setItem('USER_DATA', JSON.stringify(allUserData)),
    JSON.stringify(currentUserData)
  ]).then(([_, currentUserData]) => currentUserData)
}

function mergeWorkQueueData(
  state: IStoreState,
  workQueueIds: (keyof IQueryData)[],
  currentApplications: IDeclaration[] | undefined,
  destinationWorkQueue: IWorkqueue
) {
  if (!currentApplications) {
    return destinationWorkQueue
  }
  workQueueIds.forEach((workQueueId) => {
    if (
      !(
        destinationWorkQueue.data &&
        destinationWorkQueue.data[workQueueId]?.results
      )
    ) {
      return
    }
    ;(
      destinationWorkQueue.data[workQueueId].results as GQLEventSearchSet[]
    ).forEach((declaration) => {
      if (declaration == null) {
        return
      }
      const declarationIndex = currentApplications.findIndex(
        (app) => app && app.id === declaration.id
      )
      if (declarationIndex >= 0) {
        const isDownloadFailed =
          currentApplications[declarationIndex].submissionStatus ===
            SUBMISSION_STATUS.FAILED_NETWORK ||
          currentApplications[declarationIndex].submissionStatus ===
            SUBMISSION_STATUS.FAILED

        if (!isDownloadFailed) {
          updateWorkqueueData(
            state,
            currentApplications[declarationIndex],
            workQueueId,
            destinationWorkQueue
          )
        }
      }
    })
  })
  return destinationWorkQueue
}
async function getWorkqueueData(
  state: IStoreState,
  userDetails: IUserDetails,
  workqueuePaginationParams: IWorkqueuePaginationParams,
  currentWorkqueue: IWorkqueue | undefined
) {
  const registrationLocationId =
    (userDetails && getUserLocation(userDetails).id) || ''

  const scope = getScope(state)
  const reviewStatuses =
    scope && scope.includes('register')
      ? [EVENT_STATUS.DECLARED, EVENT_STATUS.VALIDATED]
      : [EVENT_STATUS.DECLARED]

  const {
    userId,
    pageSize,
    isFieldAgent,
    inProgressSkip,
    healthSystemSkip,
    reviewSkip,
    rejectSkip,
    approvalSkip,
    externalValidationSkip,
    printSkip
  } = workqueuePaginationParams

  const result = await syncRegistrarWorkqueue(
    registrationLocationId,
    reviewStatuses,
    pageSize,
    isFieldAgent,
    inProgressSkip,
    healthSystemSkip,
    reviewSkip,
    rejectSkip,
    approvalSkip,
    externalValidationSkip,
    printSkip,
    userId
  )
  let workqueue
  if (result) {
    workqueue = {
      loading: false,
      error: false,
      data: result,
      initialSyncDone: true
    }
  } else {
    workqueue = {
      loading: false,
      error: true,
      data:
        (currentWorkqueue && currentWorkqueue.data) ||
        (state.workqueueState && state.workqueueState.workqueue.data),
      initialSyncDone: false
    }
  }
  const { currentUserData } = await getUserData(
    userDetails.userMgntUserID || ''
  )
  if (isFieldAgent) {
    return mergeWorkQueueData(
      state,
      ['reviewTab', 'rejectTab'],
      currentUserData && currentUserData.declarations,
      workqueue
    )
  }
  return mergeWorkQueueData(
    state,
    ['inProgressTab', 'notificationTab', 'reviewTab', 'rejectTab'],
    currentUserData && currentUserData.declarations,
    workqueue
  )
}

export async function writeRegistrarWorkqueueByUser(
  getState: () => IStoreState,
  workqueuePaginationParams: IWorkqueuePaginationParams
): Promise<string> {
  const state = getState()
  const userDetails = getUserDetails(state) as IUserDetails

  const uID = userDetails.userMgntUserID || ''
  const userData = await getUserData(uID)
  const { allUserData } = userData
  let { currentUserData } = userData

  const workqueue = await getWorkqueueData(
    state,
    userDetails,
    workqueuePaginationParams,
    currentUserData && currentUserData.workqueue
  )
  if (currentUserData) {
    currentUserData.workqueue = workqueue
  } else {
    currentUserData = {
      userID: uID,
      declarations: [],
      workqueue
    }
    allUserData.push(currentUserData)
  }
  return Promise.all([
    storage.setItem('USER_DATA', JSON.stringify(allUserData)),
    JSON.stringify(currentUserData.workqueue)
  ]).then(([_, currentUserWorkqueueData]) => currentUserWorkqueueData)
}

export async function deleteDeclarationByUser(
  userId: string,
  declaration: IDeclaration
): Promise<string> {
  const uID = userId || (await getCurrentUserID())
  const { allUserData, currentUserData } = await getUserData(uID)

  const deletedDeclarationId = currentUserData
    ? currentUserData.declarations.findIndex((app) => app.id === declaration.id)
    : -1

  if (deletedDeclarationId >= 0) {
    currentUserData &&
      currentUserData.declarations.splice(deletedDeclarationId, 1)
    storage.setItem('USER_DATA', JSON.stringify(allUserData))
  }

  return JSON.stringify(currentUserData)
}

export function downloadDeclaration(
  event: Event,
  compositionId: string,
  action: string,
  client: ApolloClient<{}>
): IDownloadDeclaration {
  const declaration = makeDeclarationReadyToDownload(
    event,
    compositionId,
    action
  )
  return {
    type: ENQUEUE_DOWNLOAD_DECLARATION,
    payload: {
      declaration,
      client
    }
  }
}

export function updateRegistrarWorkqueue(
  userId?: string,
  pageSize = 10,
  isFieldAgent = false,
  inProgressSkip = 0,
  healthSystemSkip = 0,
  reviewSkip = 0,
  rejectSkip = 0,
  approvalSkip = 0,
  externalValidationSkip = 0,
  printSkip = 0
): UpdateRegistrarWorkqueueAction {
  return {
    type: UPDATE_REGISTRAR_WORKQUEUE,
    payload: {
      userId,
      pageSize,
      isFieldAgent,
      inProgressSkip,
      healthSystemSkip,
      reviewSkip,
      rejectSkip,
      approvalSkip,
      externalValidationSkip,
      printSkip
    }
  }
}

export const updateRegistrarWorkqueueSuccessActionCreator = (
  response: string
): UpdateRegistrarWorkQueueSuccessAction => ({
  type: UPDATE_REGISTRAR_WORKQUEUE_SUCCESS,
  payload: response
})

export const updateRegistrarWorkqueueFailActionCreator =
  (): UpdateRegistrarWorkQueueFailAction => ({
    type: UPDATE_REGISTRAR_WORKQUEUE_FAIL
  })

function createRequestForDeclaration(
  declaration: IDeclaration,
  client: ApolloClient<{}>
) {
  const declarationAction = ACTION_LIST[declaration.action as string] || null
  const result = getQueryMapping(
    declaration.event,
    declarationAction as DeclarationAction
  )
  const { query } = result || {
    query: null
  }

  return {
    request: client.query,
    requestArgs: {
      query,
      variables: { id: declaration.id }
    }
  }
}

function requestWithStateWrapper(
  mainRequest: Promise<ApolloQueryResult<any>>,
  getState: () => IStoreState,
  client: ApolloClient<{}>
) {
  const store = getState()
  return new Promise(async (resolve, reject) => {
    try {
      const data = await mainRequest
      resolve({ data, store, client })
    } catch (error) {
      reject(error)
    }
  })
}

function getDataKey(declaration: IDeclaration) {
  const result = getQueryMapping(
    declaration.event,
    declaration.action as DeclarationAction
  )

  const { dataKey } = result || { dataKey: null }
  return dataKey
}

function downloadDeclarationSuccess({
  data,
  store,
  client
}: {
  data: any
  store: IStoreState
  client: ApolloClient<{}>
}): IDownloadDeclarationSuccess {
  const form = getRegisterForm(store)

  return {
    type: DOWNLOAD_DECLARATION_SUCCESS,
    payload: {
      queryData: data,
      form,
      client,
      offlineData: getOfflineData(store),
      userDetails: getUserDetails(store) as IUserDetails
    }
  }
}

function downloadDeclarationFail(
  error: ApolloError,
  declaration: IDeclaration,
  client: ApolloClient<{}>
): IDownloadDeclarationFail {
  return {
    type: DOWNLOAD_DECLARATION_FAIL,
    payload: {
      error,
      declaration,
      client
    }
  }
}

export function executeUnassignDeclaration(
  id: string,
  client: ApolloClient<{}>
): IUnassignDeclaration {
  return {
    type: UNASSIGN_DECLARATION,
    payload: {
      id,
      client
    }
  }
}

export function unassignDeclaration(
  id: string,
  client: ApolloClient<{}>
): IEnqueueUnassignDeclaration {
  return {
    type: ENQUEUE_UNASSIGN_DECLARATION,
    payload: {
      id,
      client
    }
  }
}

function unassignDeclarationSuccess([id, client]: [
  string,
  ApolloClient<{}>
]): IUnassignDeclarationSuccess {
  return {
    type: UNASSIGN_DECLARATION_SUCCESS,
    payload: {
      id,
      client
    }
  }
}

export const declarationsReducer: LoopReducer<IDeclarationsState, Action> = (
  state: IDeclarationsState = initialState,
  action: Action
): IDeclarationsState | Loop<IDeclarationsState, Action> => {
  switch (action.type) {
    case GO_TO_PAGE: {
      const declaration = state.declarations.find(
        ({ id }) => id === action.payload.declarationId
      )

      if (!declaration || declaration.data[action.payload.pageId]) {
        return state
      }
      const modifiedDeclaration = {
        ...declaration,
        data: {
          ...declaration.data,
          [action.payload.pageId]: {}
        }
      }
      return loop(state, Cmd.action(modifyDeclaration(modifiedDeclaration)))
    }
    case REINSTATE_DECLARATION: {
      if (action.payload) {
        const declaration = state.declarations.find(
          ({ id }) => id === action.payload.declarationId
        )

        if (!declaration) {
          return state
        }
        const modifiedDeclaration: IDeclaration = {
          ...declaration,
          submissionStatus: SUBMISSION_STATUS.READY_TO_REINSTATE,
          action: DeclarationAction.REINSTATE_DECLARATION,
          payload: { id: declaration.id }
        }
        return loop(state, Cmd.action(writeDeclaration(modifiedDeclaration)))
      }
      return state
    }
    case STORE_DECLARATION:
      return {
        ...state,
        declarations: state.declarations
          ? state.declarations.concat(action.payload.declaration)
          : [action.payload.declaration]
      }
    case DELETE_DECLARATION:
      return loop(
        {
          ...state
        },
        Cmd.run(deleteDeclarationByUser, {
          successActionCreator: getStorageDeclarationsSuccess,
          failActionCreator: getStorageDeclarationsFailed,
          args: [state.userID, action.payload.declaration]
        })
      )
    case MODIFY_DECLARATION:
      const newDeclarations: IDeclaration[] = state.declarations || []
      const currentDeclarationIndex = newDeclarations.findIndex(
        (declaration) => declaration.id === action.payload.declaration.id
      )
      const modifiedDeclaration = { ...action.payload.declaration }

      if (modifiedDeclaration.data?.informant?.relationship) {
        modifiedDeclaration.data.informant.relationship = (
          modifiedDeclaration.data.registration.informantType as FieldValueMap
        )?.value
      }

      newDeclarations[currentDeclarationIndex] = modifiedDeclaration

      return {
        ...state,
        declarations: newDeclarations
      }
    case CLEAR_CORRECTION_CHANGE: {
      const declarationIndex = state.declarations.findIndex(
        (declaration) => declaration.id === action.payload.declarationId
      )

      const correction = state.declarations[declarationIndex]

      const orignalAppliation: IDeclaration = {
        ...correction,
        data: {
          ...correction.originalData
        }
      }

      return loop(state, Cmd.action(writeDeclaration(orignalAppliation)))
    }

    case WRITE_DECLARATION:
      return loop(
        {
          ...state,
          isWritingDraft: true
        },
        Cmd.run(writeDeclarationByUser, {
          successActionCreator: (response: string) => {
            if (action.payload.callback) {
              action.payload.callback()
            }
            return getStorageDeclarationsSuccess(response)
          },
          failActionCreator: getStorageDeclarationsFailed,
          args: [Cmd.getState, state.userID, action.payload.declaration]
        })
      )
    case USER_DETAILS_AVAILABLE:
      return loop(
        {
          ...state
        },
        Cmd.run<
          IGetStorageDeclarationsFailedAction,
          IGetStorageDeclarationsSuccessAction
        >(getDeclarationsOfCurrentUser, {
          successActionCreator: getStorageDeclarationsSuccess,
          failActionCreator: getStorageDeclarationsFailed,
          args: []
        })
      )
    case GET_DECLARATIONS_SUCCESS:
      if (action.payload) {
        const userData = JSON.parse(action.payload) as IUserData
        return {
          ...state,
          userID: userData.userID,
          declarations: userData.declarations,
          initialDeclarationsLoaded: true,
          isWritingDraft: false
        }
      }
      return {
        ...state,
        initialDeclarationsLoaded: true
      }
    case ENQUEUE_DOWNLOAD_DECLARATION:
      const { declarations } = state
      const { declaration, client } = action.payload
      const downloadIsRunning = declarations.some(
        (declaration) =>
          declaration.downloadStatus === DOWNLOAD_STATUS.DOWNLOADING
      )

      const declarationIndex = declarations.findIndex(
        (app) => declaration.id === app.id
      )
      let newDeclarationsAfterStartingDownload = Array.from(declarations)

      // Download is running, so enqueue
      if (downloadIsRunning) {
        // Declaration is not in list
        if (declarationIndex === -1) {
          newDeclarationsAfterStartingDownload = declarations.concat([
            declaration
          ])
        } else {
          // Declaration is failed before, just make it ready to download
          newDeclarationsAfterStartingDownload[declarationIndex] = declaration
        }

        // Download is running just return the state
        return {
          ...state,
          declarations: newDeclarationsAfterStartingDownload
        }
      }
      // Download is not running
      else {
        // Declaration is not in list, so push it
        if (declarationIndex === -1) {
          newDeclarationsAfterStartingDownload = declarations.concat([
            {
              ...declaration,
              downloadStatus: DOWNLOAD_STATUS.DOWNLOADING
            }
          ])
        }
        // Declaration is in list make it downloading
        else {
          newDeclarationsAfterStartingDownload[declarationIndex] = {
            ...declaration,
            downloadStatus: DOWNLOAD_STATUS.DOWNLOADING
          }
        }
      }

      const newState = {
        ...state,
        declarations: newDeclarationsAfterStartingDownload
      }

      const { request, requestArgs } = createRequestForDeclaration(
        declaration,
        client
      ) as any

      return loop(
        newState,
        Cmd.run<IDownloadDeclarationFail, IDownloadDeclarationSuccess>(
          requestWithStateWrapper,
          {
            args: [
              request({ ...requestArgs, fetchPolicy: 'no-cache' }),
              Cmd.getState,
              client
            ],
            successActionCreator: downloadDeclarationSuccess,
            failActionCreator: (err) =>
              downloadDeclarationFail(
                err,
                {
                  ...declaration,
                  downloadStatus: DOWNLOAD_STATUS.DOWNLOADING
                },
                client
              )
          }
        )
      )
    case DOWNLOAD_DECLARATION_SUCCESS:
      const {
        queryData,
        form,
        client: clientFromSuccess,
        offlineData,
        userDetails
      } = action.payload

      const downloadingDeclarationIndex = state.declarations.findIndex(
        (declaration) =>
          declaration.downloadStatus === DOWNLOAD_STATUS.DOWNLOADING
      )
      const newDeclarationsAfterDownload = Array.from(state.declarations)
      const downloadingDeclaration =
        newDeclarationsAfterDownload[downloadingDeclarationIndex]

      const dataKey = getDataKey(downloadingDeclaration)
      const eventData = queryData.data[dataKey as string]
      const transData: IFormData = gqlToDraftTransformer(
        form[downloadingDeclaration.event],
        eventData,
        offlineData,
        userDetails
      )
      const downloadedAppStatus: string =
        (eventData &&
          eventData.registration &&
          eventData.registration.status &&
          eventData.registration.status[0].type) ||
        ''
      newDeclarationsAfterDownload[downloadingDeclarationIndex] =
        createReviewDeclaration(
          downloadingDeclaration.id,
          transData,
          downloadingDeclaration.event,
          downloadedAppStatus,
          getPotentialDuplicateIds(eventData)
        )
      newDeclarationsAfterDownload[downloadingDeclarationIndex].downloadStatus =
        DOWNLOAD_STATUS.DOWNLOADED

      const newStateAfterDownload = {
        ...state,
        declarations: newDeclarationsAfterDownload
      }

      // Check if there is more to download
      const downloadQueueInprogress = state.declarations.filter(
        (declaration) =>
          declaration.downloadStatus === DOWNLOAD_STATUS.READY_TO_DOWNLOAD
      )

      // If not then, write to IndexedDB and return state
      if (!downloadQueueInprogress.length) {
        return loop(
          newStateAfterDownload,
          Cmd.run(writeDeclarationByUser, {
            args: [
              Cmd.getState,
              state.userID,
              newDeclarationsAfterDownload[downloadingDeclarationIndex]
            ],
            failActionCreator: (err) =>
              downloadDeclarationFail(
                err,
                newDeclarationsAfterDownload[downloadingDeclarationIndex],
                clientFromSuccess
              )
          })
        )
      }

      const declarationToDownload = downloadQueueInprogress[0]
      declarationToDownload.downloadStatus = DOWNLOAD_STATUS.DOWNLOADING
      const { request: nextRequest, requestArgs: nextRequestArgs } =
        createRequestForDeclaration(
          declarationToDownload,
          clientFromSuccess
        ) as any

      // Return state, write to indexedDB and download the next ready to download declaration, all in sequence
      return loop(
        newStateAfterDownload,
        Cmd.list(
          [
            Cmd.run(writeDeclarationByUser, {
              args: [
                Cmd.getState,
                state.userID,
                newDeclarationsAfterDownload[downloadingDeclarationIndex]
              ],
              failActionCreator: downloadDeclarationFail
            }),
            Cmd.run<IDownloadDeclarationFail, IDownloadDeclarationSuccess>(
              requestWithStateWrapper,
              {
                args: [
                  nextRequest({ ...nextRequestArgs, fetchPolicy: 'no-cache' }),
                  Cmd.getState,
                  clientFromSuccess
                ],
                successActionCreator: downloadDeclarationSuccess,
                failActionCreator: (err) =>
                  downloadDeclarationFail(
                    err,
                    newDeclarationsAfterDownload[downloadingDeclarationIndex],
                    clientFromSuccess
                  )
              }
            )
          ],
          { sequence: true }
        )
      )

    case DOWNLOAD_DECLARATION_FAIL:
      const {
        declaration: erroredDeclaration,
        error,
        client: clientFromFail
      } = action.payload
      erroredDeclaration.downloadRetryAttempt =
        (erroredDeclaration.downloadRetryAttempt || 0) + 1

      const { request: retryRequest, requestArgs: retryRequestArgs } =
        createRequestForDeclaration(erroredDeclaration, clientFromFail) as any

      const declarationsAfterError = Array.from(state.declarations)
      const erroredDeclarationIndex = declarationsAfterError.findIndex(
        (declaration) =>
          declaration.downloadStatus === DOWNLOAD_STATUS.DOWNLOADING
      )

      declarationsAfterError[erroredDeclarationIndex] = erroredDeclaration

      // Retry download until limit reached
      if (
        erroredDeclaration.downloadRetryAttempt < DOWNLOAD_MAX_RETRY_ATTEMPT
      ) {
        return loop(
          {
            ...state,
            declarations: declarationsAfterError
          },
          Cmd.run<IDownloadDeclarationFail, IDownloadDeclarationSuccess>(
            requestWithStateWrapper,
            {
              args: [
                retryRequest({ ...retryRequestArgs, fetchPolicy: 'no-cache' }),
                Cmd.getState,
                clientFromFail
              ],
              successActionCreator: downloadDeclarationSuccess,
              failActionCreator: (err) =>
                downloadDeclarationFail(err, erroredDeclaration, clientFromFail)
            }
          )
        )
      }

      let status
      if (error.networkError) {
        status = DOWNLOAD_STATUS.FAILED_NETWORK
      } else {
        status = DOWNLOAD_STATUS.FAILED
      }

      erroredDeclaration.downloadStatus = status

      declarationsAfterError[erroredDeclarationIndex] = erroredDeclaration

      const downloadQueueFollowing = state.declarations.filter(
        (declaration) =>
          declaration.downloadStatus === DOWNLOAD_STATUS.READY_TO_DOWNLOAD
      )

      // If nothing more to download, return the state and write the declarations
      if (!downloadQueueFollowing.length) {
        return loop(
          {
            ...state,
            declarations: declarationsAfterError
          },
          Cmd.list([
            Cmd.action(showDownloadDeclarationFailedToast()),
            Cmd.run(writeDeclarationByUser, {
              args: [Cmd.getState, state.userID, erroredDeclaration]
            })
          ])
        )
      }

      // If there are more to download in queue, start the next request
      const nextDeclaration = downloadQueueFollowing[0]
      const {
        request: nextDeclarationRequest,
        requestArgs: nextDeclarationRequestArgs
      } = createRequestForDeclaration(nextDeclaration, clientFromFail) as any
      return loop(
        {
          ...state,
          declarations: declarationsAfterError
        },
        Cmd.list(
          [
            Cmd.run(writeDeclarationByUser, {
              args: [Cmd.getState, state.userID, erroredDeclaration]
            }),
            Cmd.run(requestWithStateWrapper, {
              args: [
                nextDeclarationRequest({
                  ...nextDeclarationRequestArgs,
                  fetchPolicy: 'no-cache'
                }),
                Cmd.getState,
                clientFromFail
              ],
              successActionCreator: downloadDeclarationSuccess,
              failActionCreator: (err) =>
                downloadDeclarationFail(err, nextDeclaration, clientFromFail)
            })
          ],
          { sequence: true }
        )
      )

    case ARCHIVE_DECLARATION:
      if (action.payload) {
        const declaration = state.declarations.find(
          ({ id }) => id === action.payload.declarationId
        )

        if (!declaration) {
          return state
        }
        const modifiedDeclaration: IDeclaration = {
          ...declaration,
          submissionStatus: SUBMISSION_STATUS.READY_TO_ARCHIVE,
          action: DeclarationAction.ARCHIVE_DECLARATION,
          payload: { id: declaration.id }
        }
        return loop(state, Cmd.action(writeDeclaration(modifiedDeclaration)))
      }
      return state
    case ENQUEUE_UNASSIGN_DECLARATION:
      const queueIndex = state.declarations.findIndex(
        ({ id }) => id === action.payload.id
      )
      const isQueueBusy = state.declarations.some((declaration) =>
        [
          DOWNLOAD_STATUS.READY_TO_UNASSIGN,
          DOWNLOAD_STATUS.UNASSIGNING
        ].includes(declaration.downloadStatus as DOWNLOAD_STATUS)
      )
      const updatedDeclarationsQueue = state.declarations
      if (queueIndex === -1) {
        // Not found locally, unassigning others declaration
        updatedDeclarationsQueue.push({
          id: action.payload.id,
          downloadStatus: DOWNLOAD_STATUS.READY_TO_UNASSIGN
        } as IDeclaration)
      } else {
        updatedDeclarationsQueue[queueIndex].downloadStatus =
          DOWNLOAD_STATUS.READY_TO_UNASSIGN
      }

      return loop(
        {
          ...state,
          declarations: updatedDeclarationsQueue
        },
        isQueueBusy
          ? Cmd.none
          : Cmd.action(executeUnassignDeclaration(action.payload.id, client))
      )
    case UNASSIGN_DECLARATION:
      const unassignIndex = state.declarations.findIndex(
        ({ id }) => id === action.payload.id
      )
      const updatedDeclarationsUnassign = state.declarations
      updatedDeclarationsUnassign[unassignIndex].downloadStatus =
        DOWNLOAD_STATUS.UNASSIGNING
      return loop(
        {
          ...state,
          declarations: updatedDeclarationsUnassign
        },
        Cmd.run(
          async () => {
            await action.payload.client.mutate({
              mutation: MARK_EVENT_UNASSIGNED,
              variables: { id: action.payload.id }
            })
            return [action.payload.id, action.payload.client]
          },
          {
            successActionCreator: unassignDeclarationSuccess
          }
        )
      )
    case UNASSIGN_DECLARATION_SUCCESS:
      const declarationNextToUnassign = state.declarations.find(
        (declaration) =>
          declaration.downloadStatus === DOWNLOAD_STATUS.READY_TO_UNASSIGN
      )
      return loop(
        state,
        Cmd.list<
          | IDeleteDeclarationAction
          | UpdateRegistrarWorkqueueAction
          | IUnassignDeclaration
        >(
          [
            Cmd.action(
              deleteDeclaration({ id: action.payload.id } as IDeclaration)
            ),
            Cmd.action(updateRegistrarWorkqueue()),
            declarationNextToUnassign
              ? Cmd.action(
                  executeUnassignDeclaration(
                    declarationNextToUnassign.id,
                    action.payload.client
                  )
                )
              : Cmd.none
          ],
          { sequence: true }
        )
      )
    default:
      return state
  }
}

export const registrarWorkqueueReducer: LoopReducer<WorkqueueState, Action> = (
  state: WorkqueueState = workqueueInitialState,
  action: Action
): WorkqueueState | Loop<WorkqueueState, Action> => {
  switch (action.type) {
    case UPDATE_REGISTRAR_WORKQUEUE:
      return loop(
        {
          workqueue: {
            ...state.workqueue,
            loading: true
          }
        },
        Cmd.run(writeRegistrarWorkqueueByUser, {
          successActionCreator: updateRegistrarWorkqueueSuccessActionCreator,
          failActionCreator: updateRegistrarWorkqueueFailActionCreator,
          args: [Cmd.getState, action.payload]
        })
      )

    case USER_DETAILS_AVAILABLE:
      return loop(
        {
          ...state
        },
        Cmd.run<
          IGetWorkqueueOfCurrentUserFailedAction,
          IGetWorkqueueOfCurrentUserSuccessAction
        >(getWorkqueueOfCurrentUser, {
          successActionCreator: getCurrentUserWorkqueuSuccess,
          failActionCreator: getCurrentUserWorkqueueFailed,
          args: []
        })
      )

    case GET_WORKQUEUE_SUCCESS:
      if (action.payload) {
        const workqueue = JSON.parse(action.payload) as IWorkqueue
        return {
          workqueue
        }
      }
      return state

    case UPDATE_REGISTRAR_WORKQUEUE_SUCCESS:
      if (action.payload) {
        const workqueue = JSON.parse(action.payload) as IWorkqueue

        return {
          workqueue
        }
      }
      return state

    default:
      return state
  }
}

export function filterProcessingDeclarations(
  data: GQLEventSearchResultSet,
  processingDeclarationIds: string[]
): GQLEventSearchResultSet {
  if (!data?.results) {
    return data
  }

  const filteredResults = data.results.filter((result) => {
    if (result === null) {
      return false
    }

    return !processingDeclarationIds.includes(result.id)
  })
  const filteredTotal =
    (data.totalItems || 0) - (data.results.length - filteredResults.length)

  return {
    results: filteredResults,
    totalItems: filteredTotal
  }
}

export function filterProcessingDeclarationsFromQuery(
  queryData: IQueryData,
  storedDeclarations: IDeclaration[]
): IQueryData {
  const processingDeclarationIds = storedDeclarations
    .filter(
      (declaration) =>
        declaration.submissionStatus &&
        processingStates.includes(
          declaration.submissionStatus as SUBMISSION_STATUS
        )
    )
    .map((declaration) => declaration.id)

  return {
    inProgressTab: filterProcessingDeclarations(
      queryData.inProgressTab,
      processingDeclarationIds
    ),
    notificationTab: filterProcessingDeclarations(
      queryData.notificationTab,
      processingDeclarationIds
    ),
    reviewTab: filterProcessingDeclarations(
      queryData.reviewTab,
      processingDeclarationIds
    ),
    rejectTab: filterProcessingDeclarations(
      queryData.rejectTab,
      processingDeclarationIds
    ),
    approvalTab: filterProcessingDeclarations(
      queryData.approvalTab,
      processingDeclarationIds
    ),
    printTab: filterProcessingDeclarations(
      queryData.printTab,
      processingDeclarationIds
    ),
    externalValidationTab: filterProcessingDeclarations(
      queryData.externalValidationTab,
      processingDeclarationIds
    )
  }
}<|MERGE_RESOLUTION|>--- conflicted
+++ resolved
@@ -56,11 +56,8 @@
   showDownloadDeclarationFailedToast,
   ShowDownloadDeclarationFailedToast
 } from '@client/notification/actions'
-<<<<<<< HEAD
 import { MARK_EVENT_UNASSIGNED } from '@client/views/DataProvider/birth/mutations'
-=======
 import { getPotentialDuplicateIds } from '@client/transformer/index'
->>>>>>> 667fbb8e
 
 const ARCHIVE_DECLARATION = 'DECLARATION/ARCHIVE'
 const SET_INITIAL_DECLARATION = 'DECLARATION/SET_INITIAL_DECLARATION'
@@ -405,7 +402,6 @@
   }
 }
 
-<<<<<<< HEAD
 interface UpdateFieldAgentDeclaredDeclarationsAction {
   type: typeof UPDATE_FIELD_AGENT_DECLARED_DECLARATIONS
 }
@@ -441,8 +437,6 @@
   }
 }
 
-=======
->>>>>>> 667fbb8e
 export type Action =
   | IArchiveDeclarationAction
   | IStoreDeclarationAction
