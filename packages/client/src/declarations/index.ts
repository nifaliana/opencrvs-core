/*
 * This Source Code Form is subject to the terms of the Mozilla Public
 * License, v. 2.0. If a copy of the MPL was not distributed with this
 * file, You can obtain one at https://mozilla.org/MPL/2.0/.
 *
 * OpenCRVS is also distributed under the terms of the Civil Registration
 * & Healthcare Disclaimer located at http://opencrvs.org/license.
 *
 * Copyright (C) The OpenCRVS Authors. OpenCRVS and the OpenCRVS
 * graphic logo are (registered/a) trademark(s) of Plan International.
 */
import {
  Action as DeclarationAction,
  SubmissionAction,
  DownloadAction,
  IForm,
  IFormData,
  IFormFieldValue,
  IContactPoint,
<<<<<<< HEAD
  Sort,
  FieldValueMap,
  IAttachmentValue
=======
  FieldValueMap
>>>>>>> 01351cae
} from '@client/forms'
import { Event, Query } from '@client/utils/gateway'
import { getRegisterForm } from '@client/forms/register/declaration-selectors'
import {
  Action as NavigationAction,
  GO_TO_PAGE,
  IDynamicValues
} from '@client/navigation'
import {
  UserDetailsAvailable,
  USER_DETAILS_AVAILABLE
} from '@client/profile/profileActions'
import { getUserDetails } from '@client/profile/profileSelectors'
import { storage } from '@client/storage'
import { IStoreState } from '@client/store'
import {
  gqlToDraftTransformer,
  draftToGqlTransformer
} from '@client/transformer'
<<<<<<< HEAD
import { client } from '@client/utils/apolloClient'
import {
  DECLARED_DECLARATION_SEARCH_QUERY_COUNT,
  MINIO_URL
} from '@client/utils/constants'
=======
>>>>>>> 01351cae
import { transformSearchQueryDataToDraft } from '@client/utils/draftUtils'
import { IUserDetails } from '@client/utils/userUtils'
import { getQueryMapping } from '@client/views/DataProvider/QueryProvider'
import {
  GQLEventSearchResultSet,
  GQLEventSearchSet,
  GQLBirthEventSearchSet,
  GQLDeathEventSearchSet,
  GQLRegistrationSearchSet,
  GQLHumanName
} from '@opencrvs/gateway/src/graphql/schema'
import {
  ApolloClient,
  ApolloError,
  ApolloQueryResult,
  InternalRefetchQueriesInclude
} from '@apollo/client'
import { Cmd, loop, Loop, LoopReducer } from 'redux-loop'
import { v4 as uuid } from 'uuid'
import { getOfflineData } from '@client/offline/selectors'
import { IOfflineData } from '@client/offline/reducer'
import {
  showDownloadDeclarationFailedToast,
  ShowDownloadDeclarationFailedToast
} from '@client/notification/actions'
import differenceInMinutes from 'date-fns/differenceInMinutes'
import { Roles } from '@client/utils/authUtils'
import { MARK_EVENT_UNASSIGNED } from '@client/views/DataProvider/birth/mutations'
import { getPotentialDuplicateIds } from '@client/transformer/index'
<<<<<<< HEAD
import { RefetchQueryDescription } from 'apollo-client/core/watchQueryOptions'
import { isBase64FileString } from '@client/utils/commonUtils'
import { at } from 'lodash'
=======
import {
  UpdateRegistrarWorkqueueAction,
  updateRegistrarWorkqueue,
  IQueryData,
  IWorkqueue
} from '@client/workqueue'
>>>>>>> 01351cae

const ARCHIVE_DECLARATION = 'DECLARATION/ARCHIVE'
const SET_INITIAL_DECLARATION = 'DECLARATION/SET_INITIAL_DECLARATION'
const STORE_DECLARATION = 'DECLARATION/STORE_DECLARATION'
const MODIFY_DECLARATION = 'DECLARATION/MODIFY_DRAFT'
const WRITE_DECLARATION = 'DECLARATION/WRITE_DRAFT'
const WRITE_DECLARATION_SUCCESS = 'DECLARATION/WRITE_DRAFT_SUCCESS'
const WRITE_DECLARATION_FAILED = 'DECLARATION/WRITE_DRAFT_FAILED'
const DELETE_DECLARATION = 'DECLARATION/DELETE_DRAFT'
const DELETE_DECLARATION_SUCCESS = 'DECLARATION/DELETE_DRAFT_SUCCESS'
const DELETE_DECLARATION_FAILED = 'DECLARATION/DELETE_DRAFT_FAILED'
const GET_DECLARATIONS_SUCCESS = 'DECLARATION/GET_DRAFTS_SUCCESS'
const GET_DECLARATIONS_FAILED = 'DECLARATION/GET_DRAFTS_FAILED'
const ENQUEUE_DOWNLOAD_DECLARATION = 'DECLARATION/ENQUEUE_DOWNLOAD_DECLARATION'
const DOWNLOAD_DECLARATION_SUCCESS = 'DECLARATION/DOWNLOAD_DECLARATION_SUCCESS'
const DOWNLOAD_DECLARATION_FAIL = 'DECLARATION/DOWNLOAD_DECLARATION_FAIL'
const CLEAR_CORRECTION_AND_PRINT_CHANGES = 'CLEAR_CORRECTION_AND_PRINT_CHANGES'
const ENQUEUE_UNASSIGN_DECLARATION = 'DECLARATION/ENQUEUE_UNASSIGN'
const UNASSIGN_DECLARATION = 'DECLARATION/UNASSIGN'
const UNASSIGN_DECLARATION_SUCCESS = 'DECLARATION/UNASSIGN_SUCCESS'

export enum SUBMISSION_STATUS {
  DRAFT = 'DRAFT',
  READY_TO_SUBMIT = 'READY_TO_SUBMIT',
  SUBMITTING = 'SUBMITTING',
  VALIDATED = 'VALIDATED',
  DECLARED = 'DECLARED',
  SUBMITTED = 'SUBMITTED',
  READY_TO_APPROVE = 'READY_TO_APPROVE',
  APPROVING = 'APPROVING',
  APPROVED = 'APPROVED',
  READY_TO_REGISTER = 'READY_TO_REGISTER',
  REGISTERING = 'REGISTERING',
  REGISTERED = 'REGISTERED',
  READY_TO_REJECT = 'READY_TO_REJECT',
  REJECTING = 'REJECTING',
  REJECTED = 'REJECTED',
  READY_TO_ARCHIVE = 'READY_TO_ARCHIVE',
  ARCHIVING = 'ARCHIVING',
  ARCHIVED = 'ARCHIVED',
  READY_TO_CERTIFY = 'READY_TO_CERTIFY',
  REINSTATING = 'REINSTATING',
  REINSTATED = 'REINSTATED',
  READY_TO_REINSTATE = 'READY_TO_REINSTATE',
  CERTIFYING = 'CERTIFYING',
  CERTIFIED = 'CERTIFIED',
  READY_TO_REQUEST_CORRECTION = 'READY_TO_REQUEST_CORRECTION',
  REQUESTING_CORRECTION = 'REQUESTING_CORRECTION',
  REQUESTED_CORRECTION = 'REQUESTED_CORRECTION',
  FAILED = 'FAILED',
  FAILED_NETWORK = 'FAILED_NETWORK',
  IN_PROGRESS = 'IN_PROGRESS'
}

export enum DOWNLOAD_STATUS {
  READY_TO_DOWNLOAD = 'READY_TO_DOWNLOAD',
  DOWNLOADING = 'DOWNLOADING',
  DOWNLOADED = 'DOWNLOADED',
  FAILED = 'FAILED',
  FAILED_NETWORK = 'FAILED_NETWORK',
  READY_TO_UNASSIGN = 'READY_TO_UNASSIGN',
  UNASSIGNING = 'UNASSIGNING'
}

export const processingStates = [
  SUBMISSION_STATUS.READY_TO_ARCHIVE,
  SUBMISSION_STATUS.ARCHIVING,
  SUBMISSION_STATUS.READY_TO_SUBMIT,
  SUBMISSION_STATUS.SUBMITTING,
  SUBMISSION_STATUS.READY_TO_APPROVE,
  SUBMISSION_STATUS.APPROVING,
  SUBMISSION_STATUS.READY_TO_REGISTER,
  SUBMISSION_STATUS.REGISTERING,
  SUBMISSION_STATUS.READY_TO_REJECT,
  SUBMISSION_STATUS.REJECTING,
  SUBMISSION_STATUS.READY_TO_CERTIFY,
  SUBMISSION_STATUS.CERTIFYING,
  SUBMISSION_STATUS.READY_TO_REQUEST_CORRECTION,
  SUBMISSION_STATUS.REQUESTING_CORRECTION
]

const DOWNLOAD_MAX_RETRY_ATTEMPT = 3
interface IActionList {
  [key: string]: string
}

const ACTION_LIST: IActionList = {
  [DownloadAction.LOAD_REVIEW_DECLARATION]:
    DownloadAction.LOAD_REVIEW_DECLARATION,
  [DownloadAction.LOAD_CERTIFICATE_DECLARATION]:
    DownloadAction.LOAD_CERTIFICATE_DECLARATION,
  [DownloadAction.LOAD_REQUESTED_CORRECTION_DECLARATION]:
    DownloadAction.LOAD_REVIEW_DECLARATION
}

export interface IPayload {
  [key: string]: IFormFieldValue
}

export interface IVisitedGroupId {
  sectionId: string
  groupId: string
}

export interface ITaskHistory {
  operationType?: string
  operatedOn?: string
  operatorRole?: string
  operatorName?: Array<GQLHumanName | null>
  operatorOfficeName?: string
  operatorOfficeAlias?: Array<string | null>
  notificationFacilityName?: string
  notificationFacilityAlias?: Array<string | null>
  rejectReason?: string
  rejectComment?: string
}

export interface IDeclaration {
  id: string
  data: IFormData
  duplicates?: string[]
  originalData?: IFormData
  savedOn?: number
  createdAt?: string
  modifiedOn?: number
  eventType?: string
  review?: boolean
  event: Event
  registrationStatus?: string
  submissionStatus?: string
  downloadStatus?: DOWNLOAD_STATUS
  downloadRetryAttempt?: number
  action?: DeclarationAction
  trackingId?: string
  registrationNumber?: string
  payload?: IPayload
  visitedGroupIds?: IVisitedGroupId[]
  timeLoggedMS?: number
  writingDraft?: boolean
  operationHistories?: ITaskHistory[]
}

type Relation =
  | 'FATHER'
  | 'MOTHER'
  | 'SPOUSE'
  | 'SON'
  | 'DAUGHTER'
  | 'EXTENDED_FAMILY'
  | 'OTHER'
  | 'INFORMANT'
  | 'PRINT_IN_ADVANCE'

type RelationForCertificateCorrection =
  | 'FATHER'
  | 'MOTHER'
  | 'SPOUSE'
  | 'SON'
  | 'DAUGHTER'
  | 'EXTENDED_FAMILY'
  | 'OTHER'
  | 'INFORMANT'
  | 'PRINT_IN_ADVANCE'
  | 'CHILD'

export type ICertificate = {
  collector?: Partial<{ type: Relation }>
  corrector?: Partial<{ type: RelationForCertificateCorrection }>
  hasShowedVerifiedDocument?: boolean
  payments?: Payment
  data?: string
}

/*
 * This type represents a submitted declaration that we've received from the API
 * It provides a more strict alternative to IDeclaration with fields we know should always exist
 */
export interface IPrintableDeclaration extends Omit<IDeclaration, 'data'> {
  data: {
    mother: {
      detailsExist: boolean
      [key: string]: IFormFieldValue
    }
    father: {
      detailsExist: boolean
      [key: string]: IFormFieldValue
    }
    registration: {
      _fhirID: string
      informantType: Relation
      whoseContactDetails: string
      registrationPhone: string
      trackingId: string
      registrationNumber: string
      certificates: ICertificate[]
      [key: string]: IFormFieldValue
    }
  } & Exclude<IDeclaration['data'], 'mother' | 'father' | 'registration'>
}

type PaymentType = 'MANUAL'

type PaymentOutcomeType = 'COMPLETED' | 'ERROR' | 'PARTIAL'

type Payment = {
  paymentId?: string
  type: PaymentType
  total: number
  amount: number
  outcome: PaymentOutcomeType
  date: number
}

interface IArchiveDeclarationAction {
  type: typeof ARCHIVE_DECLARATION
  payload: { declarationId: string }
}

interface IStoreDeclarationAction {
  type: typeof STORE_DECLARATION
  payload: { declaration: IDeclaration }
}

interface IModifyDeclarationAction {
  type: typeof MODIFY_DECLARATION
  payload: {
    declaration: IDeclaration | IPrintableDeclaration
  }
}

interface IClearCorrectionAndPrintChanges {
  type: typeof CLEAR_CORRECTION_AND_PRINT_CHANGES
  payload: {
    declarationId: string
  }
}
interface IWriteDeclarationAction {
  type: typeof WRITE_DECLARATION
  payload: {
    declaration: IDeclaration | IPrintableDeclaration
    callback?: () => void
  }
}

interface IWriteDeclarationSuccessAction {
  type: typeof WRITE_DECLARATION_SUCCESS
  payload: {
    declaration: IDeclaration
  }
}

interface IWriteDeclarationFailedAction {
  type: typeof WRITE_DECLARATION_FAILED
}

interface ISetInitialDeclarationsAction {
  type: typeof SET_INITIAL_DECLARATION
}

interface IDeleteDeclarationAction {
  type: typeof DELETE_DECLARATION
  payload: {
    declarationId: string
  }
}

interface IGetStorageDeclarationsSuccessAction {
  type: typeof GET_DECLARATIONS_SUCCESS
  payload: string
}

interface IGetStorageDeclarationsFailedAction {
  type: typeof GET_DECLARATIONS_FAILED
}

interface IDeleteDeclarationSuccessAction {
  type: typeof DELETE_DECLARATION_SUCCESS
  payload: string
}

interface IDeleteDeclarationFailedAction {
  type: typeof DELETE_DECLARATION_FAILED
}

interface IDownloadDeclaration {
  type: typeof ENQUEUE_DOWNLOAD_DECLARATION
  payload: {
    declaration: IDeclaration
    client: ApolloClient<{}>
  }
}

interface IDownloadDeclarationSuccess {
  type: typeof DOWNLOAD_DECLARATION_SUCCESS
  payload: {
    queryData: any
    form: {
      [key in Event]: IForm
    }
    client: ApolloClient<{}>
    offlineData?: IOfflineData
    userDetails?: IUserDetails
  }
}

interface IDownloadDeclarationFail {
  type: typeof DOWNLOAD_DECLARATION_FAIL
  payload: {
    error: ApolloError
    declaration: IDeclaration
    client: ApolloClient<{}>
  }
}

interface IUnassignDeclaration {
  type: typeof UNASSIGN_DECLARATION
  payload: {
    id: string
    client: ApolloClient<{}>
    refetchQueries?: InternalRefetchQueriesInclude
  }
}

interface IEnqueueUnassignDeclaration {
  type: typeof ENQUEUE_UNASSIGN_DECLARATION
  payload: {
    id: string
    client: ApolloClient<{}>
    refetchQueries?: InternalRefetchQueriesInclude
  }
}

interface IUnassignDeclarationSuccess {
  type: typeof UNASSIGN_DECLARATION_SUCCESS
  payload: {
    id: string
    client: ApolloClient<{}>
  }
}

export type Action =
  | IArchiveDeclarationAction
  | IStoreDeclarationAction
  | IModifyDeclarationAction
  | IClearCorrectionAndPrintChanges
  | ISetInitialDeclarationsAction
  | IWriteDeclarationAction
  | IWriteDeclarationSuccessAction
  | IWriteDeclarationFailedAction
  | NavigationAction
  | IDeleteDeclarationAction
  | IDeleteDeclarationSuccessAction
  | IDeleteDeclarationFailedAction
  | IGetStorageDeclarationsSuccessAction
  | IGetStorageDeclarationsFailedAction
  | IDownloadDeclaration
  | IDownloadDeclarationSuccess
  | IDownloadDeclarationFail
  | UserDetailsAvailable
  | UpdateRegistrarWorkqueueAction
  | ShowDownloadDeclarationFailedToast
  | IEnqueueUnassignDeclaration
  | IUnassignDeclaration
  | IUnassignDeclarationSuccess

export interface IUserData {
  userID: string
  userPIN?: string
  declarations: IDeclaration[]
  workqueue?: IWorkqueue
}

export interface IDeclarationsState {
  userID: string
  declarations: IDeclaration[]
  initialDeclarationsLoaded: boolean
  isWritingDraft: boolean
}

const initialState: IDeclarationsState = {
  userID: '',
  declarations: [],
  initialDeclarationsLoaded: false,
  isWritingDraft: false
}

export function createDeclaration(event: Event, initialData?: IFormData) {
  return {
    id: uuid(),
    data: initialData || {},
    event,
    submissionStatus: SUBMISSION_STATUS[SUBMISSION_STATUS.DRAFT]
  }
}

export function makeDeclarationReadyToDownload(
  event: Event,
  compositionId: string,
  action: DeclarationAction
): IDeclaration {
  return {
    id: compositionId,
    data: {},
    event,
    action,
    downloadStatus: DOWNLOAD_STATUS.READY_TO_DOWNLOAD
  }
}

export function createReviewDeclaration(
  declarationId: string,
  formData: IFormData,
  event: Event,
  status?: string,
  duplicates?: string[]
): IDeclaration {
  return {
    id: declarationId,
    data: formData,
    duplicates,
    originalData: formData,
    review: true,
    event,
    registrationStatus: status
  }
}

export function dynamicDispatch(
  action: string,
  payload: { [key: string]: string }
) {
  return {
    type: action,
    payload
  }
}

export function storeDeclaration(
  declaration: IDeclaration
): IStoreDeclarationAction {
  declaration.savedOn = Date.now()
  return { type: STORE_DECLARATION, payload: { declaration } }
}

export function modifyDeclaration(
  declaration: IDeclaration | IPrintableDeclaration
): IModifyDeclarationAction {
  declaration.modifiedOn = Date.now()
  return { type: MODIFY_DECLARATION, payload: { declaration } }
}

export function clearCorrectionAndPrintChanges(
  declarationId: string
): IClearCorrectionAndPrintChanges {
  return {
    type: CLEAR_CORRECTION_AND_PRINT_CHANGES,
    payload: { declarationId }
  }
}

export function setInitialDeclarations() {
  return { type: SET_INITIAL_DECLARATION }
}

export const getStorageDeclarationsSuccess = (
  response: string
): IGetStorageDeclarationsSuccessAction => ({
  type: GET_DECLARATIONS_SUCCESS,
  payload: response
})

export const getStorageDeclarationsFailed =
  (): IGetStorageDeclarationsFailedAction => ({
    type: GET_DECLARATIONS_FAILED
  })

export function archiveDeclaration(
  declarationId: string
): IArchiveDeclarationAction {
  return { type: ARCHIVE_DECLARATION, payload: { declarationId } }
}

export function deleteDeclaration(
  declarationId: string
): IDeleteDeclarationAction {
  return { type: DELETE_DECLARATION, payload: { declarationId } }
}

function deleteDeclarationSuccess(
  declarationId: string
): IDeleteDeclarationSuccessAction {
  return { type: DELETE_DECLARATION_SUCCESS, payload: declarationId }
}

function deleteDeclarationFailed(): IDeleteDeclarationFailedAction {
  return { type: DELETE_DECLARATION_FAILED }
}

export function writeDeclaration(
  declaration: IDeclaration | IPrintableDeclaration,
  callback?: () => void
): IWriteDeclarationAction {
  return { type: WRITE_DECLARATION, payload: { declaration, callback } }
}

export function writeDeclarationSuccess(
  declaration: IDeclaration
): IWriteDeclarationSuccessAction {
  return { type: WRITE_DECLARATION_SUCCESS, payload: { declaration } }
}

export function writeDeclarationFailed(): IWriteDeclarationFailedAction {
  return { type: WRITE_DECLARATION_FAILED }
}

async function getCurrentUserRole(): Promise<string> {
  const userDetails = await storage.getItem('USER_DETAILS')

  if (!userDetails) {
    return ''
  }
  return (JSON.parse(userDetails) as IUserDetails).role || ''
}

export async function getCurrentUserID(): Promise<string> {
  const userDetails = await storage.getItem('USER_DETAILS')

  if (!userDetails) {
    return ''
  }
  return (JSON.parse(userDetails) as IUserDetails).userMgntUserID || ''
}

export async function getUserData(userId: string) {
  const userData = await storage.getItem('USER_DATA')
  const allUserData: IUserData[] = !userData
    ? []
    : (JSON.parse(userData) as IUserData[])
  const currentUserData = allUserData.find((uData) => uData.userID === userId)

  return { allUserData, currentUserData }
}

export function mergeDeclaredDeclarations(
  declarations: IDeclaration[],
  declaredDeclarations: GQLEventSearchSet[]
) {
  const localDeclarations = declarations.map((declaration) => declaration.id)

  const declarationsNotStoredLocally = declaredDeclarations.filter(
    (declaredDeclaration) => !localDeclarations.includes(declaredDeclaration.id)
  )
  const transformedDeclaredDeclarations = declarationsNotStoredLocally.map(
    (app) => {
      return transformSearchQueryDataToDraft(app)
    }
  )
  declarations.push(...transformedDeclaredDeclarations)
}

export async function getDeclarationsOfCurrentUser(): Promise<string> {
  // returns a 'stringified' IUserData
  const storageTable = await storage.getItem('USER_DATA')
  if (!storageTable) {
    return JSON.stringify({ declarations: [] })
  }

  const currentUserRole = await getCurrentUserRole()
  const currentUserID = await getCurrentUserID()

  const allUserData = JSON.parse(storageTable) as IUserData[]

  if (!allUserData.length) {
    // No user-data at all
    const payloadWithoutDeclarations: IUserData = {
      userID: currentUserID,
      declarations: []
    }

    return JSON.stringify(payloadWithoutDeclarations)
  }

  const currentUserData = allUserData.find(
    (uData) => uData.userID === currentUserID
  )
  let currentUserDeclarations: IDeclaration[] =
    (currentUserData && currentUserData.declarations) || []

  if (Roles.FIELD_AGENT.includes(currentUserRole) && currentUserData) {
    currentUserDeclarations = currentUserData.declarations.filter((d) => {
      if (d.downloadStatus === DOWNLOAD_STATUS.DOWNLOADED) {
        const history = d.originalData?.history as unknown as IDynamicValues

        const downloadedTime = (
          history.filter((h: IDynamicValues) => {
            return h.action === DOWNLOAD_STATUS.DOWNLOADED
          }) as IDynamicValues[]
        ).sort((fe, se) => {
          return new Date(se.date).getTime() - new Date(fe.date).getTime()
        })

        return (
          differenceInMinutes(new Date(), new Date(downloadedTime[0].date)) <
          1500 // 25 hours, used munites for better accuracy
        )
      }
      return true
    })

    // Storing the declarations again by excluding the 24 hours old downloaded declaration
    currentUserData.declarations = currentUserDeclarations
    await storage.setItem('USER_DATA', JSON.stringify(allUserData))
  }

  const payload: IUserData = {
    userID: currentUserID,
    declarations: currentUserDeclarations
  }
  return JSON.stringify(payload)
}

export async function updateWorkqueueData(
  state: IStoreState,
  declaration: IDeclaration,
  workQueueId: keyof IQueryData,
  userWorkqueue?: IWorkqueue
) {
  if (!userWorkqueue || !userWorkqueue.data) {
    return
  }

  const workqueueApp = userWorkqueue.data[workQueueId]?.results?.find(
    (app) => app && app.id === declaration.id
  )
  if (!workqueueApp) {
    return
  }
  const sectionId = declaration.event === 'birth' ? 'child' : 'deceased'
  const sectionDefinition = getRegisterForm(state)[
    declaration.event
  ].sections.find((section) => section.id === sectionId)

  const transformedDeclaration = draftToGqlTransformer(
    // transforming required section only
    { sections: sectionDefinition ? [sectionDefinition] : [] },
    declaration.data
  )
  const transformedName =
    (transformedDeclaration &&
      transformedDeclaration[sectionId] &&
      transformedDeclaration[sectionId].name) ||
    []
  const transformedDeathDate =
    (declaration.data &&
      declaration.data.deathEvent &&
      declaration.data.deathEvent.deathDate) ||
    []
  const transformedBirthDate =
    (declaration.data &&
      declaration.data.child &&
      declaration.data.child.childBirthDate) ||
    []
  const transformedInformantContactNumber =
    (declaration.data &&
      declaration.data.registration &&
      declaration.data.registration.contactPoint &&
      (declaration.data.registration.contactPoint as IContactPoint).nestedFields
        .registrationPhone) ||
    ''
  if (declaration.event === 'birth') {
    ;(workqueueApp as GQLBirthEventSearchSet).childName = transformedName
    ;(workqueueApp as GQLBirthEventSearchSet).dateOfBirth = transformedBirthDate
    ;(
      (workqueueApp as GQLDeathEventSearchSet)
        .registration as GQLRegistrationSearchSet
    ).contactNumber = transformedInformantContactNumber
  } else {
    ;(workqueueApp as GQLDeathEventSearchSet).deceasedName = transformedName
    ;(workqueueApp as GQLDeathEventSearchSet).dateOfDeath = transformedDeathDate
    ;(
      (workqueueApp as GQLDeathEventSearchSet)
        .registration as GQLRegistrationSearchSet
    ).contactNumber = transformedInformantContactNumber
  }
}

export async function writeDeclarationByUser(
  getState: () => IStoreState,
  userId: string,
  declaration: IDeclaration
) {
  const uID = userId || (await getCurrentUserID())
  const userData = await getUserData(uID)
  const { allUserData } = userData
  let { currentUserData } = userData

  if (currentUserData) {
    currentUserData.declarations = [
      ...currentUserData.declarations.filter(
        (savedDeclaration) => savedDeclaration.id !== declaration.id
      ),
      declaration
    ]
  } else {
    currentUserData = {
      userID: uID,
      declarations: [declaration]
    }
    allUserData.push(currentUserData)
  }
  if (
    declaration.registrationStatus &&
    declaration.registrationStatus === 'IN_PROGRESS'
  ) {
    updateWorkqueueData(
      getState(),
      declaration,
      'inProgressTab',
      currentUserData.workqueue
    )
    updateWorkqueueData(
      getState(),
      declaration,
      'notificationTab',
      currentUserData.workqueue
    )
  }

  if (
    declaration.registrationStatus &&
    declaration.registrationStatus === 'DECLARED'
  ) {
    updateWorkqueueData(
      getState(),
      declaration,
      'reviewTab',
      currentUserData.workqueue
    )
  }

  if (
    declaration.registrationStatus &&
    declaration.registrationStatus === 'VALIDATED'
  ) {
    updateWorkqueueData(
      getState(),
      declaration,
      'reviewTab',
      currentUserData.workqueue
    )
  }

  if (
    declaration.registrationStatus &&
    declaration.registrationStatus === 'REJECTED'
  ) {
    updateWorkqueueData(
      getState(),
      declaration,
      'rejectTab',
      currentUserData.workqueue
    )
  }

  await storage.setItem('USER_DATA', JSON.stringify(allUserData))
  return declaration
}

export async function deleteDeclarationByUser(
  userId: string,
  declarationId: string,
  state: IDeclarationsState
): Promise<string> {
  const uID = userId || (await getCurrentUserID())
  const { allUserData, currentUserData } = await getUserData(uID)

  allUserData.map((userData) => {
    if (userData.userID === state.userID) {
      userData.declarations = state.declarations
    }
    return userData
  })

  const deletedDeclarationId = currentUserData
    ? currentUserData.declarations.findIndex((app) => app.id === declarationId)
    : -1

  if (deletedDeclarationId >= 0) {
    currentUserData &&
      currentUserData.declarations.splice(deletedDeclarationId, 1)
    await storage.setItem('USER_DATA', JSON.stringify(allUserData))
  }
  return declarationId
}

export function downloadDeclaration(
  event: Event,
  compositionId: string,
  action: DeclarationAction,
  client: ApolloClient<{}>
): IDownloadDeclaration {
  const declaration = makeDeclarationReadyToDownload(
    event,
    compositionId,
    action
  )
  return {
    type: ENQUEUE_DOWNLOAD_DECLARATION,
    payload: {
      declaration,
      client
    }
  }
}

function createRequestForDeclaration(
  declaration: IDeclaration,
  client: ApolloClient<{}>
) {
  const declarationAction = ACTION_LIST[declaration.action as string] || null
  const result = getQueryMapping(
    declaration.event,
    declarationAction as DeclarationAction
  )
  const { query } = result || {
    query: null
  }

  return {
    request: client.query,
    requestArgs: {
      query,
      variables: { id: declaration.id }
    }
  }
}

function requestWithStateWrapper(
  mainRequest: Promise<ApolloQueryResult<any>>,
  getState: () => IStoreState,
  client: ApolloClient<{}>
) {
  const store = getState()
  return new Promise(async (resolve, reject) => {
    try {
      const data = await mainRequest
      await fetchAllMinioUrlsInAttachment(data.data as Query)
      resolve({ data, store, client })
    } catch (error) {
      reject(error)
    }
  })
}

async function fetchAllMinioUrlsInAttachment(queryResultData: Query) {
  const registration =
    queryResultData.fetchBirthRegistration?.registration ||
    queryResultData.fetchDeathRegistration?.registration

  const attachments = registration?.attachments
  if (!attachments) {
    return
  }

  for (const attached of attachments) {
    if (attached?.data && !isBase64FileString(attached.data)) {
      await fetch(`${MINIO_URL}${attached.data}`)
    }
  }
}

function getDataKey(declaration: IDeclaration) {
  const result = getQueryMapping(
    declaration.event,
    declaration.action as DeclarationAction
  )

  const { dataKey } = result || { dataKey: null }
  return dataKey
}

function downloadDeclarationSuccess({
  data,
  store,
  client
}: {
  data: any
  store: IStoreState
  client: ApolloClient<{}>
}): IDownloadDeclarationSuccess {
  const form = getRegisterForm(store)

  return {
    type: DOWNLOAD_DECLARATION_SUCCESS,
    payload: {
      queryData: data,
      form,
      client,
      offlineData: getOfflineData(store),
      userDetails: getUserDetails(store) as IUserDetails
    }
  }
}

function downloadDeclarationFail(
  error: ApolloError,
  declaration: IDeclaration,
  client: ApolloClient<{}>
): IDownloadDeclarationFail {
  return {
    type: DOWNLOAD_DECLARATION_FAIL,
    payload: {
      error,
      declaration,
      client
    }
  }
}

export function executeUnassignDeclaration(
  id: string,
  client: ApolloClient<{}>,
  refetchQueries?: InternalRefetchQueriesInclude
): IUnassignDeclaration {
  return {
    type: UNASSIGN_DECLARATION,
    payload: {
      id,
      client,
      refetchQueries
    }
  }
}

export function unassignDeclaration(
  id: string,
  client: ApolloClient<{}>,
  refetchQueries?: InternalRefetchQueriesInclude
): IEnqueueUnassignDeclaration {
  return {
    type: ENQUEUE_UNASSIGN_DECLARATION,
    payload: {
      id,
      client,
      refetchQueries
    }
  }
}

function unassignDeclarationSuccess([id, client]: [
  string,
  ApolloClient<{}>
]): IUnassignDeclarationSuccess {
  return {
    type: UNASSIGN_DECLARATION_SUCCESS,
    payload: {
      id,
      client
    }
  }
}

export const declarationsReducer: LoopReducer<IDeclarationsState, Action> = (
  state: IDeclarationsState = initialState,
  action: Action
): IDeclarationsState | Loop<IDeclarationsState, Action> => {
  switch (action.type) {
    case GO_TO_PAGE: {
      const declaration = state.declarations.find(
        ({ id }) => id === action.payload.declarationId
      )

      if (!declaration || declaration.data[action.payload.pageId]) {
        return state
      }
      const modifiedDeclaration = {
        ...declaration,
        data: {
          ...declaration.data,
          [action.payload.pageId]: {}
        }
      }
      return loop(state, Cmd.action(modifyDeclaration(modifiedDeclaration)))
    }
    case STORE_DECLARATION:
      return {
        ...state,
        declarations: state.declarations.concat(action.payload.declaration)
      }
    case DELETE_DECLARATION: {
      const { declarationId } = action.payload
      return loop(
        {
          ...state,
          declarations: state.declarations.map((declaration) =>
            declaration.id === declarationId
              ? { ...declaration, writingDraft: true }
              : declaration
          )
        },
        Cmd.run(deleteDeclarationByUser, {
          successActionCreator: deleteDeclarationSuccess,
          failActionCreator: deleteDeclarationFailed,
          args: [state.userID, action.payload.declarationId, state]
        })
      )
    }
    case DELETE_DECLARATION_SUCCESS:
      const declarationToDelete = state.declarations.find(
        (declaration) => declaration.id === action.payload
      )
      const declarationMinioUrls =
        getMinioUrlsFromDeclaration(declarationToDelete)

      postMinioUrlsToServiceWorker(declarationMinioUrls)
      return {
        ...state,
        declarations: state.declarations.filter(
          ({ id }) => id !== action.payload
        )
      }
    case MODIFY_DECLARATION:
      const newDeclarations = [...state.declarations]
      const currentDeclarationIndex = newDeclarations.findIndex(
        (declaration) => declaration.id === action.payload.declaration.id
      )
      const modifiedDeclaration = { ...action.payload.declaration }

      if (modifiedDeclaration.data?.informant?.relationship) {
        modifiedDeclaration.data.informant.relationship = (
          modifiedDeclaration.data.registration.informantType as FieldValueMap
        )?.value
      }

      newDeclarations[currentDeclarationIndex] = modifiedDeclaration

      return {
        ...state,
        declarations: newDeclarations
      }
    case CLEAR_CORRECTION_AND_PRINT_CHANGES: {
      const declarationIndex = state.declarations.findIndex(
        (declaration) => declaration.id === action.payload.declarationId
      )

      const correction = state.declarations[declarationIndex]

      const orignalAppliation: IDeclaration = {
        ...correction,
        data: {
          ...correction.originalData
        }
      }

      return loop(
        {
          ...state,
          declarations: state.declarations.map((declaration, index) => {
            if (index === declarationIndex) {
              return orignalAppliation
            }
            return declaration
          })
        },
        Cmd.action(writeDeclaration(orignalAppliation))
      )
    }

    case WRITE_DECLARATION: {
      const {
        declaration: { id }
      } = action.payload
      return loop(
        {
          ...state,
          declarations: state.declarations.map((stateDeclaration) =>
            id === stateDeclaration.id
              ? { ...stateDeclaration, writingDraft: true }
              : stateDeclaration
          )
        },
        Cmd.run(writeDeclarationByUser, {
          successActionCreator: (declaration: IDeclaration) => {
            if (action.payload.callback) {
              action.payload.callback()
            }
            return writeDeclarationSuccess(declaration)
          },
          failActionCreator: writeDeclarationFailed,
          args: [Cmd.getState, state.userID, action.payload.declaration]
        })
      )
    }
    case WRITE_DECLARATION_SUCCESS: {
      const { declaration } = action.payload
      return {
        ...state,
        declarations: state.declarations.map((stateDeclaration) =>
          declaration.id === stateDeclaration.id
            ? { ...declaration, writingDraft: false }
            : stateDeclaration
        )
      }
    }
    case USER_DETAILS_AVAILABLE:
      return loop(
        {
          ...state
        },
        Cmd.run<
          IGetStorageDeclarationsFailedAction,
          IGetStorageDeclarationsSuccessAction
        >(getDeclarationsOfCurrentUser, {
          successActionCreator: getStorageDeclarationsSuccess,
          failActionCreator: getStorageDeclarationsFailed,
          args: []
        })
      )
    case GET_DECLARATIONS_SUCCESS:
      if (action.payload) {
        const userData = JSON.parse(action.payload) as IUserData
        return {
          ...state,
          userID: userData.userID,
          declarations: userData.declarations,
          initialDeclarationsLoaded: true,
          isWritingDraft: false
        }
      }
      return {
        ...state,
        initialDeclarationsLoaded: true
      }
    case ENQUEUE_DOWNLOAD_DECLARATION:
      const { declarations } = state
      const { declaration, client } = action.payload
      const downloadIsRunning = declarations.some(
        (declaration) =>
          declaration.downloadStatus === DOWNLOAD_STATUS.DOWNLOADING
      )

      const declarationIndex = declarations.findIndex(
        (app) => declaration.id === app.id
      )
      let newDeclarationsAfterStartingDownload = Array.from(declarations)

      // Download is running, so enqueue
      if (downloadIsRunning) {
        // Declaration is not in list
        if (declarationIndex === -1) {
          newDeclarationsAfterStartingDownload = declarations.concat([
            declaration
          ])
        } else {
          // Declaration is failed before, just make it ready to download
          newDeclarationsAfterStartingDownload[declarationIndex] = declaration
        }

        // Download is running just return the state
        return {
          ...state,
          declarations: newDeclarationsAfterStartingDownload
        }
      }
      // Download is not running
      else {
        // Declaration is not in list, so push it
        if (declarationIndex === -1) {
          newDeclarationsAfterStartingDownload = declarations.concat([
            {
              ...declaration,
              downloadStatus: DOWNLOAD_STATUS.DOWNLOADING
            }
          ])
        }
        // Declaration is in list make it downloading
        else {
          newDeclarationsAfterStartingDownload[declarationIndex] = {
            ...declaration,
            downloadStatus: DOWNLOAD_STATUS.DOWNLOADING
          }
        }
      }

      const newState = {
        ...state,
        declarations: newDeclarationsAfterStartingDownload
      }

      const { request, requestArgs } = createRequestForDeclaration(
        declaration,
        client
      ) as any

      return loop(
        newState,
        Cmd.run<IDownloadDeclarationFail, IDownloadDeclarationSuccess>(
          requestWithStateWrapper,
          {
            args: [
              request({ ...requestArgs, fetchPolicy: 'no-cache' }),
              Cmd.getState,
              client
            ],
            successActionCreator: downloadDeclarationSuccess,
            failActionCreator: (err) =>
              downloadDeclarationFail(
                err,
                {
                  ...declaration,
                  downloadStatus: DOWNLOAD_STATUS.DOWNLOADING
                },
                client
              )
          }
        )
      )
    case DOWNLOAD_DECLARATION_SUCCESS:
      const {
        queryData,
        form,
        client: clientFromSuccess,
        offlineData,
        userDetails
      } = action.payload

      const downloadingDeclarationIndex = state.declarations.findIndex(
        (declaration) =>
          declaration.downloadStatus === DOWNLOAD_STATUS.DOWNLOADING
      )
      const newDeclarationsAfterDownload = Array.from(state.declarations)
      const downloadingDeclaration =
        newDeclarationsAfterDownload[downloadingDeclarationIndex]

      const dataKey = getDataKey(downloadingDeclaration)
      const eventData = queryData.data[dataKey as string]
      const transData: IFormData = gqlToDraftTransformer(
        form[downloadingDeclaration.event],
        eventData,
        offlineData,
        userDetails
      )
      const downloadedAppStatus: string =
        (eventData &&
          eventData.registration &&
          eventData.registration.status &&
          eventData.registration.status[0].type) ||
        ''
      newDeclarationsAfterDownload[downloadingDeclarationIndex] =
        createReviewDeclaration(
          downloadingDeclaration.id,
          transData,
          downloadingDeclaration.event,
          downloadedAppStatus,
          getPotentialDuplicateIds(eventData)
        )
      newDeclarationsAfterDownload[downloadingDeclarationIndex].downloadStatus =
        DOWNLOAD_STATUS.DOWNLOADED

      const newStateAfterDownload = {
        ...state,
        declarations: newDeclarationsAfterDownload
      }

      // Check if there is more to download
      const downloadQueueInprogress = state.declarations.filter(
        (declaration) =>
          declaration.downloadStatus === DOWNLOAD_STATUS.READY_TO_DOWNLOAD
      )

      // If not then, write to IndexedDB and return state
      if (!downloadQueueInprogress.length) {
        return loop(
          newStateAfterDownload,
          Cmd.run(writeDeclarationByUser, {
            args: [
              Cmd.getState,
              state.userID,
              newDeclarationsAfterDownload[downloadingDeclarationIndex]
            ],
            failActionCreator: (err) =>
              downloadDeclarationFail(
                err,
                newDeclarationsAfterDownload[downloadingDeclarationIndex],
                clientFromSuccess
              )
          })
        )
      }

      const declarationToDownload = downloadQueueInprogress[0]
      declarationToDownload.downloadStatus = DOWNLOAD_STATUS.DOWNLOADING
      const { request: nextRequest, requestArgs: nextRequestArgs } =
        createRequestForDeclaration(
          declarationToDownload,
          clientFromSuccess
        ) as any

      // Return state, write to indexedDB and download the next ready to download declaration, all in sequence
      return loop(
        newStateAfterDownload,
        Cmd.list(
          [
            Cmd.run(writeDeclarationByUser, {
              args: [
                Cmd.getState,
                state.userID,
                newDeclarationsAfterDownload[downloadingDeclarationIndex]
              ],
              failActionCreator: downloadDeclarationFail
            }),
            Cmd.run<IDownloadDeclarationFail, IDownloadDeclarationSuccess>(
              requestWithStateWrapper,
              {
                args: [
                  nextRequest({ ...nextRequestArgs, fetchPolicy: 'no-cache' }),
                  Cmd.getState,
                  clientFromSuccess
                ],
                successActionCreator: downloadDeclarationSuccess,
                failActionCreator: (err) =>
                  downloadDeclarationFail(
                    err,
                    newDeclarationsAfterDownload[downloadingDeclarationIndex],
                    clientFromSuccess
                  )
              }
            )
          ],
          { sequence: true }
        )
      )

    case DOWNLOAD_DECLARATION_FAIL:
      const {
        declaration: erroredDeclaration,
        error,
        client: clientFromFail
      } = action.payload
      erroredDeclaration.downloadRetryAttempt =
        (erroredDeclaration.downloadRetryAttempt || 0) + 1

      const { request: retryRequest, requestArgs: retryRequestArgs } =
        createRequestForDeclaration(erroredDeclaration, clientFromFail) as any

      const declarationsAfterError = Array.from(state.declarations)
      const erroredDeclarationIndex = declarationsAfterError.findIndex(
        (declaration) =>
          declaration.downloadStatus === DOWNLOAD_STATUS.DOWNLOADING
      )

      declarationsAfterError[erroredDeclarationIndex] = erroredDeclaration

      // Retry download until limit reached
      if (
        erroredDeclaration.downloadRetryAttempt < DOWNLOAD_MAX_RETRY_ATTEMPT
      ) {
        return loop(
          {
            ...state,
            declarations: declarationsAfterError
          },
          Cmd.run<IDownloadDeclarationFail, IDownloadDeclarationSuccess>(
            requestWithStateWrapper,
            {
              args: [
                retryRequest({ ...retryRequestArgs, fetchPolicy: 'no-cache' }),
                Cmd.getState,
                clientFromFail
              ],
              successActionCreator: downloadDeclarationSuccess,
              failActionCreator: (err) =>
                downloadDeclarationFail(err, erroredDeclaration, clientFromFail)
            }
          )
        )
      }

      let status
      if (error.networkError) {
        status = DOWNLOAD_STATUS.FAILED_NETWORK
      } else {
        status = DOWNLOAD_STATUS.FAILED
      }

      erroredDeclaration.downloadStatus = status

      declarationsAfterError[erroredDeclarationIndex] = erroredDeclaration

      const downloadQueueFollowing = state.declarations.filter(
        (declaration) =>
          declaration.downloadStatus === DOWNLOAD_STATUS.READY_TO_DOWNLOAD
      )

      // If nothing more to download, return the state and write the declarations
      if (!downloadQueueFollowing.length) {
        return loop(
          {
            ...state,
            declarations: declarationsAfterError
          },
          Cmd.list([
            Cmd.action(showDownloadDeclarationFailedToast()),
            Cmd.run(writeDeclarationByUser, {
              args: [Cmd.getState, state.userID, erroredDeclaration]
            })
          ])
        )
      }

      // If there are more to download in queue, start the next request
      const nextDeclaration = downloadQueueFollowing[0]
      const {
        request: nextDeclarationRequest,
        requestArgs: nextDeclarationRequestArgs
      } = createRequestForDeclaration(nextDeclaration, clientFromFail) as any
      return loop(
        {
          ...state,
          declarations: declarationsAfterError
        },
        Cmd.list(
          [
            Cmd.run(writeDeclarationByUser, {
              args: [Cmd.getState, state.userID, erroredDeclaration]
            }),
            Cmd.run(requestWithStateWrapper, {
              args: [
                nextDeclarationRequest({
                  ...nextDeclarationRequestArgs,
                  fetchPolicy: 'no-cache'
                }),
                Cmd.getState,
                clientFromFail
              ],
              successActionCreator: downloadDeclarationSuccess,
              failActionCreator: (err) =>
                downloadDeclarationFail(err, nextDeclaration, clientFromFail)
            })
          ],
          { sequence: true }
        )
      )

    case ARCHIVE_DECLARATION:
      if (action.payload) {
        const declaration = state.declarations.find(
          ({ id }) => id === action.payload.declarationId
        )

        if (!declaration) {
          return state
        }
        const modifiedDeclaration: IDeclaration = {
          ...declaration,
          submissionStatus: SUBMISSION_STATUS.READY_TO_ARCHIVE,
          action: SubmissionAction.ARCHIVE_DECLARATION,
          payload: { id: declaration.id }
        }
        return loop(state, Cmd.action(writeDeclaration(modifiedDeclaration)))
      }
      return state
    case ENQUEUE_UNASSIGN_DECLARATION:
      const queueIndex = state.declarations.findIndex(
        ({ id }) => id === action.payload.id
      )
      const isQueueBusy = state.declarations.some((declaration) =>
        [
          DOWNLOAD_STATUS.READY_TO_UNASSIGN,
          DOWNLOAD_STATUS.UNASSIGNING
        ].includes(declaration.downloadStatus as DOWNLOAD_STATUS)
      )
      const updatedDeclarationsQueue = state.declarations
      if (queueIndex === -1) {
        // Not found locally, unassigning others declaration
        updatedDeclarationsQueue.push({
          id: action.payload.id,
          downloadStatus: DOWNLOAD_STATUS.READY_TO_UNASSIGN
        } as IDeclaration)
      } else {
        updatedDeclarationsQueue[queueIndex].downloadStatus =
          DOWNLOAD_STATUS.READY_TO_UNASSIGN
      }

      return loop(
        {
          ...state,
          declarations: updatedDeclarationsQueue
        },
        isQueueBusy
          ? Cmd.none
          : Cmd.action(
              executeUnassignDeclaration(
                action.payload.id,
                action.payload.client,
                action.payload.refetchQueries
              )
            )
      )
    case UNASSIGN_DECLARATION:
      const unassignIndex = state.declarations.findIndex(
        ({ id }) => id === action.payload.id
      )
      const updatedDeclarationsUnassign = state.declarations
      updatedDeclarationsUnassign[unassignIndex].downloadStatus =
        DOWNLOAD_STATUS.UNASSIGNING
      return loop(
        {
          ...state,
          declarations: updatedDeclarationsUnassign
        },
        Cmd.run(
          async () => {
            await action.payload.client.mutate({
              mutation: MARK_EVENT_UNASSIGNED,
              variables: { id: action.payload.id },
              refetchQueries: action.payload.refetchQueries
            })
            return [action.payload.id, action.payload.client]
          },
          {
            successActionCreator: unassignDeclarationSuccess
          }
        )
      )
    case UNASSIGN_DECLARATION_SUCCESS:
      const declarationNextToUnassign = state.declarations.find(
        (declaration) =>
          declaration.downloadStatus === DOWNLOAD_STATUS.READY_TO_UNASSIGN
      )
      return loop(
        state,
        Cmd.list<
          | IDeleteDeclarationAction
          | UpdateRegistrarWorkqueueAction
          | IUnassignDeclaration
        >(
          [
            Cmd.action(deleteDeclaration(action.payload.id)),
            Cmd.action(updateRegistrarWorkqueue()),
            declarationNextToUnassign
              ? Cmd.action(
                  executeUnassignDeclaration(
                    declarationNextToUnassign.id,
                    action.payload.client
                  )
                )
              : Cmd.none
          ],
          { sequence: true }
        )
      )
    default:
      return state
  }
}

export function filterProcessingDeclarations(
  data: GQLEventSearchResultSet,
  processingDeclarationIds: string[]
): GQLEventSearchResultSet {
  if (!data?.results) {
    return data
  }

  const filteredResults = data.results.filter((result) => {
    if (result === null) {
      return false
    }

    return !processingDeclarationIds.includes(result.id)
  })
  const filteredTotal =
    (data.totalItems || 0) - (data.results.length - filteredResults.length)

  return {
    results: filteredResults,
    totalItems: filteredTotal
  }
}

export function getMinioUrlsFromDeclaration(
  declaration: IDeclaration | undefined
) {
  const minioUrls: string[] = []
  if (!declaration) {
    return minioUrls
  }
  const documentsData = declaration.originalData?.documents as Record<
    string,
    IAttachmentValue[]
  >
  if (!documentsData) {
    return minioUrls
  }
  const docSections = Object.values(documentsData)

  for (const docSection of docSections) {
    for (const doc of docSection) {
      if (doc.data && !isBase64FileString(doc.data)) {
        minioUrls.push(doc.data)
      }
    }
  }
  return minioUrls
}

export function postMinioUrlsToServiceWorker(minioUrls: string[]) {
  const minioFullUrls = minioUrls.map(
    (pathToImage) => `${MINIO_URL}${pathToImage}`
  )
  navigator?.serviceWorker?.controller?.postMessage({
    minioUrls: minioFullUrls
  })
}
export function getProcessingDeclarationIds(declarations: IDeclaration[]) {
  return declarations
    .filter(
      (declaration) =>
        declaration.submissionStatus &&
        processingStates.includes(
          declaration.submissionStatus as SUBMISSION_STATUS
        )
    )
    .map((declaration) => declaration.id)
}

export function filterProcessingDeclarationsFromQuery(
  queryData: IQueryData,
  storedDeclarations: IDeclaration[]
): IQueryData {
  const processingDeclarationIds =
    getProcessingDeclarationIds(storedDeclarations)

  return {
    inProgressTab: filterProcessingDeclarations(
      queryData.inProgressTab,
      processingDeclarationIds
    ),
    notificationTab: filterProcessingDeclarations(
      queryData.notificationTab,
      processingDeclarationIds
    ),
    reviewTab: filterProcessingDeclarations(
      queryData.reviewTab,
      processingDeclarationIds
    ),
    rejectTab: filterProcessingDeclarations(
      queryData.rejectTab,
      processingDeclarationIds
    ),
    approvalTab: filterProcessingDeclarations(
      queryData.approvalTab,
      processingDeclarationIds
    ),
    printTab: filterProcessingDeclarations(
      queryData.printTab,
      processingDeclarationIds
    ),
    externalValidationTab: filterProcessingDeclarations(
      queryData.externalValidationTab,
      processingDeclarationIds
    )
  }
}<|MERGE_RESOLUTION|>--- conflicted
+++ resolved
@@ -17,13 +17,9 @@
   IFormData,
   IFormFieldValue,
   IContactPoint,
-<<<<<<< HEAD
   Sort,
   FieldValueMap,
   IAttachmentValue
-=======
-  FieldValueMap
->>>>>>> 01351cae
 } from '@client/forms'
 import { Event, Query } from '@client/utils/gateway'
 import { getRegisterForm } from '@client/forms/register/declaration-selectors'
@@ -43,14 +39,11 @@
   gqlToDraftTransformer,
   draftToGqlTransformer
 } from '@client/transformer'
-<<<<<<< HEAD
 import { client } from '@client/utils/apolloClient'
 import {
   DECLARED_DECLARATION_SEARCH_QUERY_COUNT,
   MINIO_URL
 } from '@client/utils/constants'
-=======
->>>>>>> 01351cae
 import { transformSearchQueryDataToDraft } from '@client/utils/draftUtils'
 import { IUserDetails } from '@client/utils/userUtils'
 import { getQueryMapping } from '@client/views/DataProvider/QueryProvider'
@@ -80,18 +73,14 @@
 import { Roles } from '@client/utils/authUtils'
 import { MARK_EVENT_UNASSIGNED } from '@client/views/DataProvider/birth/mutations'
 import { getPotentialDuplicateIds } from '@client/transformer/index'
-<<<<<<< HEAD
-import { RefetchQueryDescription } from 'apollo-client/core/watchQueryOptions'
-import { isBase64FileString } from '@client/utils/commonUtils'
-import { at } from 'lodash'
-=======
 import {
   UpdateRegistrarWorkqueueAction,
   updateRegistrarWorkqueue,
   IQueryData,
   IWorkqueue
 } from '@client/workqueue'
->>>>>>> 01351cae
+import { isBase64FileString } from '@client/utils/commonUtils'
+import { at } from 'lodash'
 
 const ARCHIVE_DECLARATION = 'DECLARATION/ARCHIVE'
 const SET_INITIAL_DECLARATION = 'DECLARATION/SET_INITIAL_DECLARATION'
