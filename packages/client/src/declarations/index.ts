/*
 * This Source Code Form is subject to the terms of the Mozilla Public
 * License, v. 2.0. If a copy of the MPL was not distributed with this
 * file, You can obtain one at https://mozilla.org/MPL/2.0/.
 *
 * OpenCRVS is also distributed under the terms of the Civil Registration
 * & Healthcare Disclaimer located at http://opencrvs.org/license.
 *
 * Copyright (C) The OpenCRVS Authors. OpenCRVS and the OpenCRVS
 * graphic logo are (registered/a) trademark(s) of Plan International.
 */
import {
  Action as DeclarationAction,
  SubmissionAction,
  DownloadAction,
  IForm,
  IFormData,
  IFormFieldValue,
  IContactPoint,
  FieldValueMap,
  IAttachmentValue
} from '@client/forms'
import { Event, Query, SystemRoleType } from '@client/utils/gateway'
import { getRegisterForm } from '@client/forms/register/declaration-selectors'
import {
  Action as NavigationAction,
  GO_TO_PAGE,
  IDynamicValues
} from '@client/navigation'
import {
  UserDetailsAvailable,
  USER_DETAILS_AVAILABLE
} from '@client/profile/profileActions'
import { getUserDetails } from '@client/profile/profileSelectors'
import { storage } from '@client/storage'
import { IStoreState } from '@client/store'
import {
  gqlToDraftTransformer,
  draftToGqlTransformer
} from '@client/transformer'
import { transformSearchQueryDataToDraft } from '@client/utils/draftUtils'
import { getQueryMapping } from '@client/views/DataProvider/QueryProvider'
import {
  GQLEventSearchResultSet,
  GQLEventSearchSet,
  GQLBirthEventSearchSet,
  GQLDeathEventSearchSet,
  GQLRegistrationSearchSet,
  GQLHumanName,
  GQLMarriageEventSearchSet
} from '@opencrvs/gateway/src/graphql/schema'
import {
  ApolloClient,
  ApolloError,
  ApolloQueryResult,
  InternalRefetchQueriesInclude
} from '@apollo/client'
import { Cmd, loop, Loop, LoopReducer } from 'redux-loop'
import { v4 as uuid } from 'uuid'
import { getOfflineData } from '@client/offline/selectors'
import { IOfflineData } from '@client/offline/reducer'
import {
  showDownloadDeclarationFailedToast,
  ShowDownloadDeclarationFailedToast
} from '@client/notification/actions'
import differenceInMinutes from 'date-fns/differenceInMinutes'
import { MARK_EVENT_UNASSIGNED } from '@client/views/DataProvider/birth/mutations'
import {
  UpdateRegistrarWorkqueueAction,
  updateRegistrarWorkqueue,
  IQueryData,
  IWorkqueue
} from '@client/workqueue'
import { isBase64FileString } from '@client/utils/commonUtils'
<<<<<<< HEAD
import { EMPTY_STRING, FIELD_AGENT_ROLES } from '@client/utils/constants'
=======
import { ViewRecordQueries } from '@client/views/ViewRecord/query'
import { FIELD_AGENT_ROLES } from '@client/utils/constants'
>>>>>>> 34bbcd50
import { UserDetails } from '@client/utils/userUtils'

const ARCHIVE_DECLARATION = 'DECLARATION/ARCHIVE'
const SET_INITIAL_DECLARATION = 'DECLARATION/SET_INITIAL_DECLARATION'
const STORE_DECLARATION = 'DECLARATION/STORE_DECLARATION'
const MODIFY_DECLARATION = 'DECLARATION/MODIFY_DRAFT'
const WRITE_DECLARATION = 'DECLARATION/WRITE_DRAFT'
const WRITE_DECLARATION_SUCCESS = 'DECLARATION/WRITE_DRAFT_SUCCESS'
const WRITE_DECLARATION_FAILED = 'DECLARATION/WRITE_DRAFT_FAILED'
const DELETE_DECLARATION = 'DECLARATION/DELETE_DRAFT'
const DELETE_DECLARATION_SUCCESS = 'DECLARATION/DELETE_DRAFT_SUCCESS'
const DELETE_DECLARATION_FAILED = 'DECLARATION/DELETE_DRAFT_FAILED'
const GET_DECLARATIONS_SUCCESS = 'DECLARATION/GET_DRAFTS_SUCCESS'
const GET_DECLARATIONS_FAILED = 'DECLARATION/GET_DRAFTS_FAILED'
const ENQUEUE_DOWNLOAD_DECLARATION = 'DECLARATION/ENQUEUE_DOWNLOAD_DECLARATION'
const DOWNLOAD_DECLARATION_SUCCESS = 'DECLARATION/DOWNLOAD_DECLARATION_SUCCESS'
const DOWNLOAD_DECLARATION_FAIL = 'DECLARATION/DOWNLOAD_DECLARATION_FAIL'
const CLEAR_CORRECTION_AND_PRINT_CHANGES = 'CLEAR_CORRECTION_AND_PRINT_CHANGES'
const ENQUEUE_UNASSIGN_DECLARATION = 'DECLARATION/ENQUEUE_UNASSIGN'
const UNASSIGN_DECLARATION = 'DECLARATION/UNASSIGN'
const UNASSIGN_DECLARATION_SUCCESS = 'DECLARATION/UNASSIGN_SUCCESS'

export enum SUBMISSION_STATUS {
  DRAFT = 'DRAFT',
  READY_TO_SUBMIT = 'READY_TO_SUBMIT',
  SUBMITTING = 'SUBMITTING',
  VALIDATED = 'VALIDATED',
  DECLARED = 'DECLARED',
  SUBMITTED = 'SUBMITTED',
  READY_TO_APPROVE = 'READY_TO_APPROVE',
  APPROVING = 'APPROVING',
  APPROVED = 'APPROVED',
  READY_TO_REGISTER = 'READY_TO_REGISTER',
  REGISTERING = 'REGISTERING',
  REGISTERED = 'REGISTERED',
  READY_TO_REJECT = 'READY_TO_REJECT',
  REJECTING = 'REJECTING',
  REJECTED = 'REJECTED',
  READY_TO_ARCHIVE = 'READY_TO_ARCHIVE',
  ARCHIVING = 'ARCHIVING',
  ARCHIVED = 'ARCHIVED',
  READY_TO_CERTIFY = 'READY_TO_CERTIFY',
  REINSTATING = 'REINSTATING',
  REINSTATED = 'REINSTATED',
  READY_TO_REINSTATE = 'READY_TO_REINSTATE',
  CERTIFYING = 'CERTIFYING',
  CERTIFIED = 'CERTIFIED',
  READY_TO_ISSUE = 'READY_TO_ISSUE',
  ISSUING = 'ISSUING',
  ISSUED = 'ISSUED',
  READY_TO_REQUEST_CORRECTION = 'READY_TO_REQUEST_CORRECTION',
  REQUESTING_CORRECTION = 'REQUESTING_CORRECTION',
  REQUESTED_CORRECTION = 'REQUESTED_CORRECTION',
  FAILED = 'FAILED',
  FAILED_NETWORK = 'FAILED_NETWORK',
  IN_PROGRESS = 'IN_PROGRESS'
}

export enum DOWNLOAD_STATUS {
  READY_TO_DOWNLOAD = 'READY_TO_DOWNLOAD',
  DOWNLOADING = 'DOWNLOADING',
  DOWNLOADED = 'DOWNLOADED',
  FAILED = 'FAILED',
  FAILED_NETWORK = 'FAILED_NETWORK',
  READY_TO_UNASSIGN = 'READY_TO_UNASSIGN',
  UNASSIGNING = 'UNASSIGNING'
}

export const processingStates = [
  SUBMISSION_STATUS.READY_TO_ARCHIVE,
  SUBMISSION_STATUS.ARCHIVING,
  SUBMISSION_STATUS.READY_TO_SUBMIT,
  SUBMISSION_STATUS.SUBMITTING,
  SUBMISSION_STATUS.READY_TO_APPROVE,
  SUBMISSION_STATUS.APPROVING,
  SUBMISSION_STATUS.READY_TO_REGISTER,
  SUBMISSION_STATUS.REGISTERING,
  SUBMISSION_STATUS.READY_TO_REJECT,
  SUBMISSION_STATUS.REJECTING,
  SUBMISSION_STATUS.READY_TO_CERTIFY,
  SUBMISSION_STATUS.CERTIFYING,
  SUBMISSION_STATUS.READY_TO_REQUEST_CORRECTION,
  SUBMISSION_STATUS.REQUESTING_CORRECTION,
  SUBMISSION_STATUS.READY_TO_ISSUE,
  SUBMISSION_STATUS.ISSUING
]

const DOWNLOAD_MAX_RETRY_ATTEMPT = 3
interface IActionList {
  [key: string]: string
}

const ACTION_LIST: IActionList = {
  [DownloadAction.LOAD_REVIEW_DECLARATION]:
    DownloadAction.LOAD_REVIEW_DECLARATION,
  [DownloadAction.LOAD_CERTIFICATE_DECLARATION]:
    DownloadAction.LOAD_CERTIFICATE_DECLARATION,
  [DownloadAction.LOAD_REQUESTED_CORRECTION_DECLARATION]:
    DownloadAction.LOAD_REVIEW_DECLARATION
}

export interface IPayload {
  [key: string]: IFormFieldValue
}

export interface IVisitedGroupId {
  sectionId: string
  groupId: string
}

export interface ITaskHistory {
  operationType?: string
  operatedOn?: string
  operatorRole?: string
  operatorName?: Array<GQLHumanName | null>
  operatorOfficeName?: string
  operatorOfficeAlias?: Array<string | null>
  notificationFacilityName?: string
  notificationFacilityAlias?: Array<string | null>
  rejectReason?: string
  rejectComment?: string
}

export interface IDuplicates {
  compositionId: string
  trackingId: string
}

export interface IDeclaration {
  id: string
  data: IFormData
  duplicates?: IDuplicates[]
  originalData?: IFormData
  savedOn?: number
  createdAt?: string
  modifiedOn?: number
  eventType?: string
  review?: boolean
  event: Event
  registrationStatus?: string
  submissionStatus?: string
  downloadStatus?: DOWNLOAD_STATUS
  downloadRetryAttempt?: number
  action?: DeclarationAction
  trackingId?: string
  registrationNumber?: string
  payload?: IPayload
  visitedGroupIds?: IVisitedGroupId[]
  timeLoggedMS?: number
  writingDraft?: boolean
  operationHistories?: ITaskHistory[]
  isNotDuplicate?: boolean
}

type Relation =
  | 'FATHER'
  | 'MOTHER'
  | 'SPOUSE'
  | 'SON'
  | 'DAUGHTER'
  | 'EXTENDED_FAMILY'
  | 'OTHER'
  | 'INFORMANT'
  | 'PRINT_IN_ADVANCE'

type RelationForCertificateCorrection =
  | 'FATHER'
  | 'MOTHER'
  | 'SPOUSE'
  | 'SON'
  | 'DAUGHTER'
  | 'EXTENDED_FAMILY'
  | 'OTHER'
  | 'INFORMANT'
  | 'PRINT_IN_ADVANCE'
  | 'CHILD'

export type ICertificate = {
  collector?: Partial<{ type: Relation }>
  corrector?: Partial<{ type: RelationForCertificateCorrection }>
  hasShowedVerifiedDocument?: boolean
  payments?: Payment
  data?: string
}

/*
 * This type represents a submitted declaration that we've received from the API
 * It provides a more strict alternative to IDeclaration with fields we know should always exist
 */
export interface IPrintableDeclaration extends Omit<IDeclaration, 'data'> {
  data: {
    mother: {
      detailsExist: boolean
      [key: string]: IFormFieldValue
    }
    father: {
      detailsExist: boolean
      [key: string]: IFormFieldValue
    }
    registration: {
      _fhirID: string
      informantType: Relation
      whoseContactDetails: string
      registrationPhone: string
      trackingId: string
      registrationNumber: string
      certificates: ICertificate[]
      [key: string]: IFormFieldValue
    }
  } & Exclude<IDeclaration['data'], 'mother' | 'father' | 'registration'>
}

type PaymentType = 'MANUAL'

type PaymentOutcomeType = 'COMPLETED' | 'ERROR' | 'PARTIAL'

export type Payment = {
  paymentId?: string
  type: PaymentType
  total: number
  amount: number
  outcome: PaymentOutcomeType
  date: number
}

interface IArchiveDeclarationAction {
  type: typeof ARCHIVE_DECLARATION
  payload: {
    declarationId: string
    reason?: string
    comment?: string
    duplicateTrackingId?: string
  }
}

interface IStoreDeclarationAction {
  type: typeof STORE_DECLARATION
  payload: { declaration: IDeclaration }
}

interface IModifyDeclarationAction {
  type: typeof MODIFY_DECLARATION
  payload: {
    declaration: IDeclaration | IPrintableDeclaration
  }
}

interface IClearCorrectionAndPrintChanges {
  type: typeof CLEAR_CORRECTION_AND_PRINT_CHANGES
  payload: {
    declarationId: string
  }
}
interface IWriteDeclarationAction {
  type: typeof WRITE_DECLARATION
  payload: {
    declaration: IDeclaration | IPrintableDeclaration
    callback?: () => void
  }
}

interface IWriteDeclarationSuccessAction {
  type: typeof WRITE_DECLARATION_SUCCESS
  payload: {
    declaration: IDeclaration
  }
}

interface IWriteDeclarationFailedAction {
  type: typeof WRITE_DECLARATION_FAILED
}

interface ISetInitialDeclarationsAction {
  type: typeof SET_INITIAL_DECLARATION
}

interface IDeleteDeclarationAction {
  type: typeof DELETE_DECLARATION
  payload: {
    declarationId: string
  }
}

interface IGetStorageDeclarationsSuccessAction {
  type: typeof GET_DECLARATIONS_SUCCESS
  payload: string
}

interface IGetStorageDeclarationsFailedAction {
  type: typeof GET_DECLARATIONS_FAILED
}

interface IDeleteDeclarationSuccessAction {
  type: typeof DELETE_DECLARATION_SUCCESS
  payload: string
}

interface IDeleteDeclarationFailedAction {
  type: typeof DELETE_DECLARATION_FAILED
}

interface IDownloadDeclaration {
  type: typeof ENQUEUE_DOWNLOAD_DECLARATION
  payload: {
    declaration: IDeclaration
    client: ApolloClient<{}>
  }
}

interface IDownloadDeclarationSuccess {
  type: typeof DOWNLOAD_DECLARATION_SUCCESS
  payload: {
    queryData: any
    form: {
      [key in Event]: IForm
    }
    client: ApolloClient<{}>
    offlineData?: IOfflineData
    userDetails?: UserDetails
  }
}

interface IDownloadDeclarationFail {
  type: typeof DOWNLOAD_DECLARATION_FAIL
  payload: {
    error: ApolloError
    declaration: IDeclaration
    client: ApolloClient<{}>
  }
}

interface IUnassignDeclaration {
  type: typeof UNASSIGN_DECLARATION
  payload: {
    id: string
    client: ApolloClient<{}>
    refetchQueries?: InternalRefetchQueriesInclude
  }
}

interface IEnqueueUnassignDeclaration {
  type: typeof ENQUEUE_UNASSIGN_DECLARATION
  payload: {
    id: string
    client: ApolloClient<{}>
    refetchQueries?: InternalRefetchQueriesInclude
  }
}

interface IUnassignDeclarationSuccess {
  type: typeof UNASSIGN_DECLARATION_SUCCESS
  payload: {
    id: string
    client: ApolloClient<{}>
  }
}

export type Action =
  | IArchiveDeclarationAction
  | IStoreDeclarationAction
  | IModifyDeclarationAction
  | IClearCorrectionAndPrintChanges
  | ISetInitialDeclarationsAction
  | IWriteDeclarationAction
  | IWriteDeclarationSuccessAction
  | IWriteDeclarationFailedAction
  | NavigationAction
  | IDeleteDeclarationAction
  | IDeleteDeclarationSuccessAction
  | IDeleteDeclarationFailedAction
  | IGetStorageDeclarationsSuccessAction
  | IGetStorageDeclarationsFailedAction
  | IDownloadDeclaration
  | IDownloadDeclarationSuccess
  | IDownloadDeclarationFail
  | UserDetailsAvailable
  | UpdateRegistrarWorkqueueAction
  | ShowDownloadDeclarationFailedToast
  | IEnqueueUnassignDeclaration
  | IUnassignDeclaration
  | IUnassignDeclarationSuccess

export interface IUserData {
  userID: string
  userPIN?: string
  declarations: IDeclaration[]
  workqueue?: IWorkqueue
}

export interface IDeclarationsState {
  userID: string
  declarations: IDeclaration[]
  initialDeclarationsLoaded: boolean
  isWritingDraft: boolean
}

const initialState: IDeclarationsState = {
  userID: '',
  declarations: [],
  initialDeclarationsLoaded: false,
  isWritingDraft: false
}

export function createDeclaration(event: Event, initialData?: IFormData) {
  return {
    id: uuid(),
    data: initialData || {},
    event,
    submissionStatus: SUBMISSION_STATUS[SUBMISSION_STATUS.DRAFT]
  }
}

export function makeDeclarationReadyToDownload(
  event: Event,
  compositionId: string,
  action: DeclarationAction
): IDeclaration {
  return {
    id: compositionId,
    data: {},
    event,
    action,
    downloadStatus: DOWNLOAD_STATUS.READY_TO_DOWNLOAD
  }
}

export function createReviewDeclaration(
  declarationId: string,
  formData: IFormData,
  event: Event,
  status?: string,
  duplicates?: IDuplicates[]
): IDeclaration {
  return {
    id: declarationId,
    data: formData,
    duplicates,
    originalData: formData,
    review: true,
    event,
    registrationStatus: status
  }
}

export function dynamicDispatch(
  action: string,
  payload: { [key: string]: string }
) {
  return {
    type: action,
    payload
  }
}

export function storeDeclaration(
  declaration: IDeclaration
): IStoreDeclarationAction {
  declaration.savedOn = Date.now()
  return { type: STORE_DECLARATION, payload: { declaration } }
}

export function modifyDeclaration(
  declaration: IDeclaration | IPrintableDeclaration
): IModifyDeclarationAction {
  declaration.modifiedOn = Date.now()
  return { type: MODIFY_DECLARATION, payload: { declaration } }
}

export function clearCorrectionAndPrintChanges(
  declarationId: string
): IClearCorrectionAndPrintChanges {
  return {
    type: CLEAR_CORRECTION_AND_PRINT_CHANGES,
    payload: { declarationId }
  }
}

export function setInitialDeclarations() {
  return { type: SET_INITIAL_DECLARATION }
}

export const getStorageDeclarationsSuccess = (
  response: string
): IGetStorageDeclarationsSuccessAction => ({
  type: GET_DECLARATIONS_SUCCESS,
  payload: response
})

export const getStorageDeclarationsFailed =
  (): IGetStorageDeclarationsFailedAction => ({
    type: GET_DECLARATIONS_FAILED
  })

export function archiveDeclaration(
  declarationId: string,
  reason?: string,
  comment?: string,
  duplicateTrackingId?: string
): IArchiveDeclarationAction {
  return {
    type: ARCHIVE_DECLARATION,
    payload: { declarationId, reason, comment, duplicateTrackingId }
  }
}

export function deleteDeclaration(
  declarationId: string
): IDeleteDeclarationAction {
  return { type: DELETE_DECLARATION, payload: { declarationId } }
}

function deleteDeclarationSuccess(
  declarationId: string
): IDeleteDeclarationSuccessAction {
  return { type: DELETE_DECLARATION_SUCCESS, payload: declarationId }
}

function deleteDeclarationFailed(): IDeleteDeclarationFailedAction {
  return { type: DELETE_DECLARATION_FAILED }
}

export function writeDeclaration(
  declaration: IDeclaration | IPrintableDeclaration,
  callback?: () => void
): IWriteDeclarationAction {
  return { type: WRITE_DECLARATION, payload: { declaration, callback } }
}

export function writeDeclarationSuccess(
  declaration: IDeclaration
): IWriteDeclarationSuccessAction {
  return { type: WRITE_DECLARATION_SUCCESS, payload: { declaration } }
}

export function writeDeclarationFailed(): IWriteDeclarationFailedAction {
  return { type: WRITE_DECLARATION_FAILED }
}

async function getCurrentUserSystemRole(): Promise<string> {
  const userDetails = await storage.getItem('USER_DETAILS')

  if (!userDetails) {
    return ''
  }
  return (JSON.parse(userDetails) as UserDetails).systemRole || ''
}

export async function getCurrentUserID(): Promise<string> {
  const userDetails = await storage.getItem('USER_DETAILS')

  if (!userDetails) {
    return ''
  }
  return (JSON.parse(userDetails) as UserDetails).userMgntUserID || ''
}

export async function getUserData(userId: string) {
  const userData = await storage.getItem('USER_DATA')
  const allUserData: IUserData[] = !userData
    ? []
    : (JSON.parse(userData) as IUserData[])
  const currentUserData = allUserData.find((uData) => uData.userID === userId)

  return { allUserData, currentUserData }
}

export function mergeDeclaredDeclarations(
  declarations: IDeclaration[],
  declaredDeclarations: GQLEventSearchSet[]
) {
  const localDeclarations = declarations.map((declaration) => declaration.id)

  const declarationsNotStoredLocally = declaredDeclarations.filter(
    (declaredDeclaration) => !localDeclarations.includes(declaredDeclaration.id)
  )
  const transformedDeclaredDeclarations = declarationsNotStoredLocally.map(
    (app) => {
      return transformSearchQueryDataToDraft(app)
    }
  )
  declarations.push(...transformedDeclaredDeclarations)
}

export async function getDeclarationsOfCurrentUser(): Promise<string> {
  // returns a 'stringified' IUserData
  const storageTable = await storage.getItem('USER_DATA')
  if (!storageTable) {
    return JSON.stringify({ declarations: [] })
  }

  const currentUserRole = await getCurrentUserSystemRole()
  const currentUserID = await getCurrentUserID()

  const allUserData = JSON.parse(storageTable) as IUserData[]

  if (!allUserData.length) {
    // No user-data at all
    const payloadWithoutDeclarations: IUserData = {
      userID: currentUserID,
      declarations: []
    }

    return JSON.stringify(payloadWithoutDeclarations)
  }

  const currentUserData = allUserData.find(
    (uData) => uData.userID === currentUserID
  )
  let currentUserDeclarations: IDeclaration[] =
    (currentUserData && currentUserData.declarations) || []

  if (SystemRoleType.FieldAgent.includes(currentUserRole) && currentUserData) {
    currentUserDeclarations = currentUserData.declarations.filter((d) => {
      if (d.downloadStatus === DOWNLOAD_STATUS.DOWNLOADED) {
        const history = d.originalData?.history as unknown as IDynamicValues

        const downloadedTime = (
          history.filter((h: IDynamicValues) => {
            return h.action === DOWNLOAD_STATUS.DOWNLOADED
          }) as IDynamicValues[]
        ).sort((fe, se) => {
          return new Date(se.date).getTime() - new Date(fe.date).getTime()
        })

        return (
          differenceInMinutes(new Date(), new Date(downloadedTime[0].date)) <
          1500 // 25 hours, used munites for better accuracy
        )
      }
      return true
    })

    // Storing the declarations again by excluding the 24 hours old downloaded declaration
    currentUserData.declarations = currentUserDeclarations
    await storage.setItem('USER_DATA', JSON.stringify(allUserData))
  }

  const payload: IUserData = {
    userID: currentUserID,
    declarations: currentUserDeclarations
  }
  return JSON.stringify(payload)
}

export async function updateWorkqueueData(
  state: IStoreState,
  declaration: IDeclaration,
  workQueueId: keyof IQueryData,
  userWorkqueue?: IWorkqueue
) {
  if (!userWorkqueue || !userWorkqueue.data) {
    return
  }

  const workqueueApp = userWorkqueue.data[workQueueId]?.results?.find(
    (app) => app && app.id === declaration.id
  )
  if (!workqueueApp) {
    return
  }
  const sectionIds =
    declaration.event === 'birth'
      ? ['child']
      : declaration.event === 'death'
      ? ['deceased']
      : ['groom', 'bride']

  let transformedName: (GQLHumanName | null)[] | undefined
  let transformedNameForGroom: (GQLHumanName | null)[] | undefined
  let transformedNameForBride: (GQLHumanName | null)[] | undefined
  let transformedDeathDate: IFormFieldValue = EMPTY_STRING
  let transformedBirthDate: IFormFieldValue = EMPTY_STRING
  let transformedMarriageDate: IFormFieldValue = EMPTY_STRING
  let transformedInformantContactNumber = EMPTY_STRING

  if (declaration.event === 'marriage') {
    const groomSectionId = sectionIds[0]
    const brideSectionId = sectionIds[1]

    const groomSectionDefinition = getRegisterForm(state)[
      declaration.event
    ].sections.find((section) => section.id === groomSectionId)
    const brideSectionDefinition = getRegisterForm(state)[
      declaration.event
    ].sections.find((section) => section.id === brideSectionId)

    const transformedDeclarationForGroom = draftToGqlTransformer(
      // transforming required section only
      { sections: groomSectionDefinition ? [groomSectionDefinition] : [] },
      declaration.data
    )

    const transformedDeclarationForBride = draftToGqlTransformer(
      // transforming required section only
      { sections: brideSectionDefinition ? [brideSectionDefinition] : [] },
      declaration.data
    )

    transformedNameForGroom =
      (transformedDeclarationForGroom &&
        transformedDeclarationForGroom[groomSectionId] &&
        transformedDeclarationForGroom[groomSectionId].name) ||
      []
    transformedNameForBride =
      (transformedDeclarationForBride &&
        transformedDeclarationForBride[brideSectionId] &&
        transformedDeclarationForBride[brideSectionId].name) ||
      []
    transformedMarriageDate =
      (declaration.data &&
        declaration.data.marriageEvent &&
        declaration.data.marriageEvent.marriageDate) ||
      []
  } else {
    const sectionId = sectionIds[0]
    const sectionDefinition = getRegisterForm(state)[
      declaration.event
    ].sections.find((section) => section.id === sectionId)

    const transformedDeclaration = draftToGqlTransformer(
      // transforming required section only
      { sections: sectionDefinition ? [sectionDefinition] : [] },
      declaration.data
    )
    transformedName =
      (transformedDeclaration &&
        transformedDeclaration[sectionId] &&
        transformedDeclaration[sectionId].name) ||
      []
    transformedDeathDate =
      (declaration.data &&
        declaration.data.deathEvent &&
        declaration.data.deathEvent.deathDate) ||
      []
    transformedBirthDate =
      (declaration.data &&
        declaration.data.child &&
        declaration.data.child.childBirthDate) ||
      []
  }
  transformedInformantContactNumber =
    (declaration.data &&
      declaration.data.registration &&
      declaration.data.registration.contactPoint &&
      (declaration.data.registration.contactPoint as IContactPoint).nestedFields
        .registrationPhone) ||
    ''

  if (declaration.event === 'birth') {
    ;(workqueueApp as GQLBirthEventSearchSet).childName = transformedName
    ;(workqueueApp as GQLBirthEventSearchSet).dateOfBirth = transformedBirthDate
    ;(
      (workqueueApp as GQLDeathEventSearchSet)
        .registration as GQLRegistrationSearchSet
    ).contactNumber = transformedInformantContactNumber
  } else if (declaration.event === 'death') {
    ;(workqueueApp as GQLDeathEventSearchSet).deceasedName = transformedName
    ;(workqueueApp as GQLDeathEventSearchSet).dateOfDeath = transformedDeathDate
    ;(
      (workqueueApp as GQLDeathEventSearchSet)
        .registration as GQLRegistrationSearchSet
    ).contactNumber = transformedInformantContactNumber
  } else if (declaration.event === 'marriage') {
    ;(workqueueApp as GQLMarriageEventSearchSet).brideName =
      transformedNameForBride
    ;(workqueueApp as GQLMarriageEventSearchSet).groomName =
      transformedNameForGroom
    ;(workqueueApp as GQLMarriageEventSearchSet).dateOfMarriage =
      transformedMarriageDate
    ;(
      (workqueueApp as GQLMarriageEventSearchSet)
        .registration as GQLRegistrationSearchSet
    ).contactNumber = transformedInformantContactNumber
  }
}

export async function writeDeclarationByUser(
  getState: () => IStoreState,
  userId: string,
  declaration: IDeclaration
) {
  const uID = userId || (await getCurrentUserID())
  const userData = await getUserData(uID)
  const { allUserData } = userData
  let { currentUserData } = userData

  if (currentUserData) {
    currentUserData.declarations = [
      ...currentUserData.declarations.filter(
        (savedDeclaration) => savedDeclaration.id !== declaration.id
      ),
      declaration
    ]
  } else {
    currentUserData = {
      userID: uID,
      declarations: [declaration]
    }
    allUserData.push(currentUserData)
  }
  if (
    declaration.registrationStatus &&
    declaration.registrationStatus === 'IN_PROGRESS'
  ) {
    updateWorkqueueData(
      getState(),
      declaration,
      'inProgressTab',
      currentUserData.workqueue
    )
    updateWorkqueueData(
      getState(),
      declaration,
      'notificationTab',
      currentUserData.workqueue
    )
  }

  if (
    declaration.registrationStatus &&
    declaration.registrationStatus === 'DECLARED'
  ) {
    updateWorkqueueData(
      getState(),
      declaration,
      'reviewTab',
      currentUserData.workqueue
    )
  }

  if (
    declaration.registrationStatus &&
    declaration.registrationStatus === 'VALIDATED'
  ) {
    updateWorkqueueData(
      getState(),
      declaration,
      'reviewTab',
      currentUserData.workqueue
    )
  }

  if (
    declaration.registrationStatus &&
    declaration.registrationStatus === 'REJECTED'
  ) {
    updateWorkqueueData(
      getState(),
      declaration,
      'rejectTab',
      currentUserData.workqueue
    )
  }

  if (
    declaration.registrationStatus &&
    declaration.registrationStatus === 'REGISTERED'
  ) {
    updateWorkqueueData(
      getState(),
      declaration,
      'printTab',
      currentUserData.workqueue
    )
  }

  await storage.setItem('USER_DATA', JSON.stringify(allUserData))
  return declaration
}

export async function deleteDeclarationByUser(
  userId: string,
  declarationId: string,
  state: IDeclarationsState
): Promise<string> {
  const uID = userId || (await getCurrentUserID())
  const { allUserData, currentUserData } = await getUserData(uID)

  allUserData.map((userData) => {
    if (userData.userID === state.userID) {
      userData.declarations = state.declarations
    }
    return userData
  })

  const deletedDeclarationId = currentUserData
    ? currentUserData.declarations.findIndex((app) => app.id === declarationId)
    : -1

  if (deletedDeclarationId >= 0) {
    currentUserData &&
      currentUserData.declarations.splice(deletedDeclarationId, 1)
    await storage.setItem('USER_DATA', JSON.stringify(allUserData))
  }
  return declarationId
}

export function downloadDeclaration(
  event: Event,
  compositionId: string,
  action: DeclarationAction,
  client: ApolloClient<{}>
): IDownloadDeclaration {
  const declaration = makeDeclarationReadyToDownload(
    event,
    compositionId,
    action
  )
  return {
    type: ENQUEUE_DOWNLOAD_DECLARATION,
    payload: {
      declaration,
      client
    }
  }
}

function createRequestForDeclaration(
  declaration: IDeclaration,
  client: ApolloClient<{}>
) {
  const declarationAction = ACTION_LIST[declaration.action as string] || null
  const result = getQueryMapping(
    declaration.event,
    declarationAction as DeclarationAction
  )
  const { query } = result || {
    query: null
  }

  return {
    request: client.query,
    requestArgs: {
      query,
      variables: { id: declaration.id }
    }
  }
}

function requestWithStateWrapper(
  mainRequest: Promise<ApolloQueryResult<any>>,
  getState: () => IStoreState,
  client: ApolloClient<{}>
) {
  const store = getState()
  return new Promise(async (resolve, reject) => {
    try {
      const data = await mainRequest
      const userDetails = getUserDetails(getState())
      if (
        !FIELD_AGENT_ROLES.includes(userDetails?.systemRole as SystemRoleType)
      ) {
        await fetchAllDuplicateDeclarations(data.data as Query)
      }
      await fetchAllMinioUrlsInAttachment(data.data as Query)
      resolve({ data, store, client })
    } catch (error) {
      reject(error)
    }
  })
}

async function fetchAllMinioUrlsInAttachment(queryResultData: Query) {
  const registration =
    queryResultData.fetchBirthRegistration?.registration ||
    queryResultData.fetchDeathRegistration?.registration ||
    queryResultData.fetchMarriageRegistration?.registration

  const attachments = registration?.attachments
  if (!attachments) {
    return
  }
  const urlsWithMinioPath = attachments
    .filter((a) => a?.data && !isBase64FileString(a.data))
    .map((a) => a && fetch(`${window.config.MINIO_URL}${a.data}`))

  return Promise.all(urlsWithMinioPath)
}

async function fetchAllDuplicateDeclarations(queryResultData: Query) {
  const registration =
    queryResultData.fetchBirthRegistration?.registration ||
    queryResultData.fetchDeathRegistration?.registration

  const duplicateCompositionIds = registration?.duplicates?.map(
    (duplicate) => duplicate?.compositionId
  )

  if (!duplicateCompositionIds || !duplicateCompositionIds?.length) {
    return
  }

  const fetchAllDuplicates = duplicateCompositionIds.map((id) =>
    ViewRecordQueries.fetchDuplicateDeclarations(id as string)
  )

  return Promise.all(fetchAllDuplicates)
}

function getDataKey(declaration: IDeclaration) {
  const result = getQueryMapping(
    declaration.event,
    declaration.action as DeclarationAction
  )

  const { dataKey } = result || { dataKey: null }
  return dataKey
}

function downloadDeclarationSuccess({
  data,
  store,
  client
}: {
  data: any
  store: IStoreState
  client: ApolloClient<{}>
}): IDownloadDeclarationSuccess {
  const form = getRegisterForm(store)

  return {
    type: DOWNLOAD_DECLARATION_SUCCESS,
    payload: {
      queryData: data,
      form,
      client,
      offlineData: getOfflineData(store),
      userDetails: getUserDetails(store) as UserDetails
    }
  }
}

function downloadDeclarationFail(
  error: ApolloError,
  declaration: IDeclaration,
  client: ApolloClient<{}>
): IDownloadDeclarationFail {
  return {
    type: DOWNLOAD_DECLARATION_FAIL,
    payload: {
      error,
      declaration,
      client
    }
  }
}

export function executeUnassignDeclaration(
  id: string,
  client: ApolloClient<{}>,
  refetchQueries?: InternalRefetchQueriesInclude
): IUnassignDeclaration {
  return {
    type: UNASSIGN_DECLARATION,
    payload: {
      id,
      client,
      refetchQueries
    }
  }
}

export function unassignDeclaration(
  id: string,
  client: ApolloClient<{}>,
  refetchQueries?: InternalRefetchQueriesInclude
): IEnqueueUnassignDeclaration {
  return {
    type: ENQUEUE_UNASSIGN_DECLARATION,
    payload: {
      id,
      client,
      refetchQueries
    }
  }
}

function unassignDeclarationSuccess([id, client]: [
  string,
  ApolloClient<{}>
]): IUnassignDeclarationSuccess {
  return {
    type: UNASSIGN_DECLARATION_SUCCESS,
    payload: {
      id,
      client
    }
  }
}

export const declarationsReducer: LoopReducer<IDeclarationsState, Action> = (
  state: IDeclarationsState = initialState,
  action: Action
): IDeclarationsState | Loop<IDeclarationsState, Action> => {
  switch (action.type) {
    case GO_TO_PAGE: {
      const declaration = state.declarations.find(
        ({ id }) => id === action.payload.declarationId
      )

      if (!declaration || declaration.data[action.payload.pageId]) {
        return state
      }
      const modifiedDeclaration = {
        ...declaration,
        data: {
          ...declaration.data,
          [action.payload.pageId]: {}
        }
      }
      return loop(state, Cmd.action(modifyDeclaration(modifiedDeclaration)))
    }
    case STORE_DECLARATION:
      return {
        ...state,
        declarations: state.declarations.concat(action.payload.declaration)
      }
    case DELETE_DECLARATION: {
      const { declarationId } = action.payload
      return loop(
        {
          ...state,
          declarations: state.declarations.map((declaration) =>
            declaration.id === declarationId
              ? { ...declaration, writingDraft: true }
              : declaration
          )
        },
        Cmd.run(deleteDeclarationByUser, {
          successActionCreator: deleteDeclarationSuccess,
          failActionCreator: deleteDeclarationFailed,
          args: [state.userID, action.payload.declarationId, state]
        })
      )
    }
    case DELETE_DECLARATION_SUCCESS:
      const declarationToDelete = state.declarations.find(
        (declaration) => declaration.id === action.payload
      )
      const declarationMinioUrls =
        getMinioUrlsFromDeclaration(declarationToDelete)

      postMinioUrlsToServiceWorker(declarationMinioUrls)
      return {
        ...state,
        declarations: state.declarations.filter(
          ({ id }) => id !== action.payload
        )
      }
    case MODIFY_DECLARATION:
      const newDeclarations = [...state.declarations]
      const currentDeclarationIndex = newDeclarations.findIndex(
        (declaration) => declaration.id === action.payload.declaration.id
      )
      const modifiedDeclaration = { ...action.payload.declaration }

      if (modifiedDeclaration.data?.informant?.relationship) {
        modifiedDeclaration.data.informant.relationship = (
          modifiedDeclaration.data.registration.informantType as FieldValueMap
        )?.value
      }

      newDeclarations[currentDeclarationIndex] = modifiedDeclaration

      return {
        ...state,
        declarations: newDeclarations
      }
    case CLEAR_CORRECTION_AND_PRINT_CHANGES: {
      const declarationIndex = state.declarations.findIndex(
        (declaration) => declaration.id === action.payload.declarationId
      )

      const correction = state.declarations[declarationIndex]

      const orignalAppliation: IDeclaration = {
        ...correction,
        data: {
          ...correction.originalData
        }
      }

      return loop(
        {
          ...state,
          declarations: state.declarations.map((declaration, index) => {
            if (index === declarationIndex) {
              return orignalAppliation
            }
            return declaration
          })
        },
        Cmd.action(modifyDeclaration(orignalAppliation))
      )
    }

    case WRITE_DECLARATION: {
      const {
        declaration: { id }
      } = action.payload
      return loop(
        {
          ...state,
          declarations: state.declarations.map((stateDeclaration) =>
            id === stateDeclaration.id
              ? { ...stateDeclaration, writingDraft: true }
              : stateDeclaration
          )
        },
        Cmd.run(writeDeclarationByUser, {
          successActionCreator: (declaration: IDeclaration) => {
            if (action.payload.callback) {
              action.payload.callback()
            }
            return writeDeclarationSuccess(declaration)
          },
          failActionCreator: writeDeclarationFailed,
          args: [Cmd.getState, state.userID, action.payload.declaration]
        })
      )
    }
    case WRITE_DECLARATION_SUCCESS: {
      const { declaration } = action.payload
      return {
        ...state,
        declarations: state.declarations.map((stateDeclaration) =>
          declaration.id === stateDeclaration.id
            ? { ...declaration, writingDraft: false }
            : stateDeclaration
        )
      }
    }
    case USER_DETAILS_AVAILABLE:
      return loop(
        {
          ...state
        },
        Cmd.run<
          IGetStorageDeclarationsFailedAction,
          IGetStorageDeclarationsSuccessAction
        >(getDeclarationsOfCurrentUser, {
          successActionCreator: getStorageDeclarationsSuccess,
          failActionCreator: getStorageDeclarationsFailed,
          args: []
        })
      )
    case GET_DECLARATIONS_SUCCESS:
      if (action.payload) {
        const userData = JSON.parse(action.payload) as IUserData
        return {
          ...state,
          userID: userData.userID,
          declarations: userData.declarations,
          initialDeclarationsLoaded: true,
          isWritingDraft: false
        }
      }
      return {
        ...state,
        initialDeclarationsLoaded: true
      }
    case ENQUEUE_DOWNLOAD_DECLARATION:
      const { declarations } = state
      const { declaration, client } = action.payload
      const downloadIsRunning = declarations.some(
        (declaration) =>
          declaration.downloadStatus === DOWNLOAD_STATUS.DOWNLOADING
      )

      const declarationIndex = declarations.findIndex(
        (app) => declaration.id === app.id
      )
      let newDeclarationsAfterStartingDownload = Array.from(declarations)

      // Download is running, so enqueue
      if (downloadIsRunning) {
        // Declaration is not in list
        if (declarationIndex === -1) {
          newDeclarationsAfterStartingDownload = declarations.concat([
            declaration
          ])
        } else {
          // Declaration is failed before, just make it ready to download
          newDeclarationsAfterStartingDownload[declarationIndex] = declaration
        }

        // Download is running just return the state
        return {
          ...state,
          declarations: newDeclarationsAfterStartingDownload
        }
      }
      // Download is not running
      else {
        // Declaration is not in list, so push it
        if (declarationIndex === -1) {
          newDeclarationsAfterStartingDownload = declarations.concat([
            {
              ...declaration,
              downloadStatus: DOWNLOAD_STATUS.DOWNLOADING
            }
          ])
        }
        // Declaration is in list make it downloading
        else {
          newDeclarationsAfterStartingDownload[declarationIndex] = {
            ...declaration,
            downloadStatus: DOWNLOAD_STATUS.DOWNLOADING
          }
        }
      }

      const newState = {
        ...state,
        declarations: newDeclarationsAfterStartingDownload
      }

      const { request, requestArgs } = createRequestForDeclaration(
        declaration,
        client
      ) as any

      return loop(
        newState,
        Cmd.run<IDownloadDeclarationFail, IDownloadDeclarationSuccess>(
          requestWithStateWrapper,
          {
            args: [
              request({ ...requestArgs, fetchPolicy: 'no-cache' }),
              Cmd.getState,
              client
            ],
            successActionCreator: downloadDeclarationSuccess,
            failActionCreator: (err) =>
              downloadDeclarationFail(
                err,
                {
                  ...declaration,
                  downloadStatus: DOWNLOAD_STATUS.DOWNLOADING
                },
                client
              )
          }
        )
      )
    case DOWNLOAD_DECLARATION_SUCCESS:
      const {
        queryData,
        form,
        client: clientFromSuccess,
        offlineData,
        userDetails
      } = action.payload

      const downloadingDeclarationIndex = state.declarations.findIndex(
        (declaration) =>
          declaration.downloadStatus === DOWNLOAD_STATUS.DOWNLOADING
      )
      const newDeclarationsAfterDownload = Array.from(state.declarations)
      const downloadingDeclaration =
        newDeclarationsAfterDownload[downloadingDeclarationIndex]

      const dataKey = getDataKey(downloadingDeclaration)
      const eventData = queryData.data[dataKey as string]
      const transData: IFormData = gqlToDraftTransformer(
        form[downloadingDeclaration.event],
        eventData,
        offlineData,
        userDetails
      )
      const downloadedAppStatus: string =
        (eventData &&
          eventData.registration &&
          eventData.registration.status &&
          eventData.registration.status[0].type) ||
        ''
      const updateWorkqueue = () =>
        updateRegistrarWorkqueue(
          userDetails?.practitionerId,
          10,
          Boolean(
            userDetails?.systemRole &&
              FIELD_AGENT_ROLES.includes(userDetails.systemRole)
          )
        )

      newDeclarationsAfterDownload[downloadingDeclarationIndex] =
        createReviewDeclaration(
          downloadingDeclaration.id,
          transData,
          downloadingDeclaration.event,
          downloadedAppStatus,
          eventData?.registration?.duplicates?.filter(
            (duplicate: IDuplicates) => !!duplicate
          )
        )
      newDeclarationsAfterDownload[downloadingDeclarationIndex].downloadStatus =
        DOWNLOAD_STATUS.DOWNLOADED

      const newStateAfterDownload = {
        ...state,
        declarations: newDeclarationsAfterDownload
      }

      // Check if there is more to download
      const downloadQueueInprogress = state.declarations.filter(
        (declaration) =>
          declaration.downloadStatus === DOWNLOAD_STATUS.READY_TO_DOWNLOAD
      )

      // If not then, write to IndexedDB and return state
      if (!downloadQueueInprogress.length) {
        return loop(
          newStateAfterDownload,
          Cmd.list<IDownloadDeclarationFail | UpdateRegistrarWorkqueueAction>(
            [
              Cmd.run(writeDeclarationByUser, {
                args: [
                  Cmd.getState,
                  state.userID,
                  newDeclarationsAfterDownload[downloadingDeclarationIndex]
                ],
                failActionCreator: (err) =>
                  downloadDeclarationFail(
                    err,
                    newDeclarationsAfterDownload[downloadingDeclarationIndex],
                    clientFromSuccess
                  )
              }),
              Cmd.action(updateWorkqueue())
            ],
            { sequence: true }
          )
        )
      }

      const declarationToDownload = downloadQueueInprogress[0]
      declarationToDownload.downloadStatus = DOWNLOAD_STATUS.DOWNLOADING
      const { request: nextRequest, requestArgs: nextRequestArgs } =
        createRequestForDeclaration(
          declarationToDownload,
          clientFromSuccess
        ) as any

      // Return state, write to indexedDB and download the next ready to download declaration, all in sequence
      return loop(
        newStateAfterDownload,
        Cmd.list<IDownloadDeclarationFail | UpdateRegistrarWorkqueueAction>(
          [
            Cmd.run(writeDeclarationByUser, {
              args: [
                Cmd.getState,
                state.userID,
                newDeclarationsAfterDownload[downloadingDeclarationIndex]
              ],
              failActionCreator: downloadDeclarationFail
            }),
            Cmd.action(updateWorkqueue()),
            Cmd.run<IDownloadDeclarationFail, IDownloadDeclarationSuccess>(
              requestWithStateWrapper,
              {
                args: [
                  nextRequest({ ...nextRequestArgs, fetchPolicy: 'no-cache' }),
                  Cmd.getState,
                  clientFromSuccess
                ],
                successActionCreator: downloadDeclarationSuccess,
                failActionCreator: (err) =>
                  downloadDeclarationFail(
                    err,
                    newDeclarationsAfterDownload[downloadingDeclarationIndex],
                    clientFromSuccess
                  )
              }
            )
          ],
          { sequence: true }
        )
      )

    case DOWNLOAD_DECLARATION_FAIL:
      const {
        declaration: erroredDeclaration,
        error,
        client: clientFromFail
      } = action.payload
      erroredDeclaration.downloadRetryAttempt =
        (erroredDeclaration.downloadRetryAttempt || 0) + 1

      const { request: retryRequest, requestArgs: retryRequestArgs } =
        createRequestForDeclaration(erroredDeclaration, clientFromFail) as any

      const declarationsAfterError = Array.from(state.declarations)
      const erroredDeclarationIndex = declarationsAfterError.findIndex(
        (declaration) =>
          declaration.downloadStatus === DOWNLOAD_STATUS.DOWNLOADING
      )

      declarationsAfterError[erroredDeclarationIndex] = erroredDeclaration

      // Retry download until limit reached
      if (
        erroredDeclaration.downloadRetryAttempt < DOWNLOAD_MAX_RETRY_ATTEMPT
      ) {
        return loop(
          {
            ...state,
            declarations: declarationsAfterError
          },
          Cmd.run<IDownloadDeclarationFail, IDownloadDeclarationSuccess>(
            requestWithStateWrapper,
            {
              args: [
                retryRequest({ ...retryRequestArgs, fetchPolicy: 'no-cache' }),
                Cmd.getState,
                clientFromFail
              ],
              successActionCreator: downloadDeclarationSuccess,
              failActionCreator: (err) =>
                downloadDeclarationFail(err, erroredDeclaration, clientFromFail)
            }
          )
        )
      }

      let status
      if (error.networkError) {
        status = DOWNLOAD_STATUS.FAILED_NETWORK
      } else {
        status = DOWNLOAD_STATUS.FAILED
      }

      erroredDeclaration.downloadStatus = status

      declarationsAfterError[erroredDeclarationIndex] = erroredDeclaration

      const downloadQueueFollowing = state.declarations.filter(
        (declaration) =>
          declaration.downloadStatus === DOWNLOAD_STATUS.READY_TO_DOWNLOAD
      )

      // If nothing more to download, return the state and write the declarations
      if (!downloadQueueFollowing.length) {
        return loop(
          {
            ...state,
            declarations: declarationsAfterError
          },
          Cmd.list([
            Cmd.action(showDownloadDeclarationFailedToast()),
            Cmd.run(writeDeclarationByUser, {
              args: [Cmd.getState, state.userID, erroredDeclaration]
            })
          ])
        )
      }

      // If there are more to download in queue, start the next request
      const nextDeclaration = downloadQueueFollowing[0]
      const {
        request: nextDeclarationRequest,
        requestArgs: nextDeclarationRequestArgs
      } = createRequestForDeclaration(nextDeclaration, clientFromFail) as any
      return loop(
        {
          ...state,
          declarations: declarationsAfterError
        },
        Cmd.list(
          [
            Cmd.run(writeDeclarationByUser, {
              args: [Cmd.getState, state.userID, erroredDeclaration]
            }),
            Cmd.run(requestWithStateWrapper, {
              args: [
                nextDeclarationRequest({
                  ...nextDeclarationRequestArgs,
                  fetchPolicy: 'no-cache'
                }),
                Cmd.getState,
                clientFromFail
              ],
              successActionCreator: downloadDeclarationSuccess,
              failActionCreator: (err) =>
                downloadDeclarationFail(err, nextDeclaration, clientFromFail)
            })
          ],
          { sequence: true }
        )
      )

    case ARCHIVE_DECLARATION:
      if (action.payload) {
        const declaration = state.declarations.find(
          ({ id }) => id === action.payload.declarationId
        )

        if (!declaration) {
          return state
        }
        const modifiedDeclaration: IDeclaration = {
          ...declaration,
          submissionStatus: SUBMISSION_STATUS.READY_TO_ARCHIVE,
          action: SubmissionAction.ARCHIVE_DECLARATION,
          payload: {
            id: declaration.id,
            reason: action.payload.reason || '',
            comment: action.payload.comment || '',
            duplicateTrackingId: action.payload.duplicateTrackingId || ''
          }
        }
        return loop(state, Cmd.action(writeDeclaration(modifiedDeclaration)))
      }
      return state
    case ENQUEUE_UNASSIGN_DECLARATION:
      const queueIndex = state.declarations.findIndex(
        ({ id }) => id === action.payload.id
      )
      const isQueueBusy = state.declarations.some((declaration) =>
        [
          DOWNLOAD_STATUS.READY_TO_UNASSIGN,
          DOWNLOAD_STATUS.UNASSIGNING
        ].includes(declaration.downloadStatus as DOWNLOAD_STATUS)
      )
      const updatedDeclarationsQueue = state.declarations
      if (queueIndex === -1) {
        // Not found locally, unassigning others declaration
        updatedDeclarationsQueue.push({
          id: action.payload.id,
          downloadStatus: DOWNLOAD_STATUS.READY_TO_UNASSIGN
        } as IDeclaration)
      } else {
        updatedDeclarationsQueue[queueIndex].downloadStatus =
          DOWNLOAD_STATUS.READY_TO_UNASSIGN
      }

      return loop(
        {
          ...state,
          declarations: updatedDeclarationsQueue
        },
        isQueueBusy
          ? Cmd.none
          : Cmd.action(
              executeUnassignDeclaration(
                action.payload.id,
                action.payload.client,
                action.payload.refetchQueries
              )
            )
      )
    case UNASSIGN_DECLARATION:
      const unassignIndex = state.declarations.findIndex(
        ({ id }) => id === action.payload.id
      )
      const updatedDeclarationsUnassign = state.declarations
      updatedDeclarationsUnassign[unassignIndex].downloadStatus =
        DOWNLOAD_STATUS.UNASSIGNING
      return loop(
        {
          ...state,
          declarations: updatedDeclarationsUnassign
        },
        Cmd.run(
          async () => {
            await action.payload.client.mutate({
              mutation: MARK_EVENT_UNASSIGNED,
              variables: { id: action.payload.id },
              refetchQueries: action.payload.refetchQueries
            })
            return [action.payload.id, action.payload.client]
          },
          {
            successActionCreator: unassignDeclarationSuccess
          }
        )
      )
    case UNASSIGN_DECLARATION_SUCCESS:
      const declarationNextToUnassign = state.declarations.find(
        (declaration) =>
          declaration.downloadStatus === DOWNLOAD_STATUS.READY_TO_UNASSIGN
      )
      return loop(
        state,
        Cmd.list<
          | IDeleteDeclarationAction
          | UpdateRegistrarWorkqueueAction
          | IUnassignDeclaration
        >(
          [
            Cmd.action(deleteDeclaration(action.payload.id)),
            Cmd.action(updateRegistrarWorkqueue()),
            declarationNextToUnassign
              ? Cmd.action(
                  executeUnassignDeclaration(
                    declarationNextToUnassign.id,
                    action.payload.client
                  )
                )
              : Cmd.none
          ],
          { sequence: true }
        )
      )
    default:
      return state
  }
}

export function filterProcessingDeclarations(
  data: GQLEventSearchResultSet,
  processingDeclarationIds: string[]
): GQLEventSearchResultSet {
  if (!data?.results) {
    return data
  }

  const filteredResults = data.results.filter((result) => {
    if (result === null) {
      return false
    }

    return !processingDeclarationIds.includes(result.id)
  })
  const filteredTotal =
    (data.totalItems || 0) - (data.results.length - filteredResults.length)

  return {
    results: filteredResults,
    totalItems: filteredTotal
  }
}

export function getMinioUrlsFromDeclaration(
  declaration: IDeclaration | undefined
) {
  const minioUrls: string[] = []
  if (!declaration) {
    return minioUrls
  }
  const documentsData = declaration.originalData?.documents as Record<
    string,
    IAttachmentValue[]
  >
  if (!documentsData) {
    return minioUrls
  }
  const docSections = Object.values(documentsData)

  for (const docSection of docSections) {
    for (const doc of docSection) {
      if (doc.data && !isBase64FileString(doc.data)) {
        minioUrls.push(doc.data)
      }
    }
  }
  return minioUrls
}

export function postMinioUrlsToServiceWorker(minioUrls: string[]) {
  const minioFullUrls = minioUrls.map(
    (pathToImage) => `${window.config.MINIO_URL}${pathToImage}`
  )
  navigator?.serviceWorker?.controller?.postMessage({
    minioUrls: minioFullUrls
  })
}
export function getProcessingDeclarationIds(declarations: IDeclaration[]) {
  return declarations
    .filter(
      (declaration) =>
        declaration.submissionStatus &&
        processingStates.includes(
          declaration.submissionStatus as SUBMISSION_STATUS
        )
    )
    .map((declaration) => declaration.id)
}

export function filterProcessingDeclarationsFromQuery(
  queryData: IQueryData,
  storedDeclarations: IDeclaration[]
): IQueryData {
  const processingDeclarationIds =
    getProcessingDeclarationIds(storedDeclarations)

  return {
    inProgressTab: filterProcessingDeclarations(
      queryData.inProgressTab,
      processingDeclarationIds
    ),
    notificationTab: filterProcessingDeclarations(
      queryData.notificationTab,
      processingDeclarationIds
    ),
    reviewTab: filterProcessingDeclarations(
      queryData.reviewTab,
      processingDeclarationIds
    ),
    rejectTab: filterProcessingDeclarations(
      queryData.rejectTab,
      processingDeclarationIds
    ),
    approvalTab: filterProcessingDeclarations(
      queryData.approvalTab,
      processingDeclarationIds
    ),
    printTab: filterProcessingDeclarations(
      queryData.printTab,
      processingDeclarationIds
    ),
    externalValidationTab: filterProcessingDeclarations(
      queryData.externalValidationTab,
      processingDeclarationIds
    ),
    issueTab: filterProcessingDeclarations(
      queryData.issueTab,
      processingDeclarationIds
    )
  }
}<|MERGE_RESOLUTION|>--- conflicted
+++ resolved
@@ -72,12 +72,8 @@
   IWorkqueue
 } from '@client/workqueue'
 import { isBase64FileString } from '@client/utils/commonUtils'
-<<<<<<< HEAD
 import { EMPTY_STRING, FIELD_AGENT_ROLES } from '@client/utils/constants'
-=======
 import { ViewRecordQueries } from '@client/views/ViewRecord/query'
-import { FIELD_AGENT_ROLES } from '@client/utils/constants'
->>>>>>> 34bbcd50
 import { UserDetails } from '@client/utils/userUtils'
 
 const ARCHIVE_DECLARATION = 'DECLARATION/ARCHIVE'
