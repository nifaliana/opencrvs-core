--- conflicted
+++ resolved
@@ -19,18 +19,13 @@
   FieldValueMap,
   IAttachmentValue
 } from '@client/forms'
-<<<<<<< HEAD
-import { Attachment, Event, History, Query } from '@client/utils/gateway'
-=======
 import {
   Attachment,
   Event,
   History,
   Query,
-  RegStatus,
-  SystemRoleType
+  RegStatus
 } from '@client/utils/gateway'
->>>>>>> 575a7e05
 import { getRegisterForm } from '@client/forms/register/declaration-selectors'
 import {
   Action as NavigationAction,
