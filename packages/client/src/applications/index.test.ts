/*
 * This Source Code Form is subject to the terms of the Mozilla Public
 * License, v. 2.0. If a copy of the MPL was not distributed with this
 * file, You can obtain one at https://mozilla.org/MPL/2.0/.
 *
 * OpenCRVS is also distributed under the terms of the Civil Registration
 * & Healthcare Disclaimer located at http://opencrvs.org/license.
 *
 * Copyright (C) The OpenCRVS Authors. OpenCRVS and the OpenCRVS
 * graphic logo are (registered/a) trademark(s) of Plan International.
 */
import {
  mergeDeclaredApplications,
  filterProcessingApplications,
  filterProcessingApplicationsFromQuery,
  createApplication,
<<<<<<< HEAD
  archiveApplication,
=======
  archiveDeclaration,
>>>>>>> 26233fc6
  storeApplication,
  IUserData
} from '.'
import { Event } from '@client/forms'
import { AppStore, createStore } from '@client/store'
import { mockApplicationData, flushPromises } from '@client/tests/util'
import { IUserDetails } from '@client/utils/userUtils'
import { storage } from '@client/storage'

describe('query result filtering tests', () => {
  describe('.filterProcessingApplications()', () => {
    it(`return data if results isn't defined`, () => {
      const data = {}
      const returnVal = filterProcessingApplications(data, [''])
      expect(returnVal).toBe(data)
    })

    it(`removes null values from results`, () => {
      const data = { results: [{}, null, {}], totalItems: 3 }
      // @ts-ignore
      const returnVal = filterProcessingApplications(data, [''])
      expect(returnVal).toEqual({ results: [{}, {}], totalItems: 2 })
    })

    it(`filters out applications with ids in the supplied array`, () => {
      const data = {
        results: [{ id: '111' }, { id: '222' }, { id: '333' }],
        totalItems: 3
      }
      const returnVal = filterProcessingApplications(data, ['222'])
      expect(returnVal).toEqual({
        results: [{ id: '111' }, { id: '333' }],
        totalItems: 2
      })
    })
  })

  describe('.filterProcessingApplicationsFromQuery()', () => {
    it('filters out applications in processing state from application query results', () => {
      const queryData = {
        inProgressTab: {
          results: [
            { id: 'DRAFT' },
            { id: 'READY_TO_SUBMIT' },
            { id: 'SUBMITTING' },
            { id: 'SUBMITTED' },
            { id: 'DRAFT' }
          ],
          totalItems: 5
        },
        notificationTab: {
          results: [
            { id: 'DRAFT' },
            { id: 'READY_TO_SUBMIT' },
            { id: 'SUBMITTING' },
            { id: 'SUBMITTED' },
            { id: 'DRAFT' }
          ],
          totalItems: 5
        },
        reviewTab: {
          results: [
            { id: 'READY_TO_REGISTER' },
            { id: 'REGISTERING' },
            { id: 'REGISTERED' },
            { id: 'FAILED_NETWORK' },
            { id: 'REGISTERING' }
          ],
          totalItems: 5
        },
        rejectTab: {
          results: [
            { id: 'READY_TO_REJECT' },
            { id: 'REJECTING' },
            { id: 'REJECTED' },
            { id: 'REJECTING' },
            { id: 'READY_TO_REJECT' }
          ],
          totalItems: 5
        },
        approvalTab: {
          results: [
            { id: 'READY_TO_APPROVE' },
            { id: 'APPROVING' },
            { id: 'APPROVED' },
            { id: 'READY_TO_APPROVE' },
            { id: 'APPROVING' }
          ],
          totalItems: 5
        },
        printTab: {
          results: [
            { id: 'READY_TO_CERTIFY' },
            { id: 'CERTIFYING' },
            { id: 'CERTIFIED' },
            { id: 'FAILED' },
            { id: 'CERTIFYING' }
          ],
          totalItems: 5
        },
        externalValidationTab: {
          results: [{ id: 'WAITING_FOR_VALIDATION' }],
          totalItems: 1
        }
      }

      const storedApplications = [
        {
          id: 'DRAFT',
          submissionStatus: 'DRAFT'
        },
        {
          id: 'READY_TO_SUBMIT',
          submissionStatus: 'READY_TO_SUBMIT'
        },
        {
          id: 'SUBMITTING',
          submissionStatus: 'SUBMITTING'
        },
        {
          id: 'SUBMITTED',
          submissionStatus: 'SUBMITTED'
        },
        {
          id: 'READY_TO_APPROVE',
          submissionStatus: 'READY_TO_APPROVE'
        },
        {
          id: 'APPROVING',
          submissionStatus: 'APPROVING'
        },
        {
          id: 'APPROVED',
          submissionStatus: 'APPROVED'
        },
        {
          id: 'READY_TO_REGISTER',
          submissionStatus: 'READY_TO_REGISTER'
        },
        {
          id: 'REGISTERING',
          submissionStatus: 'REGISTERING'
        },
        {
          id: 'REGISTERED',
          submissionStatus: 'REGISTERED'
        },
        {
          id: 'READY_TO_REJECT',
          submissionStatus: 'READY_TO_REJECT'
        },
        {
          id: 'REJECTING',
          submissionStatus: 'REJECTING'
        },
        {
          id: 'REJECTED',
          submissionStatus: 'REJECTED'
        },
        {
          id: 'READY_TO_CERTIFY',
          submissionStatus: 'READY_TO_CERTIFY'
        },
        {
          id: 'CERTIFYING',
          submissionStatus: 'CERTIFYING'
        },
        {
          id: 'CERTIFIED',
          submissionStatus: 'CERTIFIED'
        },
        {
          id: 'FAILED',
          submissionStatus: 'FAILED'
        },
        {
          id: 'FAILED_NETWORK',
          submissionStatus: 'FAILED_NETWORK'
        }
      ]

      const filteredResult = filterProcessingApplicationsFromQuery(
        queryData,
        // @ts-ignore
        storedApplications
      )

      expect(filteredResult).toEqual({
        inProgressTab: {
          results: [{ id: 'DRAFT' }, { id: 'SUBMITTED' }, { id: 'DRAFT' }],
          totalItems: 3
        },
        notificationTab: {
          results: [{ id: 'DRAFT' }, { id: 'SUBMITTED' }, { id: 'DRAFT' }],
          totalItems: 3
        },
        reviewTab: {
          results: [{ id: 'REGISTERED' }, { id: 'FAILED_NETWORK' }],
          totalItems: 2
        },
        rejectTab: {
          results: [{ id: 'REJECTED' }],
          totalItems: 1
        },
        approvalTab: {
          results: [{ id: 'APPROVED' }],
          totalItems: 1
        },
        printTab: {
          results: [{ id: 'CERTIFIED' }, { id: 'FAILED' }],
          totalItems: 2
        },
        externalValidationTab: {
          results: [{ id: 'WAITING_FOR_VALIDATION' }],
          totalItems: 1
        }
      })
    })
  })
})

describe('Utilty functions', () => {
  it('fetch declared applications', () => {})
  it('merges applications', () => {
    const applications = [
      {
        id: '1',
        data: {},
        event: Event.BIRTH,
        compositionId: '1'
      },
      {
        id: '2',
        data: {},
        event: Event.DEATH,
        compositionId: '2'
      }
    ]
    const declaredApplications = [
      {
        id: '2'
      },
      {
        id: '3'
      }
    ]

    mergeDeclaredApplications(applications, declaredApplications)

    expect(applications).toHaveLength(3)
  })
})

<<<<<<< HEAD
describe('archiveApplication tests', () => {
  let store: AppStore
  const application = createApplication(Event.BIRTH, mockApplicationData)
=======
describe('archiveDeclaration tests', () => {
  let store: AppStore
  const declaration = createApplication(Event.BIRTH, mockApplicationData)
>>>>>>> 26233fc6
  let indexedDB: { USER_DATA: string; USER_DETAILS: string }

  beforeEach(() => {
    store = createStore().store
<<<<<<< HEAD
    store.dispatch(storeApplication(application))

    const currentUserData: IUserData = {
      userID: '123',
      applications: [application]
=======
    store.dispatch(storeApplication(declaration))

    const currentUserData: IUserData = {
      userID: '123',
      applications: [declaration]
>>>>>>> 26233fc6
    }

    const currentUserDetails: IUserDetails = {
      language: 'en',
      userMgntUserID: '123',
      localRegistrar: { name: [] }
    }

    indexedDB = {
      USER_DATA: JSON.stringify([currentUserData]),
      USER_DETAILS: JSON.stringify(currentUserDetails)
    }

    // Mocking storage reading
<<<<<<< HEAD
    // @ts-ignore
=======
>>>>>>> 26233fc6
    storage.getItem = jest.fn((key: string) => {
      switch (key) {
        case 'USER_DATA':
        case 'USER_DETAILS':
<<<<<<< HEAD
          return indexedDB[key]
        default:
          return undefined
=======
          return Promise.resolve(indexedDB[key])
        default:
          return Promise.resolve(null)
>>>>>>> 26233fc6
      }
    })

    // Mocking storage writing
<<<<<<< HEAD
    // @ts-ignore
=======
>>>>>>> 26233fc6
    storage.setItem = jest.fn((key: string, value: string) => {
      switch (key) {
        case 'USER_DATA':
        case 'USER_DETAILS':
          indexedDB[key] = value
<<<<<<< HEAD
          break
        default:
          break
=======
          return Promise.resolve(indexedDB[key])
        default:
          return Promise.resolve(value)
>>>>>>> 26233fc6
      }
    })
  })

  it('should make an application ready to be archived', async () => {
<<<<<<< HEAD
    store.dispatch(archiveApplication(application.id))
    await flushPromises()
    const applications = JSON.parse(indexedDB.USER_DATA)[0].applications

    expect(applications[0].submissionStatus).toBe('READY_TO_ARCHIVE')
=======
    store.dispatch(archiveDeclaration(declaration.id))
    await flushPromises()
    const declarations = JSON.parse(indexedDB.USER_DATA)[0].applications

    expect(declarations[0].submissionStatus).toBe('READY_TO_ARCHIVE')
>>>>>>> 26233fc6
  })
})<|MERGE_RESOLUTION|>--- conflicted
+++ resolved
@@ -14,11 +14,7 @@
   filterProcessingApplications,
   filterProcessingApplicationsFromQuery,
   createApplication,
-<<<<<<< HEAD
-  archiveApplication,
-=======
   archiveDeclaration,
->>>>>>> 26233fc6
   storeApplication,
   IUserData
 } from '.'
@@ -272,32 +268,18 @@
   })
 })
 
-<<<<<<< HEAD
-describe('archiveApplication tests', () => {
-  let store: AppStore
-  const application = createApplication(Event.BIRTH, mockApplicationData)
-=======
 describe('archiveDeclaration tests', () => {
   let store: AppStore
   const declaration = createApplication(Event.BIRTH, mockApplicationData)
->>>>>>> 26233fc6
   let indexedDB: { USER_DATA: string; USER_DETAILS: string }
 
   beforeEach(() => {
     store = createStore().store
-<<<<<<< HEAD
-    store.dispatch(storeApplication(application))
-
-    const currentUserData: IUserData = {
-      userID: '123',
-      applications: [application]
-=======
     store.dispatch(storeApplication(declaration))
 
     const currentUserData: IUserData = {
       userID: '123',
       applications: [declaration]
->>>>>>> 26233fc6
     }
 
     const currentUserDetails: IUserDetails = {
@@ -312,62 +294,34 @@
     }
 
     // Mocking storage reading
-<<<<<<< HEAD
-    // @ts-ignore
-=======
->>>>>>> 26233fc6
     storage.getItem = jest.fn((key: string) => {
       switch (key) {
         case 'USER_DATA':
         case 'USER_DETAILS':
-<<<<<<< HEAD
-          return indexedDB[key]
-        default:
-          return undefined
-=======
           return Promise.resolve(indexedDB[key])
         default:
           return Promise.resolve(null)
->>>>>>> 26233fc6
       }
     })
 
     // Mocking storage writing
-<<<<<<< HEAD
-    // @ts-ignore
-=======
->>>>>>> 26233fc6
     storage.setItem = jest.fn((key: string, value: string) => {
       switch (key) {
         case 'USER_DATA':
         case 'USER_DETAILS':
           indexedDB[key] = value
-<<<<<<< HEAD
-          break
-        default:
-          break
-=======
           return Promise.resolve(indexedDB[key])
         default:
           return Promise.resolve(value)
->>>>>>> 26233fc6
       }
     })
   })
 
   it('should make an application ready to be archived', async () => {
-<<<<<<< HEAD
-    store.dispatch(archiveApplication(application.id))
-    await flushPromises()
-    const applications = JSON.parse(indexedDB.USER_DATA)[0].applications
-
-    expect(applications[0].submissionStatus).toBe('READY_TO_ARCHIVE')
-=======
     store.dispatch(archiveDeclaration(declaration.id))
     await flushPromises()
     const declarations = JSON.parse(indexedDB.USER_DATA)[0].applications
 
     expect(declarations[0].submissionStatus).toBe('READY_TO_ARCHIVE')
->>>>>>> 26233fc6
   })
 })