/*
 * This Source Code Form is subject to the terms of the Mozilla Public
 * License, v. 2.0. If a copy of the MPL was not distributed with this
 * file, You can obtain one at https://mozilla.org/MPL/2.0/.
 *
 * OpenCRVS is also distributed under the terms of the Civil Registration
 * & Healthcare Disclaimer located at http://opencrvs.org/license.
 *
 * Copyright (C) The OpenCRVS Authors. OpenCRVS and the OpenCRVS
 * graphic logo are (registered/a) trademark(s) of Plan International.
 */
import { IntlShape } from 'react-intl'
import {
  getValueFromApplicationDataByKey,
  getEventMessageDescription,
  getExecutorFieldValue,
  getMatchedCondition
} from '@client/pdfRenderer/transformer/utils'
import {
  IIntLabelPayload,
  IConditionExecutorPayload,
  IApplicantNamePayload,
  IFeildValuePayload,
  INumberFeildConversionPayload,
  IDateFeildValuePayload,
  IFunctionTransformer,
  TemplateTransformerData,
  TransformerPayload,
  IFormattedFeildValuePayload,
  IPersonIdentifierValuePayload,
  IApplicantNameCondition,
  IArithmeticOperationPayload
} from '@client/pdfRenderer/transformer/types'
import moment from 'moment'
import { IFormSectionData } from '@client/forms'

export const fieldTransformers: IFunctionTransformer = {
  /*
    IntlLabel transforms the internationalized label
    @params:
      - messageDescriptor: Mendatory field, which will be used get the appropriate key
      - MessageValues: Optional field, which will be used to replace any value on the meessage descriptor (if needed)
  */
  IntlLabel: (
    templateData: TemplateTransformerData,
    intl: IntlShape,
    payload?: TransformerPayload
  ) => {
    let messageValues = {}
    const message = payload && (payload as IIntLabelPayload)
    if (!message) {
      throw new Error('No payload found for this transformer')
    }
    if (message.messageValues) {
      Object.keys(message.messageValues).forEach(valueKey => {
        const messageValue =
          valueKey === 'event'
            ? intl.formatMessage(
                getEventMessageDescription(templateData.application.event)
              )
            : getValueFromApplicationDataByKey(
                templateData.application.data,
                (message.messageValues && message.messageValues[valueKey]) || ''
              ) || ''

        messageValues = {
          ...messageValues,
          ...{
            [valueKey]: messageValue
          }
        }
      })
    }
    return intl.formatMessage(message.messageDescriptor, messageValues)
  },

  /*
    ApplicantName transforms the applicant name from the application data
    @params:
      - key: Mendatory field. Need to provide event wise source object key. Ex: 'birth': 'data.child'
      - format: Mendatory field. Need to provide locale wise name fields which will be concatenated together with spaces
  */
  ApplicantName: (
    templateData: TemplateTransformerData,
    intl: IntlShape,
    payload?: TransformerPayload
  ) => {
    const formatPayload = payload && (payload as IApplicantNamePayload)
    if (!formatPayload) {
      throw new Error('No payload found for this transformer')
    }

    const matchedCondition = getMatchedCondition(
      formatPayload.conditions,
      templateData.application.data
    ) as IApplicantNameCondition

    if (!matchedCondition) {
      throw new Error('No condition has matched for ApplicantName transformer')
    }

    if (!matchedCondition.key[templateData.application.event]) {
      throw new Error(
        `No data key defined on payload for event: ${templateData.application.event}`
      )
    }

    const applicantObj: IFormSectionData | null = getValueFromApplicationDataByKey(
      templateData.application.data,
      matchedCondition.key[templateData.application.event]
    )
    let applicantName = ''
    matchedCondition.format[
      formatPayload.language ? formatPayload.language : intl.locale
    ].forEach(field => {
      applicantName = applicantName.concat(
        `${(applicantObj && applicantObj[field]) || ''} `
      )
    })
    const fullName = applicantName.substr(0, applicantName.length - 1)
    return formatPayload.allCapital ? fullName.toUpperCase() : fullName
  },

  /*
    FieldValue transforms the value for any given key from the application data
    @params:
      - key: Mendatory field. It will be able to traverse through the object structure
      and fetch the appropriate value if found otherwise will throw exception. Ex: 'child.dob'
      - condition: Optional field. ex: "(!draftData || !draftData.informant || draftData.informant.relationship == \"OTHER\")"
      - messageDescriptors: Optional field. This option will allow you to configure 
      a list message descriptors for fetched value against given key from application data.
      ex: 'child.gender' key will return a value like: 'male' which will be presented as 'Male' through message descriptor
  */
  FieldValue: (
    templateData: TemplateTransformerData,
    intl: IntlShape,
    payload?: TransformerPayload
  ) => {
    const key = payload && (payload as IFeildValuePayload)
    if (!key) {
      throw new Error('No payload found for this transformer')
    }
    // this is needed for eval fn to evalute the data against the given condition
    const draftData = templateData.application.data
    // eslint-disable-next-line no-eval
    if (key.condition && !eval(key.condition)) {
      return ''
    }

    const fieldValue = getValueFromApplicationDataByKey(
      templateData.application.data,
      key.valueKey
    )
    if (key.messageDescriptors) {
      const matchedOption = key.messageDescriptors.find(
        option => option.matchValue === fieldValue
      )
      return (
        (matchedOption &&
          intl.formatMessage(matchedOption.messageDescriptor)) ||
        fieldValue
      )
    }
    return fieldValue
  },

  /*
    DateFieldValue transforms the date value for any given key from the application data
    @params:
      - key: Optional field. It will be able to traverse through the object structure
      and fetch the appropriate value if found otherwise will throw exception. Ex: 'child.dob'
      If key is not provided, it will take current time as dateValue
      - format: Mendatory field. Formats the extracted date value by this given format.
  */
  DateFieldValue: (
    templateData: TemplateTransformerData,
    intl: IntlShape,
    payload?: TransformerPayload
  ) => {
    const formatPayload = payload && (payload as IDateFeildValuePayload)
    if (!formatPayload) {
      throw new Error('No payload found for this transformer')
    }

    const dateValue = formatPayload.key
      ? getValueFromApplicationDataByKey(
          templateData.application.data,
          formatPayload.key[templateData.application.event]
        )
      : Date.now()

    const locale = formatPayload.language ? formatPayload.language : intl.locale
    if (formatPayload.momentLocale && formatPayload.momentLocale[locale]) {
      require(`moment/${formatPayload.momentLocale[locale]}`)
    }
    moment.locale(locale)
    return (dateValue && moment(dateValue).format(formatPayload.format)) || ''
  },

  /*
    FormattedFieldValue transforms the value for one/many given keys from the application data in a provided format
    @params:
      - formattedKeys: Mendatory field. It will be able to traverse through the object structure
      and fetch the appropriate value if found otherwise will throw exception.
      Ex: '{child.firstName}, {child.lastName}'      
  */
  FormattedFieldValue: (
    templateData: TemplateTransformerData,
    intl: IntlShape,
    payload?: TransformerPayload
  ) => {
    const keyParam = payload && (payload as IFormattedFeildValuePayload)
    if (!keyParam) {
      throw new Error('No payload found for this transformer')
    }
    const keys = keyParam.formattedKeys.match(/\{.*?\}/g)
    const keyValues: { [key: string]: string } = {}
    keys &&
      keys.forEach(key => {
        keyValues[key] =
          getValueFromApplicationDataByKey(
            templateData.application.data,
            // Getting rid of { }
            key.substr(1, key.length - 2)
          ) || ''
      })
    let value = keyParam.formattedKeys
    Object.keys(keyValues).forEach(key => {
      value = value.replace(new RegExp(`${key}`, 'g'), keyValues[key] || '')
    })
    return value
  },

  /*
    ArithmeticOperation allows us to run arethmetic operations like addition, subtraction,
    division, multiplication between two given field values.
    @params:
      - operationType: Mendatory field. ex: 'ADDITION'
      - leftValueKey: Mendatory field. ex: deceased.noOfMaleDependants
      - rightValueKey: Mendatory field. ex: deceased.noOfFemaleDependants
  */
  ArithmeticOperation: (
    templateData: TemplateTransformerData,
    intl: IntlShape,
    payload?: TransformerPayload
  ) => {
    const params = payload && (payload as IArithmeticOperationPayload)
    if (!params) {
      throw new Error('No payload found for this transformer')
    }
    const leftValue =
      getValueFromApplicationDataByKey(
        templateData.application.data,
        params.leftValueKey
      ) || 0
    const rightValue =
      getValueFromApplicationDataByKey(
        templateData.application.data,
        params.rightValueKey
      ) || 0

    let value = null
    switch (params.operationType) {
      case 'ADDITION':
        value = leftValue + rightValue
        break
      case 'SUBTRACTION':
        value = leftValue - rightValue
        break
      case 'DIVISION':
        value = leftValue / rightValue
        break
      case 'MULTIPLICATION':
        value = leftValue * rightValue
        break
    }
    return (value && value.toString()) || ''
  },

  /*
    ConditionExecutor allows us to run provided conditions on given from and to fields
    From/To fields can be a key from the application data or can be ExecutorKey type.
    ExecutorKey type allows us to define different type of default data. Ex: CURRENT_DATE
    Conditions is an array of type, minDiff, maxDiff and output
    Based on matched condition, this transformer will render the result based on output type
  */
  ConditionExecutor: (
    templateData: TemplateTransformerData,
    intl: IntlShape,
    payload?: TransformerPayload
  ) => {
    const params = payload && (payload as IConditionExecutorPayload)
    if (!params) {
      throw new Error('No payload found for this transformer')
    }
    const fromValue = getExecutorFieldValue(
      params.fromKey,
      templateData.application
    )
    const toValue = getExecutorFieldValue(
      params.toKey,
      templateData.application
    )

    let value = null
    params.conditions.forEach(condition => {
      if (
        condition.type === 'COMPARE_DATE_IN_DAYS' &&
        toValue !== null &&
        fromValue !== null
      ) {
        const diffInDays = moment(toValue).diff(moment(fromValue), 'days')
        if (
          diffInDays >= condition.minDiff &&
          diffInDays <= condition.maxDiff
        ) {
          value = fieldTransformers.IntlLabel(
            templateData,
            intl,
            condition.output
          )
        }
      }
    })
    return value
  },

  /*
    NumberConversion allows us to convert any number to given format
    @params:
     - valueKey: Mendatory field. It will be able to traverse through the object structure
      and fetch the appropriate value if found otherwise will throw exception. Ex: 'registration.registrationNumber'
     - conversionMap: Mendatory field. ex: { 0: '০', 1: '১'}
  */
  NumberConversion: (
    templateData: TemplateTransformerData,
    intl: IntlShape,
    payload?: TransformerPayload
  ) => {
    const params = payload && (payload as INumberFeildConversionPayload)
    if (!params) {
      throw new Error('No payload found for this transformer')
    }
    let value = (
      getValueFromApplicationDataByKey(
        templateData.application.data,
        params.valueKey
      ) || ''
    ).toString()

    Object.keys(params.conversionMap).forEach(numberKey => {
      value = value.replace(
        new RegExp(numberKey, 'g'),
        params.conversionMap[numberKey]
      )
    })
    return value
  },

  IdentifierValue: (
    templateData: TemplateTransformerData,
    intl: IntlShape,
    payload?: TransformerPayload
  ) => {
    const key = payload && (payload as IPersonIdentifierValuePayload)
    if (!key) {
      throw new Error('No payload found for this transformer')
    }
    const idType =
      getValueFromApplicationDataByKey(
        templateData.application.data,
        key.idTypeKey
<<<<<<< HEAD
      ) as string
    } catch (error) {
      /* eslint-disable no-console */
      console.error(error)
      /* eslint-enable no-console */
    }
    if (!idType || idType !== key.idTypeValue) {
=======
      ) || ''
    if (idType !== key.idTypeValue) {
>>>>>>> 3a723241
      return ' '
    }
    return (
      getValueFromApplicationDataByKey(
        templateData.application.data,
        key.idValueKey
<<<<<<< HEAD
      ) as string
    } catch (error) {
      /* eslint-disable no-console */
      console.error(error)
      /* eslint-enable no-console */
    }
    return idValue || ' '
=======
      ) || ' '
    )
>>>>>>> 3a723241
  }
}<|MERGE_RESOLUTION|>--- conflicted
+++ resolved
@@ -127,7 +127,7 @@
       - key: Mendatory field. It will be able to traverse through the object structure
       and fetch the appropriate value if found otherwise will throw exception. Ex: 'child.dob'
       - condition: Optional field. ex: "(!draftData || !draftData.informant || draftData.informant.relationship == \"OTHER\")"
-      - messageDescriptors: Optional field. This option will allow you to configure 
+      - messageDescriptors: Optional field. This option will allow you to configure
       a list message descriptors for fetched value against given key from application data.
       ex: 'child.gender' key will return a value like: 'male' which will be presented as 'Male' through message descriptor
   */
@@ -141,6 +141,7 @@
       throw new Error('No payload found for this transformer')
     }
     // this is needed for eval fn to evalute the data against the given condition
+    // eslint-disable-next-line @typescript-eslint/no-unused-vars
     const draftData = templateData.application.data
     // eslint-disable-next-line no-eval
     if (key.condition && !eval(key.condition)) {
@@ -202,7 +203,7 @@
     @params:
       - formattedKeys: Mendatory field. It will be able to traverse through the object structure
       and fetch the appropriate value if found otherwise will throw exception.
-      Ex: '{child.firstName}, {child.lastName}'      
+      Ex: '{child.firstName}, {child.lastName}'
   */
   FormattedFieldValue: (
     templateData: TemplateTransformerData,
@@ -370,35 +371,15 @@
       getValueFromApplicationDataByKey(
         templateData.application.data,
         key.idTypeKey
-<<<<<<< HEAD
-      ) as string
-    } catch (error) {
-      /* eslint-disable no-console */
-      console.error(error)
-      /* eslint-enable no-console */
-    }
-    if (!idType || idType !== key.idTypeValue) {
-=======
       ) || ''
     if (idType !== key.idTypeValue) {
->>>>>>> 3a723241
       return ' '
     }
     return (
       getValueFromApplicationDataByKey(
         templateData.application.data,
         key.idValueKey
-<<<<<<< HEAD
-      ) as string
-    } catch (error) {
-      /* eslint-disable no-console */
-      console.error(error)
-      /* eslint-enable no-console */
-    }
-    return idValue || ' '
-=======
       ) || ' '
     )
->>>>>>> 3a723241
   }
 }