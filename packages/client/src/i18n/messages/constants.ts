/*
 * This Source Code Form is subject to the terms of the Mozilla Public
 * License, v. 2.0. If a copy of the MPL was not distributed with this
 * file, You can obtain one at https://mozilla.org/MPL/2.0/.
 *
 * OpenCRVS is also distributed under the terms of the Civil Registration
 * & Healthcare Disclaimer located at http://opencrvs.org/license.
 *
 * Copyright (C) The OpenCRVS Authors. OpenCRVS and the OpenCRVS
 * graphic logo are (registered/a) trademark(s) of Plan International.
 */
import { defineMessages, MessageDescriptor } from 'react-intl'

interface IConstantsMessages
  extends Record<string | number | symbol, MessageDescriptor> {
  address: MessageDescriptor
  allEvents: MessageDescriptor
  allStatuses: MessageDescriptor
  areYouSure: MessageDescriptor
<<<<<<< HEAD
  applicantContactNumber: MessageDescriptor
  application: MessageDescriptor
  applications: MessageDescriptor
  applicationArchivedOn: MessageDescriptor
  applicationCollectedOn: MessageDescriptor
  applicationFailedOn: MessageDescriptor
  applicationInformantLabel: MessageDescriptor
=======
  informantContactNumber: MessageDescriptor
  declaration: MessageDescriptor
  declarations: MessageDescriptor
  declarationCollectedOn: MessageDescriptor
  declarationFailedOn: MessageDescriptor
  declarationInformantLabel: MessageDescriptor
>>>>>>> bcad1c81
  applicationName: MessageDescriptor
  declarationRegisteredOn: MessageDescriptor
  declarationRejectedOn: MessageDescriptor
  declarationRequestedCorrectionOn: MessageDescriptor
  declarationStarted: MessageDescriptor
  declarationStartedBy: MessageDescriptor
  declarationStartedOn: MessageDescriptor
  declarationState: MessageDescriptor
  declarationSubmittedOn: MessageDescriptor
  declarationTitle: MessageDescriptor
  declarationUpdatedOn: MessageDescriptor
  declarationValidatedOn: MessageDescriptor
  declarationSentForExternalValidationOn: MessageDescriptor
  birth: MessageDescriptor
  births: MessageDescriptor
  by: MessageDescriptor
  certificationPaymentTitle: MessageDescriptor
  certified: MessageDescriptor
  collected: MessageDescriptor
  collectedBy: MessageDescriptor
  comment: MessageDescriptor
  configTitle: MessageDescriptor
  customTimePeriod: MessageDescriptor
  dateOfDeclaration: MessageDescriptor
  death: MessageDescriptor
  deaths: MessageDescriptor
  declared: MessageDescriptor
  dob: MessageDescriptor
  dod: MessageDescriptor
  downloading: MessageDescriptor
  downloaded: MessageDescriptor
  eventDate: MessageDescriptor
  eventType: MessageDescriptor
  lastUpdated: MessageDescriptor
  startedAt: MessageDescriptor
  startedBy: MessageDescriptor
  export: MessageDescriptor
  failedToSend: MessageDescriptor
  from: MessageDescriptor
  gender: MessageDescriptor
  id: MessageDescriptor
  issuedBy: MessageDescriptor
  labelLanguage: MessageDescriptor
  labelPassword: MessageDescriptor
  labelPhone: MessageDescriptor
  labelPin: MessageDescriptor
  labelRole: MessageDescriptor
  last30Days: MessageDescriptor
  last12Months: MessageDescriptor
  lastEdited: MessageDescriptor
  month: MessageDescriptor
  name: MessageDescriptor
  nameDefaultLocale: MessageDescriptor
  nameRegionalLocale: MessageDescriptor
  newBirthRegistration: MessageDescriptor
  newDeathRegistration: MessageDescriptor
  noNameProvided: MessageDescriptor
  noResults: MessageDescriptor
  pendingConnection: MessageDescriptor
  performanceTitle: MessageDescriptor
  reason: MessageDescriptor
  registered: MessageDescriptor
  rejected: MessageDescriptor
  rejectedDays: MessageDescriptor
  relationship: MessageDescriptor
  requestedCorrection: MessageDescriptor
  review: MessageDescriptor
  search: MessageDescriptor
  sending: MessageDescriptor
  sentForUpdatesOn: MessageDescriptor
  sentOn: MessageDescriptor
  status: MessageDescriptor
  submissionStatus: MessageDescriptor
  timeFramesTitle: MessageDescriptor
  timeInProgress: MessageDescriptor
  timeReadyForReview: MessageDescriptor
  timeRequireUpdates: MessageDescriptor
  timeWatingApproval: MessageDescriptor
  timeWaitingExternalValidation: MessageDescriptor
  timeReadyToPrint: MessageDescriptor
  to: MessageDescriptor
  toCapitalized: MessageDescriptor
  trackingId: MessageDescriptor
  type: MessageDescriptor
  update: MessageDescriptor
  user: MessageDescriptor
  username: MessageDescriptor
  waitingToSend: MessageDescriptor
  week: MessageDescriptor
  location: MessageDescriptor
  maleUnder18: MessageDescriptor
  femaleUnder18: MessageDescriptor
  maleOver18: MessageDescriptor
  femaleOver18: MessageDescriptor
  total: MessageDescriptor
  registrationTitle: MessageDescriptor
  withinTargetDays: MessageDescriptor
  withinTargetDaysTo1Year: MessageDescriptor
  within1YearTo5Years: MessageDescriptor
  over5Years: MessageDescriptor
  waitingValidated: MessageDescriptor
  validated: MessageDescriptor
  loadMore: MessageDescriptor
  showMore: MessageDescriptor
  estimatedTargetDaysRegistrationTitle: MessageDescriptor
  estimatedNumberOfRegistartion: MessageDescriptor
  totalRegisteredInTargetDays: MessageDescriptor
  percentageOfEstimation: MessageDescriptor
  averageRateOfRegistrations: MessageDescriptor
  estimatedNumberOfEvents: MessageDescriptor
  rateOfRegistrationWithinTargetd: MessageDescriptor
  registerConfirmModalDesc: MessageDescriptor
  registeredWithinTargetd: MessageDescriptor
  registeredInTargetd: MessageDescriptor
  timePeriod: MessageDescriptor
  totalRegistered: MessageDescriptor
  viewAll: MessageDescriptor
  notAvailable: MessageDescriptor
  history: MessageDescriptor
}
const messagesToDefine: IConstantsMessages = {
  address: {
    defaultMessage: 'Address',
    description: 'Label for address',
    id: 'constants.address'
  },
  allEvents: {
    defaultMessage: 'All events',
    description: 'Label for select option All events',
    id: 'constants.allEvents'
  },
  allStatuses: {
    defaultMessage: 'All statuses',
    description: 'Label for select option All statuses',
    id: 'constants.allStatuses'
  },
  informantContactNumber: {
    defaultMessage: 'Informant contact number',
    description: 'The title of contact number label',
    id: 'constants.informantContactNumber'
  },
  declaration: {
    defaultMessage: 'declaration',
    description: 'A label for declaration',
    id: 'constants.declaration'
  },
  declarations: {
    defaultMessage: 'Declarations ({totalItems})',
    description: 'A label for declarations count',
    id: 'constants.declarationsCount'
  },
<<<<<<< HEAD
  applicationArchivedOn: {
    defaultMessage: 'Application archived on',
    description: 'Label for the workflow timestamp when the status is archived',
    id: 'constants.applicationArchivedOn'
  },
  applicationCollectedOn: {
=======
  declarationCollectedOn: {
>>>>>>> bcad1c81
    defaultMessage: 'Certificate collected on',
    description:
      'Label for the workflow timestamp when the status is collected',
    id: 'constants.declarationCollectedOn'
  },
  declarationFailedOn: {
    defaultMessage: 'Failed to send on',
    description: 'Label for the workflow timestamp when the status is failed',
    id: 'constants.declarationFailedOn'
  },
  declarationInformantLabel: {
    defaultMessage: 'Informant',
    description: 'Informant Label',
    id: 'constants.informant'
  },
  applicationName: {
    defaultMessage: 'OpenCRVS',
    description: 'Declaration name of CRVS',
    id: 'constants.applicationName'
  },
  declarationRegisteredOn: {
    defaultMessage: 'Declaration registered on',
    description:
      'Label for the workflow timestamp when the status is registered',
    id: 'constants.declarationRegisteredOn'
  },
  declarationRejectedOn: {
    defaultMessage: 'Declaration sent for updates on',
    description: 'Label for the workflow timestamp when the status is rejected',
    id: 'constants.declarationRejectedOn'
  },
  declarationRequestedCorrectionOn: {
    defaultMessage: 'Declaration requested correction on',
    description:
      'Label for the workflow timestamp when the status is requested correction',
    id: 'constants.declarationRequestedCorrectionOn'
  },
  declarationStarted: {
    defaultMessage: 'Declaration started',
    description: 'Label for table header column Declaration started',
    id: 'constants.declarationStarted'
  },
  declarationStartedBy: {
    defaultMessage: 'Started by',
    description: 'Label for table header column Started by',
    id: 'constants.declarationStartedBy'
  },
  declarationStartedOn: {
    defaultMessage: 'Started on',
    description:
      'Label for the workflow timestamp when the status is draft created',
    id: 'constants.declarationStartedOn'
  },
  declarationState: {
    defaultMessage: 'Declaration {action} on',
    description: 'A label to describe when the declaration was actioned on',
    id: 'constants.declarationState'
  },
  declarationSubmittedOn: {
    defaultMessage: 'Declaration submitted on',
    description:
      'Label for the workflow timestamp when the status is declaration',
    id: 'constants.declarationSubmittedOn'
  },
  declarationTitle: {
    defaultMessage: 'Declarations',
    description: 'Declaration title',
    id: 'constants.declarations'
  },
  declarationUpdatedOn: {
    defaultMessage: 'Updated on',
    description:
      'Label for the workflow timestamp when the status is draft updated',
    id: 'constants.declarationUpdatedOn'
  },
  declarationValidatedOn: {
    defaultMessage: 'Declaration reviewed on',
    description:
      'Label for the workflow timestamp when the status is validated',
    id: 'constants.declarationValidatedOn'
  },
  declarationSentForExternalValidationOn: {
    defaultMessage: 'Declaration sent for external validation on',
    description:
      'Label for the workflow timestamp when the status is waiting_validation',
    id: 'constants.declarationSentForExternalValidationOn'
  },
  areYouSure: {
    defaultMessage: 'Are you sure?',
    description: 'Description for are you sure label in modals',
    id: 'constants.areYouSure'
  },
  birth: {
    defaultMessage: 'Birth',
    description: 'A label from the birth event',
    id: 'constants.birth'
  },
  births: {
    defaultMessage: 'Births',
    description: 'A label from the births event',
    id: 'constants.births'
  },
  by: {
    defaultMessage: 'By',
    description: 'Label for By (the person who performed the action)',
    id: 'constants.by'
  },
  certificationPaymentTitle: {
    defaultMessage:
      'Payment collected for {event, select, birth{birth} death{death} other{birth}} certificates',
    description: 'Label for certification payment performance reports',
    id: 'constants.certificationPaymentTitle'
  },
  certified: {
    defaultMessage: 'certified',
    description: 'A label for certified',
    id: 'constants.certified'
  },
  collected: {
    defaultMessage: 'collected',
    description: 'The status label for collected',
    id: 'constants.collected'
  },
  collectedBy: {
    defaultMessage: 'Collected by',
    description: 'The collected by sec text',
    id: 'constants.collectedBy'
  },
  comment: {
    defaultMessage: 'Comment',
    description: 'Label for rejection comment',
    id: 'constants.comment'
  },
  configTitle: {
    defaultMessage: 'Configuration',
    description: 'Config title',
    id: 'constants.config'
  },
  customTimePeriod: {
    defaultMessage: 'Custom time period',
    description: 'Label for Custom time period',
    id: 'constants.customTimePeriod'
  },
  dateOfDeclaration: {
    defaultMessage: 'Date of declaration',
    description: 'Date of declaration label',
    id: 'constants.dateOfDeclaration'
  },
  death: {
    defaultMessage: 'Death',
    description: 'A label from the death event',
    id: 'constants.death'
  },
  deaths: {
    defaultMessage: 'Deaths',
    description: 'A label from the deaths event',
    id: 'constants.deaths'
  },
  declared: {
    defaultMessage: 'submitted',
    description: 'A label for submitted',
    id: 'constants.submitted'
  },
  dob: {
    defaultMessage: 'D.o.B.',
    description: 'Date of birth label',
    id: 'constants.dob'
  },
  dod: {
    defaultMessage: 'D.o.D',
    description: 'Label for DoD in work queue list item',
    id: 'constants.dod'
  },
  downloading: {
    defaultMessage: 'Downloading...',
    description: 'Label for declaration download status Downloading',
    id: 'constants.downloading'
  },
  downloaded: {
    defaultMessage: 'Downloaded',
    description: 'Label for application download status Downloaded',
    id: 'constants.downloaded'
  },
  eventDate: {
    defaultMessage: 'Date of event',
    description: 'Label for event date in list item',
    id: 'constants.eventDate'
  },
  eventType: {
    defaultMessage: 'Event type',
    description: 'Label for table header column Event type',
    id: 'constants.eventType'
  },
  lastUpdated: {
    defaultMessage: 'Last updated',
    description: 'Label for Last updated in list item',
    id: 'constants.lastUpdated'
  },
  startedAt: {
    defaultMessage: 'Started',
    description: 'Label for Started At in list item',
    id: 'constants.startedAt'
  },
  startedBy: {
    defaultMessage: 'Started by',
    description: 'Label for Started by in list item',
    id: 'constants.startedBy'
  },
  export: {
    defaultMessage: 'Export',
    description: 'Label used for export',
    id: 'constants.export'
  },
  failedToSend: {
    defaultMessage: 'Failed to send',
    description: 'Label for declaration status Failed',
    id: 'constants.failedToSend'
  },
  from: {
    defaultMessage: 'From',
    description: 'Label for text From',
    id: 'constants.from'
  },
  gender: {
    defaultMessage: 'Gender',
    description: 'Gender label',
    id: 'constants.gender'
  },
  id: {
    defaultMessage: 'ID',
    description: 'ID Label',
    id: 'constants.id'
  },
  issuedBy: {
    defaultMessage: 'Issued by',
    description: 'The issued by sec text',
    id: 'constants.issuedBy'
  },
  labelLanguage: {
    defaultMessage: 'Language',
    description: 'language label',
    id: 'constants.language'
  },
  labelPassword: {
    defaultMessage: 'Password',
    description: 'Password label',
    id: 'constants.password'
  },
  labelPhone: {
    defaultMessage: 'Phone number',
    description: 'Phone label',
    id: 'constants.phoneNumber'
  },
  labelPin: {
    defaultMessage: 'PIN',
    description: 'PIN label',
    id: 'constants.PIN'
  },
  labelRole: {
    defaultMessage: 'Role',
    description: 'Role label',
    id: 'constants.role'
  },
  last30Days: {
    defaultMessage: 'Last 30 days',
    description: 'Label for  preset date range Last 30 days',
    id: 'constants.last30Days'
  },
  last12Months: {
    defaultMessage: 'Last 12 months',
    description: 'Label for preset date range Last 12 months',
    id: 'constants.last12Months'
  },
  lastEdited: {
    defaultMessage: 'Last edited',
    description: 'Label for rejection date in work queue list item',
    id: 'constants.lastEdited'
  },
  month: {
    defaultMessage: 'Month',
    description: 'Label for month',
    id: 'constants.month'
  },
  name: {
    defaultMessage: 'Name',
    description: 'Name label',
    id: 'constants.name'
  },
  nameDefaultLocale: {
    defaultMessage: 'English name',
    description: 'Label for column of English name',
    id: 'constants.nameDefaultLocale'
  },
  nameRegionalLocale: {
    defaultMessage: 'Local name',
    description: 'Label for column of Local name',
    id: 'constants.nameRegionalLocale'
  },
  newBirthRegistration: {
    id: 'register.selectInformant.newBirthRegistration',
    defaultMessage: 'New birth declaration',
    description: 'The title that appears for new birth registrations'
  },
  newDeathRegistration: {
    id: 'register.selectInformant.newDeathRegistration',
    defaultMessage: 'New death declaration',
    description: 'The title that appears for new death registrations'
  },
  noNameProvided: {
    defaultMessage: 'No name provided',
    description: 'Label for empty title',
    id: 'constants.noNameProvided'
  },
  noResults: {
    defaultMessage: 'No result to display',
    description:
      'Text to display if the search return no results for the current filters',
    id: 'constants.noResults'
  },
  over5Years: {
    defaultMessage: 'Over 5 years',
    description: 'Label for registrations over 5 years',
    id: 'constants.over5Years'
  },
  pendingConnection: {
    defaultMessage: 'Pending connection',
    description: 'Label for declaration status Pending Connection',
    id: 'constants.pendingConnection'
  },
  performanceTitle: {
    defaultMessage: 'Performance',
    description: 'Performance title',
    id: 'constants.performance'
  },
  reason: {
    defaultMessage: 'Reason',
    description: 'Label for Reason the declaration was rejected',
    id: 'constants.reason'
  },
  registerConfirmModalDesc: {
    defaultMessage:
      'A {event, select, birth{birth} death{death}} certificate will be generated with your signature for issuance.',
    description:
      'Description for confirmation modal when registering declaration',
    id: 'constants.registerConfirmModalDesc'
  },
  registered: {
    defaultMessage: 'registered',
    description: 'A label for registered',
    id: 'constants.registered'
  },
  rejected: {
    defaultMessage: 'rejected',
    description: 'A label for rejected',
    id: 'constants.rejected'
  },
  rejectedDays: {
    defaultMessage: 'Sent for updates {text}',
    description: 'The title of rejected days of declaration',
    id: 'constants.rejectedDays'
  },
  relationship: {
    defaultMessage: 'Relationship',
    description: 'Relationship Label for death',
    id: 'constants.relationship'
  },
  requestedCorrection: {
    id: 'constants.requestedCorrection',
    defaultMessage: 'requested correction',
    description: 'A label for requested correction'
  },
  review: {
    defaultMessage: 'Review',
    description: 'A label from the review button',
    id: 'constants.review'
  },
  search: {
    defaultMessage: 'Search',
    description: 'The title of the page',
    id: 'constants.search'
  },
  sending: {
    defaultMessage: 'Sending...',
    description: 'Label for declaration status Submitting',
    id: 'constants.sending'
  },
  sentForUpdatesOn: {
    defaultMessage: 'Sent for updates on',
    description: 'Label for rejection date in work queue list item',
    id: 'constants.sentForUpdatesOn'
  },
  sentOn: {
    defaultMessage: 'Sent on',
    description: 'Label for rejection date in work queue list item',
    id: 'constants.sentOn'
  },
  status: {
    defaultMessage: 'Status',
    description: 'Title for column',
    id: 'constants.status'
  },
  submissionStatus: {
    defaultMessage: 'Submission status',
    description: 'Label for table header of column Submission status',
    id: 'constants.submissionStatus'
  },
  timeFramesTitle: {
    defaultMessage:
      '{event, select, birth{Birth} death{Death} other{Birth}} registered by time period, from date of occurrence',
    description: 'Header for tabel performance timeframs',
    id: 'constants.timeFramesTitle'
  },
  timeInProgress: {
    defaultMessage: 'Time in progress',
    description: 'Label for column Time in progress',
    id: 'constants.timeInProgress'
  },
  timeReadyForReview: {
    defaultMessage: 'Time in ready for review',
    description: 'Label for column Time in ready for review',
    id: 'constants.timeReadyForReview'
  },
  timeRequireUpdates: {
    defaultMessage: 'Time in require updates',
    description: 'Label for column Time in require updates',
    id: 'constants.timeRequireUpdates'
  },
  timeWatingApproval: {
    defaultMessage: 'Time in waiting for approval',
    description: 'Label for column Time in waiting for approval',
    id: 'constants.timeWatingApproval'
  },
  timeWaitingExternalValidation: {
    defaultMessage: 'Time in waiting for waiting for BRIS',
    description: 'Label for column Time in waiting for waiting for BRIS',
    id: 'constants.timeWaitingExternalValidation'
  },
  timeReadyToPrint: {
    defaultMessage: 'Time in ready to print',
    description: 'Label for column Time in ready to print',
    id: 'constants.timeReadyToPrint'
  },
  to: {
    defaultMessage: 'to',
    description: 'Used in sentence',
    id: 'constants.to'
  },
  toCapitalized: {
    defaultMessage: 'To',
    description: 'Label for To',
    id: 'constants.toCapitalized'
  },
  trackingId: {
    defaultMessage: 'Tracking ID',
    description: 'Search menu tracking id type',
    id: 'constants.trackingId'
  },
  type: {
    defaultMessage: 'Type',
    description: 'Label for type of event in work queue list item',
    id: 'constants.type'
  },
  update: {
    defaultMessage: 'Update',
    description: 'The title of reject button in list item actions',
    id: 'constants.update'
  },
  user: {
    defaultMessage: 'User',
    description: 'The name of the user form',
    id: 'constants.user'
  },
  username: {
    defaultMessage: 'Username',
    description: 'Username',
    id: 'constants.username'
  },
  waitingToSend: {
    defaultMessage: 'Waiting to send',
    description: 'Label for declaration status Ready to Submit',
    id: 'constants.waitingToSend'
  },
  week: {
    defaultMessage: 'Week',
    description: 'Label for week',
    id: 'constants.week'
  },
  maleUnder18: {
    defaultMessage: 'Male Under 18',
    description: 'Label for maleUnder18',
    id: 'constants.maleUnder18'
  },
  femaleUnder18: {
    defaultMessage: 'Female Under 18',
    description: 'Label for femaleUnder18',
    id: 'constants.femaleUnder18'
  },
  maleOver18: {
    defaultMessage: 'Male Over 18',
    description: 'Label for maleOver18',
    id: 'constants.maleOver18'
  },
  femaleOver18: {
    defaultMessage: 'Female Over 18',
    description: 'Label for femaleOver18',
    id: 'constants.femaleOver18'
  },
  total: {
    defaultMessage: 'Total',
    description: 'Label for total',
    id: 'constants.total'
  },
  location: {
    defaultMessage: 'Location',
    description: 'Label for location',
    id: 'constants.location'
  },
  registrationTitle: {
    defaultMessage: '{event, select, birth{Birth} death{Death}} Registered',
    description: 'Label for registrationTitle',
    id: 'constants.registrationTitle'
  },
  withinTargetDays: {
    defaultMessage: `Within {registrationTargetDays} days`,
    description: `Label for registrations within {registrationTargetDays} days`,
    id: 'constants.withinTargetDays'
  },
  withinTargetDaysTo1Year: {
    defaultMessage: `{registrationTargetDays} days - 1 year`,
    description: `Label for registrations within {registrationTargetDays} days to 1 year`,
    id: 'constants.withinTargetDaysTo1Year'
  },
  within1YearTo5Years: {
    defaultMessage: '1 year - 5 years',
    description: 'Label for registrations within 1 year to 5 years',
    id: 'constants.within1YearTo5Years'
  },
  waitingValidated: {
    defaultMessage: 'Waiting for validation',
    description: 'A label for waitingValidated',
    id: 'constants.waitingValidated'
  },
  validated: {
    id: 'constants.validated',
    defaultMessage: 'validated',
    description: 'A label for validated'
  },
  loadMore: {
    id: 'constants.loadMore',
    defaultMessage: 'Load more',
    description: 'A label for load more'
  },
  showMore: {
    id: 'constants.showMore',
    defaultMessage: 'Show next {pageSize}',
    description: 'Label for show more link'
  },
  estimatedTargetDaysRegistrationTitle: {
    id: 'constants.estimatedTargetDaysRegistrationTitle',
    defaultMessage: `Estimated vs total registered in {registrationTargetDays} days`,
    description: `A label for estimated vs total registered in {registrationTargetDays} days`
  },
  estimatedNumberOfRegistartion: {
    id: 'constants.estimatedNumberOfRegistartion',
    defaultMessage: 'Estimated no. of registrations',
    description: 'A label for estimated no. of registrations'
  },
  totalRegisteredInTargetDays: {
    id: 'constants.totalRegisteredInTargetDays',
    defaultMessage: `Total registered in {registrationTargetDays} days`,
    description: `A label for total registered in {registrationTargetDays} days`
  },
  percentageOfEstimation: {
    id: 'constants.percentageOfEstimation',
    defaultMessage: 'Percentage of estimate',
    description: 'A label for percentage of estimate'
  },
  totalRegistered: {
    id: 'constants.totalRegistered',
    defaultMessage: 'Total registered',
    description: 'A label for Total registered'
  },
  averageRateOfRegistrations: {
    id: 'constants.averageRateOfRegistrations',
    defaultMessage: 'avg. {amount}%',
    description: 'A label for Average rate of registrations'
  },
  estimatedNumberOfEvents: {
    id: 'constants.estimatedNumberOfEvents',
    defaultMessage:
      'Estimated no. of {eventType, select, birth {birth} death {death} other {birth}}s',
    description: 'A label for Estimated number of events'
  },
  rateOfRegistrationWithinTargetd: {
    id: 'constants.rateOfRegistrationWithinTargetd',
    defaultMessage: 'Rate within {registrationTargetDays} days of event',
    description:
      'A label for Rate within {registrationTargetDays} days of event'
  },
  registeredWithinTargetd: {
    id: 'constants.registeredWithinTargetd',
    defaultMessage: `Registered within\n{registrationTargetDays} days of event`,
    description: `A label for Registered {registrationTargetDays} within  days of event`
  },
  registeredInTargetd: {
    id: 'constants.registeredInTargetd',
    defaultMessage: `Registered in {registrationTargetDays} days`,
    description: `A label for Registered in {registrationTargetDays} days`
  },
  timePeriod: {
    id: 'constants.timePeriod',
    defaultMessage: 'Time period',
    description: 'A label for Time period'
  },
  viewAll: {
    id: 'constants.viewAll',
    defaultMessage: 'View all',
    description: 'Label for view all link'
  },
  notAvailable: {
    id: 'constants.notAvailable',
    defaultMessage: 'Not available',
    description: 'Placeholder for empty value'
  },
  history: {
    id: 'constants.history',
    defaultMessage: 'History',
    description: 'History heading'
  }
}

export const constantsMessages: Record<
  string | number | symbol,
  MessageDescriptor
> = defineMessages(messagesToDefine)

const dynamicMessagesToDefine: Record<
  string | number | symbol,
  MessageDescriptor
> = {
  declared: {
    id: 'constants.submitted',
    defaultMessage: 'submitted',
    description: 'A label for submitted'
  },
  rejected: {
    id: 'constants.rejected',
    defaultMessage: 'rejected',
    description: 'A label for rejected'
  },
  registered: {
    id: 'constants.registered',
    defaultMessage: 'registered',
    description: 'A label for registered'
  },
  requestedCorrection: {
    id: 'constants.requestedCorrection',
    defaultMessage: 'requested correction',
    description: 'A label for requested correction'
  },
  certified: {
    id: 'constants.certified',
    defaultMessage: 'certified',
    description: 'A label for certified'
  },
  validated: {
    id: 'constants.validated',
    defaultMessage: 'validated',
    description: 'A label for validated'
  },
  updated: {
    defaultMessage: 'Updated',
    description: 'Application has been updated',
    id: 'constants.updated'
  },
  archived_declaration: {
    defaultMessage: 'Archived',
    description: 'Application has been archived',
    id: 'constants.archived_declaration'
  },
  waitingValidation: {
    id: 'constants.waitingValidation',
    defaultMessage: 'sent for validation',
    description: 'A label for waitingValidation'
  },
  male: {
    id: 'constants.male',
    defaultMessage: 'Male',
    description: 'The duplicates text for male'
  },
  female: {
    id: 'constants.female',
    defaultMessage: 'Female',
    description: 'The duplicates text for female'
  },
  birth: {
    id: 'constants.birth',
    defaultMessage: 'Birth',
    description: 'A label from the birth event'
  },
  death: {
    id: 'constants.death',
    defaultMessage: 'Death',
    description: 'A label from the death event'
  },
  father: {
    id: 'form.field.label.informantRelation.father',
    defaultMessage: 'Father',
    description: 'Label for option Father'
  },
  mother: {
    id: 'form.field.label.informantRelation.mother',
    defaultMessage: 'Mother',
    description: 'Label for option Mother'
  },
  spouse: {
    id: 'form.field.label.informantRelation.spouse',
    defaultMessage: 'Spouse',
    description: 'Label for option Spouse'
  },
  son: {
    id: 'form.field.label.informantRelation.son',
    defaultMessage: 'Son',
    description: 'Label for option Son'
  },
  daughter: {
    id: 'form.field.label.informantRelation.daughter',
    defaultMessage: 'Daughter',
    description: 'Label for option Daughter'
  },
  MOTHER: {
    id: 'form.field.label.informantRelation.mother',
    defaultMessage: 'Mother',
    description: 'Label for option Mother'
  },
  FATHER: {
    id: 'form.field.label.informantRelation.father',
    defaultMessage: 'Father',
    description: 'Label for option Father'
  },
  BOTH_PARENTS: {
    id: 'register.selectInformant.parents',
    defaultMessage: 'Mother & Father',
    description:
      'The description that appears when selecting the parent as informant'
  },
  SELF: {
    defaultMessage: 'Self',
    description: 'The title that appears when selecting self as informant',
    id: 'form.field.label.self'
  },
  OTHER: {
    defaultMessage: 'Someone else',
    description: 'Other Label',
    id: 'form.field.label.someoneElse'
  },
  SPOUSE: {
    id: 'form.field.label.informantRelation.spouse',
    defaultMessage: 'Spouse',
    description: 'Label for option Spouse'
  },
  SON: {
    id: 'form.field.label.informantRelation.son',
    defaultMessage: 'Son',
    description: 'Label for option Son'
  },
  DAUGHTER: {
    id: 'form.field.label.informantRelation.daughter',
    defaultMessage: 'Daughter',
    description: 'Label for option Daughter'
  },
  EXTENDED_FAMILY: {
    defaultMessage: 'Extended Family',
    description: 'Label for option Extended Family',
    id: 'form.field.label.informantRelation.extendedFamily'
  },
  SOMEONE_ELSE: {
    defaultMessage: 'Someone else',
    description: 'Other Label',
    id: 'form.field.label.someoneElse'
  },
  INFORMANT: {
    defaultMessage: 'Informant',
    description: 'Informant Label',
    id: 'form.field.label.informant'
  }
}

export const dynamicConstantsMessages: Record<
  string | number | symbol,
  MessageDescriptor
> = defineMessages(dynamicMessagesToDefine)

const countryMessagesToDefine: Record<
  string | number | symbol,
  MessageDescriptor
> = {
  AFG: {
    id: 'countries.AFG',
    defaultMessage: 'Afghanistan',
    description: 'ISO Country: AFG'
  },
  ALA: {
    id: 'countries.ALA',
    defaultMessage: 'Åland Islands',
    description: 'ISO Country: ALA'
  },
  ALB: {
    id: 'countries.ALB',
    defaultMessage: 'Albania',
    description: 'ISO Country: ALB'
  },
  DZA: {
    id: 'countries.DZA',
    defaultMessage: 'Algeria',
    description: 'ISO Country: DZA'
  },
  ASM: {
    id: 'countries.ASM',
    defaultMessage: 'American Samoa',
    description: 'ISO Country: ASM'
  },
  AND: {
    id: 'countries.AND',
    defaultMessage: 'Andorra',
    description: 'ISO Country: AND'
  },
  AGO: {
    id: 'countries.AGO',
    defaultMessage: 'Angola',
    description: 'ISO Country: AGO'
  },
  AIA: {
    id: 'countries.AIA',
    defaultMessage: 'Anguilla',
    description: 'ISO Country: AIA'
  },
  ATA: {
    id: 'countries.ATA',
    defaultMessage: 'Antarctica',
    description: 'ISO Country: ATA'
  },
  ATG: {
    id: 'countries.ATG',
    defaultMessage: 'Antigua and Barbuda',
    description: 'ISO Country: ATG'
  },
  ARG: {
    id: 'countries.ARG',
    defaultMessage: 'Argentina',
    description: 'ISO Country: ARG'
  },
  ARM: {
    id: 'countries.ARM',
    defaultMessage: 'Armenia',
    description: 'ISO Country: ARM'
  },
  ABW: {
    id: 'countries.ABW',
    defaultMessage: 'Aruba',
    description: 'ISO Country: ABW'
  },
  AUS: {
    id: 'countries.AUS',
    defaultMessage: 'Australia',
    description: 'ISO Country: AUS'
  },
  AUT: {
    id: 'countries.AUT',
    defaultMessage: 'Austria',
    description: 'ISO Country: AUT'
  },
  AZE: {
    id: 'countries.AZE',
    defaultMessage: 'Azerbaijan',
    description: 'ISO Country: AZE'
  },
  BHS: {
    id: 'countries.BHS',
    defaultMessage: 'Bahamas',
    description: 'ISO Country: BHS'
  },
  BHR: {
    id: 'countries.BHR',
    defaultMessage: 'Bahrain',
    description: 'ISO Country: BHR'
  },
  BGD: {
    id: 'countries.BGD',
    defaultMessage: 'Bangladesh',
    description: 'ISO Country: BGD'
  },
  BRB: {
    id: 'countries.BRB',
    defaultMessage: 'Barbados',
    description: 'ISO Country: BRB'
  },
  BLR: {
    id: 'countries.BLR',
    defaultMessage: 'Belarus',
    description: 'ISO Country: BLR'
  },
  BEL: {
    id: 'countries.BEL',
    defaultMessage: 'Belgium',
    description: 'ISO Country: BEL'
  },
  BLZ: {
    id: 'countries.BLZ',
    defaultMessage: 'Belize',
    description: 'ISO Country: BLZ'
  },
  BEN: {
    id: 'countries.BEN',
    defaultMessage: 'Benin',
    description: 'ISO Country: BEN'
  },
  BMU: {
    id: 'countries.BMU',
    defaultMessage: 'Bermuda',
    description: 'ISO Country: BMU'
  },
  BTN: {
    id: 'countries.BTN',
    defaultMessage: 'Bhutan',
    description: 'ISO Country: BTN'
  },
  BOL: {
    id: 'countries.BOL',
    defaultMessage: 'Bolivia (Plurinational State of)',
    description: 'ISO Country: BOL'
  },
  BES: {
    id: 'countries.BES',
    defaultMessage: 'Bonaire, Sint Eustatius and Saba',
    description: 'ISO Country: BES'
  },
  BIH: {
    id: 'countries.BIH',
    defaultMessage: 'Bosnia and Herzegovina',
    description: 'ISO Country: BIH'
  },
  BWA: {
    id: 'countries.BWA',
    defaultMessage: 'Botswana',
    description: 'ISO Country: BWA'
  },
  BVT: {
    id: 'countries.BVT',
    defaultMessage: 'Bouvet Island',
    description: 'ISO Country: BVT'
  },
  BRA: {
    id: 'countries.BRA',
    defaultMessage: 'Brazil',
    description: 'ISO Country: BRA'
  },
  IOT: {
    id: 'countries.IOT',
    defaultMessage: 'British Indian Ocean Territory',
    description: 'ISO Country: IOT'
  },
  VGB: {
    id: 'countries.VGB',
    defaultMessage: 'British Virgin Islands',
    description: 'ISO Country: VGB'
  },
  BRN: {
    id: 'countries.BRN',
    defaultMessage: 'Brunei Darussalam',
    description: 'ISO Country: BRN'
  },
  BGR: {
    id: 'countries.BGR',
    defaultMessage: 'Bulgaria',
    description: 'ISO Country: BGR'
  },
  BFA: {
    id: 'countries.BFA',
    defaultMessage: 'Burkina Faso',
    description: 'ISO Country: BFA'
  },
  BDI: {
    id: 'countries.BDI',
    defaultMessage: 'Burundi',
    description: 'ISO Country: BDI'
  },
  CPV: {
    id: 'countries.CPV',
    defaultMessage: 'Cabo Verde',
    description: 'ISO Country: CPV'
  },
  KHM: {
    id: 'countries.KHM',
    defaultMessage: 'Cambodia',
    description: 'ISO Country: KHM'
  },
  CMR: {
    id: 'countries.CMR',
    defaultMessage: 'Cameroon',
    description: 'ISO Country: CMR'
  },
  CAN: {
    id: 'countries.CAN',
    defaultMessage: 'Canada',
    description: 'ISO Country: CAN'
  },
  CYM: {
    id: 'countries.CYM',
    defaultMessage: 'Cayman Islands',
    description: 'ISO Country: CYM'
  },
  CAF: {
    id: 'countries.CAF',
    defaultMessage: 'Central African Republic',
    description: 'ISO Country: CAF'
  },
  TCD: {
    id: 'countries.TCD',
    defaultMessage: 'Chad',
    description: 'ISO Country: TCD'
  },
  CHL: {
    id: 'countries.CHL',
    defaultMessage: 'Chile',
    description: 'ISO Country: CHL'
  },
  CHN: {
    id: 'countries.CHN',
    defaultMessage: 'China',
    description: 'ISO Country: CHN'
  },
  HKG: {
    id: 'countries.HKG',
    defaultMessage: '"China, Hong Kong Special Administrative Region"',
    description: 'ISO Country: HKG'
  },
  MAC: {
    id: 'countries.MAC',
    defaultMessage: '"China, Macao Special Administrative Region"',
    description: 'ISO Country: MAC'
  },
  CXR: {
    id: 'countries.CXR',
    defaultMessage: 'Christmas Island',
    description: 'ISO Country: CXR'
  },
  CCK: {
    id: 'countries.CCK',
    defaultMessage: 'Cocos (Keeling) Islands',
    description: 'ISO Country: CCK'
  },
  COL: {
    id: 'countries.COL',
    defaultMessage: 'Colombia',
    description: 'ISO Country: COL'
  },
  COM: {
    id: 'countries.COM',
    defaultMessage: 'Comoros',
    description: 'ISO Country: COM'
  },
  COG: {
    id: 'countries.COG',
    defaultMessage: 'Congo',
    description: 'ISO Country: COG'
  },
  COK: {
    id: 'countries.COK',
    defaultMessage: 'Cook Islands',
    description: 'ISO Country: COK'
  },
  CRI: {
    id: 'countries.CRI',
    defaultMessage: 'Costa Rica',
    description: 'ISO Country: CRI'
  },
  CIV: {
    id: 'countries.CIV',
    defaultMessage: "Côte d'Ivoire",
    description: 'ISO Country: CIV'
  },
  HRV: {
    id: 'countries.HRV',
    defaultMessage: 'Croatia',
    description: 'ISO Country: HRV'
  },
  CUB: {
    id: 'countries.CUB',
    defaultMessage: 'Cuba',
    description: 'ISO Country: CUB'
  },
  CUW: {
    id: 'countries.CUW',
    defaultMessage: 'Curaçao',
    description: 'ISO Country: CUW'
  },
  CYP: {
    id: 'countries.CYP',
    defaultMessage: 'Cyprus',
    description: 'ISO Country: CYP'
  },
  CZE: {
    id: 'countries.CZE',
    defaultMessage: 'Czechia',
    description: 'ISO Country: CZE'
  },
  PRK: {
    id: 'countries.PRK',
    defaultMessage: "Democratic People's Republic of Korea",
    description: 'PRK'
  },
  COD: {
    id: 'countries.COD',
    defaultMessage: 'Democratic Republic of the Congo',
    description: 'ISO Country: COD'
  },
  DNK: {
    id: 'countries.DNK',
    defaultMessage: 'Denmark',
    description: 'ISO Country: DNK'
  },
  DJI: {
    id: 'countries.DJI',
    defaultMessage: 'Djibouti',
    description: 'ISO Country: DJI'
  },
  DMA: {
    id: 'countries.DMA',
    defaultMessage: 'Dominica',
    description: 'ISO Country: DMA'
  },
  DOM: {
    id: 'countries.DOM',
    defaultMessage: 'Dominican Republic',
    description: 'ISO Country: DOM'
  },
  ECU: {
    id: 'countries.ECU',
    defaultMessage: 'Ecuador',
    description: 'ISO Country: ECU'
  },
  EGY: {
    id: 'countries.EGY',
    defaultMessage: 'Egypt',
    description: 'ISO Country: EGY'
  },
  SLV: {
    id: 'countries.SLV',
    defaultMessage: 'El Salvador',
    description: 'ISO Country: SLV'
  },
  GNQ: {
    id: 'countries.GNQ',
    defaultMessage: 'Equatorial Guinea',
    description: 'ISO Country: GNQ'
  },
  ERI: {
    id: 'countries.ERI',
    defaultMessage: 'Eritrea',
    description: 'ISO Country: ERI'
  },
  EST: {
    id: 'countries.EST',
    defaultMessage: 'Estonia',
    description: 'ISO Country: EST'
  },
  SWZ: {
    id: 'countries.SWZ',
    defaultMessage: 'Eswatini',
    description: 'ISO Country: SWZ'
  },
  ETH: {
    id: 'countries.ETH',
    defaultMessage: 'Ethiopia',
    description: 'ISO Country: ETH'
  },
  FLK: {
    id: 'countries.FLK',
    defaultMessage: 'Falkland Islands (Malvinas)',
    description: 'ISO Country: FLK'
  },
  FAR: {
    id: 'countries.FAR',
    defaultMessage: 'Farajaland',
    description: 'Fictional country for OpenCRSV demo'
  },
  FRO: {
    id: 'countries.FRO',
    defaultMessage: 'Faroe Islands',
    description: 'ISO Country: FRO'
  },
  FJI: {
    id: 'countries.FJI',
    defaultMessage: 'Fiji',
    description: 'ISO Country: FJI'
  },
  FIN: {
    id: 'countries.FIN',
    defaultMessage: 'Finland',
    description: 'ISO Country: FIN'
  },
  FRA: {
    id: 'countries.FRA',
    defaultMessage: 'France',
    description: 'ISO Country: FRA'
  },
  GUF: {
    id: 'countries.GUF',
    defaultMessage: 'French Guiana',
    description: 'ISO Country: GUF'
  },
  PYF: {
    id: 'countries.PYF',
    defaultMessage: 'French Polynesia',
    description: 'ISO Country: PYF'
  },
  ATF: {
    id: 'countries.ATF',
    defaultMessage: 'French Southern Territories',
    description: 'ISO Country: ATF'
  },
  GAB: {
    id: 'countries.GAB',
    defaultMessage: 'Gabon',
    description: 'ISO Country: GAB'
  },
  GMB: {
    id: 'countries.GMB',
    defaultMessage: 'Gambia',
    description: 'ISO Country: GMB'
  },
  GEO: {
    id: 'countries.GEO',
    defaultMessage: 'Georgia',
    description: 'ISO Country: GEO'
  },
  DEU: {
    id: 'countries.DEU',
    defaultMessage: 'Germany',
    description: 'ISO Country: DEU'
  },
  GHA: {
    id: 'countries.GHA',
    defaultMessage: 'Ghana',
    description: 'ISO Country: GHA'
  },
  GIB: {
    id: 'countries.GIB',
    defaultMessage: 'Gibraltar',
    description: 'ISO Country: GIB'
  },
  GRC: {
    id: 'countries.GRC',
    defaultMessage: 'Greece',
    description: 'ISO Country: GRC'
  },
  GRL: {
    id: 'countries.GRL',
    defaultMessage: 'Greenland',
    description: 'ISO Country: GRL'
  },
  GRD: {
    id: 'countries.GRD',
    defaultMessage: 'Grenada',
    description: 'ISO Country: GRD'
  },
  GLP: {
    id: 'countries.GLP',
    defaultMessage: 'Guadeloupe',
    description: 'ISO Country: GLP'
  },
  GUM: {
    id: 'countries.GUM',
    defaultMessage: 'Guam',
    description: 'ISO Country: GUM'
  },
  GTM: {
    id: 'countries.GTM',
    defaultMessage: 'Guatemala',
    description: 'ISO Country: GTM'
  },
  GGY: {
    id: 'countries.GGY',
    defaultMessage: 'Guernsey',
    description: 'ISO Country: GGY'
  },
  GIN: {
    id: 'countries.GIN',
    defaultMessage: 'Guinea',
    description: 'ISO Country: GIN'
  },
  GNB: {
    id: 'countries.GNB',
    defaultMessage: 'Guinea-Bissau',
    description: 'ISO Country: GNB'
  },
  GUY: {
    id: 'countries.GUY',
    defaultMessage: 'Guyana',
    description: 'ISO Country: GUY'
  },
  HTI: {
    id: 'countries.HTI',
    defaultMessage: 'Haiti',
    description: 'ISO Country: HTI'
  },
  HMD: {
    id: 'countries.HMD',
    defaultMessage: 'Heard Island and McDonald Islands',
    description: 'ISO Country: HMD'
  },
  VAT: {
    id: 'countries.VAT',
    defaultMessage: 'Holy See',
    description: 'ISO Country: VAT'
  },
  HND: {
    id: 'countries.HND',
    defaultMessage: 'Honduras',
    description: 'ISO Country: HND'
  },
  HUN: {
    id: 'countries.HUN',
    defaultMessage: 'Hungary',
    description: 'ISO Country: HUN'
  },
  ISL: {
    id: 'countries.ISL',
    defaultMessage: 'Iceland',
    description: 'ISO Country: ISL'
  },
  IND: {
    id: 'countries.IND',
    defaultMessage: 'India',
    description: 'ISO Country: IND'
  },
  IDN: {
    id: 'countries.IDN',
    defaultMessage: 'Indonesia',
    description: 'ISO Country: IDN'
  },
  IRN: {
    id: 'countries.IRN',
    defaultMessage: 'Iran (Islamic Republic of)',
    description: 'ISO Country: IRN'
  },
  IRQ: {
    id: 'countries.IRQ',
    defaultMessage: 'Iraq',
    description: 'ISO Country: IRQ'
  },
  IRL: {
    id: 'countries.IRL',
    defaultMessage: 'Ireland',
    description: 'ISO Country: IRL'
  },
  IMN: {
    id: 'countries.IMN',
    defaultMessage: 'Isle of Man',
    description: 'ISO Country: IMN'
  },
  ISR: {
    id: 'countries.ISR',
    defaultMessage: 'Israel',
    description: 'ISO Country: ISR'
  },
  ITA: {
    id: 'countries.ITA',
    defaultMessage: 'Italy',
    description: 'ISO Country: ITA'
  },
  JAM: {
    id: 'countries.JAM',
    defaultMessage: 'Jamaica',
    description: 'ISO Country: JAM'
  },
  JPN: {
    id: 'countries.JPN',
    defaultMessage: 'Japan',
    description: 'ISO Country: JPN'
  },
  JEY: {
    id: 'countries.JEY',
    defaultMessage: 'Jersey',
    description: 'ISO Country: JEY'
  },
  JOR: {
    id: 'countries.JOR',
    defaultMessage: 'Jordan',
    description: 'ISO Country: JOR'
  },
  KAZ: {
    id: 'countries.KAZ',
    defaultMessage: 'Kazakhstan',
    description: 'ISO Country: KAZ'
  },
  KEN: {
    id: 'countries.KEN',
    defaultMessage: 'Kenya',
    description: 'ISO Country: KEN'
  },
  KIR: {
    id: 'countries.KIR',
    defaultMessage: 'Kiribati',
    description: 'ISO Country: KIR'
  },
  KWT: {
    id: 'countries.KWT',
    defaultMessage: 'Kuwait',
    description: 'ISO Country: KWT'
  },
  KGZ: {
    id: 'countries.KGZ',
    defaultMessage: 'Kyrgyzstan',
    description: 'ISO Country: KGZ'
  },
  LAO: {
    id: 'countries.KGZ',
    defaultMessage: "Lao People's Democratic Republic Republic",
    description: 'ISO Country: LAO'
  },
  LVA: {
    id: 'countries.LVA',
    defaultMessage: 'Latvia',
    description: 'ISO Country: LVA'
  },
  LBN: {
    id: 'countries.LBN',
    defaultMessage: 'Lebanon',
    description: 'ISO Country: LBN'
  },
  LSO: {
    id: 'countries.LSO',
    defaultMessage: 'Lesotho',
    description: 'ISO Country: LSO'
  },
  LBR: {
    id: 'countries.LBR',
    defaultMessage: 'Liberia',
    description: 'ISO Country: LBR'
  },
  LBY: {
    id: 'countries.LBY',
    defaultMessage: 'Libya',
    description: 'ISO Country: LBY'
  },
  LIE: {
    id: 'countries.LIE',
    defaultMessage: 'Liechtenstein',
    description: 'ISO Country: LIE'
  },
  LTU: {
    id: 'countries.LTU',
    defaultMessage: 'Lithuania',
    description: 'ISO Country: LTU'
  },
  LUX: {
    id: 'countries.LUX',
    defaultMessage: 'Luxembourg',
    description: 'ISO Country: LUX'
  },
  MDG: {
    id: 'countries.MDG',
    defaultMessage: 'Madagascar',
    description: 'ISO Country: MDG'
  },
  MWI: {
    id: 'countries.MWI',
    defaultMessage: 'Malawi',
    description: 'ISO Country: MWI'
  },
  MYS: {
    id: 'countries.MYS',
    defaultMessage: 'Malaysia',
    description: 'ISO Country: MYS'
  },
  MDV: {
    id: 'countries.MDV',
    defaultMessage: 'Maldives',
    description: 'ISO Country: MDV'
  },
  MLI: {
    id: 'countries.MLI',
    defaultMessage: 'Mali',
    description: 'ISO Country: MLI'
  },
  MLT: {
    id: 'countries.MLT',
    defaultMessage: 'Malta',
    description: 'ISO Country: MLT'
  },
  MHL: {
    id: 'countries.MHL',
    defaultMessage: 'Marshall Islands',
    description: 'ISO Country: MHL'
  },
  MTQ: {
    id: 'countries.MTQ',
    defaultMessage: 'Martinique',
    description: 'ISO Country: MTQ'
  },
  MRT: {
    id: 'countries.MRT',
    defaultMessage: 'Mauritania',
    description: 'ISO Country: MRT'
  },
  MUS: {
    id: 'countries.MUS',
    defaultMessage: 'Mauritius',
    description: 'ISO Country: MUS'
  },
  MYT: {
    id: 'countries.MYT',
    defaultMessage: 'Mayotte',
    description: 'ISO Country: MYT'
  },
  MEX: {
    id: 'countries.MEX',
    defaultMessage: 'Mexico',
    description: 'ISO Country: MEX'
  },
  FSM: {
    id: 'countries.FSM',
    defaultMessage: 'Micronesia (Federated States of)',
    description: 'ISO Country: FSM'
  },

  MCO: {
    id: 'countries.MCO',
    defaultMessage: 'Monaco',
    description: 'ISO Country: MCO'
  },
  MNG: {
    id: 'countries.MNG',
    defaultMessage: 'Mongolia',
    description: 'ISO Country: MNG'
  },
  MNE: {
    id: 'countries.MNE',
    defaultMessage: 'Montenegro',
    description: 'ISO Country: MNE'
  },
  MSR: {
    id: 'countries.MSR',
    defaultMessage: 'Montserrat',
    description: 'ISO Country: MSR'
  },
  MAR: {
    id: 'countries.MAR',
    defaultMessage: 'Morocco',
    description: 'ISO Country: MAR'
  },
  MOZ: {
    id: 'countries.MOZ',
    defaultMessage: 'Mozambique',
    description: 'ISO Country: MOZ'
  },
  MMR: {
    id: 'countries.MMR',
    defaultMessage: 'Myanmar',
    description: 'ISO Country: MMR'
  },
  NAM: {
    id: 'countries.NAM',
    defaultMessage: 'Namibia',
    description: 'ISO Country: NAM'
  },
  NRU: {
    id: 'countries.NRU',
    defaultMessage: 'Nauru',
    description: 'ISO Country: NRU'
  },
  NPL: {
    id: 'countries.NPL',
    defaultMessage: 'Nepal',
    description: 'ISO Country: NPL'
  },
  NLD: {
    id: 'countries.NLD',
    defaultMessage: 'Netherlands',
    description: 'ISO Country: NLD'
  },
  NCL: {
    id: 'countries.NCL',
    defaultMessage: 'New Caledonia',
    description: 'ISO Country: NCL'
  },
  NZL: {
    id: 'countries.NZL',
    defaultMessage: 'New Zealand',
    description: 'ISO Country: NZL'
  },
  NIC: {
    id: 'countries.NIC',
    defaultMessage: 'Nicaragua',
    description: 'ISO Country: NIC'
  },
  NER: {
    id: 'countries.NER',
    defaultMessage: 'Niger',
    description: 'ISO Country: NER'
  },
  NGA: {
    id: 'countries.NGA',
    defaultMessage: 'Nigeria',
    description: 'ISO Country: NGA'
  },
  NIU: {
    id: 'countries.NIU',
    defaultMessage: 'Niue',
    description: 'ISO Country: NIU'
  },
  NFK: {
    id: 'countries.NFK',
    defaultMessage: 'Norfolk Island',
    description: 'ISO Country: NFK'
  },
  MNP: {
    id: 'countries.MNP',
    defaultMessage: 'Northern Mariana Islands',
    description: 'ISO Country: MNP'
  },
  NOR: {
    id: 'countries.NOR',
    defaultMessage: 'Norway',
    description: 'ISO Country: NOR'
  },
  OMN: {
    id: 'countries.OMN',
    defaultMessage: 'Oman',
    description: 'ISO Country: OMN'
  },
  PAK: {
    id: 'countries.PAK',
    defaultMessage: 'Pakistan',
    description: 'ISO Country: PAK'
  },
  PLW: {
    id: 'countries.PLW',
    defaultMessage: 'Palau',
    description: 'ISO Country: PLW'
  },
  PAN: {
    id: 'countries.PAN',
    defaultMessage: 'Panama',
    description: 'ISO Country: PAN'
  },
  PNG: {
    id: 'countries.PNG',
    defaultMessage: 'Papua New Guinea',
    description: 'ISO Country: PNG'
  },
  PRY: {
    id: 'countries.PRY',
    defaultMessage: 'Paraguay',
    description: 'ISO Country: PRY'
  },
  PER: {
    id: 'countries.PER',
    defaultMessage: 'Peru',
    description: 'ISO Country: PER'
  },
  PHL: {
    id: 'countries.PHL',
    defaultMessage: 'Philippines',
    description: 'ISO Country: PHL'
  },
  PCN: {
    id: 'countries.PCN',
    defaultMessage: 'Pitcairn',
    description: 'ISO Country: PCN'
  },
  POL: {
    id: 'countries.POL',
    defaultMessage: 'Poland',
    description: 'ISO Country: POL'
  },
  PRT: {
    id: 'countries.PRT',
    defaultMessage: 'Portugal',
    description: 'ISO Country: PRT'
  },
  PRI: {
    id: 'countries.PRI',
    defaultMessage: 'Puerto Rico',
    description: 'ISO Country: PRI'
  },
  QAT: {
    id: 'countries.QAT',
    defaultMessage: 'Qatar',
    description: 'ISO Country: QAT'
  },
  KOR: {
    id: 'countries.KOR',
    defaultMessage: 'Republic of Korea',
    description: 'ISO Country: KOR'
  },
  MDA: {
    id: 'countries.MDA',
    defaultMessage: 'Republic of Moldova',
    description: 'ISO Country: MDA'
  },
  REU: {
    id: 'countries.REU',
    defaultMessage: 'Réunion',
    description: 'ISO Country: REU'
  },
  ROU: {
    id: 'countries.ROU',
    defaultMessage: 'Romania',
    description: 'ISO Country: ROU'
  },
  RUS: {
    id: 'countries.RUS',
    defaultMessage: 'Russian Federation',
    description: 'ISO Country: RUS'
  },
  RWA: {
    id: 'countries.RWA',
    defaultMessage: 'Rwanda',
    description: 'ISO Country: RWA'
  },
  BLM: {
    id: 'countries.BLM',
    defaultMessage: 'Saint Barthélemy',
    description: 'ISO Country: BLM'
  },
  SHN: {
    id: 'countries.SHN',
    defaultMessage: 'Saint Helena',
    description: 'ISO Country: SHN'
  },
  KNA: {
    id: 'countries.KNA',
    defaultMessage: 'Saint Kitts and Nevis',
    description: 'ISO Country: KNA'
  },
  LCA: {
    id: 'countries.LCA',
    defaultMessage: 'Saint Lucia',
    description: 'ISO Country: LCA'
  },
  MAF: {
    id: 'countries.MAF',
    defaultMessage: 'Saint Martin (French Part)',
    description: 'ISO Country: MAF'
  },
  SPM: {
    id: 'countries.SPM',
    defaultMessage: 'Saint Pierre and Miquelon',
    description: 'ISO Country: SPM'
  },
  VCT: {
    id: 'countries.VCT',
    defaultMessage: 'Saint Vincent and the Grenadines',
    description: 'ISO Country: VCT'
  },
  WSM: {
    id: 'countries.WSM',
    defaultMessage: 'Samoa',
    description: 'ISO Country: WSM'
  },
  SMR: {
    id: 'countries.SMR',
    defaultMessage: 'San Marino',
    description: 'ISO Country: SMR'
  },
  STP: {
    id: 'countries.STP',
    defaultMessage: 'Sao Tome and Principe',
    description: 'ISO Country: STP'
  },
  SAU: {
    id: 'countries.SAU',
    defaultMessage: 'Saudi Arabia',
    description: 'ISO Country: SAU'
  },
  SEN: {
    id: 'countries.SEN',
    defaultMessage: 'Senegal',
    description: 'ISO Country: SEN'
  },
  SRB: {
    id: 'countries.SRB',
    defaultMessage: 'Serbia',
    description: 'ISO Country: SRB'
  },
  SYC: {
    id: 'countries.SYC',
    defaultMessage: 'Seychelles',
    description: 'ISO Country: SYC'
  },
  SLE: {
    id: 'countries.SLE',
    defaultMessage: 'Sierra Leone',
    description: 'ISO Country: SLE'
  },
  SGP: {
    id: 'countries.SGP',
    defaultMessage: 'Singapore',
    description: 'ISO Country: SGP'
  },
  SXM: {
    id: 'countries.SXM',
    defaultMessage: 'Sint Maarten (Dutch part)',
    description: 'ISO Country: SXM'
  },
  SVK: {
    id: 'countries.SVK',
    defaultMessage: 'Slovakia',
    description: 'ISO Country: SVK'
  },
  SVN: {
    id: 'countries.SVN',
    defaultMessage: 'Slovenia',
    description: 'ISO Country: SVN'
  },
  SLB: {
    id: 'countries.SLB',
    defaultMessage: 'Solomon Islands',
    description: 'ISO Country: SLB'
  },
  SOM: {
    id: 'countries.SOM',
    defaultMessage: 'Somalia',
    description: 'ISO Country: SOM'
  },
  ZAF: {
    id: 'countries.ZAF',
    defaultMessage: 'South Africa',
    description: 'ISO Country: ZAF'
  },
  SGS: {
    id: 'countries.SGS',
    defaultMessage: 'South Georgia and the South Sandwich Islands',
    description: 'ISO Country: SGS'
  },
  SSD: {
    id: 'countries.SSD',
    defaultMessage: 'South Sudan',
    description: 'ISO Country: SSD'
  },
  ESP: {
    id: 'countries.ESP',
    defaultMessage: 'Spain',
    description: 'ISO Country: ESP'
  },
  LKA: {
    id: 'countries.LKA',
    defaultMessage: 'Sri Lanka',
    description: 'ISO Country: LKA'
  },
  PSE: {
    id: 'countries.PSE',
    defaultMessage: 'State of Palestine',
    description: 'ISO Country: PSE'
  },
  SDN: {
    id: 'countries.SDN',
    defaultMessage: 'Sudan',
    description: 'ISO Country: SDN'
  },
  SUR: {
    id: 'countries.SUR',
    defaultMessage: 'Suriname',
    description: 'ISO Country: SUR'
  },
  SJM: {
    id: 'countries.SJM',
    defaultMessage: 'Svalbard and Jan Mayen Islands',
    description: 'ISO Country: SJM'
  },
  SWE: {
    id: 'countries.SWE',
    defaultMessage: 'Sweden',
    description: 'ISO Country: SWE'
  },
  CHE: {
    id: 'countries.CHE',
    defaultMessage: 'Switzerland',
    description: 'ISO Country: CHE'
  },
  SYR: {
    id: 'countries.SYR',
    defaultMessage: 'Syrian Arab Republic',
    description: 'ISO Country: SYR'
  },
  TJK: {
    id: 'countries.TJK',
    defaultMessage: 'Tajikistan',
    description: 'ISO Country: TJK'
  },
  THA: {
    id: 'countries.THA',
    defaultMessage: 'Thailand',
    description: 'ISO Country: THA'
  },
  MKD: {
    id: 'countries.MKD',
    defaultMessage: 'The former Yugoslav Republic of Macedonia',
    description: 'ISO Country: MKD'
  },
  TLS: {
    id: 'countries.TLS',
    defaultMessage: 'Timor-Leste',
    description: 'ISO Country: TLS'
  },
  TGO: {
    id: 'countries.TGO',
    defaultMessage: 'Togo',
    description: 'ISO Country: TGO'
  },
  TKL: {
    id: 'countries.TKL',
    defaultMessage: 'Tokelau',
    description: 'ISO Country: TKL'
  },
  TON: {
    id: 'countries.TON',
    defaultMessage: 'Tonga',
    description: 'ISO Country: TON'
  },
  TTO: {
    id: 'countries.TTO',
    defaultMessage: 'Trinidad and Tobago',
    description: 'ISO Country: TTO'
  },
  TUN: {
    id: 'countries.TUN',
    defaultMessage: 'Tunisia',
    description: 'ISO Country: TUN'
  },
  TUR: {
    id: 'countries.TUR',
    defaultMessage: 'Turkey',
    description: 'ISO Country: TUR'
  },
  TKM: {
    id: 'countries.TKM',
    defaultMessage: 'Turkmenistan',
    description: 'ISO Country: TKM'
  },
  TCA: {
    id: 'countries.TCA',
    defaultMessage: 'Turks and Caicos Islands',
    description: 'ISO Country: TCA'
  },
  TUV: {
    id: 'countries.TUV',
    defaultMessage: 'Tuvalu',
    description: 'ISO Country: TUV'
  },
  UGA: {
    id: 'countries.UGA',
    defaultMessage: 'Uganda',
    description: 'ISO Country: UGA'
  },
  UKR: {
    id: 'countries.UKR',
    defaultMessage: 'Ukraine',
    description: 'ISO Country: UKR'
  },
  ARE: {
    id: 'countries.ARE',
    defaultMessage: 'United Arab Emirates',
    description: 'ISO Country: ARE'
  },
  GBR: {
    id: 'countries.GBR',
    defaultMessage: 'United Kingdom of Great Britain and Northern Ireland',
    description: 'ISO Country: GBR'
  },
  TZA: {
    id: 'countries.TZA',
    defaultMessage: 'United Republic of Tanzania',
    description: 'ISO Country: TZA'
  },
  UMI: {
    id: 'countries.UMI',
    defaultMessage: 'United States Minor Outlying Islands',
    description: 'ISO Country: UMI'
  },
  USA: {
    id: 'countries.USA',
    defaultMessage: 'United States of America',
    description: 'ISO Country: USA'
  },
  VIR: {
    id: 'countries.VIR',
    defaultMessage: 'United States Virgin Islands',
    description: 'ISO Country: VIR'
  },
  URY: {
    id: 'countries.URY',
    defaultMessage: 'Uruguay',
    description: 'ISO Country: URY'
  },
  UZB: {
    id: 'countries.UZB',
    defaultMessage: 'Uzbekistan',
    description: 'ISO Country: UZB'
  },
  VUT: {
    id: 'countries.VUT',
    defaultMessage: 'Vanuatu',
    description: 'ISO Country: VUT'
  },
  VEN: {
    id: 'countries.VEN',
    defaultMessage: 'Venezuela (Bolivarian Republic of)',
    description: 'ISO Country: VEN'
  },
  VNM: {
    id: 'countries.VNM',
    defaultMessage: 'Viet Nam',
    description: 'ISO Country: VNM'
  },
  WLF: {
    id: 'countries.WLF',
    defaultMessage: 'Wallis and Futuna Islands',
    description: 'ISO Country: WLF'
  },
  ESH: {
    id: 'countries.ESH',
    defaultMessage: 'Western Sahara',
    description: 'ISO Country: ESH'
  },
  YEM: {
    id: 'countries.YEM',
    defaultMessage: 'Yemen',
    description: 'ISO Country: YEM'
  },
  ZMB: {
    id: 'countries.ZMB',
    defaultMessage: 'Zambia',
    description: 'ISO Country: ZMB'
  },
  ZWE: {
    id: 'countries.ZWE',
    defaultMessage: 'Zimbabwe',
    description: 'ISO Country ZWE'
  }
}

export const countryMessages: Record<
  string | number | symbol,
  MessageDescriptor
> = defineMessages(countryMessagesToDefine)<|MERGE_RESOLUTION|>--- conflicted
+++ resolved
@@ -17,22 +17,13 @@
   allEvents: MessageDescriptor
   allStatuses: MessageDescriptor
   areYouSure: MessageDescriptor
-<<<<<<< HEAD
-  applicantContactNumber: MessageDescriptor
-  application: MessageDescriptor
-  applications: MessageDescriptor
-  applicationArchivedOn: MessageDescriptor
-  applicationCollectedOn: MessageDescriptor
-  applicationFailedOn: MessageDescriptor
-  applicationInformantLabel: MessageDescriptor
-=======
   informantContactNumber: MessageDescriptor
   declaration: MessageDescriptor
   declarations: MessageDescriptor
+  declarationArchivedOn: MessageDescriptor
   declarationCollectedOn: MessageDescriptor
   declarationFailedOn: MessageDescriptor
   declarationInformantLabel: MessageDescriptor
->>>>>>> bcad1c81
   applicationName: MessageDescriptor
   declarationRegisteredOn: MessageDescriptor
   declarationRejectedOn: MessageDescriptor
@@ -184,16 +175,12 @@
     description: 'A label for declarations count',
     id: 'constants.declarationsCount'
   },
-<<<<<<< HEAD
-  applicationArchivedOn: {
+  declarationArchivedOn: {
     defaultMessage: 'Application archived on',
     description: 'Label for the workflow timestamp when the status is archived',
     id: 'constants.applicationArchivedOn'
   },
-  applicationCollectedOn: {
-=======
   declarationCollectedOn: {
->>>>>>> bcad1c81
     defaultMessage: 'Certificate collected on',
     description:
       'Label for the workflow timestamp when the status is collected',
