--- conflicted
+++ resolved
@@ -38,12 +38,9 @@
   dob: MessageDescriptor
   dod: MessageDescriptor
   eventDate: MessageDescriptor
-<<<<<<< HEAD
   lastUpdated: MessageDescriptor
   startedBy: MessageDescriptor
-=======
   export: MessageDescriptor
->>>>>>> 36ad2dff
   failedToSend: MessageDescriptor
   gender: MessageDescriptor
   id: MessageDescriptor
@@ -218,7 +215,6 @@
     description: 'Label for event date in list item',
     id: 'constants.eventDate'
   },
-<<<<<<< HEAD
   lastUpdated: {
     defaultMessage: 'Last updated',
     description: 'Label for Last updated in list item',
@@ -228,12 +224,11 @@
     defaultMessage: 'Started by',
     description: 'Label for Started by in list item',
     id: 'constants.startedBy'
-=======
+  },
   export: {
     defaultMessage: 'Export',
     description: 'Label used for export',
     id: 'constants.export'
->>>>>>> 36ad2dff
   },
   failedToSend: {
     defaultMessage: 'Failed to send',
