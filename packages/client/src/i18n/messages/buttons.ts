--- conflicted
+++ resolved
@@ -329,12 +329,11 @@
     defaultMessage: 'Make correction',
     description: 'Make correction button text on correction summary'
   },
-<<<<<<< HEAD
   view: {
     id: 'buttons.view',
     defaultMessage: 'View',
     description: 'Label for link button view'
-=======
+  },
   publish: {
     id: 'buttons.publish',
     defaultMessage: 'Publish',
@@ -344,7 +343,6 @@
     id: 'buttons.add',
     defaultMessage: 'Add',
     description: 'Add button text on form config'
->>>>>>> 387a2b45
   }
 }
 
