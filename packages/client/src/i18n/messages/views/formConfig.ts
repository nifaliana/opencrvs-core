/*
 * This Source Code Form is subject to the terms of the Mozilla Public
 * License, v. 2.0. If a copy of the MPL was not distributed with this
 * file, You can obtain one at https://mozilla.org/MPL/2.0/.
 *
 * OpenCRVS is also distributed under the terms of the Civil Registration
 * & Healthcare Disclaimer located at http://opencrvs.org/license.
 *
 * Copyright (C) The OpenCRVS Authors. OpenCRVS and the OpenCRVS
 * graphic logo are (registered/a) trademark(s) of Plan International.
 */
import { defineMessages, MessageDescriptor } from 'react-intl'
import { DeathSection, BirthSection } from '@client/forms'
import { DraftStatus } from '@client/forms/configuration/formDrafts/reducer'
import { Actions } from '@client/views/SysAdmin/Config/Forms/Home/ActionsModal'
import { ActionStatus } from '@client/views/SysAdmin/Config/Forms/utils'

interface IFormConfigMessages
  extends Record<string | number | symbol, MessageDescriptor> {
  showHiddenFields: MessageDescriptor
  textInput: MessageDescriptor
  textAreaInput: MessageDescriptor
  numberInput: MessageDescriptor
  phoneNumberInput: MessageDescriptor
  heading: MessageDescriptor
  supportingCopy: MessageDescriptor
  addInputContent: MessageDescriptor
  pages: MessageDescriptor
  title: MessageDescriptor
  previewDescription: MessageDescriptor
  publishedDescription: MessageDescriptor
  publishedWarning: MessageDescriptor
  contentKey: MessageDescriptor
  certificateHandlebars: MessageDescriptor
  hideField: MessageDescriptor
  requiredForRegistration: MessageDescriptor
<<<<<<< HEAD
  statusChangeError: MessageDescriptor
  statusChangeInPreview: MessageDescriptor
  statusChangePublish: MessageDescriptor
  draftLabel: MessageDescriptor
  previewDate: MessageDescriptor
  publishedDate: MessageDescriptor
  saveDraftTitle: MessageDescriptor
  saveDraftCommentLabel: MessageDescriptor
  saveDraftCommentError: MessageDescriptor
  saveDraftDescription: MessageDescriptor
=======
  settingsTitle: MessageDescriptor
  introductionSettings: MessageDescriptor
  addressesSettings: MessageDescriptor
  enable: MessageDescriptor
  disable: MessageDescriptor
  introductionPageSettingsDialogTitle: MessageDescriptor
  introductionPageSettingsDialogDesc: MessageDescriptor
  addressesSettingsDialogTitle: MessageDescriptor
  addressesSettingsDialogDesc: MessageDescriptor
  showIntroductionPage: MessageDescriptor
  introductionPageSuccessNotification: MessageDescriptor
  noOfAddressesSuccessNotification: MessageDescriptor
>>>>>>> e4409d13
}

type INavigationMessages = Record<
  Exclude<BirthSection, 'preview'> | Exclude<DeathSection, 'preview'>,
  MessageDescriptor
>

const navigationMessagesToDefine: INavigationMessages = {
  child: {
    id: 'config.form.navigation.child',
    defaultMessage: 'Child details',
    description: 'Label for children details in page navigation'
  },
  mother: {
    id: 'config.form.navigation.mother',
    defaultMessage: 'Mothers details',
    description: 'Label for mother details in page navigation'
  },
  father: {
    id: 'config.form.navigation.father',
    defaultMessage: 'Fathers details',
    description: 'Label for father details in page navigation'
  },
  informant: {
    id: 'config.form.navigation.informant',
    defaultMessage: 'Informant details',
    description: 'Label for informant details in page navigation'
  },
  documents: {
    id: 'config.form.navigation.documents',
    defaultMessage: 'Documents upload',
    description: 'Label for documents upload in page navigation'
  },
  deceased: {
    id: 'config.form.navigation.deceased',
    defaultMessage: 'Deceased details',
    description: 'Label for deceased details in page navigation'
  },
  deathEvent: {
    id: 'config.form.navigation.deathEvent',
    defaultMessage: 'Event details',
    description: 'Label for event details in page navigation'
  },
  causeOfDeath: {
    id: 'config.form.navigation.causeOfDeath',
    defaultMessage: 'Cause of death',
    description: 'Label for cause of death in page navigation'
  },
  spouse: {
    id: 'config.form.navigation.spouse',
    defaultMessage: 'Spouse details',
    description: 'Label for spouse details in page navigation'
  },
  registration: {
    id: 'config.form.navigation.registration',
    defaultMessage: 'Registration',
    description: 'Label for registration in page navigation'
  },
  primaryCaregiver: {
    id: 'config.form.navigation.primaryCaregiver',
    defaultMessage: 'Primary Caregiver',
    description: 'Label for primaryCaregiver in page navigation'
  }
}

const messagesToDefine: IFormConfigMessages = {
  pages: {
    id: 'config.form.navigation.pages',
    defaultMessage: 'Pages',
    description: 'Label for Pages in page navigation'
  },
  showHiddenFields: {
    id: 'config.form.tools.showHiddenFields',
    defaultMessage: 'Show hidden fields',
    description: 'Label for Show hidden fields in form tools'
  },
  textInput: {
    id: 'config.form.tools.textInput',
    defaultMessage: 'Text input',
    description: 'Label for Text Input in form tools'
  },
  textAreaInput: {
    id: 'config.form.tools.textAreaInput',
    defaultMessage: 'Text area input',
    description: 'Label for Text area input in form tools'
  },
  numberInput: {
    id: 'config.form.tools.numberInput',
    defaultMessage: 'Number input',
    description: 'Label for Number input in form tools'
  },
  phoneNumberInput: {
    id: 'config.form.tools.phoneNumberInput',
    defaultMessage: 'Phone number input',
    description: 'Label for Phone number input in form tools'
  },
  heading: {
    id: 'config.form.tools.heading',
    defaultMessage: 'Heading',
    description: 'Label for Heading in form tools'
  },
  supportingCopy: {
    id: 'config.form.tools.supportingCopy',
    defaultMessage: 'Supporting copy',
    description: 'Label for Supporting copy in form tools'
  },
  addInputContent: {
    id: 'config.form.tools.addInputContent',
    defaultMessage: 'Add input/content',
    description: 'Label for Add input/content in form tools'
  },
  title: {
    id: 'config.form.title',
    defaultMessage: 'Declaration Forms',
    description: 'Title for Form Configuration Page'
  },
  previewDescription: {
    id: 'config.form.preview.description',
    defaultMessage:
      'These versions are available to review and test. Log in using the test users acounts for a  Field Agent, Registration Agent or Registrar to test your declaration form.',
    description: 'Description for preview tab'
  },
  publishedDescription: {
    id: 'config.form.published.description',
    defaultMessage:
      'Your pulished declaration forms will appear here. Once your configuration is published you will no longer be able to make changes.',
    description: 'Description for published tab'
  },
  publishedWarning: {
    id: 'config.form.published.warning',
    defaultMessage:
      'Nothing is currently published. Awaiting to be published: {events}',
    description: 'Warning for unpublished events'
  },
  contentKey: {
<<<<<<< HEAD
    id: 'config.form.tools.contentKey',
=======
    id: 'form.config.formTools.contentKey',
>>>>>>> e4409d13
    defaultMessage: 'Content Key',
    description: 'Content key label for formTools'
  },
  certificateHandlebars: {
<<<<<<< HEAD
    id: 'config.form.tools.certificateHandlebars',
=======
    id: 'form.config.formTools.certificateHandlebars',
>>>>>>> e4409d13
    defaultMessage: 'Certificate handlebars',
    description: 'Certificate handlebars label for formTools'
  },
  hideField: {
<<<<<<< HEAD
    id: 'config.form.tools.hideField',
=======
    id: 'form.config.formTools.hideField',
>>>>>>> e4409d13
    defaultMessage: 'Hide field',
    description: 'Hide field label for formTools'
  },
  requiredForRegistration: {
<<<<<<< HEAD
    id: 'config.form.tools.requiredForRegistration',
    defaultMessage: 'Required for registration',
    description: 'Required for registration label for formTools'
  },
  statusChangeError: {
    id: 'config.form.statusChange.error',
    defaultMessage: 'Something went wrong. Please try again',
    description: 'Error toast description for status change failure'
  },
  statusChangeInPreview: {
    id: 'config.form.statusChange.inPreview',
    defaultMessage: '{event} declaration form v{version} is now in preview',
    description: 'Success toast description for status change to inPreview'
  },
  statusChangePublish: {
    id: 'config.form.statusChange.publish',
    defaultMessage:
      '{event} declaration form v{version} successfully published',
    description: 'Success toast description for status change to inPreview'
  },
  draftLabel: {
    id: 'config.form.draft.label',
    defaultMessage: '{event} v{version}',
    description: 'FormDraft label'
  },
  previewDate: {
    id: 'config.form.preview.created',
    defaultMessage: 'Created {updatedAt, date, ::MMMM yyyy}',
    description: 'In preview draft created at label'
  },
  publishedDate: {
    id: 'config.form.publish.published',
    defaultMessage: 'Published {updatedAt, date, ::MMMM yyyy}',
    description: 'Published draft published at label'
  },
  saveDraftTitle: {
    id: 'config.form.draft.save.title',
    defaultMessage: 'Save draft?',
    description: 'Title for save draft modal'
  },
  saveDraftDescription: {
    id: 'config.form.draft.save.description',
    defaultMessage:
      'A version of this declaration form will be saved as a draft.',
    description: 'Description for save draft modal'
  },
  saveDraftCommentLabel: {
    id: 'config.form.draft.save.comment.label',
    defaultMessage: 'Description of changes',
    description: 'Comment area label for save draft modal'
  },
  saveDraftCommentError: {
    id: 'config.form.draft.save.comment.error',
    defaultMessage: 'You must provide a description of your changes',
    description: 'Comment area error message for save draft modal'
  }
}

const draftStatusMessagesToDefine: Record<
  Exclude<DraftStatus, 'DRAFT' | 'DELETED'>,
  MessageDescriptor
> = {
  PREVIEW: {
    id: 'config.form.status.preview',
    defaultMessage: 'In Preview',
    description: 'Label for in preview tab of form config page'
  },
  PUBLISHED: {
    id: 'config.form.status.published',
    defaultMessage: 'Published',
    description: 'Label for published tab of form config page'
  }
}

const draftTabsMessagesToDefine: Record<
  Exclude<DraftStatus, 'DELETED'>,
  MessageDescriptor
> = {
  DRAFT: {
    id: 'config.form.tab.drafts',
    defaultMessage: 'Drafts',
    description: 'Label for drafts tab of form config page'
  },
  PREVIEW: {
    id: 'config.form.tab.inPreview',
    defaultMessage: 'In Preview',
    description: 'Label for in preview tab of form config page'
  },
  PUBLISHED: {
    id: 'config.form.tab.published',
    defaultMessage: 'Published',
    description: 'Label for published tab of form config page'
  }
}

const actionsModalTitleMessagesToDefine: Record<Actions, MessageDescriptor> = {
  PUBLISH: {
    id: 'config.form.publish.confirmation.title',
    defaultMessage: 'Publish {event} form?',
    description: 'Title for publish confirmation'
  },
  PREVIEW: {
    id: 'config.form.preview.confirmation.title',
    defaultMessage: 'Preview {event} form?',
    description: 'Title for preview confirmation'
  },
  EDIT: {
    id: 'config.form.edit.confirmation.title',
    defaultMessage: 'Edit declaration form',
    description: 'Title for edit confirmation'
  },
  DELETE: {
    id: 'config.form.delete.confirmation.title',
    defaultMessage: 'Delete {event} draft?',
    description: 'Title for delete confirmation'
  }
}

const actionsModalDescriptionMessagesToDefine: Record<
  Actions,
  MessageDescriptor
> = {
  PUBLISH: {
    id: 'config.form.publish.confirmation.description',
    defaultMessage:
      'By publishing this declaration form you confirm that it is ready to be used by registration offices. You will not be able to make any future edits.',
    description: 'Description for publish confirmation'
  },
  PREVIEW: {
    id: 'config.form.preview.confirmation.description',
    defaultMessage:
      'This will make the form availble to test users. So that you can test the form and certificate',
    description: 'Description for preview confirmation'
  },
  EDIT: {
    id: 'config.form.edit.confirmation.description',
    defaultMessage:
      'This will make a new draft version for you to make updates. Your previewed form will revert to the default configuration.',
    description: 'Description for edit confirmation'
  },
  DELETE: {
    id: 'config.form.delete.confirmation.description',
    defaultMessage:
      'This will delete all draft versions and revert back to the default configuration.',
    description: 'Description for delete confirmation'
  }
}

const saveActionMessagesToDefine: Record<
  ActionStatus.ERROR | ActionStatus.COMPLETED | ActionStatus.PROCESSING,
  MessageDescriptor
> = {
  [ActionStatus.ERROR]: {
    id: 'config.form.save.error',
    defaultMessage: 'Something went wrong. Please try again',
    description: 'Save draft error notification label'
  },
  [ActionStatus.PROCESSING]: {
    id: 'config.form.save.inProgress',
    defaultMessage: 'Saving your new draft...',
    description: 'Save draft in progress notification label'
  },
  [ActionStatus.COMPLETED]: {
    id: 'config.form.save.success',
    defaultMessage: 'Draft saved successfully. Redirecting...',
    description: 'Save draft success notification label'
=======
    id: 'form.config.formTools.requiredForRegistration',
    defaultMessage: 'Required for registration',
    description: 'Required for registration label for formTools'
  },
  settingsTitle: {
    id: 'form.config.settings.title',
    defaultMessage: 'Settings',
    description: 'Title of the settings page'
  },
  introductionSettings: {
    id: 'form.config.introductionSettings',
    defaultMessage: 'Introduction page',
    description: 'Label for introduction page settings'
  },
  addressesSettings: {
    id: 'form.config.addressesSettings',
    defaultMessage: 'No. of addresses',
    description: 'Label for addresses settings'
  },
  enable: {
    id: 'form.config.settings.enable',
    defaultMessage: 'Enabled',
    description: 'Label for enable intorduction page settings'
  },
  disable: {
    id: 'form.config.settings.disable',
    defaultMessage: 'Disabled',
    description: 'Label for disable intorduction page settings'
  },
  introductionPageSettingsDialogTitle: {
    id: 'form.config.settings.introductionPage.dialogTitle',
    defaultMessage: 'Introduction page?',
    description: 'Title for intorduction page settings dialog'
  },
  introductionPageSettingsDialogDesc: {
    id: 'form.config.settings.introductionPage.dialogDesc',
    defaultMessage:
      'An introduction page can be used to describe the registration process to an informant.',
    description: 'Description for intorduction page settings dialog'
  },
  addressesSettingsDialogTitle: {
    id: 'form.config.settings.addresses.dialogTitle',
    defaultMessage: 'No. of addresses?',
    description: 'Title for addresses settings dialog'
  },
  addressesSettingsDialogDesc: {
    id: 'form.config.settings.addresses.dialogDesc',
    defaultMessage:
      'How many address do you want to capture for the parents, informant and deceased?',
    description: 'Description for addresses settings dialog'
  },
  showIntroductionPage: {
    id: 'form.config.settings.showIntroductionPage',
    defaultMessage: 'Show introduction page',
    description: 'Label for introduction page toggle settings'
  },
  introductionPageSuccessNotification: {
    id: 'form.config.settings.introductionPage.successNotification',
    defaultMessage: 'Introduction page has been {action}',
    description: 'Success notification label for introduction page settings'
  },
  noOfAddressesSuccessNotification: {
    id: 'form.config.settings.addresses.successNotification',
    defaultMessage: 'The number of address has been updated',
    description: 'Success notification label for number of addresses settings'
>>>>>>> e4409d13
  }
}

export const messages: IFormConfigMessages = defineMessages(messagesToDefine)
export const navigationMessages = defineMessages(navigationMessagesToDefine)
export const draftStatusMessages = defineMessages(draftStatusMessagesToDefine)
export const draftTabsMessages = defineMessages(draftTabsMessagesToDefine)
export const actionsModalTitleMessages = defineMessages(
  actionsModalTitleMessagesToDefine
)
export const actionsModalDescriptionMessages = defineMessages(
  actionsModalDescriptionMessagesToDefine
)
export const saveActionMessages = defineMessages(saveActionMessagesToDefine)<|MERGE_RESOLUTION|>--- conflicted
+++ resolved
@@ -34,7 +34,6 @@
   certificateHandlebars: MessageDescriptor
   hideField: MessageDescriptor
   requiredForRegistration: MessageDescriptor
-<<<<<<< HEAD
   statusChangeError: MessageDescriptor
   statusChangeInPreview: MessageDescriptor
   statusChangePublish: MessageDescriptor
@@ -45,7 +44,6 @@
   saveDraftCommentLabel: MessageDescriptor
   saveDraftCommentError: MessageDescriptor
   saveDraftDescription: MessageDescriptor
-=======
   settingsTitle: MessageDescriptor
   introductionSettings: MessageDescriptor
   addressesSettings: MessageDescriptor
@@ -58,7 +56,6 @@
   showIntroductionPage: MessageDescriptor
   introductionPageSuccessNotification: MessageDescriptor
   noOfAddressesSuccessNotification: MessageDescriptor
->>>>>>> e4409d13
 }
 
 type INavigationMessages = Record<
@@ -194,37 +191,86 @@
     description: 'Warning for unpublished events'
   },
   contentKey: {
-<<<<<<< HEAD
     id: 'config.form.tools.contentKey',
-=======
-    id: 'form.config.formTools.contentKey',
->>>>>>> e4409d13
     defaultMessage: 'Content Key',
     description: 'Content key label for formTools'
   },
   certificateHandlebars: {
-<<<<<<< HEAD
     id: 'config.form.tools.certificateHandlebars',
-=======
-    id: 'form.config.formTools.certificateHandlebars',
->>>>>>> e4409d13
     defaultMessage: 'Certificate handlebars',
     description: 'Certificate handlebars label for formTools'
   },
   hideField: {
-<<<<<<< HEAD
     id: 'config.form.tools.hideField',
-=======
-    id: 'form.config.formTools.hideField',
->>>>>>> e4409d13
     defaultMessage: 'Hide field',
     description: 'Hide field label for formTools'
   },
   requiredForRegistration: {
-<<<<<<< HEAD
     id: 'config.form.tools.requiredForRegistration',
     defaultMessage: 'Required for registration',
     description: 'Required for registration label for formTools'
+  },
+  settingsTitle: {
+    id: 'config.form.settings.title',
+    defaultMessage: 'Settings',
+    description: 'Title of the settings page'
+  },
+  introductionSettings: {
+    id: 'config.form.introductionSettings',
+    defaultMessage: 'Introduction page',
+    description: 'Label for introduction page settings'
+  },
+  addressesSettings: {
+    id: 'config.form.addressesSettings',
+    defaultMessage: 'No. of addresses',
+    description: 'Label for addresses settings'
+  },
+  enable: {
+    id: 'config.form.settings.enable',
+    defaultMessage: 'Enabled',
+    description: 'Label for enable intorduction page settings'
+  },
+  disable: {
+    id: 'config.form.settings.disable',
+    defaultMessage: 'Disabled',
+    description: 'Label for disable intorduction page settings'
+  },
+  introductionPageSettingsDialogTitle: {
+    id: 'config.form.settings.introductionPage.dialogTitle',
+    defaultMessage: 'Introduction page?',
+    description: 'Title for intorduction page settings dialog'
+  },
+  introductionPageSettingsDialogDesc: {
+    id: 'config.form.settings.introductionPage.dialogDesc',
+    defaultMessage:
+      'An introduction page can be used to describe the registration process to an informant.',
+    description: 'Description for intorduction page settings dialog'
+  },
+  addressesSettingsDialogTitle: {
+    id: 'config.form.settings.addresses.dialogTitle',
+    defaultMessage: 'No. of addresses?',
+    description: 'Title for addresses settings dialog'
+  },
+  addressesSettingsDialogDesc: {
+    id: 'config.form.settings.addresses.dialogDesc',
+    defaultMessage:
+      'How many address do you want to capture for the parents, informant and deceased?',
+    description: 'Description for addresses settings dialog'
+  },
+  showIntroductionPage: {
+    id: 'config.form.settings.showIntroductionPage',
+    defaultMessage: 'Show introduction page',
+    description: 'Label for introduction page toggle settings'
+  },
+  introductionPageSuccessNotification: {
+    id: 'config.form.settings.introductionPage.successNotification',
+    defaultMessage: 'Introduction page has been {action}',
+    description: 'Success notification label for introduction page settings'
+  },
+  noOfAddressesSuccessNotification: {
+    id: 'config.form.settings.addresses.successNotification',
+    defaultMessage: 'The number of address has been updated',
+    description: 'Success notification label for number of addresses settings'
   },
   statusChangeError: {
     id: 'config.form.statusChange.error',
@@ -388,73 +434,6 @@
     id: 'config.form.save.success',
     defaultMessage: 'Draft saved successfully. Redirecting...',
     description: 'Save draft success notification label'
-=======
-    id: 'form.config.formTools.requiredForRegistration',
-    defaultMessage: 'Required for registration',
-    description: 'Required for registration label for formTools'
-  },
-  settingsTitle: {
-    id: 'form.config.settings.title',
-    defaultMessage: 'Settings',
-    description: 'Title of the settings page'
-  },
-  introductionSettings: {
-    id: 'form.config.introductionSettings',
-    defaultMessage: 'Introduction page',
-    description: 'Label for introduction page settings'
-  },
-  addressesSettings: {
-    id: 'form.config.addressesSettings',
-    defaultMessage: 'No. of addresses',
-    description: 'Label for addresses settings'
-  },
-  enable: {
-    id: 'form.config.settings.enable',
-    defaultMessage: 'Enabled',
-    description: 'Label for enable intorduction page settings'
-  },
-  disable: {
-    id: 'form.config.settings.disable',
-    defaultMessage: 'Disabled',
-    description: 'Label for disable intorduction page settings'
-  },
-  introductionPageSettingsDialogTitle: {
-    id: 'form.config.settings.introductionPage.dialogTitle',
-    defaultMessage: 'Introduction page?',
-    description: 'Title for intorduction page settings dialog'
-  },
-  introductionPageSettingsDialogDesc: {
-    id: 'form.config.settings.introductionPage.dialogDesc',
-    defaultMessage:
-      'An introduction page can be used to describe the registration process to an informant.',
-    description: 'Description for intorduction page settings dialog'
-  },
-  addressesSettingsDialogTitle: {
-    id: 'form.config.settings.addresses.dialogTitle',
-    defaultMessage: 'No. of addresses?',
-    description: 'Title for addresses settings dialog'
-  },
-  addressesSettingsDialogDesc: {
-    id: 'form.config.settings.addresses.dialogDesc',
-    defaultMessage:
-      'How many address do you want to capture for the parents, informant and deceased?',
-    description: 'Description for addresses settings dialog'
-  },
-  showIntroductionPage: {
-    id: 'form.config.settings.showIntroductionPage',
-    defaultMessage: 'Show introduction page',
-    description: 'Label for introduction page toggle settings'
-  },
-  introductionPageSuccessNotification: {
-    id: 'form.config.settings.introductionPage.successNotification',
-    defaultMessage: 'Introduction page has been {action}',
-    description: 'Success notification label for introduction page settings'
-  },
-  noOfAddressesSuccessNotification: {
-    id: 'form.config.settings.addresses.successNotification',
-    defaultMessage: 'The number of address has been updated',
-    description: 'Success notification label for number of addresses settings'
->>>>>>> e4409d13
   }
 }
 
