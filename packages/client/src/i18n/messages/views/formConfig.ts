/*
 * This Source Code Form is subject to the terms of the Mozilla Public
 * License, v. 2.0. If a copy of the MPL was not distributed with this
 * file, You can obtain one at https://mozilla.org/MPL/2.0/.
 *
 * OpenCRVS is also distributed under the terms of the Civil Registration
 * & Healthcare Disclaimer located at http://opencrvs.org/license.
 *
 * Copyright (C) The OpenCRVS Authors. OpenCRVS and the OpenCRVS
 * graphic logo are (registered/a) trademark(s) of Plan International.
 */
import { defineMessages, MessageDescriptor } from 'react-intl'
import { DeathSection, BirthSection } from '@client/forms'
import { DraftStatus } from '@client/forms/configuration/formDrafts/reducer'
import { Actions } from '@client/views/SysAdmin/Config/Forms/Home/ActionsModal'
import { ActionStatus } from '@client/views/SysAdmin/Config/Forms/utils'

interface IFormConfigMessages
  extends Record<string | number | symbol, MessageDescriptor> {
  showHiddenFields: MessageDescriptor
  textInput: MessageDescriptor
  textAreaInput: MessageDescriptor
  numberInput: MessageDescriptor
  phoneNumberInput: MessageDescriptor
  heading: MessageDescriptor
  supportingCopy: MessageDescriptor
  addInputContent: MessageDescriptor
  pages: MessageDescriptor
  title: MessageDescriptor
  previewDescription: MessageDescriptor
  publishedDescription: MessageDescriptor
  publishedWarning: MessageDescriptor
  contentKey: MessageDescriptor
  certificateHandlebars: MessageDescriptor
  hideField: MessageDescriptor
  requiredForRegistration: MessageDescriptor
  statusChangeDelete: MessageDescriptor
  statusChangeError: MessageDescriptor
  statusChangeInPreview: MessageDescriptor
  statusChangePublish: MessageDescriptor
  draftLabel: MessageDescriptor
  previewDate: MessageDescriptor
  publishedDate: MessageDescriptor
  saveDraftTitle: MessageDescriptor
  saveDraftCommentLabel: MessageDescriptor
  saveDraftCommentError: MessageDescriptor
  saveDraftDescription: MessageDescriptor
  settingsTitle: MessageDescriptor
  introductionSettings: MessageDescriptor
  addressesSettings: MessageDescriptor
  enable: MessageDescriptor
  disable: MessageDescriptor
  introductionPageSettingsDialogTitle: MessageDescriptor
  introductionPageSettingsDialogDesc: MessageDescriptor
  addressesSettingsDialogTitle: MessageDescriptor
  addressesSettingsDialogDesc: MessageDescriptor
  showIntroductionPage: MessageDescriptor
  introductionPageSuccessNotification: MessageDescriptor
  noOfAddressesSuccessNotification: MessageDescriptor
<<<<<<< HEAD
  fieldGroup: MessageDescriptor
  documents: MessageDescriptor
  list: MessageDescriptor
  paragraph: MessageDescriptor
  imageUploader: MessageDescriptor
  documentUploader: MessageDescriptor
  simpleDocumentUploader: MessageDescriptor
  locationSearch: MessageDescriptor
  warning: MessageDescriptor
  link: MessageDescriptor
  fetchButton: MessageDescriptor
  tel: MessageDescriptor
  selectWithOption: MessageDescriptor
  selectWithDynamicOption: MessageDescriptor
  fieldWithDynamicDefinition: MessageDescriptor
  radioGroup: MessageDescriptor
  radioGroupWithNestedField: MessageDescriptor
  informativeRadioGroup: MessageDescriptor
  checkboxGroup: MessageDescriptor
  date: MessageDescriptor
  dynamicList: MessageDescriptor
=======
  formConfigMobileModalTitle: MessageDescriptor
  formConfigMobileModalDesc: MessageDescriptor
>>>>>>> d289a4bd
}

type INavigationMessages = Record<
  Exclude<BirthSection, 'preview'> | Exclude<DeathSection, 'preview'>,
  MessageDescriptor
>

const navigationMessagesToDefine: INavigationMessages = {
  child: {
    id: 'config.form.navigation.child',
    defaultMessage: 'Child details',
    description: 'Label for children details in page navigation'
  },
  mother: {
    id: 'config.form.navigation.mother',
    defaultMessage: 'Mothers details',
    description: 'Label for mother details in page navigation'
  },
  father: {
    id: 'config.form.navigation.father',
    defaultMessage: 'Fathers details',
    description: 'Label for father details in page navigation'
  },
  informant: {
    id: 'config.form.navigation.informant',
    defaultMessage: 'Informant details',
    description: 'Label for informant details in page navigation'
  },
  documents: {
    id: 'config.form.navigation.documents',
    defaultMessage: 'Documents upload',
    description: 'Label for documents upload in page navigation'
  },
  deceased: {
    id: 'config.form.navigation.deceased',
    defaultMessage: 'Deceased details',
    description: 'Label for deceased details in page navigation'
  },
  deathEvent: {
    id: 'config.form.navigation.deathEvent',
    defaultMessage: 'Event details',
    description: 'Label for event details in page navigation'
  },
  causeOfDeath: {
    id: 'config.form.navigation.causeOfDeath',
    defaultMessage: 'Cause of death',
    description: 'Label for cause of death in page navigation'
  },
  spouse: {
    id: 'config.form.navigation.spouse',
    defaultMessage: 'Spouse details',
    description: 'Label for spouse details in page navigation'
  },
  registration: {
    id: 'config.form.navigation.registration',
    defaultMessage: 'Registration',
    description: 'Label for registration in page navigation'
  },
  primaryCaregiver: {
    id: 'config.form.navigation.primaryCaregiver',
    defaultMessage: 'Primary Caregiver',
    description: 'Label for primaryCaregiver in page navigation'
  }
}

const messagesToDefine: IFormConfigMessages = {
  pages: {
    id: 'config.form.navigation.pages',
    defaultMessage: 'Pages',
    description: 'Label for Pages in page navigation'
  },
  showHiddenFields: {
    id: 'config.form.tools.showHiddenFields',
    defaultMessage: 'Show hidden fields',
    description: 'Label for Show hidden fields in form tools'
  },
  textInput: {
    id: 'config.form.tools.textInput',
    defaultMessage: 'Text input',
    description: 'Label for Text Input in form tools'
  },
  textAreaInput: {
    id: 'config.form.tools.textAreaInput',
    defaultMessage: 'Text area input',
    description: 'Label for Text area input in form tools'
  },
  numberInput: {
    id: 'config.form.tools.numberInput',
    defaultMessage: 'Number input',
    description: 'Label for Number input in form tools'
  },
  phoneNumberInput: {
    id: 'config.form.tools.phoneNumberInput',
    defaultMessage: 'Phone number input',
    description: 'Label for Phone number input in form tools'
  },
  heading: {
    id: 'config.form.tools.heading',
    defaultMessage: 'Heading',
    description: 'Label for Heading in form tools'
  },
  supportingCopy: {
    id: 'config.form.tools.supportingCopy',
    defaultMessage: 'Supporting copy',
    description: 'Label for Supporting copy in form tools'
  },
  addInputContent: {
    id: 'config.form.tools.addInputContent',
    defaultMessage: 'Add input/content',
    description: 'Label for Add input/content in form tools'
  },
  title: {
    id: 'config.form.title',
    defaultMessage: 'Declaration Forms',
    description: 'Title for Form Configuration Page'
  },
  previewDescription: {
    id: 'config.form.preview.description',
    defaultMessage:
      'These versions are available to review and test. Log in using the test users acounts for a  Field Agent, Registration Agent or Registrar to test your declaration form.',
    description: 'Description for preview tab'
  },
  publishedDescription: {
    id: 'config.form.published.description',
    defaultMessage:
      'Your pulished declaration forms will appear here. Once your configuration is published you will no longer be able to make changes.',
    description: 'Description for published tab'
  },
  publishedWarning: {
    id: 'config.form.published.warning',
    defaultMessage:
      'Nothing is currently published. Awaiting to be published: {events}',
    description: 'Warning for unpublished events'
  },
  contentKey: {
    id: 'config.form.tools.contentKey',
    defaultMessage: 'Content Key',
    description: 'Content key label for formTools'
  },
  certificateHandlebars: {
    id: 'config.form.tools.certificateHandlebars',
    defaultMessage: 'Certificate handlebars',
    description: 'Certificate handlebars label for formTools'
  },
  hideField: {
    id: 'config.form.tools.hideField',
    defaultMessage: 'Hide field',
    description: 'Hide field label for formTools'
  },
  requiredForRegistration: {
    id: 'config.form.tools.requiredForRegistration',
    defaultMessage: 'Required for registration',
    description: 'Required for registration label for formTools'
  },
  settingsTitle: {
    id: 'config.form.settings.title',
    defaultMessage: 'Settings',
    description: 'Title of the settings page'
  },
  introductionSettings: {
    id: 'config.form.introductionSettings',
    defaultMessage: 'Introduction page',
    description: 'Label for introduction page settings'
  },
  addressesSettings: {
    id: 'config.form.addressesSettings',
    defaultMessage: 'No. of addresses',
    description: 'Label for addresses settings'
  },
  enable: {
    id: 'config.form.settings.enable',
    defaultMessage: 'Enabled',
    description: 'Label for enable intorduction page settings'
  },
  disable: {
    id: 'config.form.settings.disable',
    defaultMessage: 'Disabled',
    description: 'Label for disable intorduction page settings'
  },
  introductionPageSettingsDialogTitle: {
    id: 'config.form.settings.introductionPage.dialogTitle',
    defaultMessage: 'Introduction page?',
    description: 'Title for intorduction page settings dialog'
  },
  introductionPageSettingsDialogDesc: {
    id: 'config.form.settings.introductionPage.dialogDesc',
    defaultMessage:
      'An introduction page can be used to describe the registration process to an informant.',
    description: 'Description for intorduction page settings dialog'
  },
  addressesSettingsDialogTitle: {
    id: 'config.form.settings.addresses.dialogTitle',
    defaultMessage: 'No. of addresses?',
    description: 'Title for addresses settings dialog'
  },
  addressesSettingsDialogDesc: {
    id: 'config.form.settings.addresses.dialogDesc',
    defaultMessage:
      'How many address do you want to capture for the parents, informant and deceased?',
    description: 'Description for addresses settings dialog'
  },
  showIntroductionPage: {
    id: 'config.form.settings.showIntroductionPage',
    defaultMessage: 'Show introduction page',
    description: 'Label for introduction page toggle settings'
  },
  introductionPageSuccessNotification: {
    id: 'config.form.settings.introductionPage.successNotification',
    defaultMessage: 'Introduction page has been {action}',
    description: 'Success notification label for introduction page settings'
  },
  noOfAddressesSuccessNotification: {
    id: 'config.form.settings.addresses.successNotification',
    defaultMessage: 'The number of address has been updated',
    description: 'Success notification label for number of addresses settings'
  },
  fieldGroup: {
    id: 'config.form.settings.fieldGroup',
    defaultMessage: 'Field Group',
    description: 'Success notification label for number of addresses settings'
  },
  documents: {
    id: 'config.form.settings.document',
    defaultMessage: 'Document',
    description: 'Success notification label for number of addresses settings'
  },
  list: {
    id: 'config.form.settings.list',
    defaultMessage: 'List',
    description: 'Success notification label for number of addresses settings'
  },
  paragraph: {
    id: 'config.form.settings.paragraph',
    defaultMessage: 'Paragraph',
    description: 'Success notification label for number of addresses settings'
  },
  imageUploader: {
    id: 'config.form.settings.imageUploader',
    defaultMessage: 'Image Uploader',
    description: 'Success notification label for number of addresses settings'
  },
  documentUploader: {
    id: 'config.form.settings.documentUploader',
    defaultMessage: 'Document Uploader',
    description: 'Success notification label for number of addresses settings'
  },
  simpleDocumentUploader: {
    id: 'config.form.settings.simpleDocumentUploader',
    defaultMessage: 'Simple document Uploader',
    description: 'Success notification label for number of addresses settings'
  },
  locationSearch: {
    id: 'config.form.settings.locationSearch',
    defaultMessage: 'Location Search',
    description: 'Success notification label for number of addresses settings'
  },
  warning: {
    id: 'config.form.settings.warning',
    defaultMessage: 'Warning',
    description: 'Success notification label for number of addresses settings'
  },
  link: {
    id: 'config.form.settings.link',
    defaultMessage: 'Link',
    description: 'Success notification label for number of addresses settings'
  },
  fetchButton: {
    id: 'config.form.settings.fetchButton',
    defaultMessage: 'Fetch Button',
    description: 'Success notification label for number of addresses settings'
  },
  tel: {
    id: 'config.form.settings.tel',
    defaultMessage: 'Phone Input',
    description: 'Success notification label for number of addresses settings'
  },
  selectWithOption: {
    id: 'config.form.settings.selectWithOption',
    defaultMessage: 'Select with Option',
    description: 'Success notification label for number of addresses settings'
  },
  selectWithDynamicOption: {
    id: 'config.form.settings.selectWithDynamicOption',
    defaultMessage: 'Select with dynamic option',
    description: 'Success notification label for number of addresses settings'
  },
  fieldWithDynamicDefinition: {
    id: 'config.form.settings.fieldWithDynamicDef',
    defaultMessage: 'Field with dynamic definition',
    description: 'Success notification label for number of addresses settings'
  },
  radioGroup: {
    id: 'config.form.settings.radioGroup',
    defaultMessage: 'Radio Group',
    description: 'Success notification label for number of addresses settings'
  },
  radioGroupWithNestedField: {
    id: 'config.form.settings.radioGroupWithNestedField',
    defaultMessage: 'Radio group with nested field',
    description: 'Success notification label for number of addresses settings'
  },
  informativeRadioGroup: {
    id: 'config.form.settings.informativeRadio',
    defaultMessage: 'Informative radio group',
    description: 'Success notification label for number of addresses settings'
  },
  checkboxGroup: {
    id: 'config.form.settings.checkbox',
    defaultMessage: 'Checkbox',
    description: 'Success notification label for number of addresses settings'
  },
  date: {
    id: 'config.form.settings.date',
    defaultMessage: 'Date input',
    description: 'Success notification label for number of addresses settings'
  },
  dynamicList: {
    id: 'config.form.settings.dynamicList',
    defaultMessage: 'Dynamic List',
    description: 'Success notification label for number of addresses settings'
  },
  statusChangeDelete: {
    id: 'config.form.statusChange.delete',
    defaultMessage:
      '{event} declaration form v{version} has been deleted successfully',
    description: 'Delete toast description for status change to deleted'
  },
  statusChangeError: {
    id: 'config.form.statusChange.error',
    defaultMessage: 'Something went wrong. Please try again',
    description: 'Error toast description for status change failure'
  },
  statusChangeInPreview: {
    id: 'config.form.statusChange.inPreview',
    defaultMessage: '{event} declaration form v{version} is now in preview',
    description: 'Success toast description for status change to inPreview'
  },
  statusChangePublish: {
    id: 'config.form.statusChange.publish',
    defaultMessage:
      '{event} declaration form v{version} successfully published',
    description: 'Success toast description for status change to inPreview'
  },
  draftLabel: {
    id: 'config.form.draft.label',
    defaultMessage: '{event} v{version}',
    description: 'FormDraft label'
  },
  previewDate: {
    id: 'config.form.preview.created',
    defaultMessage: 'Created {updatedAt, date, ::MMMM yyyy}',
    description: 'In preview draft created at label'
  },
  publishedDate: {
    id: 'config.form.publish.published',
    defaultMessage: 'Published {updatedAt, date, ::MMMM yyyy}',
    description: 'Published draft published at label'
  },
  saveDraftTitle: {
    id: 'config.form.draft.save.title',
    defaultMessage: 'Save draft?',
    description: 'Title for save draft modal'
  },
  saveDraftDescription: {
    id: 'config.form.draft.save.description',
    defaultMessage:
      'A version of this declaration form will be saved as a draft.',
    description: 'Description for save draft modal'
  },
  saveDraftCommentLabel: {
    id: 'config.form.draft.save.comment.label',
    defaultMessage: 'Description of changes',
    description: 'Comment area label for save draft modal'
  },
  saveDraftCommentError: {
    id: 'config.form.draft.save.comment.error',
    defaultMessage: 'You must provide a description of your changes',
    description: 'Comment area error message for save draft modal'
  },
  formConfigMobileModalTitle: {
    id: 'config.form.mobile.modal.title',
    defaultMessage: 'Configuration on mobile unavailble',
    description: 'Modal title for mobile form configuration'
  },
  formConfigMobileModalDesc: {
    id: 'config.form.mobile.modal.desc',
    defaultMessage:
      'Please use a laptop or desktop to configure a declaration form',
    description: 'Modal description for mobile form configuration'
  }
}

const draftStatusMessagesToDefine: Record<
  Exclude<DraftStatus, 'DRAFT' | 'DELETED'>,
  MessageDescriptor
> = {
  [DraftStatus.PREVIEW]: {
    id: 'config.form.status.preview',
    defaultMessage: 'In Preview',
    description: 'Label for in preview tab of form config page'
  },
  [DraftStatus.PUBLISHED]: {
    id: 'config.form.status.published',
    defaultMessage: 'Published',
    description: 'Label for published tab of form config page'
  }
}

const draftTabsMessagesToDefine: Record<
  Exclude<DraftStatus, 'DELETED'>,
  MessageDescriptor
> = {
  [DraftStatus.DRAFT]: {
    id: 'config.form.tab.drafts',
    defaultMessage: 'Drafts',
    description: 'Label for drafts tab of form config page'
  },
  [DraftStatus.PREVIEW]: {
    id: 'config.form.tab.inPreview',
    defaultMessage: 'In Preview',
    description: 'Label for in preview tab of form config page'
  },
  [DraftStatus.PUBLISHED]: {
    id: 'config.form.tab.published',
    defaultMessage: 'Published',
    description: 'Label for published tab of form config page'
  }
}

const actionsModalTitleMessagesToDefine: Record<Actions, MessageDescriptor> = {
  [Actions.PUBLISH]: {
    id: 'config.form.publish.confirmation.title',
    defaultMessage: 'Publish {event} form?',
    description: 'Title for publish confirmation'
  },
  [Actions.PREVIEW]: {
    id: 'config.form.preview.confirmation.title',
    defaultMessage: 'Preview {event} form?',
    description: 'Title for preview confirmation'
  },
  [Actions.EDIT]: {
    id: 'config.form.edit.confirmation.title',
    defaultMessage: 'Edit declaration form',
    description: 'Title for edit confirmation'
  },
  [Actions.DELETE]: {
    id: 'config.form.delete.confirmation.title',
    defaultMessage: 'Delete {event} draft?',
    description: 'Title for delete confirmation'
  }
}

const actionsModalDescriptionMessagesToDefine: Record<
  Actions,
  MessageDescriptor
> = {
  [Actions.PUBLISH]: {
    id: 'config.form.publish.confirmation.description',
    defaultMessage:
      'By publishing this declaration form you confirm that it is ready to be used by registration offices. You will not be able to make any future edits.',
    description: 'Description for publish confirmation'
  },
  [Actions.PREVIEW]: {
    id: 'config.form.preview.confirmation.description',
    defaultMessage:
      'This will make the form availble to test users. So that you can test the form and certificate',
    description: 'Description for preview confirmation'
  },
  [Actions.EDIT]: {
    id: 'config.form.edit.confirmation.description',
    defaultMessage:
      'This will make a new draft version for you to make updates. Your previewed form will revert to the default configuration.',
    description: 'Description for edit confirmation'
  },
  [Actions.DELETE]: {
    id: 'config.form.delete.confirmation.description',
    defaultMessage:
      'This will delete all draft versions and revert back to the default configuration.',
    description: 'Description for delete confirmation'
  }
}

type IActionMessage = Record<
  ActionStatus.ERROR | ActionStatus.COMPLETED | ActionStatus.PROCESSING,
  MessageDescriptor
>

const saveActionMessagesToDefine: IActionMessage = {
  [ActionStatus.ERROR]: {
    id: 'config.form.save.error',
    defaultMessage: 'Something went wrong. Please try again',
    description: 'Error notification label'
  },
  [ActionStatus.PROCESSING]: {
    id: 'config.form.save.inProgress',
    defaultMessage: 'Saving your new draft...',
    description: 'Save draft in progress notification label'
  },
  [ActionStatus.COMPLETED]: {
    id: 'config.form.save.success',
    defaultMessage: 'Draft saved successfully. Redirecting...',
    description: 'Save draft success notification label'
  }
}

const publishActionMessagesToDefine: IActionMessage = {
  [ActionStatus.ERROR]: {
    id: 'config.form.publish.error',
    defaultMessage: 'Something went wrong. Please try again',
    description: 'Publish error notification label'
  },
  [ActionStatus.PROCESSING]: {
    id: 'config.form.publish.inProgress',
    defaultMessage: 'Publishing your draft...',
    description: 'Publish draft in progress notification label'
  },
  [ActionStatus.COMPLETED]: {
    id: 'config.form.publish.success',
    defaultMessage: '{event} draft v{version} has been published successfully',
    description: 'Publish draft success notification label'
  }
}

const previewActionMessagesToDefine: IActionMessage = {
  [ActionStatus.ERROR]: {
    id: 'config.form.preview.error',
    defaultMessage: 'Something went wrong. Please try again',
    description: 'Preview error notification label'
  },
  [ActionStatus.PROCESSING]: {
    id: 'config.form.preview.inProgress',
    defaultMessage: 'Sending your draft in preview...',
    description: 'Preview draft in progress notification label'
  },
  [ActionStatus.COMPLETED]: {
    id: 'config.form.preview.success',
    defaultMessage: '{event} draft v{version} is now in preview',
    description: 'Preview draft success notification label'
  }
}

const deleteActionMessagesToDefine: IActionMessage = {
  [ActionStatus.ERROR]: {
    id: 'config.form.delete.error',
    defaultMessage: 'Something went wrong. Please try again',
    description: 'Delete error notification label'
  },
  [ActionStatus.PROCESSING]: {
    id: 'config.form.delete.inProgress',
    defaultMessage: 'Deleting your draft...',
    description: 'Delete draft in progress notification label'
  },
  [ActionStatus.COMPLETED]: {
    id: 'config.form.delete.success',
    defaultMessage: '{event} draft v{version} has been deleted successfully',
    description: 'Delete draft success notification label'
  }
}

const statusChangeActionMessagesToDefine = {
  [Actions.PREVIEW]: previewActionMessagesToDefine,
  [Actions.PUBLISH]: publishActionMessagesToDefine,
  [Actions.DELETE]: deleteActionMessagesToDefine,
  [Actions.EDIT]: deleteActionMessagesToDefine
}

export const messages: IFormConfigMessages = defineMessages(messagesToDefine)
export const navigationMessages = defineMessages(navigationMessagesToDefine)
export const draftStatusMessages = defineMessages(draftStatusMessagesToDefine)
export const draftTabsMessages = defineMessages(draftTabsMessagesToDefine)
export const actionsModalTitleMessages = defineMessages(
  actionsModalTitleMessagesToDefine
)
export const actionsModalDescriptionMessages = defineMessages(
  actionsModalDescriptionMessagesToDefine
)
export const saveActionMessages = defineMessages(saveActionMessagesToDefine)
export const statusChangeActionMessages = (action: Actions) =>
  defineMessages(statusChangeActionMessagesToDefine[action])<|MERGE_RESOLUTION|>--- conflicted
+++ resolved
@@ -57,7 +57,6 @@
   showIntroductionPage: MessageDescriptor
   introductionPageSuccessNotification: MessageDescriptor
   noOfAddressesSuccessNotification: MessageDescriptor
-<<<<<<< HEAD
   fieldGroup: MessageDescriptor
   documents: MessageDescriptor
   list: MessageDescriptor
@@ -79,10 +78,8 @@
   checkboxGroup: MessageDescriptor
   date: MessageDescriptor
   dynamicList: MessageDescriptor
-=======
   formConfigMobileModalTitle: MessageDescriptor
   formConfigMobileModalDesc: MessageDescriptor
->>>>>>> d289a4bd
 }
 
 type INavigationMessages = Record<
