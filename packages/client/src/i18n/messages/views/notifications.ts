--- conflicted
+++ resolved
@@ -21,11 +21,8 @@
   statusArchiving: MessageDescriptor
   statusRegistering: MessageDescriptor
   statusRejecting: MessageDescriptor
-<<<<<<< HEAD
   statusReinstating: MessageDescriptor
-=======
   statusRequestingCorrection: MessageDescriptor
->>>>>>> 26233fc6
   statusSubmitting: MessageDescriptor
   statusWaitingToBeArchived: MessageDescriptor
   statusWaitingToValidate: MessageDescriptor
@@ -83,17 +80,15 @@
     description: 'Label for application status Rejecting',
     id: 'regHome.outbox.statusRejecting'
   },
-<<<<<<< HEAD
   statusReinstating: {
     defaultMessage: 'Reinstating...',
     description: 'Label for application status Reinstating',
     id: 'regHome.outbox.statusReinstating'
-=======
+  },
   statusRequestingCorrection: {
     defaultMessage: 'Requesting correction...',
     description: 'Label for application status Requesting correction',
     id: 'regHome.outbox.statusRequestingCorrection'
->>>>>>> 26233fc6
   },
   statusSubmitting: {
     defaultMessage: 'Submitting...',
@@ -104,6 +99,11 @@
     defaultMessage: 'Waiting to be archived',
     description: 'Label for application status waiting to be archived',
     id: 'regHome.outbox.statusWaitingToBeArchived'
+  },
+  statusWaitingToBeReinstated: {
+    defaultMessage: 'Waiting to be reinstated',
+    description: 'Label for application status waiting to be reinstated',
+    id: 'regHome.outbox.statusWaitingToBeReinstated'
   },
   statusWaitingToValidate: {
     defaultMessage: 'Sending for approval',
