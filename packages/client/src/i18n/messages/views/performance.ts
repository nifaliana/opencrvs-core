--- conflicted
+++ resolved
@@ -25,6 +25,11 @@
   applicationsStartedFieldAgents: MessageDescriptor
   applicationsStartedHospitals: MessageDescriptor
   applicationsStartedOffices: MessageDescriptor
+  registrationRatesReportHeader: MessageDescriptor
+  registrationRatesReportSubHeader: MessageDescriptor
+  registrationRatesReportDescription: MessageDescriptor
+  birthRegistrationRatesReportHeader: MessageDescriptor
+  deathRegistrationRatesReportHeader: MessageDescriptor
 }
 
 const messagesToDefine: IPerformanceReportsMessages = {
@@ -64,7 +69,6 @@
     defaultMessage: 'Reports',
     description: 'Label for select option Reports'
   },
-<<<<<<< HEAD
   applicationsStartedTitle: {
     id: 'performance.reports.applicationsStarted.title',
     defaultMessage: 'Applications started',
@@ -95,7 +99,7 @@
     id: 'performance.reports.applicationsStarted.hospitals',
     defaultMessage: 'Hospitals (DHIS2)',
     description: 'Hospitals applications started title'
-=======
+  },
   registrationRatesReportHeader: {
     id: 'performance.report.registration.rates.header',
     defaultMessage: 'Registration rates',
@@ -122,7 +126,6 @@
     id: 'performance.report.registration.rates.death.header',
     defaultMessage: 'Death registration rate withing 45 days of event',
     description: 'Header for death registration rates report'
->>>>>>> 75516342
   }
 }
 
