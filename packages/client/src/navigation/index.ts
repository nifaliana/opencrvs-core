/*
 * This Source Code Form is subject to the terms of the Mozilla Public
 * License, v. 2.0. If a copy of the MPL was not distributed with this
 * file, You can obtain one at https://mozilla.org/MPL/2.0/.
 *
 * OpenCRVS is also distributed under the terms of the Civil Registration
 * & Healthcare Disclaimer located at http://opencrvs.org/license.
 *
 * Copyright (C) The OpenCRVS Authors. OpenCRVS and the OpenCRVS
 * graphic logo are (registered/a) trademark(s) of Plan International.
 */

import { UserSection, CorrectionSection } from '@client/forms'
import { Event } from '@client/utils/gateway'
import {
  CERTIFICATE_COLLECTOR,
  CREATE_USER,
  CREATE_USER_ON_LOCATION,
  CREATE_USER_SECTION,
<<<<<<< HEAD
  DRAFT_DEATH_FORM,
=======
>>>>>>> eb4e3e4a
  EVENT_INFO,
  EVENT_COMPLETENESS_RATES,
  HOME,
  PERFORMANCE_FIELD_AGENT_LIST,
  PERFORMANCE_HOME,
  ADVANCED_SEARCH,
  PRINT_CERTIFICATE_PAYMENT,
  REGISTRAR_HOME_TAB,
  REVIEW_CERTIFICATE,
  REVIEW_USER_DETAILS,
  REVIEW_USER_FORM,
  SEARCH,
  SEARCH_RESULT,
  SELECT_BIRTH_INFORMANT,
  SELECT_DEATH_INFORMANT,
  SELECT_VITAL_EVENT,
  SETTINGS,
  TEAM_SEARCH,
  VERIFY_COLLECTOR,
  WORKFLOW_STATUS,
  TEAM_USER_LIST,
  USER_PROFILE,
  CERTIFICATE_CONFIG,
  APPLICATION_CONFIG,
  CERTIFICATE_CORRECTION,
  VERIFY_CORRECTOR,
  DECLARATION_RECORD_AUDIT,
  REGISTRAR_HOME_TAB_PAGE,
  SYSTEM_LIST,
  VS_EXPORTS,
  VIEW_RECORD,
  ADVANCED_SEARCH_RESULT,
  PERFORMANCE_REGISTRATIONS_LIST,
  PERFORMANCE_LEADER_BOARDS,
  PERFORMANCE_STATISTICS,
  PERFORMANCE_DASHBOARD,
  USER_ROLES_CONFIG,
  ORGANISATIONS_INDEX,
  INFORMANT_NOTIFICATION,
  ISSUE_COLLECTOR,
  ISSUE_VERIFY_COLLECTOR,
  ISSUE_CERTIFICATE_PAYMENT
} from '@client/navigation/routes'
import {
  NATL_ADMIN_ROLES,
  NATIONAL_REGISTRAR_ROLES,
  PERFORMANCE_MANAGEMENT_ROLES,
  REGISTRAR_ROLES,
  SYS_ADMIN_ROLES
} from '@client/utils/constants'
import { IStatusMapping } from '@client/views/SysAdmin/Performance/reports/operational/StatusWiseDeclarationCountView'
import { CompletenessRateTime } from '@client/views/SysAdmin/Performance/utils'
import { ISearchLocation } from '@opencrvs/components/lib/LocationSearch'
import {
  goBack as back,
  push,
  replace,
  goForward as forward
} from 'connected-react-router'
import { stringify } from 'query-string'
import { Cmd, loop } from 'redux-loop'
import { IRecordAuditTabs } from '@client/views/RecordAudit/RecordAudit'
import { IWORKQUEUE_TABS } from '@client/components/interface/Navigation'
import startOfMonth from 'date-fns/startOfMonth'
import subMonths from 'date-fns/subMonths'
import { UserDetails } from '@client/utils/userUtils'

export interface IDynamicValues {
  [key: string]: any
}

export function formatUrl(url: string, props: { [key: string]: string }) {
  const formattedUrl = Object.keys(props).reduce(
    (str, key) => str.replace(`:${key}`, props[key]),
    url
  )
  return formattedUrl.endsWith('?') ? formattedUrl.slice(0, -1) : formattedUrl
}
export const GO_TO_PAGE = 'navigation/GO_TO_PAGE'
type GoToPageAction = {
  type: typeof GO_TO_PAGE
  payload: {
    pageRoute: string
    declarationId: string
    pageId: string
    groupId?: string
    event: string
    fieldNameHash?: string
    historyState?: IDynamicValues
  }
}

const GO_TO_REVIEW_USER_DETAILS = 'navigation/GO_TO_REVIEW_USER_DETAILS'
type GoToReviewUserDetails = {
  type: typeof GO_TO_REVIEW_USER_DETAILS
  payload: {
    userId: string
  }
}

const GO_TO_USER_PROFILE = 'navigation/GO_TO_USER_PROFILE'
type GoToUserProfile = {
  type: typeof GO_TO_USER_PROFILE
  payload: {
    userId: string
  }
}

export type Action = GoToPageAction | GoToReviewUserDetails | GoToUserProfile

export function goToBirthInformant(declarationId: string) {
  return push(
    formatUrl(SELECT_BIRTH_INFORMANT, {
      declarationId
    })
  )
}

export function goToDeathInformant(declarationId: string) {
  return push(
    formatUrl(SELECT_DEATH_INFORMANT, {
      declarationId
    })
  )
}

export function goToEventInfo(eventType: Event) {
  return push(formatUrl(EVENT_INFO, { eventType }))
}

export function goToEvents() {
  return push(SELECT_VITAL_EVENT)
}

export function goBack() {
  return back()
}

export function goForward() {
  return forward()
}

export function goToHome() {
  return push(HOME)
}

export function goToCertificateConfig() {
  return push(CERTIFICATE_CONFIG)
}

export function goToUserRolesConfig() {
  return push(USER_ROLES_CONFIG)
}

export function goToInformantNotification() {
  return push(INFORMANT_NOTIFICATION)
}

export function goToVSExport() {
  return push(VS_EXPORTS)
}

export function goToPerformanceStatistics() {
  return push(PERFORMANCE_STATISTICS, { isNavigatedInsideApp: true })
}
export function goToLeaderBoardsView() {
  return push(PERFORMANCE_LEADER_BOARDS, { isNavigatedInsideApp: true })
}
export function goToDashboardView() {
  return push(PERFORMANCE_DASHBOARD, { isNavigatedInsideApp: true })
}

export function goToAdvancedSearch() {
  return push(ADVANCED_SEARCH)
}

export function goToApplicationConfig() {
  return push(APPLICATION_CONFIG)
}

export function goToHomeTab(
  tabId: IWORKQUEUE_TABS,
  selectorId = '',
  pageId = 1
) {
  if (tabId === 'progress') {
    if (selectorId) {
      return push(
        formatUrl(REGISTRAR_HOME_TAB_PAGE, {
          tabId,
          selectorId,
          pageId: String(pageId)
        })
      )
    }
    return push(formatUrl(REGISTRAR_HOME_TAB, { tabId, selectorId }))
  }
  return push(
    formatUrl(REGISTRAR_HOME_TAB, { tabId, selectorId: String(pageId) })
  )
}

type searchedLocation = {
  selectedLocation: ISearchLocation
}

export function goToTeamSearch(searchedLocation?: searchedLocation) {
  return searchedLocation && searchedLocation.selectedLocation
    ? push(TEAM_SEARCH, { selectedLocation: searchedLocation.selectedLocation })
    : push(TEAM_SEARCH)
}

export function goToPerformanceHome(
  timeStart: Date = new Date(
    startOfMonth(subMonths(new Date(Date.now()), 11)).setHours(0, 0, 0, 0)
  ),
  timeEnd: Date = new Date(new Date(Date.now()).setHours(23, 59, 59, 999)),
  event?: Event,
  locationId?: string
) {
  return push({
    pathname: PERFORMANCE_HOME,
    search: stringify({
      locationId,
      event,
      timeStart: timeStart.toISOString(),
      timeEnd: timeEnd.toISOString()
    })
  })
}

export function goToTeamUserList(id: string) {
  return push({
    pathname: TEAM_USER_LIST,
    search: stringify({
      locationId: id
    })
  })
}

export function goToOrganizationList(locationId?: string | undefined | null) {
  return push(formatUrl(ORGANISATIONS_INDEX, { locationId: locationId ?? '' }))
}

export function goToSystemList() {
  return push(SYSTEM_LIST)
}

export function goToSearchResult(
  searchText: string,
  searchType: string,
  mobile?: boolean
) {
  return mobile
    ? replace(
        formatUrl(SEARCH_RESULT, {
          searchText,
          searchType
        })
      )
    : push(
        formatUrl(SEARCH_RESULT, {
          searchText,
          searchType
        })
      )
}

export function goToAdvancedSearchResult(mobile?: boolean) {
  return push(formatUrl(ADVANCED_SEARCH_RESULT, {}))
}

export function goToSearch() {
  return push(SEARCH)
}

export function goToDeclarationRecordAudit(
  tab: IRecordAuditTabs,
  declarationId: string
) {
  return push(formatUrl(DECLARATION_RECORD_AUDIT, { tab, declarationId }))
}

export function goToPrintCertificate(
  registrationId: string,
  event: string,
  groupId?: string
) {
  return push(
    formatUrl(CERTIFICATE_COLLECTOR, {
      registrationId: registrationId.toString(),
      eventType: event.toLowerCase().toString(),
      groupId: groupId || 'certCollector'
    })
  )
}

export function goToIssueCertificate(
  registrationId: string,
  pageId = 'collector'
) {
  return push(
    formatUrl(ISSUE_COLLECTOR, {
      registrationId: registrationId.toString(),
      pageId: pageId
    })
  )
}

export function goToVerifyIssueCollector(
  registrationId: string,
  event: string,
  collector: string
) {
  return push(
    formatUrl(ISSUE_VERIFY_COLLECTOR, {
      registrationId: registrationId.toString(),
      eventType: event.toLowerCase().toString(),
      collector: collector.toLowerCase().toString()
    })
  )
}

export function goToViewRecordPage(declarationId: string) {
  return push(
    formatUrl(VIEW_RECORD, {
      declarationId
    })
  )
}

export function goToCertificateCorrection(
  declarationId: string,
  pageId: CorrectionSection
) {
  return push(
    formatUrl(CERTIFICATE_CORRECTION, {
      declarationId: declarationId.toString(),
      pageId: pageId.toString()
    })
  )
}

export function goToVerifyCorrector(declarationId: string, corrector: string) {
  return push(
    formatUrl(VERIFY_CORRECTOR, {
      declarationId: declarationId.toString(),
      corrector: corrector.toLowerCase().toString()
    })
  )
}

export function goToReviewCertificate(registrationId: string, event: Event) {
  return push(
    formatUrl(REVIEW_CERTIFICATE, {
      registrationId: registrationId.toString(),
      eventType: event
    }),
    { isNavigatedInsideApp: true }
  )
}

export function goToVerifyCollector(
  registrationId: string,
  event: string,
  collector: string
) {
  return push(
    formatUrl(VERIFY_COLLECTOR, {
      registrationId: registrationId.toString(),
      eventType: event.toLowerCase().toString(),
      collector: collector.toLowerCase().toString()
    })
  )
}

export function goToPrintCertificatePayment(
  registrationId: string,
  event: Event
) {
  return push(
    formatUrl(PRINT_CERTIFICATE_PAYMENT, {
      registrationId: registrationId.toString(),
      eventType: event
    })
  )
}

export function goToIssueCertificatePayment(
  registrationId: string,
  event: Event
) {
  return push(
    formatUrl(ISSUE_CERTIFICATE_PAYMENT, {
      registrationId: registrationId.toString(),
      eventType: event
    })
  )
}

<<<<<<< HEAD
export function goToDeathRegistration(declarationId: string) {
  return push(
    formatUrl(DRAFT_DEATH_FORM, { declarationId: declarationId.toString() })
  )
}

export function goToSysAdminHomeTab(tabId: string) {
  return {
    type: GO_TO_SYS_ADMIN_HOME,
    payload: { tabId }
  }
}

=======
export function goToFormConfigWizard(event: Event, section: WizardSection) {
  return push(
    formatUrl(FORM_CONFIG_WIZARD, {
      event: event,
      section: section
    })
  )
}

>>>>>>> eb4e3e4a
export function goToSettings() {
  return push(SETTINGS)
}

export function goToCreateNewUser() {
  return push(CREATE_USER)
}

export function goToCreateNewUserWithLocationId(locationId: string) {
  return push(formatUrl(CREATE_USER_ON_LOCATION, { locationId }))
}

export function goToCompletenessRates(
  eventType: Event,
  locationId: string | undefined,
  timeStart: Date,
  timeEnd: Date,
  time = CompletenessRateTime.WithinTarget
) {
  return push({
    pathname: formatUrl(EVENT_COMPLETENESS_RATES, { eventType }),
    search: stringify(
      locationId
        ? {
            locationId,
            timeStart: timeStart.toISOString(),
            timeEnd: timeEnd.toISOString(),
            time
          }
        : {
            timeStart: timeStart.toISOString(),
            timeEnd: timeEnd.toISOString(),
            time
          }
    )
  })
}

export function goToFieldAgentList(
  timeStart: string,
  timeEnd: string,
  locationId?: string,
  event?: string
) {
  return push({
    pathname: PERFORMANCE_FIELD_AGENT_LIST,
    search: stringify({
      event,
      locationId,
      timeStart,
      timeEnd
    })
  })
}

export function goToRegistrationsList(
  timeStart: string,
  timeEnd: string,
  locationId?: string,
  event?: string,
  filterBy?: string,
  currentPageNumber?: number
) {
  return push({
    pathname: PERFORMANCE_REGISTRATIONS_LIST,
    search: stringify({
      locationId,
      timeStart,
      timeEnd,
      event,
      filterBy,
      currentPageNumber
    })
  })
}

export function goToWorkflowStatus(
  locationId: string,
  timeStart: Date,
  timeEnd: Date,
  status?: keyof IStatusMapping,
  event?: Event
) {
  return push({
    pathname: WORKFLOW_STATUS,
    search: stringify({
      locationId,
      status,
      event
    }),
    state: {
      timeStart,
      timeEnd
    }
  })
}
export function goToReviewUserDetails(userId: string): GoToReviewUserDetails {
  return {
    type: GO_TO_REVIEW_USER_DETAILS,
    payload: {
      userId
    }
  }
}

export function goToUserProfile(userId: string): GoToUserProfile {
  return {
    type: GO_TO_USER_PROFILE,
    payload: {
      userId
    }
  }
}

const GO_TO_CREATE_USER_SECTION = 'navigation/GO_TO_CREATE_USER_SECTION'
type GoToCreateUserSection = {
  type: typeof GO_TO_CREATE_USER_SECTION
  payload: {
    sectionId: string
    nextGroupId: string
    userFormFieldNameHash?: string
    formHistoryState?: IDynamicValues
  }
}

const GO_TO_USER_REVIEW_FORM = 'navigation/GO_TO_USER_REVIEW_FORM'
type GoToUserReviewForm = {
  type: typeof GO_TO_USER_REVIEW_FORM
  payload: {
    userId: string
    sectionId: string
    nextGroupId: string
    userFormFieldNameHash?: string
    formHistoryState?: IDynamicValues
  }
}

export function goToCreateUserSection(
  sectionId: string,
  nextGroupId: string,
  fieldNameHash?: string,
  historyState?: IDynamicValues
): GoToCreateUserSection {
  return {
    type: GO_TO_CREATE_USER_SECTION,
    payload: {
      sectionId,
      nextGroupId,
      userFormFieldNameHash: fieldNameHash,
      formHistoryState: historyState
    }
  }
}

export function goToUserReviewForm(
  userId: string,
  sectionId: string,
  nextGroupId: string,
  fieldNameHash?: string,
  historyState?: IDynamicValues
): GoToUserReviewForm {
  return {
    type: GO_TO_USER_REVIEW_FORM,
    payload: {
      userId,
      sectionId,
      nextGroupId,
      userFormFieldNameHash: fieldNameHash,
      formHistoryState: historyState
    }
  }
}

export function goToPageGroup(
  pageRoute: string,
  declarationId: string,
  pageId: string,
  groupId: string,
  event: string,
  fieldNameHash?: string,
  historyState?: IDynamicValues
) {
  return {
    type: GO_TO_PAGE,
    payload: {
      declarationId,
      pageId,
      groupId,
      event,
      fieldNameHash,
      pageRoute,
      historyState
    }
  }
}

export function goToPage(
  pageRoute: string,
  declarationId: string,
  pageId: string,
  event: string,
  fieldNameHash?: string,
  historyState?: IDynamicValues
) {
  return {
    type: GO_TO_PAGE,
    payload: {
      declarationId,
      pageId,
      event,
      fieldNameHash,
      pageRoute,
      historyState
    }
  }
}

export function getDefaultPerformanceLocationId(userDetails: UserDetails) {
  const role = userDetails?.systemRole
  const primaryOfficeId = userDetails.primaryOffice?.id
  if (role) {
    if (REGISTRAR_ROLES.includes(role) || SYS_ADMIN_ROLES.includes(role)) {
      return primaryOfficeId
    } else if (
      NATL_ADMIN_ROLES.includes(role) ||
      NATIONAL_REGISTRAR_ROLES.includes(role) ||
      PERFORMANCE_MANAGEMENT_ROLES.includes(role)
    ) {
      return // country wide
    }
  }
  throw new Error(
    `Performance view no default location selected for role: ${role}`
  )
}

export function goToPerformanceView(userDetails: UserDetails) {
  return goToPerformanceHome(
    undefined,
    undefined,
    undefined,
    getDefaultPerformanceLocationId(userDetails)
  )
}

export function goToTeamView(userDetails: UserDetails) {
  if (userDetails && userDetails.systemRole) {
    return goToTeamUserList(
      (userDetails.primaryOffice && userDetails.primaryOffice.id) || ''
    )
  }
}

export function goToOrganisationView(userDetails: UserDetails) {
  return goToOrganizationList()
}

export type INavigationState = undefined

export function navigationReducer(state: INavigationState, action: any) {
  switch (action.type) {
    case GO_TO_PAGE:
      const {
        fieldNameHash,
        declarationId,
        pageId,
        groupId,
        event,
        pageRoute,
        historyState
      } = action.payload
      return loop(
        state,
        Cmd.action(
          push(
            formatUrl(pageRoute, {
              declarationId: declarationId.toString(),
              pageId,
              groupId,
              event
            }) + (fieldNameHash ? `#${fieldNameHash}` : ''),
            historyState
          )
        )
      )
    case GO_TO_CREATE_USER_SECTION:
      const {
        sectionId,
        nextGroupId,
        userFormFieldNameHash,
        formHistoryState
      } = action.payload
      return loop(
        state,
        Cmd.action(
          push(
            formatUrl(CREATE_USER_SECTION, {
              sectionId,
              groupId: nextGroupId
            }) + (userFormFieldNameHash ? `#${userFormFieldNameHash}` : ''),
            formHistoryState
          )
        )
      )
    case GO_TO_USER_REVIEW_FORM:
      return loop(
        state,
        Cmd.action(
          push(
            formatUrl(REVIEW_USER_FORM, {
              userId: action.payload.userId,
              sectionId: action.payload.sectionId,
              groupId: action.payload.nextGroupId
            }) +
              (action.payload.userFormFieldNameHash
                ? `#${action.payload.userFormFieldNameHash}`
                : ''),
            action.payload.formHistoryState
          )
        )
      )
    case GO_TO_REVIEW_USER_DETAILS:
      return loop(
        state,
        Cmd.action(
          push(
            formatUrl(REVIEW_USER_DETAILS, {
              userId: action.payload.userId,
              sectionId: UserSection.Preview
            })
          )
        )
      )
    case GO_TO_USER_PROFILE:
      return loop(
        state,
        Cmd.action(
          push(
            formatUrl(USER_PROFILE, {
              userId: action.payload.userId
            })
          )
        )
      )
  }
}<|MERGE_RESOLUTION|>--- conflicted
+++ resolved
@@ -17,10 +17,7 @@
   CREATE_USER,
   CREATE_USER_ON_LOCATION,
   CREATE_USER_SECTION,
-<<<<<<< HEAD
   DRAFT_DEATH_FORM,
-=======
->>>>>>> eb4e3e4a
   EVENT_INFO,
   EVENT_COMPLETENESS_RATES,
   HOME,
@@ -421,7 +418,6 @@
   )
 }
 
-<<<<<<< HEAD
 export function goToDeathRegistration(declarationId: string) {
   return push(
     formatUrl(DRAFT_DEATH_FORM, { declarationId: declarationId.toString() })
@@ -435,17 +431,6 @@
   }
 }
 
-=======
-export function goToFormConfigWizard(event: Event, section: WizardSection) {
-  return push(
-    formatUrl(FORM_CONFIG_WIZARD, {
-      event: event,
-      section: section
-    })
-  )
-}
-
->>>>>>> eb4e3e4a
 export function goToSettings() {
   return push(SETTINGS)
 }
