--- conflicted
+++ resolved
@@ -51,14 +51,10 @@
   FORM_CONFIG_WIZARD,
   FORM_CONFIG_HOME,
   REGISTRAR_HOME_TAB_PAGE,
-<<<<<<< HEAD
   VIEW_RECORD,
-  ADVANCED_SEARCH_RESULT
-=======
+  ADVANCED_SEARCH_RESULT,
   PERFORMANCE_REGISTRATIONS_LIST,
-  VS_EXPORTS,
-  VIEW_RECORD
->>>>>>> 9c3033a0
+  VS_EXPORTS
 } from '@client/navigation/routes'
 import {
   NATL_ADMIN_ROLES,
