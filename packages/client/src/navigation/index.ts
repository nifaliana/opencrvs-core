/*
 * This Source Code Form is subject to the terms of the Mozilla Public
 * License, v. 2.0. If a copy of the MPL was not distributed with this
 * file, You can obtain one at https://mozilla.org/MPL/2.0/.
 *
 * OpenCRVS is also distributed under the terms of the Civil Registration
 * & Healthcare Disclaimer located at http://opencrvs.org/license.
 *
 * Copyright (C) The OpenCRVS Authors. OpenCRVS and the OpenCRVS
 * graphic logo are (registered/a) trademark(s) of Plan International.
 */

import { UserSection, CorrectionSection, WizardSection } from '@client/forms'
import { Event } from '@client/utils/gateway'
import {
  CERTIFICATE_COLLECTOR,
  CREATE_USER,
  CREATE_USER_ON_LOCATION,
  CREATE_USER_SECTION,
  DRAFT_BIRTH_INFORMANT_FORM,
  DRAFT_BIRTH_PARENT_FORM,
  DRAFT_DEATH_FORM,
  EVENT_INFO,
  EVENT_COMPLETENESS_RATES,
  HOME,
  PERFORMANCE_FIELD_AGENT_LIST,
  PERFORMANCE_HOME,
  ADVANCED_SEARCH,
  PRINT_CERTIFICATE_PAYMENT,
  REGISTRAR_HOME_TAB,
  REVIEW_CERTIFICATE,
  REVIEW_USER_DETAILS,
  REVIEW_USER_FORM,
  SEARCH,
  SEARCH_RESULT,
  SELECT_BIRTH_INFORMANT,
  SELECT_DEATH_INFORMANT,
  SELECT_VITAL_EVENT,
  SETTINGS,
  SYS_ADMIN_HOME_TAB,
  TEAM_SEARCH,
  VERIFY_COLLECTOR,
  WORKFLOW_STATUS,
  TEAM_USER_LIST,
  USER_PROFILE,
  CERTIFICATE_CONFIG,
  APPLICATION_CONFIG,
  CERTIFICATE_CORRECTION,
  VERIFY_CORRECTOR,
  DECLARATION_RECORD_AUDIT,
  FORM_CONFIG_WIZARD,
  FORM_CONFIG_HOME,
  REGISTRAR_HOME_TAB_PAGE,
  SYSTEM_LIST,
  VS_EXPORTS,
  VIEW_RECORD,
  ADVANCED_SEARCH_RESULT,
  PERFORMANCE_REGISTRATIONS_LIST,
<<<<<<< HEAD
  PERFORMANCE_LEADER_BOARDS,
  PERFORMANCE_STATISTICS, PERFORMANCE_DASHBOARD
=======
  USER_ROLES_CONFIG,
  ORGANISATIONS_INDEX,
  INFORMANT_NOTIFICATION
>>>>>>> e885dba3
} from '@client/navigation/routes'
import {
  NATL_ADMIN_ROLES,
  NATIONAL_REGISTRAR_ROLES,
  PERFORMANCE_MANAGEMENT_ROLES,
  REGISTRAR_ROLES,
  SYS_ADMIN_ROLES
} from '@client/utils/constants'
import { IStatusMapping } from '@client/views/SysAdmin/Performance/reports/operational/StatusWiseDeclarationCountView'
import { CompletenessRateTime } from '@client/views/SysAdmin/Performance/utils'
import { ISearchLocation } from '@opencrvs/components/lib/LocationSearch'
import {
  goBack as back,
  push,
  replace,
  goForward as forward
} from 'connected-react-router'
import { stringify } from 'query-string'
import { Cmd, loop } from 'redux-loop'
import { IRecordAuditTabs } from '@client/views/RecordAudit/RecordAudit'
import { IWORKQUEUE_TABS } from '@client/components/interface/Navigation'
import startOfMonth from 'date-fns/startOfMonth'
import subMonths from 'date-fns/subMonths'
import { UserDetails } from '@client/utils/userUtils'

export interface IDynamicValues {
  [key: string]: any
}

export function formatUrl(url: string, props: { [key: string]: string }) {
  const formattedUrl = Object.keys(props).reduce(
    (str, key) => str.replace(`:${key}`, props[key]),
    url
  )
  return formattedUrl.endsWith('?') ? formattedUrl.slice(0, -1) : formattedUrl
}
export const GO_TO_PAGE = 'navigation/GO_TO_PAGE'
type GoToPageAction = {
  type: typeof GO_TO_PAGE
  payload: {
    pageRoute: string
    declarationId: string
    pageId: string
    groupId?: string
    event: string
    fieldNameHash?: string
    historyState?: IDynamicValues
  }
}

export const GO_TO_REVIEW_USER_DETAILS = 'navigation/GO_TO_REVIEW_USER_DETAILS'
type GoToReviewUserDetails = {
  type: typeof GO_TO_REVIEW_USER_DETAILS
  payload: {
    userId: string
  }
}

export const GO_TO_USER_PROFILE = 'navigation/GO_TO_USER_PROFILE'
type GoToUserProfile = {
  type: typeof GO_TO_USER_PROFILE
  payload: {
    userId: string
  }
}

export type Action =
  | GoToPageAction
  | GoToSysAdminHome
  | GoToReviewUserDetails
  | GoToUserProfile
export const GO_TO_SYS_ADMIN_HOME = 'navigation/GO_TO_SYS_ADMIN_HOME'
type GoToSysAdminHome = {
  type: typeof GO_TO_SYS_ADMIN_HOME
  payload: {
    tabId: string
  }
}

export function goToBirthInformant(declarationId: string) {
  return push(
    formatUrl(SELECT_BIRTH_INFORMANT, {
      declarationId
    })
  )
}

export function goToDeathInformant(declarationId: string) {
  return push(
    formatUrl(SELECT_DEATH_INFORMANT, {
      declarationId
    })
  )
}

export function goToEventInfo(eventType: Event) {
  return push(formatUrl(EVENT_INFO, { eventType }))
}

export function goToEvents() {
  return push(SELECT_VITAL_EVENT)
}

export function goBack() {
  return back()
}

export function goForward() {
  return forward()
}

export function goToHome() {
  return push(HOME)
}

export function goToCertificateConfig() {
  return push(CERTIFICATE_CONFIG)
}

export function goToUserRolesConfig() {
  return push(USER_ROLES_CONFIG)
}

export function goToInformantNotification() {
  return push(INFORMANT_NOTIFICATION)
}

export function goToVSExport() {
  return push(VS_EXPORTS)
}

export function goToPerformanceStatistics() {
  return push(PERFORMANCE_STATISTICS)
}
export function goToLeaderBoardsView() {
  return push(PERFORMANCE_LEADER_BOARDS)
}
export function goToDashboardView() {
  return push(PERFORMANCE_DASHBOARD)
}

export function goToAdvancedSearch() {
  return push(ADVANCED_SEARCH)
}

export function goToFormConfigHome() {
  return push(FORM_CONFIG_HOME)
}

export function goToApplicationConfig() {
  return push(APPLICATION_CONFIG)
}

export function goToHomeTab(
  tabId: IWORKQUEUE_TABS,
  selectorId = '',
  pageId = 1
) {
  if (tabId === 'progress') {
    if (selectorId) {
      return push(
        formatUrl(REGISTRAR_HOME_TAB_PAGE, {
          tabId,
          selectorId,
          pageId: String(pageId)
        })
      )
    }
    return push(formatUrl(REGISTRAR_HOME_TAB, { tabId, selectorId }))
  }
  return push(
    formatUrl(REGISTRAR_HOME_TAB, { tabId, selectorId: String(pageId) })
  )
}

type searchedLocation = {
  selectedLocation: ISearchLocation
}

export function goToTeamSearch(searchedLocation?: searchedLocation) {
  return searchedLocation && searchedLocation.selectedLocation
    ? push(TEAM_SEARCH, { selectedLocation: searchedLocation.selectedLocation })
    : push(TEAM_SEARCH)
}

export function goToPerformanceHome(
  timeStart: Date = new Date(
    startOfMonth(subMonths(new Date(Date.now()), 11)).setHours(0, 0, 0, 0)
  ),
  timeEnd: Date = new Date(new Date(Date.now()).setHours(23, 59, 59)),
  event?: Event,
  locationId?: string
) {
  return push({
    pathname: PERFORMANCE_HOME,
    search: stringify({
      locationId,
      event,
      timeStart: timeStart.toISOString(),
      timeEnd: timeEnd.toISOString()
    })
  })
}

export function goToTeamUserList(id: string) {
  return push({
    pathname: TEAM_USER_LIST,
    search: stringify({
      locationId: id
    })
  })
}

export function goToOrganizationList(locationId?: string | undefined | null) {
  return push(formatUrl(ORGANISATIONS_INDEX, { locationId: locationId ?? '' }))
}

export function goToSystemList() {
  return push(SYSTEM_LIST)
}

export function goToSearchResult(
  searchText: string,
  searchType: string,
  mobile?: boolean
) {
  return mobile
    ? replace(
        formatUrl(SEARCH_RESULT, {
          searchText,
          searchType
        })
      )
    : push(
        formatUrl(SEARCH_RESULT, {
          searchText,
          searchType
        })
      )
}

export function goToAdvancedSearchResult(mobile?: boolean) {
  return push(formatUrl(ADVANCED_SEARCH_RESULT, {}))
}

export function goToSearch() {
  return push(SEARCH)
}

export function goToDeclarationRecordAudit(
  tab: IRecordAuditTabs,
  declarationId: string
) {
  return push(formatUrl(DECLARATION_RECORD_AUDIT, { tab, declarationId }))
}

export function goToBirthRegistrationAsParent(declarationId: string) {
  return push(
    formatUrl(DRAFT_BIRTH_PARENT_FORM, {
      declarationId: declarationId.toString()
    })
  )
}
export function goToDeclarationContact(informant: string) {
  return push(
    formatUrl(DRAFT_BIRTH_INFORMANT_FORM, {
      informant: informant.toString()
    })
  )
}

export function goToPrintCertificate(
  registrationId: string,
  event: string,
  groupId?: string
) {
  return push(
    formatUrl(CERTIFICATE_COLLECTOR, {
      registrationId: registrationId.toString(),
      eventType: event.toLowerCase().toString(),
      groupId: groupId || 'certCollector'
    })
  )
}

export function goToViewRecordPage(declarationId: string) {
  return push(
    formatUrl(VIEW_RECORD, {
      declarationId
    })
  )
}

export function goToCertificateCorrection(
  declarationId: string,
  pageId: CorrectionSection
) {
  return push(
    formatUrl(CERTIFICATE_CORRECTION, {
      declarationId: declarationId.toString(),
      pageId: pageId.toString()
    })
  )
}

export function goToVerifyCorrector(declarationId: string, corrector: string) {
  return push(
    formatUrl(VERIFY_CORRECTOR, {
      declarationId: declarationId.toString(),
      corrector: corrector.toLowerCase().toString()
    })
  )
}

export function goToReviewCertificate(registrationId: string, event: Event) {
  return push(
    formatUrl(REVIEW_CERTIFICATE, {
      registrationId: registrationId.toString(),
      eventType: event
    }),
    { isNavigatedInsideApp: true }
  )
}

export function goToVerifyCollector(
  registrationId: string,
  event: string,
  collector: string
) {
  return push(
    formatUrl(VERIFY_COLLECTOR, {
      registrationId: registrationId.toString(),
      eventType: event.toLowerCase().toString(),
      collector: collector.toLowerCase().toString()
    })
  )
}

export function goToPrintCertificatePayment(
  registrationId: string,
  event: Event
) {
  return push(
    formatUrl(PRINT_CERTIFICATE_PAYMENT, {
      registrationId: registrationId.toString(),
      eventType: event
    })
  )
}

export function goToDeathRegistration(declarationId: string) {
  return push(
    formatUrl(DRAFT_DEATH_FORM, { declarationId: declarationId.toString() })
  )
}

export function goToFormConfigWizard(event: Event, section: WizardSection) {
  return push(
    formatUrl(FORM_CONFIG_WIZARD, {
      event: event,
      section: section
    })
  )
}

export function goToSysAdminHomeTab(tabId: string) {
  return {
    type: GO_TO_SYS_ADMIN_HOME,
    payload: { tabId }
  }
}

export function goToSettings() {
  return push(SETTINGS)
}

export function goToCreateNewUser() {
  return push(CREATE_USER)
}

export function goToCreateNewUserWithLocationId(locationId: string) {
  return push(formatUrl(CREATE_USER_ON_LOCATION, { locationId }))
}

export function goToCompletenessRates(
  eventType: Event,
  locationId: string | undefined,
  timeStart: Date,
  timeEnd: Date,
  time = CompletenessRateTime.WithinTarget
) {
  return push({
    pathname: formatUrl(EVENT_COMPLETENESS_RATES, { eventType }),
    search: stringify(
      locationId
        ? {
            locationId,
            timeStart: timeStart.toISOString(),
            timeEnd: timeEnd.toISOString(),
            time
          }
        : {
            timeStart: timeStart.toISOString(),
            timeEnd: timeEnd.toISOString(),
            time
          }
    )
  })
}

export function goToFieldAgentList(
  timeStart: string,
  timeEnd: string,
  locationId?: string
) {
  return push({
    pathname: PERFORMANCE_FIELD_AGENT_LIST,
    search: stringify({
      locationId,
      timeStart,
      timeEnd
    })
  })
}

export function goToRegistrationsList(
  timeStart: string,
  timeEnd: string,
  locationId?: string,
  event?: string,
  filterBy?: string,
  currentPageNumber?: number
) {
  return push({
    pathname: PERFORMANCE_REGISTRATIONS_LIST,
    search: stringify({
      locationId,
      timeStart,
      timeEnd,
      event,
      filterBy,
      currentPageNumber
    })
  })
}

export function goToWorkflowStatus(
  locationId: string,
  timeStart: Date,
  timeEnd: Date,
  status?: keyof IStatusMapping,
  event?: Event
) {
  return push({
    pathname: WORKFLOW_STATUS,
    search: stringify({
      locationId,
      status,
      event
    }),
    state: {
      timeStart,
      timeEnd
    }
  })
}
export function goToReviewUserDetails(userId: string): GoToReviewUserDetails {
  return {
    type: GO_TO_REVIEW_USER_DETAILS,
    payload: {
      userId
    }
  }
}

export function goToUserProfile(userId: string): GoToUserProfile {
  return {
    type: GO_TO_USER_PROFILE,
    payload: {
      userId
    }
  }
}

export const GO_TO_CREATE_USER_SECTION = 'navigation/GO_TO_CREATE_USER_SECTION'
type GoToCreateUserSection = {
  type: typeof GO_TO_CREATE_USER_SECTION
  payload: {
    sectionId: string
    nextGroupId: string
    userFormFieldNameHash?: string
    formHistoryState?: IDynamicValues
  }
}

export const GO_TO_USER_REVIEW_FORM = 'navigation/GO_TO_USER_REVIEW_FORM'
type GoToUserReviewForm = {
  type: typeof GO_TO_USER_REVIEW_FORM
  payload: {
    userId: string
    sectionId: string
    nextGroupId: string
    userFormFieldNameHash?: string
    formHistoryState?: IDynamicValues
  }
}

export function goToCreateUserSection(
  sectionId: string,
  nextGroupId: string,
  fieldNameHash?: string,
  historyState?: IDynamicValues
): GoToCreateUserSection {
  return {
    type: GO_TO_CREATE_USER_SECTION,
    payload: {
      sectionId,
      nextGroupId,
      userFormFieldNameHash: fieldNameHash,
      formHistoryState: historyState
    }
  }
}

export function goToUserReviewForm(
  userId: string,
  sectionId: string,
  nextGroupId: string,
  fieldNameHash?: string,
  historyState?: IDynamicValues
): GoToUserReviewForm {
  return {
    type: GO_TO_USER_REVIEW_FORM,
    payload: {
      userId,
      sectionId,
      nextGroupId,
      userFormFieldNameHash: fieldNameHash,
      formHistoryState: historyState
    }
  }
}

export function goToPageGroup(
  pageRoute: string,
  declarationId: string,
  pageId: string,
  groupId: string,
  event: string,
  fieldNameHash?: string,
  historyState?: IDynamicValues
) {
  return {
    type: GO_TO_PAGE,
    payload: {
      declarationId,
      pageId,
      groupId,
      event,
      fieldNameHash,
      pageRoute,
      historyState
    }
  }
}

export function goToPage(
  pageRoute: string,
  declarationId: string,
  pageId: string,
  event: string,
  fieldNameHash?: string,
  historyState?: IDynamicValues
) {
  return {
    type: GO_TO_PAGE,
    payload: {
      declarationId,
      pageId,
      event,
      fieldNameHash,
      pageRoute,
      historyState
    }
  }
}

export function getDefaultPerformanceLocationId(userDetails: UserDetails) {
  const role = userDetails?.systemRole
  const primaryOfficeId = userDetails.primaryOffice?.id
  if (role) {
    if (REGISTRAR_ROLES.includes(role) || SYS_ADMIN_ROLES.includes(role)) {
      return primaryOfficeId
    } else if (
      NATL_ADMIN_ROLES.includes(role) ||
      NATIONAL_REGISTRAR_ROLES.includes(role) ||
      PERFORMANCE_MANAGEMENT_ROLES.includes(role)
    ) {
      return // country wide
    }
  }
  throw new Error(
    `Performance view no default location selected for role: ${role}`
  )
}

export function goToPerformanceView(userDetails: UserDetails) {
  return goToPerformanceHome(
    undefined,
    undefined,
    undefined,
    getDefaultPerformanceLocationId(userDetails)
  )
}

export function goToTeamView(userDetails: UserDetails) {
  if (userDetails && userDetails.systemRole) {
    return goToTeamUserList(
      (userDetails.primaryOffice && userDetails.primaryOffice.id) || ''
    )
  }
}

export function goToOrganisationView(userDetails: UserDetails) {
  return goToOrganizationList()
}

export type INavigationState = undefined

export function navigationReducer(state: INavigationState, action: any) {
  switch (action.type) {
    case GO_TO_PAGE:
      const {
        fieldNameHash,
        declarationId,
        pageId,
        groupId,
        event,
        pageRoute,
        historyState
      } = action.payload
      return loop(
        state,
        Cmd.action(
          push(
            formatUrl(pageRoute, {
              declarationId: declarationId.toString(),
              pageId,
              groupId,
              event
            }) + (fieldNameHash ? `#${fieldNameHash}` : ''),
            historyState
          )
        )
      )
    case GO_TO_SYS_ADMIN_HOME:
      const { tabId: SysAdminHomeTabId } = action.payload
      return loop(
        state,
        Cmd.action(
          push(formatUrl(SYS_ADMIN_HOME_TAB, { tabId: SysAdminHomeTabId }))
        )
      )
    case GO_TO_CREATE_USER_SECTION:
      const {
        sectionId,
        nextGroupId,
        userFormFieldNameHash,
        formHistoryState
      } = action.payload
      return loop(
        state,
        Cmd.action(
          push(
            formatUrl(CREATE_USER_SECTION, {
              sectionId,
              groupId: nextGroupId
            }) + (userFormFieldNameHash ? `#${userFormFieldNameHash}` : ''),
            formHistoryState
          )
        )
      )
    case GO_TO_USER_REVIEW_FORM:
      return loop(
        state,
        Cmd.action(
          push(
            formatUrl(REVIEW_USER_FORM, {
              userId: action.payload.userId,
              sectionId: action.payload.sectionId,
              groupId: action.payload.nextGroupId
            }) +
              (action.payload.userFormFieldNameHash
                ? `#${action.payload.userFormFieldNameHash}`
                : ''),
            action.payload.formHistoryState
          )
        )
      )
    case GO_TO_REVIEW_USER_DETAILS:
      return loop(
        state,
        Cmd.action(
          push(
            formatUrl(REVIEW_USER_DETAILS, {
              userId: action.payload.userId,
              sectionId: UserSection.Preview
            })
          )
        )
      )
    case GO_TO_USER_PROFILE:
      return loop(
        state,
        Cmd.action(
          push(
            formatUrl(USER_PROFILE, {
              userId: action.payload.userId
            })
          )
        )
      )
  }
}<|MERGE_RESOLUTION|>--- conflicted
+++ resolved
@@ -56,14 +56,12 @@
   VIEW_RECORD,
   ADVANCED_SEARCH_RESULT,
   PERFORMANCE_REGISTRATIONS_LIST,
-<<<<<<< HEAD
   PERFORMANCE_LEADER_BOARDS,
-  PERFORMANCE_STATISTICS, PERFORMANCE_DASHBOARD
-=======
+  PERFORMANCE_STATISTICS,
+  PERFORMANCE_DASHBOARD,
   USER_ROLES_CONFIG,
   ORGANISATIONS_INDEX,
   INFORMANT_NOTIFICATION
->>>>>>> e885dba3
 } from '@client/navigation/routes'
 import {
   NATL_ADMIN_ROLES,
