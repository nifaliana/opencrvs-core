/*
 * This Source Code Form is subject to the terms of the Mozilla Public
 * License, v. 2.0. If a copy of the MPL was not distributed with this
 * file, You can obtain one at https://mozilla.org/MPL/2.0/.
 *
 * OpenCRVS is also distributed under the terms of the Civil Registration
 * & Healthcare Disclaimer located at http://opencrvs.org/license.
 *
 * Copyright (C) The OpenCRVS Authors. OpenCRVS and the OpenCRVS
 * graphic logo are (registered/a) trademark(s) of Plan International.
 */

import { Event, UserSection, CorrectionSection } from '@client/forms'
import {
  CERTIFICATE_COLLECTOR,
  CREATE_USER,
  CREATE_USER_ON_LOCATION,
  CREATE_USER_SECTION,
  DRAFT_BIRTH_INFORMANT_FORM,
  DRAFT_BIRTH_PARENT_FORM,
  DRAFT_DEATH_FORM,
  EVENT_INFO,
  EVENT_REGISTRATION_RATES,
  FIELD_AGENT_HOME_TAB,
  HOME,
  OPERATIONAL_REPORT,
  PERFORMANCE_FIELD_AGENT_LIST,
  PERFORMANCE_HOME,
  PERFORMANCE_REPORT,
  PERFORMANCE_REPORT_LIST,
  PRINT_CERTIFICATE_PAYMENT,
  REGISTRAR_HOME_TAB,
  REVIEW_CERTIFICATE,
  REVIEW_DUPLICATES,
  REVIEW_USER_DETAILS,
  REVIEW_USER_FORM,
  SEARCH,
  SEARCH_RESULT,
  SELECT_BIRTH_INFORMANT,
  SELECT_BIRTH_MAIN_CONTACT_POINT,
  SELECT_DEATH_INFORMANT,
  SELECT_DEATH_MAIN_CONTACT_POINT,
  SELECT_VITAL_EVENT,
  SETTINGS,
  SYS_ADMIN_HOME_TAB,
  TEAM_SEARCH,
  VERIFY_COLLECTOR,
  WORKFLOW_STATUS,
  TEAM_USER_LIST,
  USER_PROFILE,
  CERTIFICATE_CONFIG,
  CHANGE_PHONE,
  APPLICATION_CONFIG,
  CERTIFICATE_CORRECTION,
  VERIFY_CORRECTOR,
  DECLARATION_RECORD_AUDIT,
<<<<<<< HEAD
  FORM_CONFIG_WIZARD
=======
  FORM_CONFIG
>>>>>>> b6fa19a4
} from '@client/navigation/routes'
import { getCurrentUserScope } from '@client/utils/authUtils'
import { NATL_ADMIN_ROLES } from '@client/utils/constants'
import { IUserDetails } from '@client/utils/userUtils'
import { OPERATIONAL_REPORT_SECTION } from '@client/views/SysAdmin/Performance/OperationalReport'
import { IStatusMapping } from '@client/views/SysAdmin/Performance/reports/operational/StatusWiseDeclarationCountView'
import { getJurisdictionLocationIdFromUserDetails } from '@client/views/SysAdmin/Performance/utils'
import { ISearchLocation } from '@opencrvs/components/lib/interface'
import {
  goBack as back,
  push,
  replace,
  goForward as forward
} from 'connected-react-router'
import { stringify } from 'query-string'
import { Cmd, loop } from 'redux-loop'
import { IRecordAuditTabs } from '@client/views/Home/RecordAudit'
import subYears from 'date-fns/subYears'

export interface IDynamicValues {
  [key: string]: any
}

export function formatUrl(url: string, props: { [key: string]: string }) {
  const formattedUrl = Object.keys(props).reduce(
    (str, key) => str.replace(`:${key}`, props[key]),
    url
  )
  return formattedUrl.endsWith('?') ? formattedUrl.slice(0, -1) : formattedUrl
}

export const GO_TO_PAGE = 'navigation/GO_TO_PAGE'
type GoToPageAction = {
  type: typeof GO_TO_PAGE
  payload: {
    pageRoute: string
    declarationId: string
    pageId: string
    groupId?: string
    event: string
    fieldNameHash?: string
    historyState?: IDynamicValues
  }
}

export const GO_TO_REGISTRAR_HOME = 'navigation/GO_TO_REGISTRAR_HOME'
type GoToRegistrarHome = {
  type: typeof GO_TO_REGISTRAR_HOME
  payload: {
    tabId: string
  }
}

export const GO_TO_FIELD_AGENT_HOME = 'navigation/GO_TO_FIELD_AGENT_HOME'
type GoToFieldAgentHome = {
  type: typeof GO_TO_FIELD_AGENT_HOME
  payload: {
    tabId: string
  }
}

export const GO_TO_REVIEW_USER_DETAILS = 'navigation/GO_TO_REVIEW_USER_DETAILS'
type GoToReviewUserDetails = {
  type: typeof GO_TO_REVIEW_USER_DETAILS
  payload: {
    userId: string
  }
}

export const GO_TO_USER_PROFILE = 'navigation/GO_TO_USER_PROFILE'
type GoToUserProfile = {
  type: typeof GO_TO_USER_PROFILE
  payload: {
    userId: string
  }
}

export type Action =
  | GoToPageAction
  | GoToRegistrarHome
  | GoToFieldAgentHome
  | GoToSysAdminHome
  | GoToReviewUserDetails
  | GoToUserProfile
export const GO_TO_SYS_ADMIN_HOME = 'navigation/GO_TO_SYS_ADMIN_HOME'
type GoToSysAdminHome = {
  type: typeof GO_TO_SYS_ADMIN_HOME
  payload: {
    tabId: string
  }
}

export function goToBirthInformant(declarationId: string) {
  return push(
    formatUrl(SELECT_BIRTH_INFORMANT, {
      declarationId
    })
  )
}

export function goToDeathInformant(declarationId: string) {
  return push(
    formatUrl(SELECT_DEATH_INFORMANT, {
      declarationId
    })
  )
}

export function goToBirthContactPoint(declarationId: string) {
  return push(
    formatUrl(SELECT_BIRTH_MAIN_CONTACT_POINT, {
      declarationId
    })
  )
}

export function goToEventInfo(eventType: Event) {
  return push(formatUrl(EVENT_INFO, { eventType }))
}

export function goToDeathContactPoint(declarationId: string) {
  return push(
    formatUrl(SELECT_DEATH_MAIN_CONTACT_POINT, {
      declarationId
    })
  )
}

export function goToEvents() {
  return push(SELECT_VITAL_EVENT)
}

export function goBack() {
  return back()
}

export function goForward() {
  return forward()
}

export function goToHome() {
  return push(HOME)
}

export function goToConfig() {
  return push(CERTIFICATE_CONFIG)
}

export function goToFormConfig() {
  return push(FORM_CONFIG)
}

export function goToApplicationConfig() {
  return push(APPLICATION_CONFIG)
}

export function goToHomeTab(tabId: string, selectorId = '') {
  const path = getCurrentUserScope().includes('declare')
    ? FIELD_AGENT_HOME_TAB
    : REGISTRAR_HOME_TAB
  return push(formatUrl(path, { tabId, selectorId }))
}

type searchedLocation = {
  selectedLocation: ISearchLocation
}

export function goToTeamSearch(searchedLocation?: searchedLocation) {
  return searchedLocation && searchedLocation.selectedLocation
    ? push(TEAM_SEARCH, { selectedLocation: searchedLocation.selectedLocation })
    : push(TEAM_SEARCH)
}

export function goToPerformanceHome(state?: searchedLocation) {
  return state && state.selectedLocation
    ? push(PERFORMANCE_HOME, { selectedLocation: state.selectedLocation })
    : push(PERFORMANCE_HOME)
}

export function goToPerformanceReportList() {
  return push(PERFORMANCE_REPORT_LIST)
}

export function goToPerformanceReport(
  selectedLocation: ISearchLocation,
  eventType: Event,
  timeStart: Date,
  timeEnd: Date
) {
  return push(PERFORMANCE_REPORT, {
    selectedLocation,
    timeRange: { start: timeStart, end: timeEnd },
    eventType
  })
}

export function goToOperationalReport(
  locationId: string,
  sectionId: OPERATIONAL_REPORT_SECTION = OPERATIONAL_REPORT_SECTION.OPERATIONAL,
  timeStart: Date = subYears(new Date(Date.now()), 1),
  timeEnd: Date = new Date(Date.now())
) {
  return push({
    pathname: OPERATIONAL_REPORT,
    search: stringify({
      sectionId,
      locationId,
      timeStart: timeStart.toISOString(),
      timeEnd: timeEnd.toISOString()
    })
  })
}

export function goToTeamUserList(selectedLocation: ISearchLocation) {
  return push({
    pathname: TEAM_USER_LIST,
    search: stringify({
      locationId: selectedLocation.id
    })
  })
}

export function goToSearchResult(
  searchText: string,
  searchType: string,
  mobile?: boolean
) {
  return mobile
    ? replace(
        formatUrl(SEARCH_RESULT, {
          searchText,
          searchType
        })
      )
    : push(
        formatUrl(SEARCH_RESULT, {
          searchText,
          searchType
        })
      )
}

export function goToSearch() {
  return push(SEARCH)
}

export function goToDeclarationRecordAudit(
  tab: IRecordAuditTabs,
  declarationId: string
) {
  return push(formatUrl(DECLARATION_RECORD_AUDIT, { tab, declarationId }))
}

export function goToBirthRegistrationAsParent(declarationId: string) {
  return push(
    formatUrl(DRAFT_BIRTH_PARENT_FORM, {
      declarationId: declarationId.toString()
    })
  )
}
export function goToDeclarationContact(informant: string) {
  return push(
    formatUrl(DRAFT_BIRTH_INFORMANT_FORM, {
      informant: informant.toString()
    })
  )
}
export function goToReviewDuplicate(declarationId: string) {
  return push(
    formatUrl(REVIEW_DUPLICATES, { declarationId: declarationId.toString() })
  )
}

export function goToPrintCertificate(
  registrationId: string,
  event: string,
  groupId?: string
) {
  return push(
    formatUrl(CERTIFICATE_COLLECTOR, {
      registrationId: registrationId.toString(),
      eventType: event.toLowerCase().toString(),
      groupId: groupId || 'certCollector'
    })
  )
}

export function goToCertificateCorrection(
  declarationId: string,
  pageId: CorrectionSection
) {
  return push(
    formatUrl(CERTIFICATE_CORRECTION, {
      declarationId: declarationId.toString(),
      pageId: pageId.toString()
    })
  )
}

export function goToVerifyCorrector(declarationId: string, corrector: string) {
  return push(
    formatUrl(VERIFY_CORRECTOR, {
      declarationId: declarationId.toString(),
      corrector: corrector.toLowerCase().toString()
    })
  )
}

export function goToReviewCertificate(registrationId: string, event: Event) {
  return push(
    formatUrl(REVIEW_CERTIFICATE, {
      registrationId: registrationId.toString(),
      eventType: event
    }),
    { isNavigatedInsideApp: true }
  )
}

export function goToVerifyCollector(
  registrationId: string,
  event: string,
  collector: string
) {
  return push(
    formatUrl(VERIFY_COLLECTOR, {
      registrationId: registrationId.toString(),
      eventType: event.toLowerCase().toString(),
      collector: collector.toLowerCase().toString()
    })
  )
}

export function goToPrintCertificatePayment(
  registrationId: string,
  event: Event
) {
  return push(
    formatUrl(PRINT_CERTIFICATE_PAYMENT, {
      registrationId: registrationId.toString(),
      eventType: event
    })
  )
}

export function goToDeathRegistration(declarationId: string) {
  return push(
    formatUrl(DRAFT_DEATH_FORM, { declarationId: declarationId.toString() })
  )
}

export function goToRegistrarHomeTab(tabId: string, selectorId?: string) {
  return {
    type: GO_TO_REGISTRAR_HOME,
    payload: { tabId, selectorId }
  }
}

export function goToFieldAgentHomeTab(tabId: string) {
  return {
    type: GO_TO_FIELD_AGENT_HOME,
    payload: { tabId }
  }
}

export function goToFormConfigWizard(event: string, section: string) {
  return push(
    formatUrl(FORM_CONFIG_WIZARD, {
      event: event,
      section: section
    })
  )
}

export function goToSysAdminHomeTab(tabId: string) {
  return {
    type: GO_TO_SYS_ADMIN_HOME,
    payload: { tabId }
  }
}

export function goToSettings() {
  return push(SETTINGS)
}
export function goToPhoneSettings() {
  return push(CHANGE_PHONE)
}

export function goToSettingsWithPhoneSuccessMsg(phonedNumberUpdated: boolean) {
  return push({
    pathname: SETTINGS,
    state: {
      phonedNumberUpdated
    }
  })
}

export function goToCreateNewUser() {
  return push(CREATE_USER)
}

export function goToCreateNewUserWithLocationId(locationId: string) {
  return push(formatUrl(CREATE_USER_ON_LOCATION, { locationId }))
}

export function goToRegistrationRates(
  eventType: Event,
  title: string,
  locationId: string,
  timeStart: Date,
  timeEnd: Date
) {
  return push({
    pathname: formatUrl(EVENT_REGISTRATION_RATES, { eventType }),
    search: stringify({
      locationId,
      title,
      timeStart: timeStart.toISOString(),
      timeEnd: timeEnd.toISOString()
    })
  })
}

export function goToFieldAgentList(
  locationId: string,
  timeStart: string,
  timeEnd: string,
  event?: string
) {
  return push({
    pathname: PERFORMANCE_FIELD_AGENT_LIST,
    search: stringify({
      locationId,
      timeStart,
      timeEnd
    })
  })
}

export function goToWorkflowStatus(
  sectionId: string,
  locationId: string,
  timeStart: Date,
  timeEnd: Date,
  status?: keyof IStatusMapping,
  event?: Event
) {
  return push({
    pathname: WORKFLOW_STATUS,
    search: stringify({
      locationId,
      status,
      event
    }),
    state: {
      sectionId,
      timeStart,
      timeEnd
    }
  })
}
export function goToReviewUserDetails(userId: string): GoToReviewUserDetails {
  return {
    type: GO_TO_REVIEW_USER_DETAILS,
    payload: {
      userId
    }
  }
}

export function goToUserProfile(userId: string): GoToUserProfile {
  return {
    type: GO_TO_USER_PROFILE,
    payload: {
      userId
    }
  }
}

export const GO_TO_CREATE_USER_SECTION = 'navigation/GO_TO_CREATE_USER_SECTION'
type GoToCreateUserSection = {
  type: typeof GO_TO_CREATE_USER_SECTION
  payload: {
    sectionId: string
    nextGroupId: string
    userFormFieldNameHash?: string
    formHistoryState?: IDynamicValues
  }
}

export const GO_TO_USER_REVIEW_FORM = 'navigation/GO_TO_USER_REVIEW_FORM'
type GoToUserReviewForm = {
  type: typeof GO_TO_USER_REVIEW_FORM
  payload: {
    userId: string
    sectionId: string
    nextGroupId: string
    userFormFieldNameHash?: string
    formHistoryState?: IDynamicValues
  }
}

export function goToCreateUserSection(
  sectionId: string,
  nextGroupId: string,
  fieldNameHash?: string,
  historyState?: IDynamicValues
): GoToCreateUserSection {
  return {
    type: GO_TO_CREATE_USER_SECTION,
    payload: {
      sectionId,
      nextGroupId,
      userFormFieldNameHash: fieldNameHash,
      formHistoryState: historyState
    }
  }
}

export function goToUserReviewForm(
  userId: string,
  sectionId: string,
  nextGroupId: string,
  fieldNameHash?: string,
  historyState?: IDynamicValues
): GoToUserReviewForm {
  return {
    type: GO_TO_USER_REVIEW_FORM,
    payload: {
      userId,
      sectionId,
      nextGroupId,
      userFormFieldNameHash: fieldNameHash,
      formHistoryState: historyState
    }
  }
}

export function goToPageGroup(
  pageRoute: string,
  declarationId: string,
  pageId: string,
  groupId: string,
  event: string,
  fieldNameHash?: string,
  historyState?: IDynamicValues
) {
  return {
    type: GO_TO_PAGE,
    payload: {
      declarationId,
      pageId,
      groupId,
      event,
      fieldNameHash,
      pageRoute,
      historyState
    }
  }
}

export function goToPage(
  pageRoute: string,
  declarationId: string,
  pageId: string,
  event: string,
  fieldNameHash?: string,
  historyState?: IDynamicValues
) {
  return {
    type: GO_TO_PAGE,
    payload: {
      declarationId,
      pageId,
      event,
      fieldNameHash,
      pageRoute,
      historyState
    }
  }
}

export function goToPerformanceView(userDetails: IUserDetails) {
  if (userDetails && userDetails.role) {
    if (NATL_ADMIN_ROLES.includes(userDetails.role)) {
      return goToPerformanceHome()
    } else {
      const locationId = getJurisdictionLocationIdFromUserDetails(userDetails)
      return (
        (locationId && goToOperationalReport(locationId)) ||
        goToPerformanceHome()
      )
    }
  }
}

export function goToTeamView(userDetails: IUserDetails) {
  if (userDetails && userDetails.role) {
    if (NATL_ADMIN_ROLES.includes(userDetails.role)) {
      return goToTeamSearch()
    } else {
      return goToTeamUserList({
        id: (userDetails.primaryOffice && userDetails.primaryOffice.id) || '',
        searchableText:
          (userDetails.primaryOffice && userDetails.primaryOffice.name) || '',
        displayLabel:
          (userDetails.primaryOffice && userDetails.primaryOffice.name) || ''
      })
    }
  }
}

export type INavigationState = undefined

export function navigationReducer(state: INavigationState, action: any) {
  switch (action.type) {
    case GO_TO_PAGE:
      const {
        fieldNameHash,
        declarationId,
        pageId,
        groupId,
        event,
        pageRoute,
        historyState
      } = action.payload
      return loop(
        state,
        Cmd.action(
          push(
            formatUrl(pageRoute, {
              declarationId: declarationId.toString(),
              pageId,
              groupId,
              event
            }) + (fieldNameHash ? `#${fieldNameHash}` : ''),
            historyState
          )
        )
      )
    case GO_TO_REGISTRAR_HOME:
      const {
        tabId: RegistrarHomeTabId,
        selectorId: RegistrarHomeSelectorId = ''
      } = action.payload
      return loop(
        state,
        Cmd.action(
          push(
            formatUrl(REGISTRAR_HOME_TAB, {
              tabId: RegistrarHomeTabId,
              selectorId: RegistrarHomeSelectorId
            })
          )
        )
      )
    case GO_TO_FIELD_AGENT_HOME:
      const { tabId: FieldAgentHomeTabId } = action.payload
      return loop(
        state,
        Cmd.action(
          push(formatUrl(FIELD_AGENT_HOME_TAB, { tabId: FieldAgentHomeTabId }))
        )
      )
    case GO_TO_SYS_ADMIN_HOME:
      const { tabId: SysAdminHomeTabId } = action.payload
      return loop(
        state,
        Cmd.action(
          push(formatUrl(SYS_ADMIN_HOME_TAB, { tabId: SysAdminHomeTabId }))
        )
      )
    case GO_TO_CREATE_USER_SECTION:
      const {
        sectionId,
        nextGroupId,
        userFormFieldNameHash,
        formHistoryState
      } = action.payload
      return loop(
        state,
        Cmd.action(
          push(
            formatUrl(CREATE_USER_SECTION, {
              sectionId,
              groupId: nextGroupId
            }) + (userFormFieldNameHash ? `#${userFormFieldNameHash}` : ''),
            formHistoryState
          )
        )
      )
    case GO_TO_USER_REVIEW_FORM:
      return loop(
        state,
        Cmd.action(
          push(
            formatUrl(REVIEW_USER_FORM, {
              userId: action.payload.userId,
              sectionId: action.payload.sectionId,
              groupId: action.payload.nextGroupId
            }) +
              (action.payload.userFormFieldNameHash
                ? `#${action.payload.userFormFieldNameHash}`
                : ''),
            action.payload.formHistoryState
          )
        )
      )
    case GO_TO_REVIEW_USER_DETAILS:
      return loop(
        state,
        Cmd.action(
          push(
            formatUrl(REVIEW_USER_DETAILS, {
              userId: action.payload.userId,
              sectionId: UserSection.Preview
            })
          )
        )
      )
    case GO_TO_USER_PROFILE:
      return loop(
        state,
        Cmd.action(
          push(
            formatUrl(USER_PROFILE, {
              userId: action.payload.userId
            })
          )
        )
      )
  }
}<|MERGE_RESOLUTION|>--- conflicted
+++ resolved
@@ -54,11 +54,8 @@
   CERTIFICATE_CORRECTION,
   VERIFY_CORRECTOR,
   DECLARATION_RECORD_AUDIT,
-<<<<<<< HEAD
-  FORM_CONFIG_WIZARD
-=======
+  FORM_CONFIG_WIZARD,
   FORM_CONFIG
->>>>>>> b6fa19a4
 } from '@client/navigation/routes'
 import { getCurrentUserScope } from '@client/utils/authUtils'
 import { NATL_ADMIN_ROLES } from '@client/utils/constants'
