/*
 * This Source Code Form is subject to the terms of the Mozilla Public
 * License, v. 2.0. If a copy of the MPL was not distributed with this
 * file, You can obtain one at https://mozilla.org/MPL/2.0/.
 *
 * OpenCRVS is also distributed under the terms of the Civil Registration
 * & Healthcare Disclaimer located at http://opencrvs.org/license.
 *
 * Copyright (C) The OpenCRVS Authors located at https://github.com/opencrvs/opencrvs-core/blob/master/AUTHORS.
 */
export const REGISTERED = 'registered'
export const CERTIFIED = 'certified'
export const ISSUED = 'issued'
export const EMPTY_STRING = ''
export const REJECTED = 'REJECTED'
export const IN_PROGRESS = 'IN_PROGRESS'
export const DECLARED = 'DECLARED'
export const VALIDATED = 'VALIDATED'
export const ARCHIVED = 'ARCHIVED'
export const LANG_EN = 'en'

export const REGEXP_BLOCK_ALPHA_NUMERIC_DOT = '^[0-9A-Z.]+$'
export const REGEXP_NUMBER_INPUT_NON_NUMERIC = '[eE+-]'
export const REGEXP_DECIMAL_POINT_NUMBER = '\\.'

export const SECURITY_PIN_EXPIRED_AT = 'locked_time'

export const ALLOWED_IMAGE_TYPE = ['image/jpeg', 'image/jpg', 'image/png']
export const ALLOWED_IMAGE_TYPE_FOR_CERTIFICATE_TEMPLATE = ['image/svg+xml']

export const TRACKING_ID_TEXT = 'tracking-id'
export const NATIONAL_ID_TEXT = 'national-id'
export const BRN_DRN_TEXT = 'brn-drn'
export const EMAIL = 'email'
export const ADVANCED_SEARCH_TEXT = 'advanced-search'
export const PHONE_TEXT = 'phone'
export const NAME_TEXT = 'name'
export const SEARCH_RESULT_SORT = 'DESC'
const ROLE_FIELD_AGENT = 'FIELD_AGENT'
export const ROLE_REGISTRATION_AGENT = 'REGISTRATION_AGENT'
const ROLE_LOCAL_REGISTRAR = 'LOCAL_REGISTRAR'
export const FIELD_AGENT_ROLES = [ROLE_FIELD_AGENT]
export const SYS_ADMIN_ROLES = ['LOCAL_SYSTEM_ADMIN']
export const PERFORMANCE_MANAGEMENT_ROLES = ['PERFORMANCE_MANAGEMENT']
export const NATL_ADMIN_ROLES = ['NATIONAL_SYSTEM_ADMIN']
export const NATIONAL_REGISTRAR_ROLES = ['NATIONAL_REGISTRAR']
export const NATIONAL_ID = 'NATIONAL_ID'

export const BIRTH_REGISTRATION_NUMBER = 'BIRTH_REGISTRATION_NUMBER'
export const DEATH_REGISTRATION_NUMBER = 'DEATH_REGISTRATION_NUMBER'

export const REGISTRAR_ROLES = [
  ROLE_LOCAL_REGISTRAR,
  'DISTRICT_REGISTRAR',
  'STATE_REGISTRAR',
  ROLE_REGISTRATION_AGENT
]

export const MARRIAGE_SIGNATURE_KEYS = [
  'groomSignature',
  'brideSignature',
  'witnessOneSignature',
  'witnessTwoSignature'
] as const

export const SIGNATURE_KEYS = [
  ...MARRIAGE_SIGNATURE_KEYS,
  'informantsSignature'
] as const

export const PAGE_TRANSITIONS_CLASSNAME = 'page-transition'
export const PAGE_TRANSITIONS_TIMING_FUNC_N_FILL_MODE = 'ease-in-out both'
export const PAGE_TRANSITIONS_ENTER_TIME = 500
export const PAGE_TRANSITIONS_EXIT_TIME = PAGE_TRANSITIONS_ENTER_TIME - 10

export const REFRESH_TOKEN_CHECK_MILLIS = 4 * 60 * 1000 // 4 minutes
export const TOKEN_EXPIRE_MILLIS = 10 * 60 * 1000 // 10 minutes

export const AVATAR_API =
  'https://eu.ui-avatars.com/api/?background=DEE5F2&color=222&name='
export const ACCUMULATED_FILE_SIZE = 20480000

export const DESKTOP_TIME_OUT_MILLISECONDS = 900000
export const INFORMANT_MINIMUM_AGE = 16

/** Current application version used in the left navigation. It's saved to localStorage to determine if a user logged into a newer version of the app for the first time */
<<<<<<< HEAD
export const APPLICATION_VERSION = 'v1.3.3'
=======
export const APPLICATION_VERSION = 'v1.4.0'
>>>>>>> a6d70584
export const IS_PROD_ENVIRONMENT = import.meta.env.PROD<|MERGE_RESOLUTION|>--- conflicted
+++ resolved
@@ -84,9 +84,5 @@
 export const INFORMANT_MINIMUM_AGE = 16
 
 /** Current application version used in the left navigation. It's saved to localStorage to determine if a user logged into a newer version of the app for the first time */
-<<<<<<< HEAD
-export const APPLICATION_VERSION = 'v1.3.3'
-=======
 export const APPLICATION_VERSION = 'v1.4.0'
->>>>>>> a6d70584
 export const IS_PROD_ENVIRONMENT = import.meta.env.PROD