/*
 * This Source Code Form is subject to the terms of the Mozilla Public
 * License, v. 2.0. If a copy of the MPL was not distributed with this
 * file, You can obtain one at https://mozilla.org/MPL/2.0/.
 *
 * OpenCRVS is also distributed under the terms of the Civil Registration
 * & Healthcare Disclaimer located at http://opencrvs.org/license.
 *
 * Copyright (C) The OpenCRVS Authors located at https://github.com/opencrvs/opencrvs-core/blob/master/AUTHORS.
 */
import { ISerializedForm } from '@client/forms'
import { Conditional } from '@client/forms/conditionals'
import { ILanguage } from '@client/i18n/reducer'
import { ILocation } from '@client/offline/reducer'
import { getToken } from '@client/utils/authUtils'
import { Event, System } from '@client/utils/gateway'
import { Validator } from '@client/forms/validators'
<<<<<<< HEAD
import { OPENCRVS_SPECIFICATION_URL } from '@client/utils/constants'

=======
import { IntlShape } from 'react-intl'
>>>>>>> fee62ccf
export interface ILocationDataResponse {
  [locationId: string]: ILocation
}
export interface IFacilitiesDataResponse {
  [facilityId: string]: ILocation
}
export interface IContentResponse {
  languages: ILanguage[]
}

export interface LoadFormsResponse {
  forms: {
    version: string
    birth: ISerializedForm
    death: ISerializedForm
    marriage: ISerializedForm
  }
}

interface ICountryLogo {
  fileName: string
  file: string
}
interface ILoginBackground {
  backgroundColor?: string
  backgroundImage?: string
  imageFit?: string
}
export interface ICertificateTemplateData {
  event: Event
  status: string
  svgCode: string
  svgDateCreated: string
  svgDateUpdated: string
  svgFilename: string
  user: string
  id: string
}
export interface ICurrency {
  isoCode: string
  languagesAndCountry: string[]
}

export interface IApplicationConfigAnonymous {
  APPLICATION_NAME: string
  COUNTRY_LOGO: ICountryLogo
  LOGIN_BACKGROUND: ILoginBackground
  PHONE_NUMBER_PATTERN: RegExp
}

export interface IApplicationConfig {
  APPLICATION_NAME: string
  BIRTH: {
    REGISTRATION_TARGET: number
    LATE_REGISTRATION_TARGET: number
    FEE: {
      ON_TIME: number
      LATE: number
      DELAYED: number
    }
    PRINT_IN_ADVANCE: boolean
  }
  COUNTRY_LOGO: ICountryLogo
  CURRENCY: ICurrency
  DEATH: {
    REGISTRATION_TARGET: number
    FEE: {
      ON_TIME: number
      DELAYED: number
    }
    PRINT_IN_ADVANCE: boolean
  }
  MARRIAGE: {
    REGISTRATION_TARGET: number
    FEE: {
      ON_TIME: number
      DELAYED: number
    }
    PRINT_IN_ADVANCE: boolean
  }
  MARRIAGE_REGISTRATION: boolean
  FIELD_AGENT_AUDIT_LOCATIONS: string
  DECLARATION_AUDIT_LOCATIONS: string
  EXTERNAL_VALIDATION_WORKQUEUE: boolean
  PHONE_NUMBER_PATTERN: RegExp
  NID_NUMBER_PATTERN: RegExp
  DATE_OF_BIRTH_UNKNOWN: boolean
  INFORMANT_SIGNATURE: boolean
  INFORMANT_SIGNATURE_REQUIRED: boolean
  LOGIN_BACKGROUND: ILoginBackground
  USER_NOTIFICATION_DELIVERY_METHOD: string
  INFORMANT_NOTIFICATION_DELIVERY_METHOD: string
}
export interface IApplicationConfigResponse {
  config: IApplicationConfig
  certificates: ICertificateTemplateData[]
  systems: System[]
}

async function loadConfig(): Promise<IApplicationConfigResponse> {
  const url = `${window.config.CONFIG_API_URL}/config`
  const res = await fetch(url, {
    method: 'GET',
    headers: {
      Authorization: `Bearer ${getToken()}`
    }
  })

  if (res && res.status === 422) {
    const err = new Error((await res.json()).message, {
      cause: 'VALIDATION_ERROR'
    })
    throw err
  }

  if (res && res.status !== 200) {
    throw Error(res.statusText)
  }
  const response = await res.json()
  response.certificates = response.certificates.map(
    ({ _id, ...rest }: { _id: string }) => {
      return { ...rest, id: _id }
    }
  )

  return response
}

async function loadConfigAnonymousUser(): Promise<
  Partial<IApplicationConfigResponse>
> {
  const url = `${window.config.CONFIG_API_URL}/publicConfig`
  const res = await fetch(url, {
    method: 'GET'
  })

  if (res && res.status !== 200) {
    throw Error(res.statusText)
  }
  return await res.json()
}

async function loadForms(): Promise<LoadFormsResponse> {
  const url = `${window.config.CONFIG_API_URL}/forms`

  const res = await fetch(url, {
    method: 'GET',
    headers: {
      Authorization: `Bearer ${getToken()}`
    }
  })
  if (res.status === 422) {
    const err = new Error((await res.json()).message, {
      cause: 'VALIDATION_ERROR'
    })
    throw err
  }

  if (res && res.status !== 201) {
    throw Error(res.statusText)
  }

  const response = await res.json()

  return {
    forms: { ...response }
  }
}

export type LoadValidatorsResponse = Record<string, Validator>
async function importValidators(): Promise<LoadValidatorsResponse> {
  // https://github.com/rollup/plugins/tree/master/packages/dynamic-import-vars#limitations
  const validators = await import(
    /* @vite-ignore */ `${window.config.COUNTRY_CONFIG_URL}/validators.js`
  )

  return validators
}

export type LoadConditionalsResponse = Record<string, Conditional>
export async function importConditionals(): Promise<LoadConditionalsResponse> {
  // https://github.com/rollup/plugins/tree/master/packages/dynamic-import-vars#limitations
  const { conditionals } = await import(
    /* @vite-ignore */ `${window.config.COUNTRY_CONFIG_URL}/conditionals.js`
  )
  return conditionals
}

type InjectedUtilities = {
  intl: IntlShape
}

export type LoadHandlebarHelpersResponse = Record<
  string,
  (injectedUtilities: InjectedUtilities) => Handlebars.HelperDelegate
>

async function importHandlebarHelpers(): Promise<LoadHandlebarHelpersResponse> {
  try {
    // https://github.com/rollup/plugins/tree/master/packages/dynamic-import-vars#limitations
    const handlebars = await import(
      /* @vite-ignore */ `${window.config.COUNTRY_CONFIG_URL}/handlebars.js`
    )
    return handlebars
  } catch (error) {
    return {}
  }
}

async function loadContent(): Promise<IContentResponse> {
  const url = `${window.config.COUNTRY_CONFIG_URL}/content/client`

  const res = await fetch(url, {
    method: 'GET',
    headers: {
      Authorization: `Bearer ${getToken()}`
    }
  })

  if (res && res.status !== 200) {
    throw Error(res.statusText)
  }

  const response = await res.json()

  return {
    ...response
  }
}

async function loadLocations(): Promise<ILocationDataResponse> {
  const url = `${window.config.API_GATEWAY_URL}location?type=ADMIN_STRUCTURE&_count=0`

  const res = await fetch(url, {
    method: 'GET',
    headers: {
      Authorization: `Bearer ${getToken()}`
    }
  })

  if (res && res.status !== 200) {
    throw Error(res.statusText)
  }

  const response = await res.json()
  const locations = {
    data: response.entry.reduce(
      (accumulator: { [key: string]: ILocation }, entry: fhir.BundleEntry) => {
        if (!entry.resource || !entry.resource.id) {
          throw new Error('Resource in entry not valid')
        }

        accumulator[entry.resource.id] = generateLocationResource(
          entry.resource as fhir.Location
        )

        return accumulator
      },
      {}
    )
  }

  return locations.data
}

function generateLocationResource(fhirLocation: fhir.Location): ILocation {
  return {
    id: fhirLocation.id as string,
    name: fhirLocation.name as string,
    statisticalId:
      fhirLocation.identifier
        ?.find(
          (id) => id.system === 'http://opencrvs.org/specs/id/statistical-code'
        )
        ?.value?.replace('ADMIN_STRUCTURE_', '') ?? '',
    alias:
      fhirLocation.alias && fhirLocation.alias[0] ? fhirLocation.alias[0] : '',
    status: fhirLocation.status as string,
    physicalType:
      fhirLocation.physicalType &&
      fhirLocation.physicalType.coding &&
      fhirLocation.physicalType.coding[0].display
        ? fhirLocation.physicalType.coding[0].display
        : '',
    jurisdictionType:
      fhirLocation.identifier?.find(
        (id) => id.system === 'http://opencrvs.org/specs/id/jurisdiction-type'
      )?.value ?? '',
    type:
      fhirLocation.type &&
      fhirLocation.type.coding &&
      fhirLocation.type.coding[0].code
        ? fhirLocation.type.coding[0].code
        : '',
    partOf:
      fhirLocation.partOf && fhirLocation.partOf.reference
        ? fhirLocation.partOf.reference
        : ''
  }
}

async function loadFacilities(): Promise<IFacilitiesDataResponse> {
  const resCRVSOffices = await fetch(
    `${window.config.API_GATEWAY_URL}location?type=CRVS_OFFICE&_count=0`
  )
  const resHealthFacilities = await fetch(
    `${window.config.API_GATEWAY_URL}location?type=HEALTH_FACILITY&_count=0`
  )

  const locationBundleCRVSOffices = await resCRVSOffices.json()
  const locationBundleHealthFacilities = await resHealthFacilities.json()

  const facilities = locationBundleCRVSOffices.entry.reduce(
    (accumulator: { [key: string]: ILocation }, entry: fhir.BundleEntry) => {
      if (!entry.resource || !entry.resource.id) {
        throw new Error('Resource in entry not valid')
      }
      const facility = generateLocationResource(entry.resource as fhir.Location)
      facility.primary = (
        entry.resource as fhir.Location
      ).type?.extension?.find(
        (ext) =>
          ext.url === `${OPENCRVS_SPECIFICATION_URL}extension/primary-office`
      )?.valueString
      accumulator[entry.resource.id] = facility

      return accumulator
    },
    {}
  )

  locationBundleHealthFacilities.entry.reduce(
    (accumulator: { [key: string]: ILocation }, entry: fhir.BundleEntry) => {
      if (!entry.resource || !entry.resource.id) {
        throw new Error('Resource in entry not valid')
      }

      accumulator[entry.resource.id] = generateLocationResource(
        entry.resource as fhir.Location
      )
      return accumulator
    },
    facilities
  )

  return facilities
}

export const referenceApi = {
  loadLocations,
  loadFacilities,
  loadContent,
  loadConfig,
  loadForms,
  importValidators,
  importConditionals,
  importHandlebarHelpers,
  loadConfigAnonymousUser
}<|MERGE_RESOLUTION|>--- conflicted
+++ resolved
@@ -15,12 +15,9 @@
 import { getToken } from '@client/utils/authUtils'
 import { Event, System } from '@client/utils/gateway'
 import { Validator } from '@client/forms/validators'
-<<<<<<< HEAD
 import { OPENCRVS_SPECIFICATION_URL } from '@client/utils/constants'
 
-=======
 import { IntlShape } from 'react-intl'
->>>>>>> fee62ccf
 export interface ILocationDataResponse {
   [locationId: string]: ILocation
 }
