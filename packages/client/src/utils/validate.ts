--- conflicted
+++ resolved
@@ -28,7 +28,7 @@
   DRIVING_LICENSE
 } from '@client/forms/identity'
 import moment from 'moment'
-import { IOfflineData, LocationType } from '@client/offline/reducer'
+import { IOfflineData } from '@client/offline/reducer'
 import { getListOfLocations } from '@client/forms/utils'
 
 export interface IValidationResult {
@@ -162,12 +162,7 @@
     resources as IOfflineData,
     'facilities'
   )
-<<<<<<< HEAD
-  const isValid =
-    !value || locationsList.some((location) => location.id === value)
-=======
   const isValid = !value || locationsList[value as string]
->>>>>>> 0f0fa177
   return isValid ? undefined : { message: messages.facilityMustBeSelected }
 }
 
@@ -525,7 +520,11 @@
 const hasValidLength = (value: string, length: number): boolean =>
   !value || value.length === length
 
-<<<<<<< HEAD
+export const isAValidNIDNumberFormat = (value: string): boolean => {
+  const { pattern } = window.config.NID_NUMBER_PATTERN
+  return pattern.test(value)
+}
+
 export const validIDNumber =
   (typeOfID: string): Validation =>
   (value: any) => {
@@ -537,51 +536,22 @@
     value = (value && value.toString()) || ''
     switch (typeOfID) {
       case NATIONAL_ID:
-        const containsOnlyNumbers = value.match(/^[0-9]+$/)
-
-        if (
-          validNationalIDLengths.includes(value.length) &&
-          containsOnlyNumbers
-        ) {
+        const { num } = window.config.NID_NUMBER_PATTERN
+
+        const cast = value as string
+        const trimmedValue =
+          cast === undefined || cast === null ? '' : cast.trim()
+
+        if (isAValidNIDNumberFormat(trimmedValue) || !trimmedValue) {
           return undefined
-=======
-export const isAValidNIDNumberFormat = (value: string): boolean => {
-  const { pattern } = window.config.NID_NUMBER_PATTERN
-  return pattern.test(value)
-}
-
-export const validIDNumber = (typeOfID: string): Validation => (value: any) => {
-  const validNationalIDLengths = [10, 17]
-  const validBirthRegistrationNumberLength = 17
-  const validDeathRegistrationNumberLength = 18
-  const validPassportLength = 9
-  const validDrivingLicenseLength = 15
-  value = (value && value.toString()) || ''
-  switch (typeOfID) {
-    case NATIONAL_ID:
-      const { num } = window.config.NID_NUMBER_PATTERN
-
-      const cast = value as string
-      const trimmedValue =
-        cast === undefined || cast === null ? '' : cast.trim()
-
-      if (isAValidNIDNumberFormat(trimmedValue) || !trimmedValue) {
-        return undefined
-      }
-
-      return {
-        message: messages.validNationalId,
-        props: {
-          min: validNationalIDLengths[0],
-          max: validNationalIDLengths[1],
-          validLength: num
->>>>>>> 0f0fa177
-        }
+        }
+
         return {
           message: messages.validNationalId,
           props: {
             min: validNationalIDLengths[0],
-            max: validNationalIDLengths[1]
+            max: validNationalIDLengths[1],
+            validLength: num
           }
         }
 
