/*
 * This Source Code Form is subject to the terms of the Mozilla Public
 * License, v. 2.0. If a copy of the MPL was not distributed with this
 * file, You can obtain one at https://mozilla.org/MPL/2.0/.
 *
 * OpenCRVS is also distributed under the terms of the Civil Registration
 * & Healthcare Disclaimer located at http://opencrvs.org/license.
 *
 * Copyright (C) The OpenCRVS Authors. OpenCRVS and the OpenCRVS
 * graphic logo are (registered/a) trademark(s) of Plan International.
 */
import { MessageDescriptor } from 'react-intl'
import { validationMessages as messages } from '@client/i18n/messages'
import {
  IFormFieldValue,
  IFormData,
  IFormField
} from '@opencrvs/client/src/forms'
import {
  REGEXP_BLOCK_ALPHA_NUMERIC_DOT,
  REGEXP_DECIMAL_POINT_NUMBER,
  INFORMANT_MINIMUM_AGE
} from '@client/utils/constants'
import { validate as validateEmail } from 'email-validator'
import XRegExp from 'xregexp'
import { isArray } from 'util'
import { NATIONAL_ID } from '@client/forms/identity'
import { IOfflineData } from '@client/offline/reducer'
import { getListOfLocations } from '@client/forms/utils'
import _, { get } from 'lodash'
import format, { convertAgeToDate } from '@client/utils/date-formatting'

export interface IValidationResult {
  message: MessageDescriptor
  props?: { [key: string]: any }
}

export type RangeValidation = (
  min: number,
  max: number
) => (value: IFormFieldValue) => IValidationResult | undefined

export type MaxLengthValidation = (
  customisation: number
) => (value: IFormFieldValue) => IValidationResult | undefined

export type Validation = (
  value: IFormFieldValue,
  drafts?: IFormData,
  offlineCountryConfig?: IOfflineData
) => IValidationResult | undefined

export type ValidationInitializer = (...value: any[]) => Validation

export const isAValidPhoneNumberFormat = (value: string): boolean => {
  const pattern = window.config.PHONE_NUMBER_PATTERN
  return new RegExp(pattern).test(value)
}

export const isAValidEmailAddressFormat = (value: string): boolean => {
  return validateEmail(value)
}

export const isAValidDateFormat = (value: string): boolean => {
  const dateFormatRegex = '^\\d{4}-(0?[1-9]|1[012])-(0?[1-9]|[12][0-9]|3[01])$'
  const dateRegex = new RegExp(dateFormatRegex)

  if (!dateRegex.test(value)) {
    return false
  }

  const pad = (n: number) => {
    return (str: string) => {
      while (str.length < n) {
        str = '0' + str
      }
      return str
    }
  }

  const valueISOString = value.split(/-/g).map(pad(2)).join('-')

  const givenDate = new Date(valueISOString)

  return givenDate.toISOString().slice(0, 10) === valueISOString
}

export const requiredBasic: Validation = (value: IFormFieldValue) =>
  value ? undefined : { message: messages.requiredBasic }

export const requiredSymbol: Validation = (value: IFormFieldValue) =>
  value ? undefined : { message: messages.requiredSymbol }

export const required =
  (message: MessageDescriptor = messages.required): Validation =>
  (value: IFormFieldValue) => {
    if (typeof value === 'string') {
      return value !== '' ? undefined : { message }
    }
    if (isArray(value)) {
      return value.length > 0 ? undefined : { message }
    }
    return value !== undefined && value !== null ? undefined : { message }
  }

export const minLength = (min: number) => (value: string) => {
  return value && value.length < min
    ? { message: messages.minLength, props: { min } }
    : undefined
}

export const validLength = (length: number) => (value: IFormFieldValue) => {
  return value && value.toString().length === length
    ? undefined
    : {
        message: messages.validNationalId,
        props: { validLength: length }
      }
}

const isLessOrEqual = (value: string, max: number) => {
  return value && value.toString().length <= max
}

export const maxLength: MaxLengthValidation =
  (max: number) => (value: IFormFieldValue) => {
    return isLessOrEqual(value as string, max)
      ? undefined
      : { message: messages.maxLength, props: { max } }
  }

const isNumber = (value: string): boolean => !value || !isNaN(Number(value))

const isRegexpMatched = (value: string, regexp: string): boolean =>
  !value || value.match(regexp) !== null

export const blockAlphaNumericDot: Validation = (value: IFormFieldValue) => {
  const cast = value as string
  return isRegexpMatched(cast, REGEXP_BLOCK_ALPHA_NUMERIC_DOT)
    ? undefined
    : { message: messages.blockAlphaNumericDot }
}

export const nonDecimalPointNumber: Validation = (value: IFormFieldValue) => {
  const cast = value as string
  if (cast) {
    return !isRegexpMatched(cast.toString(), REGEXP_DECIMAL_POINT_NUMBER)
      ? undefined
      : { message: messages.nonDecimalPointNumber }
  }
}

export const numeric: Validation = (value: IFormFieldValue) => {
  const cast = value as string
  return isNumber(cast) ? undefined : { message: messages.numberRequired }
}

export const facilityMustBeSelected: Validation = (
  value: IFormFieldValue,
  drafts,
  offlineCountryConfig
) => {
  const locationsList = getListOfLocations(
    offlineCountryConfig as IOfflineData,
    'facilities'
  )
  const isValid = !value || locationsList[value as string]
  return isValid ? undefined : { message: messages.facilityMustBeSelected }
}

export const officeMustBeSelected: Validation = (
  value: IFormFieldValue,
  drafts,
  offlineCountryConfig
) => {
  const locationsList = getListOfLocations(
    offlineCountryConfig as IOfflineData,
    'offices'
  )
  const isValid = !value || locationsList[value as string]
  return isValid ? undefined : { message: messages.officeMustBeSelected }
}

export const phoneNumberFormat: Validation = (value: IFormFieldValue) => {
  const cast = value as string
  const trimmedValue = cast === undefined || cast === null ? '' : cast.trim()

  if (!trimmedValue) {
    return undefined
  }

  return isAValidPhoneNumberFormat(trimmedValue)
    ? undefined
    : {
        message: messages.phoneNumberFormat
      }
}

export const emailAddressFormat: Validation = (value: IFormFieldValue) => {
  const cast = value as string
  return cast && isAValidEmailAddressFormat(cast)
    ? undefined
    : {
        message: messages.emailAddressFormat
      }
}

export const dateFormat: Validation = (value: IFormFieldValue) => {
  const cast = value as string
  return cast && isAValidDateFormat(cast)
    ? undefined
    : {
        message: messages.dateFormat
      }
}

export const isDateNotInFuture = (date: string) => {
  return new Date(date) <= new Date(Date.now())
}

export const isDateNotBeforeBirth = (date: string, drafts: IFormData) => {
  const birthDate = drafts.deceased && drafts.deceased.birthDate
  return birthDate
    ? new Date(date) >= new Date(JSON.stringify(birthDate))
    : true
}

export const isDateNotAfterBirthEvent = (date: string, drafts?: IFormData) => {
  const dateOfBirth = drafts && drafts.child && drafts.child.childBirthDate
  return dateOfBirth
    ? new Date(date) <= new Date(JSON.stringify(dateOfBirth))
    : true
}

export const isDateNotAfterDeath = (date: string, drafts?: IFormData) => {
  const deathDate = drafts && drafts.deathEvent && drafts.deathEvent.deathDate
  return deathDate
    ? new Date(date).setHours(0, 0, 0, 0) <=
        new Date(JSON.stringify(deathDate)).setHours(0, 0, 0, 0)
    : true
}

export const isDateAfter = (first: string, second: string) => {
  return new Date(first) >= new Date(second)
}

export const minAgeGapExist = (
  first: string,
  second: string,
  minAgeGap: number
): boolean => {
  const diff =
    (new Date(first).getTime() - new Date(second).getTime()) /
    (1000 * 60 * 60 * 24) /
    365
  return diff >= minAgeGap
}

export const isValidBirthDate: Validation = (
  value: IFormFieldValue,
  drafts?
) => {
  const cast = value as string
  return !cast
    ? { message: messages.required }
    : cast &&
      isDateNotInFuture(cast) &&
      isAValidDateFormat(cast) &&
      isDateNotAfterBirthEvent(cast, drafts as IFormData)
    ? isDateNotAfterDeath(cast, drafts as IFormData)
      ? undefined
      : {
          message: messages.isDateNotAfterDeath
        }
    : {
        message: messages.isValidBirthDate
      }
}

export const isValidChildBirthDate: Validation = (value: IFormFieldValue) => {
  const childBirthDate = value as string
  return !childBirthDate
    ? { message: messages.required }
    : childBirthDate &&
      isAValidDateFormat(childBirthDate) &&
      isDateNotInFuture(childBirthDate)
    ? undefined
    : { message: messages.isValidBirthDate }
}

export const isValidParentsBirthDate =
  (minAgeGap: number, isAge?: boolean): Validation =>
  (value: IFormFieldValue, drafts) => {
    const parentsBirthDate = isAge
      ? convertAgeToDate(value as string)
      : (value as string)
    const childBirthDate =
      drafts && drafts.child && (drafts.child.childBirthDate as string)

    return parentsBirthDate &&
      isAValidDateFormat(parentsBirthDate) &&
      isDateNotInFuture(parentsBirthDate)
      ? childBirthDate
        ? minAgeGapExist(childBirthDate, parentsBirthDate, minAgeGap)
          ? undefined
          : {
              message: messages.isValidBirthDate
            }
        : undefined
      : {
          message: messages.isValidBirthDate
        }
  }

export const checkBirthDate =
  (marriageDate: string): Validation =>
  (value: IFormFieldValue) => {
    const cast = value as string
    if (!isAValidDateFormat(cast)) {
      return {
        message: messages.dateFormat
      }
    }

    const bDate = new Date(cast)
    // didn't call `isDateNotInFuture(value)`, because no need to call `new Date(value)` twice
    if (bDate > new Date()) {
      return {
        message: messages.dateFormat
      }
    }

    if (!marriageDate || !isAValidDateFormat(marriageDate)) {
      return undefined
    }

    return bDate < new Date(marriageDate)
      ? undefined
      : {
          message: messages.dobEarlierThanDom
        }
  }

const getBirthDate = (
  isExactDateOfBirthUnknown: boolean,
  date: string,
  age: string
) => (isExactDateOfBirthUnknown ? convertAgeToDate(age) : date)

export const checkMarriageDate =
  (minAge: number): Validation =>
  (value: IFormFieldValue, drafts) => {
    const cast = value as string
    if (!isAValidDateFormat(cast)) {
      return {
        message: messages.dateFormat
      }
    }

    const mDate = new Date(cast)
<<<<<<< HEAD
=======
    // didn't call `isDateNotInFuture(value)`, because no need to call `new Date(value)` twice
    if (mDate > new Date()) {
      return {
        message: messages.dateFormat
      }
    }
>>>>>>> c02f7934

    const groomDOB =
      drafts &&
      drafts.groom &&
      getBirthDate(
        Boolean(drafts.groom.exactDateOfBirthUnknown),
        String(drafts.groom.groomBirthDate),
        String(drafts.groom.ageOfIndividualInYears)
      )
    const brideDOB =
      drafts &&
      drafts.bride &&
      getBirthDate(
        Boolean(drafts.bride.exactDateOfBirthUnknown),
        String(drafts.bride.brideBirthDate),
        String(drafts.bride.ageOfIndividualInYears)
      )

    if (!groomDOB || !brideDOB) {
      return undefined
    } else {
      if (
        !minAgeGapExist(cast, groomDOB, minAge) ||
        !minAgeGapExist(cast, brideDOB, minAge)
      ) {
        return {
          message: messages.illegalMarriageAge
        }
      } else if (mDate < new Date(groomDOB) && mDate < new Date(brideDOB)) {
        return {
          message: messages.domLaterThanDob
        }
      } else {
        return undefined
      }
    }
  }

export const isValidDateOfBirthForMarriage =
  (sectionName: string, minAge: number): Validation =>
  (value: IFormFieldValue, drafts) => {
    const isExactDateOfBirthUnknown =
      drafts &&
      drafts[sectionName] &&
      drafts[sectionName].exactDateOfBirthUnknown
    const cast = isExactDateOfBirthUnknown
      ? convertAgeToDate(value as string)
      : (value as string)
    if (!isAValidDateFormat(cast)) {
      return {
        message: messages.dateFormat
      }
    } else if (!isDateNotInFuture(cast)) {
      return { message: messages.isValidBirthDate }
    }

    if (
      !minAgeGapExist(
        format(new Date(Date.now()), 'yyyy-MM-dd'),
        String(value),
        minAge
      )
    ) {
      return {
        message: messages.illegalMarriageAge
      }
    } else {
      return undefined
    }
  }

export const dateGreaterThan =
  (previousDate: string): Validation =>
  (value: IFormFieldValue) => {
    const cast = value as string
    if (!previousDate || !isAValidDateFormat(previousDate)) {
      return undefined
    }

    return new Date(cast) > new Date(previousDate)
      ? undefined
      : {
          message: messages.domLaterThanDob
        }
  }

export const dateLessThan =
  (laterDate: string): Validation =>
  (value: IFormFieldValue) => {
    const cast = value as string
    if (!laterDate || !isAValidDateFormat(laterDate)) {
      return undefined
    }

    return new Date(cast) < new Date(laterDate)
      ? undefined
      : {
          message: messages.dobEarlierThanDom
        }
  }

export const dateNotInFuture = (): Validation => (value: IFormFieldValue) => {
  const cast = value as string
  if (isDateNotInFuture(cast)) {
    return undefined
  } else {
    return { message: messages.dateFormat }
  }
}

export const dateNotToday = (date: string): boolean => {
  const today = new Date().setHours(0, 0, 0, 0)
  const day = new Date(date).setHours(0, 0, 0, 0)
  return day !== today
}

export const isDateInPast: Validation = (value: IFormFieldValue) => {
  const cast = value as string
  if (isDateNotInFuture(cast) && dateNotToday(cast)) {
    return undefined
  } else {
    return { message: messages.isValidBirthDate } // specific to DOB of parent/informant
  }
}

export const dateInPast = (): Validation => (value: IFormFieldValue) =>
  isDateInPast(value)

export const dateFormatIsCorrect = (): Validation => (value: IFormFieldValue) =>
  dateFormat(value as string)

/*
 * TODO: The name validation functions should be refactored out.
 *
 * Name validation has some complexities. These will vary from country to
 * country too. e.g. in Bangladesh there is actually no given name or
 * family name. Or first name/last name. To fit names in the common western
 * format, people have to use multiple words in a "first name" or a "last name".
 *
 * Another complexity is what letters are allowed. Should we allow hyphens?
 * Then in Bengali, there are some rules which we can build to ensure better
 * quality input. e.g. a word can not start with a "mark" or diatribe.
 *
 * For now, we are going with simple validation that just prevents entering
 * an English name in the Bengali name field and vice versa.
 */

// Each character has to be a part of the Unicode Bengali script or the hyphen.

export const isValidBengaliWord = (value: string): boolean => {
  const bengaliRe = XRegExp.cache(
    '(^[\\p{Bengali}.-]*\\([\\p{Bengali}.-]+\\)[\\p{Bengali}.-]*$)|(^[\\p{Bengali}.-]+$)',
    ''
  )
  const lettersRe = XRegExp.cache(
    '(^[\\pL\\pM.-]*\\([\\pL\\pM.-]+\\)[\\pL\\pM.-]*$)|(^[\\pL\\pM.-]+$)',
    ''
  )

  return bengaliRe.test(value) && lettersRe.test(value)
}

//
// Simple pattern. Allow only English (Latin) characters and the hyphen.
//
export const isValidEnglishWord = (value: string): boolean => {
  // Still using XRegExp for its caching ability
  const englishRe = XRegExp.cache(
    `(^[\\p{Latin}0-9'._-]*\\([\\p{Latin}0-9'._-]+\\)[\\p{Latin}0-9'._-]*$)|(^[\\p{Latin}0-9'._-]+$)`,
    ''
  )
  return englishRe.test(value)
}

type Checker = (value: string) => boolean

// Utility 2nd order function. Does a little common task then passes on to
// the callback.

const checkNameWords = (value: string, checker: Checker): boolean => {
  const trimmedValue = value === undefined || value === null ? '' : value.trim()

  if (!trimmedValue) {
    return true
  }

  const parts: string[] = trimmedValue.split(/\s+/)
  return parts.every(checker)
}

export const isValidBengaliName = (value: string): boolean => {
  return checkNameWords(value, isValidBengaliWord)
}

export const isValidEnglishName = (value: string): boolean => {
  return checkNameWords(value, isValidEnglishWord)
}

export const isLengthWithinRange = (value: string, min: number, max: number) =>
  !value || (value.length >= min && value.length <= max)

export const isValueWithinRange =
  (min: number, max: number) =>
  (value: number): boolean => {
    return !isNaN(value) && value >= min && value <= max
  }

export const bengaliOnlyNameFormat: Validation = (value: IFormFieldValue) => {
  const cast = value as string
  return isValidBengaliName(cast)
    ? undefined
    : { message: messages.bengaliOnlyNameFormat }
}

export const englishOnlyNameFormat: Validation = (value: IFormFieldValue) => {
  const cast = value as string
  return isValidEnglishName(cast)
    ? undefined
    : { message: messages.englishOnlyNameFormat }
}

export const range: RangeValidation =
  (min: number, max: number) => (value: IFormFieldValue) => {
    const cast = value as string
    return isValueWithinRange(min, max)(parseFloat(cast))
      ? undefined
      : { message: messages.range, props: { min, max } }
  }

export const oneOf = (
  fields: string[],
  errorMessage: MessageDescriptor
): Validation => {
  return (_value, fieldValues) => {
    const someFilled = fields.some((field) => get(fieldValues, field))

    if (someFilled) {
      return undefined
    }

    return { message: errorMessage }
  }
}

export const isAValidNIDNumberFormat = (value: string): boolean => {
  const pattern = window.config.NID_NUMBER_PATTERN
  return new RegExp(pattern).test(value)
}

export const validIDNumber =
  (typeOfID: string): Validation =>
  (value: any) => {
    value = (value && value.toString()) || ''

    const cast = value as string
    const trimmedValue = cast === undefined || cast === null ? '' : cast.trim()
    if (typeOfID === NATIONAL_ID) {
      if (isAValidNIDNumberFormat(trimmedValue) || !trimmedValue) {
        return undefined
      }

      return {
        message: messages.validNationalId
      }
    }
    return undefined
  }
export const duplicateIDNumber =
  (fieldToDuplicateCheck: string): Validation =>
  (value: IFormFieldValue, drafts) => {
    const valueToCheck = _.get(drafts, fieldToDuplicateCheck)
    if (value && valueToCheck && value === valueToCheck) {
      return {
        message: messages.duplicateNationalID
      }
    }

    return undefined
  }

export const isValidDeathOccurrenceDate: Validation = (
  value: IFormFieldValue,
  drafts
) => {
  const cast = value && value.toString()
  return cast && isDateNotInFuture(cast) && isAValidDateFormat(cast)
    ? isDateNotBeforeBirth(cast, drafts as IFormData)
      ? undefined
      : {
          message: messages.isDateNotBeforeBirth
        }
    : {
        message: messages.isValidDateOfDeath
      }
}

export const isMoVisitDateAfterBirthDateAndBeforeDeathDate: Validation = (
  value: IFormFieldValue,
  drafts
) => {
  const cast = value && value.toString()
  if (drafts && drafts.deathEvent && !drafts.deathEvent.birthDate) {
    if (drafts && drafts.deathEvent && cast <= drafts.deathEvent.deathDate) {
      return undefined
    } else if (
      drafts &&
      drafts.deathEvent &&
      cast > drafts.deathEvent.deathDate
    ) {
      return {
        message: messages.isMoVisitAfterDeath
      }
    }
  } else {
    if (
      drafts &&
      drafts.deathEvent &&
      cast <= drafts.deathEvent.deathDate &&
      cast >= drafts.deceased.birthDate
    ) {
      return undefined
    } else if (
      drafts &&
      drafts.deathEvent &&
      cast > drafts.deathEvent.deathDate
    ) {
      return {
        message: messages.isMoVisitAfterDeath
      }
    } else if (
      drafts &&
      drafts.deathEvent &&
      cast < drafts.deceased.birthDate
    ) {
      return {
        message: messages.isMoVisitBeforeBirth
      }
    }
  }
}

export const isInformantOfLegalAge: Validation = (value: IFormFieldValue) => {
  if (value) {
    if (
      minAgeGapExist(
        format(new Date(Date.now()), 'yyyy-MM-dd'),
        value.toString(),
        INFORMANT_MINIMUM_AGE
      )
    ) {
      return undefined
    } else {
      return {
        message: messages.isInformantOfLegalAge
      }
    }
  }
}

export const greaterThanZero: Validation = (value: IFormFieldValue) => {
  return !value && value !== 0
    ? { message: messages.required }
    : value && Number(value) > 0
    ? undefined
    : { message: messages.greaterThanZero }
}

export const notGreaterThan =
  (maxValue: number): Validation =>
  (value: IFormFieldValue) => {
    const numericValue = Number.parseInt(value as string)
    return value && !Number.isNaN(numericValue) && numericValue <= maxValue
      ? undefined
      : { message: messages.notGreaterThan, props: { maxValue } }
  }<|MERGE_RESOLUTION|>--- conflicted
+++ resolved
@@ -358,15 +358,6 @@
     }
 
     const mDate = new Date(cast)
-<<<<<<< HEAD
-=======
-    // didn't call `isDateNotInFuture(value)`, because no need to call `new Date(value)` twice
-    if (mDate > new Date()) {
-      return {
-        message: messages.dateFormat
-      }
-    }
->>>>>>> c02f7934
 
     const groomDOB =
       drafts &&
