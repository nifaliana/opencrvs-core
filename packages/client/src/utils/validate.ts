/*
 * This Source Code Form is subject to the terms of the Mozilla Public
 * License, v. 2.0. If a copy of the MPL was not distributed with this
 * file, You can obtain one at https://mozilla.org/MPL/2.0/.
 *
 * OpenCRVS is also distributed under the terms of the Civil Registration
 * & Healthcare Disclaimer located at http://opencrvs.org/license.
 *
 * Copyright (C) The OpenCRVS Authors. OpenCRVS and the OpenCRVS
 * graphic logo are (registered/a) trademark(s) of Plan International.
 */
import { MessageDescriptor } from 'react-intl'
import { validationMessages as messages } from '@client/i18n/messages'
import { IFormFieldValue, IFormData } from '@opencrvs/client/src/forms'
import {
  REGEXP_BLOCK_ALPHA_NUMERIC_DOT,
  REGEXP_ALPHA_NUMERIC,
  REGEXP_DECIMAL_POINT_NUMBER
} from '@client/utils/constants'
import { validate as validateEmail } from 'email-validator'
import * as XRegExp from 'xregexp'
import { isArray } from 'util'
import {
  NATIONAL_ID,
  BIRTH_REGISTRATION_NUMBER,
  DEATH_REGISTRATION_NUMBER,
  PASSPORT,
  DRIVING_LICENSE
} from '@client/forms/identity'
import moment from 'moment'
import { IOfflineData } from '@client/offline/reducer'
import { getListOfLocations } from '@client/forms/utils'

export interface IValidationResult {
  message: MessageDescriptor
  props?: { [key: string]: any }
}

export type RangeValidation = (
  min: number,
  max: number
) => (value: IFormFieldValue) => IValidationResult | undefined

export type MaxLengthValidation = (
  customisation: number
) => (value: IFormFieldValue) => IValidationResult | undefined

export type Validation = (
  value: IFormFieldValue,
  drafts?: IFormData,
  offlineCountryConfig?: IOfflineData
) => IValidationResult | undefined

export type ValidationInitializer = (...value: any[]) => Validation

export const isAValidPhoneNumberFormat = (value: string): boolean => {
  const { pattern } = window.config.PHONE_NUMBER_PATTERN
  return pattern.test(value)
}

export const isAValidEmailAddressFormat = (value: string): boolean => {
  return validateEmail(value)
}

export const isAValidDateFormat = (value: string): boolean => {
  const dateFormatRegex = '^\\d{4}-(0?[1-9]|1[012])-(0?[1-9]|[12][0-9]|3[01])$'
  const dateRegex = new RegExp(dateFormatRegex)

  if (!dateRegex.test(value)) {
    return false
  }

  const pad = (n: number) => {
    return (str: string) => {
      while (str.length < n) {
        str = '0' + str
      }
      return str
    }
  }

  const valueISOString = value.split(/-/g).map(pad(2)).join('-')

  const givenDate = new Date(valueISOString)

  return givenDate.toISOString().slice(0, 10) === valueISOString
}

export const requiredSymbol: Validation = (value: IFormFieldValue) =>
  value ? undefined : { message: messages.requiredSymbol }

export const required =
  (message: MessageDescriptor = messages.required): Validation =>
  (value: IFormFieldValue) => {
    if (typeof value === 'string') {
      return value !== '' ? undefined : { message }
    }
    if (isArray(value)) {
      return value.length > 0 ? undefined : { message }
    }
    return value !== undefined && value !== null ? undefined : { message }
  }

export const minLength = (min: number) => (value: string) => {
  return value && value.length < min
    ? { message: messages.minLength, props: { min } }
    : undefined
}

export const validLength = (length: number) => (value: IFormFieldValue) => {
  return value && value.toString().length === length
    ? undefined
    : {
        message: messages.validNationalId,
        props: { validLength: length }
      }
}

const isLessOrEqual = (value: string, max: number) => {
  return value && value.toString().length <= max
}

export const maxLength: MaxLengthValidation =
  (max: number) => (value: IFormFieldValue) => {
    return isLessOrEqual(value as string, max)
      ? undefined
      : { message: messages.maxLength, props: { max } }
  }

const isNumber = (value: string): boolean => !value || !isNaN(Number(value))

const isRegexpMatched = (value: string, regexp: string): boolean =>
  !value || value.match(regexp) !== null

export const blockAlphaNumericDot: Validation = (value: IFormFieldValue) => {
  const cast = value as string
  return isRegexpMatched(cast, REGEXP_BLOCK_ALPHA_NUMERIC_DOT)
    ? undefined
    : { message: messages.blockAlphaNumericDot }
}

export const nonDecimalPointNumber: Validation = (value: IFormFieldValue) => {
  const cast = value as string
  if (cast) {
    return !isRegexpMatched(cast.toString(), REGEXP_DECIMAL_POINT_NUMBER)
      ? undefined
      : { message: messages.nonDecimalPointNumber }
  }
}

export const numeric: Validation = (value: IFormFieldValue) => {
  const cast = value as string
  return isNumber(cast) ? undefined : { message: messages.numberRequired }
}

export const facilityMustBeSelected: Validation = (
  value: IFormFieldValue,
  drafts,
  offlineCountryConfig
) => {
  const locationsList = getListOfLocations(
    offlineCountryConfig as IOfflineData,
    'facilities'
  )
  const isValid = !value || locationsList[value as string]
  return isValid ? undefined : { message: messages.facilityMustBeSelected }
}

export const officeMustBeSelected: Validation = (
  value: IFormFieldValue,
  drafts,
<<<<<<< HEAD
  resources
) => {
  const locationsList = getListOfLocations(resources as IOfflineData, 'offices')
=======
  offlineCountryConfig
) => {
  const locationsList = getListOfLocations(
    offlineCountryConfig as IOfflineData,
    'offices'
  )
>>>>>>> 10001c71
  const isValid = !value || locationsList[value as string]
  return isValid ? undefined : { message: messages.officeMustBeSelected }
}

export const phoneNumberFormat: Validation = (value: IFormFieldValue) => {
  const { start, num } = window.config.PHONE_NUMBER_PATTERN
  const validationProps = { start, num }

  const cast = value as string
  const trimmedValue = cast === undefined || cast === null ? '' : cast.trim()

  if (!trimmedValue) {
    return undefined
  }

  return isAValidPhoneNumberFormat(trimmedValue)
    ? undefined
    : {
        message: messages.phoneNumberFormat,
        props: validationProps
      }
}

export const emailAddressFormat: Validation = (value: IFormFieldValue) => {
  const cast = value as string
  return cast && isAValidEmailAddressFormat(cast)
    ? undefined
    : {
        message: messages.emailAddressFormat
      }
}

export const dateFormat: Validation = (value: IFormFieldValue) => {
  const cast = value as string
  return cast && isAValidDateFormat(cast)
    ? undefined
    : {
        message: messages.dateFormat
      }
}

export const isDateNotInFuture = (date: string) => {
  return new Date(date) <= new Date(Date.now())
}

export const isDateNotBeforeBirth = (date: string, drafts: IFormData) => {
  const birthDate = drafts.deceased && drafts.deceased.birthDate
  return birthDate
    ? new Date(date) >= new Date(JSON.stringify(birthDate))
    : true
}

export const isDateNotAfterBirthEvent = (date: string, drafts?: IFormData) => {
  const dateOfBirth = drafts && drafts.child && drafts.child.childBirthDate
  return dateOfBirth
    ? new Date(date) <= new Date(JSON.stringify(dateOfBirth))
    : true
}

export const isDateNotAfterDeath = (date: string, drafts?: IFormData) => {
  const deathDate = drafts && drafts.deathEvent && drafts.deathEvent.deathDate
  return deathDate
    ? new Date(date).setHours(0, 0, 0, 0) <=
        new Date(JSON.stringify(deathDate)).setHours(0, 0, 0, 0)
    : true
}

export const isDateAfter = (first: string, second: string) => {
  return new Date(first) >= new Date(second)
}

export const minAgeGapExist = (
  first: string,
  second: string,
  minAgeGap: number
): boolean => {
  const diff =
    (new Date(first).getTime() - new Date(second).getTime()) /
    (1000 * 60 * 60 * 24) /
    365

  return diff >= minAgeGap
}

export const isValidBirthDate: Validation = (
  value: IFormFieldValue,
  drafts?
) => {
  const cast = value as string
  return !cast
    ? { message: messages.required }
    : cast &&
      isDateNotInFuture(cast) &&
      isAValidDateFormat(cast) &&
      isDateNotAfterBirthEvent(cast, drafts as IFormData)
    ? isDateNotAfterDeath(cast, drafts as IFormData)
      ? undefined
      : {
          message: messages.isDateNotAfterDeath
        }
    : {
        message: messages.isValidBirthDate
      }
}

export const isValidChildBirthDate: Validation = (value: IFormFieldValue) => {
  const childBirthDate = value as string
  return !childBirthDate
    ? { message: messages.required }
    : childBirthDate &&
      isAValidDateFormat(childBirthDate) &&
      isDateNotInFuture(childBirthDate)
    ? undefined
    : { message: messages.isValidBirthDate }
}

export const isValidParentsBirthDate =
  (minAgeGap: number): Validation =>
  (value: IFormFieldValue, drafts) => {
    const parentsBirthDate = value as string
    const childBirthDate =
      drafts && drafts.child && (drafts.child.childBirthDate as string)

    return parentsBirthDate &&
      isAValidDateFormat(parentsBirthDate) &&
      isDateNotInFuture(parentsBirthDate)
      ? childBirthDate
        ? minAgeGapExist(childBirthDate, parentsBirthDate, minAgeGap)
          ? undefined
          : {
              message: messages.isValidBirthDate
            }
        : undefined
      : {
          message: messages.isValidBirthDate
        }
  }

export const checkBirthDate =
  (marriageDate: string): Validation =>
  (value: IFormFieldValue) => {
    const cast = value as string
    if (!isAValidDateFormat(cast)) {
      return {
        message: messages.dateFormat
      }
    }

    const bDate = new Date(cast)
    // didn't call `isDateNotInFuture(value)`, because no need to call `new Date(value)` twice
    if (bDate > new Date()) {
      return {
        message: messages.dateFormat
      }
    }

    if (!marriageDate || !isAValidDateFormat(marriageDate)) {
      return undefined
    }

    return bDate < new Date(marriageDate)
      ? undefined
      : {
          message: messages.dobEarlierThanDom
        }
  }

export const checkMarriageDate =
  (birthDate: string): Validation =>
  (value: IFormFieldValue) => {
    const cast = value as string
    if (!isAValidDateFormat(cast)) {
      return {
        message: messages.dateFormat
      }
    }

    const mDate = new Date(cast)
    // didn't call `isDateNotInFuture(value)`, because no need to call `new Date(value)` twice
    if (mDate > new Date()) {
      return {
        message: messages.dateFormat
      }
    }

    if (!birthDate || !isAValidDateFormat(birthDate)) {
      return undefined
    }

    return mDate > new Date(birthDate)
      ? undefined
      : {
          message: messages.domLaterThanDob
        }
  }

export const dateGreaterThan =
  (previousDate: string): Validation =>
  (value: IFormFieldValue) => {
    const cast = value as string
    if (!previousDate || !isAValidDateFormat(previousDate)) {
      return undefined
    }

    return new Date(cast) > new Date(previousDate)
      ? undefined
      : {
          message: messages.domLaterThanDob
        }
  }

export const dateLessThan =
  (laterDate: string): Validation =>
  (value: IFormFieldValue) => {
    const cast = value as string
    if (!laterDate || !isAValidDateFormat(laterDate)) {
      return undefined
    }

    return new Date(cast) < new Date(laterDate)
      ? undefined
      : {
          message: messages.dobEarlierThanDom
        }
  }

export const dateNotInFuture = (): Validation => (value: IFormFieldValue) => {
  const cast = value as string
  if (isDateNotInFuture(cast)) {
    return undefined
  } else {
    return { message: messages.dateFormat }
  }
}

export const dateNotToday = (date: string): boolean => {
  const today = new Date().setHours(0, 0, 0, 0)
  const day = new Date(date).setHours(0, 0, 0, 0)
  return day !== today
}

export const isDateInPast: Validation = (value: IFormFieldValue) => {
  const cast = value as string
  if (isDateNotInFuture(cast) && dateNotToday(cast)) {
    return undefined
  } else {
    return { message: messages.isValidBirthDate } // specific to DOB of parent/applicant
  }
}

export const dateInPast = (): Validation => (value: IFormFieldValue) =>
  isDateInPast(value)

export const dateFormatIsCorrect = (): Validation => (value: IFormFieldValue) =>
  dateFormat(value)

/*
 * TODO: The name validation functions should be refactored out.
 *
 * Name validation has some complexities. These will vary from country to
 * country too. e.g. in Bangladesh there is actually no given name or
 * family name. Or first name/last name. To fit names in the common western
 * format, people have to use multiple words in a "first name" or a "last name".
 *
 * Another complexity is what letters are allowed. Should we allow hyphens?
 * Then in Bengali, there are some rules which we can build to ensure better
 * quality input. e.g. a word can not start with a "mark" or diatribe.
 *
 * For now, we are going with simple validation that just prevents entering
 * an English name in the Bengali name field and vice versa.
 */

// Each character has to be a part of the Unicode Bengali script or the hyphen.

export const isValidBengaliWord = (value: string): boolean => {
  const bengaliRe = XRegExp.cache(
    '(^[\\p{Bengali}.-]*\\([\\p{Bengali}.-]+\\)[\\p{Bengali}.-]*$)|(^[\\p{Bengali}.-]+$)',
    ''
  )
  const lettersRe = XRegExp.cache(
    '(^[\\pL\\pM.-]*\\([\\pL\\pM.-]+\\)[\\pL\\pM.-]*$)|(^[\\pL\\pM.-]+$)',
    ''
  )

  return bengaliRe.test(value) && lettersRe.test(value)
}

//
// Simple pattern. Allow only English (Latin) characters and the hyphen.
//
export const isValidEnglishWord = (value: string): boolean => {
  // Still using XRegExp for its caching ability
  const englishRe = XRegExp.cache(
    '(^[\\p{Latin}.-]*\\([\\p{Latin}.-]+\\)[\\p{Latin}.-]*$)|(^[\\p{Latin}.-]+$)',
    ''
  )

  return englishRe.test(value)
}

type Checker = (value: string) => boolean

// Utility 2nd order function. Does a little common task then passes on to
// the callback.

const checkNameWords = (value: string, checker: Checker): boolean => {
  const trimmedValue = value === undefined || value === null ? '' : value.trim()

  if (!trimmedValue) {
    return true
  }

  const parts: string[] = trimmedValue.split(/\s+/)
  return parts.every(checker)
}

export const isValidBengaliName = (value: string): boolean => {
  return checkNameWords(value, isValidBengaliWord)
}

export const isValidEnglishName = (value: string): boolean => {
  return checkNameWords(value, isValidEnglishWord)
}

export const isLengthWithinRange = (value: string, min: number, max: number) =>
  !value || (value.length >= min && value.length <= max)

export const isValueWithinRange =
  (min: number, max: number) =>
  (value: number): boolean => {
    return !isNaN(value) && value >= min && value <= max
  }

export const bengaliOnlyNameFormat: Validation = (value: IFormFieldValue) => {
  const cast = value as string
  return isValidBengaliName(cast)
    ? undefined
    : { message: messages.bengaliOnlyNameFormat }
}

export const englishOnlyNameFormat: Validation = (value: IFormFieldValue) => {
  const cast = value as string
  return isValidEnglishName(cast)
    ? undefined
    : { message: messages.englishOnlyNameFormat }
}

export const range: RangeValidation =
  (min: number, max: number) => (value: IFormFieldValue) => {
    const cast = value as string
    return isValueWithinRange(min, max)(parseFloat(cast))
      ? undefined
      : { message: messages.range, props: { min, max } }
  }

const hasValidLength = (value: string, length: number): boolean =>
  !value || value.length === length

export const isAValidNIDNumberFormat = (value: string): boolean => {
  const { pattern } = window.config.NID_NUMBER_PATTERN
  return pattern.test(value)
}

export const validIDNumber =
  (typeOfID: string): Validation =>
  (value: any) => {
    const validNationalIDLengths = [10, 17]
    const validBirthRegistrationNumberLength = 17
    const validDeathRegistrationNumberLength = 18
    const validPassportLength = 9
    const validDrivingLicenseLength = 15
    value = (value && value.toString()) || ''
    switch (typeOfID) {
      case NATIONAL_ID:
        const { num } = window.config.NID_NUMBER_PATTERN

        const cast = value as string
        const trimmedValue =
          cast === undefined || cast === null ? '' : cast.trim()

        if (isAValidNIDNumberFormat(trimmedValue) || !trimmedValue) {
          return undefined
        }

        return {
          message: messages.validNationalId,
          props: {
            min: validNationalIDLengths[0],
            max: validNationalIDLengths[1],
            validLength: num
          }
        }

      case BIRTH_REGISTRATION_NUMBER:
        return hasValidLength(
          value.toString(),
          validBirthRegistrationNumberLength
        )
          ? undefined
          : {
              message: messages.validBirthRegistrationNumber,
              props: { validLength: validBirthRegistrationNumberLength }
            }

      case DEATH_REGISTRATION_NUMBER:
        return hasValidLength(
          value.toString(),
          validDeathRegistrationNumberLength
        )
          ? undefined
          : {
              message: messages.validDeathRegistrationNumber,
              props: { validLength: validDeathRegistrationNumberLength }
            }

      case PASSPORT:
        return hasValidLength(value.toString(), validPassportLength) &&
          isRegexpMatched(value, REGEXP_ALPHA_NUMERIC)
          ? undefined
          : {
              message: messages.validPassportNumber,
              props: { validLength: validPassportLength }
            }
      case DRIVING_LICENSE:
        return hasValidLength(value, validDrivingLicenseLength) &&
          isRegexpMatched(value, REGEXP_ALPHA_NUMERIC)
          ? undefined
          : {
              message: messages.validDrivingLicenseNumber,
              props: { validLength: validDrivingLicenseLength }
            }
      default:
        return undefined
    }
  }

export const isValidDeathOccurrenceDate: Validation = (
  value: IFormFieldValue,
  drafts
) => {
  const cast = value && value.toString()

  return cast && isDateNotInFuture(cast) && isAValidDateFormat(cast)
    ? isDateNotBeforeBirth(cast, drafts as IFormData)
      ? undefined
      : {
          message: messages.isDateNotBeforeBirth
        }
    : {
        message: messages.isValidDateOfDeath
      }
}

export const isMoVisitDateAfterBirthDateAndBeforeDeathDate: Validation = (
  value: IFormFieldValue,
  drafts
) => {
  const cast = value && value.toString()
  if (drafts && drafts.deathEvent && !drafts.deathEvent.birthDate) {
    if (drafts && drafts.deathEvent && cast <= drafts.deathEvent.deathDate) {
      return undefined
    } else if (
      drafts &&
      drafts.deathEvent &&
      cast > drafts.deathEvent.deathDate
    ) {
      return {
        message: messages.isMoVisitAfterDeath
      }
    }
  } else {
    if (
      drafts &&
      drafts.deathEvent &&
      cast <= drafts.deathEvent.deathDate &&
      cast >= drafts.deceased.birthDate
    ) {
      return undefined
    } else if (
      drafts &&
      drafts.deathEvent &&
      cast > drafts.deathEvent.deathDate
    ) {
      return {
        message: messages.isMoVisitAfterDeath
      }
    } else if (
      drafts &&
      drafts.deathEvent &&
      cast < drafts.deceased.birthDate
    ) {
      return {
        message: messages.isMoVisitBeforeBirth
      }
    }
  }
}

export const isInformantOfLegalAge: Validation = (value: IFormFieldValue) => {
  if (value) {
    if (
      minAgeGapExist(
        moment(new Date()).format('YYYY-MM-DD'),
        value.toString(),
        window.config.INFORMANT_MINIMUM_AGE
      )
    ) {
      return undefined
    } else {
      return {
        message: messages.isInformantOfLegalAge
      }
    }
  }
}

export const greaterThanZero: Validation = (value: IFormFieldValue) => {
  return !value && value !== 0
    ? { message: messages.required }
    : value && Number(value) > 0
    ? undefined
    : { message: messages.greaterThanZero }
}

export const notGreaterThan =
  (maxValue: number): Validation =>
  (value: IFormFieldValue) => {
    const numericValue = Number.parseInt(value as string)
    return value && !Number.isNaN(numericValue) && numericValue <= maxValue
      ? undefined
      : { message: messages.notGreaterThan, props: { maxValue } }
  }<|MERGE_RESOLUTION|>--- conflicted
+++ resolved
@@ -169,18 +169,12 @@
 export const officeMustBeSelected: Validation = (
   value: IFormFieldValue,
   drafts,
-<<<<<<< HEAD
-  resources
-) => {
-  const locationsList = getListOfLocations(resources as IOfflineData, 'offices')
-=======
   offlineCountryConfig
 ) => {
   const locationsList = getListOfLocations(
     offlineCountryConfig as IOfflineData,
     'offices'
   )
->>>>>>> 10001c71
   const isValid = !value || locationsList[value as string]
   return isValid ? undefined : { message: messages.officeMustBeSelected }
 }
