/*
 * This Source Code Form is subject to the terms of the Mozilla Public
 * License, v. 2.0. If a copy of the MPL was not distributed with this
 * file, You can obtain one at https://mozilla.org/MPL/2.0/.
 *
 * OpenCRVS is also distributed under the terms of the Civil Registration
 * & Healthcare Disclaimer located at http://opencrvs.org/license.
 *
 * Copyright (C) The OpenCRVS Authors. OpenCRVS and the OpenCRVS
 * graphic logo are (registered/a) trademark(s) of Plan International.
 */
import { MessageDescriptor, IntlShape } from 'react-intl'
import { validationMessages as messages } from '@client/i18n/messages'
import { IFormFieldValue, IFormData } from '@opencrvs/client/src/forms'
import {
  REGEXP_BLOCK_ALPHA_NUMERIC_DOT,
  REGEXP_ALPHA_NUMERIC,
  REGEXP_BLOCK_ALPHA_NUMERIC
} from '@client/utils/constants'
import { validate as validateEmail } from 'email-validator'
import * as XRegExp from 'xregexp'
import { isArray } from 'util'
import {
  NATIONAL_ID,
  BIRTH_REGISTRATION_NUMBER,
  DEATH_REGISTRATION_NUMBER,
  PASSPORT,
  DRIVING_LICENSE
} from '@client/forms/identity'

export interface IValidationResult {
  message: MessageDescriptor
  props?: { [key: string]: any }
}

export type RangeValidation = (
  min: number,
  max: number
) => (value: IFormFieldValue) => IValidationResult | undefined

export type MaxLengthValidation = (
  customisation: number
) => (value: IFormFieldValue) => IValidationResult | undefined

export type Validation = (
  value: IFormFieldValue,
  drafts?: IFormData
) => IValidationResult | undefined

export type ValidationInitializer = (...value: any[]) => Validation

const fallbackCountry = window.config.COUNTRY

interface IMobilePhonePattern {
  pattern: RegExp
  example: string
  start: string
  num: string
}

const mobilePhonePatternTable: { [key: string]: IMobilePhonePattern } = {
  gbr: {
    pattern: /^07[0-9]{9,10}$/,
    example: '07123456789',
    start: '07',
    num: '10 or 11'
  },
  bgd: {
    pattern: /^01[1-9][0-9]{8}$/,
    example: '01741234567',
    start: '01',
    num: '11'
  },
  zmb: {
    pattern: /^0(7|9)[0-9]{1}[0-9]{7}$/,
    example: '0970545855',
    start: '0[7|9]',
    num: '10'
  }
}

export const isAValidPhoneNumberFormat = (
  value: string,
  country: string
): boolean => {
  const countryMobileTable =
    mobilePhonePatternTable[country] || mobilePhonePatternTable[fallbackCountry]
  const { pattern } = countryMobileTable
  return pattern.test(value)
}

export const isAValidEmailAddressFormat = (value: string): boolean => {
  return validateEmail(value)
}

export const isAValidDateFormat = (value: string): boolean => {
  const dateFormatRegex = '^\\d{4}-(0?[1-9]|1[012])-(0?[1-9]|[12][0-9]|3[01])$'
  const dateRegex = new RegExp(dateFormatRegex)

  if (!dateRegex.test(value)) {
    return false
  }

  const pad = (n: number) => {
    return (str: string) => {
      while (str.length < n) {
        str = '0' + str
      }
      return str
    }
  }

  const valueISOString = value
    .split(/-/g)
    .map(pad(2))
    .join('-')

  const givenDate = new Date(valueISOString)

  return givenDate.toISOString().slice(0, 10) === valueISOString
}

export const requiredSymbol: Validation = (value: IFormFieldValue) =>
  value ? undefined : { message: messages.requiredSymbol }

export const required = (
  message: MessageDescriptor = messages.required
): Validation => (value: IFormFieldValue) => {
  if (typeof value === 'string') {
    return value !== '' ? undefined : { message }
  }
  if (isArray(value)) {
    return value.length > 0 ? undefined : { message }
  }
  return value !== undefined && value !== null ? undefined : { message }
}

export const minLength = (min: number) => (value: string) => {
  return value && value.length < min
    ? { message: messages.minLength, props: { min } }
    : undefined
}

export const validLength = (length: number) => (value: IFormFieldValue) => {
  return value && value.toString().length === length
    ? undefined
    : {
        message: messages.validNationalId,
        props: { validLength: length }
      }
}

const isLessOrEqual = (value: string, max: number) => {
  return value && value.toString().length <= max
}

export const maxLength: MaxLengthValidation = (max: number) => (
  value: IFormFieldValue
) => {
  return isLessOrEqual(value as string, max)
    ? undefined
    : { message: messages.maxLength, props: { max } }
}

const isNumber = (value: string): boolean => !value || !isNaN(Number(value))

const isRegexpMatched = (value: string, regexp: string): boolean =>
  !value || value.match(regexp) !== null

export const blockAlphaNumericDot: Validation = (value: IFormFieldValue) => {
  const cast = value as string
  return isRegexpMatched(cast, REGEXP_BLOCK_ALPHA_NUMERIC_DOT)
    ? undefined
    : { message: messages.blockAlphaNumericDot }
}

export const numeric: Validation = (value: IFormFieldValue) => {
  const cast = value as string
  return isNumber(cast) ? undefined : { message: messages.numberRequired }
}

export const phoneNumberFormat: Validation = (value: IFormFieldValue) => {
  const country = window.config.COUNTRY
  const countryMobileTable =
    mobilePhonePatternTable[country] || mobilePhonePatternTable[fallbackCountry]
  const { start, num } = countryMobileTable
  const validationProps = { start, num }

  const cast = value as string
  const trimmedValue = cast === undefined || cast === null ? '' : cast.trim()

  if (!trimmedValue) {
    return undefined
  }

  return isAValidPhoneNumberFormat(trimmedValue, country)
    ? undefined
    : {
        message: messages.phoneNumberFormat,
        props: validationProps
      }
}

export const emailAddressFormat: Validation = (value: IFormFieldValue) => {
  const cast = value as string
  return cast && isAValidEmailAddressFormat(cast)
    ? undefined
    : {
        message: messages.emailAddressFormat
      }
}

export const dateFormat: Validation = (value: IFormFieldValue) => {
  const cast = value as string
  return cast && isAValidDateFormat(cast)
    ? undefined
    : {
        message: messages.dateFormat
      }
}

export const isDateNotInFuture = (date: string) => {
  return new Date(date) <= new Date(new Date())
}

export const isDateNotBeforeBirth = (date: string, drafts: IFormData) => {
  const birthDate = drafts.deceased && drafts.deceased.birthDate
  return birthDate
    ? new Date(date) >= new Date(JSON.stringify(birthDate))
    : true
}

export const isDateNotAfterDeath = (date: string, drafts?: IFormData) => {
  const deathDate = drafts && drafts.deathEvent && drafts.deathEvent.deathDate
  return deathDate
    ? new Date(date) <= new Date(JSON.stringify(deathDate))
    : true
}

export const isDateAfter = (first: string, second: string) => {
  return new Date(first) >= new Date(second)
}

export const minAgeGapExist = (
  first: string,
  second: string,
  minAgeGap: number
): boolean => {
  const diff =
    (new Date(first).getTime() - new Date(second).getTime()) /
    (1000 * 60 * 60 * 24) /
    365

  return diff >= minAgeGap
}

export const isValidBirthDate: Validation = (
  value: IFormFieldValue,
  drafts?
) => {
  const cast = value as string
<<<<<<< HEAD
  return !cast
    ? { message: messages.required }
    : cast && isDateNotInFuture(cast) && isAValidDateFormat(cast)
    ? undefined
=======
  return cast && isDateNotInFuture(cast) && isAValidDateFormat(cast)
    ? isDateNotAfterDeath(cast, drafts as IFormData)
      ? undefined
      : {
          message: messages.isDateNotAfterDeath
        }
>>>>>>> ee115658
    : {
        message: messages.isValidBirthDate
      }
}

export const isValidChildBirthDate: Validation = (value: IFormFieldValue) => {
  const childBirthDate = value as string
  return !childBirthDate
    ? { message: messages.required }
    : childBirthDate &&
      isAValidDateFormat(childBirthDate) &&
      isDateNotInFuture(childBirthDate)
    ? undefined
    : { message: messages.isValidBirthDate }
}

export const isValidParentsBirthDate = (minAgeGap: number): Validation => (
  value: IFormFieldValue,
  drafts
) => {
  const parentsBirthDate = value as string
  const childBirthDate = (drafts && drafts.child.childBirthDate) as string

  return parentsBirthDate &&
    isAValidDateFormat(parentsBirthDate) &&
    isDateNotInFuture(parentsBirthDate)
    ? childBirthDate
      ? minAgeGapExist(childBirthDate, parentsBirthDate, minAgeGap)
        ? undefined
        : {
            message: messages.isValidBirthDate
          }
      : undefined
    : {
        message: messages.isValidBirthDate
      }
}

export const checkBirthDate = (marriageDate: string): Validation => (
  value: IFormFieldValue
) => {
  const cast = value as string
  if (!isAValidDateFormat(cast)) {
    return {
      message: messages.dateFormat
    }
  }

  const bDate = new Date(cast)
  // didn't call `isDateNotInFuture(value)`, because no need to call `new Date(value)` twice
  if (bDate > new Date()) {
    return {
      message: messages.dateFormat
    }
  }

  if (!marriageDate || !isAValidDateFormat(marriageDate)) {
    return undefined
  }

  return bDate < new Date(marriageDate)
    ? undefined
    : {
        message: messages.dobEarlierThanDom
      }
}

export const checkMarriageDate = (birthDate: string): Validation => (
  value: IFormFieldValue
) => {
  const cast = value as string
  if (!isAValidDateFormat(cast)) {
    return {
      message: messages.dateFormat
    }
  }

  const mDate = new Date(cast)
  // didn't call `isDateNotInFuture(value)`, because no need to call `new Date(value)` twice
  if (mDate > new Date()) {
    return {
      message: messages.dateFormat
    }
  }

  if (!birthDate || !isAValidDateFormat(birthDate)) {
    return undefined
  }

  return mDate > new Date(birthDate)
    ? undefined
    : {
        message: messages.domLaterThanDob
      }
}

export const dateGreaterThan = (previousDate: string): Validation => (
  value: IFormFieldValue
) => {
  const cast = value as string
  if (!previousDate || !isAValidDateFormat(previousDate)) {
    return undefined
  }

  return new Date(cast) > new Date(previousDate)
    ? undefined
    : {
        message: messages.domLaterThanDob
      }
}

export const dateLessThan = (laterDate: string): Validation => (
  value: IFormFieldValue
) => {
  const cast = value as string
  if (!laterDate || !isAValidDateFormat(laterDate)) {
    return undefined
  }

  return new Date(cast) < new Date(laterDate)
    ? undefined
    : {
        message: messages.dobEarlierThanDom
      }
}

export const dateNotInFuture = (): Validation => (value: IFormFieldValue) => {
  const cast = value as string
  if (isDateNotInFuture(cast)) {
    return undefined
  } else {
    return { message: messages.dateFormat }
  }
}

export const dateNotToday = (date: string): boolean => {
  const today = new Date().setHours(0, 0, 0, 0)
  const day = new Date(date).setHours(0, 0, 0, 0)
  return day !== today
}

export const isDateInPast: Validation = (value: IFormFieldValue) => {
  const cast = value as string
  if (isDateNotInFuture(cast) && dateNotToday(cast)) {
    return undefined
  } else {
    return { message: messages.isValidBirthDate } // specific to DOB of parent/applicant
  }
}

export const dateInPast = (): Validation => (value: IFormFieldValue) =>
  isDateInPast(value)

export const dateFormatIsCorrect = (): Validation => (value: IFormFieldValue) =>
  dateFormat(value)

/*
 * TODO: The name validation functions should be refactored out.
 *
 * Name validation has some complexities. These will vary from country to
 * country too. e.g. in Bangladesh there is actually no given name or
 * family name. Or first name/last name. To fit names in the common western
 * format, people have to use multiple words in a "first name" or a "last name".
 *
 * Another complexity is what letters are allowed. Should we allow hyphens?
 * Then in Bengali, there are some rules which we can build to ensure better
 * quality input. e.g. a word can not start with a "mark" or diatribe.
 *
 * For now, we are going with simple validation that just prevents entering
 * an English name in the Bengali name field and vice versa.
 */

// Each character has to be a part of the Unicode Bengali script or the hyphen.

export const isValidBengaliWord = (value: string): boolean => {
  const bengaliRe = XRegExp.cache('^[\\p{Bengali}-.]+$')
  const lettersRe = XRegExp.cache('^[\\pL\\pM-.]+$')

  return bengaliRe.test(value) && lettersRe.test(value)
}

//
// Simple pattern. Allow only English (Latin) characters and the hyphen.
//
export const isValidEnglishWord = (value: string): boolean => {
  // Still using XRegExp for its caching ability
  const englishRe = XRegExp.cache('^[\\p{Latin}-.]+$')

  return englishRe.test(value)
}

type Checker = (value: string) => boolean

// Utility 2nd order function. Does a little common task then passes on to
// the callback.

const checkNameWords = (value: string, checker: Checker): boolean => {
  const trimmedValue = value === undefined || value === null ? '' : value.trim()

  if (!trimmedValue) {
    return true
  }

  const parts: string[] = trimmedValue.split(/\s+/)
  return parts.every(checker)
}

export const isValidBengaliName = (value: string): boolean => {
  return checkNameWords(value, isValidBengaliWord)
}

export const isValidEnglishName = (value: string): boolean => {
  return checkNameWords(value, isValidEnglishWord)
}

const isLengthWithinRange = (value: string, min: number, max: number) =>
  !value || (value.length >= min && value.length <= max)

export const isValueWithinRange = (min: number, max: number) => (
  value: number
): boolean => {
  return !isNaN(value) && value >= min && value <= max
}

export const bengaliOnlyNameFormat: Validation = (value: IFormFieldValue) => {
  const cast = value as string
  return isValidBengaliName(cast)
    ? undefined
    : { message: messages.bengaliOnlyNameFormat }
}

export const englishOnlyNameFormat: Validation = (value: IFormFieldValue) => {
  const cast = value as string
  return isValidEnglishName(cast)
    ? undefined
    : { message: messages.englishOnlyNameFormat }
}

export const range: RangeValidation = (min: number, max: number) => (
  value: IFormFieldValue
) => {
  const cast = value as string
  return isValueWithinRange(min, max)(parseFloat(cast))
    ? undefined
    : { message: messages.range, props: { min, max } }
}

const hasValidLength = (value: string, length: number): boolean =>
  !value || value.length === length

export const validIDNumber = (typeOfID: string): Validation => (value: any) => {
  const validNationalIDLengths = [10, 17]
  const validBirthRegistrationNumberLength = {
    min: 17,
    max: 18
  }
  const validDeathRegistrationNumberLength = 18
  const validPassportLength = 9
  const validDrivingLicenseLength = 15
  value = (value && value.toString()) || ''
  switch (typeOfID) {
    case NATIONAL_ID:
      const containsOnlyNumbers = value.match(/^[0-9]+$/)

      if (
        validNationalIDLengths.includes(value.length) &&
        containsOnlyNumbers
      ) {
        return undefined
      }
      return {
        message: messages.validNationalId,
        props: {
          min: validNationalIDLengths[0],
          max: validNationalIDLengths[1]
        }
      }

    case BIRTH_REGISTRATION_NUMBER:
      return isLengthWithinRange(
        value.toString(),
        validBirthRegistrationNumberLength.min,
        validBirthRegistrationNumberLength.max
      ) && isRegexpMatched(value, REGEXP_BLOCK_ALPHA_NUMERIC)
        ? undefined
        : {
            message: messages.validBirthRegistrationNumber,
            props: validBirthRegistrationNumberLength
          }

    case DEATH_REGISTRATION_NUMBER:
      return hasValidLength(
        value.toString(),
        validDeathRegistrationNumberLength
      ) && isRegexpMatched(value, REGEXP_BLOCK_ALPHA_NUMERIC)
        ? undefined
        : {
            message: messages.validDeathRegistrationNumber,
            props: { validLength: validDeathRegistrationNumberLength }
          }

    case PASSPORT:
      return hasValidLength(value.toString(), validPassportLength) &&
        isRegexpMatched(value, REGEXP_ALPHA_NUMERIC)
        ? undefined
        : {
            message: messages.validPassportNumber,
            props: { validLength: validPassportLength }
          }
    case DRIVING_LICENSE:
      return hasValidLength(value, validDrivingLicenseLength) &&
        isRegexpMatched(value, REGEXP_ALPHA_NUMERIC)
        ? undefined
        : {
            message: messages.validDrivingLicenseNumber,
            props: { validLength: validDrivingLicenseLength }
          }
    default:
      return undefined
  }
}

export const isValidDeathOccurrenceDate: Validation = (
  value: IFormFieldValue,
  drafts
) => {
  const cast = value && value.toString()

  return cast && isDateNotInFuture(cast) && isAValidDateFormat(cast)
    ? isDateNotBeforeBirth(cast, drafts as IFormData)
      ? undefined
      : {
          message: messages.isDateNotBeforeBirth
        }
    : {
        message: messages.isValidDateOfDeath
      }
}

export const greaterThanZero: Validation = (value: IFormFieldValue) => {
  return !value && value !== 0
    ? { message: messages.required }
    : value && Number(value) > 0
    ? undefined
    : { message: messages.greaterThanZero }
}<|MERGE_RESOLUTION|>--- conflicted
+++ resolved
@@ -259,19 +259,14 @@
   drafts?
 ) => {
   const cast = value as string
-<<<<<<< HEAD
   return !cast
     ? { message: messages.required }
     : cast && isDateNotInFuture(cast) && isAValidDateFormat(cast)
-    ? undefined
-=======
-  return cast && isDateNotInFuture(cast) && isAValidDateFormat(cast)
     ? isDateNotAfterDeath(cast, drafts as IFormData)
       ? undefined
       : {
           message: messages.isDateNotAfterDeath
         }
->>>>>>> ee115658
     : {
         message: messages.isValidBirthDate
       }
