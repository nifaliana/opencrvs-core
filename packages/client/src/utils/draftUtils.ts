--- conflicted
+++ resolved
@@ -44,11 +44,7 @@
     .trim()
 }
 
-<<<<<<< HEAD
-const getInformantOtherName = (sectionData: IFormSectionData): string => {
-=======
 const getOtherName = (sectionData: IFormSectionData): string => {
->>>>>>> 0d79fd0d
   return [
     sectionData.firstNames,
     sectionData.middleName,
@@ -68,18 +64,9 @@
     return EMPTY_STRING
   }
   if (language === 'en') {
-<<<<<<< HEAD
-    return getInformantEngName(sectionData, lastNameFirst)
-  }
-  return (
-    getInformantOtherName(sectionData) ||
-    getInformantEngName(sectionData, lastNameFirst)
-  )
-=======
     return getEngName(sectionData, lastNameFirst)
   }
   return getOtherName(sectionData) || getEngName(sectionData, lastNameFirst)
->>>>>>> 0d79fd0d
 }
 
 /*
