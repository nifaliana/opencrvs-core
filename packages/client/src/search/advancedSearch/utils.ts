/*
 * This Source Code Form is subject to the terms of the Mozilla Public
 * License, v. 2.0. If a copy of the MPL was not distributed with this
 * file, You can obtain one at https://mozilla.org/MPL/2.0/.
 *
 * OpenCRVS is also distributed under the terms of the Civil Registration
 * & Healthcare Disclaimer located at http://opencrvs.org/license.
 *
 * Copyright (C) The OpenCRVS Authors located at https://github.com/opencrvs/opencrvs-core/blob/master/AUTHORS.
 */
import { IAdvancedSearchParamState } from '@client/search/advancedSearch/reducer'
import { advancedSearchBirthSections } from '@client/forms/advancedSearch/fieldDefinitions/Birth'
import { advancedSearchDeathSections } from '@client/forms/advancedSearch/fieldDefinitions/Death'
import { IDateRangePickerValue } from '@client/forms'
import { IAdvancedSearchResultMessages } from '@client/i18n/messages/views/advancedSearchResult'
import { constantsMessages, formMessages } from '@client/i18n/messages'
import {
  IOfflineData,
  OFFLINE_FACILITIES_KEY,
  OFFLINE_LOCATIONS_KEY
} from '@client/offline/reducer'
import {
  generateSearchableLocations,
  getLocationNameMapOfFacility
} from '@client/utils/locationUtils'
import { IntlShape } from 'react-intl'
import { RegStatus } from '@client/utils/gateway'
import { isEqual } from 'lodash'
import { messages as advancedSearchForm } from '@client/i18n/messages/views/advancedSearchForm'
import { ISearchLocation } from '@opencrvs/components'
import formatDate from '@client/utils/date-formatting'

export type advancedSearchPillKey = Exclude<
  keyof IAdvancedSearchResultMessages,
  'searchResult' | 'noResult'
>

type pillKeyValueMap = {
  [key in advancedSearchPillKey]: string | undefined
}

const {
  birthSearchRegistrationSection,
  birthSearchChildSection,
  birthSearchMotherSection,
  birthSearchFatherSection,
  birthSearchEventSection,
  birthSearchInformantSection
} = advancedSearchBirthSections
const {
  deathSearchRegistrationSection,
  deathSearchDeceasedSection,
  deathSearchEventSection,
  deathSearchInformantSection
} = advancedSearchDeathSections

const baseKeysSameAsStore = [
  'event',
  'registrationStatuses',
  'registrationNumber',
  'trackingId',
  'declarationLocationId',
  'eventCountry',
  'eventLocationId',
  'eventLocationLevel1',
  'eventLocationLevel2',
  'eventLocationLevel3',
  'eventLocationLevel4',
  'eventLocationLevel5',
  'childFirstNames',
  'childLastName',
  'childGender',
  'deceasedFirstNames',
  'deceasedFamilyName',
  'deceasedGender',
  'motherFirstNames',
  'motherFamilyName',
  'fatherFirstNames',
  'fatherFamilyName',
  'informantFirstNames',
  'informantFamilyName'
] as const

<<<<<<< HEAD
export const dateFieldTypes = [
  'dateOfRegistration',
  'dateOfEvent',
  'childDoB',
  'motherDoB',
  'fatherDoB',
  'deceasedDoB',
  'informantDoB'
]

export interface IBaseAdvancedSearchState {
=======
export interface IAdvancedSearchFormState {
>>>>>>> 74406c74
  event?: string
  registrationStatuses?: string
  dateOfEvent?: IDateRangePickerValue
  dateOfEventStart?: string
  dateOfEventEnd?: string
  registrationNumber?: string
  trackingId?: string
  dateOfRegistration?: IDateRangePickerValue
  dateOfRegistrationStart?: string
  dateOfRegistrationEnd?: string
  placeOfRegistration?: string
  declarationLocationId?: string
  eventLocationType?: string
  eventCountry?: string
  eventLocationId?: string
  eventLocationLevel1?: string
  eventLocationLevel2?: string
  eventLocationLevel3?: string
  eventLocationLevel4?: string
  eventLocationLevel5?: string
  childFirstNames?: string
  childLastName?: string
  childDoB?: IDateRangePickerValue
  childDoBStart?: string
  childDoBEnd?: string
  childGender?: string
  deceasedFirstNames?: string
  deceasedFamilyName?: string
  deceasedGender?: string
  deceasedDoB?: IDateRangePickerValue
  deceasedDoBStart?: string
  deceasedDoBEnd?: string
  motherFirstNames?: string
  motherFamilyName?: string
  motherDoB?: IDateRangePickerValue
  motherDoBStart?: string
  motherDoBEnd?: string
  fatherFirstNames?: string
  fatherFamilyName?: string
  fatherDoB?: IDateRangePickerValue
  fatherDoBStart?: string
  fatherDoBEnd?: string
  informantFirstNames?: string
  informantFamilyName?: string
  informantDoB?: IDateRangePickerValue
  informantDoBStart?: string
  informantDoBEnd?: string
}

export const transformAdvancedSearchLocalStateToStoreData = (
  localState: IAdvancedSearchFormState,
  offlineData: IOfflineData
): IAdvancedSearchParamState => {
  let transformedStoreState: IAdvancedSearchParamState =
    baseKeysSameAsStore.reduce((ac, curr) => {
      return { ...ac, [curr]: localState[curr] }
    }, {})
  let declarationLocationId,
    declarationJurisdictionId,
    eventLocationId,
    eventCountry,
    eventLocationLevel1,
    eventLocationLevel2

  if (
    localState.registrationStatuses !== undefined &&
    localState.registrationStatuses.length > 0
  ) {
    transformedStoreState.registrationStatuses =
      localState.registrationStatuses === RegStatus.Registered
        ? [RegStatus.Registered, RegStatus.Certified, RegStatus.Issued]
        : localState.registrationStatuses === 'IN_REVIEW'
        ? [RegStatus.WaitingValidation, RegStatus.Validated, RegStatus.Declared]
        : localState.registrationStatuses === 'ALL'
        ? Object.values(RegStatus)
        : [localState.registrationStatuses]
  } else {
    transformedStoreState.registrationStatuses = undefined
  }

  if (localState.placeOfRegistration) {
    if (
      Object.keys(offlineData.offices).includes(localState.placeOfRegistration)
    ) {
      declarationLocationId = localState.placeOfRegistration
    }
    if (
      Object.keys(offlineData.locations).includes(
        localState.placeOfRegistration
      )
    ) {
      declarationJurisdictionId = localState.placeOfRegistration
    }
  }

  if (localState.eventLocationType === 'HEALTH_FACILITY') {
    eventLocationId = localState.eventLocationId
    eventCountry = ''
    eventLocationLevel1 = ''
    eventLocationLevel2 = ''
  } else {
    eventCountry = localState.eventCountry
    eventLocationLevel1 = localState.eventLocationLevel1
    eventLocationLevel2 = localState.eventLocationLevel2
    eventLocationId = ''
  }

  const {
    exact: informantDoB,
    rangeStart: informantDoBStart,
    rangeEnd: informantDoBEnd
  } = determineDateFromDateRangePickerVal(
    localState.informantDoB
  ) as IDateRangePickerValue

  const {
    exact: dateOfRegistration,
    rangeStart: dateOfRegistrationStart,
    rangeEnd: dateOfRegistrationEnd
  } = determineDateFromDateRangePickerVal(
    localState.dateOfRegistration
  ) as IDateRangePickerValue

  transformedStoreState = {
    ...transformedStoreState,
    informantDoB,
    informantDoBStart,
    informantDoBEnd,
    dateOfRegistration,
    dateOfRegistrationStart,
    dateOfRegistrationEnd,
    declarationLocationId,
    declarationJurisdictionId,
    eventCountry,
    eventLocationId,
    eventLocationLevel1,
    eventLocationLevel2
  }

  if (localState.event && localState.event === 'birth') {
    const {
      exact: childDoB,
      rangeStart: childDoBStart,
      rangeEnd: childDoBEnd
    } = determineDateFromDateRangePickerVal(localState.childDoB)

    const {
      exact: motherDoB,
      rangeStart: motherDoBStart,
      rangeEnd: motherDoBEnd
    } = determineDateFromDateRangePickerVal(localState.motherDoB)
    const {
      exact: fatherDoB,
      rangeStart: fatherDoBStart,
      rangeEnd: fatherDoBEnd
    } = determineDateFromDateRangePickerVal(localState.fatherDoB)
    transformedStoreState = {
      ...transformedStoreState,
      childDoB,
      childDoBStart,
      childDoBEnd,
      motherDoB,
      motherDoBStart,
      motherDoBEnd,
      fatherDoB,
      fatherDoBStart,
      fatherDoBEnd
    }
  } else {
    const {
      exact: deceasedDoB,
      rangeStart: deceasedDoBStart,
      rangeEnd: deceasedDoBEnd
    } = determineDateFromDateRangePickerVal(localState.deceasedDoB)
    transformedStoreState = {
      ...transformedStoreState,
      deceasedDoB,
      deceasedDoBStart,
      deceasedDoBEnd
    }
  }

  return transformedStoreState
}

export const transformStoreDataToAdvancedSearchLocalState = (
  reduxState: IAdvancedSearchParamState,
  offlineData: IOfflineData,
  eventType: string
): IAdvancedSearchFormState => {
  const localState: IAdvancedSearchFormState = baseKeysSameAsStore.reduce(
    (ac, curr) => {
      return { ...ac, [curr]: reduxState[curr] }
    },
    {}
  )
  localState.event = eventType
  if (
    reduxState.registrationStatuses &&
    reduxState.registrationStatuses.length !== 0
  ) {
    localState.registrationStatuses =
      reduxState.registrationStatuses.length === 1
        ? reduxState.registrationStatuses[0]
        : isEqual(
            [...reduxState.registrationStatuses].sort(),
            [
              RegStatus.WaitingValidation,
              RegStatus.Validated,
              RegStatus.Declared
            ].sort()
          )
        ? 'IN_REVIEW'
        : isEqual(
            [...reduxState.registrationStatuses].sort(),
            [RegStatus.Registered, RegStatus.Certified, RegStatus.Issued].sort()
          )
        ? 'REGISTERED'
        : 'ALL'
  } else {
    localState.registrationStatuses = ''
  }

  localState.placeOfRegistration = ''
  if (
    reduxState.declarationLocationId &&
    Object.keys(offlineData.offices).includes(reduxState.declarationLocationId)
  ) {
    localState.placeOfRegistration = reduxState.declarationLocationId
  }
  if (
    reduxState.declarationJurisdictionId &&
    Object.keys(offlineData.locations).includes(
      reduxState.declarationJurisdictionId
    )
  ) {
    localState.placeOfRegistration = reduxState.declarationJurisdictionId
  }

  localState.eventLocationId = ''
  localState.eventCountry = ''
  localState.eventLocationType = ''
  if (reduxState.eventLocationId) {
    localState.eventLocationType = 'HEALTH_FACILITY'
    localState.eventLocationId = reduxState.eventLocationId
  }

  if (reduxState.eventCountry) {
    localState.eventLocationType = 'PRIVATE_HOME'
    localState.eventCountry = reduxState.eventCountry
    localState.eventLocationLevel1 = reduxState.eventLocationLevel1 || ''
    localState.eventLocationLevel2 = reduxState.eventLocationLevel2 || ''
  }

  const { informantDoB, informantDoBStart, informantDoBEnd } = reduxState
  localState.informantDoB = convertDateValuesToDateRangePicker(
    informantDoB,
    informantDoBStart,
    informantDoBEnd
  )
  const { dateOfRegistration, dateOfRegistrationStart, dateOfRegistrationEnd } =
    reduxState
  localState.dateOfRegistration = convertDateValuesToDateRangePicker(
    dateOfRegistration,
    dateOfRegistrationStart,
    dateOfRegistrationEnd
  )

  if (localState.event && localState.event === 'birth') {
    const { childDoB, childDoBStart, childDoBEnd } = reduxState
    localState.childDoB = convertDateValuesToDateRangePicker(
      childDoB,
      childDoBStart,
      childDoBEnd
    )
    const { motherDoB, motherDoBStart, motherDoBEnd } = reduxState
    localState.motherDoB = convertDateValuesToDateRangePicker(
      motherDoB,
      motherDoBStart,
      motherDoBEnd
    )
    const { fatherDoB, fatherDoBStart, fatherDoBEnd } = reduxState
    localState.fatherDoB = convertDateValuesToDateRangePicker(
      fatherDoB,
      fatherDoBStart,
      fatherDoBEnd
    )
  } else {
    const { deceasedDoB, deceasedDoBStart, deceasedDoBEnd } = reduxState
    localState.deceasedDoB = convertDateValuesToDateRangePicker(
      deceasedDoB,
      deceasedDoBStart,
      deceasedDoBEnd
    )
  }

  return localState
}

export const getAccordionActiveStateMap = (
  storeState: IAdvancedSearchParamState
): Record<string, boolean> => {
  return {
    [birthSearchRegistrationSection.id]: Boolean(
      storeState.declarationLocationId ||
        storeState.declarationJurisdictionId ||
        storeState.dateOfRegistration ||
        (storeState.dateOfRegistrationStart &&
          storeState.dateOfRegistrationStart)
    ),
    [birthSearchChildSection.id]: Boolean(
      storeState.childGender ||
        storeState.childFirstNames ||
        storeState.childLastName ||
        storeState.childDoB ||
        (storeState.childDoBStart && storeState.childDoBEnd)
    ),
    [birthSearchEventSection.id]: Boolean(
      storeState.eventLocationId ||
        storeState.eventCountry ||
        storeState.eventLocationLevel1 ||
        storeState.eventLocationLevel1
    ),
    [birthSearchMotherSection.id]: Boolean(
      storeState.motherFirstNames ||
        storeState.motherFamilyName ||
        storeState.motherDoB ||
        (storeState.motherDoBStart && storeState.motherDoBEnd)
    ),
    [birthSearchFatherSection.id]: Boolean(
      storeState.fatherFirstNames ||
        storeState.fatherFamilyName ||
        storeState.fatherDoB ||
        (storeState.fatherDoBStart && storeState.fatherDoBEnd)
    ),
    [birthSearchInformantSection.id]: Boolean(
      storeState.informantFirstNames ||
        storeState.informantFamilyName ||
        storeState.informantDoB ||
        (storeState.informantDoBStart && storeState.informantDoBEnd)
    ),
    [deathSearchRegistrationSection.id]: Boolean(
      storeState.declarationLocationId ||
        storeState.declarationJurisdictionId ||
        storeState.dateOfRegistration ||
        (storeState.dateOfRegistrationStart &&
          storeState.dateOfRegistrationStart)
    ),
    [deathSearchDeceasedSection.id]: Boolean(
      storeState.childGender ||
        storeState.childFirstNames ||
        storeState.childLastName ||
        storeState.childDoB ||
        (storeState.childDoBStart && storeState.childDoBEnd)
    ),
    [deathSearchEventSection.id]: Boolean(
      storeState.eventLocationId ||
        storeState.eventCountry ||
        storeState.eventLocationLevel1 ||
        storeState.eventLocationLevel1
    ),
    [deathSearchInformantSection.id]: Boolean(
      storeState.informantFirstNames ||
        storeState.informantFamilyName ||
        storeState.informantDoB ||
        (storeState.informantDoBStart && storeState.informantDoBEnd)
    )
  }
}

const determineDateFromDateRangePickerVal = (
  dateRangePickerValue?: IDateRangePickerValue
): Omit<IDateRangePickerValue, 'isDateRangeActive'> => {
  if (!dateRangePickerValue) {
    return { exact: undefined, rangeStart: undefined, rangeEnd: undefined }
  }
  const value = {
    ...dateRangePickerValue,
    exact:
      dateRangePickerValue.exact &&
      formatDate(new Date(dateRangePickerValue.exact), 'yyyy-MM-dd')
  }
  if (dateRangePickerValue.isDateRangeActive) {
    value.exact = undefined
  } else {
    value.rangeStart = undefined
    value.rangeEnd = undefined
  }

  return value
}

const convertDateValuesToDateRangePicker = (
  exact?: string,
  rangeStart?: string,
  rangeEnd?: string
): IDateRangePickerValue => {
  let value: IDateRangePickerValue = {
    isDateRangeActive: false
  } as IDateRangePickerValue

  if (rangeStart && rangeEnd) {
    value = {
      ...value,
      rangeStart,
      rangeEnd,
      isDateRangeActive: true
    }
  } else if (exact) {
    value = { ...value, exact }
  }

  return value
}

export const isValidDateRangePickerValue = (
  dateRangePickerValue: IDateRangePickerValue
): boolean => {
  let isValid = false
  if (!dateRangePickerValue.isDateRangeActive) {
    if (dateRangePickerValue.exact) {
      isValid = true
    }
  } else {
    if (dateRangePickerValue.rangeStart && dateRangePickerValue.rangeEnd) {
      isValid = true
    }
  }
  return isValid
}

const getFormattedOfficeName = (
  placeId: string,
  offlineData: IOfflineData
): string => {
  return offlineData.offices[placeId]?.name || ''
}

const getFormattedJurisdictionName = (
  locationId: string,
  offlineData: IOfflineData,
  intl: IntlShape
): ISearchLocation | undefined => {
  if (
    !offlineData[OFFLINE_LOCATIONS_KEY] ||
    !offlineData[OFFLINE_LOCATIONS_KEY][locationId]
  ) {
    return
  }
  const jurisdiction = generateSearchableLocations(
    [offlineData[OFFLINE_LOCATIONS_KEY][locationId]],
    offlineData.locations,
    intl
  )
  return jurisdiction[0]
}

const getLabelForRegistrationStatus = (
  statusList: string[],
  intl: IntlShape
) => {
  const statusLabelMapping: Record<string, string[]> = {
    ALL: Object.values(RegStatus),
    IN_REVIEW: [
      RegStatus.WaitingValidation,
      RegStatus.Validated,
      RegStatus.Declared
    ],
    ARCHIVED: [RegStatus.Archived],
    CERTIFIED: [RegStatus.Certified],
    DECLARATION_UPDATED: [RegStatus.DeclarationUpdated],
    DECLARED: [RegStatus.Declared],
    IN_PROGRESS: [RegStatus.InProgress],
    REGISTERED: [RegStatus.Registered],
    REJECTED: [RegStatus.Rejected],
    VALIDATED: [RegStatus.Validated],
    WAITING_VALIDATION: [RegStatus.WaitingValidation]
  }
  const statusType = Object.keys(statusLabelMapping).find((key) => {
    if (isEqual([...statusList].sort(), [...statusLabelMapping[key]].sort())) {
      return true
    }
    return false
  })
  const forMattedStatusList = [
    {
      value: 'ALL',
      label: intl.formatMessage(advancedSearchForm.recordStatusAny)
    },
    {
      value: RegStatus.InProgress,
      label: intl.formatMessage(advancedSearchForm.recordStatusInprogress)
    },
    {
      value: 'IN_REVIEW',
      label: intl.formatMessage(advancedSearchForm.recordStatusInReview)
    },
    {
      value: RegStatus.Rejected,
      label: intl.formatMessage(advancedSearchForm.recordStatusRequireUpdate)
    },
    {
      value: RegStatus.Registered,
      label: intl.formatMessage(advancedSearchForm.recordStatusRegistered)
    },
    {
      value: RegStatus.Certified,
      label: intl.formatMessage(advancedSearchForm.recordStatusCertified)
    },
    {
      value: RegStatus.Archived,
      label: intl.formatMessage(advancedSearchForm.recordStatusAchived)
    }
  ]

  const formattedLabel =
    forMattedStatusList.find((e) => statusType === e.value)?.label ||
    statusList[0]
  return formattedLabel
}

const formatDateRangeLabel = (
  rangeStart: string | undefined,
  rangeEnd: string | undefined,
  intl: IntlShape
) => {
  if (!rangeStart || !rangeEnd) {
    return
  }
  const dateStartLocale =
    rangeStart && formatDate(new Date(rangeStart), 'MMMM yyyy')
  const dateEndLocale = rangeEnd && formatDate(new Date(rangeEnd), 'MMMM yyyy')

  return intl.formatMessage(formMessages.dateRangePickerCheckboxLabel, {
    rangeStart: dateStartLocale,
    rangeEnd: dateEndLocale
  })
}

const getFacilityNameById = (locationId: string, offlineData: IOfflineData) => {
  const eventLocationKey =
    locationId && offlineData[OFFLINE_FACILITIES_KEY][locationId]
  if (eventLocationKey) {
    return (
      (getLocationNameMapOfFacility(eventLocationKey, offlineData.locations)
        .facility as string) || ''
    )
  }
  return ''
}

const getFormattedResidentialAddressForPill = (
  offlineData: IOfflineData,
  intl: IntlShape,
  eventLocationLevel1?: string,
  eventLocationLevel2?: string,
  eventCountry?: string
) => {
  return [
    getFormattedJurisdictionName(eventLocationLevel1 || '', offlineData, intl)
      ?.displayLabel,
    getFormattedJurisdictionName(eventLocationLevel2 || '', offlineData, intl)
      ?.searchableText,
    eventCountry || ''
  ]
    .filter((e) => e && e !== '')
    .join(',')
}

export const getFormattedAdvanceSearchParamPills = (
  advancedSearchParamsState: IAdvancedSearchParamState,
  intl: IntlShape,
  offlineData: IOfflineData
): pillKeyValueMap => {
  const intlFormattedMapOfParams: pillKeyValueMap = {
    event:
      advancedSearchParamsState.event === 'birth'
        ? intl.formatMessage(constantsMessages.birth)
        : intl.formatMessage(constantsMessages.death),

    registationStatus:
      advancedSearchParamsState.registrationStatuses &&
      advancedSearchParamsState.registrationStatuses.length > 0
        ? getLabelForRegistrationStatus(
            advancedSearchParamsState.registrationStatuses,
            intl
          )
        : '',

    trackingId: advancedSearchParamsState.trackingId,
    regNumber: advancedSearchParamsState.registrationNumber,
    childFirstName: advancedSearchParamsState.childFirstNames,
    childLastName: advancedSearchParamsState.childLastName,
    motherFirstName: advancedSearchParamsState.motherFirstNames,
    motherLastName: advancedSearchParamsState.motherFamilyName,
    fatherFirstName: advancedSearchParamsState.fatherFirstNames,
    fatherLastName: advancedSearchParamsState.fatherFamilyName,
    informantFirstName: advancedSearchParamsState.informantFirstNames,
    informantLastName: advancedSearchParamsState.informantFamilyName,
    deceasedFirstName: advancedSearchParamsState.deceasedFirstNames,
    deceasedLastName: advancedSearchParamsState.deceasedFamilyName,
    gender:
      advancedSearchParamsState.event === 'birth'
        ? advancedSearchParamsState.childGender
        : advancedSearchParamsState.deceasedGender || '',
    regLocation:
      (advancedSearchParamsState.declarationLocationId &&
        getFormattedOfficeName(
          advancedSearchParamsState.declarationLocationId,
          offlineData
        )) ||
      (advancedSearchParamsState.declarationJurisdictionId &&
        getFormattedJurisdictionName(
          advancedSearchParamsState.declarationJurisdictionId,
          offlineData,
          intl
        )?.displayLabel),

    eventLocation:
      (advancedSearchParamsState.eventLocationId &&
        getFacilityNameById(
          advancedSearchParamsState.eventLocationId,
          offlineData
        )) ||
      getFormattedResidentialAddressForPill(
        offlineData,
        intl,
        advancedSearchParamsState.eventLocationLevel1,
        advancedSearchParamsState.eventLocationLevel2,
        advancedSearchParamsState.eventCountry
      ),

    eventDate:
      (advancedSearchParamsState.dateOfEventStart &&
        advancedSearchParamsState.dateOfEventEnd &&
        formatDateRangeLabel(
          advancedSearchParamsState.dateOfEventStart,
          advancedSearchParamsState.dateOfEventEnd,
          intl
        )) ||
      advancedSearchParamsState.dateOfEvent,

    regDate:
      (advancedSearchParamsState.dateOfRegistrationStart &&
        advancedSearchParamsState.dateOfRegistrationEnd &&
        formatDateRangeLabel(
          advancedSearchParamsState.dateOfRegistrationStart,
          advancedSearchParamsState.dateOfRegistrationEnd,
          intl
        )) ||
      advancedSearchParamsState.dateOfRegistration,

    childDoB:
      (advancedSearchParamsState.event === 'birth' &&
        advancedSearchParamsState.childDoBStart &&
        advancedSearchParamsState.childDoBEnd &&
        formatDateRangeLabel(
          advancedSearchParamsState.childDoBStart,
          advancedSearchParamsState.childDoBEnd,
          intl
        )) ||
      advancedSearchParamsState.childDoB,

    motherDoB:
      (advancedSearchParamsState.event === 'birth' &&
        advancedSearchParamsState.motherDoBStart &&
        advancedSearchParamsState.motherDoBEnd &&
        formatDateRangeLabel(
          advancedSearchParamsState.motherDoBStart,
          advancedSearchParamsState.motherDoBEnd,
          intl
        )) ||
      advancedSearchParamsState.motherDoB,

    fatherDoB:
      (advancedSearchParamsState.event === 'birth' &&
        advancedSearchParamsState.fatherDoBStart &&
        advancedSearchParamsState.fatherDoBEnd &&
        formatDateRangeLabel(
          advancedSearchParamsState.fatherDoBStart,
          advancedSearchParamsState.fatherDoBEnd,
          intl
        )) ||
      advancedSearchParamsState.fatherDoB,

    deceasedDoB:
      (advancedSearchParamsState.event === 'death' &&
        advancedSearchParamsState.deceasedDoBStart &&
        advancedSearchParamsState.deceasedDoBEnd &&
        formatDateRangeLabel(
          advancedSearchParamsState.deceasedDoBStart,
          advancedSearchParamsState.deceasedDoBEnd,
          intl
        )) ||
      advancedSearchParamsState.deceasedDoB,

    informantDoB:
      (advancedSearchParamsState.informantDoBStart &&
        advancedSearchParamsState.informantDoBEnd &&
        formatDateRangeLabel(
          advancedSearchParamsState.informantDoBStart,
          advancedSearchParamsState.informantDoBEnd,
          intl
        )) ||
      advancedSearchParamsState.informantDoB
  }

  return Object.keys(intlFormattedMapOfParams)
    .filter((key) =>
      Boolean(intlFormattedMapOfParams[key as advancedSearchPillKey])
    )
    .reduce((ac, curr) => {
      return {
        ...ac,
        ...{
          [curr]: intlFormattedMapOfParams[curr as advancedSearchPillKey]
        }
      }
    }, {} as pillKeyValueMap)
}<|MERGE_RESOLUTION|>--- conflicted
+++ resolved
@@ -81,7 +81,6 @@
   'informantFamilyName'
 ] as const
 
-<<<<<<< HEAD
 export const dateFieldTypes = [
   'dateOfRegistration',
   'dateOfEvent',
@@ -92,10 +91,7 @@
   'informantDoB'
 ]
 
-export interface IBaseAdvancedSearchState {
-=======
 export interface IAdvancedSearchFormState {
->>>>>>> 74406c74
   event?: string
   registrationStatuses?: string
   dateOfEvent?: IDateRangePickerValue
