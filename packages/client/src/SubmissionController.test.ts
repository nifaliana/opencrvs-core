/*
 * This Source Code Form is subject to the terms of the Mozilla Public
 * License, v. 2.0. If a copy of the MPL was not distributed with this
 * file, You can obtain one at https://mozilla.org/MPL/2.0/.
 *
 * OpenCRVS is also distributed under the terms of the Civil Registration
 * & Healthcare Disclaimer located at http://opencrvs.org/license.
 *
 * Copyright (C) The OpenCRVS Authors. OpenCRVS and the OpenCRVS
 * graphic logo are (registered/a) trademark(s) of Plan International.
 */
import { AppStore, createStore } from '@client/store'
import { SubmissionController } from '@client/SubmissionController'
import { SUBMISSION_STATUS } from '@client/declarations'
import { Action } from './forms'
import { createMockClient } from 'mock-apollo-client'
import {
<<<<<<< HEAD
  SUBMIT_BIRTH_APPLICATION,
  APPROVE_BIRTH_APPLICATION,
  REGISTER_BIRTH_APPLICATION,
  REJECT_BIRTH_APPLICATION,
  COLLECT_BIRTH_CERTIFICATE,
  ARCHIVE_BIRTH_DECLARATION,
  REINSTATE_BIRTH_DECLARATION
=======
  SUBMIT_BIRTH_DECLARATION,
  APPROVE_BIRTH_DECLARATION,
  REGISTER_BIRTH_DECLARATION,
  REJECT_BIRTH_DECLARATION
>>>>>>> bcad1c81
} from '@client/views/DataProvider/birth/mutations'
import {
  ARCHIVE_DEATH_DECLARATION,
  APPROVE_DEATH_APPLICATION,
  COLLECT_DEATH_CERTIFICATE,
  REGISTER_DEATH_APPLICATION,
  REJECT_DEATH_APPLICATION
} from '@client/views/DataProvider/death/mutations'
import { ApolloError } from 'apollo-client'
import { flushPromises } from './tests/util'

beforeEach(() => {
  Date.now = jest.fn(() => 1572408000000 + 2000000)
})

describe('Submission Controller', () => {
  it('starts the interval', () => {
    const originalInterval = window.setInterval
    window.setInterval = jest.fn()
    const { store } = createStore()
    new SubmissionController(store).start()
    expect(setInterval).toBeCalled()
    window.setInterval = originalInterval
    // @ts-ignore
    window.setTimeout = (fn: (...args: any[]) => void, duration: number) => {
      return new Promise((resolve) => {
        fn()
        resolve(0)
      })
    }
  })

  it('does nothing if sync is already running', async () => {
    const store = {
      getState: () => ({
        declarationsState: {
          declarations: [
            {
              submissionStatus: SUBMISSION_STATUS.READY_TO_SUBMIT
            }
          ]
        },
        registerForm: {
          registerForm: {}
        }
      }),
      dispatch: jest.fn()
    }

    const subCon = new SubmissionController(store as unknown as AppStore)
    subCon.syncRunning = true
    subCon.sync()

    await flushPromises()

    expect(store.dispatch).not.toBeCalled()
  })

  it('changes status of drafts that are hanging for long time', async () => {
    const store = {
      getState: () => ({
        declarationsState: {
          declarations: [
            {
              modifiedOn: 1572408000000,
              submissionStatus: SUBMISSION_STATUS.SUBMITTING
            }
          ]
        },
        registerForm: {
          registerForm: {}
        }
      }),
      dispatch: jest.fn()
    }

    const subCon = new SubmissionController(store as unknown as AppStore)
    await subCon.requeueHangingDeclarations()

    expect(store.dispatch).toHaveBeenCalledTimes(2)
  })

  it('does nothing if offline', () => {
    const store = {
      getState: () => ({
        declarationsState: {
          declarations: [
            {
              submissionStatus: SUBMISSION_STATUS.READY_TO_SUBMIT
            }
          ]
        },
        registerForm: {
          registerForm: {}
        }
      }),
      dispatch: jest.fn()
    }

    // @ts-ignore
    const subCon = new SubmissionController(store)
    // @ts-ignore
    Object.defineProperty(global.navigator, 'onLine', {
      value: false,
      writable: true
    })
    subCon.sync()
    // @ts-ignore
    Object.defineProperty(global.navigator, 'onLine', {
      value: true,
      writable: true
    })

    expect(store.dispatch).not.toBeCalled()
  })

  it('syncs all ready to submit and network failed declarations but keeps the submitted declaration when having declare scope', async () => {
    const store = {
      getState: () => ({
        profile: {
          userDetails: {},
          tokenPayload: {
            scope: ['declare']
          }
        },
        declarationsState: {
          declarations: [
            {
              event: 'birth',
              action: Action.SUBMIT_FOR_REVIEW,
              submissionStatus: SUBMISSION_STATUS.READY_TO_SUBMIT
            },
            {
              event: 'birth',
              action: Action.SUBMIT_FOR_REVIEW,
              submissionStatus: SUBMISSION_STATUS.FAILED_NETWORK
            },
            {
              submissionStatus: SUBMISSION_STATUS.FAILED
            },
            {
              submissionStatus: SUBMISSION_STATUS.SUBMITTED
            }
          ]
        },
        registerForm: {
          registerForm: {}
        }
      }),
      dispatch: jest.fn()
    }

    // @ts-ignore
    const subCon = new SubmissionController(store)
    subCon.client = createMockClient()
    const mutationHandler = jest.fn().mockResolvedValue({
      data: {
        createBirthRegistration: {
          compositionId: '123',
          trackingId: 'Baaaaaa'
        }
      }
    })
    subCon.client.setRequestHandler(SUBMIT_BIRTH_DECLARATION, mutationHandler)

    await subCon.sync()

    expect(mutationHandler).toHaveBeenCalledTimes(2)
    expect(store.dispatch).toHaveBeenCalledTimes(10)
    expect(
      store.dispatch.mock.calls[0][0].payload.declaration.submissionStatus
    ).toBe(SUBMISSION_STATUS.SUBMITTED)
    expect(
      store.dispatch.mock.calls[1][0].payload.declaration.submissionStatus
    ).toBe(SUBMISSION_STATUS.SUBMITTED)
    expect(store.dispatch.mock.calls[9][0].type).toBe('DECLARATION/WRITE_DRAFT')
  })

<<<<<<< HEAD
  it('syncs all ready to approve birth application and deletes approved application', async () => {
=======
  it('sync all ready to approve declaration and deletes approved declaration', async () => {
>>>>>>> bcad1c81
    const store = {
      getState: () => ({
        declarationsState: {
          declarations: [
            {
              event: 'birth',
              submissionStatus: SUBMISSION_STATUS.READY_TO_APPROVE,
              action: Action.APPROVE_DECLARATION
            }
          ]
        },
        registerForm: {
          registerForm: {}
        },
        profile: {
          tokenPayload: {
            scope: []
          }
        }
      }),
      dispatch: jest.fn()
    }

    // @ts-ignore
    const subCon = new SubmissionController(store)
    subCon.client = createMockClient()
    const mutationHandler = jest.fn().mockResolvedValue({
      data: { data: { markBirthAsValidated: {} } }
    })
    subCon.client.setRequestHandler(APPROVE_BIRTH_DECLARATION, mutationHandler)

    await subCon.sync()

    expect(mutationHandler).toHaveBeenCalledTimes(1)
    expect(store.dispatch).toHaveBeenCalledTimes(5)
    expect(
      store.dispatch.mock.calls[0][0].payload.declaration.submissionStatus
    ).toBe(SUBMISSION_STATUS.APPROVED)
    expect(store.dispatch.mock.calls[4][0].type).toBe(
      'DECLARATION/DELETE_DRAFT'
    )
  })

<<<<<<< HEAD
  it('syncs all ready to approve death application and deletes approved application', async () => {
    const store = {
      getState: () => ({
        applicationsState: {
          applications: [
            {
              event: 'death',
              submissionStatus: SUBMISSION_STATUS.READY_TO_APPROVE,
              action: Action.APPROVE_APPLICATION
            }
          ]
        },
        registerForm: {
          registerForm: {}
        },
        profile: {
          tokenPayload: {
            scope: []
          }
        }
      }),
      dispatch: jest.fn()
    }

    // @ts-ignore
    const subCon = new SubmissionController(store)
    subCon.client = createMockClient()
    const mutationHandler = jest.fn().mockResolvedValue({
      data: { data: { markDeathAsValidated: {} } }
    })
    subCon.client.setRequestHandler(APPROVE_DEATH_APPLICATION, mutationHandler)

    await subCon.sync()

    expect(mutationHandler).toHaveBeenCalledTimes(1)
    expect(store.dispatch).toHaveBeenCalledTimes(5)
    expect(
      store.dispatch.mock.calls[0][0].payload.application.submissionStatus
    ).toBe(SUBMISSION_STATUS.APPROVED)
    expect(store.dispatch.mock.calls[4][0].type).toBe(
      'APPLICATION/DELETE_DRAFT'
    )
  })

  it('syncs all ready to register birth application and deletes registered application', async () => {
=======
  it('sync all ready to register declaration and deletes registered declaration', async () => {
>>>>>>> bcad1c81
    const store = {
      getState: () => ({
        declarationsState: {
          declarations: [
            {
              event: 'birth',
              submissionStatus: SUBMISSION_STATUS.READY_TO_REGISTER,
              action: Action.REGISTER_DECLARATION
            }
          ]
        },
        registerForm: {
          registerForm: {}
        },
        profile: {
          tokenPayload: {
            scope: []
          }
        }
      }),
      dispatch: jest.fn()
    }

    // @ts-ignore
    const subCon = new SubmissionController(store)

    subCon.client = createMockClient()
    const mutationHandler = jest.fn().mockResolvedValue({
      data: { data: { markBirthAsValidated: {} } }
    })
    subCon.client.setRequestHandler(REGISTER_BIRTH_DECLARATION, mutationHandler)

    await subCon.sync()

    expect(mutationHandler).toHaveBeenCalledTimes(1)
    expect(store.dispatch).toHaveBeenCalledTimes(5)
    expect(
      store.dispatch.mock.calls[0][0].payload.declaration.submissionStatus
    ).toBe(SUBMISSION_STATUS.REGISTERED)
    expect(store.dispatch.mock.calls[4][0].type).toBe(
      'DECLARATION/DELETE_DRAFT'
    )
  })

<<<<<<< HEAD
  it('syncs all ready to register death application and deletes registered application', async () => {
    const store = {
      getState: () => ({
        applicationsState: {
          applications: [
            {
              event: 'death',
              submissionStatus: SUBMISSION_STATUS.READY_TO_REGISTER,
              action: Action.REGISTER_APPLICATION
            }
          ]
        },
        registerForm: {
          registerForm: {}
        },
        profile: {
          tokenPayload: {
            scope: []
          }
        }
      }),
      dispatch: jest.fn()
    }

    // @ts-ignore
    const subCon = new SubmissionController(store)

    subCon.client = createMockClient()
    const mutationHandler = jest.fn().mockResolvedValue({
      data: { data: { markDeathAsValidated: {} } }
    })
    subCon.client.setRequestHandler(REGISTER_DEATH_APPLICATION, mutationHandler)

    await subCon.sync()

    expect(mutationHandler).toHaveBeenCalledTimes(1)
    expect(store.dispatch).toHaveBeenCalledTimes(5)
    expect(
      store.dispatch.mock.calls[0][0].payload.application.submissionStatus
    ).toBe(SUBMISSION_STATUS.REGISTERED)
    expect(store.dispatch.mock.calls[4][0].type).toBe(
      'APPLICATION/DELETE_DRAFT'
    )
  })

  it('syncs all ready to reject birth application and deletes rejected application', async () => {
=======
  it('sync all ready to reject declaration and deletes rejected declaration', async () => {
>>>>>>> bcad1c81
    const store = {
      getState: () => ({
        declarationsState: {
          declarations: [
            {
              event: 'birth',
              submissionStatus: SUBMISSION_STATUS.READY_TO_REJECT,
              action: Action.REJECT_DECLARATION
            }
          ]
        },
        registerForm: {
          registerForm: {}
        },
        profile: {
          tokenPayload: {
            scope: []
          }
        }
      }),
      dispatch: jest.fn()
    }

    // @ts-ignore
    const subCon = new SubmissionController(store)

    subCon.client = createMockClient()
    const mutationHandler = jest.fn().mockResolvedValue({
      data: { data: { markBirthAsValidated: {} } }
    })
    subCon.client.setRequestHandler(REJECT_BIRTH_DECLARATION, mutationHandler)

    await subCon.sync()

    expect(mutationHandler).toHaveBeenCalledTimes(1)
    expect(store.dispatch).toHaveBeenCalledTimes(5)
    expect(
      store.dispatch.mock.calls[0][0].payload.declaration.submissionStatus
    ).toBe(SUBMISSION_STATUS.REJECTED)
    expect(store.dispatch.mock.calls[4][0].type).toBe(
      'DECLARATION/DELETE_DRAFT'
    )
  })

<<<<<<< HEAD
  it('syncs all ready to reject death application and deletes rejected application', async () => {
    const store = {
      getState: () => ({
        applicationsState: {
          applications: [
            {
              event: 'death',
              submissionStatus: SUBMISSION_STATUS.READY_TO_REJECT,
              action: Action.REJECT_APPLICATION
            }
          ]
        },
        registerForm: {
          registerForm: {}
        },
        profile: {
          tokenPayload: {
            scope: []
          }
        }
      }),
      dispatch: jest.fn()
    }

    // @ts-ignore
    const subCon = new SubmissionController(store)

    subCon.client = createMockClient()
    const mutationHandler = jest.fn().mockResolvedValue({
      data: { data: { markDeathAsValidated: {} } }
    })
    subCon.client.setRequestHandler(REJECT_DEATH_APPLICATION, mutationHandler)

    await subCon.sync()

    expect(mutationHandler).toHaveBeenCalledTimes(1)
    expect(store.dispatch).toHaveBeenCalledTimes(5)
    expect(
      store.dispatch.mock.calls[0][0].payload.application.submissionStatus
    ).toBe(SUBMISSION_STATUS.REJECTED)
    expect(store.dispatch.mock.calls[4][0].type).toBe(
      'APPLICATION/DELETE_DRAFT'
    )
  })

  it('syncs all ready to certify birth application', async () => {
    const store = {
      getState: () => ({
        applicationsState: {
          applications: [
            {
              event: 'birth',
              submissionStatus: SUBMISSION_STATUS.READY_TO_CERTIFY,
              action: Action.COLLECT_CERTIFICATE
            }
          ]
        },
        registerForm: {
          registerForm: {}
        },
        profile: {
          tokenPayload: {
            scope: []
          }
        }
      }),
      dispatch: jest.fn()
    }

    // @ts-ignore
    const subCon = new SubmissionController(store)
    subCon.client = createMockClient()
    const mutationHandler = jest.fn().mockResolvedValue({
      data: { data: { markBirthAsCertified: {} } }
    })
    subCon.client.setRequestHandler(COLLECT_BIRTH_CERTIFICATE, mutationHandler)

    await subCon.sync()

    expect(mutationHandler).toHaveBeenCalledTimes(1)
    expect(store.dispatch).toHaveBeenCalledTimes(5)
    expect(
      store.dispatch.mock.calls[0][0].payload.application.submissionStatus
    ).toBe(SUBMISSION_STATUS.CERTIFIED)
  })

  it('syncs all ready to certify death application', async () => {
    const store = {
      getState: () => ({
        applicationsState: {
          applications: [
            {
              event: 'death',
              submissionStatus: SUBMISSION_STATUS.READY_TO_CERTIFY,
              action: Action.COLLECT_CERTIFICATE
            }
          ]
        },
        registerForm: {
          registerForm: {}
        },
        profile: {
          tokenPayload: {
            scope: []
          }
        }
      }),
      dispatch: jest.fn()
    }

    // @ts-ignore
    const subCon = new SubmissionController(store)
    subCon.client = createMockClient()
    const mutationHandler = jest.fn().mockResolvedValue({
      data: { data: { markBirthAsCertified: {} } }
    })
    subCon.client.setRequestHandler(COLLECT_DEATH_CERTIFICATE, mutationHandler)

    await subCon.sync()

    expect(mutationHandler).toHaveBeenCalledTimes(1)
    expect(store.dispatch).toHaveBeenCalledTimes(5)
    expect(
      store.dispatch.mock.calls[0][0].payload.application.submissionStatus
    ).toBe(SUBMISSION_STATUS.CERTIFIED)
  })

  it('syncs all ready to archive birth applications', async () => {
    const store = {
      getState: () => ({
        applicationsState: {
          applications: [
            {
              event: 'birth',
              submissionStatus: SUBMISSION_STATUS.READY_TO_ARCHIVE,
              action: Action.ARCHIVE_DECLARATION
            }
          ]
        },
        registerForm: {
          registerForm: {}
        },
        profile: {
          tokenPayload: {
            scope: []
          }
        }
      }),
      dispatch: jest.fn()
    }

    // @ts-ignore
    const subCon = new SubmissionController(store)

    subCon.client = createMockClient()
    const mutationHandler = jest.fn().mockResolvedValue({
      data: { data: { markEventAsArchived: {} } }
    })
    subCon.client.setRequestHandler(ARCHIVE_BIRTH_DECLARATION, mutationHandler)

    await subCon.sync()
    expect(mutationHandler).toHaveBeenCalledTimes(1)
    expect(store.dispatch).toHaveBeenCalledTimes(5)
    expect(
      store.dispatch.mock.calls[0][0].payload.application.submissionStatus
    ).toBe(SUBMISSION_STATUS.ARCHIVED)
  })

  it('syncs all ready to reinstate birth applications', async () => {
    const store = {
      getState: () => ({
        applicationsState: {
          applications: [
            {
              event: 'birth',
              submissionStatus: SUBMISSION_STATUS.READY_TO_REINSTATE,
              action: Action.REINSTATE_APPLICATION
            }
          ]
        },
        registerForm: {
          registerForm: {}
        },
        profile: {
          tokenPayload: {
            scope: []
          }
        }
      }),
      dispatch: jest.fn()
    }

    // @ts-ignore
    const subCon = new SubmissionController(store)

    subCon.client = createMockClient()
    const mutationHandler = jest.fn().mockResolvedValue({
      data: {
        data: {
          markEventAsReinstated: {
            taskEntryResourceID: '12321fsfasf',
            registrationStatus: 'DECLARED'
          }
        }
      }
    })
    subCon.client.setRequestHandler(
      REINSTATE_BIRTH_DECLARATION,
      mutationHandler
    )

    await subCon.sync()

    expect(mutationHandler).toHaveBeenCalledTimes(1)
    expect(store.dispatch).toHaveBeenCalledTimes(4)
  })

  it('syncs all ready to reinstate death applications', async () => {
    const store = {
      getState: () => ({
        applicationsState: {
          applications: [
            {
              event: 'death',
              submissionStatus: SUBMISSION_STATUS.READY_TO_REINSTATE,
              action: Action.REINSTATE_APPLICATION
            }
          ]
        },
        registerForm: {
          registerForm: {}
        },
        profile: {
          tokenPayload: {
            scope: []
          }
        }
      }),
      dispatch: jest.fn()
    }

    // @ts-ignore
    const subCon = new SubmissionController(store)
    const id = 'df3fb104-4c2c-486f-97b3-edbeabcd4422'
    subCon.client = createMockClient()
    const mutationHandler = jest.fn().mockResolvedValue({
      data: {
        data: {
          markEventAsReinstated: {
            taskEntryResourceID: id,
            registrationStatus: 'DECLARED'
          }
        }
      }
    })
    subCon.client.setRequestHandler(
      REINSTATE_BIRTH_DECLARATION,
      mutationHandler
    )

    await subCon.sync()

    expect(mutationHandler).toHaveBeenCalledTimes(1)
    expect(store.dispatch).toHaveBeenCalledTimes(4)
  })

  it('syncs all ready to archive death applications', async () => {
    const store = {
      getState: () => ({
        applicationsState: {
          applications: [
            {
              event: 'death',
              submissionStatus: SUBMISSION_STATUS.READY_TO_ARCHIVE,
              action: Action.ARCHIVE_DECLARATION
            }
          ]
        },
        registerForm: {
          registerForm: {}
        },
        profile: {
          tokenPayload: {
            scope: []
          }
        }
      }),
      dispatch: jest.fn()
    }

    // @ts-ignore
    const subCon = new SubmissionController(store)

    subCon.client = createMockClient()
    const mutationHandler = jest.fn().mockResolvedValue({
      data: { data: { markEventAsArchived: {} } }
    })
    subCon.client.setRequestHandler(ARCHIVE_DEATH_DECLARATION, mutationHandler)

    await subCon.sync()

    expect(mutationHandler).toHaveBeenCalledTimes(1)
    expect(store.dispatch).toHaveBeenCalledTimes(5)
    expect(
      store.dispatch.mock.calls[0][0].payload.application.submissionStatus
    ).toBe(SUBMISSION_STATUS.ARCHIVED)
  })

  it('fails a application that has a network error', async () => {
=======
  it('fails a declaration that has a network error', async () => {
>>>>>>> bcad1c81
    const store = {
      getState: () => ({
        declarationsState: {
          declarations: [
            {
              event: 'birth',
              submissionStatus: SUBMISSION_STATUS.READY_TO_REJECT,
              action: Action.REJECT_DECLARATION
            }
          ]
        },
        registerForm: {
          registerForm: {}
        }
      }),
      dispatch: jest.fn()
    }

    // @ts-ignore
    const subCon = new SubmissionController(store)

    const err = new ApolloError({ networkError: new Error('network boom') })
    subCon.client = createMockClient()
    const mutationHandler = jest.fn().mockImplementation(() => err)
    subCon.client.setRequestHandler(REJECT_BIRTH_DECLARATION, mutationHandler)

    await subCon.sync()

    expect(mutationHandler).toHaveBeenCalledTimes(1)
    expect(store.dispatch).toHaveBeenCalledTimes(4)
    expect(
      store.dispatch.mock.calls[0][0].payload.declaration.submissionStatus
    ).toBe(SUBMISSION_STATUS.FAILED_NETWORK)
  })

  it('fails a declaration that has an ordinary error', async () => {
    const store = {
      getState: () => ({
        declarationsState: {
          declarations: [
            {
              event: 'birth',
              submissionStatus: SUBMISSION_STATUS.READY_TO_REJECT,
              action: Action.REJECT_DECLARATION
            }
          ]
        },
        registerForm: {
          registerForm: {}
        }
      }),
      dispatch: jest.fn()
    }

    // @ts-ignore
    const subCon = new SubmissionController(store)

    const err = new Error('boom')
    subCon.client = createMockClient()
    const mutationHandler = jest.fn().mockResolvedValue(() => err)
    subCon.client.setRequestHandler(REJECT_BIRTH_DECLARATION, mutationHandler)

    await subCon.sync()

    expect(mutationHandler).toHaveBeenCalledTimes(1)
    expect(store.dispatch).toHaveBeenCalledTimes(4)
    expect(
      store.dispatch.mock.calls[0][0].payload.declaration.submissionStatus
    ).toBe(SUBMISSION_STATUS.FAILED)
  })
})<|MERGE_RESOLUTION|>--- conflicted
+++ resolved
@@ -15,27 +15,20 @@
 import { Action } from './forms'
 import { createMockClient } from 'mock-apollo-client'
 import {
-<<<<<<< HEAD
-  SUBMIT_BIRTH_APPLICATION,
-  APPROVE_BIRTH_APPLICATION,
-  REGISTER_BIRTH_APPLICATION,
-  REJECT_BIRTH_APPLICATION,
+  SUBMIT_BIRTH_DECLARATION,
+  APPROVE_BIRTH_DECLARATION,
+  REGISTER_BIRTH_DECLARATION,
+  REJECT_BIRTH_DECLARATION,
   COLLECT_BIRTH_CERTIFICATE,
   ARCHIVE_BIRTH_DECLARATION,
   REINSTATE_BIRTH_DECLARATION
-=======
-  SUBMIT_BIRTH_DECLARATION,
-  APPROVE_BIRTH_DECLARATION,
-  REGISTER_BIRTH_DECLARATION,
-  REJECT_BIRTH_DECLARATION
->>>>>>> bcad1c81
 } from '@client/views/DataProvider/birth/mutations'
 import {
   ARCHIVE_DEATH_DECLARATION,
-  APPROVE_DEATH_APPLICATION,
+  APPROVE_DEATH_DECLARATION,
   COLLECT_DEATH_CERTIFICATE,
-  REGISTER_DEATH_APPLICATION,
-  REJECT_DEATH_APPLICATION
+  REGISTER_DEATH_DECLARATION,
+  REJECT_DEATH_DECLARATION
 } from '@client/views/DataProvider/death/mutations'
 import { ApolloError } from 'apollo-client'
 import { flushPromises } from './tests/util'
@@ -207,11 +200,7 @@
     expect(store.dispatch.mock.calls[9][0].type).toBe('DECLARATION/WRITE_DRAFT')
   })
 
-<<<<<<< HEAD
-  it('syncs all ready to approve birth application and deletes approved application', async () => {
-=======
-  it('sync all ready to approve declaration and deletes approved declaration', async () => {
->>>>>>> bcad1c81
+  it('syncs all ready to approve birth declaration and deletes approved declaration', async () => {
     const store = {
       getState: () => ({
         declarationsState: {
@@ -255,16 +244,15 @@
     )
   })
 
-<<<<<<< HEAD
-  it('syncs all ready to approve death application and deletes approved application', async () => {
-    const store = {
-      getState: () => ({
-        applicationsState: {
-          applications: [
+  it('syncs all ready to approve death declaration and deletes approved declaration', async () => {
+    const store = {
+      getState: () => ({
+        declarationsState: {
+          declarations: [
             {
               event: 'death',
               submissionStatus: SUBMISSION_STATUS.READY_TO_APPROVE,
-              action: Action.APPROVE_APPLICATION
+              action: Action.APPROVE_DECLARATION
             }
           ]
         },
@@ -286,24 +274,21 @@
     const mutationHandler = jest.fn().mockResolvedValue({
       data: { data: { markDeathAsValidated: {} } }
     })
-    subCon.client.setRequestHandler(APPROVE_DEATH_APPLICATION, mutationHandler)
-
-    await subCon.sync()
-
-    expect(mutationHandler).toHaveBeenCalledTimes(1)
-    expect(store.dispatch).toHaveBeenCalledTimes(5)
-    expect(
-      store.dispatch.mock.calls[0][0].payload.application.submissionStatus
+    subCon.client.setRequestHandler(APPROVE_DEATH_DECLARATION, mutationHandler)
+
+    await subCon.sync()
+
+    expect(mutationHandler).toHaveBeenCalledTimes(1)
+    expect(store.dispatch).toHaveBeenCalledTimes(5)
+    expect(
+      store.dispatch.mock.calls[0][0].payload.declaration.submissionStatus
     ).toBe(SUBMISSION_STATUS.APPROVED)
     expect(store.dispatch.mock.calls[4][0].type).toBe(
-      'APPLICATION/DELETE_DRAFT'
+      'DECLARATION/DELETE_DRAFT'
     )
   })
 
-  it('syncs all ready to register birth application and deletes registered application', async () => {
-=======
-  it('sync all ready to register declaration and deletes registered declaration', async () => {
->>>>>>> bcad1c81
+  it('syncs all ready to register birth declaration and deletes registered declaration', async () => {
     const store = {
       getState: () => ({
         declarationsState: {
@@ -348,16 +333,15 @@
     )
   })
 
-<<<<<<< HEAD
-  it('syncs all ready to register death application and deletes registered application', async () => {
-    const store = {
-      getState: () => ({
-        applicationsState: {
-          applications: [
+  it('syncs all ready to register death declaration and deletes registered declaration', async () => {
+    const store = {
+      getState: () => ({
+        declarationsState: {
+          declarations: [
             {
               event: 'death',
               submissionStatus: SUBMISSION_STATUS.READY_TO_REGISTER,
-              action: Action.REGISTER_APPLICATION
+              action: Action.REGISTER_DECLARATION
             }
           ]
         },
@@ -380,24 +364,21 @@
     const mutationHandler = jest.fn().mockResolvedValue({
       data: { data: { markDeathAsValidated: {} } }
     })
-    subCon.client.setRequestHandler(REGISTER_DEATH_APPLICATION, mutationHandler)
-
-    await subCon.sync()
-
-    expect(mutationHandler).toHaveBeenCalledTimes(1)
-    expect(store.dispatch).toHaveBeenCalledTimes(5)
-    expect(
-      store.dispatch.mock.calls[0][0].payload.application.submissionStatus
+    subCon.client.setRequestHandler(REGISTER_DEATH_DECLARATION, mutationHandler)
+
+    await subCon.sync()
+
+    expect(mutationHandler).toHaveBeenCalledTimes(1)
+    expect(store.dispatch).toHaveBeenCalledTimes(5)
+    expect(
+      store.dispatch.mock.calls[0][0].payload.declaration.submissionStatus
     ).toBe(SUBMISSION_STATUS.REGISTERED)
     expect(store.dispatch.mock.calls[4][0].type).toBe(
-      'APPLICATION/DELETE_DRAFT'
+      'DECLARATION/DELETE_DRAFT'
     )
   })
 
-  it('syncs all ready to reject birth application and deletes rejected application', async () => {
-=======
-  it('sync all ready to reject declaration and deletes rejected declaration', async () => {
->>>>>>> bcad1c81
+  it('syncs all ready to reject birth declaration and deletes rejected declaration', async () => {
     const store = {
       getState: () => ({
         declarationsState: {
@@ -442,16 +423,15 @@
     )
   })
 
-<<<<<<< HEAD
-  it('syncs all ready to reject death application and deletes rejected application', async () => {
-    const store = {
-      getState: () => ({
-        applicationsState: {
-          applications: [
+  it('syncs all ready to reject death declaration and deletes rejected declaration', async () => {
+    const store = {
+      getState: () => ({
+        declarationsState: {
+          declarations: [
             {
               event: 'death',
               submissionStatus: SUBMISSION_STATUS.READY_TO_REJECT,
-              action: Action.REJECT_APPLICATION
+              action: Action.REJECT_DECLARATION
             }
           ]
         },
@@ -474,25 +454,25 @@
     const mutationHandler = jest.fn().mockResolvedValue({
       data: { data: { markDeathAsValidated: {} } }
     })
-    subCon.client.setRequestHandler(REJECT_DEATH_APPLICATION, mutationHandler)
-
-    await subCon.sync()
-
-    expect(mutationHandler).toHaveBeenCalledTimes(1)
-    expect(store.dispatch).toHaveBeenCalledTimes(5)
-    expect(
-      store.dispatch.mock.calls[0][0].payload.application.submissionStatus
+    subCon.client.setRequestHandler(REJECT_DEATH_DECLARATION, mutationHandler)
+
+    await subCon.sync()
+
+    expect(mutationHandler).toHaveBeenCalledTimes(1)
+    expect(store.dispatch).toHaveBeenCalledTimes(5)
+    expect(
+      store.dispatch.mock.calls[0][0].payload.declaration.submissionStatus
     ).toBe(SUBMISSION_STATUS.REJECTED)
     expect(store.dispatch.mock.calls[4][0].type).toBe(
-      'APPLICATION/DELETE_DRAFT'
+      'DECLARATION/DELETE_DRAFT'
     )
   })
 
-  it('syncs all ready to certify birth application', async () => {
-    const store = {
-      getState: () => ({
-        applicationsState: {
-          applications: [
+  it('syncs all ready to certify birth declaration', async () => {
+    const store = {
+      getState: () => ({
+        declarationsState: {
+          declarations: [
             {
               event: 'birth',
               submissionStatus: SUBMISSION_STATUS.READY_TO_CERTIFY,
@@ -525,15 +505,15 @@
     expect(mutationHandler).toHaveBeenCalledTimes(1)
     expect(store.dispatch).toHaveBeenCalledTimes(5)
     expect(
-      store.dispatch.mock.calls[0][0].payload.application.submissionStatus
+      store.dispatch.mock.calls[0][0].payload.declaration.submissionStatus
     ).toBe(SUBMISSION_STATUS.CERTIFIED)
   })
 
-  it('syncs all ready to certify death application', async () => {
-    const store = {
-      getState: () => ({
-        applicationsState: {
-          applications: [
+  it('syncs all ready to certify death declaration', async () => {
+    const store = {
+      getState: () => ({
+        declarationsState: {
+          declarations: [
             {
               event: 'death',
               submissionStatus: SUBMISSION_STATUS.READY_TO_CERTIFY,
@@ -566,15 +546,15 @@
     expect(mutationHandler).toHaveBeenCalledTimes(1)
     expect(store.dispatch).toHaveBeenCalledTimes(5)
     expect(
-      store.dispatch.mock.calls[0][0].payload.application.submissionStatus
+      store.dispatch.mock.calls[0][0].payload.declaration.submissionStatus
     ).toBe(SUBMISSION_STATUS.CERTIFIED)
   })
 
-  it('syncs all ready to archive birth applications', async () => {
-    const store = {
-      getState: () => ({
-        applicationsState: {
-          applications: [
+  it('syncs all ready to archive birth declarations', async () => {
+    const store = {
+      getState: () => ({
+        declarationsState: {
+          declarations: [
             {
               event: 'birth',
               submissionStatus: SUBMISSION_STATUS.READY_TO_ARCHIVE,
@@ -607,19 +587,19 @@
     expect(mutationHandler).toHaveBeenCalledTimes(1)
     expect(store.dispatch).toHaveBeenCalledTimes(5)
     expect(
-      store.dispatch.mock.calls[0][0].payload.application.submissionStatus
+      store.dispatch.mock.calls[0][0].payload.declaration.submissionStatus
     ).toBe(SUBMISSION_STATUS.ARCHIVED)
   })
 
-  it('syncs all ready to reinstate birth applications', async () => {
-    const store = {
-      getState: () => ({
-        applicationsState: {
-          applications: [
+  it('syncs all ready to reinstate birth declarations', async () => {
+    const store = {
+      getState: () => ({
+        declarationsState: {
+          declarations: [
             {
               event: 'birth',
               submissionStatus: SUBMISSION_STATUS.READY_TO_REINSTATE,
-              action: Action.REINSTATE_APPLICATION
+              action: Action.REINSTATE_DECLARATION
             }
           ]
         },
@@ -660,15 +640,15 @@
     expect(store.dispatch).toHaveBeenCalledTimes(4)
   })
 
-  it('syncs all ready to reinstate death applications', async () => {
-    const store = {
-      getState: () => ({
-        applicationsState: {
-          applications: [
+  it('syncs all ready to reinstate death declarations', async () => {
+    const store = {
+      getState: () => ({
+        declarationsState: {
+          declarations: [
             {
               event: 'death',
               submissionStatus: SUBMISSION_STATUS.READY_TO_REINSTATE,
-              action: Action.REINSTATE_APPLICATION
+              action: Action.REINSTATE_DECLARATION
             }
           ]
         },
@@ -709,11 +689,11 @@
     expect(store.dispatch).toHaveBeenCalledTimes(4)
   })
 
-  it('syncs all ready to archive death applications', async () => {
-    const store = {
-      getState: () => ({
-        applicationsState: {
-          applications: [
+  it('syncs all ready to archive death declarations', async () => {
+    const store = {
+      getState: () => ({
+        declarationsState: {
+          declarations: [
             {
               event: 'death',
               submissionStatus: SUBMISSION_STATUS.READY_TO_ARCHIVE,
@@ -747,14 +727,11 @@
     expect(mutationHandler).toHaveBeenCalledTimes(1)
     expect(store.dispatch).toHaveBeenCalledTimes(5)
     expect(
-      store.dispatch.mock.calls[0][0].payload.application.submissionStatus
+      store.dispatch.mock.calls[0][0].payload.declaration.submissionStatus
     ).toBe(SUBMISSION_STATUS.ARCHIVED)
   })
 
-  it('fails a application that has a network error', async () => {
-=======
   it('fails a declaration that has a network error', async () => {
->>>>>>> bcad1c81
     const store = {
       getState: () => ({
         declarationsState: {
