--- conflicted
+++ resolved
@@ -48,16 +48,6 @@
 export type FetchFormDraftSuccessAction = {
   type: typeof FETCH_FORM_DRAFT_SUCCESS
   payload: {
-<<<<<<< HEAD
-    queryData: ApolloQueryResult<{ getFormDraft: Array<GQLFormDraft | null> }>
-  }
-}
-
-export const storeDraft = (
-  queryData: ApolloQueryResult<{ getFormDraft: Array<GQLFormDraft | null> }>
-): DraftStoredAction => ({
-  type: STORE_DRAFT,
-=======
     queryData: ApolloQueryResult<{ getFormDraft: GQLFormDraft[] }>
   }
 }
@@ -66,7 +56,6 @@
   queryData: ApolloQueryResult<{ getFormDraft: GQLFormDraft[] }>
 ): FetchFormDraftSuccessAction => ({
   type: FETCH_FORM_DRAFT_SUCCESS,
->>>>>>> df0d47e2
   payload: {
     queryData
   }
