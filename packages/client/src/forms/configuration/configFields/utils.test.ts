/*
 * This Source Code Form is subject to the terms of the Mozilla Public
 * License, v. 2.0. If a copy of the MPL was not distributed with this
 * file, You can obtain one at https://mozilla.org/MPL/2.0/.
 *
 * OpenCRVS is also distributed under the terms of the Civil Registration
 * & Healthcare Disclaimer located at http://opencrvs.org/license.
 *
 * Copyright (C) The OpenCRVS Authors. OpenCRVS and the OpenCRVS
 * graphic logo are (registered/a) trademark(s) of Plan International.
 */

import { getContentKey, getCertificateHandlebar } from './utils'
import { IFormField } from '@client/forms'

const mockFormField: IFormField = {
  name: 'dummyField',
  type: 'TEXT',
  label: {
    id: 'test.dummy'
  },
  mapping: {
    template: ['dummyHandlebar', () => {}]
  },
  validate: [() => undefined]
}

describe('getContentKey', () => {
  it('should return the key if available', () => {
<<<<<<< HEAD
    expect(getContentKey(configFormField)).toEqual(['test.dummy'])
=======
    expect(getContentKey(mockFormField)).toBe('test.dummy')
>>>>>>> a1d9d87d
  })
})

describe('getCertificateHandlebar', () => {
  it('should return the certificate handlebar if available', () => {
    expect(getCertificateHandlebar(mockFormField)).toBe('dummyHandlebar')
  })
})<|MERGE_RESOLUTION|>--- conflicted
+++ resolved
@@ -27,11 +27,7 @@
 
 describe('getContentKey', () => {
   it('should return the key if available', () => {
-<<<<<<< HEAD
-    expect(getContentKey(configFormField)).toEqual(['test.dummy'])
-=======
-    expect(getContentKey(mockFormField)).toBe('test.dummy')
->>>>>>> a1d9d87d
+    expect(getContentKey(mockFormField)).toEqual(['test.dummy'])
   })
 })
 
