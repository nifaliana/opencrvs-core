/*
 * This Source Code Form is subject to the terms of the Mozilla Public
 * License, v. 2.0. If a copy of the MPL was not distributed with this
 * file, You can obtain one at https://mozilla.org/MPL/2.0/.
 *
 * OpenCRVS is also distributed under the terms of the Civil Registration
 * & Healthcare Disclaimer located at http://opencrvs.org/license.
 *
 * Copyright (C) The OpenCRVS Authors. OpenCRVS and the OpenCRVS
 * graphic logo are (registered/a) trademark(s) of Plan International.
 */

<<<<<<< HEAD
import { Event, IFormField, IFormSection, IForm, IMessage } from '@client/forms'
import { IConfigFieldsState, IEventTypes } from './reducer'
import { camelCase, keys } from 'lodash'
import { getDefaultLanguage } from '@client/i18n/utils'

const CUSTOM_FIELD_LABEL = 'Custom Field'
export const CUSTOM_GROUP_NAME = 'custom-view-group'

export type EventSectionGroup = {
  event: Event
  section: string
  group: string
}

export interface ICustomFieldAttribute {
  label: IMessage[]
  placeholder?: IMessage[]
  description?: IMessage[]
  tooltip?: IMessage[]
  errorMessage?: IMessage[]
  maxLength?: number
}

export type IConfigFormField = {
  fieldId: string
  precedingFieldId: string | null
  foregoingFieldId: string | null
  required: boolean
  enabled: string
  custom: boolean
  customizedFieldAttributes?: ICustomFieldAttribute
  definition: IFormField
=======
import {
  Event,
  IFormField,
  IForm,
  IQuestionConfig,
  IFormSection,
  ISerializedFormSection,
  ISerializedFormSectionGroup,
  IFormSectionGroup,
  SerializedFormField
} from '@client/forms'
import { deserializeFormField } from '@client/forms/mappings/deserializer'
import { createCustomField } from '@client/forms/configuration/customUtils'
import { FieldPosition } from '@client/forms/configuration'
import { FieldEnabled } from '@client/forms/configuration/defaultUtils'
import { registerForms } from '@client/forms/configuration/default'
import { getDefaultLanguage } from '@client/i18n/utils'

export type IDefaultConfigField = Pick<
  IQuestionConfig,
  'fieldId' | 'enabled' | 'required' | 'preceedingFieldId' | 'custom'
> & {
  foregoingFieldId: string
  identifiers: {
    sectionIndex: number
    groupIndex: number
    fieldIndex: number
  }
}

type ICustomConfigField = IQuestionConfig & {
  foregoingFieldId: string
}

export type IConfigField = IDefaultConfigField | ICustomConfigField

export type IConfigFieldMap = Record<string, IConfigField>

export type ISectionFieldMap = Record<string, IConfigFieldMap>

function defaultFieldToQuestionConfig(
  fieldId: string,
  preceedingFieldId: string,
  sectionIndex: number,
  groupIndex: number,
  fieldIndex: number,
  field: IFormField
): IDefaultConfigField {
  return {
    fieldId,
    enabled: field.enabled ?? '',
    required: field.required,
    preceedingFieldId,
    foregoingFieldId: FieldPosition.BOTTOM,
    identifiers: {
      sectionIndex,
      groupIndex,
      fieldIndex
    }
  }
>>>>>>> ea455885
}

function customFieldToQuestionConfig(
  fieldId: string,
  preceedingFieldId: string,
  field: IFormField
): ICustomConfigField {
  /* TODO: add errorMessage when implemented for FormFields */
  const messageProperties = [
    'label',
    'placeholder',
    'tooltip',
    'description'
  ] as const

  const lang = getDefaultLanguage()

  return {
    fieldId,
    preceedingFieldId,
    enabled: field.enabled ?? '',
    foregoingFieldId: FieldPosition.BOTTOM,
    ...messageProperties.reduce(
      (accum, prop) => ({
        ...accum,
        [prop]: [{ lang, descriptor: field[prop] }]
      }),
      {}
    )
  }
}

export function fieldToQuestionConfig(
  fieldId: string,
  preceedingFieldId: string,
  sectionIndex: number,
  groupIndex: number,
  fieldIndex: number,
  field: IFormField
): IConfigField {
  if (!field.custom) {
    return defaultFieldToQuestionConfig(
      fieldId,
      preceedingFieldId,
      sectionIndex,
      groupIndex,
      fieldIndex,
      field
    )
  }
  return customFieldToQuestionConfig(fieldId, preceedingFieldId, field)
}

export function getFieldDefinition(
  formSection: IFormSection,
  configField: IConfigField
) {
  let formField: IFormField
  if (isDefaultField(configField)) {
    const { groupIndex, fieldIndex } = configField.identifiers
    formField = { ...formSection.groups[groupIndex].fields[fieldIndex] }
  } else {
    formField = deserializeFormField(createCustomField(configField))
  }
  /* We need to build the field regardless of the conditionals */
  delete formField.conditionals
  return formField
}

export function getContentKey(formField: IFormField) {
  return formField.label.id
}

export function getCertificateHandlebar(formField: IFormField) {
  return formField.mapping?.template?.[0]
}

export function isDefaultField(
  configField: IDefaultConfigField | ICustomConfigField
): configField is IDefaultConfigField {
  return !configField.custom
}

function getFieldId(
  event: Event,
  section: IFormSection | ISerializedFormSection,
  group: IFormSectionGroup | ISerializedFormSectionGroup,
  field: IFormField | SerializedFormField
) {
  return [event.toLowerCase(), section.id, group.id, field.name].join('.')
}

export function getSectionFieldsMap(event: Event, form: IForm) {
  return form.sections.reduce<ISectionFieldMap>(
    (sectionFieldMap, section, sectionIndex) => {
      let precedingFieldId: string = FieldPosition.TOP
      sectionFieldMap[section.id] = section.groups.reduce<IConfigFieldMap>(
        (groupFieldMap, group, groupIndex) =>
          group.fields.reduce((fieldMap, field, fieldIndex) => {
            const fieldId = getFieldId(event, section, group, field)
            fieldMap[fieldId] = fieldToQuestionConfig(
              fieldId,
              precedingFieldId,
              sectionIndex,
              groupIndex,
              fieldIndex,
              field
            )
            if (precedingFieldId in fieldMap) {
              fieldMap[precedingFieldId]!.foregoingFieldId = fieldId
            }
            precedingFieldId = fieldId
            return fieldMap
          }, groupFieldMap),
        {}
      )
      return sectionFieldMap
    },
    {}
  )
}

function getIdentifiers(defaultConfigField: IDefaultConfigField) {
  const { sectionIndex, groupIndex, fieldIndex } =
    defaultConfigField.identifiers
  return {
    event: defaultConfigField.fieldId.split('.')[0] as Event,
    sectionIndex,
    groupIndex,
    fieldIndex
  }
}

<<<<<<< HEAD
  return birthSectionFieldsMap
}

function determineNextFieldIdNumber(
  state: IEventTypes,
  event: keyof IEventTypes,
  section: string
): number {
  const partialHandleBar = camelCase(CUSTOM_FIELD_LABEL)
  const customFieldNumber = keys(state[event][section])
    .filter((item) => item.includes(partialHandleBar))
    .map((item) => {
      const elemNumber = item.replace(
        `${event}.${section}.${CUSTOM_GROUP_NAME}.${partialHandleBar}`,
        ''
      )
      return parseInt(elemNumber)
    })
  return customFieldNumber.length ? Math.max(...customFieldNumber) + 1 : 1
}

export function generateKeyFromObj(obj: any) {
  return btoa(JSON.stringify(obj))
}

export function getEventSectionGroupFromFieldID(
  fieldID: string
): EventSectionGroup {
  const [event, section, group] = fieldID.split('.')
  return { event: event as Event, section, group }
}

export function prepareNewCustomFieldConfig(
  state: IEventTypes,
  event: keyof IEventTypes,
  section: string,
  customField: IConfigFormField
): IConfigFormField | undefined {
  const customFieldNumber = determineNextFieldIdNumber(state, event, section)
  const defaultMessage = `${CUSTOM_FIELD_LABEL} ${customFieldNumber}`
  const handlebars = camelCase(defaultMessage)
  const customFieldIndex = `${event}.${section}.${CUSTOM_GROUP_NAME}.${handlebars}`
  const defaultLanguage = getDefaultLanguage()
  const defaultLabel = {
    id: `${customField.definition.label.id}${customFieldNumber}`,
    defaultMessage
  }
  let customFieldConfig

  for (const index in state[event][section]) {
    if (null == state[event][section][index].foregoingFieldId) {
      state[event][section][index].foregoingFieldId = customFieldIndex

      customFieldConfig = {
        ...customField,
        precedingFieldId: state[event][section][index].fieldId,
        fieldId: customFieldIndex,
        customizedFieldAttributes: {
          label: [
            {
              lang: defaultLanguage,
              descriptor: defaultLabel
            }
          ]
        },
        definition: {
          ...customField.definition,
          name: customFieldIndex,
          label: defaultLabel,
          mapping: {
            template: [camelCase(defaultMessage), () => {}]
          }
        }
      }
    }
  }

  return customFieldConfig as IConfigFormField
=======
function getPrecedingDefaultFieldId(defaultConfigField: IDefaultConfigField) {
  const { event, sectionIndex, groupIndex, fieldIndex } =
    getIdentifiers(defaultConfigField)
  /* First field of the section */
  if (!fieldIndex && !groupIndex) {
    return FieldPosition.TOP
  }
  const section = registerForms[event].sections[sectionIndex]
  /* First field of the group */
  if (!fieldIndex) {
    const group = section.groups[groupIndex - 1]
    const field = group.fields[group.fields.length - 1]
    return getFieldId(event, section, group, field)
  }
  const group = section.groups[groupIndex]
  const field = group.fields[fieldIndex - 1]
  return getFieldId(event, section, group, field)
}

export function hasDefaultFieldChanged(
  defaultConfigField: IDefaultConfigField
) {
  const { event, sectionIndex, groupIndex, fieldIndex } =
    getIdentifiers(defaultConfigField)
  const defaultFormField =
    registerForms[event].sections[sectionIndex].groups[groupIndex].fields[
      fieldIndex
    ]
  const precedingDefaultFieldId = getPrecedingDefaultFieldId(defaultConfigField)
  if (precedingDefaultFieldId !== defaultConfigField.preceedingFieldId) {
    return true
  }
  return (
    defaultConfigField.enabled === FieldEnabled.DISABLED ||
    /* These can be undefined so need to be converted to boolean */
    !!defaultFormField.required !== !!defaultConfigField.required
  )
>>>>>>> ea455885
}<|MERGE_RESOLUTION|>--- conflicted
+++ resolved
@@ -9,41 +9,6 @@
  * Copyright (C) The OpenCRVS Authors. OpenCRVS and the OpenCRVS
  * graphic logo are (registered/a) trademark(s) of Plan International.
  */
-
-<<<<<<< HEAD
-import { Event, IFormField, IFormSection, IForm, IMessage } from '@client/forms'
-import { IConfigFieldsState, IEventTypes } from './reducer'
-import { camelCase, keys } from 'lodash'
-import { getDefaultLanguage } from '@client/i18n/utils'
-
-const CUSTOM_FIELD_LABEL = 'Custom Field'
-export const CUSTOM_GROUP_NAME = 'custom-view-group'
-
-export type EventSectionGroup = {
-  event: Event
-  section: string
-  group: string
-}
-
-export interface ICustomFieldAttribute {
-  label: IMessage[]
-  placeholder?: IMessage[]
-  description?: IMessage[]
-  tooltip?: IMessage[]
-  errorMessage?: IMessage[]
-  maxLength?: number
-}
-
-export type IConfigFormField = {
-  fieldId: string
-  precedingFieldId: string | null
-  foregoingFieldId: string | null
-  required: boolean
-  enabled: string
-  custom: boolean
-  customizedFieldAttributes?: ICustomFieldAttribute
-  definition: IFormField
-=======
 import {
   Event,
   IFormField,
@@ -53,14 +18,25 @@
   ISerializedFormSection,
   ISerializedFormSectionGroup,
   IFormSectionGroup,
-  SerializedFormField
+  SerializedFormField,
+  QuestionConfigFieldType
 } from '@client/forms'
+import { camelCase, keys } from 'lodash'
 import { deserializeFormField } from '@client/forms/mappings/deserializer'
 import { createCustomField } from '@client/forms/configuration/customUtils'
 import { FieldPosition } from '@client/forms/configuration'
 import { FieldEnabled } from '@client/forms/configuration/defaultUtils'
 import { registerForms } from '@client/forms/configuration/default'
 import { getDefaultLanguage } from '@client/i18n/utils'
+
+const CUSTOM_FIELD_LABEL = 'Custom Field'
+export const CUSTOM_GROUP_NAME = 'custom-view-group'
+
+export type EventSectionGroup = {
+  event: Event
+  section: string
+  group: string
+}
 
 export type IDefaultConfigField = Pick<
   IQuestionConfig,
@@ -74,7 +50,7 @@
   }
 }
 
-type ICustomConfigField = IQuestionConfig & {
+export type ICustomConfigField = IQuestionConfig & {
   foregoingFieldId: string
 }
 
@@ -104,7 +80,6 @@
       fieldIndex
     }
   }
->>>>>>> ea455885
 }
 
 function customFieldToQuestionConfig(
@@ -227,7 +202,7 @@
   )
 }
 
-function getIdentifiers(defaultConfigField: IDefaultConfigField) {
+function getDeafultFieldIdentifiers(defaultConfigField: IDefaultConfigField) {
   const { sectionIndex, groupIndex, fieldIndex } =
     defaultConfigField.identifiers
   return {
@@ -238,17 +213,52 @@
   }
 }
 
-<<<<<<< HEAD
-  return birthSectionFieldsMap
+function getPrecedingDefaultFieldId(defaultConfigField: IDefaultConfigField) {
+  const { event, sectionIndex, groupIndex, fieldIndex } =
+    getDeafultFieldIdentifiers(defaultConfigField)
+  /* First field of the section */
+  if (!fieldIndex && !groupIndex) {
+    return FieldPosition.TOP
+  }
+  const section = registerForms[event].sections[sectionIndex]
+  /* First field of the group */
+  if (!fieldIndex) {
+    const group = section.groups[groupIndex - 1]
+    const field = group.fields[group.fields.length - 1]
+    return getFieldId(event, section, group, field)
+  }
+  const group = section.groups[groupIndex]
+  const field = group.fields[fieldIndex - 1]
+  return getFieldId(event, section, group, field)
+}
+
+export function hasDefaultFieldChanged(
+  defaultConfigField: IDefaultConfigField
+) {
+  const { event, sectionIndex, groupIndex, fieldIndex } =
+    getDeafultFieldIdentifiers(defaultConfigField)
+  const defaultFormField =
+    registerForms[event].sections[sectionIndex].groups[groupIndex].fields[
+      fieldIndex
+    ]
+  const precedingDefaultFieldId = getPrecedingDefaultFieldId(defaultConfigField)
+  if (precedingDefaultFieldId !== defaultConfigField.preceedingFieldId) {
+    return true
+  }
+  return (
+    defaultConfigField.enabled === FieldEnabled.DISABLED ||
+    /* These can be undefined so need to be converted to boolean */
+    !!defaultFormField.required !== !!defaultConfigField.required
+  )
 }
 
 function determineNextFieldIdNumber(
-  state: IEventTypes,
-  event: keyof IEventTypes,
+  fieldsMap: IConfigFieldMap,
+  event: Event,
   section: string
 ): number {
   const partialHandleBar = camelCase(CUSTOM_FIELD_LABEL)
-  const customFieldNumber = keys(state[event][section])
+  const customFieldNumber = keys(fieldsMap)
     .filter((item) => item.includes(partialHandleBar))
     .map((item) => {
       const elemNumber = item.replace(
@@ -271,89 +281,45 @@
   return { event: event as Event, section, group }
 }
 
+function getLastConfigField(fieldsMap: IConfigFieldMap) {
+  return Object.values(fieldsMap).find(
+    ({ foregoingFieldId }) => foregoingFieldId === FieldPosition.BOTTOM
+  )
+}
+
 export function prepareNewCustomFieldConfig(
-  state: IEventTypes,
-  event: keyof IEventTypes,
+  fieldsMap: IConfigFieldMap,
+  event: Event,
   section: string,
-  customField: IConfigFormField
-): IConfigFormField | undefined {
-  const customFieldNumber = determineNextFieldIdNumber(state, event, section)
+  fieldType: QuestionConfigFieldType
+): ICustomConfigField {
+  const customFieldNumber = determineNextFieldIdNumber(
+    fieldsMap,
+    event,
+    section
+  )
   const defaultMessage = `${CUSTOM_FIELD_LABEL} ${customFieldNumber}`
-  const handlebars = camelCase(defaultMessage)
-  const customFieldIndex = `${event}.${section}.${CUSTOM_GROUP_NAME}.${handlebars}`
-  const defaultLanguage = getDefaultLanguage()
-  const defaultLabel = {
-    id: `${customField.definition.label.id}${customFieldNumber}`,
+  const customFieldIndex = `${event}.${section}.${CUSTOM_GROUP_NAME}.${camelCase(
     defaultMessage
-  }
-  let customFieldConfig
-
-  for (const index in state[event][section]) {
-    if (null == state[event][section][index].foregoingFieldId) {
-      state[event][section][index].foregoingFieldId = customFieldIndex
-
-      customFieldConfig = {
-        ...customField,
-        precedingFieldId: state[event][section][index].fieldId,
-        fieldId: customFieldIndex,
-        customizedFieldAttributes: {
-          label: [
-            {
-              lang: defaultLanguage,
-              descriptor: defaultLabel
-            }
-          ]
-        },
-        definition: {
-          ...customField.definition,
-          name: customFieldIndex,
-          label: defaultLabel,
-          mapping: {
-            template: [camelCase(defaultMessage), () => {}]
-          }
+  )}`
+  const lastField = getLastConfigField(fieldsMap)
+
+  return {
+    fieldId: customFieldIndex,
+    fieldType,
+    preceedingFieldId: lastField ? lastField.fieldId : FieldPosition.TOP,
+    foregoingFieldId: FieldPosition.BOTTOM,
+    required: false,
+    enabled: '',
+    custom: true,
+    label: [
+      {
+        lang: getDefaultLanguage(),
+        descriptor: {
+          id: `form.customField.label.customField${customFieldNumber}`,
+          defaultMessage
         }
       }
-    }
-  }
-
-  return customFieldConfig as IConfigFormField
-=======
-function getPrecedingDefaultFieldId(defaultConfigField: IDefaultConfigField) {
-  const { event, sectionIndex, groupIndex, fieldIndex } =
-    getIdentifiers(defaultConfigField)
-  /* First field of the section */
-  if (!fieldIndex && !groupIndex) {
-    return FieldPosition.TOP
-  }
-  const section = registerForms[event].sections[sectionIndex]
-  /* First field of the group */
-  if (!fieldIndex) {
-    const group = section.groups[groupIndex - 1]
-    const field = group.fields[group.fields.length - 1]
-    return getFieldId(event, section, group, field)
-  }
-  const group = section.groups[groupIndex]
-  const field = group.fields[fieldIndex - 1]
-  return getFieldId(event, section, group, field)
-}
-
-export function hasDefaultFieldChanged(
-  defaultConfigField: IDefaultConfigField
-) {
-  const { event, sectionIndex, groupIndex, fieldIndex } =
-    getIdentifiers(defaultConfigField)
-  const defaultFormField =
-    registerForms[event].sections[sectionIndex].groups[groupIndex].fields[
-      fieldIndex
     ]
-  const precedingDefaultFieldId = getPrecedingDefaultFieldId(defaultConfigField)
-  if (precedingDefaultFieldId !== defaultConfigField.preceedingFieldId) {
-    return true
-  }
-  return (
-    defaultConfigField.enabled === FieldEnabled.DISABLED ||
-    /* These can be undefined so need to be converted to boolean */
-    !!defaultFormField.required !== !!defaultConfigField.required
-  )
->>>>>>> ea455885
+  }
 }