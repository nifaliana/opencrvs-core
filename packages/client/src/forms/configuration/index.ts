--- conflicted
+++ resolved
@@ -312,11 +312,7 @@
   return deserializeForm(form)
 }
 
-<<<<<<< HEAD
 function isConfigured(status: DraftStatus | null) {
-=======
-function isConfigured(status: DraftStatus) {
->>>>>>> 7409b344
   return status === DraftStatus.PUBLISHED || status === DraftStatus.PREVIEW
 }
 
@@ -325,14 +321,10 @@
   event: Event,
   inConfig: boolean
 ) {
-<<<<<<< HEAD
   const { status } = getEventDraft(formConfig.formDrafts, event) || {
     status: null
   }
 
-=======
-  const { status } = getEventDraft(formConfig.formDrafts, event)
->>>>>>> 7409b344
   const form: ISerializedForm = isConfigured(status)
     ? configureRegistrationForm(
         sortFormCustomisations(
