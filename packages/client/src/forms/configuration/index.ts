/*
 * This Source Code Form is subject to the terms of the Mozilla Public
 * License, v. 2.0. If a copy of the MPL was not distributed with this
 * file, You can obtain one at https://mozilla.org/MPL/2.0/.
 *
 * OpenCRVS is also distributed under the terms of the Civil Registration
 * & Healthcare Disclaimer located at http://opencrvs.org/license.
 *
 * Copyright (C) The OpenCRVS Authors. OpenCRVS and the OpenCRVS
 * graphic logo are (registered/a) trademark(s) of Plan International.
 */

import {
  IFormConfig,
  ISerializedForm,
  IIdentifiers,
  IQuestionConfig,
  SerializedFormField,
  ISerializedFormSection,
  IFormSectionGroup,
  Event
} from '@client/forms/index'
import {
  configureCustomQuestions,
  createCustomField,
  createCustomGroup,
  ISortedCustomGroup
} from '@client/forms/configuration/customUtils'
import {
  configureDefaultQuestions,
  getDefaultField,
  IDefaultField,
  IDefaultFieldCustomisation
} from '@client/forms/configuration/defaultUtils'
<<<<<<< HEAD
import { getEventDraft } from '@client/forms/configuration/formDrafts/utils'
import { registerForms } from './default'
import { DraftStatus } from './formDrafts/reducer'
import { deserializeForm } from '@client/forms/mappings/deserializer'
=======
import { populateRegisterFormsWithAddresses } from './administrative/addresses'
>>>>>>> 7385bf01

// THIS FILE SORTS & COMBINES CONFIGURATIONS WITH THE DEFAULT CONFIGURATION FOR RENDERING IN THE APPLICATION

/*
 * For preceedingFieldId & foregoingFieldId to
 * denote front most and bottom most position
 */
export enum FieldPosition {
  TOP = 'TOP',
  BOTTOM = 'BOTTOM'
}

export interface IFormConfigurations {
  defaultFieldCustomisations: IDefaultFieldCustomisation[]
  customQuestionConfigurations: ISortedCustomGroup[]
}

export interface ISection {
  index: number
  section: ISerializedFormSection
}

type IGroups = (Omit<IFormSectionGroup, 'fields'> & {
  fields: SerializedFormField[]
})[]

export interface IGroup {
  index: number
  group: Omit<IFormSectionGroup, 'fields'> & {
    fields: SerializedFormField[]
  }
}

export function getSection(
  sections: ISerializedFormSection[],
  id: string
): ISection {
  const selectedSection = sections.filter((section) => section.id === id)[0]
  return {
    section: selectedSection,
    index: sections.indexOf(selectedSection)
  }
}

export function getGroup(groups: IGroups, id: string): IGroup {
  const selectedGroup = groups.filter((group) => group.id === id)[0]
  return {
    group: selectedGroup,
    index: groups.indexOf(selectedGroup)
  }
}

export function getIdentifiersFromFieldId(fieldId: string): IIdentifiers {
  const splitIds = fieldId.split('.')
  return {
    event: splitIds[0],
    sectionId: splitIds[1],
    groupId: splitIds[2],
    fieldName: splitIds[3]
  }
}

interface ISortedCustomQuestionPosition {
  parsed: boolean
  sortedCustomGroupIndex?: number
  preceedingCustomQuestionIndex?: number
}

function sortCustomQuestionPosition(
  nextCustomQuestion: IQuestionConfig,
  customQuestionConfigurations: ISortedCustomGroup[]
): ISortedCustomQuestionPosition {
  const result: ISortedCustomQuestionPosition = {
    parsed: false
  }
  customQuestionConfigurations.forEach(
    (customGroup, sortedCustomGroupIndex) => {
      customGroup.questions.forEach((customQuestion, customQuestionIndex) => {
        if (
          customQuestion.question.fieldId ===
          nextCustomQuestion.preceedingFieldId
        ) {
          result.parsed = true
          result.sortedCustomGroupIndex = sortedCustomGroupIndex
          result.preceedingCustomQuestionIndex = customQuestionIndex
        }
      })
    }
  )
  return result
}

export function sortFormCustomisations(
  customQuestions: IQuestionConfig[],
  defaultEventForm: ISerializedForm
): IFormConfigurations {
  // Separates default field customisations
  // Sorts custom questions into ordered blocks
  // so that they can be positioned vertically correctly
  const formCustomisations: IFormConfigurations = {
    defaultFieldCustomisations: [],
    customQuestionConfigurations: []
  }
  const customQsToBeSorted: IQuestionConfig[] = []
  customQuestions.forEach((question, index) => {
    const defaultField: IDefaultField | undefined = getDefaultField(
      defaultEventForm,
      question.fieldId
    )
    if (defaultField && !question.custom) {
      formCustomisations.defaultFieldCustomisations?.push({
        question,
        defaultField
      })
    } else if (question.custom && question.preceedingFieldId) {
      const preceedingDefaultField: IDefaultField | undefined = getDefaultField(
        defaultEventForm,
        question.preceedingFieldId
      )

      if (preceedingDefaultField) {
        createCustomGroup(
          defaultEventForm,
          formCustomisations.customQuestionConfigurations,
          question,
          preceedingDefaultField,
          false
        )
      } else if (question.preceedingFieldId === FieldPosition.TOP) {
        createCustomGroup(
          defaultEventForm,
          formCustomisations.customQuestionConfigurations,
          question,
          null,
          true
        )
      } else {
        customQsToBeSorted.push(question)
      }
    }
  })
  while (
    customQsToBeSorted.length &&
    formCustomisations.customQuestionConfigurations.length
  ) {
    customQsToBeSorted.forEach((nextQuestion, index) => {
      const nextQuestionPosition = sortCustomQuestionPosition(
        nextQuestion,
        formCustomisations.customQuestionConfigurations
      )
      if (
        nextQuestionPosition.parsed &&
        typeof nextQuestionPosition.sortedCustomGroupIndex === 'number' &&
        typeof nextQuestionPosition.preceedingCustomQuestionIndex === 'number'
      ) {
        formCustomisations.customQuestionConfigurations[
          nextQuestionPosition.sortedCustomGroupIndex
        ].questions.splice(
          nextQuestionPosition.preceedingCustomQuestionIndex + 1,
          0,
          {
            question: nextQuestion,
            field: createCustomField(nextQuestion)
          }
        )

        customQsToBeSorted.splice(index, 1)
      }
    })
  }

  return formCustomisations
}

export function filterQuestionsByEventType(
  questions: IQuestionConfig[] | undefined,
  event: string
<<<<<<< HEAD
) {
  return questions?.filter((question) => question.fieldId.includes(event)) || []
=======
): IQuestionConfig[] {
  const filteredQuestions: IQuestionConfig[] = []
  if (
    formConfig &&
    formConfig.questionConfig &&
    formConfig.questionConfig.length > 0
  ) {
    formConfig.questionConfig.forEach((question) => {
      if (question.fieldId.includes(event)) {
        filteredQuestions.push(question)
      }
    })
  }
  return filteredQuestions
>>>>>>> 7385bf01
}

export function configureRegistrationForm(
  formCustomisations: IFormConfigurations,
  defaultEventForm: ISerializedForm,
  event: Event
): ISerializedForm {
  const formWithAddresses = populateRegisterFormsWithAddresses(
    defaultEventForm,
    event
  )
  const defaultFormWithCustomisations = configureDefaultQuestions(
    formCustomisations.defaultFieldCustomisations,
    formWithAddresses
  )
  return configureCustomQuestions(
    formCustomisations.customQuestionConfigurations,
    defaultFormWithCustomisations
  )
}

export function getConfiguredForm(
  questionConfig: IQuestionConfig[],
  event: Event
) {
  const form: ISerializedForm = configureRegistrationForm(
    sortFormCustomisations(
      filterQuestionsByEventType(questionConfig, event),
      registerForms[event]
    ),
    registerForms[event]
  )
  return deserializeForm(form)
}

function isConfigured(status: DraftStatus) {
  return status === DraftStatus.PUBLISHED || DraftStatus.PREVIEW
}

export function getConfiguredOrDefaultForm(
  formConfig: IFormConfig,
  event: Event
) {
  const { status } = getEventDraft(formConfig.formDrafts, event)

  const form: ISerializedForm = isConfigured(status)
    ? configureRegistrationForm(
        sortFormCustomisations(
          filterQuestionsByEventType(formConfig.questionConfig, event),
          registerForms[event]
        ),
        registerForms[event]
      )
    : registerForms[event]
  return deserializeForm(form)
}<|MERGE_RESOLUTION|>--- conflicted
+++ resolved
@@ -32,14 +32,11 @@
   IDefaultField,
   IDefaultFieldCustomisation
 } from '@client/forms/configuration/defaultUtils'
-<<<<<<< HEAD
 import { getEventDraft } from '@client/forms/configuration/formDrafts/utils'
 import { registerForms } from './default'
 import { DraftStatus } from './formDrafts/reducer'
 import { deserializeForm } from '@client/forms/mappings/deserializer'
-=======
 import { populateRegisterFormsWithAddresses } from './administrative/addresses'
->>>>>>> 7385bf01
 
 // THIS FILE SORTS & COMBINES CONFIGURATIONS WITH THE DEFAULT CONFIGURATION FOR RENDERING IN THE APPLICATION
 
@@ -144,7 +141,7 @@
     customQuestionConfigurations: []
   }
   const customQsToBeSorted: IQuestionConfig[] = []
-  customQuestions.forEach((question, index) => {
+  customQuestions.forEach((question) => {
     const defaultField: IDefaultField | undefined = getDefaultField(
       defaultEventForm,
       question.fieldId
@@ -215,27 +212,10 @@
 }
 
 export function filterQuestionsByEventType(
-  questions: IQuestionConfig[] | undefined,
+  questions: IQuestionConfig[],
   event: string
-<<<<<<< HEAD
 ) {
   return questions?.filter((question) => question.fieldId.includes(event)) || []
-=======
-): IQuestionConfig[] {
-  const filteredQuestions: IQuestionConfig[] = []
-  if (
-    formConfig &&
-    formConfig.questionConfig &&
-    formConfig.questionConfig.length > 0
-  ) {
-    formConfig.questionConfig.forEach((question) => {
-      if (question.fieldId.includes(event)) {
-        filteredQuestions.push(question)
-      }
-    })
-  }
-  return filteredQuestions
->>>>>>> 7385bf01
 }
 
 export function configureRegistrationForm(
@@ -266,7 +246,8 @@
       filterQuestionsByEventType(questionConfig, event),
       registerForms[event]
     ),
-    registerForms[event]
+    registerForms[event],
+    event
   )
   return deserializeForm(form)
 }
@@ -287,7 +268,8 @@
           filterQuestionsByEventType(formConfig.questionConfig, event),
           registerForms[event]
         ),
-        registerForms[event]
+        registerForms[event],
+        event
       )
     : registerForms[event]
   return deserializeForm(form)
