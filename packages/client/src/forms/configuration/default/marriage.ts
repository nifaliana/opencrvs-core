/*
 * This Source Code Form is subject to the terms of the Mozilla Public
 * License, v. 2.0. If a copy of the MPL was not distributed with this
 * file, You can obtain one at https://mozilla.org/MPL/2.0/.
 *
 * OpenCRVS is also distributed under the terms of the Civil Registration
 * & Healthcare Disclaimer located at http://opencrvs.org/license.
 *
 * Copyright (C) The OpenCRVS Authors. OpenCRVS and the OpenCRVS
 * graphic logo are (registered/a) trademark(s) of Plan International.
 */
import { RadioSize } from '@opencrvs/components/lib/Radio'
import { ISerializedForm, MarriageSection } from '@client/forms/index'
import { formMessageDescriptors } from '@client/i18n/messages'
import { messages as informantMessageDescriptors } from '@client/i18n/messages/views/selectInformant'
import {
  marriageDocumentForWhomFhirMapping,
  marriageDocumentTypeFhirMapping
} from '@client/forms/register/fieldMappings/marriage/mutation/documents-mappings'

export const marriageRegisterForms: ISerializedForm = {
  sections: [
    {
      id: MarriageSection.Registration,
      viewType: 'form',
      hasDocumentSection: true,
      name: formMessageDescriptors.registrationName,
      title: formMessageDescriptors.registrationTitle,
      groups: [
        {
          id: 'who-is-applying-view-group',
          title: informantMessageDescriptors.marriageInformantTitle,
          conditionals: [],
          preventContinueIfError: true,
          showExitButtonOnly: true,
          fields: [
            {
              name: 'informantType',
              type: 'RADIO_GROUP_WITH_NESTED_FIELDS',
              label: informantMessageDescriptors.marriageInformantTitle,
              hideHeader: true,
              required: true,
              hideInPreview: false,
              initialValue: '',
              validator: [],
              size: RadioSize.LARGE,
              placeholder: formMessageDescriptors.formSelectPlaceholder,
              options: [
                {
                  value: 'GROOM',
                  label: informantMessageDescriptors.groom
                },
                {
                  value: 'BRIDE',
                  label: informantMessageDescriptors.bride
                },
                {
                  value: 'OTHER',
                  label: formMessageDescriptors.someoneElse
                }
              ],
              nestedFields: {
                GROOM: [],
                BRIDE: [],
                OTHER: [
                  {
                    name: 'otherInformantType',
                    type: 'TEXT',
                    label: formMessageDescriptors.relationshipToSpouses,
                    placeholder: formMessageDescriptors.relationshipPlaceHolder,
                    required: true,
                    initialValue: '',
                    validator: [
                      {
                        operation: 'englishOnlyNameFormat'
                      }
                    ],
                    mapping: {
                      mutation: {
                        operation: 'changeHirerchyMutationTransformer',
                        parameters: ['registration.otherInformantType']
                      },
                      query: {
                        operation: 'changeHirerchyQueryTransformer',
                        parameters: ['registration.otherInformantType']
                      }
                    }
                  }
                ]
              },
              mapping: {
                mutation: {
                  operation: 'nestedRadioFieldToBundleFieldTransformer',
                  parameters: ['registration.informantType']
                },
                query: {
                  operation: 'bundleFieldToNestedRadioFieldTransformer',
                  parameters: ['registration.informantType']
                }
              }
            }
          ]
        },
        {
          id: 'contact-view-group',
          title: informantMessageDescriptors.selectContactPoint,
          conditionals: [],
          preventContinueIfError: true,
          showExitButtonOnly: true,
          previewGroups: [
            {
              id: 'contactPointGroup',
              label: formMessageDescriptors.reviewLabelMainContact,
              required: false,
              initialValue: '',
              fieldToRedirect: 'contactPoint'
            }
          ],
          fields: [
            {
              name: 'contactPoint',
              type: 'RADIO_GROUP_WITH_NESTED_FIELDS',
              label: formMessageDescriptors.selectContactPoint,
              conditionals: [],
              previewGroup: 'contactPointGroup',
              required: true,
              hideHeader: true,
              initialValue: '',
              validator: [],
              size: RadioSize.LARGE,
              placeholder: formMessageDescriptors.formSelectPlaceholder,
              options: [
                {
                  value: 'GROOM',
                  label: informantMessageDescriptors.groom
                },
                {
                  value: 'BRIDE',
                  label: informantMessageDescriptors.bride
                },
                {
                  value: 'OTHER',
                  label: formMessageDescriptors.someoneElse
                }
              ],
              nestedFields: {
                GROOM: [
                  {
                    name: 'registrationPhone',
                    type: 'TEL',
                    label: formMessageDescriptors.phoneNumber,
                    required: true,
                    initialValue: '',
                    validator: [
                      {
                        operation: 'phoneNumberFormat'
                      }
                    ],
                    mapping: {
                      mutation: {
                        operation: 'changeHirerchyMutationTransformer',
                        parameters: [
                          'registration.contactPhoneNumber',
                          {
                            operation: 'msisdnTransformer',
                            parameters: ['registration.contactPhoneNumber']
                          }
                        ]
                      },
                      query: {
                        operation: 'changeHirerchyQueryTransformer',
                        parameters: [
                          'registration.contactPhoneNumber',
                          {
                            operation: 'localPhoneTransformer',
                            parameters: ['registration.contactPhoneNumber']
                          }
                        ]
                      }
                    }
                  }
                ],
                BRIDE: [
                  {
                    name: 'registrationPhone',
                    type: 'TEL',
                    label: formMessageDescriptors.phoneNumber,
                    required: true,
                    initialValue: '',
                    validator: [
                      {
                        operation: 'phoneNumberFormat'
                      }
                    ],
                    mapping: {
                      mutation: {
                        operation: 'changeHirerchyMutationTransformer',
                        parameters: [
                          'registration.contactPhoneNumber',
                          {
                            operation: 'msisdnTransformer',
                            parameters: ['registration.contactPhoneNumber']
                          }
                        ]
                      },
                      query: {
                        operation: 'changeHirerchyQueryTransformer',
                        parameters: [
                          'registration.contactPhoneNumber',
                          {
                            operation: 'localPhoneTransformer',
                            parameters: ['registration.contactPhoneNumber']
                          }
                        ]
                      }
                    }
                  }
                ],
                OTHER: [
                  {
                    name: 'registrationPhone',
                    type: 'TEL',
                    label: formMessageDescriptors.phoneNumber,
                    required: true,
                    initialValue: '',
                    validator: [
                      {
                        operation: 'phoneNumberFormat'
                      }
                    ],
                    mapping: {
                      mutation: {
                        operation: 'changeHirerchyMutationTransformer',
                        parameters: [
                          'registration.contactPhoneNumber',
                          {
                            operation: 'msisdnTransformer',
                            parameters: ['registration.contactPhoneNumber']
                          }
                        ]
                      },
                      query: {
                        operation: 'changeHirerchyQueryTransformer',
                        parameters: [
                          'registration.contactPhoneNumber',
                          {
                            operation: 'localPhoneTransformer',
                            parameters: ['registration.contactPhoneNumber']
                          }
                        ]
                      }
                    }
                  }
                ]
              },
              mapping: {
                mutation: {
                  operation: 'nestedRadioFieldToBundleFieldTransformer',
                  parameters: ['registration.contact']
                },
                query: {
                  operation: 'bundleFieldToNestedRadioFieldTransformer',
                  parameters: ['registration.contact']
                }
              }
            }
          ]
        }
      ],
      mapping: {
        template: [
          {
            fieldName: 'registrationNumber',
            operation: 'registrationNumberTransformer'
          },
          {
            fieldName: 'certificateDate',
            operation: 'certificateDateTransformer',
            parameters: ['en', 'dd MMMM yyyy']
          },
          {
            fieldName: 'registrarName',
            operation: 'registrarNameUserTransformer'
          },
          {
            fieldName: 'role',
            operation: 'roleUserTransformer'
          },
          {
            fieldName: 'registrarSignature',
            operation: 'registrarSignatureUserTransformer'
          },
          {
            fieldName: 'registrationDate',
            operation: 'registrationDateTransformer',
            parameters: ['en', 'dd MMMM yyyy']
          },
          {
            fieldName: 'registrationLocation',
            operation: 'registrationLocationUserTransformer'
          },
          {
            fieldName: 'groomSignature',
            operation: 'groomSignatureTransformer'
          },
          {
            fieldName: 'brideSignature',
            operation: 'brideSignatureTransformer'
          },
          {
            fieldName: 'witnessOneSignature',
            operation: 'witnessOneSignatureTransformer'
          },
          {
            fieldName: 'witnessTwoSignature',
            operation: 'witnessTwoSignatureTransformer'
          }
        ],
        mutation: {
          operation: 'setMarriageRegistrationSectionTransformer'
        },
        query: {
          operation: 'getMarriageRegistrationSectionTransformer'
        }
      }
    },
    {
      id: MarriageSection.Groom,
      viewType: 'form',
      name: formMessageDescriptors.groomName,
      title: formMessageDescriptors.groomTitle,
      hasDocumentSection: true,
      groups: [
        {
          id: 'groom-view-group',
          fields: [
            {
              name: 'nationality',
              type: 'SELECT_WITH_OPTIONS',
              label: formMessageDescriptors.nationality,
              required: true,
              initialValue:
                typeof window !== 'undefined'
                  ? (window as any).config.COUNTRY.toUpperCase()
                  : 'FAR',
              validator: [],
              placeholder: formMessageDescriptors.formSelectPlaceholder,
              options: {
                resource: 'countries'
              },
              mapping: {
                template: {
                  fieldName: 'groomNationality',
                  operation: 'nationalityTransformer'
                },
                mutation: {
                  operation: 'fieldToArrayTransformer'
                },
                query: {
                  operation: 'arrayToFieldTransformer'
                }
              }
            },
            {
              name: 'iD',
              type: 'TEXT',
              label: formMessageDescriptors.iDTypeNationalID,
              required: false,
              customisable: true,
              initialValue: '',
              validator: [
                {
                  operation: 'validIDNumber',
                  parameters: ['NATIONAL_ID']
                },
                {
                  operation: 'duplicateIDNumber',
                  parameters: ['bride.iD']
                }
              ],
              mapping: {
                template: {
                  fieldName: 'groomNID',
                  operation: 'identityToFieldTransformer',
                  parameters: ['id', 'NATIONAL_ID']
                },
                mutation: {
                  operation: 'fieldToIdentityTransformer',
                  parameters: ['id', 'NATIONAL_ID']
                },
                query: {
                  operation: 'identityToFieldTransformer',
                  parameters: ['id', 'NATIONAL_ID']
                }
              }
            },
            {
              name: 'groomBirthDate',
              type: 'DATE',
              label: formMessageDescriptors.dateOfBirth,
              conditionals: [
                {
                  action: 'disable',
                  expression: 'values.exactDateOfBirthUnknown'
                }
              ],
              required: true,
              initialValue: '',
              validator: [
                {
                  operation: 'dateFormatIsCorrect',
                  parameters: []
                },
                {
                  operation: 'dateInPast',
                  parameters: []
                },
                {
                  operation: 'isValidDateOfBirthForMarriage',
                  parameters: ['groom', 18]
                }
              ],
              mapping: {
                template: {
                  operation: 'dateFormatTransformer',
                  fieldName: 'groomBirthDate',
                  parameters: ['birthDate', 'en', 'do MMMM yyyy']
                },
                mutation: {
                  operation: 'longDateTransformer',
                  parameters: ['birthDate']
                },
                query: {
                  operation: 'fieldValueTransformer',
                  parameters: ['birthDate']
                }
              }
            },
            {
              name: 'exactDateOfBirthUnknown',
              type: 'CHECKBOX',
              label: {
                defaultMessage: 'Exact date of birth unknown',
                description: 'Checkbox for exact date of birth unknown',
                id: 'form.field.label.exactDateOfBirthUnknown'
              },
              required: false,
              hideInPreview: true,
              hideHeader: true,
              initialValue: false,
              validator: [],
              conditionals: [
                {
                  action: 'hide',
                  expression: '!window.config.DATE_OF_BIRTH_UNKNOWN'
                }
              ],
              mapping: {
                query: {
                  operation: 'booleanTransformer'
                },
                mutation: {
                  operation: 'ignoreFieldTransformer'
                }
              }
            },
            {
              name: 'ageOfIndividualInYears',
              type: 'NUMBER',
              label: formMessageDescriptors.ageOfGroom,
              required: true,
              initialValue: '',
              conditionals: [
                {
                  action: 'hide',
                  expression: '!values.exactDateOfBirthUnknown'
                }
              ],
              validator: [
                {
                  operation: 'range',
                  parameters: [18, 120]
                },
                {
                  operation: 'maxLength',
                  parameters: [3]
                }
              ],
              postfix: 'years',
              inputFieldWidth: '78px'
            },
            {
              name: 'firstNamesEng',
              previewGroup: 'groomNameInEnglish',
              type: 'TEXT',
              label: formMessageDescriptors.firstName,
              maxLength: 32,
              required: true,
              initialValue: '',
              validator: [
                {
                  operation: 'englishOnlyNameFormat'
                }
              ],
              mapping: {
                template: {
                  fieldName: 'groomFirstName',
                  operation: 'nameToFieldTransformer',
                  parameters: ['en', 'firstNames']
                },
                mutation: {
                  operation: 'fieldToNameTransformer',
                  parameters: ['en', 'firstNames']
                },
                query: {
                  operation: 'nameToFieldTransformer',
                  parameters: ['en', 'firstNames']
                }
              }
            },
            {
              name: 'familyNameEng',
              previewGroup: 'groomNameInEnglish',
              type: 'TEXT',
              label: formMessageDescriptors.familyName,
              maxLength: 32,
              required: true,
              initialValue: '',
              validator: [
                {
                  operation: 'englishOnlyNameFormat'
                }
              ],
              mapping: {
                template: {
                  fieldName: 'groomFamilyName',
                  operation: 'nameToFieldTransformer',
                  parameters: ['en', 'familyName']
                },
                mutation: {
                  operation: 'fieldToNameTransformer',
                  parameters: ['en', 'familyName']
                },
                query: {
                  operation: 'nameToFieldTransformer',
                  parameters: ['en', 'familyName']
                }
              }
            },
            {
              name: 'marriedLastNameEng',
              previewGroup: 'marriedLastNameInEnglish',
              type: 'TEXT',
              label: formMessageDescriptors.marriedLastName,
              maxLength: 32,
              initialValue: '',
              required: false,
              validator: [
                {
                  operation: 'englishOnlyNameFormat'
                }
              ],
              mapping: {
                template: {
                  fieldName: 'marriedLastNameEng',
                  operation: 'nameToFieldTransformer',
                  parameters: ['en', 'marriedLastName']
                },
                mutation: {
                  operation: 'fieldToNameTransformer',
                  parameters: ['en', 'marriedLastName']
                },
                query: {
                  operation: 'nameToFieldTransformer',
                  parameters: ['en', 'marriedLastName']
                }
              }
            }
            // PRIMARY ADDRESS SUBSECTION
            // PRIMARY ADDRESS
            // SECONDARY ADDRESS SAME AS PRIMARY
            // SECONDARY ADDRESS SUBSECTION
            // SECONDARY ADDRESS
          ],
          previewGroups: [
            {
              id: 'groomNameInEnglish',
              label: {
                defaultMessage: "Groom's English name",
                description: "Group label for groom's name in english",
                id: 'form.preview.group.label.groom.english.name'
              },
              fieldToRedirect: 'familyNameEng',
              delimiter: ' '
            }
          ]
        }
      ]
    },
    {
      id: MarriageSection.Bride,
      viewType: 'form',
      name: formMessageDescriptors.brideName,
      title: formMessageDescriptors.brideTitle,
      hasDocumentSection: true,
      groups: [
        {
          id: 'bride-view-group',
          fields: [
            {
              name: 'nationality',
              type: 'SELECT_WITH_OPTIONS',
              label: formMessageDescriptors.nationality,
              required: true,
              initialValue:
                typeof window !== 'undefined'
                  ? (window as any).config.COUNTRY.toUpperCase()
                  : 'FAR',
              validator: [],
              placeholder: formMessageDescriptors.formSelectPlaceholder,
              options: {
                resource: 'countries'
              },
              mapping: {
                template: {
                  fieldName: 'brideNationality',
                  operation: 'nationalityTransformer'
                },
                mutation: {
                  operation: 'fieldToArrayTransformer'
                },
                query: {
                  operation: 'arrayToFieldTransformer'
                }
              }
            },
            {
              name: 'iD',
              type: 'TEXT',
              label: formMessageDescriptors.iDTypeNationalID,
              required: false,
              customisable: true,
              initialValue: '',
              validator: [
                {
                  operation: 'validIDNumber',
                  parameters: ['NATIONAL_ID']
                },
                {
                  operation: 'duplicateIDNumber',
                  parameters: ['groom.iD']
                }
              ],
              mapping: {
                template: {
                  fieldName: 'brideNID',
                  operation: 'identityToFieldTransformer',
                  parameters: ['id', 'NATIONAL_ID']
                },
                mutation: {
                  operation: 'fieldToIdentityTransformer',
                  parameters: ['id', 'NATIONAL_ID']
                },
                query: {
                  operation: 'identityToFieldTransformer',
                  parameters: ['id', 'NATIONAL_ID']
                }
              }
            },
            {
              name: 'brideBirthDate',
              type: 'DATE',
              label: formMessageDescriptors.dateOfBirth,
              conditionals: [
                {
                  action: 'disable',
                  expression: 'values.exactDateOfBirthUnknown'
                }
              ],
              required: true,
              initialValue: '',
              validator: [
                {
                  operation: 'dateFormatIsCorrect',
                  parameters: []
                },
                {
                  operation: 'dateInPast',
                  parameters: []
                },
                {
                  operation: 'isValidDateOfBirthForMarriage',
                  parameters: ['bride', 18]
                }
              ],
              mapping: {
                template: {
                  operation: 'dateFormatTransformer',
                  fieldName: 'brideBirthDate',
                  parameters: ['birthDate', 'en', 'do MMMM yyyy']
                },
                mutation: {
                  operation: 'longDateTransformer',
                  parameters: ['birthDate']
                },
                query: {
                  operation: 'fieldValueTransformer',
                  parameters: ['birthDate']
                }
              }
            },
            {
              name: 'exactDateOfBirthUnknown',
              type: 'CHECKBOX',
              label: {
                defaultMessage: 'Exact date of birth unknown',
                description: 'Checkbox for exact date of birth unknown',
                id: 'form.field.label.exactDateOfBirthUnknown'
              },
              required: false,
              hideInPreview: true,
              hideHeader: true,
              initialValue: false,
              validator: [],
              conditionals: [
                {
                  action: 'hide',
                  expression: '!window.config.DATE_OF_BIRTH_UNKNOWN'
                }
              ],
              mapping: {
                query: {
                  operation: 'booleanTransformer'
                },
                mutation: {
                  operation: 'ignoreFieldTransformer'
                }
              }
            },
            {
              name: 'ageOfIndividualInYears',
              type: 'NUMBER',
              label: formMessageDescriptors.ageOfBride,
              required: true,
              initialValue: '',
              conditionals: [
                {
                  action: 'hide',
                  expression: '!values.exactDateOfBirthUnknown'
                }
              ],
              validator: [
                {
                  operation: 'range',
                  parameters: [18, 120]
                },
                {
                  operation: 'maxLength',
                  parameters: [3]
                }
              ],

              postfix: 'years',
              inputFieldWidth: '78px'
            },
            {
              name: 'firstNamesEng',
              previewGroup: 'brideNameInEnglish',
              type: 'TEXT',
              label: formMessageDescriptors.firstName,
              maxLength: 32,
              required: true,
              initialValue: '',
              validator: [
                {
                  operation: 'englishOnlyNameFormat'
                }
              ],
              mapping: {
                template: {
                  fieldName: 'brideFirstName',
                  operation: 'nameToFieldTransformer',
                  parameters: ['en', 'firstNames']
                },
                mutation: {
                  operation: 'fieldToNameTransformer',
                  parameters: ['en', 'firstNames']
                },
                query: {
                  operation: 'nameToFieldTransformer',
                  parameters: ['en', 'firstNames']
                }
              }
            },
            {
              name: 'familyNameEng',
              previewGroup: 'brideNameInEnglish',
              type: 'TEXT',
              label: formMessageDescriptors.familyName,
              maxLength: 32,
              required: true,
              initialValue: '',
              validator: [
                {
                  operation: 'englishOnlyNameFormat'
                }
              ],
              mapping: {
                template: {
                  fieldName: 'brideFamilyName',
                  operation: 'nameToFieldTransformer',
                  parameters: ['en', 'familyName']
                },
                mutation: {
                  operation: 'fieldToNameTransformer',
                  parameters: ['en', 'familyName']
                },
                query: {
                  operation: 'nameToFieldTransformer',
                  parameters: ['en', 'familyName']
                }
              }
            },
            {
              name: 'marriedLastNameEng',
              previewGroup: 'marriedLastNameInEnglish',
              type: 'TEXT',
              label: formMessageDescriptors.marriedLastName,
              maxLength: 32,
              initialValue: '',
              required: false,
              validator: [
                {
                  operation: 'englishOnlyNameFormat'
                }
              ],
              mapping: {
                template: {
                  fieldName: 'marriedLastNameEng',
                  operation: 'nameToFieldTransformer',
                  parameters: ['en', 'marriedLastName']
                },
                mutation: {
                  operation: 'fieldToNameTransformer',
                  parameters: ['en', 'marriedLastName']
                },
                query: {
                  operation: 'nameToFieldTransformer',
                  parameters: ['en', 'marriedLastName']
                }
              }
            }
            // PRIMARY ADDRESS SUBSECTION
            // PRIMARY ADDRESS
            // SECONDARY ADDRESS SUBSECTION
            // SECONDARY ADDRESS
          ],
          previewGroups: [
            {
              id: 'brideNameInEnglish',
              label: {
                defaultMessage: "Bride's English name",
                description: "Group label for bride's name in english",
                id: 'form.preview.group.label.bride.english.name'
              },
              fieldToRedirect: 'familyNameEng',
              delimiter: ' '
            }
          ]
        }
      ]
    },
    {
      id: MarriageSection.Event,
      viewType: 'form',
      name: formMessageDescriptors.marriageEventName,
      title: formMessageDescriptors.marriageEventTitle,
      groups: [
        {
          id: 'marriage-event-details',
          fields: [
            {
              name: 'marriageDate',
              type: 'DATE',
              label: formMessageDescriptors.marriageEventDate,
              required: true,
              initialValue: '',
              validator: [
                {
                  operation: 'checkMarriageDate',
                  parameters: [18]
                }
              ],
              mapping: {
                template: {
                  operation: 'marriageDateFormatTransformation',
                  fieldName: 'eventDate',
                  parameters: ['en', 'do MMMM yyyy', ['bride', 'groom']]
                },
                mutation: {
                  operation: 'fieldToMarriageDateTransformation',
                  parameters: [
                    ['bride', 'groom'],
                    {
                      operation: 'longDateTransformer',
                      parameters: []
                    }
                  ]
                },
                query: {
                  operation: 'marriageDateToFieldTransformation',
                  parameters: [['bride', 'groom']]
                }
              }
            },
            {
              name: 'typeOfMarriage',
              type: 'SELECT_WITH_OPTIONS',
              label: formMessageDescriptors.typeOfMarriage,
              required: false,
              initialValue: '',
              validator: [],
              placeholder: formMessageDescriptors.formSelectPlaceholder,
              options: [
                {
                  value: 'MONOGAMY',
                  label: formMessageDescriptors.monogamy
                },
                {
                  value: 'POLYGAMY',
                  label: formMessageDescriptors.polygamy
                }
              ],
              mapping: {
                mutation: {
                  operation: 'sectionFieldToBundleFieldTransformer',
                  parameters: ['typeOfMarriage']
                },
                query: {
                  operation: 'bundleFieldToSectionFieldTransformer',
                  parameters: ['typeOfMarriage']
                },
                template: {
                  fieldName: 'typeOfMarriage',
                  operation: 'selectTransformer'
                }
              }
            },
            {
              name: 'placeOfMarriageTitle',
              type: 'SUBSECTION',
              label: formMessageDescriptors.placeOfMarriage,
              previewGroup: 'placeOfMarriage',
              ignoreBottomMargin: true,
              initialValue: '',
              validator: []
            }
          ]
        }
      ]
    },
    {
      id: MarriageSection.WitnessOne,
      viewType: 'form',
      name: formMessageDescriptors.witnessName,
      title: formMessageDescriptors.witnessOneTitle,
      groups: [
        {
          id: 'witness-view-group',
          fields: [
            {
<<<<<<< HEAD
              name: 'seperator',
              type: 'SUBSECTION',
              label: {
                defaultMessage: 'Witness 1',
                description: 'Witness 1 desc',
                id: 'form.field.label.witness1'
              },
              initialValue: '',
              ignoreBottomMargin: true,
              validator: [],
              conditionals: []
            },
            {
=======
>>>>>>> 0a1c8b6a
              name: 'firstNamesEng',
              previewGroup: 'witnessOneNameInEnglish',
              type: 'TEXT',
              label: formMessageDescriptors.firstName,
              maxLength: 32,
              required: true,
              initialValue: '',
              validator: [
                {
                  operation: 'englishOnlyNameFormat'
                }
              ],
              mapping: {
                mutation: {
                  operation: 'fieldValueNestingTransformer',
                  parameters: [
                    'individual',
                    {
                      operation: 'fieldToNameTransformer',
                      parameters: ['en', 'firstNames']
                    },
                    'name'
                  ]
                },
                query: {
                  operation: 'nestedValueToFieldTransformer',
                  parameters: [
                    'individual',
                    {
                      operation: 'nameToFieldTransformer',
                      parameters: ['en', 'firstNames']
                    }
                  ]
                },
                template: {
                  fieldName: 'witnessOneFirstName',
                  operation: 'nameToFieldTransformer',
                  parameters: ['en', 'firstNames', 'informant', 'individual']
                }
              }
            },
            {
              name: 'familyNameEng',
              previewGroup: 'witnessOneNameInEnglish',
              type: 'TEXT',
              label: formMessageDescriptors.familyName,
              maxLength: 32,
              required: true,
              initialValue: '',
              validator: [
                {
                  operation: 'englishOnlyNameFormat'
                }
              ],
              mapping: {
                mutation: {
                  operation: 'fieldValueNestingTransformer',
                  parameters: [
                    'individual',
                    {
                      operation: 'fieldToNameTransformer',
                      parameters: ['en', 'familyName']
                    },
                    'name'
                  ]
                },
                query: {
                  operation: 'nestedValueToFieldTransformer',
                  parameters: [
                    'individual',
                    {
                      operation: 'nameToFieldTransformer',
                      parameters: ['en', 'familyName']
                    }
                  ]
                },
                template: {
                  fieldName: 'witnessOneFamilyName',
                  operation: 'nameToFieldTransformer',
                  parameters: ['en', 'familyName', 'informant', 'individual']
                }
              }
            },
            {
              name: 'relationship',
              customisable: false,
              type: 'SELECT_WITH_OPTIONS',
              label: formMessageDescriptors.relationshipToSpouses,
              required: true,
              initialValue: '',
              validator: [],
              placeholder: formMessageDescriptors.formSelectPlaceholder,
              mapping: {
                template: {
                  fieldName: 'witnessTwoRelationship',
                  operation: 'selectTransformer'
                }
              },
              options: [
                {
                  value: 'headOfGroomFamily',
                  label: formMessageDescriptors.headOfGroomFamily
                },
                {
                  value: 'other',
                  label: formMessageDescriptors.other
                }
              ]
            },
            {
              name: 'otherRelationship',
              type: 'TEXT',
              label: formMessageDescriptors.other,
              maxLength: 32,
              required: true,
              initialValue: '',
              validator: [],
              conditionals: [
                {
                  action: 'hide',
                  expression: '(values.relationship!="other")'
                }
              ]
            }
          ],
          previewGroups: [
            {
              id: 'witnessOneNameInEnglish',
              label: {
                defaultMessage: 'Witness One English name',
                description: 'Label for Witness one name in english',
                id: 'form.preview.group.label.witness.one.english.name'
              },
              fieldToRedirect: 'witnessOneFamilyNameEng',
              delimiter: ' '
            }
          ]
        }
      ]
    },
    {
      id: MarriageSection.WitnessTwo,
      viewType: 'form',
      name: formMessageDescriptors.witnessName,
      title: formMessageDescriptors.witnessTwoTitle,
      groups: [
        {
          id: 'witness-view-group',
          fields: [
            {
<<<<<<< HEAD
              name: 'seperator',
              type: 'SUBSECTION',
              label: {
                defaultMessage: 'Witness 2',
                description: 'Witness two desc',
                id: 'form.field.label.witness2'
              },
              initialValue: '',
              ignoreBottomMargin: true,
              validator: [],
              conditionals: []
            },
            {
=======
>>>>>>> 0a1c8b6a
              name: 'firstNamesEng',
              previewGroup: 'witnessTwoNameInEnglish',
              type: 'TEXT',
              label: formMessageDescriptors.firstName,
              maxLength: 32,
              required: true,
              initialValue: '',
              validator: [
                {
                  operation: 'englishOnlyNameFormat'
                }
              ],
              mapping: {
                mutation: {
                  operation: 'fieldValueNestingTransformer',
                  parameters: [
                    'individual',
                    {
                      operation: 'fieldToNameTransformer',
                      parameters: ['en', 'firstNames']
                    },
                    'name'
                  ]
                },
                query: {
                  operation: 'nestedValueToFieldTransformer',
                  parameters: [
                    'individual',
                    {
                      operation: 'nameToFieldTransformer',
                      parameters: ['en', 'firstNames']
                    }
                  ]
                },
                template: {
                  fieldName: 'witnessTwoFirstName',
                  operation: 'nameToFieldTransformer',
                  parameters: ['en', 'firstNames', 'informant', 'individual']
                }
              }
            },
            {
              name: 'familyNameEng',
              previewGroup: 'witnessTwoNameInEnglish',
              type: 'TEXT',
              label: formMessageDescriptors.familyName,
              maxLength: 32,
              required: true,
              initialValue: '',
              validator: [
                {
                  operation: 'englishOnlyNameFormat'
                }
              ],
              mapping: {
                mutation: {
                  operation: 'fieldValueNestingTransformer',
                  parameters: [
                    'individual',
                    {
                      operation: 'fieldToNameTransformer',
                      parameters: ['en', 'familyName']
                    },
                    'name'
                  ]
                },
                query: {
                  operation: 'nestedValueToFieldTransformer',
                  parameters: [
                    'individual',
                    {
                      operation: 'nameToFieldTransformer',
                      parameters: ['en', 'familyName']
                    }
                  ]
                },
                template: {
                  fieldName: 'witnessTwoFamilyName',
                  operation: 'nameToFieldTransformer',
                  parameters: ['en', 'familyName', 'informant', 'individual']
                }
              }
            },
            {
              name: 'relationship',
              customisable: false,
              type: 'SELECT_WITH_OPTIONS',
              label: formMessageDescriptors.relationshipToSpouses,
              required: true,
              initialValue: '',
              validator: [],
              placeholder: formMessageDescriptors.formSelectPlaceholder,
              options: [
                {
                  value: 'headOfBrideFamily',
                  label: formMessageDescriptors.headOfBrideFamily
                },
                {
                  value: 'other',
                  label: formMessageDescriptors.other
                }
              ]
            },
            {
              name: 'otherRelationship',
              type: 'TEXT',
              label: formMessageDescriptors.other,
              maxLength: 32,
              required: true,
              initialValue: '',
              validator: [],
              conditionals: [
                {
                  action: 'hide',
                  expression: '(values.relationship!="other")'
                }
              ]
            }
          ],
          previewGroups: [
            {
              id: 'witnessTwoNameInEnglish',
              label: {
                defaultMessage: 'Witness Two English name',
                description: 'Label for Witness two name in english',
                id: 'form.preview.group.label.witness.two.english.name'
              },
              fieldToRedirect: 'witnessTwoFamilyNameEng',
              delimiter: ' '
            }
          ]
        }
      ]
    },
    {
      id: MarriageSection.Documents,
      viewType: 'form',
      name: formMessageDescriptors.documentsName,
      title: {
        defaultMessage: 'Attaching supporting documents',
        description: 'Form section title for Documents',
        id: 'form.section.documents.title'
      },
      groups: [
        {
          id: 'documents-view-group',
          fields: [
            {
              name: 'paragraph',
              type: 'PARAGRAPH',
              label: formMessageDescriptors.documentsParagraph,
              initialValue: '',
              validator: []
            },
            {
              name: 'uploadDocForMarriageProof',
              type: 'DOCUMENT_UPLOADER_WITH_OPTION',
              label: formMessageDescriptors.proofOfMarriageNotice,
              required: false,
              initialValue: '',
              extraValue:
                marriageDocumentForWhomFhirMapping.MARRIAGE_NOTICE_PROOF,
              hideAsterisk: true,
              validator: [],
              options: [
                {
                  value: marriageDocumentTypeFhirMapping.MARRIAGE_NOTICE,
                  label: formMessageDescriptors.docTypeMarriageNotice
                }
              ],
              mapping: {
                mutation: {
                  operation: 'marriageFieldToAttachmentTransformer'
                },
                query: {
                  operation: 'marriageAttachmentToFieldTransformer'
                }
              }
            },
            {
              name: 'uploadDocForGroom',
              type: 'DOCUMENT_UPLOADER_WITH_OPTION',
              label: formMessageDescriptors.proofOfGroomsID,
              initialValue: '',
              extraValue: marriageDocumentForWhomFhirMapping.GROOM,
              hideAsterisk: true,
              required: false,
              validator: [],
              options: [
                {
                  value: marriageDocumentTypeFhirMapping.NATIONAL_ID,
                  label: formMessageDescriptors.docTypeNID
                },
                {
                  value: marriageDocumentTypeFhirMapping.PASSPORT,
                  label: formMessageDescriptors.docTypePassport
                },
                {
                  value: marriageDocumentTypeFhirMapping.BIRTH_CERTIFICATE,
                  label: formMessageDescriptors.docTypeBirthCert
                },
                {
                  value: marriageDocumentTypeFhirMapping.OTHER,
                  label: formMessageDescriptors.docTypeOther
                }
              ],
              mapping: {
                mutation: {
                  operation: 'marriageFieldToAttachmentTransformer'
                },
                query: {
                  operation: 'marriageAttachmentToFieldTransformer'
                }
              }
            },
            {
              name: 'uploadDocForBride',
              type: 'DOCUMENT_UPLOADER_WITH_OPTION',
              label: formMessageDescriptors.proofOfBridesID,
              initialValue: '',
              required: false,
              extraValue: marriageDocumentForWhomFhirMapping.BRIDE,
              hideAsterisk: true,
              validator: [],
              options: [
                {
                  value: marriageDocumentTypeFhirMapping.NATIONAL_ID,
                  label: formMessageDescriptors.docTypeNID
                },
                {
                  value: marriageDocumentTypeFhirMapping.PASSPORT,
                  label: formMessageDescriptors.docTypePassport
                },
                {
                  value: marriageDocumentTypeFhirMapping.BIRTH_CERTIFICATE,
                  label: formMessageDescriptors.docTypeBirthCert
                },
                {
                  value: marriageDocumentTypeFhirMapping.OTHER,
                  label: formMessageDescriptors.docTypeOther
                }
              ],
              mapping: {
                mutation: {
                  operation: 'marriageFieldToAttachmentTransformer'
                },
                query: {
                  operation: 'marriageAttachmentToFieldTransformer'
                }
              }
            }
          ]
        }
      ]
    }
  ]
}<|MERGE_RESOLUTION|>--- conflicted
+++ resolved
@@ -9,14 +9,14 @@
  * Copyright (C) The OpenCRVS Authors. OpenCRVS and the OpenCRVS
  * graphic logo are (registered/a) trademark(s) of Plan International.
  */
-import { RadioSize } from '@opencrvs/components/lib/Radio'
 import { ISerializedForm, MarriageSection } from '@client/forms/index'
-import { formMessageDescriptors } from '@client/i18n/messages'
-import { messages as informantMessageDescriptors } from '@client/i18n/messages/views/selectInformant'
 import {
   marriageDocumentForWhomFhirMapping,
   marriageDocumentTypeFhirMapping
 } from '@client/forms/register/fieldMappings/marriage/mutation/documents-mappings'
+import { formMessageDescriptors } from '@client/i18n/messages'
+import { messages as informantMessageDescriptors } from '@client/i18n/messages/views/selectInformant'
+import { RadioSize } from '@opencrvs/components/lib/Radio'
 
 export const marriageRegisterForms: ISerializedForm = {
   sections: [
@@ -969,22 +969,6 @@
           id: 'witness-view-group',
           fields: [
             {
-<<<<<<< HEAD
-              name: 'seperator',
-              type: 'SUBSECTION',
-              label: {
-                defaultMessage: 'Witness 1',
-                description: 'Witness 1 desc',
-                id: 'form.field.label.witness1'
-              },
-              initialValue: '',
-              ignoreBottomMargin: true,
-              validator: [],
-              conditionals: []
-            },
-            {
-=======
->>>>>>> 0a1c8b6a
               name: 'firstNamesEng',
               previewGroup: 'witnessOneNameInEnglish',
               type: 'TEXT',
@@ -1135,22 +1119,6 @@
           id: 'witness-view-group',
           fields: [
             {
-<<<<<<< HEAD
-              name: 'seperator',
-              type: 'SUBSECTION',
-              label: {
-                defaultMessage: 'Witness 2',
-                description: 'Witness two desc',
-                id: 'form.field.label.witness2'
-              },
-              initialValue: '',
-              ignoreBottomMargin: true,
-              validator: [],
-              conditionals: []
-            },
-            {
-=======
->>>>>>> 0a1c8b6a
               name: 'firstNamesEng',
               previewGroup: 'witnessTwoNameInEnglish',
               type: 'TEXT',
