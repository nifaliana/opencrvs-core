--- conflicted
+++ resolved
@@ -1244,8 +1244,6 @@
               maxLength: 32,
               required: true,
               initialValue: '',
-<<<<<<< HEAD
-=======
               conditionals: [
                 {
                   action: 'hide',
@@ -1253,7 +1251,6 @@
                     "(draftData && draftData.registration && draftData.registration.informantType && selectedInformantAndContactType.selectedInformantType && (selectedInformantAndContactType.selectedInformantType === 'MOTHER' || selectedInformantAndContactType.selectedInformantType === 'FATHER'))"
                 }
               ],
->>>>>>> c6496939
               validator: [
                 {
                   operation: 'englishOnlyNameFormat'
@@ -1296,8 +1293,6 @@
               maxLength: 32,
               required: true,
               initialValue: '',
-<<<<<<< HEAD
-=======
               conditionals: [
                 {
                   action: 'hide',
@@ -1305,7 +1300,6 @@
                     "(draftData && draftData.registration && draftData.registration.informantType && selectedInformantAndContactType.selectedInformantType && (selectedInformantAndContactType.selectedInformantType === 'MOTHER' || selectedInformantAndContactType.selectedInformantType === 'FATHER'))"
                 }
               ],
->>>>>>> c6496939
               validator: [
                 {
                   operation: 'englishOnlyNameFormat'
