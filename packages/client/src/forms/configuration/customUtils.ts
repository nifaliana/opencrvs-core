/*
 * This Source Code Form is subject to the terms of the Mozilla Public
 * License, v. 2.0. If a copy of the MPL was not distributed with this
 * file, You can obtain one at https://mozilla.org/MPL/2.0/.
 *
 * OpenCRVS is also distributed under the terms of the Civil Registration
 * & Healthcare Disclaimer located at http://opencrvs.org/license.
 *
 * Copyright (C) The OpenCRVS Authors. OpenCRVS and the OpenCRVS
 * graphic logo are (registered/a) trademark(s) of Plan International.
 */
import {
  SerializedFormField,
  BirthSection,
  IConditional
} from '@client/forms/index'
import {
  IMessage,
  ICustomQuestionConfig,
  getIdentifiersFromFieldId,
  IConditionalConfig
} from '@client/forms/questionConfig'
import { find } from 'lodash'
import { MessageDescriptor } from 'react-intl'
import { getDefaultLanguage } from '@client/i18n/utils'
import {
  FATHER_DETAILS_DONT_EXIST,
  MOTHER_DETAILS_DONT_EXIST
} from './administrative/addresses'
import { CustomFieldType } from '@client/utils/gateway'

// THIS FILE CONTAINS FUNCTIONS TO CONFIGURE CUSTOM FORM CONFIGURATIONS

export function getDefaultLanguageMessage(messages: IMessage[] | undefined) {
  const language = getDefaultLanguage()
  const defaultMessage = find(messages, {
    lang: language
  })
  return defaultMessage?.descriptor
}

export function transformUIConfiguredConditionalsToDefaultFormat(
  conditionals: Array<IConditionalConfig | IConditional> | undefined
) {
  const isConditional = (
    condition: IConditionalConfig | IConditional
  ): condition is IConditional => condition.hasOwnProperty('expression')

  if (!conditionals) return []
  return conditionals.map((condition) => {
    // Allow country config to use normal way of defining conditionals
    if (isConditional(condition)) {
      return condition
    }

    const escapeRegExpValue = escapeRegExp(condition.regexp)
    const { fieldName, sectionId } = getIdentifiersFromFieldId(
      condition.fieldId
    )
    return {
      action: 'hide',
      expression: `!(new RegExp("${escapeRegExpValue}").test(draftData && draftData.${sectionId} && draftData.${sectionId}.${fieldName}))`
    }
  })
}

export function createCustomField({
  fieldName,
  fieldId,
  custom,
  fieldType,
  label,
  description,
  tooltip,
  unit,
  initialValue,
  placeholder,
  required,
  maxLength,
  inputWidth,
  conditionals,
  options,
  extraValue,
  validator,
  mapping,
<<<<<<< HEAD
  hideInPreview,
  dynamicOptions
=======
  dynamicOptions,
  optionCondition
>>>>>>> 17b27aa0
}: ICustomQuestionConfig): SerializedFormField {
  const baseField: SerializedFormField = {
    name: fieldName,
    customQuesstionMappingId: fieldId,
    custom,
    required,
    type: fieldType,
    extraValue,
<<<<<<< HEAD
    hideInPreview,
=======
    optionCondition,
>>>>>>> 17b27aa0
    label: getDefaultLanguageMessage(label) as MessageDescriptor,
    initialValue: initialValue || '',
    validator: validator || [],
    description: getDefaultLanguageMessage(description),
    tooltip: getDefaultLanguageMessage(tooltip),
    options: (options || []).map((option) => {
      return {
        ...option,
        label: Array.isArray(option.label)
          ? (getDefaultLanguageMessage(option.label) as MessageDescriptor)
          : option.label
      }
    }),
    dynamicOptions: {},
    mapping: mapping || {
      mutation: {
        operation: 'customFieldToQuestionnaireTransformer'
      },
      query: {
        operation: 'questionnaireToCustomFieldTransformer'
      },
      template: {
        fieldName: createCustomFieldHandlebarName(fieldId),
        operation: 'questionnaireToCustomFieldTransformer'
      }
    }
  }

  const { sectionId } = getIdentifiersFromFieldId(fieldId)

  const othersConditionals =
    transformUIConfiguredConditionalsToDefaultFormat(conditionals)

  if (sectionId === BirthSection.Father) {
    baseField.conditionals = [
      { action: 'hide', expression: FATHER_DETAILS_DONT_EXIST }
    ]
  } else if (sectionId === BirthSection.Mother) {
    baseField.conditionals = [
      { action: 'hide', expression: MOTHER_DETAILS_DONT_EXIST }
    ]
  }

  if (othersConditionals) {
    baseField.conditionals = [
      ...(baseField.conditionals ?? []),
      ...othersConditionals
    ]
  }

  if (
    baseField.type === 'TEXT' ||
    baseField.type === 'NUMBER' ||
    baseField.type === 'TEXTAREA' ||
    baseField.type === 'TEL'
  ) {
    baseField.placeholder = getDefaultLanguageMessage(placeholder)
  }
  if (baseField.type === 'NUMBER') {
    baseField.unit = getDefaultLanguageMessage(unit)
    baseField.inputWidth = inputWidth
  }
  if (baseField.type === 'TEL') {
    baseField.validator = [
      {
        operation: 'phoneNumberFormat'
      }
    ]
  }
  if (baseField.type === 'TEXT' || baseField.type === 'TEXTAREA') {
    baseField.maxLength = maxLength
  }
  if (baseField.type === CustomFieldType.SelectWithDynamicOptions) {
    baseField.dynamicOptions = dynamicOptions || { dependency: undefined }
  }
  if (baseField.type === CustomFieldType.SelectWithOptions) {
    baseField.options =
      options?.map((option) => {
        return {
          ...option,
          label: Array.isArray(option.label)
            ? (getDefaultLanguageMessage(option.label) as MessageDescriptor)
            : option.label
        }
      }) || []
  }

  return baseField
}

export function createCustomFieldHandlebarName(fieldId: string) {
  const fieldIdNameArray = fieldId.split('.').map((field, index) => {
    if (index !== 0) {
      return field.charAt(0).toUpperCase() + field.slice(1)
    } else {
      return field
    }
  })

  return `${fieldIdNameArray[0]}${fieldIdNameArray[1]}${
    fieldIdNameArray[fieldIdNameArray.length - 1]
  }`
}

function escapeRegExp(value: string) {
  return value.replace(/[.*+?^${}()|[\]\\]/g, '\\$&')
}<|MERGE_RESOLUTION|>--- conflicted
+++ resolved
@@ -83,13 +83,9 @@
   extraValue,
   validator,
   mapping,
-<<<<<<< HEAD
   hideInPreview,
-  dynamicOptions
-=======
   dynamicOptions,
   optionCondition
->>>>>>> 17b27aa0
 }: ICustomQuestionConfig): SerializedFormField {
   const baseField: SerializedFormField = {
     name: fieldName,
@@ -98,11 +94,8 @@
     required,
     type: fieldType,
     extraValue,
-<<<<<<< HEAD
     hideInPreview,
-=======
     optionCondition,
->>>>>>> 17b27aa0
     label: getDefaultLanguageMessage(label) as MessageDescriptor,
     initialValue: initialValue || '',
     validator: validator || [],
