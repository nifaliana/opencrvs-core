--- conflicted
+++ resolved
@@ -84,12 +84,8 @@
   validator,
   mapping,
   hideInPreview,
-<<<<<<< HEAD
-  dynamicOptions
-=======
   dynamicOptions,
   optionCondition
->>>>>>> 6e41256f
 }: ICustomQuestionConfig): SerializedFormField {
   const baseField: SerializedFormField = {
     name: fieldName,
@@ -99,10 +95,7 @@
     type: fieldType,
     extraValue,
     hideInPreview,
-<<<<<<< HEAD
-=======
     optionCondition,
->>>>>>> 6e41256f
     label: getDefaultLanguageMessage(label) as MessageDescriptor,
     initialValue: initialValue || '',
     validator: validator || [],
