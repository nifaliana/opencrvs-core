--- conflicted
+++ resolved
@@ -3022,12 +3022,8 @@
                 name: 'iD',
                 type: 'TEXT',
                 label: formMessageDescriptors.iDTypeNationalID,
-<<<<<<< HEAD
-                required: true,
-=======
                 required: false,
                 customisable: true,
->>>>>>> 55d84ada
                 initialValue: '',
                 validate: [
                   {
