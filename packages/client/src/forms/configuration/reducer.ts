--- conflicted
+++ resolved
@@ -118,27 +118,23 @@
         })
       )
 
-<<<<<<< HEAD
-    case actions.STORE_DRAFT:
-      const formDraftQueryData =
-        action.payload.queryData.data.getFormDraft.filter(
-          (draft): draft is GQLFormDraft => draft !== null
-        )
+    case actions.FETCH_FORM_DRAFT_SUCCESS:
+      const { queryData: formDraftQueryData } = action.payload
 
-      const birthFormDraft = find(formDraftQueryData, {
-        event: 'birth'
+      const birthFormDraft = find(formDraftQueryData.data.getFormDraft, {
+        event: Event.BIRTH
       })
 
-      const deathFormDraft = find(formDraftQueryData, {
-        event: 'death'
+      const deathFormDraft = find(formDraftQueryData.data.getFormDraft, {
+        event: Event.DEATH
       })
 
       if (!birthFormDraft) {
-        throw new Error('No birth form draft found')
+        throw new Error('Default birth formDraft not found')
       }
 
       if (!deathFormDraft) {
-        throw new Error('No death form draft found')
+        throw new Error('Default death formDraft not found')
       }
 
       const configuredBirthForm: ISerializedForm = configureRegistrationForm(
@@ -166,27 +162,6 @@
       const birthForm = deserializeForm(configuredBirthForm)
       const deathForm = deserializeForm(configuredDeathForm)
 
-=======
-    case actions.FETCH_FORM_DRAFT_SUCCESS:
-      const { queryData: formDraftQueryData } = action.payload
-
-      const birthFormDraft = find(formDraftQueryData.data.getFormDraft, {
-        event: Event.BIRTH
-      })
-
-      const deathFormDraft = find(formDraftQueryData.data.getFormDraft, {
-        event: Event.DEATH
-      })
-
-      if (!birthFormDraft) {
-        throw new Error('Default birth formDraft not found')
-      }
-
-      if (!deathFormDraft) {
-        throw new Error('Default death formDraft not found')
-      }
-
->>>>>>> df0d47e2
       const formDraftData = {
         birth: {
           ...birthFormDraft,
