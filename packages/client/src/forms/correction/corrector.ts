/*
 * This Source Code Form is subject to the terms of the Mozilla Public
 * License, v. 2.0. If a copy of the MPL was not distributed with this
 * file, You can obtain one at https://mozilla.org/MPL/2.0/.
 *
 * OpenCRVS is also distributed under the terms of the Civil Registration
 * & Healthcare Disclaimer located at http://opencrvs.org/license.
 *
 * Copyright (C) The OpenCRVS Authors. OpenCRVS and the OpenCRVS
 * graphic logo are (registered/a) trademark(s) of Plan International.
 */
import { RadioSize } from '@opencrvs/components/lib/Radio'
import {
  CorrectionSection,
  IFormSection,
  IFormSectionGroup,
  RADIO_GROUP_WITH_NESTED_FIELDS
} from '@client/forms'
import { Event } from '@client/utils/gateway'
import { messages } from '@client/i18n/messages/views/correction'
import { fieldValueSectionExchangeTransformer } from '@client/forms/mappings/mutation'

export enum CorrectorRelationship {
  //death
  INFORMANT = 'INFORMANT',
  //birth
  MOTHER = 'MOTHER',
  FATHER = 'FATHER',
  CHILD = 'CHILD',
  LEGAL_GUARDIAN = 'LEGAL_GUARDIAN',
  BRIDE = 'BRIDE',
  GROOM = 'GROOM',
  //common
  ANOTHER_AGENT = 'ANOTHER_AGENT',
  REGISTRAR = 'REGISTRAR',
  COURT = 'COURT',
  OTHER = 'OTHER',
  LOCAL_REGISTRAR = 'LOCAL_REGISTRAR',
  NATIONAL_REGISTRAR = 'NATIONAL_REGISTRAR',
  REGISTRATION_AGENT = 'REGISTRATION_AGENT'
}

export const CorrectorRelationLabelArray = [
  { value: CorrectorRelationship.INFORMANT, label: messages.informant },
  { value: CorrectorRelationship.MOTHER, label: messages.mother },
  { value: CorrectorRelationship.FATHER, label: messages.father },
  { value: CorrectorRelationship.CHILD, label: messages.child },
  {
    value: CorrectorRelationship.LEGAL_GUARDIAN,
    label: messages.legalGuardian
  },
  {
    value: CorrectorRelationship.ANOTHER_AGENT,
    label: messages.anotherRegOrFieldAgent
  },
  {
    value: CorrectorRelationship.REGISTRAR,
    label: messages.me
  },
  {
    value: CorrectorRelationship.COURT,
    label: messages.court
  },
  {
    value: CorrectorRelationship.OTHER,
    label: messages.others
  }
]

export const CollectorRelationLabelArray = [
  { value: CorrectorRelationship.MOTHER, label: messages.mother },
  { value: CorrectorRelationship.FATHER, label: messages.father },
  { value: CorrectorRelationship.CHILD, label: messages.child },
  {
    value: CorrectorRelationship.LEGAL_GUARDIAN,
    label: messages.legalGuardian
  },
  {
    value: CorrectorRelationship.ANOTHER_AGENT,
    label: messages.anotherRegOrFieldAgent
  },
  {
    value: CorrectorRelationship.REGISTRAR,
    label: messages.me
  },
  {
    value: CorrectorRelationship.COURT,
    label: messages.court
  },
  {
    value: CorrectorRelationship.OTHER,
    label: messages.others
  },
  { value: CorrectorRelationship.BRIDE, label: messages.bride },
  { value: CorrectorRelationship.GROOM, label: messages.groom }
]

const birthCorrectorRelationGroup: IFormSectionGroup = {
  id: 'correctorRelation',
  title: messages.whoRequestedCorrection,
  error: messages.correctorError,
  fields: [
    {
      name: 'relationship',
      type: RADIO_GROUP_WITH_NESTED_FIELDS,
      size: RadioSize.LARGE,
      label: messages.whoRequestedCorrection,
      hideHeader: true,
      required: true,
      initialValue: '',
<<<<<<< HEAD
      validator: [],
      options: CollectorRelationLabelArray,
=======
      validate: [],
      options: [
        { value: CorrectorRelationship.MOTHER, label: messages.mother },
        { value: CorrectorRelationship.FATHER, label: messages.father },
        { value: CorrectorRelationship.CHILD, label: messages.child },
        {
          value: CorrectorRelationship.LEGAL_GUARDIAN,
          label: messages.legalGuardian
        },
        {
          value: CorrectorRelationship.ANOTHER_AGENT,
          label: messages.anotherRegOrFieldAgent
        },
        {
          value: CorrectorRelationship.REGISTRAR,
          label: messages.me
        },
        {
          value: CorrectorRelationship.COURT,
          label: messages.court
        },
        {
          value: CorrectorRelationship.OTHER,
          label: messages.others
        }
      ],
>>>>>>> 0a1c8b6a
      nestedFields: {
        MOTHER: [],
        FATHER: [],
        CHILD: [],
        LEGAL_GUARDIAN: [],
        ANOTHER_AGENT: [],
        REGISTRAR: [],
        OTHER: [
          {
            name: 'otherRelationship',
            type: 'TEXT',
            label: {
              defaultMessage: 'Relationship to child',
              id: 'form.field.label.informantsRelationWithChild',
              description: 'Label for input Relationship to child'
            },
            placeholder: {
              defaultMessage: 'eg. Grandmother',
              description: 'Placeholder for example of relationship',
              id: 'form.field.label.relationshipPlaceHolder'
            },
            required: true,
            initialValue: '',
            validator: [],
            mapping: {}
          }
        ]
      },
      mapping: {
        mutation: fieldValueSectionExchangeTransformer(
          'correction',
          'requester'
        )
      }
    }
  ]
}

const deathCorrectorRelationGroup: IFormSectionGroup = {
  id: 'correctorRelation',
  title: messages.whoRequestedCorrection,
  error: messages.correctorError,
  fields: [
    {
      name: 'relationship',
      type: RADIO_GROUP_WITH_NESTED_FIELDS,
      size: RadioSize.LARGE,
      label: messages.whoRequestedCorrection,
      hideHeader: true,
      required: true,
      initialValue: '',
      validator: [],
      options: [
        { value: 'INFORMANT', label: messages.informant },
        { value: 'ANOTHER_AGENT', label: messages.anotherRegOrFieldAgent },
        {
          value: 'REGISTRAR',
          label: messages.me
        },
        {
          value: 'COURT',
          label: messages.court
        },
        {
          value: 'OTHER',
          label: messages.others
        }
      ],
      nestedFields: {
        INFORMANT: [],
        REGISTRAR: [],
        ANOTHER_AGENT: [],
        OTHER: [
          {
            name: 'otherRelationship',
            type: 'TEXT',
            label: {
              defaultMessage: 'Relationship to deceased',
              id: 'form.field.label.informantsRelationWithDeceased',
              description: 'Label for input Relationship to deceased select'
            },
            placeholder: {
              defaultMessage: 'eg. Grandmother',
              description: 'Placeholder for example of relationship',
              id: 'form.field.label.relationshipPlaceHolder'
            },
            required: true,
            initialValue: '',
            validator: [],
            mapping: {}
          }
        ]
      },
      mapping: {
        mutation: fieldValueSectionExchangeTransformer(
          'correction',
          'requester'
        )
      }
    }
  ]
}

const birthCorrectorSection: IFormSection = {
  id: CorrectionSection.Corrector,
  viewType: 'form',
  name: messages.name,
  title: messages.title,
  groups: [birthCorrectorRelationGroup]
}

const deathCorrectorSection: IFormSection = {
  id: CorrectionSection.Corrector,
  viewType: 'form',
  name: messages.name,
  title: messages.title,
  groups: [deathCorrectorRelationGroup]
}

export const getCorrectorSection = (event: Event) => {
  return event === Event.Birth ? birthCorrectorSection : deathCorrectorSection
}<|MERGE_RESOLUTION|>--- conflicted
+++ resolved
@@ -9,16 +9,16 @@
  * Copyright (C) The OpenCRVS Authors. OpenCRVS and the OpenCRVS
  * graphic logo are (registered/a) trademark(s) of Plan International.
  */
-import { RadioSize } from '@opencrvs/components/lib/Radio'
 import {
   CorrectionSection,
   IFormSection,
   IFormSectionGroup,
   RADIO_GROUP_WITH_NESTED_FIELDS
 } from '@client/forms'
+import { fieldValueSectionExchangeTransformer } from '@client/forms/mappings/mutation'
+import { messages } from '@client/i18n/messages/views/correction'
 import { Event } from '@client/utils/gateway'
-import { messages } from '@client/i18n/messages/views/correction'
-import { fieldValueSectionExchangeTransformer } from '@client/forms/mappings/mutation'
+import { RadioSize } from '@opencrvs/components/lib/Radio'
 
 export enum CorrectorRelationship {
   //death
@@ -108,11 +108,7 @@
       hideHeader: true,
       required: true,
       initialValue: '',
-<<<<<<< HEAD
       validator: [],
-      options: CollectorRelationLabelArray,
-=======
-      validate: [],
       options: [
         { value: CorrectorRelationship.MOTHER, label: messages.mother },
         { value: CorrectorRelationship.FATHER, label: messages.father },
@@ -138,7 +134,6 @@
           label: messages.others
         }
       ],
->>>>>>> 0a1c8b6a
       nestedFields: {
         MOTHER: [],
         FATHER: [],
