--- conflicted
+++ resolved
@@ -56,7 +56,8 @@
   OFFLINE_LOCATIONS_KEY,
   OFFLINE_FACILITIES_KEY,
   ILocation,
-  IOfflineData
+  IOfflineData,
+  LocationType
 } from '@client/offline/reducer'
 import {
   Validation,
@@ -65,14 +66,12 @@
 } from '@client/utils/validate'
 import { IRadioOption as CRadioOption } from '@opencrvs/components/lib/Radio'
 import { IDynamicValues } from '@client/navigation'
+import { generateLocations } from '@client/utils/locationUtils'
+import { callingCountries } from 'country-data'
 import { IDeclaration } from '@client/declarations'
 import differenceInDays from 'date-fns/differenceInDays'
 import _ from 'lodash'
-<<<<<<< HEAD
-import { allCountries } from '@client/utils/countryUtils'
-=======
 import { PhoneNumberUtil, PhoneNumberFormat } from 'google-libphonenumber'
->>>>>>> 7d7335e6
 export const VIEW_TYPE = {
   FORM: 'form',
   REVIEW: 'review',
@@ -657,28 +656,10 @@
     ? 'ZM'
     : callingCountries[window.config.COUNTRY.toUpperCase()].alpha2
 
-<<<<<<< HEAD
-  const defaultCountryZambia = allCountries[allCountries.length - 3]
-  const data =
-    allCountries.find(
-      (countryData) => countryData.iso2 === countryCode.slice(0, 2)
-    ) || defaultCountryZambia
-
-  if (
-    phone.startsWith(data.dialCode) ||
-    `+${phone}`.startsWith(data.dialCode)
-  ) {
-    return phone.startsWith('+') ? phone : `+${phone}`
-  }
-  return phone.startsWith('0')
-    ? `${data.dialCode}${phone.substring(1)}`
-    : `${data.dialCode}${phone}`
-=======
   const phoneUtil = PhoneNumberUtil.getInstance()
   const number = phoneUtil.parse(phone, countryCode)
 
   return phoneUtil.format(number, PhoneNumberFormat.INTERNATIONAL)
->>>>>>> 7d7335e6
 }
 
 export const isRadioGroupWithNestedField = (
