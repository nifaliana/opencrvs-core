/*
 * This Source Code Form is subject to the terms of the Mozilla Public
 * License, v. 2.0. If a copy of the MPL was not distributed with this
 * file, You can obtain one at https://mozilla.org/MPL/2.0/.
 *
 * OpenCRVS is also distributed under the terms of the Civil Registration
 * & Healthcare Disclaimer located at http://opencrvs.org/license.
 *
 * Copyright (C) The OpenCRVS Authors. OpenCRVS and the OpenCRVS
 * graphic logo are (registered/a) trademark(s) of Plan International.
 */
import {
  IFormData,
  TransformedData,
  IFormField,
  IFormFieldQueryMapFunction
} from '@client/forms'
import { REGISTRATION_SECTION } from '@client/forms/mappings/query'
import { userMessages } from '@client/i18n/messages'
import { formatUrl } from '@client/navigation'
import { VIEW_VERIFY_CERTIFICATE } from '@client/navigation/routes'
import { IOfflineData } from '@client/offline/reducer'
import { getUserName } from '@client/pdfRenderer/transformer/userTransformer'
import format from '@client/utils/date-formatting'
import { Event, History, RegStatus } from '@client/utils/gateway'
import {
  GQLRegStatus,
  GQLRegWorkflow
} from '@opencrvs/gateway/src/graphql/schema'
import { cloneDeep, get } from 'lodash'
import { MessageDescriptor } from 'react-intl'
<<<<<<< HEAD
import { allCountries } from '@client/utils/countryUtils'

=======
import QRCode from 'qrcode'
>>>>>>> c3ccb344
export function transformStatusData(
  transformedData: IFormData,
  statusData: GQLRegWorkflow[],
  sectionId: string
) {
  const registrationStatus =
    statusData &&
    statusData.find((status) => {
      return status.type && (status.type as GQLRegStatus) === 'REGISTERED'
    })
  transformedData[sectionId] = {
    ...transformedData[sectionId],
    commentsOrNotes:
      (statusData &&
        statusData[0] &&
        statusData[0].comments &&
        statusData[0].comments[0] &&
        statusData[0].comments[0].comment) ||
      ''
  }

  if (!registrationStatus) {
    return transformedData
  }
  transformedData[sectionId] = {
    ...transformedData[sectionId],
    regStatus: {
      type: registrationStatus.type || '',
      statusDate: registrationStatus.timestamp,
      officeName:
        (registrationStatus.office && registrationStatus.office.name) || '',
      officeAlias:
        (registrationStatus.office &&
          registrationStatus.office.alias &&
          registrationStatus.office.alias.join(' ')) ||
        '',
      officeAddressLevel3:
        (registrationStatus.office &&
          registrationStatus.office.address &&
          registrationStatus.office.address.district) ||
        '',
      officeAddressLevel4:
        (registrationStatus.office &&
          registrationStatus.office.address &&
          registrationStatus.office.address.state) ||
        ''
    }
  }
  return transformedData
}

export function getBirthRegistrationSectionTransformer(
  transformedData: IFormData,
  queryData: any,
  sectionId: string
) {
  if (queryData[sectionId].trackingId) {
    transformedData[sectionId].trackingId = queryData[sectionId].trackingId
  }

  if (queryData[sectionId].registrationNumber) {
    transformedData[sectionId].registrationNumber =
      queryData[sectionId].registrationNumber
  }

  if (queryData[sectionId].type && queryData[sectionId].type === 'BIRTH') {
    transformedData[sectionId].type = Event.Birth
  }

  if (queryData[sectionId].status) {
    transformStatusData(
      transformedData,
      queryData[sectionId].status as GQLRegWorkflow[],
      sectionId
    )
  }

  if (queryData[sectionId].informantsSignature) {
    transformedData[sectionId].informantsSignature =
      queryData[sectionId].informantsSignature
  }
}

export function registrationNumberTransformer(
  transformedData: IFormData,
  queryData: any,
  sectionId: string,
  targetSectionId?: string,
  targetFieldName?: string
) {
  if (queryData[sectionId].registrationNumber) {
    transformedData[targetSectionId || sectionId][
      targetFieldName || 'registrationNumber'
    ] = queryData[sectionId].registrationNumber
  }
}

export function mosipAidTransformer(
  transformedData: IFormData,
  queryData: any,
  sectionId: string,
  targetSectionId?: string,
  targetFieldName?: string
) {
  if (queryData[sectionId].mosipAid) {
    transformedData[targetSectionId || sectionId][
      targetFieldName || 'mosipAid'
    ] = queryData[sectionId].mosipAid
  }
}

export function mosipAidLabelTransformer(
  transformedData: IFormData,
  queryData: any,
  sectionId: string,
  targetSectionId?: string,
  targetFieldName?: string
) {
  if (queryData[sectionId].mosipAid) {
    transformedData[targetSectionId || sectionId][
      targetFieldName || 'mosipAIDLabel'
    ] = 'MOSIP Application ID'
  }
}

export const certificateDateTransformer =
  (locale: string, dateFormat: string) =>
  (
    transformedData: IFormData,
    _: any,
    sectionId: string,
    targetSectionId?: string,
    targetFieldName?: string
  ) => {
    const prevLocale = window.__localeId__
    window.__localeId__ = locale
    transformedData[targetSectionId || sectionId][
      targetFieldName || 'certificateDate'
    ] = format(new Date(), dateFormat)
    window.__localeId__ = prevLocale
  }

const convertToLocal = (mobileWithCountryCode: string, country: string) => {
  /*
   *  If country is the fictional demo country (Farajaland), use Zambian number format
   */
  const countryCode =
    country.toUpperCase() === 'FAR' ? 'ZMB' : country.toUpperCase()

  const defaultCountryZambia = allCountries[allCountries.length - 3]
  const data =
    allCountries.find(
      (countryData) => countryData.iso2 === countryCode.slice(0, 2)
    ) || defaultCountryZambia

  return (
    mobileWithCountryCode &&
    mobileWithCountryCode.replace(data.dialCode, data.priority)
  )
}

export const localPhoneTransformer =
  (transformedFieldName?: string, codeReplacement?: string) =>
  (
    transformedData: TransformedData,
    queryData: IFormData,
    sectionId: string,
    field: IFormField
  ) => {
    const fieldName = transformedFieldName || field.name
    const msisdnPhone = get(queryData, fieldName as string) as unknown as string
    const localPhone = convertToLocal(msisdnPhone, window.config.COUNTRY)
    transformedData[sectionId][field.name] = localPhone
    return transformedData
  }

export const changeHirerchyQueryTransformer =
  (
    transformedFieldName?: string,
    transformerMethod?: IFormFieldQueryMapFunction
  ) =>
  (
    transformedData: TransformedData,
    queryData: IFormData,
    sectionId: string,
    field: IFormField,
    nestedField: IFormField
  ) => {
    if (transformedFieldName) {
      transformedData[sectionId][field.name]['nestedFields'][nestedField.name] =
        get(queryData, transformedFieldName)

      if (transformerMethod) {
        const clonedTransformedData = cloneDeep(transformedData)
        transformerMethod(clonedTransformedData, queryData, sectionId, field)

        transformedData[sectionId][field.name]['nestedFields'][
          nestedField.name
        ] = clonedTransformedData[sectionId][field.name]
      }
    } else {
      transformedData[sectionId][field.name]['nestedFields'][nestedField.name] =
        get(queryData, `${sectionId}.${nestedField.name}`)
    }

    return transformedData
  }

export const registrarNameUserTransformer = (
  transformedData: IFormData,
  _: any,
  sectionId: string,
  targetSectionId?: string,
  targetFieldName?: string,
  __?: IOfflineData
) => {
  if (!_.history) {
    return
  }

  const history = _.history.find(
    ({ action, regStatus }: History) =>
      !action && regStatus === RegStatus.Registered
  )
  transformedData[targetSectionId || sectionId][targetFieldName || 'userName'] =
    history?.user ? getUserName(history.user) : ''
}

export const roleUserTransformer = (
  transformedData: IFormData,
  _: any,
  sectionId: string,
  targetSectionId?: string,
  targetFieldName?: string,
  __?: IOfflineData
) => {
  if (!_.history) {
    return
  }

  const history = _.history.find(
    ({ action, regStatus }: History) =>
      !action && regStatus === RegStatus.Registered
  )

  transformedData[targetSectionId || sectionId][targetFieldName || 'role'] =
    history?.user?.systemRole
      ? (userMessages[history.user.systemRole] as MessageDescriptor &
          Record<string, string>)
      : ''
}

export const registrationLocationUserTransformer = (
  transformedData: IFormData,
  queryData: any,
  sectionId: string,
  targetSectionId?: string,
  targetFieldName?: string
) => {
  const statusData = queryData[REGISTRATION_SECTION].status as GQLRegWorkflow[]
  const registrationStatus =
    statusData &&
    statusData.find((status) => {
      return status.type && (status.type as GQLRegStatus) === 'REGISTERED'
    })
  const officeName = registrationStatus?.office?.name || ''
  const officeAddressLevel3 =
    registrationStatus?.office?.address?.district || ''
  const officeAddressLevel4 = registrationStatus?.office?.address?.state || ''
  transformedData[targetSectionId || sectionId][
    targetFieldName || 'registrationOffice'
  ] = [officeName, officeAddressLevel3, officeAddressLevel4].join(', ')
}

export const registrarSignatureUserTransformer = (
  transformedData: IFormData,
  _: any,
  sectionId: string,
  targetSectionId?: string,
  targetFieldName?: string,
  __?: IOfflineData
) => {
  if (!_.history) {
    return
  }

  const history = _.history.find(
    ({ action, regStatus }: History) =>
      !action && regStatus === RegStatus.Registered
  )

  transformedData[targetSectionId || sectionId][
    targetFieldName || 'registrationOffice'
  ] = history?.signature?.data as string
}
export const QRCodeTransformerTransformer = async (
  transformedData: IFormData,
  queryData: { id: string },
  sectionId: string,
  targetSectionId?: string,
  targetFieldName?: string,
  __?: IOfflineData
) => {
  transformedData[targetSectionId || sectionId][targetFieldName || 'qrCode'] =
    await QRCode.toDataURL(
      `${window.location.protocol}//${window.location.host}${formatUrl(
        VIEW_VERIFY_CERTIFICATE,
        {
          declarationId: queryData.id
        }
      )}`
    )
}<|MERGE_RESOLUTION|>--- conflicted
+++ resolved
@@ -29,12 +29,9 @@
 } from '@opencrvs/gateway/src/graphql/schema'
 import { cloneDeep, get } from 'lodash'
 import { MessageDescriptor } from 'react-intl'
-<<<<<<< HEAD
 import { allCountries } from '@client/utils/countryUtils'
 
-=======
 import QRCode from 'qrcode'
->>>>>>> c3ccb344
 export function transformStatusData(
   transformedData: IFormData,
   statusData: GQLRegWorkflow[],
