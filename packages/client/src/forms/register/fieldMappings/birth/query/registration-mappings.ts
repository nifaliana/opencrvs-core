--- conflicted
+++ resolved
@@ -29,13 +29,10 @@
 } from '@opencrvs/gateway/src/graphql/schema'
 import { cloneDeep, get } from 'lodash'
 import { MessageDescriptor } from 'react-intl'
-<<<<<<< HEAD
-import { allCountries } from '@client/utils/countryUtils'
-
-=======
+import { callingCountries } from 'country-data'
+
 import QRCode from 'qrcode'
 import { PhoneNumberFormat, PhoneNumberUtil } from 'google-libphonenumber'
->>>>>>> 7d7335e6
 export function transformStatusData(
   transformedData: IFormData,
   statusData: GQLRegWorkflow[],
@@ -234,14 +231,10 @@
     window.__localeId__ = prevLocale
   }
 
-<<<<<<< HEAD
-const convertToLocal = (mobileWithCountryCode: string, country: string) => {
-=======
 const convertToLocal = (
   mobileWithCountryCode: string,
   country: string,
 ) => {
->>>>>>> 7d7335e6
   /*
    *  If country is the fictional demo country (Farajaland), use Zambian number format
    */
@@ -255,19 +248,6 @@
   
     return phoneUtil.format(number, PhoneNumberFormat.NATIONAL)
 
-<<<<<<< HEAD
-  const defaultCountryZambia = allCountries[allCountries.length - 3]
-  const data =
-    allCountries.find(
-      (countryData) => countryData.iso2 === countryCode.slice(0, 2)
-    ) || defaultCountryZambia
-
-  return (
-    mobileWithCountryCode &&
-    mobileWithCountryCode.replace(data.dialCode, data.priority)
-  )
-=======
->>>>>>> 7d7335e6
 }
 
 export const localPhoneTransformer =
@@ -280,14 +260,10 @@
   ) => {
     const fieldName = transformedFieldName || field.name
     const msisdnPhone = get(queryData, fieldName as string) as unknown as string
-<<<<<<< HEAD
-    const localPhone = convertToLocal(msisdnPhone, window.config.COUNTRY)
-=======
     const localPhone = convertToLocal(
       msisdnPhone,
       window.config.COUNTRY
     )
->>>>>>> 7d7335e6
     transformedData[sectionId][field.name] = localPhone
     return transformedData
   }
