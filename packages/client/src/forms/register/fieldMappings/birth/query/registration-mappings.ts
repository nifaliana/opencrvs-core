/*
 * This Source Code Form is subject to the terms of the Mozilla Public
 * License, v. 2.0. If a copy of the MPL was not distributed with this
 * file, You can obtain one at https://mozilla.org/MPL/2.0/.
 *
 * OpenCRVS is also distributed under the terms of the Civil Registration
 * & Healthcare Disclaimer located at http://opencrvs.org/license.
 *
 * Copyright (C) The OpenCRVS Authors. OpenCRVS and the OpenCRVS
 * graphic logo are (registered/a) trademark(s) of Plan International.
 */
import {
  IFormData,
  TransformedData,
  IFormField,
  IFormFieldQueryMapFunction,
  IFormSectionData
} from '@client/forms'
import { userMessages } from '@client/i18n/messages'
import { formatUrl } from '@client/navigation'
import { VIEW_VERIFY_CERTIFICATE } from '@client/navigation/routes'
import { ILocation, IOfflineData } from '@client/offline/reducer'
import {
  getUserName,
  getUserNameObject
} from '@client/pdfRenderer/transformer/userTransformer'
import format from '@client/utils/date-formatting'
import { Event, History, RegStatus } from '@client/utils/gateway'
import { GQLRegWorkflow } from '@opencrvs/gateway/src/graphql/schema'
import { cloneDeep, get } from 'lodash'
import { MessageDescriptor } from 'react-intl'
import QRCode from 'qrcode'
<<<<<<< HEAD
import {
  getAddressMapping,
  getAddressName
} from '@client/views/SysAdmin/Team/utils'

import { messages as informantMessageDescriptors } from '@client/i18n/messages/views/selectInformant'
=======
import { getAddressName } from '@client/views/SysAdmin/Team/utils'
>>>>>>> db130711
import { PhoneNumberFormat, PhoneNumberUtil } from 'google-libphonenumber'
import { countryAlpha3toAlpha2 } from '@client/utils/locationUtils'

export function transformStatusData(
  transformedData: IFormData,
  statusData: GQLRegWorkflow[],
  sectionId: string
) {
  const registrationStatus =
    statusData &&
    statusData.find((status) => {
      return status.type && status.type === 'REGISTERED'
    })
  transformedData[sectionId] = {
    ...transformedData[sectionId],
    commentsOrNotes:
      (statusData &&
        statusData[0] &&
        statusData[0].comments &&
        statusData[0].comments[0] &&
        statusData[0].comments[0].comment) ||
      ''
  }

  if (!registrationStatus) {
    return transformedData
  }
  transformedData[sectionId] = {
    ...transformedData[sectionId],
    regStatus: {
      type: registrationStatus.type || '',
      statusDate: registrationStatus.timestamp,
      officeName:
        (registrationStatus.office && registrationStatus.office.name) || '',
      officeAlias:
        (registrationStatus.office &&
          registrationStatus.office.alias &&
          registrationStatus.office.alias.join(' ')) ||
        '',
      officeAddressLevel3:
        (registrationStatus.office &&
          registrationStatus.office.address &&
          registrationStatus.office.address.district) ||
        '',
      officeAddressLevel4:
        (registrationStatus.office &&
          registrationStatus.office.address &&
          registrationStatus.office.address.state) ||
        ''
    }
  }
  return transformedData
}

export function getBirthRegistrationSectionTransformer(
  transformedData: IFormData,
  queryData: any,
  sectionId: string
) {
  if (queryData[sectionId].trackingId) {
    transformedData[sectionId].trackingId = queryData[sectionId].trackingId
  }

  if (queryData[sectionId].registrationNumber) {
    transformedData[sectionId].registrationNumber =
      queryData[sectionId].registrationNumber
  }

  if (queryData[sectionId].type && queryData[sectionId].type === 'BIRTH') {
    transformedData[sectionId].type = Event.Birth
  }

  if (queryData[sectionId].status) {
    transformStatusData(transformedData, queryData[sectionId].status, sectionId)
  }

  if (queryData[sectionId].informantsSignature) {
    transformedData[sectionId].informantsSignature =
      queryData[sectionId].informantsSignature
  }

  if (queryData[sectionId].informantsSignatureURI) {
    transformedData[sectionId].informantsSignatureURI =
      queryData[sectionId].informantsSignatureURI
  }
}

<<<<<<< HEAD
export function informantTypeTransformer(
  transformedData: IFormData,
  queryData: any,
  sectionId: string,
  targetSectionId?: string,
  targetFieldName?: string
) {
  transformedData[targetSectionId || sectionId][
    targetFieldName || 'informantType'
  ] = queryData[sectionId].informantType
    ? (informantMessageDescriptors[
        queryData[sectionId].informantType
      ] as MessageDescriptor & Record<string, string>)
    : ''
}

export function informantTypeTransformerValue(
  transformedData: IFormData,
  queryData: any,
  sectionId: string,
  targetSectionId?: string,
  targetFieldName?: string
) {
  transformedData[targetSectionId || sectionId][
    targetFieldName || 'informantType'
  ] = queryData[sectionId].informantType
}

=======
>>>>>>> db130711
export function registrationNumberTransformer(
  transformedData: IFormData,
  queryData: any,
  sectionId: string,
  targetSectionId?: string,
  targetFieldName?: string
) {
  if (queryData[sectionId].registrationNumber) {
    transformedData[targetSectionId || sectionId][
      targetFieldName || 'registrationNumber'
    ] = queryData[sectionId].registrationNumber
  }
}

export function groomSignatureTransformer(
  transformedData: IFormData,
  queryData: any,
  sectionId: string,
  targetSectionId?: string,
  targetFieldName?: string
) {
  if (queryData[sectionId].groomSignature) {
    transformedData[targetSectionId || sectionId][
      targetFieldName || 'groomSignature'
    ] = queryData[sectionId].groomSignature
  }
}

export function brideSignatureTransformer(
  transformedData: IFormData,
  queryData: any,
  sectionId: string,
  targetSectionId?: string,
  targetFieldName?: string
) {
  if (queryData[sectionId].brideSignature) {
    transformedData[targetSectionId || sectionId][
      targetFieldName || 'brideSignature'
    ] = queryData[sectionId].brideSignature
  }
}

export function witnessOneSignatureTransformer(
  transformedData: IFormData,
  queryData: any,
  sectionId: string,
  targetSectionId?: string,
  targetFieldName?: string
) {
  if (queryData[sectionId].witnessOneSignature) {
    transformedData[targetSectionId || sectionId][
      targetFieldName || 'witnessOneSignature'
    ] = queryData[sectionId].witnessOneSignature
  }
}

export function witnessTwoSignatureTransformer(
  transformedData: IFormData,
  queryData: any,
  sectionId: string,
  targetSectionId?: string,
  targetFieldName?: string
) {
  if (queryData[sectionId].witnessTwoSignature) {
    transformedData[targetSectionId || sectionId][
      targetFieldName || 'witnessTwoSignature'
    ] = queryData[sectionId].witnessTwoSignature
  }
}

export function mosipAidTransformer(
  transformedData: IFormData,
  queryData: any,
  sectionId: string,
  targetSectionId?: string,
  targetFieldName?: string
) {
  if (queryData[sectionId].mosipAid) {
    transformedData[targetSectionId || sectionId][
      targetFieldName || 'mosipAid'
    ] = queryData[sectionId].mosipAid
  }
}

export function mosipAidLabelTransformer(
  transformedData: IFormData,
  queryData: any,
  sectionId: string,
  targetSectionId?: string,
  targetFieldName?: string
) {
  if (queryData[sectionId].mosipAid) {
    transformedData[targetSectionId || sectionId][
      targetFieldName || 'mosipAIDLabel'
    ] = 'MOSIP Application ID'
  }
}

export const certificateDateTransformer =
  (locale: string, dateFormat: string) =>
  (
    transformedData: IFormData,
    _: any,
    sectionId: string,
    targetSectionId?: string,
    targetFieldName?: string
  ) => {
    if (!_.history) {
      return
    }

    const history = _.history.find(
      ({ action, regStatus }: History) =>
        !action && regStatus === RegStatus.Registered
    )

    const prevLocale = window.__localeId__
    window.__localeId__ = locale
    transformedData[targetSectionId || sectionId][
      targetFieldName || 'certificateDate'
    ] = format(new Date(history?.date), dateFormat)
    window.__localeId__ = prevLocale
  }

export const convertToLocal = (
  mobileWithCountryCode: string,
  alpha3CountryCode: string
) => {
  /*
   *  If country is the fictional demo country (Farajaland), use Zambian number format
   */

  const countryCode = countryAlpha3toAlpha2(alpha3CountryCode)

  if (!countryCode) {
    return
  }

  const phoneUtil = PhoneNumberUtil.getInstance()

  if (!phoneUtil.isPossibleNumberString(mobileWithCountryCode, countryCode)) {
    return
  }
  const number = phoneUtil.parse(mobileWithCountryCode, countryCode)

  return phoneUtil
    .format(number, PhoneNumberFormat.NATIONAL)
    .replace(/[^A-Z0-9]+/gi, '')
}

export const localPhoneTransformer =
  (transformedFieldName?: string, codeReplacement?: string) =>
  (
    transformedData: TransformedData,
    queryData: IFormData,
    sectionId: string,
    field: IFormField
  ) => {
    const fieldName = transformedFieldName || field.name
    const msisdnPhone = get(queryData, fieldName as string) as unknown as string

    const localPhone = convertToLocal(msisdnPhone, window.config.COUNTRY)

    transformedData[sectionId][field.name] = localPhone
    return transformedData
  }

export const changeHirerchyQueryTransformer =
  (
    transformedFieldName?: string,
    transformerMethod?: IFormFieldQueryMapFunction
  ) =>
  (
    transformedData: TransformedData,
    queryData: IFormData,
    sectionId: string,
    field: IFormField,
    nestedField: IFormField
  ) => {
    if (transformedFieldName) {
      transformedData[sectionId][field.name]['nestedFields'][nestedField.name] =
        get(queryData, transformedFieldName)

      if (transformerMethod) {
        const clonedTransformedData = cloneDeep(transformedData)
        transformerMethod(clonedTransformedData, queryData, sectionId, field)

        transformedData[sectionId][field.name]['nestedFields'][
          nestedField.name
        ] = clonedTransformedData[sectionId][field.name]
      }
    } else {
      transformedData[sectionId][field.name]['nestedFields'][nestedField.name] =
        get(queryData, `${sectionId}.${nestedField.name}`)
    }

    return transformedData
  }

const getUserFullName = (history: History): string => {
  return history?.user ? getUserName(history.user) : ''
}

const getUserFirstName = (history: History): string => {
  return history?.user ? getUserNameObject(history.user)?.firstNames || '' : ''
}

const getUserFamilyName = (history: History): string => {
  return history?.user ? getUserNameObject(history.user)?.familyName || '' : ''
}

const getUserRole = (history: History): MessageDescriptor => {
  return (
    (history?.user && userMessages[history.user.systemRole]) || {
      defaultMessage: ' ',
      description: 'empty string',
      id: 'form.field.label.empty'
    }
  )
}

const getUserSignature = (history: History): string => {
  return history?.signature?.data as string
}

export const registrarNameUserTransformer = (
  transformedData: IFormData,
  _: any,
  sectionId: string,
  targetSectionId?: string,
  targetFieldName?: string,
  __?: IOfflineData
) => {
  if (!_.history) {
    return
  }

  const history = _.history.find(
    ({ action, regStatus }: History) =>
      !action && regStatus === RegStatus.Registered
  )
  transformedData[targetSectionId || sectionId][targetFieldName || 'userName'] =
    history?.user ? getUserName(history.user) : ''
}

export const roleUserTransformer = (
  transformedData: IFormData,
  _: any,
  sectionId: string,
  targetSectionId?: string,
  targetFieldName?: string,
  __?: IOfflineData
) => {
  if (!_.history) {
    return
  }

  const history = _.history.find(
    ({ action, regStatus }: History) =>
      !action && regStatus === RegStatus.Registered
  )

  transformedData[targetSectionId || sectionId][targetFieldName || 'role'] =
    history?.user?.systemRole
      ? (userMessages[history.user.systemRole] as MessageDescriptor &
          Record<string, string>)
      : ''
}

export const registrationLocationUserTransformer = (
  transformedData: IFormData,
  queryData: any,
  sectionId: string,
  targetSectionId?: string,
  targetFieldName?: string,
  offlineData?: IOfflineData
) => {
  const statusData: GQLRegWorkflow[] = queryData['registration'].status
  const registrationStatus =
    statusData &&
    statusData.find((status) => {
      return status.type && status.type === 'REGISTERED'
    })
  if (!registrationStatus?.office || !offlineData) {
    transformedData[targetSectionId || sectionId][
      targetFieldName || 'registrationOffice'
    ] = ''
    return
  }
  const officeName = getAddressName(
    offlineData,
    registrationStatus.office as unknown as ILocation
  )

  transformedData[targetSectionId || sectionId][
    targetFieldName || 'registrationOffice'
  ] = officeName
}

export const registrationAddressUserTransformer =
  (valueLocation: 'region' | 'division' | 'subdivision') =>
  (
    transformedData: IFormData,
    queryData: any,
    sectionId: string,
    targetSectionId?: string,
    targetFieldName?: string,
    offlineData?: IOfflineData
  ) => {
    const statusData = queryData[REGISTRATION_SECTION]
      .status as GQLRegWorkflow[]
    const registrationStatus =
      statusData &&
      statusData.find((status) => {
        return status.type && (status.type as GQLRegStatus) === 'REGISTERED'
      })
    if (!registrationStatus?.office || !offlineData) {
      transformedData[targetSectionId || sectionId][
        targetFieldName || 'registrationOfficeAddress'
      ] = ''
      return
    }

    const officeAddress = getAddressMapping(
      offlineData,
      registrationStatus.office as unknown as ILocation
    )

    const currentOfficeAddress = officeAddress.find(
      (r) => r.type === valueLocation
    )

    if (currentOfficeAddress) {
      transformedData[targetSectionId || sectionId][
        targetFieldName || 'registrationOfficeAddress'
      ] = currentOfficeAddress.name
      return
    }

    transformedData[targetSectionId || sectionId][
      targetFieldName || 'registrationOfficeAddress'
    ] = ''
  }

export const registrarSignatureUserTransformer = (
  transformedData: IFormData,
  _: any,
  sectionId: string,
  targetSectionId?: string,
  targetFieldName?: string,
  __?: IOfflineData
) => {
  if (!_.history) {
    return
  }

  const history = _.history.find(
    ({ action, regStatus }: History) =>
      !action && regStatus === RegStatus.Registered
  )

  transformedData[targetSectionId || sectionId][
    targetFieldName || 'registrationOffice'
  ] = history?.signature?.data as string
}

export const userTransformer =
  (status: RegStatus) =>
  (
    transformedData: IFormData,
    _: any,
    sectionId: string,
    targetSectionId?: string,
    targetFieldName?: string,
    __?: IOfflineData
  ) => {
    if (!_.history) {
      return
    }
    const history: History = [..._.history]
      .reverse()
      .find(
        ({ action, regStatus }: History) =>
          !action && regStatus && regStatus === status
      )

    if (history) {
      transformedData[targetSectionId || sectionId][
        targetFieldName || 'registrar'
      ] = {
        name: getUserFullName(history),
        role: getUserRole(history),
        office: history?.office,
        signature: getUserSignature(history),
        firstName: getUserFirstName(history),
        familyName: getUserFamilyName(history)
      } as IFormSectionData
    }
  }

export const registrationDateTransformer =
  (locale: string, dateFormat: string) =>
  (
    transformedData: IFormData,
    _: any,
    sectionId: string,
    targetSectionId?: string,
    targetFieldName?: string,
    __?: IOfflineData
  ) => {
    if (!_.history) {
      return
    }
    const history = _.history.find(
      ({ action, regStatus }: History) =>
        !action && regStatus === RegStatus.Validated
    )

    const prevLocale = window.__localeId__
    window.__localeId__ = locale
    transformedData[targetSectionId || sectionId][
      targetFieldName || 'registrationDate'
    ] = format(new Date(history?.date), dateFormat)
    window.__localeId__ = prevLocale
  }

export const QRCodeTransformerTransformer = async (
  transformedData: IFormData,
  queryData: { id: string },
  sectionId: string,
  targetSectionId?: string,
  targetFieldName?: string,
  __?: IOfflineData
) => {
  transformedData[targetSectionId || sectionId][targetFieldName || 'qrCode'] =
    await QRCode.toDataURL(
      `${window.location.protocol}//${window.location.host}${formatUrl(
        VIEW_VERIFY_CERTIFICATE,
        {
          declarationId: queryData.id
        }
      )}`
    )
}

export const plainInputTransformerSection =
  (fieldName: string) =>
  (
    transformedData: IFormData,
    queryData: any,
    sectionId: string,
    targetSectionId?: string,
    targetFieldName?: string
  ) => {
    if (fieldName && targetFieldName) {
      transformedData[targetSectionId || sectionId][targetFieldName] =
        queryData[sectionId][fieldName]
    }
  }<|MERGE_RESOLUTION|>--- conflicted
+++ resolved
@@ -30,16 +30,11 @@
 import { cloneDeep, get } from 'lodash'
 import { MessageDescriptor } from 'react-intl'
 import QRCode from 'qrcode'
-<<<<<<< HEAD
 import {
   getAddressMapping,
   getAddressName
 } from '@client/views/SysAdmin/Team/utils'
 
-import { messages as informantMessageDescriptors } from '@client/i18n/messages/views/selectInformant'
-=======
-import { getAddressName } from '@client/views/SysAdmin/Team/utils'
->>>>>>> db130711
 import { PhoneNumberFormat, PhoneNumberUtil } from 'google-libphonenumber'
 import { countryAlpha3toAlpha2 } from '@client/utils/locationUtils'
 
@@ -127,8 +122,7 @@
   }
 }
 
-<<<<<<< HEAD
-export function informantTypeTransformer(
+export function informantTypeTransformerValue(
   transformedData: IFormData,
   queryData: any,
   sectionId: string,
@@ -138,26 +132,8 @@
   transformedData[targetSectionId || sectionId][
     targetFieldName || 'informantType'
   ] = queryData[sectionId].informantType
-    ? (informantMessageDescriptors[
-        queryData[sectionId].informantType
-      ] as MessageDescriptor & Record<string, string>)
-    : ''
-}
-
-export function informantTypeTransformerValue(
-  transformedData: IFormData,
-  queryData: any,
-  sectionId: string,
-  targetSectionId?: string,
-  targetFieldName?: string
-) {
-  transformedData[targetSectionId || sectionId][
-    targetFieldName || 'informantType'
-  ] = queryData[sectionId].informantType
-}
-
-=======
->>>>>>> db130711
+}
+
 export function registrationNumberTransformer(
   transformedData: IFormData,
   queryData: any,
