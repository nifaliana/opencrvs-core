--- conflicted
+++ resolved
@@ -22,22 +22,17 @@
 import { ILocation, IOfflineData } from '@client/offline/reducer'
 import { getUserName } from '@client/pdfRenderer/transformer/userTransformer'
 import format from '@client/utils/date-formatting'
-<<<<<<< HEAD
-import { History, RegStatus } from '@client/utils/gateway'
-import {
-  GQLRegStatus,
-  GQLRegWorkflow
-} from '@opencrvs/gateway/src/graphql/schema'
-import { cloneDeep, get } from 'lodash'
-=======
 import {
   EventRegistration,
   History,
   RegStatus,
   RegWorkflow
 } from '@client/utils/gateway'
-import { get } from 'lodash'
->>>>>>> fb0b7aa2
+import {
+  GQLRegStatus,
+  GQLRegWorkflow
+} from '@opencrvs/gateway/src/graphql/schema'
+import { cloneDeep, get } from 'lodash'
 import { MessageDescriptor } from 'react-intl'
 import QRCode from 'qrcode'
 import {
@@ -325,7 +320,6 @@
     )
 }
 
-<<<<<<< HEAD
 export function informantTypeTransformer(
   transformedData: IFormData,
   queryData: any,
@@ -345,17 +339,11 @@
 export const QRCodeTransformerTransformer = async (
   transformedData: IFormData,
   queryData: { id: string },
-=======
-export const trackingIDTransformer = (
-  transformedData: IFormData,
-  _: EventRegistration,
->>>>>>> fb0b7aa2
-  sectionId: string,
-  targetSectionId?: string,
-  targetFieldName?: string,
-  __?: IOfflineData
-) => {
-<<<<<<< HEAD
+  sectionId: string,
+  targetSectionId?: string,
+  targetFieldName?: string,
+  __?: IOfflineData
+) => {
   transformedData[targetSectionId || sectionId][targetFieldName || 'qrCode'] =
     await QRCode.toDataURL(
       `${window.location.protocol}//${window.location.host}${formatUrl(
@@ -457,12 +445,19 @@
         queryData[sectionId][fieldName]
     }
   }
-=======
+
+export const trackingIDTransformer = (
+  transformedData: IFormData,
+  _: EventRegistration,
+  sectionId: string,
+  targetSectionId?: string,
+  targetFieldName?: string,
+  __?: IOfflineData
+) => {
   if (!_.registration?.trackingId) {
     return
   }
   transformedData[targetSectionId || sectionId][
     targetFieldName || 'trackingId'
   ] = !_.registration?.trackingId
-}
->>>>>>> fb0b7aa2
+}