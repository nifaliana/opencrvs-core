/*
 * This Source Code Form is subject to the terms of the Mozilla Public
 * License, v. 2.0. If a copy of the MPL was not distributed with this
 * file, You can obtain one at https://mozilla.org/MPL/2.0/.
 *
 * OpenCRVS is also distributed under the terms of the Civil Registration
 * & Healthcare Disclaimer located at http://opencrvs.org/license.
 *
 * Copyright (C) The OpenCRVS Authors located at https://github.com/opencrvs/opencrvs-core/blob/master/AUTHORS.
 */
import {
  CertificateSection,
  CHECKBOX_GROUP,
  FIELD_WITH_DYNAMIC_DEFINITIONS,
  identityTypeMapper,
  IFormField,
  IFormSection,
  IFormSectionGroup,
  IRadioGroupFormField,
  IRadioOption,
  PARAGRAPH,
  RADIO_GROUP,
  SELECT_WITH_OPTIONS,
  SIMPLE_DOCUMENT_UPLOADER,
  TEXT
} from '@client/forms'
import { builtInConditionals as conditionals } from '@client/forms/conditionals'
import { fieldValidationDescriptorToValidationFunction } from '@client/forms/deserializer/deserializer'
import { validators } from '@client/forms/validators'
import { formMessages } from '@client/i18n/messages'
import { messages as certificateMessages } from '@client/i18n/messages/views/certificate'
import { validIDNumber } from '@client/utils/validate'
import { RadioSize } from '@opencrvs/components/lib/Radio'
import { BIRTH_REGISTRATION_NUMBER, NATIONAL_ID } from '@client/utils/constants'
import { identityHelperTextMapper, identityNameMapper } from './messages'
<<<<<<< HEAD
import { MessageDescriptor } from 'react-intl'
=======
import { Event } from '@client/utils/gateway'
import { IDeclaration } from '@client/declarations'
import { issueMessages } from '@client/i18n/messages/issueCertificate'
>>>>>>> fee62ccf

interface INameField {
  firstNamesField: string
  familyNameField: string
}
interface INameFields {
  [language: string]: INameField
}
export interface IVerifyIDCertificateCollectorField {
  identifierTypeField: string
  identifierOtherTypeField: string
  identifierField: string
  nameFields: INameFields
  birthDateField?: string
  ageOfPerson?: string
  nationalityField: string
}

interface IVerifyIDCertificateCollector {
  [collector: string]: IVerifyIDCertificateCollectorField
}

interface IVerifyIDCertificateCollectorDefinition {
  [event: string]: IVerifyIDCertificateCollector
}

const PASSPORT = 'PASSPORT'
const DRIVING_LICENSE = 'DRIVING_LICENSE'
const REFUGEE_NUMBER = 'REFUGEE_NUMBER'
const ALIEN_NUMBER = 'ALIEN_NUMBER'
const OTHER = 'OTHER'
const NO_ID = 'NO_ID'

const identityOptions = [
  { value: PASSPORT, label: formMessages.iDTypePassport },
  { value: NATIONAL_ID, label: formMessages.iDTypeNationalID },
  {
    value: DRIVING_LICENSE,
    label: formMessages.iDTypeDrivingLicense
  },
  {
    value: BIRTH_REGISTRATION_NUMBER,
    label: formMessages.iDTypeBRN
  },
  {
    value: REFUGEE_NUMBER,
    label: formMessages.iDTypeRefugeeNumber
  },
  { value: ALIEN_NUMBER, label: formMessages.iDTypeAlienNumber },
  { value: NO_ID, label: formMessages.iDTypeNoID },
  { value: OTHER, label: formMessages.iDTypeOther }
]

export const verifyIDOnDeclarationCertificateCollectorDefinition: IVerifyIDCertificateCollectorDefinition =
  {
    birth: {
      mother: {
        identifierTypeField: 'iDType',
        identifierOtherTypeField: 'iDTypeOther',
        identifierField: 'iD',
        nameFields: {
          en: {
            firstNamesField: 'firstNamesEng',
            familyNameField: 'familyNameEng'
          }
        },
        birthDateField: 'motherBirthDate',
        ageOfPerson: 'ageOfIndividualInYears',
        nationalityField: 'nationality'
      },
      father: {
        identifierTypeField: 'iDType',
        identifierOtherTypeField: 'iDTypeOther',
        identifierField: 'iD',
        nameFields: {
          en: {
            firstNamesField: 'firstNamesEng',
            familyNameField: 'familyNameEng'
          }
        },
        birthDateField: 'fatherBirthDate',
        ageOfPerson: 'ageOfIndividualInYears',
        nationalityField: 'nationality'
      },
      informant: {
        identifierTypeField: 'iDType',
        identifierOtherTypeField: 'iDTypeOther',
        identifierField: 'informantID',
        nameFields: {
          en: {
            firstNamesField: 'firstNamesEng',
            familyNameField: 'familyNameEng'
          }
        },
        birthDateField: 'informantBirthDate',
        ageOfPerson: 'ageOfIndividualInYears',
        nationalityField: 'nationality'
      }
    },
    death: {
      informant: {
        identifierTypeField: 'iDType',
        identifierOtherTypeField: 'iDTypeOther',
        identifierField: 'informantID',
        nameFields: {
          en: {
            firstNamesField: 'firstNamesEng',
            familyNameField: 'familyNameEng'
          }
        },
        birthDateField: 'informantBirthDate',
        ageOfPerson: 'ageOfIndividualInYears',
        nationalityField: 'nationality'
      }
    },
    marriage: {
      informant: {
        identifierTypeField: 'iDType',
        identifierOtherTypeField: 'iDTypeOther',
        identifierField: 'informantID',
        nameFields: {
          en: {
            firstNamesField: 'firstNamesEng',
            familyNameField: 'familyNameEng'
          }
        },
        birthDateField: 'informantBirthDate',
        ageOfPerson: 'ageOfIndividualInYears',
        nationalityField: 'nationality'
      },
      groom: {
        identifierTypeField: 'iDType',
        identifierOtherTypeField: 'iDTypeOther',
        identifierField: 'iD',
        nameFields: {
          en: {
            firstNamesField: 'firstNamesEng',
            familyNameField: 'familyNameEng'
          }
        },
        birthDateField: 'groomBirthDate',
        ageOfPerson: 'ageOfIndividualInYears',
        nationalityField: 'nationality'
      },
      bride: {
        identifierTypeField: 'iDType',
        identifierOtherTypeField: 'iDTypeOther',
        identifierField: 'iD',
        nameFields: {
          en: {
            firstNamesField: 'firstNamesEng',
            familyNameField: 'familyNameEng'
          }
        },
        birthDateField: 'brideBirthDate',
        ageOfPerson: 'ageOfIndividualInYears',
        nationalityField: 'nationality'
      }
    }
  }

export const collectBirthCertificateFormSection: IFormSection = {
  id: CertificateSection.Collector,
  viewType: 'form',
  name: certificateMessages.printCertificate,
  title: certificateMessages.certificateCollectionTitle,
  groups: [
    {
      id: 'otherCertCollector',
      conditionals: [conditionals.certCollectorOther],
      title: certificateMessages.otherCollectorFormTitle,
      error: certificateMessages.certificateOtherCollectorInfoError,
      fields: [
        {
          name: 'iDType',
          type: SELECT_WITH_OPTIONS,
          label: formMessages.typeOfId,
          required: true,
          initialValue: '',
          validator: [
            fieldValidationDescriptorToValidationFunction(
              {
                operation: 'requiredBasic'
              },
              validators
            )
          ],
          placeholder: formMessages.select,
          options: identityOptions
        },
        {
          name: 'iDTypeOther',
          type: TEXT,
          label: formMessages.iDTypeOtherLabel,
          required: true,
          initialValue: '',
          validator: [
            fieldValidationDescriptorToValidationFunction(
              {
                operation: 'requiredBasic'
              },
              validators
            )
          ],
          conditionals: [conditionals.iDType]
        },
        /*
         * @customization - this was made as in Cameroon we always want the document id label to say "Document ID" and not reflect the previously
         * selected document type
         */
        {
          name: 'iD',
          type: FIELD_WITH_DYNAMIC_DEFINITIONS,
          dynamicDefinitions: {
            label: {
              dependency: 'iDType',
              labelMapper: (): MessageDescriptor => formMessages.iD
            },
            type: {
              kind: 'dynamic',
              dependency: 'iDType',
              typeMapper: identityTypeMapper
            },
            validator: [
              {
                validator: validIDNumber,
                dependencies: ['iDType']
              }
            ]
          },
          label: formMessages.iD,
          required: true,
          initialValue: '',
          validator: [
            fieldValidationDescriptorToValidationFunction(
              {
                operation: 'requiredBasic'
              },
              validators
            )
          ],
          conditionals: [conditionals.iDAvailable]
        },
        {
          name: 'firstName',
          type: TEXT,
          label: formMessages.firstName,
          required: true,
          initialValue: '',
          validator: [
            fieldValidationDescriptorToValidationFunction(
              {
                operation: 'requiredBasic'
              },
              validators
            )
          ]
        },
        {
          name: 'lastName',
          type: TEXT,
          label: formMessages.lastName,
          required: true,
          initialValue: '',
          validator: [
            fieldValidationDescriptorToValidationFunction(
              {
                operation: 'requiredBasic'
              },
              validators
            )
          ]
        },
        {
          name: 'relationship',
          type: TEXT,
          label: formMessages.informantsRelationWithChild,
          required: true,
          initialValue: '',
          validator: [
            fieldValidationDescriptorToValidationFunction(
              {
                operation: 'requiredBasic'
              },
              validators
            )
          ]
        }
      ]
    },
    {
      id: 'affidavit',
      conditionals: [conditionals.certCollectorOther],
      title: certificateMessages.certificateOtherCollectorAffidavitFormTitle,
      error: certificateMessages.certificateOtherCollectorAffidavitError,
      fields: [
        {
          name: 'paragraph',
          type: PARAGRAPH,
          label:
            certificateMessages.certificateOtherCollectorAffidavitFormParagraph,
          initialValue: '',
          validator: []
        },
        {
          name: 'affidavitFile',
          type: SIMPLE_DOCUMENT_UPLOADER,
          label: certificateMessages.signedAffidavitFileLabel,
          description: certificateMessages.noLabel,
          initialValue: '',
          required: false,
          allowedDocType: ['image/png', 'image/jpeg'],
          validator: [],
          conditionals: [
            {
              action: 'hide',
              expression: 'values.noAffidavitAgreement?.length !== 0'
            }
          ]
        },
        {
          name: 'noAffidavitAgreement',
          type: CHECKBOX_GROUP,
          label: certificateMessages.noLabel,
          initialValue: [],
          validator: [],
          required: false,
          options: [
            {
              value: 'AFFIDAVIT',
              label: certificateMessages.noSignedAffidavitAvailable
            }
          ],
          conditionals: [
            {
              action: 'hide',
              expression: 'values.affidavitFile !== ""'
            }
          ]
        }
      ]
    }
  ]
}

export const collectDeathCertificateFormSection: IFormSection = {
  id: CertificateSection.Collector,
  viewType: 'form',
  name: certificateMessages.printCertificate,
  title: certificateMessages.certificateCollectionTitle,
  groups: [
    {
      id: 'certCollector',
      title: certificateMessages.whoToCollect,
      conditionals: [conditionals.certCollectorOther],
      error: certificateMessages.certificateCollectorError,
      fields: [
        {
          name: 'type',
          type: RADIO_GROUP,
          size: RadioSize.LARGE,
          label: certificateMessages.whoToCollect,
          hideHeader: true,
          required: true,
          initialValue: true,
          validator: [
            fieldValidationDescriptorToValidationFunction(
              {
                operation: 'requiredBasic'
              },
              validators
            )
          ],
          options: [
            { value: 'INFORMANT', label: formMessages.informantName },
            { value: 'OTHER', label: formMessages.someoneElseCollector },
            {
              value: 'PRINT_IN_ADVANCE',
              label: formMessages.certificatePrintInAdvance
            }
          ]
        }
      ]
    },
    {
      id: 'otherCertCollector',
      conditionals: [conditionals.certCollectorOther],
      title: certificateMessages.otherCollectorFormTitle,
      error: certificateMessages.certificateOtherCollectorInfoError,
      fields: [
        {
          name: 'iDType',
          type: SELECT_WITH_OPTIONS,
          label: formMessages.typeOfId,
          required: true,
          initialValue: '',
          validator: [
            fieldValidationDescriptorToValidationFunction(
              {
                operation: 'requiredBasic'
              },
              validators
            )
          ],
          placeholder: formMessages.select,
          options: identityOptions
        },
        {
          name: 'iDTypeOther',
          type: TEXT,
          label: formMessages.iDTypeOtherLabel,
          required: true,
          initialValue: '',
          validator: [
            fieldValidationDescriptorToValidationFunction(
              {
                operation: 'requiredBasic'
              },
              validators
            )
          ],
          conditionals: [conditionals.iDType]
        },
        /*
         * @customization - this was made as in Cameroon we always want the document id label to say "Document ID" and not reflect the previously
         * selected document type
         */
        {
          name: 'iD',
          type: FIELD_WITH_DYNAMIC_DEFINITIONS,
          dynamicDefinitions: {
            label: {
              dependency: 'iDType',
              labelMapper: (): MessageDescriptor => formMessages.iD
            },
            type: {
              kind: 'dynamic',
              dependency: 'iDType',
              typeMapper: identityTypeMapper
            },
            validator: [
              {
                validator: validIDNumber,
                dependencies: ['iDType']
              }
            ]
          },
          label: formMessages.iD,
          required: true,
          initialValue: '',
          validator: [
            fieldValidationDescriptorToValidationFunction(
              {
                operation: 'requiredBasic'
              },
              validators
            )
          ],
          conditionals: [conditionals.iDAvailable]
        },
        {
          name: 'firstName',
          type: TEXT,
          label: formMessages.firstName,
          required: true,
          initialValue: '',
          validator: [
            fieldValidationDescriptorToValidationFunction(
              {
                operation: 'requiredBasic'
              },
              validators
            )
          ]
        },
        {
          name: 'lastName',
          type: TEXT,
          label: formMessages.lastName,
          required: true,
          initialValue: '',
          validator: [
            fieldValidationDescriptorToValidationFunction(
              {
                operation: 'requiredBasic'
              },
              validators
            )
          ]
        }
        /*
         * @customization - this was made as in Cameroon we don't want relationShip field
         */
        // {
        //   name: 'relationship',
        //   type: TEXT,
        //   label: formMessages.informantsRelationWithDeceased,
        //   required: true,
        //   initialValue: '',
        //   validator: [
        //     fieldValidationDescriptorToValidationFunction(
        //       {
        //         operation: 'requiredBasic'
        //       },
        //       validators
        //     )
        //   ]
        // }
      ]
    },
    {
      id: 'affidavit',
      conditionals: [conditionals.certCollectorOther],
      title: certificateMessages.certificateOtherCollectorAffidavitFormTitle,
      error: certificateMessages.certificateOtherCollectorAffidavitError,
      fields: [
        {
          name: 'paragraph',
          type: PARAGRAPH,
          label:
            certificateMessages.certificateOtherCollectorAffidavitFormParagraph,
          initialValue: '',
          validator: []
        },
        {
          name: 'affidavitFile',
          type: SIMPLE_DOCUMENT_UPLOADER,
          label: certificateMessages.signedAffidavitFileLabel,
          description: certificateMessages.noLabel,
          initialValue: '',
          required: false,
          allowedDocType: ['image/png', 'image/jpeg'],
          validator: [],
          conditionals: [
            {
              action: 'hide',
              expression: 'values.noAffidavitAgreement?.length !== 0'
            }
          ]
        },
        {
          name: 'noAffidavitAgreement',
          type: CHECKBOX_GROUP,
          label: certificateMessages.noLabel,
          required: false,
          initialValue: [],
          validator: [],
          options: [
            {
              value: 'AFFIDAVIT',
              label: certificateMessages.noSignedAffidavitAvailable
            }
          ],
          conditionals: [
            {
              action: 'hide',
              expression: 'values.affidavitFile !== ""'
            }
          ]
        }
      ]
    }
  ]
}

export const collectMarriageCertificateFormSection: IFormSection = {
  id: CertificateSection.Collector,
  viewType: 'form',
  name: certificateMessages.printCertificate,
  title: certificateMessages.certificateCollectionTitle,
  groups: [
    {
      id: 'certCollector',
      title: certificateMessages.whoToCollect,
      conditionals: [conditionals.certCollectorOther],
      error: certificateMessages.certificateCollectorError,
      fields: [
        {
          name: 'type',
          type: RADIO_GROUP,
          size: RadioSize.LARGE,
          label: certificateMessages.whoToCollect,
          hideHeader: true,
          required: true,
          initialValue: true,
          validator: [
            fieldValidationDescriptorToValidationFunction(
              {
                operation: 'requiredBasic'
              },
              validators
            )
          ],
          options: [
            { value: 'BRIDE', label: formMessages.brideName },
            { value: 'GROOM', label: formMessages.groomName },
            { value: 'OTHER', label: formMessages.someoneElseCollector },
            {
              value: 'PRINT_IN_ADVANCE',
              label: formMessages.certificatePrintInAdvance
            }
          ]
        }
      ]
    },
    {
      id: 'otherCertCollector',
      conditionals: [conditionals.certCollectorOther],
      title: certificateMessages.otherCollectorFormTitle,
      error: certificateMessages.certificateOtherCollectorInfoError,
      fields: [
        {
          name: 'iDType',
          type: SELECT_WITH_OPTIONS,
          label: formMessages.typeOfId,
          required: true,
          initialValue: '',
          validator: [
            fieldValidationDescriptorToValidationFunction(
              {
                operation: 'requiredBasic'
              },
              validators
            )
          ],
          placeholder: formMessages.select,
          options: identityOptions
        },
        {
          name: 'iDTypeOther',
          type: TEXT,
          label: formMessages.iDTypeOtherLabel,
          required: true,
          initialValue: '',
          validator: [
            fieldValidationDescriptorToValidationFunction(
              {
                operation: 'requiredBasic'
              },
              validators
            )
          ],
          conditionals: [conditionals.iDType]
        },
        {
          name: 'iD',
          type: FIELD_WITH_DYNAMIC_DEFINITIONS,
          dynamicDefinitions: {
            label: {
              dependency: 'iDType',
              labelMapper: identityNameMapper
            },
            type: {
              kind: 'dynamic',
              dependency: 'iDType',
              typeMapper: identityTypeMapper
            },
            validator: [
              {
                validator: validIDNumber,
                dependencies: ['iDType']
              }
            ]
          },
          label: formMessages.iD,
          required: true,
          initialValue: '',
          validator: [
            fieldValidationDescriptorToValidationFunction(
              {
                operation: 'requiredBasic'
              },
              validators
            )
          ],
          conditionals: [conditionals.iDAvailable]
        },
        {
          name: 'firstName',
          type: TEXT,
          label: formMessages.firstName,
          required: true,
          initialValue: '',
          validator: [
            fieldValidationDescriptorToValidationFunction(
              {
                operation: 'requiredBasic'
              },
              validators
            )
          ]
        },
        {
          name: 'lastName',
          type: TEXT,
          label: formMessages.lastName,
          required: true,
          initialValue: '',
          validator: [
            fieldValidationDescriptorToValidationFunction(
              {
                operation: 'requiredBasic'
              },
              validators
            )
          ]
        },
        {
          name: 'relationship',
          type: TEXT,
          label: formMessages.relationshipToSpouses,
          required: true,
          initialValue: '',
          validator: [
            fieldValidationDescriptorToValidationFunction(
              {
                operation: 'requiredBasic'
              },
              validators
            )
          ]
        }
      ]
    },
    {
      id: 'affidavit',
      conditionals: [conditionals.certCollectorOther],
      title: certificateMessages.certificateOtherCollectorAffidavitFormTitle,
      error: certificateMessages.certificateOtherCollectorAffidavitError,
      fields: [
        {
          name: 'paragraph',
          type: PARAGRAPH,
          label:
            certificateMessages.certificateOtherCollectorAffidavitFormParagraph,
          initialValue: '',
          validator: []
        },
        {
          name: 'affidavitFile',
          type: SIMPLE_DOCUMENT_UPLOADER,
          label: certificateMessages.signedAffidavitFileLabel,
          description: certificateMessages.noLabel,
          initialValue: '',
          required: false,
          allowedDocType: ['image/png', 'image/jpeg'],
          validator: [],
          conditionals: [
            {
              action: 'hide',
              expression: 'values.noAffidavitAgreement?.length !== 0'
            }
          ]
        },
        {
          name: 'noAffidavitAgreement',
          type: CHECKBOX_GROUP,
          label: certificateMessages.noLabel,
          required: false,
          initialValue: [],
          validator: [],
          options: [
            {
              value: 'AFFIDAVIT',
              label: certificateMessages.noSignedAffidavitAvailable
            }
          ],
          conditionals: [
            {
              action: 'hide',
              expression: 'values.affidavitFile !== ""'
            }
          ]
        }
      ]
    }
  ]
}

const otherCertCollectorFormGroup = (event: Event): IFormSectionGroup => {
  const labelMap = {
    [Event.Birth]: formMessages.informantsRelationWithChild,
    [Event.Death]: formMessages.informantsRelationWithDeceased,
    [Event.Marriage]: formMessages.relationshipToSpouses
  }

  const fields: IFormField[] = [
    {
      name: 'iDType',
      type: SELECT_WITH_OPTIONS,
      label: formMessages.typeOfId,
      required: true,
      initialValue: '',
      validator: [
        fieldValidationDescriptorToValidationFunction(
          {
            operation: 'requiredBasic'
          },
          validators
        )
      ],
      placeholder: formMessages.select,
      options: identityOptions
    },
    {
      name: 'iDTypeOther',
      type: TEXT,
      label: formMessages.iDTypeOtherLabel,
      required: true,
      initialValue: '',
      validator: [
        fieldValidationDescriptorToValidationFunction(
          {
            operation: 'requiredBasic'
          },
          validators
        )
      ],
      conditionals: [conditionals.iDType]
    },
    {
      name: 'iD',
      type: FIELD_WITH_DYNAMIC_DEFINITIONS,
      dynamicDefinitions: {
        label: {
          dependency: 'iDType',
          labelMapper: identityNameMapper
        },
        type: {
          kind: 'dynamic',
          dependency: 'iDType',
          typeMapper: identityTypeMapper
        },
        validator: [
          {
            validator: validIDNumber,
            dependencies: ['iDType']
          }
        ]
      },
      label: formMessages.iD,
      required: true,
      initialValue: '',
      validator: [
        fieldValidationDescriptorToValidationFunction(
          {
            operation: 'requiredBasic'
          },
          validators
        )
      ],
      conditionals: [conditionals.iDAvailable]
    },
    {
      name: 'firstName',
      type: TEXT,
      label: formMessages.firstName,
      required: true,
      initialValue: '',
      validator: [
        fieldValidationDescriptorToValidationFunction(
          {
            operation: 'requiredBasic'
          },
          validators
        )
      ]
    },
    {
      name: 'lastName',
      type: TEXT,
      label: formMessages.lastName,
      required: true,
      initialValue: '',
      validator: [
        fieldValidationDescriptorToValidationFunction(
          {
            operation: 'requiredBasic'
          },
          validators
        )
      ]
    },
    {
      name: 'relationship',
      type: TEXT,
      label: labelMap[event],
      required: true,
      initialValue: '',
      validator: [
        fieldValidationDescriptorToValidationFunction(
          {
            operation: 'requiredBasic'
          },
          validators
        )
      ]
    }
  ]

  return {
    id: 'otherCertCollector',
    conditionals: [conditionals.certCollectorOther],
    title: certificateMessages.otherCollectorFormTitle,
    error: certificateMessages.certificateOtherCollectorInfoError,
    fields
  }
}

const affidavitCertCollectorGroup: IFormSectionGroup = {
  id: 'affidavit',
  conditionals: [conditionals.certCollectorOther],
  title: certificateMessages.certificateOtherCollectorAffidavitFormTitle,
  error: certificateMessages.certificateOtherCollectorAffidavitError,
  fields: [
    {
      name: 'paragraph',
      type: PARAGRAPH,
      label:
        certificateMessages.certificateOtherCollectorAffidavitFormParagraph,
      initialValue: '',
      validator: []
    },
    {
      name: 'affidavitFile',
      type: SIMPLE_DOCUMENT_UPLOADER,
      label: certificateMessages.signedAffidavitFileLabel,
      description: certificateMessages.noLabel,
      initialValue: '',
      required: false,
      allowedDocType: ['image/png', 'image/jpeg'],
      validator: [],
      conditionals: [
        {
          action: 'hide',
          expression: 'values.noAffidavitAgreement?.length !== 0'
        }
      ]
    },
    {
      name: 'noAffidavitAgreement',
      type: CHECKBOX_GROUP,
      label: certificateMessages.noLabel,
      required: false,
      initialValue: [],
      validator: [],
      options: [
        {
          value: 'AFFIDAVIT',
          label: certificateMessages.noSignedAffidavitAvailable
        }
      ],
      conditionals: [
        {
          action: 'hide',
          expression: 'values.affidavitFile !== ""'
        }
      ]
    }
  ]
}

const birthCertCollectorOptions = [
  { value: 'MOTHER', label: formMessages.certifyRecordToMother },
  { value: 'FATHER', label: formMessages.certifyRecordToFather }
]

const marriageCertCollectorOptions = [
  { value: 'BRIDE', label: formMessages.brideName },
  { value: 'GROOM', label: formMessages.groomName }
]

const birthIssueCollectorFormOptions = [
  { value: 'MOTHER', label: issueMessages.issueToMother },
  { value: 'FATHER', label: issueMessages.issueToFather }
]

const marriageIssueCollectorFormOptions = [
  { value: 'GROOM', label: issueMessages.issueToGroom },
  { value: 'BRIDE', label: issueMessages.issueToBride }
]

function getCertCollectorGroupForEvent(
  declaration: IDeclaration
): IFormSectionGroup {
  const informant = (declaration.data.informant.otherInformantType ||
    declaration.data.informant.informantType) as string

  const defaultPrintCertOptions: IRadioOption[] = [
    {
      value: 'INFORMANT',
      label: formMessages.certifyRecordToInformant,
      param: {
        informant: informant.charAt(0) + informant.slice(1).toLowerCase()
      }
    },
    { value: 'OTHER', label: formMessages.someoneElseCollector },
    {
      value: 'PRINT_IN_ADVANCE',
      label: formMessages.certificatePrintInAdvance
    }
  ]

  const finalOptions = getFilteredRadioOptions(
    declaration,
    informant,
    defaultPrintCertOptions,
    birthCertCollectorOptions,
    marriageCertCollectorOptions
  )

  return {
    id: 'certCollector',
    title: certificateMessages.whoToCollect,
    error: certificateMessages.certificateCollectorError,
    fields: [
      {
        name: 'type',
        type: RADIO_GROUP,
        size: RadioSize.LARGE,
        label: certificateMessages.whoToCollect,
        hideHeader: true,
        required: true,
        initialValue: '',
        validator: [],
        options: finalOptions
      }
    ]
  }
}

export function getCertificateCollectorFormSection(
  declaration: IDeclaration
): IFormSection {
  return {
    id: CertificateSection.Collector,
    viewType: 'form',
    name: certificateMessages.printCertificate,
    title: certificateMessages.certificateCollectionTitle,
    groups: [
      getCertCollectorGroupForEvent(declaration),
      otherCertCollectorFormGroup(declaration.event),
      affidavitCertCollectorGroup
    ]
  }
}

export function getIssueCertCollectorGroupForEvent(
  declaration: IDeclaration
): IRadioGroupFormField[] {
  const informant = (declaration.data.informant.otherInformantType ||
    declaration.data.informant.informantType) as string

  const defaultIssueFormOptions: IRadioOption[] = [
    {
      value: 'INFORMANT',
      label: issueMessages.issueToInformant,
      param: {
        informant: informant.charAt(0) + informant.slice(1).toLowerCase()
      }
    },
    { value: 'OTHER', label: issueMessages.issueToSomeoneElse }
  ]

  const finalOptions = getFilteredRadioOptions(
    declaration,
    informant,
    defaultIssueFormOptions,
    birthIssueCollectorFormOptions,
    marriageIssueCollectorFormOptions
  )

  const fields: IRadioGroupFormField[] = [
    {
      name: 'type',
      type: RADIO_GROUP,
      size: RadioSize.LARGE,
      label: issueMessages.issueCertificate,
      hideHeader: true,
      required: true,
      initialValue: '',
      validator: [],
      options: finalOptions
    }
  ]

  return fields
}

export function getFilteredRadioOptions(
  declaration: IDeclaration,
  informant: string,
  options: IRadioOption[],
  birthForm: IRadioOption[],
  marriageForm?: IRadioOption[]
): IRadioOption[] {
  if (declaration.event === Event.Birth) {
    options.splice(1, 0, ...birthForm)

    const rolesToCheck = ['MOTHER', 'FATHER']
    for (const role of rolesToCheck) {
      if (!Boolean(declaration.data[role.toLowerCase()]?.detailsExist)) {
        options = options.filter((opt) => opt.value !== role)
      }
    }
  } else if (declaration.event === Event.Marriage && marriageForm) {
    options.splice(1, 0, ...marriageForm)
  }

  if (['BRIDE', 'GROOM', 'MOTHER', 'FATHER'].includes(informant)) {
    options = options.filter((opt) => opt.value !== informant)
  }

  return options
}<|MERGE_RESOLUTION|>--- conflicted
+++ resolved
@@ -32,14 +32,11 @@
 import { validIDNumber } from '@client/utils/validate'
 import { RadioSize } from '@opencrvs/components/lib/Radio'
 import { BIRTH_REGISTRATION_NUMBER, NATIONAL_ID } from '@client/utils/constants'
-import { identityHelperTextMapper, identityNameMapper } from './messages'
-<<<<<<< HEAD
+import { identityNameMapper } from './messages'
 import { MessageDescriptor } from 'react-intl'
-=======
 import { Event } from '@client/utils/gateway'
 import { IDeclaration } from '@client/declarations'
 import { issueMessages } from '@client/i18n/messages/issueCertificate'
->>>>>>> fee62ccf
 
 interface INameField {
   firstNamesField: string
