/*
 * This Source Code Form is subject to the terms of the Mozilla Public
 * License, v. 2.0. If a copy of the MPL was not distributed with this
 * file, You can obtain one at https://mozilla.org/MPL/2.0/.
 *
 * OpenCRVS is also distributed under the terms of the Civil Registration
 * & Healthcare Disclaimer located at http://opencrvs.org/license.
 *
 * Copyright (C) The OpenCRVS Authors. OpenCRVS and the OpenCRVS
 * graphic logo are (registered/a) trademark(s) of Plan International.
 */
import {
  GQLAddress,
  GQLHumanName,
  GQLAttachment
} from '@opencrvs/gateway/src/graphql/schema'
import {
  BirthRegistration,
  DeathRegistration,
  MarriageRegistration,
  Address,
  IdentityType
} from '@client/utils/gateway'
import {
  IAttachment,
  IFormData,
  IFormField,
  IFormFieldQueryMapFunction,
  TransformedData,
  IFormSectionData,
  ISelectFormFieldWithOptions,
  AddressCases
} from '@client/forms'
import { EMPTY_STRING } from '@client/utils/constants'
import { camelCase, cloneDeep, get, isArray } from 'lodash'
import format from '@client/utils/date-formatting'
import {
  IOfflineData,
  OFFLINE_FACILITIES_KEY,
  OFFLINE_LOCATIONS_KEY,
  LocationType
} from '@client/offline/reducer'
import { mergeArraysRemovingEmptyStrings } from '@client/utils/data-formatting'
import { countries } from '@client/forms/countries'
import { MessageDescriptor } from 'react-intl'
import { getSelectedOption } from '@client/forms/utils'
import {
  countryAlpha3toAlpha2,
  getLocationNameMapOfFacility
} from '@client/utils/locationUtils'

interface IName {
  [key: string]: any
}

type QueryData = BirthRegistration | DeathRegistration | MarriageRegistration

export type SectionId = keyof (
  | BirthRegistration
  | DeathRegistration
  | MarriageRegistration
)

interface IIgnoreAddressFields {
  fieldsToIgnoreForLocalAddress: string[]
  fieldsToIgnoreForInternationalAddress: string[]
}

export const nameToFieldTransformer =
  (language: string, transformedFieldName?: string, fromSectionId?: string) =>
  (
    transformedData: IFormData,
    queryData: any,
    sectionId: SectionId,
    field: IFormField
  ) => {
    const selectSectionId = fromSectionId ? fromSectionId : sectionId

    const selectedName =
      queryData &&
      queryData[selectSectionId] &&
      queryData[selectSectionId].name &&
      (queryData[selectSectionId].name as GQLHumanName[]).find(
        (name) => name.use === language
      )

    const nameKey = transformedFieldName
      ? transformedFieldName
      : (field.name as keyof GQLHumanName)
    if (!selectedName || !selectedName[nameKey]) {
      return transformedData
    }
    if (!transformedData[sectionId]) {
      transformedData[sectionId] = {}
    }
    if (selectedName[nameKey])
      transformedData[sectionId][field.name] = selectedName[nameKey]
    return transformedData
  }

export const fieldValueTransformer =
  (transformedFieldName: string) =>
  (
    transformedData: IFormData,
    queryData: QueryData,
    sectionId: SectionId,
    field: IFormField
  ) => {
    if (queryData[sectionId] && queryData[sectionId][transformedFieldName]) {
      transformedData[sectionId][field.name] =
        queryData[sectionId][transformedFieldName]
    }
    return transformedData
  }

export const bundleFieldToSectionFieldTransformer =
  (transformedFieldName?: SectionId) =>
  (
    transformedData: IFormData,
    queryData: QueryData,
    sectionId: SectionId,
    field: IFormField
  ) => {
    const selectedFieldName = transformedFieldName
      ? transformedFieldName
      : (field.name as SectionId)
    if (
      queryData[selectedFieldName] !== null &&
      queryData[selectedFieldName] !== undefined &&
      queryData[selectedFieldName] !== ''
    ) {
      transformedData[sectionId][field.name] = queryData[selectedFieldName]
    }
    return transformedData
  }

export const fieldValueSectionExchangeTransformer =
  (
    fromSectionId: SectionId,
    fromSectionField: string,
    transformerMethod?: IFormFieldQueryMapFunction
  ) =>
  (
    transformedData: TransformedData,
    queryData: QueryData,
    sectionId: SectionId,
    field: IFormField
  ) => {
    if (transformerMethod) {
      transformerMethod(transformedData, queryData, sectionId, field)
    } else if (Boolean(queryData[fromSectionId])) {
      transformedData[sectionId][field.name] =
        queryData[fromSectionId][fromSectionField]
    }
    return transformedData
  }

export function arrayToFieldTransformer(
  transformedData: IFormData,
  queryData: QueryData,
  sectionId: SectionId,
  field: IFormField
) {
  if (
    queryData[sectionId] &&
    queryData[sectionId][field.name] &&
    queryData[sectionId][field.name][0]
  ) {
    transformedData[sectionId][field.name] = queryData[sectionId][field.name][0]
  }
  return transformedData
}

export const identifierToFieldTransformer =
  (identifierField: string) =>
  (
    transformedData: IFormData,
    queryData: QueryData,
    sectionId: SectionId,
    field: IFormField
  ) => {
    if (
      !queryData[sectionId] ||
      !queryData[sectionId].identifier ||
      !queryData[sectionId].identifier[0] ||
      !queryData[sectionId].identifier[0][identifierField]
    ) {
      return transformedData
    }
    transformedData[sectionId][field.name] =
      queryData[sectionId].identifier[0][identifierField]
    return transformedData
  }

export const identifierWithTypeToFieldTransformer =
  (identifierType: string) =>
  (
    transformedData: IFormData,
    queryData: QueryData,
    sectionId: SectionId,
    field: IFormField
  ) => {
    let identifier
    if (
      (identifier = queryData[sectionId] && queryData[sectionId].identifier) &&
      identifier.system === identifierType
    ) {
      transformedData[sectionId][field.name] = identifier.value
    }
    return transformedData
  }

export const identityToFieldTransformer =
  (identifierField: string, identityType: string) =>
  (
    transformedData: IFormData,
    queryData: QueryData,
    sectionId: SectionId,
    field: IFormField
  ) => {
<<<<<<< HEAD
    if (queryData[sectionId] && queryData[sectionId].identifier) {
      const existingIdentity = queryData[sectionId].identifier.find(
        (identity: fhir.Identifier) => identity.type === identityType
      )
      if (!transformedData[sectionId]) {
        transformedData[sectionId] = {}
=======
    //nestedField is necessary for GQL data informant->individual
    if (nestedField) {
      if (
        queryData[sectionId] &&
        queryData[sectionId][nestedField] &&
        queryData[sectionId][nestedField].identifier
      ) {
        const existingIdentity = queryData[sectionId][
          nestedField
        ].identifier.find(
          (identity: IdentityType) => identity.type === identityType
        )
        if (!transformedData[sectionId]) {
          transformedData[sectionId] = {}
        }
        transformedData[sectionId][field.name] =
          existingIdentity && identifierField in existingIdentity
            ? existingIdentity[identifierField]
            : EMPTY_STRING
      }
    } else {
      if (queryData[sectionId] && queryData[sectionId].identifier) {
        const existingIdentity = queryData[sectionId].identifier.find(
          (identity: IdentityType) => identity.type === identityType
        )
        if (!transformedData[sectionId]) {
          transformedData[sectionId] = {}
        }
        transformedData[sectionId][field.name] =
          existingIdentity && identifierField in existingIdentity
            ? existingIdentity[identifierField]
            : EMPTY_STRING
>>>>>>> 107885cf
      }
      transformedData[sectionId][field.name] =
        existingIdentity && identifierField in existingIdentity
          ? existingIdentity[identifierField]
          : EMPTY_STRING
    }

    return transformedData
  }

export const identityToNidVerificationFieldTransformer = (
  transformedData: IFormData,
  queryData: QueryData,
  sectionId: SectionId,
  field: IFormField
) => {
  identityToFieldTransformer('id', 'MOSIP_PSUT_TOKEN_ID')(
    transformedData,
    queryData,
    sectionId,
    field
  )
  const existingIdentity = queryData[sectionId]?.identifier?.find(
    (identity: IdentityType) =>
      (identity.type as string) === 'MOSIP_PSUT_TOKEN_ID'
  )
  if (!transformedData[sectionId]) {
    transformedData[sectionId] = {}
  }

  if (existingIdentity) {
    const modifiedFields = existingIdentity[
      'fieldsModifiedByIdentity'
    ] as string[]
    transformedData[sectionId].fieldsModifiedByNidUserInfo = modifiedFields
  }

  return transformedData
}

export const addressLineToFieldTransformer =
  (addressType: string, lineNumber = 0) =>
  (
    transformedData: IFormData,
    queryData: QueryData,
    sectionId: SectionId,
    field: IFormField
  ) => {
    const address =
      queryData[sectionId] &&
      queryData[sectionId].address &&
      queryData[sectionId].address.find(
        (addr: Address) => addr.type === addressType
      )

    if (!address) {
      return transformedData
    }

    transformedData[sectionId][field.name] =
      (address.line && address.line[lineNumber]) || ''
    return transformedData
  }

interface IAddress {
  [key: string]: any
}

export const addressFhirPropertyToFieldTransformer =
  (addressType: string, transformedFieldName: string) =>
  (
    transformedData: IFormData,
    queryData: any,
    sectionId: string,
    field: IFormField
  ) => {
    const address =
      queryData[sectionId] &&
      queryData[sectionId].address &&
      (queryData[sectionId].address as GQLAddress[]).find(
        (addr) => addr.type === addressType
      )

    if (!address) {
      return transformedData
    }

    transformedData[sectionId][field.name] =
      address[transformedFieldName ? transformedFieldName : field.name]

    return transformedData
  }

export const sameAddressFieldTransformer =
  (
    fromAddressType: string,
    fromSection: SectionId,
    toAddressType: string,
    toSection: SectionId
  ) =>
  (
    transformedData: IFormData,
    queryData: QueryData,
    sectionId: string,
    field: IFormField
  ) => {
    const fromAddress =
      queryData[fromSection] &&
      queryData[fromSection].address &&
      queryData[fromSection].address.find(
        (addr: Address) => addr.type === fromAddressType
      )

    const toAddress =
      queryData[toSection] &&
      queryData[toSection].address &&
      (queryData[toSection].address as [GQLAddress]).find(
        (addr) => addr.type === toAddressType
      )

    if (!fromAddress || !toAddress) {
      transformedData[sectionId][field.name] = false
      return transformedData
    }

    transformedData[sectionId][field.name] =
      fromAddress.country === toAddress.country &&
      fromAddress.state === toAddress.state &&
      fromAddress.district === toAddress.district &&
      fromAddress.postalCode === toAddress.postalCode &&
      (fromAddress.line && fromAddress.line[0]) ===
        (toAddress.line && toAddress.line[0]) &&
      (fromAddress.line && fromAddress.line[1]) ===
        (toAddress.line && toAddress.line[1]) &&
      (fromAddress.line && fromAddress.line[2]) ===
        (toAddress.line && toAddress.line[2]) &&
      (fromAddress.line && fromAddress.line[3]) ===
        (toAddress.line && toAddress.line[3]) &&
      (fromAddress.line && fromAddress.line[4]) ===
        (toAddress.line && toAddress.line[4]) &&
      (fromAddress.line && fromAddress.line[5]) ===
        (toAddress.line && toAddress.line[5])

    return transformedData
  }

export const sectionFieldExchangeTransformer =
  (fromSectionId: SectionId, fromSectionField?: string) =>
  (
    transformedData: IFormData,
    queryData: QueryData,
    sectionId: SectionId,
    field: IFormField
  ) => {
    if (
      !queryData[fromSectionId] ||
      !queryData[fromSectionId][
        fromSectionField ? fromSectionField : field.name
      ]
    ) {
      return transformedData
    }
    transformedData[sectionId][field.name] =
      queryData[fromSectionId][fromSectionField ? fromSectionField : field.name]
    return transformedData
  }

export function commentToFieldTransformer(
  transformedData: IFormData,
  queryData: QueryData,
  sectionId: SectionId,
  field: IFormField
) {
  // Check this one
  const comment =
    queryData[sectionId].status &&
    queryData[sectionId].status[0].comments &&
    queryData[sectionId].status[0].comments[0].comment
  if (comment) {
    transformedData[sectionId][field.name] = comment
  }
  return transformedData
}

export function attachmentToFieldTransformer(
  transformedData: IFormData,
  queryData: any,
  sectionId: string,
  field: IFormField,
  alternateSectionId: string
) {
  const selectedSectionId = alternateSectionId ? alternateSectionId : sectionId
  const attachments: IAttachment[] = []

  if (queryData[selectedSectionId].attachments) {
    ;(queryData[selectedSectionId].attachments as GQLAttachment[])
      .filter((attachment) => attachment.subject === field.extraValue)
      .forEach((attachment) => {
        attachments.push({
          data: attachment.data,
          uri: attachment.uri,
          type: attachment.contentType,
          optionValues: [attachment.subject, attachment.type],
          title: attachment.subject,
          description: attachment.type
        } as IAttachment)
      })
  }
  if (attachments) {
    transformedData[sectionId][field.name] = attachments
  }
  return transformedData
}

export const eventLocationQueryTransformer =
  (
    transformationParams: {
      lineNumber?: number
      transformedFieldName?: string
    },
    ignoreAddressFields?: IIgnoreAddressFields
  ) =>
  (
    transformedData: IFormData,
    queryData: QueryData,
    sectionId: string,
    field: IFormField
  ) => {
    if (!queryData.eventLocation || !queryData.eventLocation.address) {
      return transformedData
    }
    const eventLocation = queryData.eventLocation as fhir.Location
    const address = eventLocation.address as IAddress
    const line = address.line as string[]
    const country = address.country
    const fieldValue =
      address[
        transformationParams.transformedFieldName
          ? transformationParams.transformedFieldName
          : field.name
      ]
    if (
      transformationParams.lineNumber ||
      transformationParams.lineNumber === 0
    ) {
      transformedData[sectionId][field.name] =
        line[transformationParams.lineNumber]
    } else if (fieldValue && ignoreAddressFields) {
      if (
        (country &&
          country.toUpperCase() === window.config.COUNTRY.toUpperCase() &&
          !ignoreAddressFields.fieldsToIgnoreForLocalAddress.includes(
            field.name
          )) ||
        (country &&
          country.toUpperCase() !== window.config.COUNTRY.toUpperCase() &&
          !ignoreAddressFields.fieldsToIgnoreForInternationalAddress.includes(
            field.name
          ))
      ) {
        transformedData[sectionId][field.name] = fieldValue
      }
    } else if (fieldValue) {
      transformedData[sectionId][field.name] = fieldValue
    }

    return transformedData
  }

export const eventLocationTypeQueryTransformer =
  () =>
  (
    transformedData: IFormData,
    queryData: QueryData,
    sectionId: string,
    field: IFormField
  ) => {
    if (!queryData.eventLocation) {
      return transformedData
    }
    if (!queryData.eventLocation.type) {
      transformedData[sectionId][field.name] = 'HOSPITAL'
    } else {
      transformedData[sectionId][field.name] = queryData.eventLocation
        .type as string
    }
    return transformedData
  }

export const eventLocationIDQueryTransformer =
  () =>
  (
    transformedData: IFormData,
    queryData: QueryData,
    sectionId: string,
    field: IFormField
  ) => {
    if (
      !queryData.eventLocation ||
      !queryData._fhirIDMap ||
      !queryData._fhirIDMap.eventLocation
    ) {
      return transformedData
    } else {
      transformedData[sectionId][field.name] = queryData._fhirIDMap
        .eventLocation as string
    }
    return transformedData
  }

export const locationIDToFieldTransformer =
  (transformedName?: string) =>
  (
    transformedData: IFormData,
    queryData: QueryData,
    sectionId: SectionId,
    field: IFormField
  ) => {
    const fieldName = transformedName || field.name
    if (queryData[sectionId] && queryData[sectionId][fieldName]) {
      transformedData[sectionId][field.name] =
        queryData[sectionId][fieldName].id
    }

    return transformedData
  }

export const eventLocationNameQueryOfflineTransformer =
  (resourceKey: string, transformedFieldName?: string) =>
  (
    transformedData: IFormData,
    queryData: QueryData,
    sectionId: string,
    field: IFormField,
    _?: IFormField,
    offlineData?: IOfflineData
  ) => {
    if (
      queryData.eventLocation?.type &&
      queryData.eventLocation?.type !== 'HEALTH_FACILITY'
    ) {
      return
    }
    if (!transformedData[sectionId]) {
      transformedData[sectionId] = {}
    }
    eventLocationIDQueryTransformer()(
      transformedData,
      queryData,
      sectionId,
      field
    )

    const locationId = transformedData[sectionId][field.name] as string
    if (!locationId || !offlineData) {
      return
    }
    let selectedLocation
    if (resourceKey === OFFLINE_FACILITIES_KEY) {
      selectedLocation = offlineData[resourceKey][locationId]

      if (selectedLocation) {
        const locationNameMap = getLocationNameMapOfFacility(
          selectedLocation,
          offlineData.locations
        )

        transformedData[sectionId][transformedFieldName || field.name] =
          Object.values(locationNameMap) as Record<
            string,
            string | MessageDescriptor
          >[]

        Object.keys(locationNameMap).forEach((type) => {
          transformedData[sectionId][
            camelCase(`${transformedFieldName || field.name}_${type}`)
          ] = locationNameMap[type] as string | Record<string, string>
        })
      }
    }
    return transformedData
  }

export const nestedValueToFieldTransformer =
  (nestedFieldName: string, transformMethod?: IFormFieldQueryMapFunction) =>
  (
    transformedData: IFormData,
    queryData: QueryData,
    sectionId: SectionId,
    field: IFormField
  ) => {
    if (!queryData[sectionId] || !queryData[sectionId][nestedFieldName]) {
      return transformedData
    } else if (transformMethod) {
      const clonedData = cloneDeep(transformedData)
      if (!clonedData[nestedFieldName]) {
        clonedData[nestedFieldName] = {}
      }

      transformMethod(clonedData, queryData[sectionId], nestedFieldName, field)

      if (clonedData[nestedFieldName][field.name] === undefined) {
        return transformedData
      }
      transformedData[sectionId][field.name] =
        clonedData[nestedFieldName][field.name]
    } else {
      transformedData[sectionId][field.name] =
        queryData[sectionId][nestedFieldName][field.name]
    }
    return transformedData
  }

export const nestedIdentityValueToFieldTransformer =
  (nestedField: SectionId) =>
  (
    transformedData: IFormData,
    queryData: QueryData,
    sectionId: SectionId,
    field: IFormField
  ) => {
    if (!queryData[sectionId] || !queryData[sectionId][nestedField]) {
      return transformedData
    }
    const clonedData = cloneDeep(transformedData)
    if (!clonedData[nestedField]) {
      clonedData[nestedField] = {}
    }

    identityToFieldTransformer('id', 'MOSIP_PSUT_TOKEN_ID')(
      clonedData,
      queryData[sectionId],
      nestedField,
      field
    )

    if (clonedData[nestedField][field.name] === undefined) {
      return transformedData
    }
    transformedData[sectionId][field.name] = clonedData[nestedField][field.name]

    const existingIdentity = queryData[sectionId][nestedField].identifier?.find(
      (identity: IdentityType) =>
        (identity.type as string) === 'MOSIP_PSUT_TOKEN_ID'
    )
    if (!transformedData[sectionId]) {
      transformedData[sectionId] = {}
    }

    if (existingIdentity) {
      const modifiedFields = existingIdentity[
        'fieldsModifiedByIdentity'
      ] as string[]
      transformedData[sectionId].fieldsModifiedByNidUserInfo = modifiedFields
    }

    return transformedData
  }

export const booleanTransformer = (
  transformedData: IFormData,
  queryData: QueryData,
  sectionId: SectionId,
  field: IFormField
) => {
  // graphql boolean ignored unless forced like this
  if (queryData && queryData[sectionId] && field && field.name) {
    transformedData[sectionId][field.name] = queryData[sectionId][field.name]
  }
}

export const valueToNestedRadioFieldTransformer =
  (transformMethod: IFormFieldQueryMapFunction) =>
  (
    transformedData: IFormData,
    queryData: TransformedData,
    sectionId: string,
    field: IFormField,
    nestedField?: IFormField
  ) => {
    const tempDraftData = {
      [sectionId]: {}
    } as IFormData
    transformMethod(tempDraftData, queryData, sectionId, nestedField || field)
    const fieldValue =
      tempDraftData[sectionId][nestedField ? nestedField.name : field.name]

    if (!fieldValue) {
      return
    }
    const transformedFieldData = transformedData[sectionId][
      field.name
    ] as IFormData
    if (!transformedFieldData) {
      transformedData[sectionId][field.name] = {
        value: fieldValue,
        nestedFields: {}
      }
    } else if (nestedField) {
      transformedFieldData.nestedFields[nestedField.name] = fieldValue
    }
  }

export const bundleFieldToNestedRadioFieldTransformer =
  (transformedFieldName: string) =>
  (
    transformedData: TransformedData,
    queryData: IFormData,
    sectionId: string,
    field: IFormField
  ) => {
    transformedData[sectionId][field.name] = transformedData[sectionId][
      field.name
    ] || {
      value: get(queryData, transformedFieldName),
      nestedFields: {}
    }
  }

export const sectionTransformer =
  (
    transformedSectionId: string,
    queryTransformer?: IFormFieldQueryMapFunction,
    targetFieldName?: string
  ) =>
  (
    transformedData: TransformedData,
    queryData: IFormData,
    sectionId: string,
    field: IFormField,
    _?: IFormField,
    offlineData?: IOfflineData
  ): void => {
    const targetNameKey = targetFieldName || field.name

    if (!transformedData[transformedSectionId]) {
      transformedData[transformedSectionId] = {}
    }

    if (queryTransformer) {
      const localTransformedData: IFormData = {}
      queryTransformer(
        localTransformedData,
        queryData,
        sectionId,
        field,
        _,
        offlineData
      )
      if (!localTransformedData[sectionId]) {
        return
      }
      Object.keys(localTransformedData[sectionId]).forEach((key) => {
        const targetKey = key === field.name ? targetNameKey : key
        if (
          Array.isArray(transformedData[transformedSectionId][targetKey]) &&
          Array.isArray(localTransformedData[sectionId][key])
        ) {
          transformedData[transformedSectionId][targetKey] =
            mergeArraysRemovingEmptyStrings(
              transformedData[transformedSectionId][targetKey],
              localTransformedData[sectionId][key] as string[]
            )
        } else {
          const transformedValue = localTransformedData[sectionId][key]
          if (isArray(transformedValue)) {
            transformedData[transformedSectionId][targetKey] = transformedValue
          } else {
            transformedData[transformedSectionId][targetKey] =
              transformedData.template[key] || transformedValue
          }
        }
      })
    } else {
      transformedData[transformedSectionId][targetNameKey] =
        queryData[sectionId]?.[field.name] || ''
    }
  }

export const dateFormatTransformer =
  (transformedFieldName: string, locale: string, dateFormat = 'dd MMMM yyyy') =>
  (
    transformedData: TransformedData,
    queryData: IFormData,
    sectionId: string,
    field: IFormField
  ): void => {
    const queryValue =
      (queryData[sectionId]?.[transformedFieldName] as string) || ''

    const date = new Date(queryValue)
    if (!Number.isNaN(date.getTime())) {
      const prevLocale = window.__localeId__
      window.__localeId__ = locale

      if (!transformedData[sectionId]) {
        transformedData[sectionId] = {}
      }
      transformedData[sectionId][field.name] = format(date, dateFormat)
      window.__localeId__ = prevLocale
    }
  }

enum LocationLevel {
  district,
  state,
  country
}

const isLocationFacilityOrCRVSOffice = (
  type: string
): type is Exclude<
  LocationType,
  LocationType.HEALTH_FACILITY | LocationType.CRVS_OFFICE
> => {
  return Boolean(
    type &&
      [LocationType.HEALTH_FACILITY, LocationType.CRVS_OFFICE].includes(
        type as LocationType
      )
  )
}

const transformAddressTemplateArray = (
  transformedData: IFormData,
  addressFromQuery: Address,
  addressLocationLevel: keyof typeof LocationLevel,
  sectionId: string,
  nameKey: string,
  offlineData?: IOfflineData,
  addressCases?: AddressCases
) => {
  if (!transformedData[sectionId]) {
    transformedData[sectionId] = {}
  }
  if (!transformedData[sectionId][nameKey]) {
    transformedData[sectionId][nameKey] = Array(3).fill('')
  }
  const addressName =
    addressLocationLevel === 'country'
      ? countries.find(
          ({ value }) => value === addressFromQuery?.[addressLocationLevel]
        )?.label || ''
      : offlineData?.[OFFLINE_LOCATIONS_KEY]?.[
          addressFromQuery[addressLocationLevel] as string
        ]?.name ||
        addressFromQuery[addressLocationLevel] ||
        ''
  ;(transformedData[sectionId][nameKey] as Array<string | MessageDescriptor>)[
    LocationLevel[addressLocationLevel]
  ] = addressName

  const addressCase =
    addressCases === AddressCases.SECONDARY_ADDRESS ? 'secondary' : 'primary'
  transformedData[sectionId][
    camelCase(`${nameKey}_${addressCase}_${addressLocationLevel}`)
  ] = addressName as string | Record<string, string>
}

export const addressOfflineTransformer =
  (
    transformedFieldName: SectionId,
    addressType: GQLAddress,
    addressLocationLevel: keyof typeof LocationLevel,
    targetFieldName?: string
  ) =>
  (
    transformedData: IFormData,
    queryData: QueryData,
    sectionId: SectionId,
    field: IFormField,
    _?: IFormField,
    offlineData?: IOfflineData
  ) => {
    if (
      queryData[transformedFieldName]?.type &&
      isLocationFacilityOrCRVSOffice(queryData[transformedFieldName]?.type)
    ) {
      return
    }
    const addressFromQuery = queryData[transformedFieldName]?.address?.find(
      (address: GQLAddress) => address.type === addressType
    )
    const nameKey = targetFieldName || field.name
    if (addressFromQuery) {
      transformAddressTemplateArray(
        transformedData,
        addressFromQuery,
        addressLocationLevel,
        sectionId,
        nameKey,
        offlineData
      )
    }
  }

export const individualAddressTransformer =
  (
    addressCase: AddressCases,
    addressLocationLevel: keyof typeof LocationLevel
  ) =>
  (
    transformedData: IFormData,
    queryData: QueryData,
    sectionId: SectionId,
    field: IFormField,
    _?: IFormField,
    offlineData?: IOfflineData
  ) => {
    if (!transformedData[sectionId]) {
      transformedData[sectionId] = {}
    }

    const address = queryData[sectionId]?.address
    const addressFromQuery = (address || []).find(
      (addr: { type: AddressCases }) => addr.type === addressCase
    )

    if (addressFromQuery) {
      transformAddressTemplateArray(
        transformedData,
        addressFromQuery,
        addressLocationLevel,
        sectionId,
        sectionId,
        offlineData,
        addressCase
      )
    }
  }

export const addressLineTemplateTransformer =
  (
    addressCase: AddressCases,
    lineNumber: number,
    transformedFieldName: string
  ) =>
  (
    transformedData: IFormData,
    queryData: QueryData,
    sectionId: SectionId,
    field: IFormField,
    _?: IFormField,
    offlineData?: IOfflineData
  ) => {
    const address = (
      queryData[sectionId]?.individual?.address ||
      queryData[sectionId]?.address ||
      []
    ).find((add: { type: AddressCases }) => add.type === addressCase)

    if (!address) {
      return
    }

    if (!transformedData[sectionId]) {
      transformedData[sectionId] = {}
    }
    const index = lineNumber
    const addCase =
      addressCase === AddressCases.SECONDARY_ADDRESS ? 'secondary' : 'primary'
    const newTransformedName = camelCase(
      `${sectionId}_${addCase}_${transformedFieldName}`
    )
    transformedData[sectionId][newTransformedName] = address.line[index] || ''
  }

export const eventLocationAddressLineTemplateTransformer =
  (lineNumber: number, transformedFieldName: string) =>
  (
    transformedData: IFormData,
    queryData: QueryData,
    sectionId: SectionId,
    field: IFormField,
    _?: IFormField,
    offlineData?: IOfflineData
  ) => {
    if (
      queryData.eventLocation?.type &&
      queryData.eventLocation?.type === 'HEALTH_FACILITY'
    ) {
      return
    }
    if (!transformedData[sectionId]) {
      transformedData[sectionId] = {}
    }
    const index = lineNumber
    transformedData[sectionId][transformedFieldName] =
      (queryData.eventLocation?.address &&
        queryData.eventLocation.address.line &&
        queryData.eventLocation.address.line[index]) ||
      ''
  }

export const eventLocationAddressOfflineTransformer =
  (
    addressLocationLevel: keyof typeof LocationLevel,
    transformedFieldName?: string
  ) =>
  (
    transformedData: IFormData,
    queryData: QueryData,
    sectionId: SectionId,
    field: IFormField,
    _?: IFormField,
    offlineData?: IOfflineData
  ) => {
    if (
      queryData.eventLocation?.type &&
      queryData.eventLocation.type !== 'PRIVATE_HOME' &&
      queryData.eventLocation.type !== 'PRIMARY_ADDRESS' &&
      queryData.eventLocation.type !== 'DECEASED_USUAL_RESIDENCE' &&
      queryData.eventLocation.type !== 'OTHER'
    ) {
      return
    }

    const addressFromQuery = queryData.eventLocation?.address
    const nameKey = transformedFieldName || field.name

    if (addressFromQuery) {
      transformAddressTemplateArray(
        transformedData,
        addressFromQuery,
        addressLocationLevel,
        sectionId,
        nameKey,
        offlineData
      )
    }
  }

export const selectTransformer = (
  transformedData: IFormData,
  queryData: QueryData,
  sectionId: SectionId,
  field: IFormField
) => {
  const fieldName = field.name as SectionId
  if (queryData[sectionId]?.[field.name]) {
    if (!transformedData[sectionId]) {
      transformedData[sectionId] = {}
    }
    transformedData[sectionId][field.name] =
      (getSelectedOption(
        queryData[sectionId][field.name],
        (field as ISelectFormFieldWithOptions).options
      )?.label as IFormSectionData) || ''
  } else if (queryData[fieldName]) {
    if (!transformedData[sectionId]) {
      transformedData[sectionId] = {}
    }
    transformedData[sectionId][field.name] =
      (getSelectedOption(
        queryData[fieldName],
        (field as ISelectFormFieldWithOptions).options
      )?.label as IFormSectionData) || ''
  }
}

export const nationalityTransformer = (
  transformedData: IFormData,
  queryData: QueryData,
  sectionId: SectionId,
  field: IFormField,
  _?: IFormField,
  __?: IOfflineData
) => {
  if (queryData[sectionId]?.[field.name]) {
    if (!transformedData[sectionId]) {
      transformedData[sectionId] = {}
    }
    const nationalityName = countryAlpha3toAlpha2(
      queryData[sectionId][field.name] && queryData[sectionId][field.name][0]
    )
    transformedData[sectionId][field.name] = nationalityName || 'UNKNOWN'
  }
}

export const plainInputTransformer = (
  transformedData: IFormData,
  queryData: QueryData,
  sectionId: SectionId,
  field: IFormField
) => {
  const fieldName = field.name as SectionId
  if (queryData[sectionId]?.[fieldName]) {
    if (!transformedData[sectionId]) {
      transformedData[sectionId] = {}
    }
    transformedData[sectionId][fieldName] =
      queryData[sectionId][field.name] || ''
  } else if (queryData[fieldName]) {
    if (!transformedData[sectionId]) {
      transformedData[sectionId] = {}
    }
    transformedData[sectionId][field.name] = queryData[fieldName] || ''
  }
}<|MERGE_RESOLUTION|>--- conflicted
+++ resolved
@@ -218,47 +218,12 @@
     sectionId: SectionId,
     field: IFormField
   ) => {
-<<<<<<< HEAD
     if (queryData[sectionId] && queryData[sectionId].identifier) {
       const existingIdentity = queryData[sectionId].identifier.find(
         (identity: fhir.Identifier) => identity.type === identityType
       )
       if (!transformedData[sectionId]) {
         transformedData[sectionId] = {}
-=======
-    //nestedField is necessary for GQL data informant->individual
-    if (nestedField) {
-      if (
-        queryData[sectionId] &&
-        queryData[sectionId][nestedField] &&
-        queryData[sectionId][nestedField].identifier
-      ) {
-        const existingIdentity = queryData[sectionId][
-          nestedField
-        ].identifier.find(
-          (identity: IdentityType) => identity.type === identityType
-        )
-        if (!transformedData[sectionId]) {
-          transformedData[sectionId] = {}
-        }
-        transformedData[sectionId][field.name] =
-          existingIdentity && identifierField in existingIdentity
-            ? existingIdentity[identifierField]
-            : EMPTY_STRING
-      }
-    } else {
-      if (queryData[sectionId] && queryData[sectionId].identifier) {
-        const existingIdentity = queryData[sectionId].identifier.find(
-          (identity: IdentityType) => identity.type === identityType
-        )
-        if (!transformedData[sectionId]) {
-          transformedData[sectionId] = {}
-        }
-        transformedData[sectionId][field.name] =
-          existingIdentity && identifierField in existingIdentity
-            ? existingIdentity[identifierField]
-            : EMPTY_STRING
->>>>>>> 107885cf
       }
       transformedData[sectionId][field.name] =
         existingIdentity && identifierField in existingIdentity
