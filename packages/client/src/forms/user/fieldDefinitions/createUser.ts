/*
 * This Source Code Form is subject to the terms of the Mozilla Public
 * License, v. 2.0. If a copy of the MPL was not distributed with this
 * file, You can obtain one at https://mozilla.org/MPL/2.0/.
 *
 * OpenCRVS is also distributed under the terms of the Civil Registration
 * & Healthcare Disclaimer located at http://opencrvs.org/license.
 *
 * Copyright (C) The OpenCRVS Authors. OpenCRVS and the OpenCRVS
 * graphic logo are (registered/a) trademark(s) of Plan International.
 */
import {
  FIELD_GROUP_TITLE,
  ISerializedFormSection,
  LOCATION_SEARCH_INPUT,
  SELECT_WITH_DYNAMIC_OPTIONS,
  SELECT_WITH_OPTIONS,
  SIMPLE_DOCUMENT_UPLOADER,
  TEXT,
  UserSection
} from '@client/forms/index'
import { NATIONAL_ID } from '@client/forms/identity'
import { messages as userFormMessages } from '@client/i18n/messages/views/userForm'
import { userMessages } from '@client/i18n/messages/user'

export const userSectionFormType: ISerializedFormSection = {
  id: UserSection.User,
  viewType: 'form',
  name: userFormMessages.user,
  title: userFormMessages.userFormTitle,
  groups: [
    {
      id: 'registration-office',
      title: userFormMessages.assignedRegistrationOffice,
      conditionals: [
        {
          action: 'hide',
          expression:
            'values.skippedOfficeSelction && values.registrationOffice'
        }
      ],
      fields: [
        {
          name: 'assignedRegistrationOffice',
          type: FIELD_GROUP_TITLE,
          label: userFormMessages.assignedRegistrationOfficeGroupTitle,
          required: false,
          hidden: true,
          initialValue: '',
          validator: []
        },
        {
          name: 'registrationOffice',
          type: LOCATION_SEARCH_INPUT,
          label: userFormMessages.registrationOffice,
          required: true,
          initialValue: '',
          searchableResource: ['offices'],
          searchableType: ['CRVS_OFFICE'],
          validator: [
            {
              operation: 'officeMustBeSelected'
            }
          ],
          locationList: [],
          mapping: {
            mutation: {
              operation: 'fieldNameTransformer',
              parameters: ['primaryOffice']
            },
            query: {
              operation: 'locationIDToFieldTransformer',
              parameters: ['primaryOffice']
            }
          }
        }
      ]
    },
    {
      id: 'user-view-group',
      title: userFormMessages.userDetails,
      fields: [
        {
          name: 'firstNamesEng',
          type: TEXT,
          label: userFormMessages.firstNameEn,
          required: true,
          initialValue: '',
          validator: [{ operation: 'englishOnlyNameFormat' }],
          mapping: {
            mutation: {
              operation: 'fieldToNameTransformer',
              parameters: ['en', 'firstNames']
            },
            query: {
              operation: 'nameToFieldTransformer',
              parameters: ['en', 'firstNames']
            }
          }
        },
        {
          name: 'familyNameEng',
          type: TEXT,
          label: userFormMessages.lastNameEn,
          required: true,
          initialValue: '',
          validator: [{ operation: 'englishOnlyNameFormat' }],
          mapping: {
            mutation: {
              operation: 'fieldToNameTransformer',
              parameters: ['en', 'familyName']
            },
            query: {
              operation: 'nameToFieldTransformer',
              parameters: ['en', 'familyName']
            }
          }
        },
        {
          name: 'username',
          type: TEXT,
          label: userFormMessages.username,
          previewGroup: 'userNameGroup',
          required: false,
          initialValue: '',
          validator: [],
          readonly: true,
          hidden: true
        },
        {
          name: 'phoneNumber',
          type: TEXT,
          label: userFormMessages.phoneNumber,
          required: true,
          initialValue: '',
          validator: [{ operation: 'phoneNumberFormat' }],
          mapping: {
            mutation: {
              operation: 'msisdnTransformer',
              parameters: ['user.mobile']
            },
            query: {
              operation: 'localPhoneTransformer',
              parameters: ['user.mobile']
            }
          }
        },
        {
          name: 'nid',
          type: TEXT,
          label: userFormMessages.NID,
          required: false,
          initialValue: '',
          validator: [
            {
              operation: 'validIDNumber',
              parameters: [NATIONAL_ID]
            }
          ],
          mapping: {
            mutation: {
              operation: 'fieldToIdentifierWithTypeTransformer',
              parameters: [NATIONAL_ID]
            },
            query: {
              operation: 'identifierWithTypeToFieldTransformer',
              parameters: [NATIONAL_ID]
            }
          }
        },
        {
          name: 'seperator',
          type: 'SUBSECTION',
          label: {
            defaultMessage: ' ',
            description: 'empty string',
            id: 'form.field.label.empty'
          },
          initialValue: '',
          ignoreBottomMargin: true,
          validator: [],
          conditionals: []
        },
        {
          name: 'role',
          type: SELECT_WITH_OPTIONS,
          label: userFormMessages.role,
          required: true,
          initialValue: '',
          validator: [],
          options: [],
          conditionals: []
        },
        {
          name: 'systemRole',
          type: TEXT,
          label: userFormMessages.systemRole,
          required: false,
          hidden: true,
          hideValueInPreview: true,
          initialValue: '',
          validator: [],
          conditionals: []
        },

        {
          name: 'device',
          type: TEXT,
          label: userFormMessages.userDevice,
          required: false,
          initialValue: '',
<<<<<<< HEAD
          validate: []
        },
        {
          name: 'seperator',
          type: 'SUBSECTION',
          label: {
            defaultMessage: ' ',
            description: 'empty string',
            id: 'form.field.label.empty'
          },
          initialValue: '',
          ignoreBottomMargin: true,
          validate: [],
          conditionals: [
            {
              action: 'hide',
              expression: 'values.systemRole!=="FIELD_AGENT"'
            }
          ]
        },
        {
          name: 'primaryFacilityId',
          customisable: false,
          type: 'LOCATION_SEARCH_INPUT',
          label: userFormMessages.userOrganisation,
          previewGroup: 'placeOfBirth',
          required: true,
          initialValue: '',
          searchableResource: ['facilities'],
          searchableType: ['HEALTH_FACILITY'],
          dynamicOptions: {
            resource: 'facilities'
          },
          conditionals: [
            {
              action: 'hide',
              expression: 'values.systemRole!=="FIELD_AGENT"'
            }
          ],
          validate: [
            {
              operation: 'facilityMustBeSelected'
            }
          ]
=======
          validator: []
>>>>>>> 2e2cf33b
        }
      ]
    },
    {
      id: 'signature-attachment',
      title: userFormMessages.userSignatureAttachmentTitle,
      conditionals: [],
      fields: [
        {
          name: 'attachmentTitle',
          type: FIELD_GROUP_TITLE,
          hidden: true,
          label: userFormMessages.userAttachmentSection,
          required: false,
          initialValue: '',
          validator: []
        },
        {
          name: 'signature',
          type: SIMPLE_DOCUMENT_UPLOADER,
          label: userFormMessages.userSignatureAttachment,
          description: userFormMessages.userSignatureAttachmentDesc,
          allowedDocType: ['image/png'],
          initialValue: '',
          required: false,
          validator: []
        }
      ]
    }
  ]
}

const getPreviewGroups = () => {
  return userSectionFormType.groups.map((group) => {
    return {
      id: `preview-${group.id}`,
      fields: group.fields
    }
  })
}

export const userSectionPreviewType: ISerializedFormSection = {
  id: UserSection.Preview,
  viewType: 'preview',
  name: userFormMessages.userFormReviewTitle,
  title: userFormMessages.userFormTitle,
  groups: getPreviewGroups()
}

export const createUserForm = {
  sections: [userSectionFormType, userSectionPreviewType]
}<|MERGE_RESOLUTION|>--- conflicted
+++ resolved
@@ -13,7 +13,6 @@
   FIELD_GROUP_TITLE,
   ISerializedFormSection,
   LOCATION_SEARCH_INPUT,
-  SELECT_WITH_DYNAMIC_OPTIONS,
   SELECT_WITH_OPTIONS,
   SIMPLE_DOCUMENT_UPLOADER,
   TEXT,
@@ -21,7 +20,6 @@
 } from '@client/forms/index'
 import { NATIONAL_ID } from '@client/forms/identity'
 import { messages as userFormMessages } from '@client/i18n/messages/views/userForm'
-import { userMessages } from '@client/i18n/messages/user'
 
 export const userSectionFormType: ISerializedFormSection = {
   id: UserSection.User,
@@ -209,8 +207,7 @@
           label: userFormMessages.userDevice,
           required: false,
           initialValue: '',
-<<<<<<< HEAD
-          validate: []
+          validator: []
         },
         {
           name: 'seperator',
@@ -222,7 +219,7 @@
           },
           initialValue: '',
           ignoreBottomMargin: true,
-          validate: [],
+          validator: [],
           conditionals: [
             {
               action: 'hide',
@@ -249,14 +246,11 @@
               expression: 'values.systemRole!=="FIELD_AGENT"'
             }
           ],
-          validate: [
+          validator: [
             {
               operation: 'facilityMustBeSelected'
             }
           ]
-=======
-          validator: []
->>>>>>> 2e2cf33b
         }
       ]
     },
