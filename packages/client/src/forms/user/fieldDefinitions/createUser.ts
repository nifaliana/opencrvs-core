/*
 * This Source Code Form is subject to the terms of the Mozilla Public
 * License, v. 2.0. If a copy of the MPL was not distributed with this
 * file, You can obtain one at https://mozilla.org/MPL/2.0/.
 *
 * OpenCRVS is also distributed under the terms of the Civil Registration
 * & Healthcare Disclaimer located at http://opencrvs.org/license.
 *
 * Copyright (C) The OpenCRVS Authors located at https://github.com/opencrvs/opencrvs-core/blob/master/AUTHORS.
 */
import {
  FIELD_GROUP_TITLE,
  ISerializedFormSection,
  LOCATION_SEARCH_INPUT,
  SELECT_WITH_OPTIONS,
  SIMPLE_DOCUMENT_UPLOADER,
  TEXT,
  UserSection
} from '@client/forms/index'
import { messages as userFormMessages } from '@client/i18n/messages/views/userForm'
import { NATIONAL_ID } from '@client/utils/constants'

export function userSectionFormType(): ISerializedFormSection {
  return {
    id: UserSection.User,
    viewType: 'form',
    name: userFormMessages.user,
    title: userFormMessages.userFormTitle,
    groups: [
      {
        id: 'registration-office',
        title: userFormMessages.assignedRegistrationOffice,
        conditionals: [
          {
            action: 'hide',
            expression:
              'values.skippedOfficeSelction && values.registrationOffice'
          }
        ],
        fields: [
          {
            name: 'assignedRegistrationOffice',
            type: FIELD_GROUP_TITLE,
            label: userFormMessages.assignedRegistrationOfficeGroupTitle,
            required: false,
            hidden: true,
            initialValue: '',
            validator: []
          },
          {
            name: 'registrationOffice',
            type: LOCATION_SEARCH_INPUT,
            label: userFormMessages.registrationOffice,
            required: true,
            initialValue: '',
            searchableResource: ['offices'],
            searchableType: ['CRVS_OFFICE'],
            validator: [
              {
                operation: 'officeMustBeSelected'
              }
            ],
            locationList: [],
            mapping: {
              mutation: {
                operation: 'fieldNameTransformer',
                parameters: ['primaryOffice']
              },
              query: {
                operation: 'locationIDToFieldTransformer',
                parameters: ['primaryOffice']
              }
            }
          }
        ]
      },
      {
        id: 'user-view-group',
        title: userFormMessages.userDetails,
        fields: [
          {
            name: 'familyNameEng',
            type: TEXT,
            label: userFormMessages.lastNameEn,
            required: true,
            initialValue: '',
            validator: [{ operation: 'englishOnlyNameFormat' }],
            mapping: {
              mutation: {
                operation: 'fieldToNameTransformer',
                parameters: ['en', 'familyName']
              },
              query: {
                operation: 'nameToFieldTransformer',
                parameters: ['en', 'familyName']
              }
            }
          },
          {
            name: 'firstNamesEng',
            type: TEXT,
            label: userFormMessages.firstNameEn,
            required: true,
            initialValue: '',
            validator: [{ operation: 'englishOnlyNameFormat' }],
            mapping: {
              mutation: {
                operation: 'fieldToNameTransformer',
                parameters: ['en', 'firstNames']
              },
              query: {
                operation: 'nameToFieldTransformer',
                parameters: ['en', 'firstNames']
              }
            }
          },
          {
            name: 'username',
            type: TEXT,
            label: userFormMessages.username,
            previewGroup: 'userNameGroup',
            required: false,
            initialValue: '',
            validator: [],
            readonly: true,
            hidden: true
          },
          {
            name: 'mobile',
            type: TEXT,
            label: userFormMessages.phoneNumber,
            required: true,
            initialValue: '',
            validator: [{ operation: 'phoneNumberFormat' }],
            mapping: {
              mutation: {
                operation: 'msisdnTransformer',
                parameters: ['user.mobile']
              },
              query: {
                operation: 'localPhoneTransformer',
                parameters: ['user.mobile']
              }
            }
          },
          {
            name: 'email',
            type: TEXT,
            label: userFormMessages.email,
            required:
              window.config.USER_NOTIFICATION_DELIVERY_METHOD === 'email',
            initialValue: '',
            validator: [{ operation: 'emailAddressFormat' }]
          },
          {
            name: 'nid',
            type: TEXT,
            label: userFormMessages.NID,
            required: false,
            initialValue: '',
            validator: [
              {
                operation: 'validIDNumber',
                parameters: [NATIONAL_ID]
              }
            ],
            mapping: {
              mutation: {
                operation: 'fieldToIdentifierWithTypeTransformer',
                parameters: [NATIONAL_ID]
              },
              query: {
                operation: 'identifierWithTypeToFieldTransformer',
                parameters: [NATIONAL_ID]
              }
            }
          },
          {
            name: 'seperator',
            type: 'DIVIDER',
            label: {
              defaultMessage: ' ',
              description: 'empty string',
              id: 'form.field.label.empty'
            },
            initialValue: '',
            ignoreBottomMargin: true,
            validator: [],
            conditionals: []
          },
          {
            name: 'role',
            type: SELECT_WITH_OPTIONS,
            label: userFormMessages.role,
            required: true,
            initialValue: '',
            validator: [],
            options: [],
            conditionals: []
          },
          {
            name: 'title',
            type: TEXT,
            label: userFormMessages.title,
            required: true,
            hidden: false,
            hideValueInPreview: false,
            helperText: userFormMessages.titleHelperText,
            initialValue: '',
            validator: [],
            conditionals: []
          },
          {
            name: 'systemRole',
            type: TEXT,
            label: userFormMessages.systemRole,
            required: false,
            hidden: true,
            hideValueInPreview: true,
            initialValue: '',
            validator: [],
            conditionals: []
          },
          {
            name: 'device',
            type: TEXT,
            label: userFormMessages.userDevice,
            required: false,
            initialValue: '',
            validator: []
          }
        ]
      },
      {
        id: 'signature-attachment',
        title: userFormMessages.userSignatureAttachmentTitle,
        conditionals: [
          {
            action: 'hide',
            expression:
<<<<<<< HEAD
              'values.systemRole!=="REGISTRATION_AGENT" && values.systemRole!=="LOCAL_REGISTRAR" && values.systemRole!=="NATIONAL_REGISTRAR"'
=======
              '!window.config.SIGNATURE_REQUIRED_FOR_ROLES.includes(values.systemRole)'
>>>>>>> fee62ccf
          }
        ],
        fields: [
          {
            name: 'attachmentTitle',
            type: FIELD_GROUP_TITLE,
            hidden: true,
            label: userFormMessages.userAttachmentSection,
            required: false,
            initialValue: '',
            validator: []
          },
          {
            name: 'signature',
            type: SIMPLE_DOCUMENT_UPLOADER,
            label: userFormMessages.userAttachmentSection,
            description: userFormMessages.userSignatureAttachmentDesc,
            allowedDocType: ['image/png'],
            initialValue: '',
            required: false,
            validator: []
          }
        ]
      }
    ]
  }
}

const getPreviewGroups = () => {
  return userSectionFormType().groups.map((group) => {
    return {
      id: `preview-${group.id}`,
      fields: group.fields
    }
  })
}

export const userSectionPreviewType: ISerializedFormSection = {
  id: UserSection.Preview,
  viewType: 'preview',
  name: userFormMessages.userFormReviewTitle,
  title: userFormMessages.userFormTitle,
  groups: getPreviewGroups()
}

export function getCreateUserForm() {
  return {
    sections: [userSectionFormType(), userSectionPreviewType]
  }
}<|MERGE_RESOLUTION|>--- conflicted
+++ resolved
@@ -238,11 +238,7 @@
           {
             action: 'hide',
             expression:
-<<<<<<< HEAD
-              'values.systemRole!=="REGISTRATION_AGENT" && values.systemRole!=="LOCAL_REGISTRAR" && values.systemRole!=="NATIONAL_REGISTRAR"'
-=======
               '!window.config.SIGNATURE_REQUIRED_FOR_ROLES.includes(values.systemRole)'
->>>>>>> fee62ccf
           }
         ],
         fields: [
