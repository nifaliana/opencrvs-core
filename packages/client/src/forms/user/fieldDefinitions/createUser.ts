--- conflicted
+++ resolved
@@ -215,12 +215,7 @@
           {
             action: 'hide',
             expression:
-<<<<<<< HEAD
               "!values.scopes?.includes('profile.electronic-signature')"
-=======
-              /* @todo the expression should be based on the role scopes*/
-              '!window.config.SIGNATURE_REQUIRED_FOR_ROLES.includes(values.role)'
->>>>>>> 82eb4475
           }
         ],
         fields: [
