/*
 * This Source Code Form is subject to the terms of the Mozilla Public
 * License, v. 2.0. If a copy of the MPL was not distributed with this
 * file, You can obtain one at https://mozilla.org/MPL/2.0/.
 *
 * OpenCRVS is also distributed under the terms of the Civil Registration
 * & Healthcare Disclaimer located at http://opencrvs.org/license.
 *
 * Copyright (C) The OpenCRVS Authors. OpenCRVS and the OpenCRVS
 * graphic logo are (registered/a) trademark(s) of Plan International.
 */
import { ValidationInitializer } from '@client/utils/validate'
import { MessageDescriptor } from 'react-intl'
import {
  ISelectOption as SelectComponentOption,
  IRadioOption as RadioComponentOption,
  ICheckboxOption as CheckboxComponentOption,
  THEME_MODE,
  RadioSize
} from '@opencrvs/components/lib/forms'
import { ApolloQueryResult } from 'apollo-client'
import { GQLQuery } from '@opencrvs/gateway/src/graphql/schema.d'
import { IDynamicValues } from '@opencrvs/client/src/navigation'

import * as mutations from './mappings/mutation'
import * as queries from './mappings/query'
import * as graphQLQueries from './mappings/queries'
import * as labels from './mappings/label'
import * as types from './mappings/type'
import * as responseTransformers from './mappings/response-transformers'
import * as validators from '@opencrvs/client/src/utils/validate'
import { ICertificate as IDeclarationCertificate } from '@client/declarations'
import { IOfflineData } from '@client/offline/reducer'
import { ISearchLocation } from '@opencrvs/components/lib/interface'
import { IUserDetails } from '@client/utils/userUtils'
<<<<<<< HEAD
import { messages } from '@client/i18n/messages/views/formConfig'
=======
import { IDraft } from '@client/forms/configuration/formDrafts/reducer'
>>>>>>> ea455885

export const TEXT = 'TEXT'
export const TEL = 'TEL'
export const NUMBER = 'NUMBER'
export const BIG_NUMBER = 'BIG_NUMBER'
export const RADIO_GROUP = 'RADIO_GROUP'
export const RADIO_GROUP_WITH_NESTED_FIELDS = 'RADIO_GROUP_WITH_NESTED_FIELDS'
export const INFORMATIVE_RADIO_GROUP = 'INFORMATIVE_RADIO_GROUP'
export const CHECKBOX_GROUP = 'CHECKBOX_GROUP'
export const DATE = 'DATE'
export const TEXTAREA = 'TEXTAREA'
export const SUBSECTION = 'SUBSECTION'
export const FIELD_GROUP_TITLE = 'FIELD_GROUP_TITLE'
export const LIST = 'LIST'
export const PARAGRAPH = 'PARAGRAPH'
export const DOCUMENTS = 'DOCUMENTS'
export const SELECT_WITH_OPTIONS = 'SELECT_WITH_OPTIONS'
export const SELECT_WITH_DYNAMIC_OPTIONS = 'SELECT_WITH_DYNAMIC_OPTIONS'
export const FIELD_WITH_DYNAMIC_DEFINITIONS = 'FIELD_WITH_DYNAMIC_DEFINITIONS'
export const IMAGE_UPLOADER_WITH_OPTIONS = 'IMAGE_UPLOADER_WITH_OPTIONS'
export const DOCUMENT_UPLOADER_WITH_OPTION = 'DOCUMENT_UPLOADER_WITH_OPTION'
export const SIMPLE_DOCUMENT_UPLOADER = 'SIMPLE_DOCUMENT_UPLOADER'
export const WARNING = 'WARNING'
export const LINK = 'LINK'
export const DYNAMIC_LIST = 'DYNAMIC_LIST'
export const FETCH_BUTTON = 'FETCH_BUTTON'
export const LOCATION_SEARCH_INPUT = 'LOCATION_SEARCH_INPUT'

export enum Event {
  BIRTH = 'birth',
  DEATH = 'death'
}

export enum Sort {
  ASC = 'asc',
  DESC = 'desc'
}

export enum Action {
  SUBMIT_FOR_REVIEW = 'submit for review',
  APPROVE_DECLARATION = 'approve',
  REGISTER_DECLARATION = 'register',
  COLLECT_CERTIFICATE = 'collect certificate',
  REJECT_DECLARATION = 'reject',
  LOAD_REVIEW_DECLARATION = 'load declaration data for review',
  LOAD_CERTIFICATE_DECLARATION = 'load declaration data for certificate collection',
  REINSTATE_DECLARATION = 'reinstate',
  ARCHIVE_DECLARATION = 'archive',
  LOAD_REQUESTED_CORRECTION_DECLARATION = 'load declaration data for which is requested correction',
  REQUEST_CORRECTION_DECLARATION = 'request correction'
}

export enum QuestionConfigFieldType {
  TEXT = 'TEXT',
  TEL = 'TEL',
  NUMBER = 'NUMBER',
  TEXTAREA = 'TEXTAREA',
  SUBSECTION = 'SUBSECTION',
  PARAGRAPH = 'PARAGRAPH'
}

export interface IQuestionIdentifiers {
  event: string
  sectionId: string
  groupId: string
  fieldName: string
}
export interface IMessage {
  lang: string
  descriptor: MessageDescriptor
}
export interface IQuestionConfig {
  fieldId: string
  label?: IMessage[]
  placeholder?: IMessage[]
  description?: IMessage[]
  tooltip?: IMessage[]
  errorMessage?: IMessage[]
  maxLength?: number
  fieldName?: string
  fieldType?: QuestionConfigFieldType
  preceedingFieldId?: string
  required?: boolean
  enabled: string
  custom?: boolean
  initialValue?: string
}

export interface IFormConfig {
  questionConfig: IQuestionConfig[]
  formDrafts: IDraft[]
}

export interface ISelectOption {
  value: SelectComponentOption['value']
  label: MessageDescriptor
}
export interface IRadioOption {
  value: RadioComponentOption['value']
  label: MessageDescriptor
  conditionals?: RadioComponentOption['conditionals']
}
export interface ICheckboxOption {
  value: CheckboxComponentOption['value']
  label: MessageDescriptor
}

export interface IDynamicOptions {
  dependency?: string
  jurisdictionType?: string
  resource?: string
  options?: { [key: string]: ISelectOption[] }
  initialValue?: string
}

export interface IDispatchOptions {
  action: string
  payloadKey: string
}

export interface IDynamicItems {
  dependency: string
  valueMapper: IDynamicValueMapper
  items: { [key: string]: MessageDescriptor[] }
}

export interface IDynamicFormFieldValidators {
  validator: ValidationInitializer
  dependencies: string[]
}

export type IDynamicFormFieldLabelMapper = (
  key: string
) => MessageDescriptor | undefined

export type IDynamicFormFieldHelperTextMapper = (
  key: string
) => MessageDescriptor | undefined

export type IDynamicFormFieldToolTipMapper = (
  key: string
) => MessageDescriptor | undefined

export type IDynamicValueMapper = (key: string) => string

export type IDynamicFieldTypeMapper = (key: string) => string

export interface ISerializedDynamicFormFieldDefinitions {
  label?: {
    dependency: string
    labelMapper: Operation<typeof labels>
  }
  helperText?: {
    dependency: string
    helperTextMapper: Operation<typeof labels>
  }
  tooltip?: {
    dependency: string
    tooltipMapper: Operation<typeof labels>
  }
  type?:
    | IStaticFieldType
    | {
        kind: 'dynamic'
        dependency: string
        typeMapper: Operation<typeof types>
      }
  validate?: Array<{
    dependencies: string[]
    validator: FactoryOperation<typeof validators, IQueryDescriptor>
  }>
}

export interface IDynamicFormFieldDefinitions {
  label?: IDynamicFieldLabel
  helperText?: IDynamicFieldHelperText
  tooltip?: IDynamicFieldTooltip
  type?: IDynamicFieldType | IStaticFieldType
  validate?: IDynamicFormFieldValidators[]
}

export interface IDynamicFieldLabel {
  dependency: string
  labelMapper: IDynamicFormFieldLabelMapper
}

export interface IDynamicFieldHelperText {
  dependency: string
  helperTextMapper: IDynamicFormFieldHelperTextMapper
}

export interface IDynamicFieldTooltip {
  dependency: string
  tooltipMapper: IDynamicFormFieldToolTipMapper
}

export interface IDynamicFieldType {
  kind: 'dynamic'
  dependency: string
  typeMapper: IDynamicFieldTypeMapper
}

export interface IStaticFieldType {
  kind: 'static'
  staticType: string
}

export interface IFieldInput {
  name: string
  valueField: string
  type?: string
}

export type IFormFieldValue =
  | string
  | string[]
  | number
  | boolean
  | Date
  | IDeclarationCertificate
  | IFileValue
  | IAttachmentValue
  | FieldValueArray
  | FieldValueMap
  | IRegistration

interface FieldValueArray extends Array<IFormFieldValue> {}
export interface FieldValueMap {
  [key: string]: IFormFieldValue
}

export interface IQuestionnaireQuestion {
  fieldId: string
  value: string
}
export interface IQuestionnaire {
  data: IQuestionnaireQuestion[]
}

export interface IFileValue {
  optionValues: IFormFieldValue[]
  type: string
  data: string
}

export interface IContactPoint {
  contactRelationship: string
  registrationPhone: string
}
export interface IRegistration {
  nestedFields: IContactPoint
}

export interface IAttachmentValue {
  name?: string
  type: string
  data: string
}

export type IFormFieldMutationMapFunction = (
  transFormedData: TransformedData,
  draftData: IFormData,
  sectionId: string,
  fieldDefinition: IFormField,
  nestedFieldDefinition?: IFormField
) => void

export type IFormFieldQueryMapFunction = (
  transFormedData: IFormData,
  queryData: any,
  sectionId: string,
  fieldDefinition: IFormField,
  nestedFieldDefinition?: IFormField,
  offlineData?: IOfflineData
) => void

/*
 * Takes in an array of function arguments (array, number, string, function)
 * and replaces all functions with the descriptor type
 *
 * So type Array<number | Function | string> would become
 * Array<number | Descriptor | string>
 */
type FunctionParamsToDescriptor<T, Descriptor> =
  // It's an array - recursively call this type for all items
  T extends Array<any>
    ? { [K in keyof T]: FunctionParamsToDescriptor<T[K], Descriptor> }
    : T extends IFormFieldQueryMapFunction | IFormFieldMutationMapFunction // It's a query transformation function - return a query transformation descriptor
    ? Descriptor
    : T // It's a none of the above - return self

interface FactoryOperation<
  OperationMap,
  Descriptor extends IQueryDescriptor | IMutationDescriptor,
  Key extends keyof OperationMap = keyof OperationMap
> {
  operation: Key
  parameters: FunctionParamsToDescriptor<Params<OperationMap[Key]>, Descriptor>
}
interface Operation<
  OperationMap,
  Key extends keyof OperationMap = keyof OperationMap
> {
  operation: Key
}

export type IFormFieldQueryMapDescriptor<
  T extends keyof typeof queries = keyof typeof queries
> = {
  operation: T
  parameters: FunctionParamsToDescriptor<
    Params<typeof queries[T]>,
    IQueryDescriptor
  >
}

export type IFormFieldMapping = {
  mutation?: IFormFieldMutationMapFunction
  query?: IFormFieldQueryMapFunction
  template?: [string, IFormFieldQueryMapFunction]
}

/*
 * These types are here only for replacing mapping types to
 * serializable ones in IFormField. The default Omit type doesn't work
 * with type unions :(
 */

type UnionKeys<T> = T extends any ? keyof T : never
type UnionPick<T, K extends any> = T extends any
  ? Pick<T, Extract<K, keyof T>>
  : never

type UnionOmit<T, K extends UnionKeys<T>> = UnionPick<
  T,
  Exclude<UnionKeys<T>, K>
>

type SerializedFormFieldWithDynamicDefinitions = UnionOmit<
  IFormFieldWithDynamicDefinitions,
  'dynamicDefinitions'
> & {
  dynamicDefinitions: ISerializedDynamicFormFieldDefinitions
}
type SerializedSelectFormFieldWithOptions = Omit<
  ISelectFormFieldWithOptions,
  'options'
> & {
  options: ISelectOption[] | { resource: string }
}

type ILoaderButtonWithSerializedQueryMap = Omit<ILoaderButton, 'queryMap'> & {
  queryMap: ISerializedQueryMap
}

type SerializedRadioGroupWithNestedFields = Omit<
  IRadioGroupWithNestedFieldsFormField,
  'nestedFields'
> & {
  nestedFields: { [key: string]: SerializedFormField[] }
}

export type SerializedFormField = UnionOmit<
  | Exclude<
      IFormField,
      | IFormFieldWithDynamicDefinitions
      | ILoaderButton
      | ISelectFormFieldWithOptions
      | IRadioGroupWithNestedFieldsFormField
    >
  | SerializedSelectFormFieldWithOptions
  | SerializedFormFieldWithDynamicDefinitions
  | ILoaderButtonWithSerializedQueryMap
  | SerializedRadioGroupWithNestedFields,
  'validate' | 'mapping'
> & {
  validate: IValidatorDescriptor[]
  mapping?: {
    mutation?: IMutationDescriptor
    query?: IQueryDescriptor
    template?: IQueryDescriptor & { fieldName: string }
  }
}
export interface IAttachment {
  data: string
  optionValues: string[]
  type: string
  title?: string
  description?: string
}

export enum REVIEW_OVERRIDE_POSITION {
  BEFORE = 'before',
  AFTER = 'after'
}

export interface IFormFieldBase {
  name: string
  type: IFormField['type']
  label: MessageDescriptor
  helperText?: MessageDescriptor
  tooltip?: MessageDescriptor
  validate: validators.Validation[]
  required?: boolean
  prefix?: string
  postfix?: string
  disabled?: boolean
  enabled?: string
  custom?: boolean
  initialValue?: IFormFieldValue
  initialValueKey?: string
  extraValue?: IFormFieldValue
  conditionals?: IConditional[]
  description?: MessageDescriptor
  placeholder?: MessageDescriptor
  mapping?: IFormFieldMapping
  hideAsterisk?: boolean
  hideHeader?: boolean
  mode?: THEME_MODE
  hidden?: boolean
  previewGroup?: string
  nestedFields?: { [key: string]: IFormField[] }
  hideValueInPreview?: boolean
  // This flag will only remove the change link from preview/review screen
  // Default false
  readonly?: boolean
  hideInPreview?: boolean
  ignoreNestedFieldWrappingInPreview?: boolean
  reviewOverrides?: {
    residingSection: string
    reference: {
      sectionID: string
      groupID: string
      fieldName: string
    }
    position?: REVIEW_OVERRIDE_POSITION
    labelAs?: MessageDescriptor
    conditionals?: IConditional[]
  }
  ignoreFieldLabelOnErrorMessage?: boolean
  ignoreBottomMargin?: boolean
  customQuesstionMappingId?: string
}

export interface ISelectFormFieldWithOptions extends IFormFieldBase {
  type: typeof SELECT_WITH_OPTIONS
  options: ISelectOption[]
}
export interface ISelectFormFieldWithDynamicOptions extends IFormFieldBase {
  type: typeof SELECT_WITH_DYNAMIC_OPTIONS
  dynamicOptions: IDynamicOptions
}

export interface IFormFieldWithDynamicDefinitions extends IFormFieldBase {
  type: typeof FIELD_WITH_DYNAMIC_DEFINITIONS
  dynamicDefinitions: IDynamicFormFieldDefinitions
}

export type INestedInputFields = {
  [key: string]: IFormField[]
}

export enum FLEX_DIRECTION {
  ROW = 'row',
  ROW_REVERSE = 'row-reverse',
  COLUMN = 'column',
  COLUMN_REVERSE = 'column-reverse',
  INITIAL = 'initial',
  INHERIT = 'inherit'
}

export interface IRadioGroupFormField extends IFormFieldBase {
  type: typeof RADIO_GROUP
  options: IRadioOption[]
  size?: RadioSize
  notice?: MessageDescriptor
  flexDirection?: FLEX_DIRECTION
}

export interface IRadioGroupWithNestedFieldsFormField
  extends Omit<IRadioGroupFormField, 'type'> {
  type: typeof RADIO_GROUP_WITH_NESTED_FIELDS
  nestedFields: INestedInputFields
}

export interface IInformativeRadioGroupFormField extends IFormFieldBase {
  type: typeof INFORMATIVE_RADIO_GROUP
  information: IFormSectionData
  dynamicInformationRetriever?: (obj: any) => IFormSectionData
  options: IRadioOption[]
}

export interface ITextFormField extends IFormFieldBase {
  type: typeof TEXT
  maxLength?: number
}

export interface ITelFormField extends IFormFieldBase {
  type: typeof TEL
  isSmallSized?: boolean
}
export interface INumberFormField extends IFormFieldBase {
  type: typeof NUMBER
  step?: number
  max?: number
  inputFieldWidth?: string
}
export interface IBigNumberFormField extends IFormFieldBase {
  type: typeof BIG_NUMBER
  step?: number
}
export interface ICheckboxGroupFormField extends IFormFieldBase {
  type: typeof CHECKBOX_GROUP
  options: ICheckboxOption[]
}
export interface IDateFormField extends IFormFieldBase {
  type: typeof DATE
  notice?: MessageDescriptor
  ignorePlaceHolder?: boolean
}
export interface ITextareaFormField extends IFormFieldBase {
  type: typeof TEXTAREA
  maxLength?: number
}
export interface ISubsectionFormField extends IFormFieldBase {
  type: typeof SUBSECTION
}
export interface IFieldGroupTitleField extends IFormFieldBase {
  type: typeof FIELD_GROUP_TITLE
}
export interface IDocumentsFormField extends IFormFieldBase {
  type: typeof DOCUMENTS
}
export interface IListFormField extends IFormFieldBase {
  type: typeof LIST
  items: MessageDescriptor[]
}

export interface IDynamicListFormField extends IFormFieldBase {
  type: typeof DYNAMIC_LIST
  dynamicItems: IDynamicItems
}
export interface IParagraphFormField extends IFormFieldBase {
  type: typeof PARAGRAPH
  fontSize?: string
}
export interface IImageUploaderWithOptionsFormField extends IFormFieldBase {
  type: typeof IMAGE_UPLOADER_WITH_OPTIONS
  optionSection: IFormSection
}
export interface IDocumentUploaderWithOptionsFormField extends IFormFieldBase {
  type: typeof DOCUMENT_UPLOADER_WITH_OPTION
  options: ISelectOption[]
  hideOnEmptyOption?: boolean
  splitView?: boolean
}
export interface ISimpleDocumentUploaderFormField extends IFormFieldBase {
  type: typeof SIMPLE_DOCUMENT_UPLOADER
  allowedDocType?: string[]
}

export interface ILocationSearchInputFormField extends IFormFieldBase {
  type: typeof LOCATION_SEARCH_INPUT
  searchableResource: Extract<
    keyof IOfflineData,
    'facilities' | 'locations' | 'offices'
  >
  locationList?: ISearchLocation[]
  searchableType: string
  dispatchOptions?: IDispatchOptions
  dynamicOptions?: IDynamicOptions
}

export interface IWarningField extends IFormFieldBase {
  type: typeof WARNING
}

export interface ILink extends IFormFieldBase {
  type: typeof LINK
}

export interface IQuery {
  query: any
  inputs: IFieldInput[]
  variables?: IDynamicValues
  modalInfoText: MessageDescriptor
  errorText: MessageDescriptor
  networkErrorText: MessageDescriptor
  responseTransformer: (response: ApolloQueryResult<GQLQuery>) => void
}

export interface ISerializedQueryMap {
  [key: string]: Omit<IQuery, 'responseTransformer' | 'query'> & {
    responseTransformer: Operation<typeof responseTransformers>
    query: Operation<typeof graphQLQueries>
  }
}
export interface IQueryMap {
  [key: string]: IQuery
}
export interface ILoaderButton extends IFormFieldBase {
  type: typeof FETCH_BUTTON
  queryMap: IQueryMap
  queryData?: IQuery
  querySelectorInput: IFieldInput
  onFetch?: (response: any) => void
  modalTitle: MessageDescriptor
  successTitle: MessageDescriptor
  errorTitle: MessageDescriptor
}

export type IFormField =
  | ITextFormField
  | ITelFormField
  | INumberFormField
  | IBigNumberFormField
  | ISelectFormFieldWithOptions
  | ISelectFormFieldWithDynamicOptions
  | IFormFieldWithDynamicDefinitions
  | IRadioGroupFormField
  | IRadioGroupWithNestedFieldsFormField
  | IInformativeRadioGroupFormField
  | ICheckboxGroupFormField
  | IDateFormField
  | ITextareaFormField
  | ISubsectionFormField
  | IFieldGroupTitleField
  | IDocumentsFormField
  | IListFormField
  | IParagraphFormField
  | IImageUploaderWithOptionsFormField
  | IDocumentUploaderWithOptionsFormField
  | IWarningField
  | ILink
  | IDynamicListFormField
  | ILoaderButton
  | ISimpleDocumentUploaderFormField
  | ILocationSearchInputFormField

export interface IFormTag {
  id: string
  label: MessageDescriptor
  fieldToRedirect?: string
  delimiter?: string
  required?: boolean
  initialValue?: string
}

export interface IDynamicFormField
  extends ISelectFormFieldWithDynamicOptions,
    IFormFieldWithDynamicDefinitions {
  type: any
}

export interface IConditional {
  action: string
  expression: string
}

export interface IConditionals {
  presentAtBirthRegistration: IConditional
  iDType: IConditional
  isOfficePreSelected: IConditional
  fathersDetailsExist: IConditional
  permanentAddressSameAsMother: IConditional
  addressSameAsMother: IConditional
  countryPermanent: IConditional
  statePermanent: IConditional
  districtPermanent: IConditional
  addressLine4Permanent: IConditional
  addressLine3Permanent: IConditional
  country: IConditional
  state: IConditional
  district: IConditional
  addressLine4: IConditional
  addressLine3: IConditional
  uploadDocForWhom: IConditional
  motherCollectsCertificate: IConditional
  fatherCollectsCertificate: IConditional
  informantCollectsCertificate: IConditional
  otherPersonCollectsCertificate: IConditional
  birthCertificateCollectorNotVerified: IConditional
  deathCertificateCollectorNotVerified: IConditional
  currentAddressSameAsPermanent: IConditional
  placeOfBirthHospital: IConditional
  deathPlaceAddressTypeHeathInstitue: IConditional
  otherBirthEventLocation: IConditional
  isNotCityLocation: IConditional
  isCityLocation: IConditional
  isDefaultCountry: IConditional
  isNotCityLocationPermanent: IConditional
  isDefaultCountryPermanent: IConditional
  isCityLocationPermanent: IConditional
  informantPermanentAddressSameAsCurrent: IConditional
  iDAvailable: IConditional
  deathPlaceOther: IConditional
  deathPlaceAtPrivateHome: IConditional
  deathPlaceAtOtherLocation: IConditional
  causeOfDeathEstablished: IConditional
  isMarried: IConditional
  identifierIDSelected: IConditional
  otherRelationship: IConditional
  fatherContactDetailsRequired: IConditional
  withInTargetDays: IConditional
  between46daysTo5yrs: IConditional
  after5yrs: IConditional
  deceasedNationIdSelected: IConditional
  isRegistrarRoleSelected: IConditional
  certCollectorOther: IConditional
  userAuditReasonSpecified: IConditional
  userAuditReasonOther: IConditional
  isAuditActionDeactivate: IConditional
  isAuditActionReactivate: IConditional
}

export type ViewType = 'form' | 'preview' | 'review' | 'hidden'

type Params<Fn> = Fn extends (...args: infer A) => void ? A : never

type FilterType<Base, Condition> = {
  [Key in keyof Base]: Base[Key] extends Condition ? Key : never
}

// Validation

type ValidationFactoryOperationKeys = FilterType<
  typeof validators,
  (...args: any[]) => (...args: any[]) => any
>[keyof typeof validators]

type ValidationDefaultOperationKeys = Exclude<
  keyof typeof validators,
  ValidationFactoryOperationKeys
>

export type ValidationFactoryOperation<
  T extends ValidationFactoryOperationKeys = ValidationFactoryOperationKeys
> = {
  operation: T
  parameters: Params<typeof validators[T]>
}

type ValidationDefaultOperation<
  T extends ValidationDefaultOperationKeys = ValidationDefaultOperationKeys
> = {
  operation: T
}

export type IValidatorDescriptor =
  | ValidationFactoryOperation
  | ValidationDefaultOperation

// Queries

type QueryFactoryOperationKeys = FilterType<
  typeof queries,
  (...args: any[]) => (...args: any[]) => any
>[keyof typeof queries]

type QueryDefaultOperationKeys = Exclude<
  keyof typeof queries,
  QueryFactoryOperationKeys
>

export type QueryFactoryOperation<
  T extends QueryFactoryOperationKeys = QueryFactoryOperationKeys
> = {
  operation: T
  parameters: FunctionParamsToDescriptor<
    Params<typeof queries[T]>,
    IQueryDescriptor
  >
}

type QueryDefaultOperation<
  T extends QueryDefaultOperationKeys = QueryDefaultOperationKeys
> = {
  operation: T
}

export type IQueryDescriptor = QueryFactoryOperation | QueryDefaultOperation

// Mutations

type MutationFactoryOperationKeys = FilterType<
  typeof mutations,
  (...args: any[]) => (...args: any[]) => any
>[keyof typeof mutations]

type MutationDefaultOperationKeys = Exclude<
  keyof typeof mutations,
  MutationFactoryOperationKeys
>

export type MutationFactoryOperation<
  T extends MutationFactoryOperationKeys = MutationFactoryOperationKeys
> = {
  operation: T
  parameters: FunctionParamsToDescriptor<
    Params<typeof mutations[T]>,
    IMutationDescriptor
  >
}

type MutationDefaultOperation<
  T extends MutationDefaultOperationKeys = MutationDefaultOperationKeys
> = {
  operation: T
}

export type IMutationDescriptor =
  | MutationFactoryOperation
  | MutationDefaultOperation

// Initial type as it's always used as an object.
// @todo should be stricter than this
export type TransformedData = { [key: string]: any }

export type IFormSectionMapping = {
  mutation?: IFormSectionMutationMapFunction
  query?: IFormSectionQueryMapFunction
  template?: [string, IFormSectionQueryMapFunction][]
}

export type IFormSectionMutationMapFunction = (
  transFormedData: TransformedData,
  draftData: IFormData,
  sectionId: string
) => void

export type IFormSectionQueryMapFunction = (
  transFormedData: IFormData,
  queryData: any,
  sectionId: string,
  targetSectionId?: string, // used for template query mappings
  targetFieldName?: string, // used for template query mappings
  offlineData?: IOfflineData, // used for template offline mappings
  userDetails?: IUserDetails // user for template user mappings
) => void

export enum BirthSection {
  Registration = 'registration',
  Child = 'child',
  Mother = 'mother',
  Father = 'father',
  Informant = 'informant',
  Parent = 'primaryCaregiver',
  Documents = 'documents',
  Preview = 'preview'
}

export enum DeathSection {
  Registration = 'registration',
  Deceased = 'deceased',
  Event = 'deathEvent',
  CauseOfDeath = 'causeOfDeath',
  Informant = 'informant',
  Father = 'father',
  Mother = 'mother',
  Spouse = 'spouse',
  DeathDocuments = 'documents',
  Preview = 'preview'
}

export type WizardSection = BirthSection | DeathSection | 'settings'

export enum UserSection {
  User = 'user',
  Preview = 'preview'
}

export enum CertificateSection {
  Collector = 'collector',
  CollectCertificate = 'collectCertificate',
  CollectDeathCertificate = 'collectDeathCertificate'
}

export enum CorrectionSection {
  Corrector = 'corrector',
  Reason = 'reason',
  SupportingDocuments = 'supportingDocuments',
  CorrectionFeesPayment = 'currectionFeesPayment',
  Summary = 'summary'
}

export enum PaymentSection {
  Payment = 'payment'
}

export enum ReviewSection {
  Review = 'review'
}

export enum InformantSection {
  Registration = 'registration'
}

export type Section =
  | ReviewSection
  | PaymentSection
  | BirthSection
  | DeathSection
  | UserSection
  | CertificateSection
  | CorrectionSection
  | InformantSection

export interface IFormSection {
  id: Section
  viewType: ViewType
  replaceable?: boolean
  name: MessageDescriptor
  title: MessageDescriptor
  groups: IFormSectionGroup[]
  disabled?: boolean
  optional?: boolean
  notice?: MessageDescriptor
  mapping?: IFormSectionMapping
  hasDocumentSection?: boolean
}

export type ISerializedFormSectionGroup = Omit<IFormSectionGroup, 'fields'> & {
  fields: SerializedFormField[]
}

export type ISerializedFormSection = Omit<
  IFormSection,
  'groups' | 'mapping'
> & {
  groups: ISerializedFormSectionGroup[]
  mapping?: {
    mutation?: IMutationDescriptor
    query?: IQueryDescriptor
    template?: (IQueryDescriptor & { fieldName: string })[]
  }
}

export interface IFormSectionGroup {
  id: string
  title?: MessageDescriptor
  fields: IFormField[]
  previewGroups?: IFormTag[]
  disabled?: boolean
  ignoreSingleFieldView?: boolean
  conditionals?: IConditional[]
  error?: MessageDescriptor
  preventContinueIfError?: boolean
  showExitButtonOnly?: boolean
}

export interface IForm {
  sections: IFormSection[]
}
export interface ISerializedForm {
  sections: ISerializedFormSection[]
}

export interface Ii18nSelectOption {
  value: string
  label: string
}

export interface Ii18nFormFieldBase {
  name: string
  type: string
  label: string
  helperText?: string
  tooltip?: string
  description?: string
  validate: validators.Validation[]
  required?: boolean
  prefix?: string
  initialValue?: IFormFieldValue
  extraValue?: IFormFieldValue
  postfix?: string
  disabled?: boolean
  conditionals?: IConditional[]
  hideAsterisk?: boolean
  hideHeader?: boolean
  mode?: THEME_MODE
  placeholder?: string
  hidden?: boolean
  nestedFields?: { [key: string]: Ii18nFormField[] }
  ignoreBottomMargin?: boolean
}

export interface Ii18nSelectFormField extends Ii18nFormFieldBase {
  type: typeof SELECT_WITH_OPTIONS
  options: SelectComponentOption[]
}

export type Ii18nNestedInputFields = {
  [key: string]: Ii18nFormField[]
}

export interface Ii18nRadioGroupFormField extends Ii18nFormFieldBase {
  type: typeof RADIO_GROUP
  options: RadioComponentOption[]
  size?: RadioSize
  notice?: string
  flexDirection?: string
}

export interface Ii18nRadioGroupWithNestedFieldsFormField
  extends Omit<Ii18nRadioGroupFormField, 'type'> {
  type: typeof RADIO_GROUP_WITH_NESTED_FIELDS
  nestedFields: Ii18nNestedInputFields
}

type Name = {
  firstNames: string
  familyName: string
}
type Identifier = {
  id: string
  type: string
}
type Infomation = {
  name: Name[]
  birthDate: string
  nationality: [string]
  identifier: [Identifier] | null
}

export interface Ii18nInformativeRadioGroupFormField
  extends Ii18nFormFieldBase {
  type: typeof INFORMATIVE_RADIO_GROUP
  information: Infomation
  options: RadioComponentOption[]
}

export interface Ii18nTextFormField extends Ii18nFormFieldBase {
  type: typeof TEXT
  maxLength?: number
}
export interface Ii18nTelFormField extends Ii18nFormFieldBase {
  type: typeof TEL
  isSmallSized?: boolean
}
export interface Ii18nNumberFormField extends Ii18nFormFieldBase {
  type: typeof NUMBER
  step?: number
  max?: number
  inputFieldWidth?: string
}

export interface Ii18nBigNumberFormField extends Ii18nFormFieldBase {
  type: typeof BIG_NUMBER
  step?: number
}

export interface Ii18nCheckboxGroupFormField extends Ii18nFormFieldBase {
  type: typeof CHECKBOX_GROUP
  options: CheckboxComponentOption[]
}
export interface Ii18nDateFormField extends Ii18nFormFieldBase {
  type: typeof DATE
  notice?: string
  ignorePlaceHolder?: boolean
}
export interface Ii18nTextareaFormField extends Ii18nFormFieldBase {
  type: typeof TEXTAREA
  maxLength?: number
}
export interface Ii18nSubsectionFormField extends Ii18nFormFieldBase {
  type: typeof SUBSECTION
}
export interface Ii18nFieldGroupTitleField extends Ii18nFormFieldBase {
  type: typeof FIELD_GROUP_TITLE
}
export interface Ii18nDocumentsFormField extends Ii18nFormFieldBase {
  type: typeof DOCUMENTS
}
export interface Ii18nListFormField extends Ii18nFormFieldBase {
  type: typeof LIST
  items: MessageDescriptor[]
}
export interface Ii18nParagraphFormField extends Ii18nFormFieldBase {
  type: typeof PARAGRAPH
  fontSize?: string
}
export interface Ii18nImageUploaderWithOptionsFormField
  extends Ii18nFormFieldBase {
  type: typeof IMAGE_UPLOADER_WITH_OPTIONS
  optionSection: IFormSection
}
export interface Ii18nDocumentUploaderWithOptions extends Ii18nFormFieldBase {
  type: typeof DOCUMENT_UPLOADER_WITH_OPTION
  options: SelectComponentOption[]
  hideOnEmptyOption?: boolean
  splitView?: boolean
}
export interface Ii18nSimpleDocumentUploaderFormField
  extends Ii18nFormFieldBase {
  type: typeof SIMPLE_DOCUMENT_UPLOADER
  allowedDocType?: string[]
}

export interface Ii18nLocationSearchInputFormField extends Ii18nFormFieldBase {
  type: typeof LOCATION_SEARCH_INPUT
  searchableResource: Extract<
    keyof IOfflineData,
    'facilities' | 'locations' | 'offices'
  >
  searchableType: string
  locationList?: ISearchLocation[]
  dispatchOptions?: IDispatchOptions

  dynamicOptions?: IDynamicOptions
}

export interface Ii18nWarningField extends Ii18nFormFieldBase {
  type: typeof WARNING
}

export interface Ii18nLinkField extends Ii18nFormFieldBase {
  type: typeof LINK
}

export interface Ii18nLoaderButtonField extends Ii18nFormFieldBase {
  type: typeof FETCH_BUTTON
  queryMap: IQueryMap
  queryData?: IQuery
  querySelectorInput: IFieldInput
  onFetch?: (response: any) => void
  modalTitle: string
  successTitle: string
  errorTitle: string
  errorText: string
  networkErrorText: string
}

export type Ii18nFormField =
  | Ii18nTextFormField
  | Ii18nTelFormField
  | Ii18nNumberFormField
  | Ii18nBigNumberFormField
  | Ii18nSelectFormField
  | Ii18nRadioGroupFormField
  | Ii18nRadioGroupWithNestedFieldsFormField
  | Ii18nInformativeRadioGroupFormField
  | Ii18nCheckboxGroupFormField
  | Ii18nDateFormField
  | Ii18nTextareaFormField
  | Ii18nSubsectionFormField
  | Ii18nFieldGroupTitleField
  | Ii18nDocumentsFormField
  | Ii18nListFormField
  | Ii18nParagraphFormField
  | Ii18nImageUploaderWithOptionsFormField
  | Ii18nDocumentUploaderWithOptions
  | Ii18nWarningField
  | Ii18nLinkField
  | Ii18nLoaderButtonField
  | Ii18nSimpleDocumentUploaderFormField
  | Ii18nLocationSearchInputFormField

export interface IFormSectionData {
  [key: string]: IFormFieldValue
}

export interface IFormData {
  [key: string]: IFormSectionData
}

type PaymentType = 'MANUAL'

type PaymentOutcomeType = 'COMPLETED' | 'ERROR' | 'PARTIAL'

type Payment = {
  paymentId?: string
  type: PaymentType
  total: string
  amount: string
  outcome: PaymentOutcomeType
  date: number
}

export interface ICertificate {
  collector?: IFormSectionData
  hasShowedVerifiedDocument?: boolean
  payments?: Payment[]
  data?: string
}

export function fieldTypeLabel(type: IFormField['type']) {
  const labelDict: {
    [key in IFormField['type']]: MessageDescriptor
  } = {
    TEXT: messages.textInput,
    TEXTAREA: messages.textAreaInput,
    SUBSECTION: messages.heading,
    FIELD_GROUP_TITLE: messages.fieldGroup,
    DOCUMENTS: messages.documents,
    LIST: messages.list,
    PARAGRAPH: messages.paragraph,
    IMAGE_UPLOADER_WITH_OPTIONS: messages.imageUploader,
    DOCUMENT_UPLOADER_WITH_OPTION: messages.documentUploader,
    SIMPLE_DOCUMENT_UPLOADER: messages.simpleDocumentUploader,
    LOCATION_SEARCH_INPUT: messages.locationSearch,
    WARNING: messages.warning,
    LINK: messages.link,
    FETCH_BUTTON: messages.fetchButton,
    TEL: messages.tel,
    NUMBER: messages.numberInput,
    BIG_NUMBER: messages.numberInput,
    SELECT_WITH_OPTIONS: messages.selectWithOption,
    SELECT_WITH_DYNAMIC_OPTIONS: messages.selectWithDynamicOption,
    FIELD_WITH_DYNAMIC_DEFINITIONS: messages.fieldWithDynamicDefinition,
    RADIO_GROUP: messages.radioGroup,
    RADIO_GROUP_WITH_NESTED_FIELDS: messages.radioGroupWithNestedField,
    INFORMATIVE_RADIO_GROUP: messages.informativeRadioGroup,
    CHECKBOX_GROUP: messages.checkboxGroup,
    DATE: messages.date,
    DYNAMIC_LIST: messages.dynamicList
  }

  return labelDict[type]
}<|MERGE_RESOLUTION|>--- conflicted
+++ resolved
@@ -33,11 +33,8 @@
 import { IOfflineData } from '@client/offline/reducer'
 import { ISearchLocation } from '@opencrvs/components/lib/interface'
 import { IUserDetails } from '@client/utils/userUtils'
-<<<<<<< HEAD
 import { messages } from '@client/i18n/messages/views/formConfig'
-=======
 import { IDraft } from '@client/forms/configuration/formDrafts/reducer'
->>>>>>> ea455885
 
 export const TEXT = 'TEXT'
 export const TEL = 'TEL'
