/*
 * This Source Code Form is subject to the terms of the Mozilla Public
 * License, v. 2.0. If a copy of the MPL was not distributed with this
 * file, You can obtain one at https://mozilla.org/MPL/2.0/.
 *
 * OpenCRVS is also distributed under the terms of the Civil Registration
 * & Healthcare Disclaimer located at http://opencrvs.org/license.
 *
 * Copyright (C) The OpenCRVS Authors located at https://github.com/opencrvs/opencrvs-core/blob/master/AUTHORS.
 */
<<<<<<< HEAD
=======
import React, { useState } from 'react'
import { useIntl } from 'react-intl'
import { useSelector } from 'react-redux'
import { getUserDetails } from '@client/profile/profileSelectors'
import { getLanguage } from '@client/i18n/selectors'
import { getIndividualNameObj, getUserRole } from '@client/utils/userUtils'
>>>>>>> 90b024bc
import { Avatar } from '@client/components/Avatar'
import { FixedNavigation } from '@client/components/interface/Navigation'
import { getLanguage } from '@client/i18n/selectors'
import { getUserDetails } from '@client/profile/profileSelectors'
import { getIndividualNameObj } from '@client/utils/userUtils'
import { Button } from '@opencrvs/components/lib/Button'
import { ExpandingMenu } from '@opencrvs/components/lib/ExpandingMenu'
import { Icon } from '@opencrvs/components/lib/Icon'
<<<<<<< HEAD
import React, { useState } from 'react'
import { useIntl } from 'react-intl'
import { useSelector } from 'react-redux'
=======
import { Role } from '@client/utils/gateway'
>>>>>>> 90b024bc

export function Hamburger() {
  const [showMenu, setShowMenu] = useState(false)
  const userDetails = useSelector(getUserDetails)
  const language = useSelector(getLanguage)
  const intl = useIntl()
  const toggleMenu = () => {
    setShowMenu((prevState) => !prevState)
  }
  let name = ''
  if (userDetails && userDetails.name) {
    const nameObj = getIndividualNameObj(userDetails.name, language)
    name = nameObj
      ? `${String(nameObj.firstNames)} ${String(nameObj.familyName)}`
      : ''
  }

  const role =
    (userDetails?.role && intl.formatMessage(userDetails.role.label)) ?? ''

  const avatar = <Avatar name={name} avatar={userDetails?.avatar} />

  const userInfo = { name, role, avatar }

  return (
    <>
      <Button type="icon" size="medium" onClick={toggleMenu}>
        <Icon name="List" size="medium" color="primary" />
      </Button>
      <ExpandingMenu
        showMenu={showMenu}
        menuCollapse={() => toggleMenu()}
        navigation={() => (
          <FixedNavigation
            navigationWidth={320}
            menuCollapse={() => toggleMenu()}
            userInfo={userInfo}
          />
        )}
      />
    </>
  )
}<|MERGE_RESOLUTION|>--- conflicted
+++ resolved
@@ -8,30 +8,17 @@
  *
  * Copyright (C) The OpenCRVS Authors located at https://github.com/opencrvs/opencrvs-core/blob/master/AUTHORS.
  */
-<<<<<<< HEAD
-=======
 import React, { useState } from 'react'
 import { useIntl } from 'react-intl'
 import { useSelector } from 'react-redux'
 import { getUserDetails } from '@client/profile/profileSelectors'
 import { getLanguage } from '@client/i18n/selectors'
-import { getIndividualNameObj, getUserRole } from '@client/utils/userUtils'
->>>>>>> 90b024bc
+import { getIndividualNameObj } from '@client/utils/userUtils'
 import { Avatar } from '@client/components/Avatar'
 import { FixedNavigation } from '@client/components/interface/Navigation'
-import { getLanguage } from '@client/i18n/selectors'
-import { getUserDetails } from '@client/profile/profileSelectors'
-import { getIndividualNameObj } from '@client/utils/userUtils'
 import { Button } from '@opencrvs/components/lib/Button'
 import { ExpandingMenu } from '@opencrvs/components/lib/ExpandingMenu'
 import { Icon } from '@opencrvs/components/lib/Icon'
-<<<<<<< HEAD
-import React, { useState } from 'react'
-import { useIntl } from 'react-intl'
-import { useSelector } from 'react-redux'
-=======
-import { Role } from '@client/utils/gateway'
->>>>>>> 90b024bc
 
 export function Hamburger() {
   const [showMenu, setShowMenu] = useState(false)
