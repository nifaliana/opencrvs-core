--- conflicted
+++ resolved
@@ -55,13 +55,8 @@
 const LegendHeader = styled.div`
   padding-bottom: 8px;
   margin-bottom: 8px;
-<<<<<<< HEAD
   border-bottom: 1px solid ${({ theme }) => theme.colors.silverSand};
   ${({ theme }) => theme.fonts.bold16};
-=======
-  border-bottom: 1px solid ${({ theme }) => theme.colors.grey200};
-  ${({ theme }) => theme.fonts.bodyBoldStyle};
->>>>>>> bcad1c81
 `
 
 const LegendDetails = styled.div`
