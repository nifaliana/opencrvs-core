/*
 * This Source Code Form is subject to the terms of the Mozilla Public
 * License, v. 2.0. If a copy of the MPL was not distributed with this
 * file, You can obtain one at https://mozilla.org/MPL/2.0/.
 *
 * OpenCRVS is also distributed under the terms of the Civil Registration
 * & Healthcare Disclaimer located at http://opencrvs.org/license.
 *
 * Copyright (C) The OpenCRVS Authors. OpenCRVS and the OpenCRVS
 * graphic logo are (registered/a) trademark(s) of Plan International.
 */
import * as React from 'react'
import styled from '@client/styledComponents'
import { RouteComponentProps, withRouter } from 'react-router'
import { connect } from 'react-redux'
import { getLanguage } from '@opencrvs/client/src/i18n/selectors'
import { IStoreState } from '@opencrvs/client/src/store'
import { setInitialDeclarations } from '@client/declarations'
import { Spinner } from '@opencrvs/components/lib/interface'
import {
  getOfflineDataLoaded,
  getOfflineLoadingError
} from '@client/offline/selectors'
import { parse } from 'querystring'
import { checkAuth } from '@client/profile/profileActions'
import {
  showConfigurationErrorNotification,
  hideConfigurationErrorNotification
} from '@client/notification/actions'
import { storage } from '@client/storage'
import { changeLanguage } from '@client/i18n/actions'
import { Ii18n } from '@client/type/i18n'
import { USER_DETAILS } from '@client/utils/userUtils'
import { getDefaultLanguage } from '@client/i18n/utils'
import { getInitialDeclarationsLoaded } from '@client/declarations/selectors'
import { isRegisterFormReady } from '@client/forms/register/declaration-selectors'
<<<<<<< HEAD
=======
import { configLoad } from '@client/offline/actions'
import { LOADING_SCREEN_TEXT } from '@client/utils/constants'
>>>>>>> 7385bf01

const languageFromProps = ({ language }: IPageProps) => language

const StyledPage = styled.div<IPageProps>`
  background: ${({ theme }) => theme.colors.background};
  min-height: 100vh;
  box-sizing: border-box;
  justify-content: space-between;
  display: flex;
  flex-direction: column;
  * {
    box-sizing: border-box;
    -webkit-font-smoothing: antialiased;
    -moz-osx-font-smoothing: grayscale;
  }

  *:before,
  *:after {
    box-sizing: border-box;
  }

  @font-face {
    /* stylelint-disable-next-line opencrvs/no-font-styles */
    font-family: ${({ theme }) => theme.fonts.semiBoldFont};
    src: url('/fonts/notosans-semibold-webfont-en.ttf') format('truetype');
  }

  @font-face {
    /* stylelint-disable-next-line opencrvs/no-font-styles */
    font-family: ${({ theme }) => theme.fonts.regularFont};
    src: url('/fonts/notosans-regular-webfont-en.ttf') format('truetype');
  }

  @font-face {
    /* stylelint-disable-next-line opencrvs/no-font-styles */
    font-family: ${({ theme }) => theme.fonts.semiBoldFont};
    src: url('/fonts/notosans-semibold-webfont-${languageFromProps}.ttf')
      format('truetype');
  }

  @font-face {
    /* stylelint-disable-next-line opencrvs/no-font-styles */
    font-family: ${({ theme }) => theme.fonts.regularFont};
    src: url('/fonts/notosans-regular-webfont-${languageFromProps}.ttf')
      format('truetype');
  }
`

const StyledSpinner = styled(Spinner)`
  position: absolute;
  margin-left: -24px;
  margin-top: -24px;
  top: 38%;
  left: 50%;
  width: 40px;
  height: 40px;
`
export const StyledText = styled.div`
  position: absolute;
  top: 44%;
  left: 50%;
  transform: translate(-50%, -50%);
  width: 251px;
  height: 32px;
  ${({ theme }) => theme.fonts.h3};
  color: ${({ theme }) => theme.colors.grey600};
`

interface IPageProps {
  language?: string
  initialDeclarationsLoaded: boolean
  offlineDataLoaded: boolean
  registerFormLoaded: boolean
  loadingError: boolean
}

interface IDispatchProps {
  setInitialDeclarations: () => void
  checkAuth: typeof checkAuth
  showConfigurationErrorNotification: () => void
  hideConfigurationErrorNotification: () => void
  changeLanguage: (values: Ii18n) => void
}

class Component extends React.Component<
  RouteComponentProps<{}> & IPageProps & IDispatchProps
> {
  componentDidUpdate(
    prevProps: RouteComponentProps<{}> & IPageProps & IDispatchProps
  ) {
    const { hash } = this.props.location
    const hashChanged = hash && hash !== prevProps.location.hash
    if (hashChanged) {
      // Push onto callback queue so it runs after the DOM is updated,
      // this is required when navigating from a different page so that
      // the element is rendered on the page before trying to getElementById.
      setTimeout(() => {
        const id = hash.replace('#', '')
        const element = document.getElementById(id)
        if (element) {
          element.scrollIntoView()
        }
      }, 0)
    }
    if (this.props.loadingError && navigator.onLine) {
      this.props.showConfigurationErrorNotification()
    }
    if (prevProps.loadingError && !this.props.loadingError) {
      this.props.hideConfigurationErrorNotification()
    }
  }

  async componentDidMount() {
    const values = parse(this.props.location.search)

    this.props.checkAuth(values)

    const userDetails = JSON.parse(
      (await storage.getItem(USER_DETAILS)) || '{}'
    )

    this.props.changeLanguage({
      language: userDetails.language || getDefaultLanguage()
    })
  }

  render() {
    const {
      initialDeclarationsLoaded,
      offlineDataLoaded,
      registerFormLoaded,
      children
    } = this.props

    if (offlineDataLoaded && initialDeclarationsLoaded && registerFormLoaded) {
      return (
        <div id="readyDeclaration">
          <StyledPage {...this.props}>{children}</StyledPage>
        </div>
      )
    } else {
      return (
        <>
          <StyledSpinner id="appSpinner" />
          <StyledText>{LOADING_SCREEN_TEXT}</StyledText>
        </>
      )
    }
  }
}

const mapStateToProps = (store: IStoreState): IPageProps => {
  return {
    language: getLanguage(store),
    initialDeclarationsLoaded: getInitialDeclarationsLoaded(store),
    offlineDataLoaded: getOfflineDataLoaded(store),
    loadingError: getOfflineLoadingError(store),
    registerFormLoaded: isRegisterFormReady(store)
  }
}

const mapDispatchToProps = {
  setInitialDeclarations,
  checkAuth,
  showConfigurationErrorNotification,
  hideConfigurationErrorNotification,
  changeLanguage
}

export const Page = withRouter(
  connect<IPageProps, IDispatchProps, {}, IStoreState>(
    mapStateToProps,
    mapDispatchToProps
  )(Component)
)<|MERGE_RESOLUTION|>--- conflicted
+++ resolved
@@ -34,11 +34,7 @@
 import { getDefaultLanguage } from '@client/i18n/utils'
 import { getInitialDeclarationsLoaded } from '@client/declarations/selectors'
 import { isRegisterFormReady } from '@client/forms/register/declaration-selectors'
-<<<<<<< HEAD
-=======
-import { configLoad } from '@client/offline/actions'
 import { LOADING_SCREEN_TEXT } from '@client/utils/constants'
->>>>>>> 7385bf01
 
 const languageFromProps = ({ language }: IPageProps) => language
 
