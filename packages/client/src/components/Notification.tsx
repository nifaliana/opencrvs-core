/*
 * This Source Code Form is subject to the terms of the Mozilla Public
 * License, v. 2.0. If a copy of the MPL was not distributed with this
 * file, You can obtain one at https://mozilla.org/MPL/2.0/.
 *
 * OpenCRVS is also distributed under the terms of the Civil Registration
 * & Healthcare Disclaimer located at http://opencrvs.org/license.
 *
 * Copyright (C) The OpenCRVS Authors. OpenCRVS and the OpenCRVS
 * graphic logo are (registered/a) trademark(s) of Plan International.
 */
import * as React from 'react'
import { connect } from 'react-redux'
import { withRouter, RouteComponentProps } from 'react-router'
import { messages } from '@client/i18n/messages/views/notifications'
import { userMessages } from '@client/i18n/messages/user'
import { WrappedComponentProps as IntlShapeProps, injectIntl } from 'react-intl'
import { getLanguage } from '@opencrvs/client/src/i18n/selectors'
import { IStoreState } from '@opencrvs/client/src/store'
import {
  NOTIFICATION_TYPE,
  FloatingNotification,
  ResponsiveModal
} from '@opencrvs/components/lib/interface'
import {
  hideBackgroundSyncedNotification,
  hideConfigurationErrorNotification,
  toggleDraftSavedNotification,
  hideSubmitFormSuccessToast,
  hideSubmitFormErrorToast,
  hideUserAuditSuccessToast,
  hidePINUpdateSuccessToast,
  hideDownloadDeclarationFailedToast,
<<<<<<< HEAD
  ShowUnassignedPayload,
  hideUnassignedModal
=======
  hideCreateUserErrorToast
>>>>>>> e241c211
} from '@client/notification/actions'
import { TOAST_MESSAGES } from '@client/user/userReducer'
import { NotificationState } from '@client/notification/reducer'

type NotificationProps = {
  language?: string
  configurationErrorVisible: boolean
  backgroundSyncMessageVisible: boolean
  saveDraftClicked: boolean
  submitFormSuccessToast: string | null
  submitFormErrorToast: string | null
  userAuditSuccessToast: NotificationState['userAuditSuccessToast']
  showPINUpdateSuccess: boolean
  downloadDeclarationFailedToast: NotificationState['downloadDeclarationFailedToast']
<<<<<<< HEAD
  unassignedModal: ShowUnassignedPayload | null
=======
  userCreateDuplicateMobileFailedToast: NotificationState['userCreateDuplicateMobileFailedToast']
>>>>>>> e241c211
}

type DispatchProps = {
  hideBackgroundSyncedNotification: typeof hideBackgroundSyncedNotification
  hideConfigurationErrorNotification: typeof hideConfigurationErrorNotification
  hideSubmitFormSuccessToast: typeof hideSubmitFormSuccessToast
  hideSubmitFormErrorToast: typeof hideSubmitFormErrorToast
  toggleDraftSavedNotification: typeof toggleDraftSavedNotification
  hideUserAuditSuccessToast: typeof hideUserAuditSuccessToast
  hidePINUpdateSuccessToast: typeof hidePINUpdateSuccessToast
  hideDownloadDeclarationFailedToast: typeof hideDownloadDeclarationFailedToast
<<<<<<< HEAD
  hideUnassignedModal: typeof hideUnassignedModal
=======
  hideCreateUserErrorToast: typeof hideCreateUserErrorToast
>>>>>>> e241c211
}

class Component extends React.Component<
  NotificationProps & DispatchProps & IntlShapeProps & RouteComponentProps<{}>
> {
  hideBackgroundSyncedNotification = () => {
    this.props.hideBackgroundSyncedNotification()
  }

  hideConfigurationErrorNotification = () => {
    this.props.hideConfigurationErrorNotification()
  }

  hideDraftsSavedNotification = () => {
    this.props.toggleDraftSavedNotification()
  }

  hideSubmitFormSuccessToast = () => {
    this.props.hideSubmitFormSuccessToast()
  }

  hideSubmitFormErrorToast = () => {
    this.props.hideSubmitFormErrorToast()
  }

  hideCreateUserFormErrorToast = () => {
    this.props.hideCreateUserErrorToast()
  }

  hideUserAuditSuccessToast = () => {
    this.props.hideUserAuditSuccessToast()
  }

  render() {
    const {
      children,
      backgroundSyncMessageVisible,
      configurationErrorVisible,
      intl,
      saveDraftClicked,
      submitFormSuccessToast,
      submitFormErrorToast,
      userAuditSuccessToast,
      showPINUpdateSuccess,
      downloadDeclarationFailedToast,
<<<<<<< HEAD
      unassignedModal
=======
      userCreateDuplicateMobileFailedToast
>>>>>>> e241c211
    } = this.props

    return (
      <div>
        {children}
        {backgroundSyncMessageVisible && (
          <FloatingNotification
            id="backgroundSyncShowNotification"
            show={backgroundSyncMessageVisible}
            callback={this.hideBackgroundSyncedNotification}
          >
            {intl.formatMessage(messages.declarationsSynced)}
          </FloatingNotification>
        )}
        {configurationErrorVisible && (
          <FloatingNotification
            type={NOTIFICATION_TYPE.ERROR}
            id="configErrorShowNotification"
            show={configurationErrorVisible}
            callback={this.hideConfigurationErrorNotification}
          >
            OpenCRVS has been only partially configured - Awaiting facilities
            and locations
          </FloatingNotification>
        )}
        {saveDraftClicked && (
          <FloatingNotification
            id="draftsSavedNotification"
            show={saveDraftClicked}
            callback={this.hideDraftsSavedNotification}
          >
            {intl.formatMessage(messages.draftsSaved)}
          </FloatingNotification>
        )}

        {submitFormSuccessToast && (
          <FloatingNotification
            id="submissionSuccessToast"
            show={Boolean(submitFormSuccessToast)}
            type={NOTIFICATION_TYPE.SUCCESS}
            callback={this.hideSubmitFormSuccessToast}
          >
            {submitFormSuccessToast === TOAST_MESSAGES.UPDATE_SUCCESS
              ? intl.formatMessage(messages.userFormUpdateSuccess)
              : intl.formatMessage(messages.userFormSuccess)}
          </FloatingNotification>
        )}

        {submitFormErrorToast && (
          <FloatingNotification
            id="submissionErrorToast"
            show={Boolean(submitFormErrorToast)}
            type={NOTIFICATION_TYPE.ERROR}
            callback={this.hideSubmitFormErrorToast}
          >
            {intl.formatMessage(messages.userFormFail)}
          </FloatingNotification>
        )}
        {userAuditSuccessToast.visible && (
          <FloatingNotification
            id="userAuditSuccessToast"
            show={userAuditSuccessToast.visible}
            type={NOTIFICATION_TYPE.SUCCESS}
            callback={this.hideUserAuditSuccessToast}
          >
            {intl.formatMessage(messages.userAuditSuccess, {
              name: userAuditSuccessToast.userFullName,
              action: userAuditSuccessToast.action
            })}
          </FloatingNotification>
        )}
        {showPINUpdateSuccess && (
          <FloatingNotification
            id="PINUpdateSuccessToast"
            show={showPINUpdateSuccess}
            type={NOTIFICATION_TYPE.SUCCESS}
            callback={this.props.hidePINUpdateSuccessToast}
          >
            {intl.formatMessage(messages.updatePINSuccess)}
          </FloatingNotification>
        )}
        {downloadDeclarationFailedToast && (
          <FloatingNotification
            id="PINUpdateSuccessToast"
            show={Boolean(downloadDeclarationFailedToast)}
            type={NOTIFICATION_TYPE.ALTERNATE_ERROR}
            callback={this.props.hideDownloadDeclarationFailedToast}
          >
            {intl.formatMessage(messages.downloadDeclarationFailed)}
          </FloatingNotification>
        )}
<<<<<<< HEAD
        {unassignedModal !== null && (
          <FloatingNotification
            id="unassignedModal"
            show
            type={NOTIFICATION_TYPE.ALTERNATE_ERROR}
            callback={this.props.hideUnassignedModal}
          >
            {intl.formatMessage(messages.unassigned, {
              trackingId: unassignedModal.trackingId
=======
        {userCreateDuplicateMobileFailedToast.visible && (
          <FloatingNotification
            id="createUserDuplicateMobileFailedToast"
            show={Boolean(userCreateDuplicateMobileFailedToast.visible)}
            type={NOTIFICATION_TYPE.ERROR}
            callback={this.hideCreateUserFormErrorToast}
          >
            {intl.formatMessage(userMessages.duplicateUserMobileErrorMessege, {
              number: userCreateDuplicateMobileFailedToast.mobile
>>>>>>> e241c211
            })}
          </FloatingNotification>
        )}
        {/* More notification types can be added here */}
      </div>
    )
  }
}

const mapStateToProps = (store: IStoreState) => {
  return {
    language: getLanguage(store),
    backgroundSyncMessageVisible:
      store.notification.backgroundSyncMessageVisible,
    configurationErrorVisible: store.notification.configurationErrorVisible,
    saveDraftClicked: store.notification.saveDraftClicked,
    submitFormSuccessToast: store.notification.submitFormSuccessToast,
    submitFormErrorToast: store.notification.submitFormErrorToast,
    userAuditSuccessToast: store.notification.userAuditSuccessToast,
    showPINUpdateSuccess: store.notification.showPINUpdateSuccess,
    downloadDeclarationFailedToast:
      store.notification.downloadDeclarationFailedToast,
<<<<<<< HEAD
    unassignedModal: store.notification.unassignedModal
=======
    userCreateDuplicateMobileFailedToast:
      store.notification.userCreateDuplicateMobileFailedToast
>>>>>>> e241c211
  }
}

export const NotificationComponent = withRouter(
  connect<NotificationProps, DispatchProps, {}, IStoreState>(mapStateToProps, {
    hideBackgroundSyncedNotification,
    hideConfigurationErrorNotification,
    hideSubmitFormSuccessToast,
    hideSubmitFormErrorToast,
    toggleDraftSavedNotification,
    hideUserAuditSuccessToast,
    hidePINUpdateSuccessToast,
    hideDownloadDeclarationFailedToast,
<<<<<<< HEAD
    hideUnassignedModal
=======
    hideCreateUserErrorToast
>>>>>>> e241c211
  })(injectIntl(Component))
)<|MERGE_RESOLUTION|>--- conflicted
+++ resolved
@@ -31,12 +31,9 @@
   hideUserAuditSuccessToast,
   hidePINUpdateSuccessToast,
   hideDownloadDeclarationFailedToast,
-<<<<<<< HEAD
   ShowUnassignedPayload,
-  hideUnassignedModal
-=======
+  hideUnassignedModal,
   hideCreateUserErrorToast
->>>>>>> e241c211
 } from '@client/notification/actions'
 import { TOAST_MESSAGES } from '@client/user/userReducer'
 import { NotificationState } from '@client/notification/reducer'
@@ -51,11 +48,8 @@
   userAuditSuccessToast: NotificationState['userAuditSuccessToast']
   showPINUpdateSuccess: boolean
   downloadDeclarationFailedToast: NotificationState['downloadDeclarationFailedToast']
-<<<<<<< HEAD
   unassignedModal: ShowUnassignedPayload | null
-=======
   userCreateDuplicateMobileFailedToast: NotificationState['userCreateDuplicateMobileFailedToast']
->>>>>>> e241c211
 }
 
 type DispatchProps = {
@@ -67,11 +61,8 @@
   hideUserAuditSuccessToast: typeof hideUserAuditSuccessToast
   hidePINUpdateSuccessToast: typeof hidePINUpdateSuccessToast
   hideDownloadDeclarationFailedToast: typeof hideDownloadDeclarationFailedToast
-<<<<<<< HEAD
   hideUnassignedModal: typeof hideUnassignedModal
-=======
   hideCreateUserErrorToast: typeof hideCreateUserErrorToast
->>>>>>> e241c211
 }
 
 class Component extends React.Component<
@@ -117,11 +108,8 @@
       userAuditSuccessToast,
       showPINUpdateSuccess,
       downloadDeclarationFailedToast,
-<<<<<<< HEAD
-      unassignedModal
-=======
+      unassignedModal,
       userCreateDuplicateMobileFailedToast
->>>>>>> e241c211
     } = this.props
 
     return (
@@ -213,7 +201,6 @@
             {intl.formatMessage(messages.downloadDeclarationFailed)}
           </FloatingNotification>
         )}
-<<<<<<< HEAD
         {unassignedModal !== null && (
           <FloatingNotification
             id="unassignedModal"
@@ -223,7 +210,9 @@
           >
             {intl.formatMessage(messages.unassigned, {
               trackingId: unassignedModal.trackingId
-=======
+            })}
+          </FloatingNotification>
+        )}
         {userCreateDuplicateMobileFailedToast.visible && (
           <FloatingNotification
             id="createUserDuplicateMobileFailedToast"
@@ -233,7 +222,6 @@
           >
             {intl.formatMessage(userMessages.duplicateUserMobileErrorMessege, {
               number: userCreateDuplicateMobileFailedToast.mobile
->>>>>>> e241c211
             })}
           </FloatingNotification>
         )}
@@ -256,12 +244,9 @@
     showPINUpdateSuccess: store.notification.showPINUpdateSuccess,
     downloadDeclarationFailedToast:
       store.notification.downloadDeclarationFailedToast,
-<<<<<<< HEAD
-    unassignedModal: store.notification.unassignedModal
-=======
+    unassignedModal: store.notification.unassignedModal,
     userCreateDuplicateMobileFailedToast:
       store.notification.userCreateDuplicateMobileFailedToast
->>>>>>> e241c211
   }
 }
 
@@ -275,10 +260,7 @@
     hideUserAuditSuccessToast,
     hidePINUpdateSuccessToast,
     hideDownloadDeclarationFailedToast,
-<<<<<<< HEAD
-    hideUnassignedModal
-=======
+    hideUnassignedModal,
     hideCreateUserErrorToast
->>>>>>> e241c211
   })(injectIntl(Component))
 )