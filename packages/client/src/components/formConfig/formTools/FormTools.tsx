/*
 * This Source Code Form is subject to the terms of the Mozilla Public
 * License, v. 2.0. If a copy of the MPL was not distributed with this
 * file, You can obtain one at https://mozilla.org/MPL/2.0/.
 *
 * OpenCRVS is also distributed under the terms of the Civil Registration
 * & Healthcare Disclaimer located at http://opencrvs.org/license.
 *
 * Copyright (C) The OpenCRVS Authors. OpenCRVS and the OpenCRVS
 * graphic logo are (registered/a) trademark(s) of Plan International.
 */

import { QuestionConfigFieldType } from '@client/forms'
import { buttonMessages } from '@client/i18n/messages'
import { messages } from '@client/i18n/messages/views/formConfig'
import styled from '@client/styledComponents'
import { LinkButton } from '@opencrvs/components/lib/buttons'
import { Toggle } from '@opencrvs/components/lib/buttons/Toggle'
import {
  ListViewItemSimplified,
  ListViewSimplified
} from '@opencrvs/components/lib/interface/ListViewSimplified/ListViewSimplified'
import React from 'react'
import { IntlShape, useIntl } from 'react-intl'

const TitleContainer = styled.div`
  margin-top: 24px;
  margin-bottom: 15px;
  ${({ theme }) => theme.fonts.bold14}
`

const Label = styled.span`
  ${({ theme }) => theme.fonts.reg14};
  color: ${({ theme }) => theme.colors.grey600};
`

const CenteredToggle = styled(Toggle)`
  align-self: center;
`

interface IFormToolsProps {
  onAddClickListener: (fieldType: QuestionConfigFieldType) => void
}

const listViewItems = (intl: IntlShape) => {
  const items = [
    {
      label: intl.formatMessage(messages.textInput),
      actionLabel: intl.formatMessage(buttonMessages.add),
      handler: (
        dispatchAction: (fieldType: QuestionConfigFieldType) => void
      ) => {
        dispatchAction(QuestionConfigFieldType.TEXT)
      }
    },
    {
      label: intl.formatMessage(messages.textAreaInput),
      actionLabel: intl.formatMessage(buttonMessages.add),
      handler: (
        dispatchAction: (fieldType: QuestionConfigFieldType) => void
      ) => {
        dispatchAction(QuestionConfigFieldType.TEXTAREA)
      }
    },
    {
      label: intl.formatMessage(messages.numberInput),
      actionLabel: intl.formatMessage(buttonMessages.add),
      handler: (
        dispatchAction: (fieldType: QuestionConfigFieldType) => void
      ) => {
        dispatchAction(QuestionConfigFieldType.NUMBER)
      }
    },
    {
      label: intl.formatMessage(messages.phoneNumberInput),
      actionLabel: intl.formatMessage(buttonMessages.add),
      handler: (
        dispatchAction: (fieldType: QuestionConfigFieldType) => void
      ) => {
        dispatchAction(QuestionConfigFieldType.TEL)
      }
    },
    {
      label: intl.formatMessage(messages.heading),
      actionLabel: intl.formatMessage(buttonMessages.add),
      handler: (
        dispatchAction: (fieldType: QuestionConfigFieldType) => void
      ) => {
        // dispatchAction(TEXT)
      }
    },
    {
      label: intl.formatMessage(messages.supportingCopy),
      actionLabel: intl.formatMessage(buttonMessages.add),
      handler: (
        dispatchAction: (fieldType: QuestionConfigFieldType) => void
      ) => {
        // dispatchAction(TEXT)
      }
    }
  ]
  return items
}

<<<<<<< HEAD
type IFormToolsProps = {
  showHiddenFields: boolean
  setShowHiddenFields: React.Dispatch<React.SetStateAction<boolean>>
}

export const FormTools = ({
  showHiddenFields,
  setShowHiddenFields
}: IFormToolsProps) => {
=======
export const FormTools = ({ onAddClickListener }: IFormToolsProps) => {
  const [toggleSelected, setToggleSelected] = React.useState(false)
>>>>>>> 24a3d38b
  const intl = useIntl()

  const toggleShowHiddenFields = () => setShowHiddenFields((prev) => !prev)

  return (
    <>
      <ListViewSimplified>
        <ListViewItemSimplified
          label={<Label>{intl.formatMessage(messages.showHiddenFields)}</Label>}
          actions={[
            <CenteredToggle
              key="toggle"
              selected={showHiddenFields}
              onChange={toggleShowHiddenFields}
            />
          ]}
        />
      </ListViewSimplified>
      <TitleContainer>
        {intl.formatMessage(messages.addInputContent)}
      </TitleContainer>
      <ListViewSimplified>
        {listViewItems(intl).map((item, idx) => (
          <ListViewItemSimplified
            key={idx}
            label={<Label key={idx}>{item.label}</Label>}
            actions={[
              <LinkButton
                key={idx}
                onClick={() => item.handler(onAddClickListener)}
              >
                {item.actionLabel}
              </LinkButton>
            ]}
          />
        ))}
      </ListViewSimplified>
    </>
  )
}<|MERGE_RESOLUTION|>--- conflicted
+++ resolved
@@ -37,10 +37,6 @@
 const CenteredToggle = styled(Toggle)`
   align-self: center;
 `
-
-interface IFormToolsProps {
-  onAddClickListener: (fieldType: QuestionConfigFieldType) => void
-}
 
 const listViewItems = (intl: IntlShape) => {
   const items = [
@@ -102,20 +98,17 @@
   return items
 }
 
-<<<<<<< HEAD
 type IFormToolsProps = {
+  onAddClickListener: (fieldType: QuestionConfigFieldType) => void
   showHiddenFields: boolean
   setShowHiddenFields: React.Dispatch<React.SetStateAction<boolean>>
 }
 
 export const FormTools = ({
+  onAddClickListener,
   showHiddenFields,
   setShowHiddenFields
 }: IFormToolsProps) => {
-=======
-export const FormTools = ({ onAddClickListener }: IFormToolsProps) => {
-  const [toggleSelected, setToggleSelected] = React.useState(false)
->>>>>>> 24a3d38b
   const intl = useIntl()
 
   const toggleShowHiddenFields = () => setShowHiddenFields((prev) => !prev)
