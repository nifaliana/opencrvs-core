--- conflicted
+++ resolved
@@ -18,22 +18,23 @@
 import { Toggle } from '@opencrvs/components/lib/buttons/Toggle'
 import { Tooltip } from '@opencrvs/components/lib/icons'
 import { messages } from '@client/i18n/messages/views/formConfig'
-import { MessageDescriptor, useIntl } from 'react-intl'
+import { useIntl } from 'react-intl'
 import {
   getContentKey,
   getCertificateHandlebar,
   IConfigField,
   getFieldDefinition
 } from '@client/forms/configuration/configFields/utils'
-<<<<<<< HEAD
-import { fieldTypeLabel } from '@client/forms'
-=======
 import { useSelector } from 'react-redux'
 import { IStoreState } from '@client/store'
 import { useParams } from 'react-router'
-import { Event, BirthSection, DeathSection } from '@client/forms'
+import {
+  Event,
+  BirthSection,
+  DeathSection,
+  fieldTypeLabel
+} from '@client/forms'
 import { getRegisterFormSection } from '@client/forms/register/declaration-selectors'
->>>>>>> ea455885
 
 const Container = styled.div`
   display: flex;
@@ -92,14 +93,6 @@
   configField: IConfigField
 }) {
   const intl = useIntl()
-<<<<<<< HEAD
-  const handleBar = getCertificateHandlebar(configField)
-  const contentKey = getContentKey(configField)
-  const fieldLabel = fieldTypeLabel(configField.definition.type)
-  return (
-    <Container>
-      <Title>{intl.formatMessage(fieldLabel as MessageDescriptor)}</Title>
-=======
   const { event, section } =
     useParams<{ event: Event; section: BirthSection | DeathSection }>()
   const formSection = useSelector((store: IStoreState) =>
@@ -108,10 +101,11 @@
   const formField = getFieldDefinition(formSection, configField)
   const handleBar = getCertificateHandlebar(formField)
   const contentKey = getContentKey(formField)
+  const fieldLabel = fieldTypeLabel(formField.type)
+
   return (
     <Container>
-      <Title>{formField.type}</Title>
->>>>>>> ea455885
+      <Title>{intl.formatMessage(fieldLabel)}</Title>
       <ListViewSimplified bottomBorder>
         <ListViewItemSimplified
           label={<Label>{intl.formatMessage(messages.hideField)}</Label>}
