/*
 * This Source Code Form is subject to the terms of the Mozilla Public
 * License, v. 2.0. If a copy of the MPL was not distributed with this
 * file, You can obtain one at https://mozilla.org/MPL/2.0/.
 *
 * OpenCRVS is also distributed under the terms of the Civil Registration
 * & Healthcare Disclaimer located at http://opencrvs.org/license.
 *
 * Copyright (C) The OpenCRVS Authors. OpenCRVS and the OpenCRVS
 * graphic logo are (registered/a) trademark(s) of Plan International.
 */
import React from 'react'
import styled from '@client/styledComponents'
import {
  ListViewSimplified,
  ListViewItemSimplified
} from '@opencrvs/components/lib/interface/ListViewSimplified/ListViewSimplified'
import { Toggle } from '@opencrvs/components/lib/buttons/Toggle'
import { Tooltip } from '@opencrvs/components/lib/icons'
import { messages } from '@client/i18n/messages/views/formConfig'
import { useIntl } from 'react-intl'
import {
  getContentKey,
  getCertificateHandlebar,
  IConfigField,
  getFieldDefinition
} from '@client/forms/configuration/configFields/utils'
import { useSelector, useDispatch } from 'react-redux'
import { IStoreState } from '@client/store'
import { useParams } from 'react-router'
import {
  Event,
  BirthSection,
  DeathSection,
  fieldTypeLabel
} from '@client/forms'
import { getRegisterFormSection } from '@client/forms/register/declaration-selectors'
import { FieldEnabled } from '@client/forms/configuration/defaultUtils'
import { modifyConfigField } from '@client/forms/configuration/configFields/actions'

const Container = styled.div`
  display: flex;
  flex-direction: column;
  gap: 16px;
`

const Title = styled.span`
  ${({ theme }) => theme.fonts.h3}
  text-overflow: ellipsis;
  overflow: hidden;
`

const Subtitle = styled.span`
  ${({ theme }) => theme.fonts.bold14}
  display: flex;
  align-items: center;
  gap: 4px;
`

const Label = styled.span`
  ${({ theme }) => theme.fonts.reg14}
  color: ${({ theme }) => theme.colors.grey600};
  display: flex;
  align-items: center;
  gap: 4px;
`

const CenteredToggle = styled(Toggle)`
  align-self: center;
`

const Content = styled.div`
  display: flex;
  flex-direction: column;
`

const StyledTooltip = styled(Tooltip)`
  height: 16px;
  width: 16px;
`

const HandleBar = styled.div`
  display: flex;
  flex-direction: column;
`

const Body = styled.span`
  ${({ theme }) => theme.fonts.reg14}
  color: ${({ theme }) => theme.colors.grey500};
`

function HideToggleAction({ fieldId, enabled }: IConfigField) {
  const dispatch = useDispatch()

  return (
    <CenteredToggle
      selected={enabled === FieldEnabled.DISABLED}
      onChange={() =>
        dispatch(
          modifyConfigField(fieldId, {
            enabled:
              enabled === FieldEnabled.DISABLED ? '' : FieldEnabled.DISABLED
          })
        )
      }
    />
  )
}

export function DefaultFieldTools({
  configField
}: {
  configField: IConfigField
}) {
  const intl = useIntl()
  const { event, section } =
    useParams<{ event: Event; section: BirthSection | DeathSection }>()
  const formSection = useSelector((store: IStoreState) =>
    getRegisterFormSection(store, section, event)
  )
  const formField = getFieldDefinition(formSection, configField)
  const handleBar = getCertificateHandlebar(formField)
  const contentKey = getContentKey(formField)
<<<<<<< HEAD
=======
  const fieldLabel = fieldTypeLabel(formField.type)
>>>>>>> 24a3d38b

  return (
    <Container>
      <Title>{intl.formatMessage(fieldLabel)}</Title>
      <ListViewSimplified bottomBorder>
        <ListViewItemSimplified
          label={<Label>{intl.formatMessage(messages.hideField)}</Label>}
          actions={<HideToggleAction {...configField} />}
        />
        {/*
         *
         *TODO: merge with develop to get the customizable prop in field definintion
         * <ListViewItemSimplified
         *   label={
         *     <Label>
         *       {intl.formatMessage(messages.requiredForRegistration)}
         *       <StyledTooltip />
         *     </Label>
         *   }
         *   actions={[
         *     <CenteredToggle
         *       key="requiredForRegistration"
         *       selected={configField.required}
         *     />
         *   ]}
         * />
         *
         */}
      </ListViewSimplified>
      <Content>
        <Subtitle>
          {intl.formatMessage(messages.contentKey)}
          <StyledTooltip />
        </Subtitle>
        <Body>
          {contentKey.map((content, index) => (
            <span key={index}>{content}</span>
          ))}
        </Body>
      </Content>
      {handleBar && (
        <HandleBar>
          <Subtitle>
            {intl.formatMessage(messages.certificateHandlebars)}
            <StyledTooltip />
          </Subtitle>
          <Body>{`{{ ${handleBar} }}`}</Body>
        </HandleBar>
      )}
    </Container>
  )
}<|MERGE_RESOLUTION|>--- conflicted
+++ resolved
@@ -121,14 +121,11 @@
   const formField = getFieldDefinition(formSection, configField)
   const handleBar = getCertificateHandlebar(formField)
   const contentKey = getContentKey(formField)
-<<<<<<< HEAD
-=======
-  const fieldLabel = fieldTypeLabel(formField.type)
->>>>>>> 24a3d38b
+  const fieldType = fieldTypeLabel(formField.type)
 
   return (
     <Container>
-      <Title>{intl.formatMessage(fieldLabel)}</Title>
+      <Title>{intl.formatMessage(fieldType)}</Title>
       <ListViewSimplified bottomBorder>
         <ListViewItemSimplified
           label={<Label>{intl.formatMessage(messages.hideField)}</Label>}
