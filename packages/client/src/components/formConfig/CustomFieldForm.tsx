/*
 * This Source Code Form is subject to the terms of the Mozilla Public
 * License, v. 2.0. If a copy of the MPL was not distributed with this
 * file, You can obtain one at https://mozilla.org/MPL/2.0/.
 *
 * OpenCRVS is also distributed under the terms of the Civil Registration
 * & Healthcare Disclaimer located at http://opencrvs.org/license.
 *
 * Copyright (C) The OpenCRVS Authors. OpenCRVS and the OpenCRVS
 * graphic logo are (registered/a) trademark(s) of Plan International.
 */
import {
  IMessage,
  NUMBER,
  TEL,
  TEXT,
  TEXTAREA,
  BirthSection,
  DeathSection,
  Event,
  IFormField
} from '@client/forms'
import { modifyConfigField } from '@client/forms/configuration/formConfig/actions'
import {
  getCertificateHandlebar,
  ICustomConfigField
} from '@client/forms/configuration/formConfig/utils'
import { buttonMessages } from '@client/i18n/messages'
import { customFieldFormMessages } from '@client/i18n/messages/views/customFieldForm'
import { ILanguageState, initLanguages } from '@client/i18n/reducer'
import { getDefaultLanguage } from '@client/i18n/utils'
import { IStoreState } from '@client/store'
import styled from '@client/styledComponents'
import { PrimaryButton } from '@opencrvs/components/lib/buttons'
import { Toggle } from '@opencrvs/components/lib/buttons/Toggle'
import {
  InputField,
  Select,
  TextArea,
  TextInput
} from '@opencrvs/components/lib/forms'
import { ErrorText } from '@opencrvs/components/lib/forms/ErrorText'
import { Tooltip } from '@opencrvs/components/lib/icons'
import { Box } from '@opencrvs/components/lib/interface'
import { camelCase } from 'lodash'
import * as React from 'react'
import { injectIntl, WrappedComponentProps as IntlShapeProp } from 'react-intl'
import { connect } from 'react-redux'
import { selectConfigFields } from '@client/forms/configuration/formConfig/selectors'
import { getConfigFieldIdentifiers } from '@client/forms/configuration/formConfig/motionUtils'
import { useFieldDefinition } from '@client/views/SysAdmin/Config/Forms/hooks'

const CInputField = styled(InputField)`
  label {
    ${({ theme }) => theme.fonts.reg14};
  }
`

const CTextInput = styled(TextInput)`
  height: 32px;
  border: solid 1px ${({ theme }) => theme.colors.grey600};
  font-size: ${({ theme }) => theme.fonts.reg14};
`

const CTextArea = styled(TextArea)`
  height: 32px;
  background: ${({ theme }) => theme.colors.white};
  border: solid 1px ${({ theme }) => theme.colors.grey600};
  font-size: ${({ theme }) => theme.fonts.reg14};
`

const CustomFieldFormContainer = styled(Box)`
  box-shadow: none;
  max-width: 348px;
  min-height: 100vh;
  margin-left: auto;
  padding: 0px 3px;
  border: none;
`

const CPrimaryButton = styled(PrimaryButton)`
  border-radius: 4px;
  margin-bottom: 24px;
  :disabled {
    background: ${({ theme }) => theme.colors.grey300};
  }
`

const FieldContainer = styled.div<{ hide?: boolean }>`
  margin-bottom: 30px;
  ${({ hide }) => {
    return hide ? 'display: none' : 'display: block'
  }}
`

const RightAlignment = styled.div`
  width: 100%;
  display: flex;
  justify-content: flex-end;
`

const H3 = styled.h3`
  ${({ theme }) => theme.fonts.h3};
`

const ListContainer = styled.div`
  margin-bottom: 26px;
`

const GreyText = styled.span`
  ${({ theme }) => theme.fonts.reg14};
  color: ${({ theme }) => theme.colors.grey400};
`

const ListRow = styled.div`
  ${({ theme }) => theme.fonts.reg14};
  display: flex;
  align-items: center;
  justify-content: space-between;
  border-bottom: solid 1px ${({ theme }) => theme.colors.grey200};
  padding: 8px 0;
`

const LanguageSelect = styled(Select)`
  width: 175px;
  border: solid 2px ${({ theme }) => theme.colors.indigoDark};
  border-radius: 2px;
  .react-select__control {
    max-height: 32px;
    min-height: 32px;
  }
  .react-select__value-container {
    display: block;
    line-height: auto;
  }
  div {
    ${({ theme }) => theme.fonts.reg14};
    color: ${({ theme }) => theme.colors.indigoDark};
  }
`

const StyledTooltip = styled(Tooltip)`
  height: 16px;
  width: 16px;
`

const ListColumn = styled.div`
  display: flex;
  align-items: center;
  gap: 4px;
`

const CErrorText = styled(ErrorText)`
  width: 200px;
`

type IFormFieldWrapper = { formField: IFormField }

type IProps = {
  event: Event
  selectedField: ICustomConfigField
  section: BirthSection | DeathSection
  groupId: string
  setSelectedField: React.Dispatch<React.SetStateAction<string | null>>
}

type IFullProps = IProps &
  IFormFieldWrapper &
  IntlShapeProp &
  ReturnType<typeof mapStateToProps> &
  typeof mapDispatchToProps

interface ICustomField {
  label: string
  placeholder: string
  description: string
  tooltip: string
  errorMessage: string
}

interface ICustomFieldState {
  isFieldDuplicate: boolean
  selectedLanguage: string
  handleBars: string
  hideField: string
  requiredField: boolean
  maxLength: number | undefined
  fieldForms: {
    [key: string]: ICustomField
  }
}

class CustomFieldFormsComp extends React.Component<
  IFullProps,
  ICustomFieldState
> {
  constructor(props: IFullProps) {
    super(props)
    this._initialize()
  }

  _initialize() {
    const defaultLanguage = getDefaultLanguage()
    const languages = this._getLanguages()
    const { selectedField, formField } = this.props

    const fieldForms: { [key: string]: ICustomField } = {}

    Object.keys(languages).map((lang) => {
      fieldForms[lang] = {
        label: this._getIntlMessage(selectedField.label, lang),
        placeholder: this._getIntlMessage(selectedField.placeholder, lang),
        description: this._getIntlMessage(selectedField.description, lang),
        tooltip: this._getIntlMessage(selectedField.tooltip, lang),
        errorMessage: this._getIntlMessage(selectedField.errorMessage, lang)
      }
    })

    this.state = {
      isFieldDuplicate: false,
      handleBars:
        getCertificateHandlebar(formField) ||
        camelCase(fieldForms[defaultLanguage].label),
      selectedLanguage: defaultLanguage,
      hideField: selectedField.enabled,
      requiredField: selectedField.required || false,
      maxLength: selectedField.maxLength,
      fieldForms
    }
  }

  _getIntlMessage(messages: IMessage[] | undefined, lang: string) {
    if (!messages) return ''
    const message = messages.find((message) => message.lang === lang)
    return message ? this.props.intl.formatMessage(message.descriptor) : ''
  }

  _getLanguages(): ILanguageState {
    return initLanguages()
  }

  _setValue(field: string, value: string) {
    const language = this.state.selectedLanguage
    this.setState({
      fieldForms: {
        ...this.state.fieldForms,
        [language]: {
          ...this.state.fieldForms[language],
          [field]: value
        }
      }
    })
  }

  _isFormValid(): boolean {
    for (const lang in this._getLanguages()) {
      if (Boolean(this.state.fieldForms[lang].label) === false) return false
    }
    return true
  }

  _generateNewFieldID() {
    const { event, sectionId } = getConfigFieldIdentifiers(
      this.props.selectedField.fieldId
    )

    return `${event}.${sectionId}.${this.props.groupId}.${this.state.handleBars}`
  }

  _prepareModifiedFormField(): ICustomConfigField {
    const { selectedField, formField } = this.props
    const { fieldForms, handleBars } = this.state
    const dl = getDefaultLanguage()
    const languages = this._getLanguages()
    const newFieldID = this._generateNewFieldID()
    const modifiedField = { ...selectedField }

    modifiedField.required = this.state.requiredField
    modifiedField.enabled = this.state.hideField
    modifiedField.fieldId = newFieldID

    modifiedField.label = Object.keys(languages).map((lang) => ({
      lang,
      descriptor: {
        id: `form.customField.label.${handleBars}`,
        description: 'Custom field attribute',
        defaultMessage: this.state.fieldForms[lang].label
      }
    }))

    modifiedField.placeholder = Object.keys(languages).map((lang) => ({
      lang,
      descriptor: {
        id: `form.customField.placeholder.${handleBars}`,
        description: 'Custom field attribute',
        defaultMessage: fieldForms[lang].placeholder || ' '
      }
    }))

    modifiedField.description = Object.keys(languages).map((lang) => ({
      lang,
      descriptor: {
        id: `form.customField.description.${handleBars}`,
        description: 'Custom field attribute',
        defaultMessage: fieldForms[dl].description || ' '
      }
    }))

    modifiedField.tooltip = Object.keys(languages).map((lang) => ({
      lang,
      descriptor: {
        id: `form.customField.tooltip.${handleBars}`,
        description: 'Custom field attribute',
        defaultMessage: fieldForms[dl].tooltip || ' '
      }
    }))

    modifiedField.errorMessage = Object.keys(languages).map((lang) => ({
      lang,
      descriptor: {
        id: `form.customField.errorMessage.${getCertificateHandlebar(
          formField
        )}`,
        description: 'Custom field attribute',
        defaultMessage: fieldForms[lang].errorMessage || ' '
      }
    }))

    modifiedField.maxLength = this.state.maxLength

    return modifiedField
  }

  _isFieldNameDuplicate(): boolean {
    const { fieldsMap, selectedField } = this.props
    const newGeneratedFieldID = this._generateNewFieldID()

    if (selectedField.fieldId === newGeneratedFieldID) {
      return false
    }

    return newGeneratedFieldID in fieldsMap
  }

  _getHeadingText(): string {
    const { selectedField, intl } = this.props

    switch (selectedField.fieldType) {
      case TEXT:
        return intl.formatMessage(
          customFieldFormMessages.customTextFieldHeading
        )
      case TEXTAREA:
        return intl.formatMessage(customFieldFormMessages.customTextAreaHeading)
      case NUMBER:
        return intl.formatMessage(
          customFieldFormMessages.customNumberFieldHeading
        )
      case TEL:
        return intl.formatMessage(
          customFieldFormMessages.customPhoneFieldHeading
        )
      default:
        return intl.formatMessage(
          customFieldFormMessages.customTextFieldHeading
        )
    }
  }

  getLanguageDropDown() {
    const initializeLanguages = this._getLanguages()
    const languageOptions = []
    for (const index in initializeLanguages) {
      languageOptions.push({
        label: initializeLanguages[index].displayName,
        value: index
      })
    }

    return (
      languageOptions.length > 1 && (
        <FieldContainer>
          <LanguageSelect
            hideBorder={true}
            value={this.state.selectedLanguage}
            onChange={(selectedLanguage: string) => {
              this.setState({ selectedLanguage })
            }}
            options={languageOptions}
          />
        </FieldContainer>
      )
    )
  }

  toggleButtons() {
    const { intl } = this.props
    return (
      <ListContainer>
        <H3>{this._getHeadingText()}</H3>
        <ListRow>
          <ListColumn>
            {intl.formatMessage(customFieldFormMessages.requiredFieldLabel)}
            <StyledTooltip />
          </ListColumn>
          <ListColumn>
            <RightAlignment>
              <Toggle
                selected={this.state.requiredField}
                onChange={() => {
                  this.setState({ requiredField: !this.state.requiredField })
                }}
              />
            </RightAlignment>
          </ListColumn>
        </ListRow>
      </ListContainer>
    )
  }

  inputFields() {
    const {
      intl,
      selectedField,
      modifyConfigField,
      formField,
      setSelectedField
    } = this.props
    const languages = this._getLanguages()
    const defaultLanguage = getDefaultLanguage()

    return (
      <>
        {Object.keys(languages).map((language, index) => {
          return (
            <React.Fragment key={index}>
              <FieldContainer hide={language !== this.state.selectedLanguage}>
                <CInputField
                  id={`custom-form-label-${language}`}
                  label={intl.formatMessage(customFieldFormMessages.label)}
                  touched={true}
                >
                  <CTextInput
                    value={this.state.fieldForms[language].label}
                    onChange={(event: any) => {
                      const { value } = event.target
                      this.setState({
                        handleBars:
                          defaultLanguage === this.state.selectedLanguage
                            ? camelCase(
                                value || getCertificateHandlebar(formField)
                              )
                            : this.state.handleBars,
                        fieldForms: {
                          ...this.state.fieldForms,
                          [this.state.selectedLanguage]: {
                            ...this.state.fieldForms[
                              this.state.selectedLanguage
                            ],
                            label: value
                          }
                        }
                      })
                    }}
                  />
                </CInputField>
              </FieldContainer>

              <FieldContainer hide={language !== this.state.selectedLanguage}>
                <CInputField
                  required={false}
                  id={`custom-form-placeholder-${language}`}
                  label={intl.formatMessage(
                    customFieldFormMessages.placeholderLabel
                  )}
                  touched={false}
                >
                  <CTextInput
                    value={this.state.fieldForms[language].placeholder}
                    onChange={(event: any) =>
                      this._setValue('placeholder', event.target.value)
                    }
                  />
                </CInputField>
              </FieldContainer>

              <FieldContainer hide={language !== this.state.selectedLanguage}>
                <CInputField
                  id={`custom-form-description-${language}`}
                  label={intl.formatMessage(
                    customFieldFormMessages.descriptionLabel
                  )}
                  required={false}
                  touched={false}
                >
                  <CTextArea
                    ignoreMediaQuery={true}
                    {...{
                      onChange: (event: any) => {
                        this._setValue('description', event.target.value)
                      },
                      value: this.state.fieldForms[language].description
                    }}
                  />
                </CInputField>
              </FieldContainer>

              <FieldContainer hide={language !== this.state.selectedLanguage}>
                <CInputField
                  required={false}
                  id={`custom-form-tooltip-${language}`}
                  label={intl.formatMessage(
                    customFieldFormMessages.tooltipLabel
                  )}
                  touched={false}
                >
                  <CTextInput
                    onChange={(event: any) =>
                      this._setValue('tooltip', event.target.value)
                    }
                    value={this.state.fieldForms[language].tooltip}
                  />
                </CInputField>
              </FieldContainer>

              <FieldContainer hide={language !== this.state.selectedLanguage}>
                <CInputField
                  required={false}
                  id={`custom-form-error-message-${language}`}
                  label={intl.formatMessage(
                    customFieldFormMessages.errorMessage
                  )}
                  touched={false}
                >
                  <CTextArea
                    ignoreMediaQuery={true}
                    {...{
                      onChange: (event: any) => {
                        this._setValue('errorMessage', event.target.value)
                      },
                      value: this.state.fieldForms[language].errorMessage
                    }}
                  />
                </CInputField>
              </FieldContainer>

              <FieldContainer hide={language !== this.state.selectedLanguage}>
<<<<<<< HEAD
                <CInputField
                  required={false}
=======
                <InputField
                  required={true}
>>>>>>> 8775751d
                  id={`custom-form-max-length-${language}`}
                  label={intl.formatMessage(
                    customFieldFormMessages.maxLengthLabel
                  )}
                  touched={false}
                >
<<<<<<< HEAD
                  <CTextInput
                    value={this.state.maxLength}
=======
                  <TextInput
                    type="number"
                    maxLength={this.state.maxLength || 250}
                    value={this.state.maxLength || 250}
>>>>>>> 8775751d
                    onChange={(event: any) =>
                      this.setState({
                        maxLength: event.target.value
                      })
                    }
                  />
                </CInputField>
              </FieldContainer>
            </React.Fragment>
          )
        })}
        <ListContainer>
          <ListRow>
            <ListColumn>
              <CPrimaryButton
                onClick={() => {
                  if (this._isFieldNameDuplicate()) {
                    this.setState({
                      isFieldDuplicate: true
                    })
                    return
                  }
                  const modifiedField = this._prepareModifiedFormField()
                  modifyConfigField(selectedField.fieldId, modifiedField)
                  setSelectedField(null)
                }}
                disabled={!this._isFormValid()}
              >
                {intl.formatMessage(buttonMessages.save)}
              </CPrimaryButton>
            </ListColumn>
          </ListRow>
        </ListContainer>
      </>
    )
  }

  render(): React.ReactNode {
    const { intl } = this.props
    return (
      <CustomFieldFormContainer>
        {this.toggleButtons()}
        {this.getLanguageDropDown()}
        {this.inputFields()}
        {this.state.isFieldDuplicate && (
          <CErrorText ignoreMediaQuery={true}>
            {intl.formatMessage(customFieldFormMessages.duplicateField)}
          </CErrorText>
        )}
      </CustomFieldFormContainer>
    )
  }
}

function withFieldDefinition<T extends { selectedField: ICustomConfigField }>(
  WrappedComponent: React.ComponentType<T & IFormFieldWrapper>
) {
  return function WithFieldDefinition(props: T) {
    const formField = useFieldDefinition(props.selectedField)
    return <WrappedComponent formField={formField} {...props} />
  }
}

const mapStateToProps = (store: IStoreState, props: IProps) => {
  const { event, section } = props
  return {
    fieldsMap: selectConfigFields(store, event, section)
  }
}

const mapDispatchToProps = {
  modifyConfigField
}

export const CustomFieldForms = connect(
  mapStateToProps,
  mapDispatchToProps
)(injectIntl(withFieldDefinition(CustomFieldFormsComp)))<|MERGE_RESOLUTION|>--- conflicted
+++ resolved
@@ -545,28 +545,18 @@
               </FieldContainer>
 
               <FieldContainer hide={language !== this.state.selectedLanguage}>
-<<<<<<< HEAD
                 <CInputField
-                  required={false}
-=======
-                <InputField
                   required={true}
->>>>>>> 8775751d
                   id={`custom-form-max-length-${language}`}
                   label={intl.formatMessage(
                     customFieldFormMessages.maxLengthLabel
                   )}
                   touched={false}
                 >
-<<<<<<< HEAD
                   <CTextInput
-                    value={this.state.maxLength}
-=======
-                  <TextInput
                     type="number"
                     maxLength={this.state.maxLength || 250}
                     value={this.state.maxLength || 250}
->>>>>>> 8775751d
                     onChange={(event: any) =>
                       this.setState({
                         maxLength: event.target.value
