--- conflicted
+++ resolved
@@ -18,12 +18,6 @@
 import { FormFieldGenerator } from '@client/components/form/FormFieldGenerator'
 import { selectConfigFields } from '@client/forms/configuration/configFields/selectors'
 import {
-<<<<<<< HEAD
-  generateKeyFromObj,
-  IConfigFormField
-} from '@client/forms/configuration/configFields/utils'
-import { RemoveCustomField } from '@client/forms/configuration/configFields/actions'
-=======
   IConfigField,
   IConfigFieldMap,
   getFieldDefinition
@@ -32,7 +26,7 @@
 import { FieldPosition } from '@client/forms/configuration'
 import { useParams } from 'react-router'
 import { BirthSection, DeathSection, Event } from '@client/forms'
->>>>>>> ea455885
+import { removeCustomField } from '@client/forms/configuration/configFields/actions'
 
 const CanvasBox = styled(Box)`
   display: flex;
@@ -95,11 +89,11 @@
           }}
           removable={configField.custom}
           onRemove={() => {
-            selectedField && dispatch(RemoveCustomField(selectedField))
+            selectedField && dispatch(removeCustomField(selectedField))
           }}
         >
           <FormFieldGenerator
-            key={generateKeyFromObj(configField.customizedFieldAttributes)}
+            key={configField.fieldId}
             id={configField.fieldId}
             onChange={() => {}}
             fields={[getFieldDefinition(formSection, configField)]}
