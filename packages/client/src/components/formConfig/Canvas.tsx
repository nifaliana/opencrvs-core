--- conflicted
+++ resolved
@@ -19,16 +19,9 @@
 import { selectConfigFields } from '@client/forms/configuration/formConfig/selectors'
 import {
   IConfigField,
-<<<<<<< HEAD
-  IConfigFieldMap
+  IConfigFieldMap,
+  generateKeyFromObj
 } from '@client/forms/configuration/formConfig/utils'
-=======
-  IConfigFieldMap,
-  getFieldDefinition,
-  generateKeyFromObj
-} from '@client/forms/configuration/configFields/utils'
-import { getRegisterFormSection } from '@client/forms/register/declaration-selectors'
->>>>>>> 9a061705
 import { FieldPosition } from '@client/forms/configuration'
 import { useParams } from 'react-router'
 import { BirthSection, DeathSection, Event } from '@client/forms'
@@ -87,6 +80,7 @@
 
   return (
     <FormFieldGenerator
+      key={generateKeyFromObj(configField)}
       id={fieldId}
       onChange={() => {}}
       fields={[formField]}
@@ -143,17 +137,7 @@
                 dispatch(removeCustomField(selectedField.fieldId))
             }}
           >
-<<<<<<< HEAD
             <FormField configField={configField} />
-=======
-            <FormFieldGenerator
-              key={generateKeyFromObj(configField)}
-              id={fieldId}
-              onChange={() => {}}
-              fields={[getFieldDefinition(formSection, configField)]}
-              setAllFieldsDirty={false}
-            />
->>>>>>> 9a061705
           </FormConfigElementCard>
         )
       })}
