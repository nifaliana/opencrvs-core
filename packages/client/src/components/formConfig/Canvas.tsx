--- conflicted
+++ resolved
@@ -9,44 +9,34 @@
  * Copyright (C) The OpenCRVS Authors. OpenCRVS and the OpenCRVS
  * graphic logo are (registered/a) trademark(s) of Plan International.
  */
-import React from 'react'
+import { FormFieldGenerator } from '@client/components/form/FormFieldGenerator'
+import { BirthSection, DeathSection, Event, IFormSection } from '@client/forms'
+import { FieldPosition } from '@client/forms/configuration'
+import { FieldEnabled } from '@client/forms/configuration/defaultUtils'
+import {
+  removeCustomField,
+  shiftConfigFieldDown,
+  shiftConfigFieldUp
+} from '@client/forms/configuration/formConfig/actions'
+import { selectConfigFields } from '@client/forms/configuration/formConfig/selectors'
+import {
+  generateKeyFromObj,
+  getFieldDefinition,
+  IConfigField,
+  IConfigFieldMap
+} from '@client/forms/configuration/formConfig/utils'
+import { getRegisterFormSection } from '@client/forms/register/declaration-selectors'
+import { messages } from '@client/i18n/messages/views/formConfig'
+import { IStoreState } from '@client/store'
+import styled from '@client/styledComponents'
+import { useFieldDefinition } from '@client/views/SysAdmin/Config/Forms/hooks'
 import { Box } from '@opencrvs/components/lib/interface'
 import { FormConfigElementCard } from '@opencrvs/components/lib/interface/FormConfigElementCard'
-import styled from '@client/styledComponents'
+import React from 'react'
+import { useIntl } from 'react-intl'
 import { useDispatch, useSelector } from 'react-redux'
-import { IStoreState } from '@client/store'
-import { FormFieldGenerator } from '@client/components/form/FormFieldGenerator'
-import { selectConfigFields } from '@client/forms/configuration/formConfig/selectors'
-import {
-  IConfigField,
-  IConfigFieldMap,
-<<<<<<< HEAD
-  getFieldDefinition
-} from '@client/forms/configuration/configFields/utils'
-import {
-  getRegisterForm,
-  getRegisterFormSection
-} from '@client/forms/register/declaration-selectors'
-=======
-  generateKeyFromObj
-} from '@client/forms/configuration/formConfig/utils'
->>>>>>> c5e7b90b
-import { FieldPosition } from '@client/forms/configuration'
 import { useParams } from 'react-router'
-import { BirthSection, DeathSection, Event, IFormSection } from '@client/forms'
-import {
-  shiftConfigFieldUp,
-  shiftConfigFieldDown,
-  removeCustomField
-} from '@client/forms/configuration/formConfig/actions'
-import { FieldEnabled } from '@client/forms/configuration/defaultUtils'
-import { useIntl } from 'react-intl'
-import { messages } from '@client/i18n/messages/views/formConfig'
-<<<<<<< HEAD
 import ConfigPlaceholder from './ConfigPlaceholder'
-=======
-import { useFieldDefinition } from '@client/views/SysAdmin/Config/Forms/hooks'
->>>>>>> c5e7b90b
 
 const CanvasBox = styled(Box)`
   display: flex;
@@ -150,14 +140,10 @@
   const fieldsMap = useSelector((store: IStoreState) =>
     selectConfigFields(store, event, section)
   )
-<<<<<<< HEAD
   const formSection = useSelector((store: IStoreState) =>
     getRegisterFormSection(store, section, event)
   )
   const configFields = generateConfigFields(fieldsMap, formSection)
-=======
-  const configFields = generateConfigFields(fieldsMap)
->>>>>>> c5e7b90b
 
   return (
     <CanvasBox>
@@ -194,22 +180,13 @@
                 dispatch(removeCustomField(selectedField.fieldId))
             }}
           >
-<<<<<<< HEAD
             {configField.previewGroupLabel && (
               <ConfigPlaceholder label={configField.previewGroupLabel} />
             )}
 
             {!configField.previewGroupLabel && (
-              <FormFieldGenerator
-                id={fieldId}
-                onChange={() => {}}
-                fields={[getFieldDefinition(formSection, configField)]}
-                setAllFieldsDirty={false}
-              />
+              <FormField configField={configField} />
             )}
-=======
-            <FormField configField={configField} />
->>>>>>> c5e7b90b
           </FormConfigElementCard>
         )
       })}
