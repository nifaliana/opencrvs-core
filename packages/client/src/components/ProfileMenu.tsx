--- conflicted
+++ resolved
@@ -30,25 +30,14 @@
 
 const UserName = styled.div`
   color: ${({ theme }) => theme.colors.copy};
-<<<<<<< HEAD
-  ${({ theme }) => theme.fonts.bigBodyBoldStyle};
+  ${({ theme }) => theme.fonts.h4};
   margin-bottom: 4px;
 `
 
 const UserRole = styled.div`
   color: ${({ theme }) => theme.colors.supportingCopy};
-  ${({ theme }) => theme.fonts.captionStyle};
+  ${({ theme }) => theme.fonts.reg12};
   margin-bottom: 4px;
-=======
-  ${({ theme }) => theme.fonts.h4};
-  height: 27px;
-`
-
-const UserRole = styled.div`
-  color: ${({ theme }) => theme.colors.copy};
-  height: 24px;
-  ${({ theme }) => theme.fonts.reg12};
->>>>>>> 204596cb
 `
 
 interface IProps {
