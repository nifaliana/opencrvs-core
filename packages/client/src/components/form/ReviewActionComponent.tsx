--- conflicted
+++ resolved
@@ -19,12 +19,9 @@
 import { SubmissionAction } from '@client/forms'
 import styled from 'styled-components'
 import * as React from 'react'
-<<<<<<< HEAD
 import { EVENT_STATUS } from '@client/workqueue'
-=======
 import { Button } from '@opencrvs/components/lib/Button'
 import { Icon } from '@opencrvs/components/lib/Icon'
->>>>>>> db130711
 
 interface IReviewActionProps extends React.HTMLAttributes<HTMLDivElement> {
   id?: string
@@ -67,13 +64,8 @@
     background === 'success'
       ? theme.colors.greenLighter
       : background === 'error'
-<<<<<<< HEAD
-      ? theme.colors.negative
-      : theme.colors.redDark};
-=======
       ? theme.colors.redLighter
       : theme.colors.greenLighter};
->>>>>>> db130711
   position: absolute;
   top: 0;
   left: 0;
@@ -355,18 +347,12 @@
       : completeDeclaration
 
     const actionContent =
-<<<<<<< HEAD
-      (ACTION_TO_CONTENT_MAP[action].draftStatus[String(draftDeclaration)] &&
-        ACTION_TO_CONTENT_MAP[action].draftStatus[String(draftDeclaration)]
-          .completionStatus[String(completionStatus)]) ||
-=======
       (ACTION_TO_CONTENT_MAP[action].draftStatus[
         String(draftDeclaration || alreadyRejectedDeclaration)
       ] &&
         ACTION_TO_CONTENT_MAP[action].draftStatus[
           String(draftDeclaration || alreadyRejectedDeclaration)
         ].completionStatus[String(completeDeclaration)]) ||
->>>>>>> db130711
       null
 
     return !actionContent ? null : (
@@ -392,14 +378,9 @@
                 size="large"
                 id="registerDeclarationBtn"
                 onClick={this.toggleSubmitModalOpen}
-<<<<<<< HEAD
                 disabled={
                   !completeDeclaration || totalFileSizeExceeded || !isValidated
                 }
-                align={ICON_ALIGNMENT.LEFT}
-=======
-                disabled={!completeDeclaration || totalFileSizeExceeded}
->>>>>>> db130711
               >
                 <Icon name="Check" />
                 {intl.formatMessage(buttonMessages.register)}
