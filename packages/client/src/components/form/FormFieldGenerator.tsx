/*
 * This Source Code Form is subject to the terms of the Mozilla Public
 * License, v. 2.0. If a copy of the MPL was not distributed with this
 * file, You can obtain one at https://mozilla.org/MPL/2.0/.
 *
 * OpenCRVS is also distributed under the terms of the Civil Registration
 * & Healthcare Disclaimer located at http://opencrvs.org/license.
 *
 * Copyright (C) The OpenCRVS Authors. OpenCRVS and the OpenCRVS
 * graphic logo are (registered/a) trademark(s) of Plan International.
 */
import * as React from 'react'
import { TextInput } from '@opencrvs/components/lib/TextInput'
import { RadioGroup, RadioSize } from '@opencrvs/components/lib/Radio'
import { Checkbox, CheckboxGroup } from '@opencrvs/components/lib/Checkbox'
import { TextArea } from '@opencrvs/components/lib/TextArea'
import { Select } from '@opencrvs/components/lib/Select'
import { DateField } from '@opencrvs/components/lib/DateField'
import { TimeField } from '@opencrvs/components/lib/TimeField'
import { ErrorText } from '@opencrvs/components/lib/ErrorText'
import { Link } from '@opencrvs/components/lib/Link'
import { Text } from '@opencrvs/components/lib/Text'
import {
  internationaliseFieldObject,
  getConditionalActionsForField,
  getFieldOptions,
  getFieldLabel,
  getFieldLabelToolTip,
  getFieldOptionsByValueMapper,
  getFieldType,
  getQueryData,
  getVisibleOptions,
  getListOfLocations,
  getFieldHelperText
} from '@client/forms/utils'

import styled, { keyframes } from '@client/styledComponents'
import { gqlToDraftTransformer } from '@client/transformer'
import {
  SELECT_WITH_DYNAMIC_OPTIONS,
  SELECT_WITH_OPTIONS,
  RADIO_GROUP,
  CHECKBOX_GROUP,
  CHECKBOX,
  DATE,
  DOCUMENT_UPLOADER_WITH_OPTION,
  TEXTAREA,
  TEL,
  SUBSECTION,
  WARNING,
  FIELD_WITH_DYNAMIC_DEFINITIONS,
  IDynamicFormField,
  IFileValue,
  IForm,
  IFormField,
  IFormFieldValue,
  IFormSectionData,
  Ii18nFormField,
  INFORMATIVE_RADIO_GROUP,
  ISelectFormFieldWithDynamicOptions,
  ISelectFormFieldWithOptions,
  ITextFormField,
  Ii18nTextFormField,
  LINK,
  LIST,
  NUMBER,
  BIG_NUMBER,
  PARAGRAPH,
  DYNAMIC_LIST,
  IDynamicListFormField,
  IListFormField,
  IFormData,
  FETCH_BUTTON,
  ILoaderButton,
  FIELD_GROUP_TITLE,
  IFormSection,
  SIMPLE_DOCUMENT_UPLOADER,
  IAttachmentValue,
  RADIO_GROUP_WITH_NESTED_FIELDS,
  Ii18nRadioGroupWithNestedFieldsFormField,
  LOCATION_SEARCH_INPUT,
  Ii18nTextareaFormField,
  TEXT,
  DATE_RANGE_PICKER,
  IDateRangePickerValue,
<<<<<<< HEAD
  TIME
=======
  NID_VERIFICATION_BUTTON,
  INidVerificationButton
>>>>>>> 1302244c
} from '@client/forms'
import { getValidationErrorsForForm, Errors } from '@client/forms/validation'
import { InputField } from '@client/components/form/InputField'
import { SubSectionDivider } from '@client/components/form/SubSectionDivider'

import { FormList } from '@client/components/form/FormList'
import { FetchButtonField } from '@client/components/form/FetchButton'

import { InformativeRadioGroup } from '@client/views/PrintCertificate/InformativeRadioGroup'
import { DocumentUploaderWithOption } from './DocumentUploadfield/DocumentUploaderWithOption'
import {
  WrappedComponentProps as IntlShapeProps,
  FormattedMessage,
  MessageDescriptor,
  useIntl
} from 'react-intl'
import {
  FastField,
  Field,
  FormikProps,
  FieldProps,
  FormikTouched,
  FormikValues,
  Formik
} from 'formik'
import { IOfflineData, LocationType } from '@client/offline/reducer'
import { isEqual, flatten } from 'lodash'
import { SimpleDocumentUploader } from './DocumentUploadfield/SimpleDocumentUploader'
import { getOfflineData } from '@client/offline/selectors'
import {
  dynamicDispatch,
  IDeclaration,
  writeDeclaration
} from '@client/declarations'
import { useDispatch, useSelector } from 'react-redux'
import { LocationSearch } from '@opencrvs/components/lib/LocationSearch'
import { REGEXP_NUMBER_INPUT_NON_NUMERIC } from '@client/utils/constants'
import { isMobileDevice } from '@client/utils/commonUtils'
import { generateLocations } from '@client/utils/locationUtils'
import { getUserDetails } from '@client/profile/profileSelectors'
import { buttonMessages } from '@client/i18n/messages/buttons'
import { DateRangePickerForFormField } from '@client/components/DateRangePickerForFormField'
import { IBaseAdvancedSearchState } from '@client/search/advancedSearch/utils'
import { UserDetails } from '@client/utils/userUtils'
import { VerificationButton } from '@opencrvs/components/lib/VerificationButton'
import { useOnlineStatus } from '@client/utils'
import {
  match,
  RouteComponentProps,
  useHistory,
  useLocation,
  useRouteMatch,
  withRouter
} from 'react-router'
import { saveDraftAndRedirectToNidIntegration } from '@client/views/OIDPVerificationCallback/utils'
import { getDraftsState } from '@client/declarations/selectors'

const fadeIn = keyframes`
  from { opacity: 0; }
  to { opacity: 1; }
`

const FormItem = styled.div<{
  ignoreBottomMargin?: boolean
}>`
  animation: ${fadeIn} 500ms;
  margin-bottom: ${({ ignoreBottomMargin }) =>
    ignoreBottomMargin ? '0px' : '28px'};
`

const FieldGroupTitle = styled.div`
  ${({ theme }) => theme.fonts.h2};
  margin-top: 16px;
`

const LocationSearchFormField = styled(LocationSearch)`
  ${({ theme }) => `@media (min-width: ${theme.grid.breakpoints.md}px) {
    width: 344px;
  }`}
`

function handleSelectFocus(id: string, isSearchable: boolean) {
  if (isMobileDevice() && isSearchable) {
    setTimeout(() => {
      const inputElement = document.getElementById(`${id}-form-input`)

      if (inputElement) {
        inputElement.scrollIntoView({
          behavior: 'smooth'
        })
      }
    }, 20)
  }
}

type GeneratedInputFieldProps = {
  fieldDefinition: Ii18nFormField
  onSetFieldValue: (name: string, value: IFormFieldValue) => void
  onChange: (e: React.ChangeEvent<any>) => void
  onBlur: (e: React.FocusEvent<any>) => void
  resetDependentSelectValues: (name: string) => void
  resetNestedInputValues?: (field: Ii18nFormField) => void
  nestedFields?: { [key: string]: JSX.Element[] }
  value: IFormFieldValue
  touched: boolean
  error: string
  draftData?: IFormData
  disabled?: boolean
  onUploadingStateChanged?: (isUploading: boolean) => void
  requiredErrorMessage?: MessageDescriptor
  setFieldTouched?: (name: string, isTouched?: boolean) => void
} & Omit<IDispatchProps, 'writeDeclaration'>

function GeneratedInputField({
  fieldDefinition,
  onChange,
  onBlur,
  onSetFieldValue,
  resetDependentSelectValues,
  resetNestedInputValues,
  error,
  touched,
  value,
  nestedFields,
  draftData,
  disabled,
  dynamicDispatch,
  onUploadingStateChanged,
  setFieldTouched,
  requiredErrorMessage
}: GeneratedInputFieldProps) {
  const inputFieldProps = {
    id: fieldDefinition.name,
    label: fieldDefinition.label,
    helperText: fieldDefinition.helperText,
    tooltip: fieldDefinition.tooltip,
    description: fieldDefinition.description,
    required: fieldDefinition.required,
    disabled: fieldDefinition.disabled,
    prefix: fieldDefinition.prefix,
    postfix: fieldDefinition.postfix,
    unit: fieldDefinition.unit,
    hideAsterisk: fieldDefinition.hideAsterisk,
    hideInputHeader: fieldDefinition.hideHeader,
    error,
    touched,
    mode: fieldDefinition.mode,
    ignoreMediaQuery: fieldDefinition.ignoreMediaQuery
  }

  const intl = useIntl()
<<<<<<< HEAD
  const onChangeGroupInput = React.useCallback(
    (val: string) => onSetFieldValue(fieldDefinition.name, val),
    [fieldDefinition.name, onSetFieldValue]
  )
=======
  const isOnline = useOnlineStatus()

>>>>>>> 1302244c
  const inputProps = {
    id: fieldDefinition.name,
    onChange,
    onBlur,
    value,
    disabled: fieldDefinition.disabled ?? disabled,
    error: Boolean(error),
    touched: Boolean(touched),
    placeholder: fieldDefinition.placeholder,
    ignoreMediaQuery: fieldDefinition.ignoreMediaQuery
  }
  if (fieldDefinition.type === SELECT_WITH_OPTIONS) {
    return (
      <InputField {...inputFieldProps}>
        <Select
          {...inputProps}
          isDisabled={fieldDefinition.disabled}
          value={value as string}
          onChange={(val: string) => {
            resetDependentSelectValues(fieldDefinition.name)
            onSetFieldValue(fieldDefinition.name, val)
          }}
          onFocus={() =>
            handleSelectFocus(
              fieldDefinition.name,
              fieldDefinition.options.length > 10
            )
          }
          options={fieldDefinition.options}
        />
      </InputField>
    )
  }
  if (fieldDefinition.type === DOCUMENT_UPLOADER_WITH_OPTION) {
    return (
      <DocumentUploaderWithOption
        {...inputProps}
        name={fieldDefinition.name}
        label={fieldDefinition.label}
        options={fieldDefinition.options}
        splitView={fieldDefinition.splitView}
        files={value as IFileValue[]}
        extraValue={fieldDefinition.extraValue || ''}
        hideOnEmptyOption={fieldDefinition.hideOnEmptyOption}
        onComplete={(files: IFileValue[]) => {
          onSetFieldValue(fieldDefinition.name, files)
          setFieldTouched && setFieldTouched(fieldDefinition.name, true)
        }}
        onUploadingStateChanged={onUploadingStateChanged}
        requiredErrorMessage={requiredErrorMessage}
      />
    )
  }
  if (fieldDefinition.type === SIMPLE_DOCUMENT_UPLOADER) {
    return (
      <SimpleDocumentUploader
        {...inputProps}
        name={fieldDefinition.name}
        label={fieldDefinition.label}
        description={fieldDefinition.description}
        allowedDocType={fieldDefinition.allowedDocType}
        files={value as IAttachmentValue}
        error={error}
        onComplete={(file) => {
          setFieldTouched && setFieldTouched(fieldDefinition.name, true)
          onSetFieldValue(fieldDefinition.name, file)
        }}
        onUploadingStateChanged={onUploadingStateChanged}
        requiredErrorMessage={requiredErrorMessage}
      />
    )
  }
  if (fieldDefinition.type === RADIO_GROUP) {
    return (
      <InputField {...inputFieldProps}>
        <RadioGroup
          {...inputProps}
          size={fieldDefinition.size}
          onChange={(val: string) => {
            resetDependentSelectValues(fieldDefinition.name)
            onSetFieldValue(fieldDefinition.name, val)
          }}
          options={fieldDefinition.options}
          name={fieldDefinition.name}
          value={value as string}
          notice={fieldDefinition.notice}
          flexDirection={fieldDefinition.flexDirection}
        />
      </InputField>
    )
  }

  if (
    fieldDefinition.type === RADIO_GROUP_WITH_NESTED_FIELDS &&
    nestedFields &&
    resetNestedInputValues
  ) {
    const visibleRadioOptions = getVisibleOptions(
      fieldDefinition.options,
      draftData as IFormData
    )
    return (
      <InputField {...inputFieldProps}>
        <RadioGroup
          {...inputProps}
          size={RadioSize.LARGE}
          onChange={(val: string) => {
            resetNestedInputValues(fieldDefinition)
            onSetFieldValue(`${fieldDefinition.name}.value`, val)
          }}
          nestedFields={nestedFields}
          options={visibleRadioOptions}
          name={fieldDefinition.name}
          value={value as string}
          notice={fieldDefinition.notice}
        />
      </InputField>
    )
  }

  if (fieldDefinition.type === INFORMATIVE_RADIO_GROUP) {
    return (
      <InformativeRadioGroup
        inputProps={inputProps}
        value={value as string}
        onSetFieldValue={onSetFieldValue}
        fieldDefinition={fieldDefinition}
        inputFieldProps={inputFieldProps}
      />
    )
  }

  if (fieldDefinition.type === CHECKBOX_GROUP) {
    return (
      <InputField {...inputFieldProps}>
        <CheckboxGroup
          {...inputProps}
          options={fieldDefinition.options}
          name={fieldDefinition.name}
          value={value as string[]}
          onChange={(val: string[]) =>
            onSetFieldValue(fieldDefinition.name, val)
          }
        />
      </InputField>
    )
  }

  if (fieldDefinition.type === CHECKBOX) {
    const { checkedValue = true, uncheckedValue = false } = fieldDefinition
    return (
      <InputField {...inputFieldProps}>
        <Checkbox
          {...inputProps}
          label={fieldDefinition.label}
          name={fieldDefinition.name}
          value={String(value)}
          selected={(value as string) === checkedValue}
          onChange={(event: { target: { value: string } }) =>
            onSetFieldValue(
              fieldDefinition.name,
              event.target.value === String(checkedValue)
                ? uncheckedValue
                : checkedValue
            )
          }
        />
      </InputField>
    )
  }

  if (fieldDefinition.type === DATE) {
    return (
      <InputField {...inputFieldProps}>
        <DateField
          {...inputProps}
          notice={fieldDefinition.notice}
          ignorePlaceHolder={fieldDefinition.ignorePlaceHolder}
          onChange={(val: string) => onSetFieldValue(fieldDefinition.name, val)}
          value={value as string}
        />
      </InputField>
    )
  }
  if (fieldDefinition.type === TIME) {
    return (
      <InputField {...inputFieldProps}>
        <TimeField
          {...inputProps}
          ignorePlaceHolder={fieldDefinition.ignorePlaceHolder}
          onChange={onChangeGroupInput}
          value={value as string}
        />
      </InputField>
    )
  }
  if (fieldDefinition.type === DATE_RANGE_PICKER) {
    return (
      <InputField {...inputFieldProps}>
        <DateRangePickerForFormField
          inputProps={{ ...inputProps }}
          notice={fieldDefinition.notice}
          ignorePlaceHolder={fieldDefinition.ignorePlaceHolder}
          onChange={(val: IDateRangePickerValue) =>
            onSetFieldValue(fieldDefinition.name, val)
          }
          value={value as IDateRangePickerValue}
        />
      </InputField>
    )
  }
  if (fieldDefinition.type === TEXTAREA) {
    return (
      <InputField {...inputFieldProps}>
        <TextArea
          maxLength={(fieldDefinition as Ii18nTextareaFormField).maxLength}
          {...inputProps}
        />
      </InputField>
    )
  }
  if (fieldDefinition.type === TEL) {
    return (
      <InputField {...inputFieldProps}>
        <TextInput
          type="tel"
          {...inputProps}
          isSmallSized={fieldDefinition.isSmallSized}
          value={inputProps.value as string}
        />
      </InputField>
    )
  }
  if (fieldDefinition.type === SUBSECTION) {
    return (
      <SubSectionDivider
        label={fieldDefinition.label}
        required={inputFieldProps.required}
      />
    )
  }
  if (fieldDefinition.type === FIELD_GROUP_TITLE) {
    return <FieldGroupTitle>{fieldDefinition.label}</FieldGroupTitle>
  }
  if (fieldDefinition.type === PARAGRAPH) {
    const label = fieldDefinition.label as unknown as MessageDescriptor

    return (
      <Text variant={fieldDefinition.fontVariant ?? 'reg16'} element="p">
        <FormattedMessage
          {...label}
          values={{
            [fieldDefinition.name]: value as any
          }}
        />
      </Text>
    )
  }
  if (fieldDefinition.type === LIST) {
    return <FormList {...inputProps} list={fieldDefinition.items} />
  }
  if (fieldDefinition.type === NUMBER) {
    let inputFieldWidth = fieldDefinition.inputFieldWidth
    if (fieldDefinition?.inputWidth) {
      inputFieldWidth = fieldDefinition.inputWidth + 'px'
    }

    return (
      <InputField {...inputFieldProps}>
        <TextInput
          type="number"
          step={fieldDefinition.step}
          max={fieldDefinition.max}
          {...inputProps}
          onKeyPress={(e: { key: string; preventDefault: () => void }) => {
            if (e.key.match(REGEXP_NUMBER_INPUT_NON_NUMERIC)) {
              e.preventDefault()
            }
          }}
          value={inputProps.value as string}
          onWheel={(event: React.WheelEvent<HTMLInputElement>) => {
            event.currentTarget.blur()
          }}
          inputFieldWidth={inputFieldWidth}
        />
      </InputField>
    )
  }
  if (fieldDefinition.type === BIG_NUMBER) {
    return (
      <InputField {...inputFieldProps}>
        <TextInput
          type="text"
          inputMode="numeric"
          pattern="[0-9]*"
          step={fieldDefinition.step}
          {...inputProps}
          value={inputProps.value as string}
          onWheel={(event: React.WheelEvent<HTMLInputElement>) => {
            event.currentTarget.blur()
          }}
        />
      </InputField>
    )
  }
  if (fieldDefinition.type === WARNING) {
    return <ErrorText>{fieldDefinition.label}</ErrorText>
  }

  if (fieldDefinition.type === LINK) {
    return (
      <Link
        type="reg16"
        onClick={() => onSetFieldValue(fieldDefinition.name, true)}
      >
        {fieldDefinition.label}
      </Link>
    )
  }

  if (
    fieldDefinition.type === LOCATION_SEARCH_INPUT &&
    fieldDefinition.locationList
  ) {
    const selectedLocation = fieldDefinition.locationList.find(
      (location) => location.id === value
    )

    return (
      <InputField {...inputFieldProps}>
        <LocationSearchFormField
          buttonLabel={intl.formatMessage(buttonMessages.search)}
          {...inputProps}
          selectedLocation={selectedLocation}
          locationList={fieldDefinition.locationList}
          searchHandler={(item) => {
            onSetFieldValue(fieldDefinition.name, item.id)
            if (fieldDefinition.dispatchOptions) {
              dynamicDispatch(fieldDefinition.dispatchOptions.action, {
                [fieldDefinition.dispatchOptions.payloadKey]: item.id
              })
            }
          }}
        />
      </InputField>
    )
  }

  if (fieldDefinition.type === FETCH_BUTTON) {
    return (
      <FetchButtonField
        id={fieldDefinition.name}
        queryData={fieldDefinition.queryData}
        modalTitle={fieldDefinition.modalTitle}
        label={fieldDefinition.label}
        successTitle={fieldDefinition.successTitle}
        errorTitle={fieldDefinition.errorTitle}
        onFetch={fieldDefinition.onFetch}
        isDisabled={disabled}
      />
    )
  }

  if (fieldDefinition.type === NID_VERIFICATION_BUTTON) {
    return (
      <InputField {...inputFieldProps}>
        <VerificationButton
          id={fieldDefinition.name}
          onClick={fieldDefinition.onClick}
          labelForVerified={fieldDefinition.labelForVerified}
          labelForUnverified={fieldDefinition.labelForUnverified}
          labelForOffline={fieldDefinition.labelForOffline}
          status={!isOnline ? 'offline' : value ? 'verified' : 'unverified'}
        />
      </InputField>
    )
  }

  return (
    <InputField {...inputFieldProps}>
      <TextInput
        type="text"
        {...inputProps}
        value={inputProps.value as string}
        maxLength={(fieldDefinition as Ii18nTextFormField).maxLength}
        isDisabled={disabled}
      />
    </InputField>
  )
}

export function getInitialValueForSelectDynamicValue(
  field: IFormField,
  userDetails: UserDetails | null
) {
  let fieldInitialValue = field.initialValue as IFormFieldValue
  const catchmentAreas = userDetails?.catchmentArea
  let district = ''
  let state = ''
  let locationLevel3 = ''

  if (catchmentAreas) {
    catchmentAreas.forEach((catchmentArea) => {
      if (
        catchmentArea?.identifier?.find(
          (identifier) => identifier?.value === 'LOCATION_LEVEL_3'
        )
      ) {
        locationLevel3 = catchmentArea.id
      } else if (
        catchmentArea?.identifier?.find(
          (identifier) => identifier?.value === 'DISTRICT'
        )
      ) {
        district = catchmentArea.id
      } else if (
        catchmentArea?.identifier?.find(
          (identifier) => identifier?.value === 'STATE'
        )
      ) {
        state = catchmentArea.id
      }
    })
  }

  if (field.name.includes('district') && !field.initialValue && district) {
    fieldInitialValue = district as IFormFieldValue
  }
  if (field.name.includes('state') && !field.initialValue && state) {
    fieldInitialValue = state as IFormFieldValue
  }
  if (!field.initialValue && locationLevel3) {
    fieldInitialValue = locationLevel3 as IFormFieldValue
  }
  return fieldInitialValue
}

const mapFieldsToValues = (
  fields: IFormField[],
  userDetails: UserDetails | null
) =>
  fields.reduce((memo, field) => {
    let fieldInitialValue = field.initialValue as IFormFieldValue

    if (field.type === RADIO_GROUP_WITH_NESTED_FIELDS && !field.initialValue) {
      const nestedFieldsFlatted = flatten(Object.values(field.nestedFields))

      const nestedInitialValues = nestedFieldsFlatted.reduce(
        (nestedValues, nestedField) => ({
          ...nestedValues,
          [nestedField.name]: nestedField.initialValue
        }),
        {}
      )

      fieldInitialValue = {
        value: field.initialValue as IFormFieldValue,
        nestedFields: nestedInitialValues
      }
    }

    if (
      field.type === SELECT_WITH_DYNAMIC_OPTIONS &&
      !field.initialValue &&
      field.dynamicOptions.initialValue === 'agentDefault'
    ) {
      fieldInitialValue = getInitialValueForSelectDynamicValue(
        field,
        userDetails
      )
    }
    return { ...memo, [field.name]: fieldInitialValue }
  }, {})

type ISetTouchedFunction = (touched: FormikTouched<FormikValues>) => void
interface IFormSectionProps {
  fields: IFormField[]
  id: string
  fieldsToShowValidationErrors?: IFormField[]
  setAllFieldsDirty: boolean
  onChange: (values: IFormSectionData) => void
  draftData?: IFormData
  onSetTouched?: (func: ISetTouchedFunction) => void
  requiredErrorMessage?: MessageDescriptor
  onUploadingStateChanged?: (isUploading: boolean) => void
  initialValues?: IBaseAdvancedSearchState
}

interface IStateProps {
  offlineCountryConfig: IOfflineData
  userDetails: UserDetails | null
  declarations: IDeclaration[] | null
}

interface IDispatchProps {
  dynamicDispatch: typeof dynamicDispatch
}

type Props = IFormSectionProps &
  IStateProps &
  IDispatchProps &
  FormikProps<IFormSectionData> &
  IntlShapeProps & { match: match }

interface IQueryData {
  [key: string]: any
}

export interface ITouchedNestedFields {
  value: boolean
  nestedFields: {
    [fieldName: string]: boolean
  }
}

class FormSectionComponent extends React.Component<Props> {
  componentDidUpdate(prevProps: Props) {
    const userChangedForm = !isEqual(this.props.values, prevProps.values)
    const sectionChanged = prevProps.id !== this.props.id

    if (userChangedForm) {
      prevProps.onChange(this.props.values)
    }

    if (sectionChanged) {
      prevProps.resetForm()
      if (this.props.setAllFieldsDirty) {
        this.showValidationErrors(this.props.fields)
      } else if (
        this.props.fieldsToShowValidationErrors &&
        this.props.fieldsToShowValidationErrors.length > 0
      ) {
        this.showValidationErrors(this.props.fieldsToShowValidationErrors)
      }
    }
  }

  async componentDidMount() {
    if (this.props.setAllFieldsDirty) {
      this.showValidationErrors(this.props.fields)
    }

    if (this.props.onSetTouched) {
      this.props.onSetTouched(this.props.setTouched)
    }

    if (window.location.hash) {
      setTimeout(() => {
        const newScroll = document.documentElement.scrollTop - 100
        window.scrollTo(0, newScroll)

        const focusedElementId = window.location.hash.replace('#', '')
        let focusedElement = document.querySelector(
          `input[id*="${focusedElementId}"]`
        ) as HTMLElement
        if (focusedElement === null) {
          // Handling for Select
          focusedElement = document.querySelector(
            `${window.location.hash} input`
          ) as HTMLElement
          focusedElement && focusedElement.focus()
        } else {
          // Handling for Input
          focusedElement && focusedElement.focus()
        }
      }, 0)
    }
  }

  showValidationErrors(fields: IFormField[]) {
    const touched = fields.reduce((memo, field) => {
      let fieldTouched: boolean | ITouchedNestedFields = true
      if (field.nestedFields) {
        fieldTouched = {
          value: true,
          nestedFields: flatten(Object.values(field.nestedFields)).reduce(
            (nestedMemo, nestedField) => ({
              ...nestedMemo,
              [nestedField.name]: true
            }),
            {}
          )
        }
      }
      return { ...memo, [field.name]: fieldTouched }
    }, {})

    this.props.setTouched(touched)
  }

  handleBlur = (e: React.FocusEvent<any>) => {
    this.props.setFieldTouched(e.target.name)
  }

  resetDependentSelectValues = (fieldName: string) => {
    const fields = this.props.fields
    const fieldsToReset = fields.filter(
      (field) =>
        (field.type === SELECT_WITH_DYNAMIC_OPTIONS &&
          field.dynamicOptions.dependency === fieldName) ||
        (field.type === TEXT && field.dependency === fieldName)
    )

    fieldsToReset.forEach((fieldToReset) => {
      this.props.setFieldValue(fieldToReset.name, '')
      this.resetDependentSelectValues(fieldToReset.name)
    })
  }

  resetNestedInputValues = (parentField: Ii18nFormField) => {
    const nestedFields = (
      parentField as Ii18nRadioGroupWithNestedFieldsFormField
    ).nestedFields
    const nestedFieldsToReset = flatten(
      Object.keys(nestedFields).map((key) => nestedFields[key])
    )

    nestedFieldsToReset.forEach((nestedField) => {
      this.props.setFieldValue(
        `${parentField.name}.nestedFields.${nestedField.name}`,
        ''
      )
    })
  }

  render() {
    const {
      values,
      fields,
      setFieldValue,
      setFieldTouched,
      touched,
      offlineCountryConfig,
      intl,
      draftData,
      setValues,
      dynamicDispatch
    } = this.props

    const language = this.props.intl.locale

    const errors = this.props.errors as unknown as Errors

    const sectionName = this.props.id.split('-')[0]

    return (
      <section>
        {fields.map((field) => {
          let error: string
          const fieldErrors = errors[field.name] && errors[field.name].errors

          if (fieldErrors && fieldErrors.length > 0) {
            const [firstError] = fieldErrors
            error = intl.formatMessage(firstError.message, firstError.props)
          }

          const conditionalActions: string[] = getConditionalActionsForField(
            field,
            { ...draftData?.[sectionName], ...values },
            offlineCountryConfig,
            draftData
          )

          if (conditionalActions.includes('hide')) {
            return null
          }

          const isFieldDisabled = conditionalActions.includes('disable')
          const isDateField =
            field.type === DATE ||
            (field.type === FIELD_WITH_DYNAMIC_DEFINITIONS &&
              getFieldType(field as IDynamicFormField, values) === DATE)

          if (
            isDateField &&
            touched[`${field.name}-dd`] !== undefined &&
            touched[`${field.name}-mm`] !== undefined &&
            touched[`${field.name}-yyyy`] !== undefined
          ) {
            touched[field.name] =
              touched[`${field.name}-dd`] &&
              touched[`${field.name}-mm`] &&
              touched[`${field.name}-yyyy`]
          }

          const withDynamicallyGeneratedFields =
            field.type === SELECT_WITH_OPTIONS
              ? ({
                  ...field,
                  type: SELECT_WITH_OPTIONS,
                  options: getFieldOptions(
                    field as ISelectFormFieldWithOptions,
                    values,
                    offlineCountryConfig
                  )
                } as ISelectFormFieldWithOptions)
              : field.type === SELECT_WITH_DYNAMIC_OPTIONS
              ? ({
                  ...field,
                  type: SELECT_WITH_OPTIONS,
                  options: getFieldOptions(
                    field as ISelectFormFieldWithDynamicOptions,
                    values,
                    offlineCountryConfig
                  )
                } as ISelectFormFieldWithOptions)
              : field.type === FIELD_WITH_DYNAMIC_DEFINITIONS
              ? ({
                  ...field,
                  type: getFieldType(field as IDynamicFormField, values),
                  label: getFieldLabel(field as IDynamicFormField, values),
                  helperText: getFieldHelperText(
                    field as IDynamicFormField,
                    values
                  ),
                  tooltip: getFieldLabelToolTip(
                    field as IDynamicFormField,
                    values
                  )
                } as ITextFormField)
              : field.type === DYNAMIC_LIST
              ? ({
                  ...field,
                  type: LIST,
                  items: getFieldOptionsByValueMapper(
                    field as IDynamicListFormField,
                    draftData as IFormData,
                    field.dynamicItems.valueMapper
                  )
                } as IListFormField)
              : field.type === FETCH_BUTTON
              ? ({
                  ...field,
                  queryData: getQueryData(field as ILoaderButton, values),
                  draftData: draftData as IFormData,
                  onFetch: (response) => {
                    const section = {
                      id: this.props.id,
                      groups: [
                        {
                          id: `${this.props.id}-view-group`,
                          fields
                        }
                      ]
                    } as IFormSection

                    const form = {
                      sections: [section]
                    } as IForm

                    const queryData: IQueryData = {}
                    queryData[this.props.id] = response

                    const transformedData = gqlToDraftTransformer(
                      form,
                      queryData
                    )
                    const updatedValues = Object.assign(
                      {},
                      values,
                      transformedData[this.props.id]
                    )
                    setValues(updatedValues)
                  }
                } as ILoaderButton)
              : field.type === LOCATION_SEARCH_INPUT
              ? {
                  ...field,
                  locationList: generateLocations(
                    field.searchableResource.reduce((locations, resource) => {
                      return {
                        ...locations,
                        ...getListOfLocations(offlineCountryConfig, resource)
                      }
                    }, {}),
                    intl,
                    undefined,
                    field.searchableType as LocationType[]
                  )
                }
              : field.type === NID_VERIFICATION_BUTTON
              ? ({
                  ...field,
                  onClick: () => {
                    const matchParams = this.props.match.params as {
                      declarationId: string
                      groupId: string
                      pageId: string
                    }
                    const declaration = this.props.declarations?.find(
                      (declaration) =>
                        declaration.id === matchParams.declarationId
                    )
                    if (!declaration) {
                      return
                    }
                    saveDraftAndRedirectToNidIntegration(
                      declaration,
                      writeDeclaration,
                      offlineCountryConfig,
                      matchParams.declarationId,
                      matchParams.pageId,
                      this.props.match.url
                    )
                  }
                  //TODO: HANDLE FETCH FOR NID
                } as INidVerificationButton)
              : field

          if (
            field.type === FETCH_BUTTON ||
            field.type === FIELD_WITH_DYNAMIC_DEFINITIONS ||
            field.type === SELECT_WITH_DYNAMIC_OPTIONS ||
            field.type === NID_VERIFICATION_BUTTON
          ) {
            return (
              <FormItem
                key={`${field.name}`}
                ignoreBottomMargin={field.ignoreBottomMargin}
              >
                <Field name={field.name}>
                  {(formikFieldProps: FieldProps<any>) => (
                    <GeneratedInputField
                      fieldDefinition={internationaliseFieldObject(
                        intl,
                        withDynamicallyGeneratedFields
                      )}
                      onSetFieldValue={setFieldValue}
                      resetDependentSelectValues={
                        this.resetDependentSelectValues
                      }
                      {...formikFieldProps.field}
                      touched={touched[field.name] || false}
                      error={error}
                      draftData={draftData}
                      disabled={isFieldDisabled}
                      dynamicDispatch={dynamicDispatch}
                    />
                  )}
                </Field>
              </FormItem>
            )
          } else if (
            field.type === RADIO_GROUP_WITH_NESTED_FIELDS &&
            field.nestedFields
          ) {
            let nestedFieldElements = Object.create(null)

            nestedFieldElements = Object.keys(field.nestedFields).reduce(
              (childElements, key) => ({
                ...childElements,
                [key]: field.nestedFields[key].map((nestedField) => {
                  let nestedError: string
                  const nestedFieldErrors =
                    errors[field.name] &&
                    errors[field.name].nestedFields[nestedField.name]

                  if (nestedFieldErrors && nestedFieldErrors.length > 0) {
                    const [firstError] = nestedFieldErrors
                    nestedError = intl.formatMessage(
                      firstError.message,
                      firstError.props
                    )
                  }

                  const nestedFieldName = `${field.name}.nestedFields.${nestedField.name}`
                  const nestedFieldTouched =
                    touched[field.name] &&
                    (touched[field.name] as unknown as ITouchedNestedFields)
                      .nestedFields &&
                    (touched[field.name] as unknown as ITouchedNestedFields)
                      .nestedFields[nestedField.name]

                  return (
                    <FormItem
                      key={nestedFieldName}
                      ignoreBottomMargin={field.ignoreBottomMargin}
                    >
                      <FastField name={nestedFieldName}>
                        {(formikFieldProps: FieldProps<any>) => (
                          <GeneratedInputField
                            fieldDefinition={internationaliseFieldObject(intl, {
                              ...nestedField,
                              name: nestedFieldName
                            })}
                            onSetFieldValue={setFieldValue}
                            setFieldTouched={setFieldTouched}
                            resetDependentSelectValues={
                              this.resetDependentSelectValues
                            }
                            {...formikFieldProps.field}
                            touched={nestedFieldTouched || false}
                            error={nestedError}
                            draftData={draftData}
                            dynamicDispatch={dynamicDispatch}
                            onUploadingStateChanged={
                              this.props.onUploadingStateChanged
                            }
                          />
                        )}
                      </FastField>
                    </FormItem>
                  )
                })
              }),
              {}
            )

            return (
              <FormItem
                key={field.name}
                ignoreBottomMargin={field.ignoreBottomMargin}
              >
                <Field name={`${field.name}.value`}>
                  {(formikFieldProps: FieldProps<any>) => (
                    <GeneratedInputField
                      fieldDefinition={internationaliseFieldObject(
                        intl,
                        withDynamicallyGeneratedFields
                      )}
                      onSetFieldValue={setFieldValue}
                      resetDependentSelectValues={
                        this.resetDependentSelectValues
                      }
                      resetNestedInputValues={this.resetNestedInputValues}
                      {...formikFieldProps.field}
                      nestedFields={nestedFieldElements}
                      touched={Boolean(touched[field.name]) || false}
                      error={error}
                      draftData={draftData}
                      dynamicDispatch={dynamicDispatch}
                    />
                  )}
                </Field>
              </FormItem>
            )
          } else {
            return (
              <FormItem
                key={`${field.name}${language}`}
                ignoreBottomMargin={field.ignoreBottomMargin}
              >
                <Field name={field.name}>
                  {(formikFieldProps: FieldProps<any>) => {
                    return (
                      <GeneratedInputField
                        fieldDefinition={internationaliseFieldObject(
                          intl,
                          withDynamicallyGeneratedFields
                        )}
                        onSetFieldValue={setFieldValue}
                        resetDependentSelectValues={
                          this.resetDependentSelectValues
                        }
                        {...formikFieldProps.field}
                        touched={touched[field.name] || false}
                        error={isFieldDisabled ? '' : error}
                        draftData={draftData}
                        dynamicDispatch={dynamicDispatch}
                        disabled={isFieldDisabled}
                        onUploadingStateChanged={
                          this.props.onUploadingStateChanged
                        }
                      />
                    )
                  }}
                </Field>
              </FormItem>
            )
          }
        })}
      </section>
    )
  }
}

export const FormFieldGenerator: React.FC<IFormSectionProps> = (props) => {
  const offlineCountryConfig = useSelector(getOfflineData)
  const userDetails = useSelector(getUserDetails)
  const intl = useIntl()
  const dispatch = useDispatch()
  const match = useRouteMatch()
  const { declarations } = useSelector(getDraftsState)

  return (
    <Formik<IFormSectionData>
      initialValues={
        props.initialValues ?? mapFieldsToValues(props.fields, userDetails)
      }
      onSubmit={() => {}}
      validate={(values) =>
        getValidationErrorsForForm(
          props.fields,
          values,
          offlineCountryConfig,
          props.draftData,
          props.requiredErrorMessage
        )
      }
    >
      {(formikProps) => (
        <FormSectionComponent
          {...props}
          {...formikProps}
          intl={intl}
          offlineCountryConfig={offlineCountryConfig}
          userDetails={userDetails}
          dynamicDispatch={(...args) => dispatch(dynamicDispatch(...args))}
          match={match}
          declarations={declarations}
        />
      )}
    </Formik>
  )
}<|MERGE_RESOLUTION|>--- conflicted
+++ resolved
@@ -83,12 +83,9 @@
   TEXT,
   DATE_RANGE_PICKER,
   IDateRangePickerValue,
-<<<<<<< HEAD
-  TIME
-=======
+  TIME,
   NID_VERIFICATION_BUTTON,
   INidVerificationButton
->>>>>>> 1302244c
 } from '@client/forms'
 import { getValidationErrorsForForm, Errors } from '@client/forms/validation'
 import { InputField } from '@client/components/form/InputField'
@@ -240,15 +237,12 @@
   }
 
   const intl = useIntl()
-<<<<<<< HEAD
   const onChangeGroupInput = React.useCallback(
     (val: string) => onSetFieldValue(fieldDefinition.name, val),
     [fieldDefinition.name, onSetFieldValue]
   )
-=======
   const isOnline = useOnlineStatus()
 
->>>>>>> 1302244c
   const inputProps = {
     id: fieldDefinition.name,
     onChange,
