--- conflicted
+++ resolved
@@ -883,14 +883,10 @@
           } else {
             return (
               <FormItem
-<<<<<<< HEAD
                 key={`${field.name}${language}${
                   isFieldDisabled ? 'disabled' : ''
                 }`}
-=======
-                key={`${field.name}${language}`}
                 ignoreBottomMargin={field.ignoreBottomMargin}
->>>>>>> 07ca632c
               >
                 <FastField name={field.name}>
                   {(formikFieldProps: FieldProps<any>) => (
