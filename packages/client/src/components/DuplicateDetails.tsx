/*
 * This Source Code Form is subject to the terms of the Mozilla Public
 * License, v. 2.0. If a copy of the MPL was not distributed with this
 * file, You can obtain one at https://mozilla.org/MPL/2.0/.
 *
 * OpenCRVS is also distributed under the terms of the Civil Registration
 * & Healthcare Disclaimer located at http://opencrvs.org/license.
 *
 * Copyright (C) The OpenCRVS Authors. OpenCRVS and the OpenCRVS
 * graphic logo are (registered/a) trademark(s) of Plan International.
 */
import {
  downloadDeclaration,
  DOWNLOAD_STATUS,
  IDeclaration,
  makeDeclarationReadyToDownload
} from '@client/declarations'
import {
  constantsMessages,
  dynamicConstantsMessages,
  formMessages
} from '@client/i18n/messages'
import { messages } from '@client/i18n/messages/views/duplicates'
import { goToPage as goToPageAction } from '@client/navigation'
import { REVIEW_EVENT_PARENT_FORM_PAGE } from '@client/navigation/routes'
import { IStoreState } from '@client/store'
import styled from '@client/styledComponents'
import { getRejectionReasonDisplayValue } from '@client/views/SearchResult/SearchResult'
import {
  DangerButton,
  PrimaryButton,
  SuccessButton
} from '@opencrvs/components/lib/buttons'
import {
  Cross,
  Download,
  StatusCollected,
  StatusGray,
  StatusGreen,
  StatusOrange,
  StatusRejected,
  TickLarge,
  Warning
} from '@opencrvs/components/lib/icons'
import { Box, Chip, Spinner } from '@opencrvs/components/lib/interface'
import { find, get, camelCase } from 'lodash'
import * as React from 'react'
import { withApollo, WithApolloClient } from 'react-apollo'
import { injectIntl, WrappedComponentProps as IntlShapeProps } from 'react-intl'
import Moment from 'react-moment'
import { connect } from 'react-redux'

export enum Event {
  BIRTH = 'BIRTH',
  DEATH = 'DEATH'
}

export enum Action {
  ARCHIVED = 'ARCHIVED',
  IN_PROGRESS = 'IN_PROGRESS',
  DECLARATION_UPDATED = 'DECLARATION_UPDATED',
  DECLARED = 'DECLARED',
  WAITING_VALIDATION = 'WAITING_VALIDATION',
  VALIDATED = 'VALIDATED',
  REJECTED = 'REJECTED',
  REGISTERED = 'REGISTERED',
  CERTIFIED = 'CERTIFIED',
<<<<<<< HEAD
  LOAD_REVIEW_APPLICATION = 'load application data for review',
  DOWNLOADED = 'Application downloaded'
=======
  LOAD_REVIEW_DECLARATION = 'load declaration data for review'
>>>>>>> bcad1c81
}
interface IProps extends IntlShapeProps {
  id: string
  duplicateContextId: string
  data: {
    id: string
    dateOfDeclaration: string
    trackingId: string
    event: Event
    child: {
      name: string
      dob: string
      gender: string
    }
    mother?: {
      name: string
      dob: string
      id: string
    }
    father?: {
      name: string
      dob: string
      id: string
    }
    regStatusHistory: Array<{
      action: Action
      date: string
      usersName: string
      usersRole: string
      office: string
      reasons?: string
    }>
  }
  notDuplicateHandler?: () => void
  rejectHandler?: () => void
  goToPage: typeof goToPageAction
  outboxDeclarations: IDeclaration[]
  downloadDeclaration: typeof downloadDeclaration
}

const DetailsBox = styled(Box)<{ id: string; currentStatus: string }>`
  border-top: ${({ theme }) => ` 4px solid ${theme.colors.primary}`};
  ${({ currentStatus }) =>
    currentStatus === 'rejected' ? `box-shadow: none` : ''}
`

const Separator = styled.div`
  border-top: 1px solid ${({ theme }) => theme.colors.background};
  margin: 24px -25px 24px -25px;
`

const DetailTextContainer = styled.div`
  display: flex;
  justify-content: space-between;
`

const DetailText = styled.div`
  flex: 1;
  ${({ theme }) => theme.fonts.bodyStyle};
  color: ${({ theme }) => theme.colors.copy};
`

const TagContainer = styled.div`
  display: flex;
`

const ListContainer = styled.div`
  display: flex;
  flex-direction: column;
`

const ListItem = styled.div`
  display: flex;
  margin-bottom: 16px;
`

const ListStatusContainer = styled.span`
  margin: 4px 8px;
`
const ButtonContainer = styled.div`
  display: flex;
  button {
    margin-right: 10px;
  }
`

class DuplicateDetailsClass extends React.Component<
  IProps & WithApolloClient<{}>
> {
  normalizeAction(action: string) {
    if (action === 'DECLARED') {
      return 'declaration'
    }

    return action
  }

  renderStatusIcon(action: string) {
    switch (action) {
      case 'DECLARED':
        return <StatusOrange />
      case 'REGISTERED':
        return <StatusGreen />
      case 'REJECTED':
        return <StatusRejected />
      case 'CERTIFIED':
        return <StatusCollected />
      default:
        return <StatusGray />
    }
  }

  downloadDeclaration = (
    event: string,
    compositionId: string,
    action: Action
  ) => {
    const downloadableDeclaration = makeDeclarationReadyToDownload(
      event.toLowerCase() as Event,
      compositionId,
      action
    )
    this.props.downloadDeclaration(downloadableDeclaration, this.props.client)
  }

  downloadAndReview = () => {
    const { intl, data, outboxDeclarations, duplicateContextId } = this.props

    const declaration = find(outboxDeclarations, { id: data.id })
    const downloadStatus = get(declaration, 'downloadStatus')

    if (
      downloadStatus === DOWNLOAD_STATUS.DOWNLOADING ||
      downloadStatus === DOWNLOAD_STATUS.READY_TO_DOWNLOAD
    ) {
      return <Spinner id="action-loading" size={24} />
    } else if (downloadStatus === DOWNLOAD_STATUS.DOWNLOADED) {
      return (
        <PrimaryButton
          id={`review_link_${data.id}`}
          onClick={() => {
            this.props.goToPage(
              REVIEW_EVENT_PARENT_FORM_PAGE,
              data.id,
              'review',
              'birth',
              '',
              { duplicate: true, duplicateContextId }
            )
          }}
        >
          {intl.formatMessage(constantsMessages.review)}
        </PrimaryButton>
      )
    }

    return (
      <>
        {(downloadStatus === DOWNLOAD_STATUS.FAILED ||
          downloadStatus === DOWNLOAD_STATUS.FAILED_NETWORK) && (
          <Warning id="download-error" />
        )}
        <Download
          onClick={() =>
            this.downloadDeclaration(
              data.event,
              data.id,
              Action.LOAD_REVIEW_DECLARATION
            )
          }
        />
      </>
    )
  }

  render() {
    const currentStatus = this.props.data.regStatusHistory.slice(-1)[0].action
    const { data, intl, notDuplicateHandler, rejectHandler } = this.props

    return (
      <DetailsBox id={`detail_box_${data.id}`} currentStatus={currentStatus}>
        <DetailTextContainer>
          <DetailText>
            <b>{intl.formatMessage(constantsMessages.name)}:</b>{' '}
            {data.child.name}
            <br />
            <b>{intl.formatMessage(constantsMessages.dob)}:</b> {data.child.dob}
            <br />
            <b>
              {intl.formatMessage(constantsMessages.dateOfDeclaration)}:
            </b>{' '}
            <Moment format="DD-MM-YYYY">{data.dateOfDeclaration}</Moment>
            <br />
            <b>{intl.formatMessage(constantsMessages.trackingId)}:</b>{' '}
            {data.trackingId}
            <br />
          </DetailText>
          {this.downloadAndReview()}
        </DetailTextContainer>
        <Separator />
        <DetailTextContainer>
          {data.mother && (
            <DetailText>
              <b>{intl.formatMessage(formMessages.mother)}:</b>{' '}
              {data.mother.name}
              <br />
              <b>{intl.formatMessage(constantsMessages.dob)}:</b>{' '}
              {data.mother.dob}
              <br />
              <b>{intl.formatMessage(constantsMessages.id)}:</b>{' '}
              {data.mother.id}
              <br />
              <br />
            </DetailText>
          )}
        </DetailTextContainer>
        <DetailTextContainer>
          {data.father && (
            <DetailText>
              <b>{intl.formatMessage(formMessages.father)}:</b>{' '}
              {data.father.name}
              <br />
              <b>{intl.formatMessage(constantsMessages.dob)}:</b>{' '}
              {data.father.dob}
              <br />
              <b>{intl.formatMessage(constantsMessages.id)}:</b>{' '}
              {data.father.id}
              <br />
            </DetailText>
          )}
        </DetailTextContainer>
        <Separator />
        <TagContainer>
          <Chip
            status={<StatusGray />}
            text={
              intl.formatMessage(
                dynamicConstantsMessages[data.event.toLowerCase()]
              ) as string
            }
          />
          <Chip
            status={this.renderStatusIcon(currentStatus)}
            text={this.normalizeAction(currentStatus)}
          />
        </TagContainer>
        <Separator />
        <ListContainer>
          {data.regStatusHistory.map((status, i) => (
            <ListItem key={i}>
              <ListStatusContainer>
                {this.renderStatusIcon(status.action)}
              </ListStatusContainer>
              <DetailText>
                <b>
                  {intl.formatMessage(constantsMessages.declarationState, {
                    action: intl.formatMessage(
                      dynamicConstantsMessages[camelCase(status.action)]
                    )
                  })}
                  :
                </b>{' '}
                {status.date}
                <br />
                <b>{intl.formatMessage(constantsMessages.by)}:</b>{' '}
                {status.usersName}
                <br />
                {status.usersRole}
                <br />
                {status.office}
                <br />
                {status.action === Action.REJECTED && status.reasons && (
                  <>
                    <b>{intl.formatMessage(constantsMessages.reason)}:</b>{' '}
                    {status.reasons
                      .split(',')
                      .map((reason) =>
                        intl.formatMessage(
                          getRejectionReasonDisplayValue(reason)
                        )
                      )
                      .join(', ')}
                  </>
                )}
                <br />
              </DetailText>
            </ListItem>
          ))}
        </ListContainer>
        {currentStatus === Action.DECLARED && (
          <>
            <Separator />
            <ButtonContainer>
              {notDuplicateHandler && (
                <SuccessButton
                  id={`not_duplicate_link_${data.id}`}
                  onClick={notDuplicateHandler}
                >
                  <TickLarge />
                  &nbsp;
                  {intl.formatMessage(messages.keep)}
                </SuccessButton>
              )}

              {rejectHandler && (
                <DangerButton
                  id={`reject_link_${data.id}`}
                  onClick={rejectHandler}
                >
                  <Cross color="white" /> &nbsp;
                  {intl.formatMessage(messages.duplicate)}
                </DangerButton>
              )}
            </ButtonContainer>
          </>
        )}
      </DetailsBox>
    )
  }
}

const mapStateToProps = (state: IStoreState) => {
  return {
    outboxDeclarations: state.declarationsState.declarations
  }
}

const mapDispatchToProps = {
  goToPage: goToPageAction,
  downloadDeclaration
}

export const DuplicateDetails = connect(
  mapStateToProps,
  mapDispatchToProps
)(injectIntl(withApollo(DuplicateDetailsClass)))<|MERGE_RESOLUTION|>--- conflicted
+++ resolved
@@ -65,12 +65,8 @@
   REJECTED = 'REJECTED',
   REGISTERED = 'REGISTERED',
   CERTIFIED = 'CERTIFIED',
-<<<<<<< HEAD
-  LOAD_REVIEW_APPLICATION = 'load application data for review',
-  DOWNLOADED = 'Application downloaded'
-=======
+  DOWNLOADED = 'Declaration downloaded',
   LOAD_REVIEW_DECLARATION = 'load declaration data for review'
->>>>>>> bcad1c81
 }
 interface IProps extends IntlShapeProps {
   id: string
