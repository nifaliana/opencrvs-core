/*
 * This Source Code Form is subject to the terms of the Mozilla Public
 * License, v. 2.0. If a copy of the MPL was not distributed with this
 * file, You can obtain one at https://mozilla.org/MPL/2.0/.
 *
 * OpenCRVS is also distributed under the terms of the Civil Registration
 * & Healthcare Disclaimer located at http://opencrvs.org/license.
 *
 * Copyright (C) The OpenCRVS Authors. OpenCRVS and the OpenCRVS
 * graphic logo are (registered/a) trademark(s) of Plan International.
 */

import * as React from 'react'
import { storage } from '@client/storage'
import {
  IDeclaration,
  SUBMISSION_STATUS,
  filterProcessingDeclarationsFromQuery
} from '@client/declarations'
import { IStoreState } from '@opencrvs/client/src/store'
import { DeclarationIconSmall } from '@opencrvs/components/lib/icons/DeclarationIconSmall'
import { LeftNavigation } from '@opencrvs/components/lib/SideNavigation/LeftNavigation'
import { NavigationGroup } from '@opencrvs/components/lib/SideNavigation/NavigationGroup'
import { NavigationItem } from '@opencrvs/components/lib/SideNavigation/NavigationItem'
import { NavigationSubItem } from '@opencrvs/components/lib/SideNavigation/NavigationSubItem'
import { connect } from 'react-redux'
import {
  goToHomeTab,
  goToCertificateConfig,
  goToSettings,
  goToPerformanceView,
  goToTeamView,
  goToFormConfigHome,
  goToApplicationConfig,
  goToVSExport
} from '@client/navigation'
import { redirectToAuthentication } from '@client/profile/profileActions'
import { getUserDetails } from '@client/profile/profileSelectors'
import { IUserDetails } from '@client/utils/userUtils'
<<<<<<< HEAD
import { Activity, Users, Export } from '@opencrvs/components/lib/icons'
=======
import { Activity, PaperPlane, Users } from '@opencrvs/components/lib/icons'
>>>>>>> 0a66d53e
import { SettingsNavigation } from '@opencrvs/components/lib/icons/SettingsNavigation'
import { LogoutNavigation } from '@opencrvs/components/lib/icons/LogoutNavigation'
import { Configuration } from '@opencrvs/components/lib/icons/Configuration'
import { Expandable } from '@opencrvs/components/lib/icons/Expandable'
import { injectIntl, WrappedComponentProps as IntlShapeProps } from 'react-intl'
import { buttonMessages } from '@client/i18n/messages'
import { isMobileDevice } from '@client/utils/commonUtils'
import { RouteComponentProps, withRouter } from 'react-router'
import { getOfflineData } from '@client/offline/selectors'
import { IOfflineData } from '@client/offline/reducer'
import { isDeclarationInReadyToReviewStatus } from '@client/utils/draftUtils'
import { navigationMessages } from '@client/i18n/messages/views/navigation'
import { UnpublishedWarning } from '@client/views/SysAdmin/Config/Forms/Home/FormConfigHome'
import {
  ALLOWED_STATUS_FOR_RETRY,
  INPROGRESS_STATUS
} from '@client/SubmissionController'
import styled from '@client/styledComponents'
import { updateRegistrarWorkqueue, IWorkqueue } from '@client/workqueue'

const SCREEN_LOCK = 'screenLock'

type Keys = keyof typeof WORKQUEUE_TABS
export type IWORKQUEUE_TABS = typeof WORKQUEUE_TABS[Keys]

export const WORKQUEUE_TABS = {
  inProgress: 'progress',
  inProgressFieldAgent: 'progress/field-agents',
  sentForReview: 'sentForReview',
  readyForReview: 'readyForReview',
  requiresUpdate: 'requiresUpdate',
  sentForApproval: 'approvals',
  readyToPrint: 'print',
  outbox: 'outbox',
  externalValidation: 'waitingValidation',
  performance: 'performance',
  vsexports: 'vsexports',
  team: 'team',
  config: 'config',
  application: 'application',
  certificate: 'certificate',
  settings: 'settings',
  logout: 'logout',
  declarationForms: 'form'
} as const

const GROUP_ID = {
  declarationGroup: 'declarationGroup',
  menuGroup: 'menuGroup'
}

interface IUSER_SCOPE {
  [key: string]: string[]
}

const USER_SCOPE: IUSER_SCOPE = {
  FIELD_AGENT: [
    WORKQUEUE_TABS.inProgress,
    WORKQUEUE_TABS.sentForReview,
    WORKQUEUE_TABS.requiresUpdate,
    WORKQUEUE_TABS.outbox,
    GROUP_ID.declarationGroup
  ],
  REGISTRATION_AGENT: [
    WORKQUEUE_TABS.inProgress,
    WORKQUEUE_TABS.readyForReview,
    WORKQUEUE_TABS.requiresUpdate,
    WORKQUEUE_TABS.sentForApproval,
    WORKQUEUE_TABS.readyToPrint,
    WORKQUEUE_TABS.performance,
    WORKQUEUE_TABS.team,
    WORKQUEUE_TABS.outbox,
    GROUP_ID.declarationGroup,
    GROUP_ID.menuGroup
  ],
  DISTRICT_REGISTRAR: [
    WORKQUEUE_TABS.inProgress,
    WORKQUEUE_TABS.readyForReview,
    WORKQUEUE_TABS.requiresUpdate,
    WORKQUEUE_TABS.readyToPrint,
    WORKQUEUE_TABS.performance,
    WORKQUEUE_TABS.team,
    WORKQUEUE_TABS.outbox,
    GROUP_ID.declarationGroup,
    GROUP_ID.menuGroup
  ],
  LOCAL_REGISTRAR: [
    WORKQUEUE_TABS.inProgress,
    WORKQUEUE_TABS.readyForReview,
    WORKQUEUE_TABS.requiresUpdate,
    WORKQUEUE_TABS.readyToPrint,
    WORKQUEUE_TABS.performance,
    WORKQUEUE_TABS.team,
    WORKQUEUE_TABS.outbox,
    GROUP_ID.declarationGroup,
    GROUP_ID.menuGroup
  ],
  NATIONAL_REGISTRAR: [
    WORKQUEUE_TABS.inProgress,
    WORKQUEUE_TABS.readyForReview,
    WORKQUEUE_TABS.requiresUpdate,
    WORKQUEUE_TABS.readyToPrint,
    WORKQUEUE_TABS.performance,
    WORKQUEUE_TABS.vsexports,
    WORKQUEUE_TABS.team,
    WORKQUEUE_TABS.outbox,
    GROUP_ID.declarationGroup,
    GROUP_ID.menuGroup
  ],
  LOCAL_SYSTEM_ADMIN: [
    WORKQUEUE_TABS.performance,
    WORKQUEUE_TABS.team,
    GROUP_ID.menuGroup
  ],
  NATIONAL_SYSTEM_ADMIN: [
    WORKQUEUE_TABS.performance,
    WORKQUEUE_TABS.team,
    WORKQUEUE_TABS.config,
    WORKQUEUE_TABS.vsexports,
    GROUP_ID.menuGroup
  ],
  PERFORMANCE_MANAGEMENT: [WORKQUEUE_TABS.performance, GROUP_ID.menuGroup]
}

interface ICount {
  inProgress?: number
  readyForReview?: number
  sentForReview?: number
  requiresUpdate?: number
  sentForUpdates?: number
  sentForApproval?: number
  externalValidation?: number
  readyToPrint?: number
}

interface IUserInfo {
  name: string
  role: string
  avatar: JSX.Element
}

interface IProps {
  count?: ICount
  enableMenuSelection?: boolean
  navigationWidth?: number
  menuCollapse?: () => void
  userInfo?: IUserInfo
  deselectAllTabs?: boolean
  loadWorkqueueStatuses?: boolean
}

interface IDispatchProps {
  goToHomeTab: typeof goToHomeTab
  goToCertificateConfigAction: typeof goToCertificateConfig
  goToVSExportsAction: typeof goToVSExport
  goToFormConfigAction: typeof goToFormConfigHome
  goToApplicationConfigAction: typeof goToApplicationConfig
  redirectToAuthentication: typeof redirectToAuthentication
  goToPerformanceViewAction: typeof goToPerformanceView
  goToTeamViewAction: typeof goToTeamView
  goToSettings: typeof goToSettings
  updateRegistrarWorkqueue: typeof updateRegistrarWorkqueue
}

interface IStateProps {
  draftDeclarations: IDeclaration[]
  declarationsReadyToSend: IDeclaration[]
  userDetails: IUserDetails | null
  activeMenuItem: string
  workqueue: IWorkqueue
  offlineCountryConfiguration: IOfflineData
  storedDeclarations: IDeclaration[]
}

type IFullProps = IProps &
  IStateProps &
  IDispatchProps &
  IntlShapeProps &
  RouteComponentProps<{ tabId: string }> & { className?: string }

const getSettingsAndLogout = (props: IFullProps) => {
  const {
    intl,
    menuCollapse,
    activeMenuItem,
    redirectToAuthentication,
    goToSettings
  } = props
  return (
    <>
      <NavigationItem
        icon={() => <SettingsNavigation />}
        id={`navigation_${WORKQUEUE_TABS.settings}`}
        label={intl.formatMessage(buttonMessages[WORKQUEUE_TABS.settings])}
        onClick={() => {
          goToSettings()
          menuCollapse && menuCollapse()
        }}
        isSelected={activeMenuItem === WORKQUEUE_TABS.settings}
      />
      <NavigationItem
        icon={() => <LogoutNavigation />}
        id={`navigation_${WORKQUEUE_TABS.logout}`}
        label={intl.formatMessage(buttonMessages[WORKQUEUE_TABS.logout])}
        onClick={() => {
          storage.removeItem(SCREEN_LOCK)
          redirectToAuthentication()
        }}
      />
    </>
  )
}

export const NavigationView = (props: IFullProps) => {
  const {
    intl,
    match,
    userDetails,
    deselectAllTabs,
    enableMenuSelection = true,
    loadWorkqueueStatuses = true,
    activeMenuItem,
    goToCertificateConfigAction,
    goToVSExportsAction,
    goToFormConfigAction,
    goToApplicationConfigAction,
    navigationWidth,
    workqueue,
    storedDeclarations,
    draftDeclarations,
    menuCollapse,
    userInfo,
    offlineCountryConfiguration,
    updateRegistrarWorkqueue,
    className
  } = props
  const tabId = deselectAllTabs
    ? ''
    : match.params.tabId
    ? match.params.tabId
    : activeMenuItem
    ? activeMenuItem
    : 'review'
  const configTab: string[] = [
    WORKQUEUE_TABS.application,
    WORKQUEUE_TABS.certificate,
    WORKQUEUE_TABS.declarationForms
  ]
  const [isConfigExpanded, setIsConfigExpanded] = React.useState(false)
  const { data, initialSyncDone } = workqueue
  const filteredData = filterProcessingDeclarationsFromQuery(
    data,
    storedDeclarations
  )
  const runningVer = String(localStorage.getItem('running-version'))

  React.useEffect(() => {
    if (!userDetails || !loadWorkqueueStatuses) {
      return
    }
    updateRegistrarWorkqueue(
      userDetails.practitionerId,
      10, // Page size shouldn't matter here as we're only interested in totals
      userDetails.role === 'FIELD_AGENT'
    )
  }, [userDetails, updateRegistrarWorkqueue, loadWorkqueueStatuses])

  const declarationCount = {
    inProgress: !initialSyncDone
      ? 0
      : draftDeclarations.filter(
          (draft) =>
            draft.submissionStatus ===
            SUBMISSION_STATUS[SUBMISSION_STATUS.DRAFT]
        ).length +
        (filteredData.inProgressTab?.totalItems || 0) +
        (filteredData.notificationTab?.totalItems || 0),
    readyForReview: !initialSyncDone
      ? 0
      : filteredData.reviewTab?.totalItems || 0,
    requiresUpdate: !initialSyncDone
      ? 0
      : filteredData.rejectTab?.totalItems || 0,
    sentForApproval: !initialSyncDone
      ? 0
      : filteredData.approvalTab?.totalItems || 0,
    externalValidation:
      window.config.EXTERNAL_VALIDATION_WORKQUEUE && !initialSyncDone
        ? 0
        : filteredData.externalValidationTab?.totalItems || 0,
    readyToPrint: !initialSyncDone ? 0 : filteredData.printTab?.totalItems || 0,
    outbox: storedDeclarations.filter((draft) =>
      (
        [
          ...ALLOWED_STATUS_FOR_RETRY,
          ...INPROGRESS_STATUS
        ] as SUBMISSION_STATUS[]
      ).includes(draft.submissionStatus as SUBMISSION_STATUS)
    ).length
  }

  return (
    <LeftNavigation
      applicationName={offlineCountryConfiguration.config.APPLICATION_NAME}
      applicationVersion={runningVer}
      buildVersion={import.meta.env.VITE_APP_VERSION ?? 'Development'}
      navigationWidth={navigationWidth}
      name={userInfo && userInfo.name}
      role={userInfo && userInfo.role}
      avatar={() => userInfo && userInfo.avatar}
      warning={isMobileDevice() ? <></> : <UnpublishedWarning compact={true} />}
      className={className}
    >
      {userDetails?.role === 'FIELD_AGENT' ? (
        <>
          <NavigationGroup>
            <NavigationItem
              icon={() => <DeclarationIconSmall color={'purple'} />}
              id={`navigation_${WORKQUEUE_TABS.inProgress}`}
              label={intl.formatMessage(
                navigationMessages[WORKQUEUE_TABS.inProgress]
              )}
              count={props.draftDeclarations.length}
              isSelected={tabId === WORKQUEUE_TABS.inProgress}
              onClick={() => {
                props.goToHomeTab(WORKQUEUE_TABS.inProgress)
                menuCollapse && menuCollapse()
              }}
            />
            <NavigationItem
              icon={() => <DeclarationIconSmall color={'orange'} />}
              id={`navigation_${WORKQUEUE_TABS.sentForReview}`}
              label={intl.formatMessage(
                navigationMessages[WORKQUEUE_TABS.sentForReview]
              )}
              count={declarationCount.readyForReview}
              isSelected={tabId === WORKQUEUE_TABS.sentForReview}
              onClick={() => {
                props.goToHomeTab(WORKQUEUE_TABS.sentForReview)
                menuCollapse && menuCollapse()
              }}
            />
            <NavigationItem
              icon={() => <DeclarationIconSmall color={'red'} />}
              id={`navigation_${WORKQUEUE_TABS.requiresUpdate}`}
              label={intl.formatMessage(
                navigationMessages[WORKQUEUE_TABS.requiresUpdate]
              )}
              count={declarationCount.requiresUpdate}
              isSelected={tabId === WORKQUEUE_TABS.requiresUpdate}
              onClick={() => {
                props.goToHomeTab(WORKQUEUE_TABS.requiresUpdate)
                menuCollapse && menuCollapse()
              }}
            />
            <NavigationItem
              icon={() => <PaperPlane />}
              id={`navigation_${WORKQUEUE_TABS.outbox}`}
              label={intl.formatMessage(
                navigationMessages[WORKQUEUE_TABS.outbox]
              )}
              count={declarationCount.outbox}
              isSelected={tabId === WORKQUEUE_TABS.outbox}
              onClick={() => {
                props.goToHomeTab(WORKQUEUE_TABS.outbox)
                menuCollapse && menuCollapse()
              }}
            />
          </NavigationGroup>
          {menuCollapse && (
            <NavigationGroup>{getSettingsAndLogout(props)}</NavigationGroup>
          )}
        </>
      ) : (
        <>
          {userDetails?.role &&
            USER_SCOPE[userDetails.role].includes(
              GROUP_ID.declarationGroup
            ) && (
              <NavigationGroup>
                {userDetails?.role &&
                  USER_SCOPE[userDetails.role].includes(
                    WORKQUEUE_TABS.inProgress
                  ) && (
                    <NavigationItem
                      icon={() => <DeclarationIconSmall color={'purple'} />}
                      id={`navigation_${WORKQUEUE_TABS.inProgress}`}
                      label={intl.formatMessage(
                        navigationMessages[WORKQUEUE_TABS.inProgress]
                      )}
                      count={declarationCount.inProgress}
                      isSelected={tabId === WORKQUEUE_TABS.inProgress}
                      onClick={() => {
                        props.goToHomeTab(WORKQUEUE_TABS.inProgress)
                        menuCollapse && menuCollapse()
                      }}
                    />
                  )}
                {userDetails?.role &&
                  USER_SCOPE[userDetails.role].includes(
                    WORKQUEUE_TABS.readyForReview
                  ) && (
                    <NavigationItem
                      icon={() => <DeclarationIconSmall color={'orange'} />}
                      id={`navigation_${WORKQUEUE_TABS.readyForReview}`}
                      label={intl.formatMessage(
                        navigationMessages[WORKQUEUE_TABS.readyForReview]
                      )}
                      count={declarationCount.readyForReview}
                      isSelected={tabId === WORKQUEUE_TABS.readyForReview}
                      onClick={() => {
                        props.goToHomeTab(WORKQUEUE_TABS.readyForReview)
                        menuCollapse && menuCollapse()
                      }}
                    />
                  )}
                {userDetails?.role &&
                  USER_SCOPE[userDetails.role].includes(
                    WORKQUEUE_TABS.requiresUpdate
                  ) && (
                    <NavigationItem
                      icon={() => <DeclarationIconSmall color={'red'} />}
                      id={`navigation_${WORKQUEUE_TABS.requiresUpdate}`}
                      label={intl.formatMessage(
                        navigationMessages[WORKQUEUE_TABS.requiresUpdate]
                      )}
                      count={declarationCount.requiresUpdate}
                      isSelected={tabId === WORKQUEUE_TABS.requiresUpdate}
                      onClick={() => {
                        props.goToHomeTab(WORKQUEUE_TABS.requiresUpdate)
                        menuCollapse && menuCollapse()
                      }}
                    />
                  )}
                {userDetails?.role &&
                  USER_SCOPE[userDetails.role].includes(
                    WORKQUEUE_TABS.sentForApproval
                  ) && (
                    <NavigationItem
                      icon={() => <DeclarationIconSmall color={'grey'} />}
                      id={`navigation_${WORKQUEUE_TABS.sentForApproval}`}
                      label={intl.formatMessage(
                        navigationMessages[WORKQUEUE_TABS.sentForApproval]
                      )}
                      count={declarationCount.sentForApproval}
                      isSelected={tabId === WORKQUEUE_TABS.sentForApproval}
                      onClick={() => {
                        props.goToHomeTab(WORKQUEUE_TABS.sentForApproval)
                        menuCollapse && menuCollapse()
                      }}
                    />
                  )}
                {window.config.EXTERNAL_VALIDATION_WORKQUEUE && (
                  <NavigationItem
                    icon={() => <DeclarationIconSmall color={'teal'} />}
                    id={`navigation_${WORKQUEUE_TABS.externalValidation}`}
                    label={intl.formatMessage(
                      navigationMessages[WORKQUEUE_TABS.externalValidation]
                    )}
                    count={declarationCount.externalValidation}
                    isSelected={tabId === WORKQUEUE_TABS.externalValidation}
                    onClick={() => {
                      props.goToHomeTab(WORKQUEUE_TABS.externalValidation)
                      menuCollapse && menuCollapse()
                    }}
                  />
                )}
                {userDetails?.role &&
                  USER_SCOPE[userDetails.role].includes(
                    WORKQUEUE_TABS.readyToPrint
                  ) && (
                    <NavigationItem
                      icon={() => <DeclarationIconSmall color={'green'} />}
                      id={`navigation_${WORKQUEUE_TABS.readyToPrint}`}
                      label={intl.formatMessage(
                        navigationMessages[WORKQUEUE_TABS.readyToPrint]
                      )}
                      count={declarationCount.readyToPrint}
                      isSelected={tabId === WORKQUEUE_TABS.readyToPrint}
                      onClick={() => {
                        props.goToHomeTab(WORKQUEUE_TABS.readyToPrint)
                        menuCollapse && menuCollapse()
                      }}
                    />
                  )}
                {userDetails?.role &&
                  USER_SCOPE[userDetails.role].includes(
                    WORKQUEUE_TABS.outbox
                  ) && (
                    <NavigationItem
                      icon={() => <PaperPlane />}
                      id={`navigation_${WORKQUEUE_TABS.outbox}`}
                      label={intl.formatMessage(
                        navigationMessages[WORKQUEUE_TABS.outbox]
                      )}
                      count={declarationCount.outbox}
                      isSelected={tabId === WORKQUEUE_TABS.outbox}
                      onClick={() => {
                        props.goToHomeTab(WORKQUEUE_TABS.outbox)
                        menuCollapse && menuCollapse()
                      }}
                    />
                  )}
              </NavigationGroup>
            )}
          {userDetails?.role &&
            USER_SCOPE[userDetails.role].includes(GROUP_ID.menuGroup) && (
              <NavigationGroup>
                {userDetails?.role &&
                  USER_SCOPE[userDetails.role].includes(
                    WORKQUEUE_TABS.performance
                  ) && (
                    <NavigationItem
                      icon={() => <Activity />}
                      id={`navigation_${WORKQUEUE_TABS.performance}`}
                      label={intl.formatMessage(
                        navigationMessages[WORKQUEUE_TABS.performance]
                      )}
                      onClick={() => {
                        props.goToPerformanceViewAction(userDetails)
                      }}
                      isSelected={
                        enableMenuSelection &&
                        activeMenuItem === WORKQUEUE_TABS.performance
                      }
                    />
                  )}
                {userDetails?.role &&
                  USER_SCOPE[userDetails.role].includes(
                    WORKQUEUE_TABS.vsexports
                  ) && (
                    <NavigationItem
                      icon={() => <Export color={'grey600'} />}
                      id={`navigation_${WORKQUEUE_TABS.vsexports}`}
                      label={intl.formatMessage(
                        navigationMessages[WORKQUEUE_TABS.vsexports]
                      )}
                      onClick={goToVSExportsAction}
                      isSelected={
                        enableMenuSelection &&
                        activeMenuItem === WORKQUEUE_TABS.vsexports
                      }
                    />
                  )}
                {userDetails?.role &&
                  USER_SCOPE[userDetails.role].includes(
                    WORKQUEUE_TABS.team
                  ) && (
                    <NavigationItem
                      icon={() => <Users />}
                      id={`navigation_${WORKQUEUE_TABS.team}`}
                      label={intl.formatMessage(
                        navigationMessages[WORKQUEUE_TABS.team]
                      )}
                      onClick={() => props.goToTeamViewAction(userDetails)}
                      isSelected={
                        enableMenuSelection &&
                        activeMenuItem === WORKQUEUE_TABS.team
                      }
                    />
                  )}

                {userDetails?.role &&
                  USER_SCOPE[userDetails.role].includes(
                    WORKQUEUE_TABS.config
                  ) && (
                    <>
                      <NavigationItem
                        icon={() => <Configuration />}
                        id={`navigation_${WORKQUEUE_TABS.config}_main`}
                        label={intl.formatMessage(
                          navigationMessages[WORKQUEUE_TABS.config]
                        )}
                        onClick={() => setIsConfigExpanded(!isConfigExpanded)}
                        isSelected={
                          enableMenuSelection &&
                          configTab.includes(activeMenuItem)
                        }
                        expandableIcon={() =>
                          isConfigExpanded ||
                          configTab.includes(activeMenuItem) ? (
                            <Expandable selected={true} />
                          ) : (
                            <Expandable />
                          )
                        }
                      />
                      {(isConfigExpanded ||
                        configTab.includes(activeMenuItem)) && (
                        <>
                          <NavigationSubItem
                            label={intl.formatMessage(
                              navigationMessages[WORKQUEUE_TABS.application]
                            )}
                            id={`navigation_${WORKQUEUE_TABS.application}`}
                            onClick={goToApplicationConfigAction}
                            isSelected={
                              enableMenuSelection &&
                              activeMenuItem === WORKQUEUE_TABS.application
                            }
                          />
                          <NavigationSubItem
                            label={intl.formatMessage(
                              navigationMessages[WORKQUEUE_TABS.certificate]
                            )}
                            id={`navigation_${WORKQUEUE_TABS.certificate}`}
                            onClick={goToCertificateConfigAction}
                            isSelected={
                              enableMenuSelection &&
                              activeMenuItem === WORKQUEUE_TABS.certificate
                            }
                          />
                          <NavigationSubItem
                            id={`navigation_${WORKQUEUE_TABS.declarationForms}`}
                            label={intl.formatMessage(
                              navigationMessages[
                                WORKQUEUE_TABS.declarationForms
                              ]
                            )}
                            onClick={goToFormConfigAction}
                            isSelected={
                              enableMenuSelection &&
                              activeMenuItem === WORKQUEUE_TABS.declarationForms
                            }
                          />
                        </>
                      )}
                    </>
                  )}
                {menuCollapse && getSettingsAndLogout(props)}
              </NavigationGroup>
            )}
        </>
      )}
    </LeftNavigation>
  )
}

const mapStateToProps: (state: IStoreState) => IStateProps = (state) => {
  return {
    offlineCountryConfiguration: getOfflineData(state),
    draftDeclarations:
      (state.declarationsState.declarations &&
        state.declarationsState.declarations.filter(
          (declaration: IDeclaration) =>
            declaration.submissionStatus ===
            SUBMISSION_STATUS[SUBMISSION_STATUS.DRAFT]
        )) ||
      [],
    declarationsReadyToSend: (
      (state.declarationsState.declarations &&
        state.declarationsState.declarations.filter(
          (declaration: IDeclaration) =>
            isDeclarationInReadyToReviewStatus(declaration.submissionStatus)
        )) ||
      []
    ).reverse(),
    workqueue: state.workqueueState.workqueue,
    storedDeclarations: state.declarationsState.declarations,
    userDetails: getUserDetails(state),
    activeMenuItem: window.location.href.includes(WORKQUEUE_TABS.performance)
      ? WORKQUEUE_TABS.performance
      : window.location.href.includes(WORKQUEUE_TABS.team)
      ? WORKQUEUE_TABS.team
      : window.location.href.includes(WORKQUEUE_TABS.vsexports)
      ? WORKQUEUE_TABS.vsexports
      : window.location.href.includes(WORKQUEUE_TABS.application)
      ? WORKQUEUE_TABS.application
      : window.location.href.includes(WORKQUEUE_TABS.settings)
      ? WORKQUEUE_TABS.settings
      : window.location.href.includes(WORKQUEUE_TABS.certificate)
      ? WORKQUEUE_TABS.certificate
      : window.location.href.includes(WORKQUEUE_TABS.declarationForms)
      ? WORKQUEUE_TABS.declarationForms
      : ''
  }
}

export const Navigation = connect<
  IStateProps,
  IDispatchProps,
  IProps,
  IStoreState
>(mapStateToProps, {
  goToHomeTab,
  goToCertificateConfigAction: goToCertificateConfig,
  goToFormConfigAction: goToFormConfigHome,
  goToApplicationConfigAction: goToApplicationConfig,
  goToVSExportsAction: goToVSExport,
  goToPerformanceViewAction: goToPerformanceView,
  goToTeamViewAction: goToTeamView,
  redirectToAuthentication,
  goToSettings,
  updateRegistrarWorkqueue
})(injectIntl(withRouter(NavigationView)))

/** @deprecated since the introduction of `<Frame>` */
export const FixedNavigation = styled(Navigation)`
  position: fixed;
`<|MERGE_RESOLUTION|>--- conflicted
+++ resolved
@@ -37,11 +37,12 @@
 import { redirectToAuthentication } from '@client/profile/profileActions'
 import { getUserDetails } from '@client/profile/profileSelectors'
 import { IUserDetails } from '@client/utils/userUtils'
-<<<<<<< HEAD
-import { Activity, Users, Export } from '@opencrvs/components/lib/icons'
-=======
-import { Activity, PaperPlane, Users } from '@opencrvs/components/lib/icons'
->>>>>>> 0a66d53e
+import {
+  Activity,
+  Users,
+  Export,
+  PaperPlane
+} from '@opencrvs/components/lib/icons'
 import { SettingsNavigation } from '@opencrvs/components/lib/icons/SettingsNavigation'
 import { LogoutNavigation } from '@opencrvs/components/lib/icons/LogoutNavigation'
 import { Configuration } from '@opencrvs/components/lib/icons/Configuration'
