/*
 * This Source Code Form is subject to the terms of the Mozilla Public
 * License, v. 2.0. If a copy of the MPL was not distributed with this
 * file, You can obtain one at https://mozilla.org/MPL/2.0/.
 *
 * OpenCRVS is also distributed under the terms of the Civil Registration
 * & Healthcare Disclaimer located at http://opencrvs.org/license.
 *
 * Copyright (C) The OpenCRVS Authors. OpenCRVS and the OpenCRVS
 * graphic logo are (registered/a) trademark(s) of Plan International.
 */

import * as React from 'react'
import { storage } from '@client/storage'
import {
  IDeclaration,
  SUBMISSION_STATUS,
  filterProcessingDeclarationsFromQuery
} from '@client/declarations'
import { IStoreState } from '@opencrvs/client/src/store'
import { DeclarationIconSmall } from '@opencrvs/components/lib/icons/DeclarationIconSmall'
import { LeftNavigation } from '@opencrvs/components/lib/SideNavigation/LeftNavigation'
import { NavigationGroup } from '@opencrvs/components/lib/SideNavigation/NavigationGroup'
import { NavigationItem } from '@opencrvs/components/lib/SideNavigation/NavigationItem'
import { NavigationSubItem } from '@opencrvs/components/lib/SideNavigation/NavigationSubItem'
import { connect } from 'react-redux'
import {
  goToHomeTab,
  goToCertificateConfig,
  goToSettings,
  goToPerformanceView,
  goToTeamView,
  goToFormConfigHome,
  goToApplicationConfig
} from '@client/navigation'
import { redirectToAuthentication } from '@client/profile/profileActions'
import { getUserDetails } from '@client/profile/profileSelectors'
import { IUserDetails } from '@client/utils/userUtils'
import { Activity, PaperPlane, Users } from '@opencrvs/components/lib/icons'
import { SettingsNavigation } from '@opencrvs/components/lib/icons/SettingsNavigation'
import { LogoutNavigation } from '@opencrvs/components/lib/icons/LogoutNavigation'
import { Configuration } from '@opencrvs/components/lib/icons/Configuration'
import { Expandable } from '@opencrvs/components/lib/icons/Expandable'
import { injectIntl, WrappedComponentProps as IntlShapeProps } from 'react-intl'
import { buttonMessages } from '@client/i18n/messages'
import { isMobileDevice } from '@client/utils/commonUtils'
import { RouteComponentProps, withRouter } from 'react-router'
import { getOfflineData } from '@client/offline/selectors'
import { IOfflineData } from '@client/offline/reducer'
import { isDeclarationInReadyToReviewStatus } from '@client/utils/draftUtils'
import { navigationMessages } from '@client/i18n/messages/views/navigation'
import { UnpublishedWarning } from '@client/views/SysAdmin/Config/Forms/Home/FormConfigHome'
import {
  ALLOWED_STATUS_FOR_RETRY,
  INPROGRESS_STATUS
} from '@client/SubmissionController'
import { BUILD_VERSION } from '@client/utils/constants'
import styled from '@client/styledComponents'
import { updateRegistrarWorkqueue, IWorkqueue } from '@client/workqueue'

const SCREEN_LOCK = 'screenLock'

type Keys = keyof typeof WORKQUEUE_TABS
export type IWORKQUEUE_TABS = typeof WORKQUEUE_TABS[Keys]

export const WORKQUEUE_TABS = {
  inProgress: 'progress',
  inProgressFieldAgent: 'progress/field-agents',
  sentForReview: 'sentForReview',
  readyForReview: 'readyForReview',
  requiresUpdate: 'requiresUpdate',
  sentForApproval: 'approvals',
  readyToPrint: 'print',
  outbox: 'outbox',
  externalValidation: 'waitingValidation',
  performance: 'performance',
  team: 'team',
  config: 'config',
  application: 'application',
  certificate: 'certificate',
  settings: 'settings',
  logout: 'logout',
  declarationForms: 'form'
} as const

const GROUP_ID = {
  declarationGroup: 'declarationGroup',
  menuGroup: 'menuGroup'
}

interface IUSER_SCOPE {
  [key: string]: string[]
}

const USER_SCOPE: IUSER_SCOPE = {
  FIELD_AGENT: [
    WORKQUEUE_TABS.inProgress,
    WORKQUEUE_TABS.sentForReview,
    WORKQUEUE_TABS.requiresUpdate,
    WORKQUEUE_TABS.outbox,
    GROUP_ID.declarationGroup
  ],
  REGISTRATION_AGENT: [
    WORKQUEUE_TABS.inProgress,
    WORKQUEUE_TABS.readyForReview,
    WORKQUEUE_TABS.requiresUpdate,
    WORKQUEUE_TABS.sentForApproval,
    WORKQUEUE_TABS.readyToPrint,
    WORKQUEUE_TABS.performance,
    WORKQUEUE_TABS.team,
    WORKQUEUE_TABS.outbox,
    GROUP_ID.declarationGroup,
    GROUP_ID.menuGroup
  ],
  DISTRICT_REGISTRAR: [
    WORKQUEUE_TABS.inProgress,
    WORKQUEUE_TABS.readyForReview,
    WORKQUEUE_TABS.requiresUpdate,
    WORKQUEUE_TABS.readyToPrint,
    WORKQUEUE_TABS.performance,
    WORKQUEUE_TABS.team,
    WORKQUEUE_TABS.outbox,
    GROUP_ID.declarationGroup,
    GROUP_ID.menuGroup
  ],
  LOCAL_REGISTRAR: [
    WORKQUEUE_TABS.inProgress,
    WORKQUEUE_TABS.readyForReview,
    WORKQUEUE_TABS.requiresUpdate,
    WORKQUEUE_TABS.readyToPrint,
    WORKQUEUE_TABS.performance,
    WORKQUEUE_TABS.team,
    WORKQUEUE_TABS.outbox,
    GROUP_ID.declarationGroup,
    GROUP_ID.menuGroup
  ],
  NATIONAL_REGISTRAR: [
    WORKQUEUE_TABS.inProgress,
    WORKQUEUE_TABS.readyForReview,
    WORKQUEUE_TABS.requiresUpdate,
    WORKQUEUE_TABS.readyToPrint,
    WORKQUEUE_TABS.performance,
    WORKQUEUE_TABS.team,
    WORKQUEUE_TABS.outbox,
    GROUP_ID.declarationGroup,
    GROUP_ID.menuGroup
  ],
  LOCAL_SYSTEM_ADMIN: [
    WORKQUEUE_TABS.performance,
    WORKQUEUE_TABS.team,
    GROUP_ID.menuGroup
  ],
  NATIONAL_SYSTEM_ADMIN: [
    WORKQUEUE_TABS.performance,
    WORKQUEUE_TABS.team,
    WORKQUEUE_TABS.config,
    GROUP_ID.menuGroup
  ],
  PERFORMANCE_MANAGEMENT: [WORKQUEUE_TABS.performance, GROUP_ID.menuGroup]
}

interface ICount {
  inProgress?: number
  readyForReview?: number
  sentForReview?: number
  requiresUpdate?: number
  sentForUpdates?: number
  sentForApproval?: number
  externalValidation?: number
  readyToPrint?: number
}

interface IUserInfo {
  name: string
  role: string
  avatar: JSX.Element
}

interface IProps {
  count?: ICount
  enableMenuSelection?: boolean
  navigationWidth?: number
  menuCollapse?: () => void
  userInfo?: IUserInfo
  deselectAllTabs?: boolean
  loadWorkqueueStatuses?: boolean
}

interface IDispatchProps {
  goToHomeTab: typeof goToHomeTab
  goToCertificateConfigAction: typeof goToCertificateConfig
  goToFormConfigAction: typeof goToFormConfigHome
  goToApplicationConfigAction: typeof goToApplicationConfig
  redirectToAuthentication: typeof redirectToAuthentication
  goToPerformanceViewAction: typeof goToPerformanceView
  goToTeamViewAction: typeof goToTeamView
  goToSettings: typeof goToSettings
  updateRegistrarWorkqueue: typeof updateRegistrarWorkqueue
}

interface IStateProps {
  draftDeclarations: IDeclaration[]
  declarationsReadyToSend: IDeclaration[]
  userDetails: IUserDetails | null
  activeMenuItem: string
  workqueue: IWorkqueue
  offlineCountryConfiguration: IOfflineData
  storedDeclarations: IDeclaration[]
}

type IFullProps = IProps &
  IStateProps &
  IDispatchProps &
  IntlShapeProps &
  RouteComponentProps<{ tabId: string }> & { className?: string }

const getSettingsAndLogout = (props: IFullProps) => {
  const {
    intl,
    menuCollapse,
    activeMenuItem,
    redirectToAuthentication,
    goToSettings
  } = props
  return (
    <>
      <NavigationItem
        icon={() => <SettingsNavigation />}
        id={`navigation_${WORKQUEUE_TABS.settings}`}
        label={intl.formatMessage(buttonMessages[WORKQUEUE_TABS.settings])}
        onClick={() => {
          goToSettings()
          menuCollapse && menuCollapse()
        }}
        isSelected={activeMenuItem === WORKQUEUE_TABS.settings}
      />
      <NavigationItem
        icon={() => <LogoutNavigation />}
        id={`navigation_${WORKQUEUE_TABS.logout}`}
        label={intl.formatMessage(buttonMessages[WORKQUEUE_TABS.logout])}
        onClick={() => {
          storage.removeItem(SCREEN_LOCK)
          redirectToAuthentication()
        }}
      />
    </>
  )
}

export const NavigationView = (props: IFullProps) => {
  const {
    intl,
    match,
    userDetails,
    deselectAllTabs,
    enableMenuSelection = true,
    loadWorkqueueStatuses = true,
    activeMenuItem,
    goToCertificateConfigAction,
    goToFormConfigAction,
    goToApplicationConfigAction,
    navigationWidth,
    workqueue,
    storedDeclarations,
    draftDeclarations,
    menuCollapse,
    userInfo,
    offlineCountryConfiguration,
    updateRegistrarWorkqueue,
    className
  } = props
  const tabId = deselectAllTabs
    ? ''
    : match.params.tabId
    ? match.params.tabId
    : activeMenuItem
    ? activeMenuItem
    : 'review'
  const configTab: string[] = [
    WORKQUEUE_TABS.application,
    WORKQUEUE_TABS.certificate,
    WORKQUEUE_TABS.declarationForms
  ]
  const [isConfigExpanded, setIsConfigExpanded] = React.useState(false)
  const { data, initialSyncDone } = workqueue
  const filteredData = filterProcessingDeclarationsFromQuery(
    data,
    storedDeclarations
  )
  const runningVer = String(localStorage.getItem('running-version'))
<<<<<<< HEAD
  const fieldAgentLocationId = userDetails && getUserLocation(userDetails).id
=======
>>>>>>> 55d84ada

  React.useEffect(() => {
    if (!userDetails || !loadWorkqueueStatuses) {
      return
    }
    updateRegistrarWorkqueue(
      userDetails.practitionerId,
      10, // Page size shouldn't matter here as we're only interested in totals
      userDetails.role === 'FIELD_AGENT'
    )
  }, [userDetails, updateRegistrarWorkqueue, loadWorkqueueStatuses])

  const declarationCount = {
    inProgress: !initialSyncDone
      ? 0
      : draftDeclarations.filter(
          (draft) =>
            draft.submissionStatus ===
            SUBMISSION_STATUS[SUBMISSION_STATUS.DRAFT]
        ).length +
        (filteredData.inProgressTab?.totalItems || 0) +
        (filteredData.notificationTab?.totalItems || 0),
    readyForReview: !initialSyncDone
      ? 0
      : filteredData.reviewTab?.totalItems || 0,
    requiresUpdate: !initialSyncDone
      ? 0
      : filteredData.rejectTab?.totalItems || 0,
    sentForApproval: !initialSyncDone
      ? 0
      : filteredData.approvalTab?.totalItems || 0,
    externalValidation:
      window.config.EXTERNAL_VALIDATION_WORKQUEUE && !initialSyncDone
        ? 0
        : filteredData.externalValidationTab?.totalItems || 0,
    readyToPrint: !initialSyncDone ? 0 : filteredData.printTab?.totalItems || 0,
    outbox: storedDeclarations.filter((draft) =>
      (
        [
          ...ALLOWED_STATUS_FOR_RETRY,
          ...INPROGRESS_STATUS
        ] as SUBMISSION_STATUS[]
      ).includes(draft.submissionStatus as SUBMISSION_STATUS)
    ).length
  }

  return (
    <LeftNavigation
      applicationName={offlineCountryConfiguration.config.APPLICATION_NAME}
      applicationVersion={runningVer}
<<<<<<< HEAD
=======
      buildVersion={BUILD_VERSION}
>>>>>>> 55d84ada
      navigationWidth={navigationWidth}
      name={userInfo && userInfo.name}
      role={userInfo && userInfo.role}
      avatar={() => userInfo && userInfo.avatar}
      warning={isMobileDevice() ? <></> : <UnpublishedWarning compact={true} />}
      className={className}
    >
      {userDetails?.role === 'FIELD_AGENT' ? (
        <>
          <NavigationGroup>
            <NavigationItem
              icon={() => <DeclarationIconSmall color={'purple'} />}
              id={`navigation_${WORKQUEUE_TABS.inProgress}`}
              label={intl.formatMessage(
                navigationMessages[WORKQUEUE_TABS.inProgress]
              )}
              count={props.draftDeclarations.length}
              isSelected={tabId === WORKQUEUE_TABS.inProgress}
              onClick={() => {
                props.goToHomeTab(WORKQUEUE_TABS.inProgress)
                menuCollapse && menuCollapse()
              }}
            />
            <NavigationItem
              icon={() => <DeclarationIconSmall color={'orange'} />}
              id={`navigation_${WORKQUEUE_TABS.sentForReview}`}
              label={intl.formatMessage(
                navigationMessages[WORKQUEUE_TABS.sentForReview]
              )}
              count={declarationCount.readyForReview}
              isSelected={tabId === WORKQUEUE_TABS.sentForReview}
              onClick={() => {
                props.goToHomeTab(WORKQUEUE_TABS.sentForReview)
                menuCollapse && menuCollapse()
              }}
            />
            <NavigationItem
              icon={() => <DeclarationIconSmall color={'red'} />}
              id={`navigation_${WORKQUEUE_TABS.requiresUpdate}`}
              label={intl.formatMessage(
                navigationMessages[WORKQUEUE_TABS.requiresUpdate]
              )}
              count={declarationCount.requiresUpdate}
              isSelected={tabId === WORKQUEUE_TABS.requiresUpdate}
              onClick={() => {
                props.goToHomeTab(WORKQUEUE_TABS.requiresUpdate)
                menuCollapse && menuCollapse()
              }}
            />
            <NavigationItem
              icon={() => <PaperPlane />}
              id={`navigation_${WORKQUEUE_TABS.outbox}`}
              label={intl.formatMessage(
                navigationMessages[WORKQUEUE_TABS.outbox]
              )}
              count={declarationCount.outbox}
              isSelected={tabId === WORKQUEUE_TABS.outbox}
              onClick={() => {
                props.goToHomeTab(WORKQUEUE_TABS.outbox)
                menuCollapse && menuCollapse()
              }}
            />
          </NavigationGroup>
          {menuCollapse && (
            <NavigationGroup>{getSettingsAndLogout(props)}</NavigationGroup>
          )}
        </>
      ) : (
        <>
          {userDetails?.role &&
            USER_SCOPE[userDetails.role].includes(
              GROUP_ID.declarationGroup
            ) && (
              <NavigationGroup>
                {userDetails?.role &&
                  USER_SCOPE[userDetails.role].includes(
                    WORKQUEUE_TABS.inProgress
                  ) && (
                    <NavigationItem
                      icon={() => <DeclarationIconSmall color={'purple'} />}
                      id={`navigation_${WORKQUEUE_TABS.inProgress}`}
                      label={intl.formatMessage(
                        navigationMessages[WORKQUEUE_TABS.inProgress]
                      )}
                      count={declarationCount.inProgress}
                      isSelected={tabId === WORKQUEUE_TABS.inProgress}
                      onClick={() => {
                        props.goToHomeTab(WORKQUEUE_TABS.inProgress)
                        menuCollapse && menuCollapse()
                      }}
                    />
                  )}
                {userDetails?.role &&
                  USER_SCOPE[userDetails.role].includes(
                    WORKQUEUE_TABS.readyForReview
                  ) && (
                    <NavigationItem
                      icon={() => <DeclarationIconSmall color={'orange'} />}
                      id={`navigation_${WORKQUEUE_TABS.readyForReview}`}
                      label={intl.formatMessage(
                        navigationMessages[WORKQUEUE_TABS.readyForReview]
                      )}
                      count={declarationCount.readyForReview}
                      isSelected={tabId === WORKQUEUE_TABS.readyForReview}
                      onClick={() => {
                        props.goToHomeTab(WORKQUEUE_TABS.readyForReview)
                        menuCollapse && menuCollapse()
                      }}
                    />
                  )}
                {userDetails?.role &&
                  USER_SCOPE[userDetails.role].includes(
                    WORKQUEUE_TABS.requiresUpdate
                  ) && (
                    <NavigationItem
                      icon={() => <DeclarationIconSmall color={'red'} />}
                      id={`navigation_${WORKQUEUE_TABS.requiresUpdate}`}
                      label={intl.formatMessage(
                        navigationMessages[WORKQUEUE_TABS.requiresUpdate]
                      )}
                      count={declarationCount.requiresUpdate}
                      isSelected={tabId === WORKQUEUE_TABS.requiresUpdate}
                      onClick={() => {
                        props.goToHomeTab(WORKQUEUE_TABS.requiresUpdate)
                        menuCollapse && menuCollapse()
                      }}
                    />
                  )}
                {userDetails?.role &&
                  USER_SCOPE[userDetails.role].includes(
                    WORKQUEUE_TABS.sentForApproval
                  ) && (
                    <NavigationItem
                      icon={() => <DeclarationIconSmall color={'grey'} />}
                      id={`navigation_${WORKQUEUE_TABS.sentForApproval}`}
                      label={intl.formatMessage(
                        navigationMessages[WORKQUEUE_TABS.sentForApproval]
                      )}
                      count={declarationCount.sentForApproval}
                      isSelected={tabId === WORKQUEUE_TABS.sentForApproval}
                      onClick={() => {
                        props.goToHomeTab(WORKQUEUE_TABS.sentForApproval)
                        menuCollapse && menuCollapse()
                      }}
                    />
                  )}
                {window.config.EXTERNAL_VALIDATION_WORKQUEUE && (
                  <NavigationItem
                    icon={() => <DeclarationIconSmall color={'teal'} />}
                    id={`navigation_${WORKQUEUE_TABS.externalValidation}`}
                    label={intl.formatMessage(
                      navigationMessages[WORKQUEUE_TABS.externalValidation]
                    )}
                    count={declarationCount.externalValidation}
                    isSelected={tabId === WORKQUEUE_TABS.externalValidation}
                    onClick={() => {
                      props.goToHomeTab(WORKQUEUE_TABS.externalValidation)
                      menuCollapse && menuCollapse()
                    }}
                  />
                )}
                {userDetails?.role &&
                  USER_SCOPE[userDetails.role].includes(
                    WORKQUEUE_TABS.readyToPrint
                  ) && (
                    <NavigationItem
                      icon={() => <DeclarationIconSmall color={'green'} />}
                      id={`navigation_${WORKQUEUE_TABS.readyToPrint}`}
                      label={intl.formatMessage(
                        navigationMessages[WORKQUEUE_TABS.readyToPrint]
                      )}
                      count={declarationCount.readyToPrint}
                      isSelected={tabId === WORKQUEUE_TABS.readyToPrint}
                      onClick={() => {
                        props.goToHomeTab(WORKQUEUE_TABS.readyToPrint)
                        menuCollapse && menuCollapse()
                      }}
                    />
                  )}
                {userDetails?.role &&
                  USER_SCOPE[userDetails.role].includes(
                    WORKQUEUE_TABS.outbox
                  ) && (
                    <NavigationItem
                      icon={() => <PaperPlane />}
                      id={`navigation_${WORKQUEUE_TABS.outbox}`}
                      label={intl.formatMessage(
                        navigationMessages[WORKQUEUE_TABS.outbox]
                      )}
                      count={declarationCount.outbox}
                      isSelected={tabId === WORKQUEUE_TABS.outbox}
                      onClick={() => {
                        props.goToHomeTab(WORKQUEUE_TABS.outbox)
                        menuCollapse && menuCollapse()
                      }}
                    />
                  )}
              </NavigationGroup>
            )}
          {userDetails?.role &&
            USER_SCOPE[userDetails.role].includes(GROUP_ID.menuGroup) && (
              <NavigationGroup>
                {userDetails?.role &&
                  USER_SCOPE[userDetails.role].includes(
                    WORKQUEUE_TABS.performance
                  ) && (
                    <NavigationItem
                      icon={() => <Activity />}
                      id={`navigation_${WORKQUEUE_TABS.performance}`}
                      label={intl.formatMessage(
                        navigationMessages[WORKQUEUE_TABS.performance]
                      )}
                      onClick={() =>
                        props.goToPerformanceViewAction(userDetails)
                      }
                      isSelected={
                        enableMenuSelection &&
                        activeMenuItem === WORKQUEUE_TABS.performance
                      }
                    />
                  )}
                {userDetails?.role &&
                  USER_SCOPE[userDetails.role].includes(
                    WORKQUEUE_TABS.team
                  ) && (
                    <NavigationItem
                      icon={() => <Users />}
                      id={`navigation_${WORKQUEUE_TABS.team}`}
                      label={intl.formatMessage(
                        navigationMessages[WORKQUEUE_TABS.team]
                      )}
                      onClick={() => props.goToTeamViewAction(userDetails)}
                      isSelected={
                        enableMenuSelection &&
                        activeMenuItem === WORKQUEUE_TABS.team
                      }
                    />
                  )}
                {userDetails?.role &&
                  USER_SCOPE[userDetails.role].includes(
                    WORKQUEUE_TABS.config
                  ) && (
                    <>
                      <NavigationItem
                        icon={() => <Configuration />}
                        id={`navigation_${WORKQUEUE_TABS.config}_main`}
                        label={intl.formatMessage(
                          navigationMessages[WORKQUEUE_TABS.config]
                        )}
                        onClick={() => setIsConfigExpanded(!isConfigExpanded)}
                        isSelected={
                          enableMenuSelection &&
                          configTab.includes(activeMenuItem)
                        }
                        expandableIcon={() =>
                          isConfigExpanded ||
                          configTab.includes(activeMenuItem) ? (
                            <Expandable selected={true} />
                          ) : (
                            <Expandable />
                          )
                        }
                      />
                      {(isConfigExpanded ||
                        configTab.includes(activeMenuItem)) && (
                        <>
                          <NavigationSubItem
                            label={intl.formatMessage(
                              navigationMessages[WORKQUEUE_TABS.application]
                            )}
                            id={`navigation_${WORKQUEUE_TABS.application}`}
                            onClick={goToApplicationConfigAction}
                            isSelected={
                              enableMenuSelection &&
                              activeMenuItem === WORKQUEUE_TABS.application
                            }
                          />
                          <NavigationSubItem
                            label={intl.formatMessage(
                              navigationMessages[WORKQUEUE_TABS.certificate]
                            )}
                            id={`navigation_${WORKQUEUE_TABS.certificate}`}
                            onClick={goToCertificateConfigAction}
                            isSelected={
                              enableMenuSelection &&
                              activeMenuItem === WORKQUEUE_TABS.certificate
                            }
                          />
                          <NavigationSubItem
                            id={`navigation_${WORKQUEUE_TABS.declarationForms}`}
                            label={intl.formatMessage(
                              navigationMessages[
                                WORKQUEUE_TABS.declarationForms
                              ]
                            )}
                            onClick={goToFormConfigAction}
                            isSelected={
                              enableMenuSelection &&
                              activeMenuItem === WORKQUEUE_TABS.declarationForms
                            }
                          />
                        </>
                      )}
                    </>
                  )}
                {menuCollapse && getSettingsAndLogout(props)}
              </NavigationGroup>
            )}
        </>
      )}
    </LeftNavigation>
  )
}

const mapStateToProps: (state: IStoreState) => IStateProps = (state) => {
  return {
    offlineCountryConfiguration: getOfflineData(state),
    draftDeclarations:
      (state.declarationsState.declarations &&
        state.declarationsState.declarations.filter(
          (declaration: IDeclaration) =>
            declaration.submissionStatus ===
            SUBMISSION_STATUS[SUBMISSION_STATUS.DRAFT]
        )) ||
      [],
    declarationsReadyToSend: (
      (state.declarationsState.declarations &&
        state.declarationsState.declarations.filter(
          (declaration: IDeclaration) =>
            isDeclarationInReadyToReviewStatus(declaration.submissionStatus)
        )) ||
      []
    ).reverse(),
    workqueue: state.workqueueState.workqueue,
    storedDeclarations: state.declarationsState.declarations,
    userDetails: getUserDetails(state),
    activeMenuItem: window.location.href.includes(WORKQUEUE_TABS.performance)
      ? WORKQUEUE_TABS.performance
      : window.location.href.includes(WORKQUEUE_TABS.team)
      ? WORKQUEUE_TABS.team
      : window.location.href.includes(WORKQUEUE_TABS.application)
      ? WORKQUEUE_TABS.application
      : window.location.href.includes(WORKQUEUE_TABS.settings)
      ? WORKQUEUE_TABS.settings
      : window.location.href.includes(WORKQUEUE_TABS.certificate)
      ? WORKQUEUE_TABS.certificate
      : window.location.href.includes(WORKQUEUE_TABS.declarationForms)
      ? WORKQUEUE_TABS.declarationForms
      : ''
  }
}

export const Navigation = connect<
  IStateProps,
  IDispatchProps,
  IProps,
  IStoreState
>(mapStateToProps, {
  goToHomeTab,
  goToCertificateConfigAction: goToCertificateConfig,
  goToFormConfigAction: goToFormConfigHome,
  goToApplicationConfigAction: goToApplicationConfig,
  goToPerformanceViewAction: goToPerformanceView,
  goToTeamViewAction: goToTeamView,
  redirectToAuthentication,
  goToSettings,
  updateRegistrarWorkqueue
})(injectIntl(withRouter(NavigationView)))

/** @deprecated since the introduction of `<Frame>` */
export const FixedNavigation = styled(Navigation)`
  position: fixed;
`<|MERGE_RESOLUTION|>--- conflicted
+++ resolved
@@ -288,10 +288,6 @@
     storedDeclarations
   )
   const runningVer = String(localStorage.getItem('running-version'))
-<<<<<<< HEAD
-  const fieldAgentLocationId = userDetails && getUserLocation(userDetails).id
-=======
->>>>>>> 55d84ada
 
   React.useEffect(() => {
     if (!userDetails || !loadWorkqueueStatuses) {
@@ -342,10 +338,7 @@
     <LeftNavigation
       applicationName={offlineCountryConfiguration.config.APPLICATION_NAME}
       applicationVersion={runningVer}
-<<<<<<< HEAD
-=======
       buildVersion={BUILD_VERSION}
->>>>>>> 55d84ada
       navigationWidth={navigationWidth}
       name={userInfo && userInfo.name}
       role={userInfo && userInfo.role}
