/*
 * This Source Code Form is subject to the terms of the Mozilla Public
 * License, v. 2.0. If a copy of the MPL was not distributed with this
 * file, You can obtain one at https://mozilla.org/MPL/2.0/.
 *
 * OpenCRVS is also distributed under the terms of the Civil Registration
 * & Healthcare Disclaimer located at http://opencrvs.org/license.
 *
 * Copyright (C) The OpenCRVS Authors. OpenCRVS and the OpenCRVS
 * graphic logo are (registered/a) trademark(s) of Plan International.
 */

import * as React from 'react'
import { storage } from '@client/storage'
import {
  IDeclaration,
  SUBMISSION_STATUS,
  filterProcessingDeclarationsFromQuery
} from '@client/declarations'
import { IStoreState } from '@opencrvs/client/src/store'
import { DeclarationIconSmall } from '@opencrvs/components/lib/icons/DeclarationIconSmall'
import { LeftNavigation } from '@opencrvs/components/lib/SideNavigation/LeftNavigation'
import { NavigationGroup } from '@opencrvs/components/lib/SideNavigation/NavigationGroup'
import { NavigationItem } from '@opencrvs/components/lib/SideNavigation/NavigationItem'
import { NavigationSubItem } from '@opencrvs/components/lib/SideNavigation/NavigationSubItem'
import { connect } from 'react-redux'
import {
  goToHomeTab,
  goToCertificateConfig,
  goToSettings,
  goToPerformanceView,
  goToTeamView,
  goToSystemList,
  goToFormConfigHome,
  goToApplicationConfig,
  goToAdvancedSearchResult,
  goToVSExport,
  goToPerformanceStatistics,
  goToLeaderBoardsView,
  goToDashboardView,
  goToUserRolesConfig,
  goToOrganisationView,
  goToInformantNotification
} from '@client/navigation'
import { redirectToAuthentication } from '@client/profile/profileActions'
import { getUserDetails } from '@client/profile/profileSelectors'
<<<<<<< HEAD
=======
import { Event, User } from '@client/utils/gateway'
import { Activity, Users, PaperPlane } from '@opencrvs/components/lib/icons'
>>>>>>> 1daa9113
import { SettingsNavigation } from '@opencrvs/components/lib/icons/SettingsNavigation'
import { LogoutNavigation } from '@opencrvs/components/lib/icons/LogoutNavigation'
import { Expandable } from '@opencrvs/components/lib/icons/Expandable'
import { injectIntl, WrappedComponentProps as IntlShapeProps } from 'react-intl'
import { buttonMessages } from '@client/i18n/messages'
import { isMobileDevice } from '@client/utils/commonUtils'
import { RouteComponentProps, withRouter } from 'react-router'
import { getOfflineData } from '@client/offline/selectors'
import { IOfflineData } from '@client/offline/reducer'
import { isDeclarationInReadyToReviewStatus } from '@client/utils/draftUtils'
import { navigationMessages } from '@client/i18n/messages/views/navigation'
import { UnpublishedWarning } from '@client/views/SysAdmin/Config/Forms/Home/FormConfigHome'
import {
  ALLOWED_STATUS_FOR_RETRY,
  INPROGRESS_STATUS
} from '@client/SubmissionController'
import styled from '@client/styledComponents'
import { updateRegistrarWorkqueue, IWorkqueue } from '@client/workqueue'
import { Icon } from '@opencrvs/components/lib/Icon'
import { setAdvancedSearchParam } from '@client/search/advancedSearch/actions'
import { IAdvancedSearchParamState } from '@client/search/advancedSearch/reducer'
import { omit } from 'lodash'
import { getAdvancedSearchParamsState } from '@client/search/advancedSearch/advancedSearchSelectors'
import { ADVANCED_SEARCH_RESULT } from '@client/navigation/routes'
import { Text } from '@opencrvs/components'
import { UserDetails } from '@client/utils/userUtils'
import { IApplicationConfig } from '@client/utils/referenceApi'

const SCREEN_LOCK = 'screenLock'

type Keys = keyof typeof WORKQUEUE_TABS
export type IWORKQUEUE_TABS = typeof WORKQUEUE_TABS[Keys]

export const WORKQUEUE_TABS = {
  inProgress: 'progress',
  inProgressFieldAgent: 'progress/field-agents',
  sentForReview: 'sentForReview',
  readyForReview: 'readyForReview',
  requiresUpdate: 'requiresUpdate',
  sentForApproval: 'approvals',
  readyToPrint: 'print',
  outbox: 'outbox',
  externalValidation: 'waitingValidation',
  performance: 'performance',
  vsexports: 'vsexports',
  team: 'team',
  config: 'config',
  organisation: 'organisation',
  application: 'application',
  certificate: 'certificate',
  systems: 'integration',
  userRoles: 'userroles',
  settings: 'settings',
  declarationForms: 'form',
  logout: 'logout',
  communications: 'communications',
  informantNotification: 'informantnotification',
  readyToIssue: 'readyToIssue'
} as const

const GROUP_ID = {
  declarationGroup: 'declarationGroup',
  analytics: 'analytics',
  menuGroup: 'menuGroup'
}

interface IUSER_SCOPE {
  [key: string]: string[]
}

const USER_SCOPE: IUSER_SCOPE = {
  FIELD_AGENT: [
    WORKQUEUE_TABS.inProgress,
    WORKQUEUE_TABS.sentForReview,
    WORKQUEUE_TABS.requiresUpdate,
    WORKQUEUE_TABS.outbox,
    WORKQUEUE_TABS.readyToIssue,
    GROUP_ID.declarationGroup
  ],
  REGISTRATION_AGENT: [
    WORKQUEUE_TABS.inProgress,
    WORKQUEUE_TABS.readyForReview,
    WORKQUEUE_TABS.requiresUpdate,
    WORKQUEUE_TABS.sentForApproval,
    WORKQUEUE_TABS.readyToPrint,
    WORKQUEUE_TABS.performance,
    WORKQUEUE_TABS.organisation,
    WORKQUEUE_TABS.team,
    WORKQUEUE_TABS.outbox,
    WORKQUEUE_TABS.readyToIssue,
    GROUP_ID.declarationGroup,
    GROUP_ID.menuGroup
  ],
  DISTRICT_REGISTRAR: [
    WORKQUEUE_TABS.inProgress,
    WORKQUEUE_TABS.readyForReview,
    WORKQUEUE_TABS.requiresUpdate,
    WORKQUEUE_TABS.readyToPrint,
    WORKQUEUE_TABS.performance,
    WORKQUEUE_TABS.organisation,
    WORKQUEUE_TABS.team,
    WORKQUEUE_TABS.outbox,
    WORKQUEUE_TABS.readyToIssue,
    GROUP_ID.declarationGroup,
    GROUP_ID.menuGroup
  ],
  LOCAL_REGISTRAR: [
    WORKQUEUE_TABS.inProgress,
    WORKQUEUE_TABS.readyForReview,
    WORKQUEUE_TABS.requiresUpdate,
    WORKQUEUE_TABS.readyToPrint,
    WORKQUEUE_TABS.performance,
    WORKQUEUE_TABS.organisation,
    WORKQUEUE_TABS.team,
    WORKQUEUE_TABS.outbox,
    WORKQUEUE_TABS.readyToIssue,
    GROUP_ID.declarationGroup,
    GROUP_ID.menuGroup
  ],
  NATIONAL_REGISTRAR: [
    WORKQUEUE_TABS.inProgress,
    WORKQUEUE_TABS.readyForReview,
    WORKQUEUE_TABS.requiresUpdate,
    WORKQUEUE_TABS.readyToPrint,
    WORKQUEUE_TABS.organisation,
    WORKQUEUE_TABS.vsexports,
    WORKQUEUE_TABS.team,
    WORKQUEUE_TABS.outbox,
    WORKQUEUE_TABS.readyToIssue,
    GROUP_ID.declarationGroup,
    GROUP_ID.menuGroup,
    GROUP_ID.analytics
  ],
  LOCAL_SYSTEM_ADMIN: [
    WORKQUEUE_TABS.organisation,
    WORKQUEUE_TABS.team,
    WORKQUEUE_TABS.readyToIssue,
    GROUP_ID.menuGroup
  ],
  NATIONAL_SYSTEM_ADMIN: [
    WORKQUEUE_TABS.team,
    WORKQUEUE_TABS.config,
    WORKQUEUE_TABS.organisation,
    WORKQUEUE_TABS.vsexports,
    WORKQUEUE_TABS.communications,
    WORKQUEUE_TABS.userRoles,
    WORKQUEUE_TABS.informantNotification,
    GROUP_ID.menuGroup,
    GROUP_ID.analytics
  ],
  PERFORMANCE_MANAGEMENT: [GROUP_ID.menuGroup, GROUP_ID.analytics]
}

interface ICount {
  inProgress?: number
  readyForReview?: number
  sentForReview?: number
  requiresUpdate?: number
  sentForUpdates?: number
  sentForApproval?: number
  externalValidation?: number
  readyToPrint?: number
  readyToIssue?: number
}

interface IUserInfo {
  name: string
  role: string
  avatar: JSX.Element
}

interface IProps {
  count?: ICount
  enableMenuSelection?: boolean
  navigationWidth?: number
  menuCollapse?: () => void
  userInfo?: IUserInfo
  deselectAllTabs?: boolean
  loadWorkqueueStatuses?: boolean
}

interface IDispatchProps {
  goToHomeTab: typeof goToHomeTab
  goToCertificateConfigAction: typeof goToCertificateConfig
  goToVSExportsAction: typeof goToVSExport
  goToFormConfigAction: typeof goToFormConfigHome
  goToUserRolesConfigAction: typeof goToUserRolesConfig
  goToApplicationConfigAction: typeof goToApplicationConfig
  goToAdvancedSearchResultAction: typeof goToAdvancedSearchResult
  redirectToAuthentication: typeof redirectToAuthentication
  goToPerformanceViewAction: typeof goToPerformanceView
  goToTeamViewAction: typeof goToTeamView
  goToOrganisationViewAction: typeof goToOrganisationView
  goToSystemViewAction: typeof goToSystemList
  goToSettings: typeof goToSettings
  goToLeaderBoardsView: typeof goToLeaderBoardsView
  goToDashboardView: typeof goToDashboardView
  goToPerformanceStatistics: typeof goToPerformanceStatistics
  updateRegistrarWorkqueue: typeof updateRegistrarWorkqueue
  setAdvancedSearchParam: typeof setAdvancedSearchParam
  goToInformantNotification: typeof goToInformantNotification
}

interface IStateProps {
  draftDeclarations: IDeclaration[]
  declarationsReadyToSend: IDeclaration[]
  userDetails: UserDetails | null
  advancedSearchParams: IAdvancedSearchParamState
  activeMenuItem: string
  workqueue: IWorkqueue
  offlineCountryConfiguration: IOfflineData
  storedDeclarations: IDeclaration[]
}

type IFullProps = IProps &
  IStateProps &
  IDispatchProps &
  IntlShapeProps &
  RouteComponentProps<{ tabId: string }> & { className?: string }

const getSettingsAndLogout = (props: IFullProps) => {
  const {
    intl,
    menuCollapse,
    activeMenuItem,
    redirectToAuthentication,
    goToSettings
  } = props
  return (
    <>
      <NavigationItem
        icon={() => <SettingsNavigation />}
        id={`navigation_${WORKQUEUE_TABS.settings}`}
        label={intl.formatMessage(buttonMessages[WORKQUEUE_TABS.settings])}
        onClick={() => {
          goToSettings()
          menuCollapse && menuCollapse()
        }}
        isSelected={activeMenuItem === WORKQUEUE_TABS.settings}
      />
      <NavigationItem
        icon={() => <LogoutNavigation />}
        id={`navigation_${WORKQUEUE_TABS.logout}`}
        label={intl.formatMessage(buttonMessages[WORKQUEUE_TABS.logout])}
        onClick={() => {
          storage.removeItem(SCREEN_LOCK)
          redirectToAuthentication()
        }}
      />
    </>
  )
}

export const NavigationView = (props: IFullProps) => {
  const {
    intl,
    match,
    userDetails,
    advancedSearchParams,
    deselectAllTabs,
    enableMenuSelection = true,
    loadWorkqueueStatuses = true,
    activeMenuItem,
    goToCertificateConfigAction,
    goToUserRolesConfigAction,
    goToVSExportsAction,
    goToFormConfigAction,
    goToSystemViewAction,
    goToApplicationConfigAction,
    goToAdvancedSearchResultAction,
    navigationWidth,
    workqueue,
    storedDeclarations,
    draftDeclarations,
    menuCollapse,
    userInfo,
    offlineCountryConfiguration,
    updateRegistrarWorkqueue,
    setAdvancedSearchParam,
    goToPerformanceStatistics,
    goToDashboardView,
    goToLeaderBoardsView,
    goToInformantNotification,
    className
  } = props
  const tabId = deselectAllTabs
    ? ''
    : match.params.tabId
    ? match.params.tabId
    : activeMenuItem
    ? activeMenuItem
    : 'review'
  const configTab: string[] = [
    WORKQUEUE_TABS.application,
    WORKQUEUE_TABS.certificate,
    WORKQUEUE_TABS.declarationForms,
    WORKQUEUE_TABS.systems,
    WORKQUEUE_TABS.userRoles
  ]
  const conmmunicationTab: string[] = [WORKQUEUE_TABS.informantNotification]
  const [isConfigExpanded, setIsConfigExpanded] = React.useState(false)
  const [isCommunationExpanded, setIsCommunationExpanded] =
    React.useState(false)

  const { data, initialSyncDone } = workqueue
  const filteredData = filterProcessingDeclarationsFromQuery(
    data,
    storedDeclarations
  )
  const runningVer = String(localStorage.getItem('running-version'))

  const isOnePrintInAdvanceOn = Object.values(Event).some((event: Event) => {
    const upperCaseEvent = event.toUpperCase() as Uppercase<Event>
    return offlineCountryConfiguration.config[upperCaseEvent].PRINT_IN_ADVANCE
  })

  React.useEffect(() => {
    if (!userDetails || !loadWorkqueueStatuses) {
      return
    }
    updateRegistrarWorkqueue(
      userDetails.practitionerId,
      10, // Page size shouldn't matter here as we're only interested in totals
      userDetails.systemRole === 'FIELD_AGENT'
    )
  }, [userDetails, updateRegistrarWorkqueue, loadWorkqueueStatuses])

  const declarationCount = {
    inProgress: !initialSyncDone
      ? 0
      : draftDeclarations.filter(
          (draft) =>
            draft.submissionStatus ===
            SUBMISSION_STATUS[SUBMISSION_STATUS.DRAFT]
        ).length +
        (filteredData.inProgressTab?.totalItems || 0) +
        (filteredData.notificationTab?.totalItems || 0),
    readyForReview: !initialSyncDone
      ? 0
      : filteredData.reviewTab?.totalItems || 0,
    requiresUpdate: !initialSyncDone
      ? 0
      : filteredData.rejectTab?.totalItems || 0,
    sentForApproval: !initialSyncDone
      ? 0
      : filteredData.approvalTab?.totalItems || 0,
    externalValidation:
      window.config.EXTERNAL_VALIDATION_WORKQUEUE && !initialSyncDone
        ? 0
        : filteredData.externalValidationTab?.totalItems || 0,
    readyToPrint: !initialSyncDone ? 0 : filteredData.printTab?.totalItems || 0,
    readyToIssue: !initialSyncDone ? 0 : filteredData.issueTab?.totalItems || 0,
    outbox: storedDeclarations.filter((draft) =>
      (
        [
          ...ALLOWED_STATUS_FOR_RETRY,
          ...INPROGRESS_STATUS
        ] as SUBMISSION_STATUS[]
      ).includes(draft.submissionStatus as SUBMISSION_STATUS)
    ).length
  }

  return (
    <LeftNavigation
      applicationName={offlineCountryConfiguration.config.APPLICATION_NAME}
      applicationVersion={runningVer}
      buildVersion={import.meta.env.VITE_APP_VERSION ?? 'Development'}
      navigationWidth={navigationWidth}
      name={userInfo && userInfo.name}
      role={userInfo && userInfo.role}
      avatar={() => userInfo && userInfo.avatar}
      warning={isMobileDevice() ? <></> : <UnpublishedWarning compact={true} />}
      className={className}
    >
      {userDetails?.systemRole === 'FIELD_AGENT' ? (
        <>
          <NavigationGroup>
            <NavigationItem
              icon={() => <DeclarationIconSmall color={'purple'} />}
              id={`navigation_${WORKQUEUE_TABS.inProgress}`}
              label={intl.formatMessage(
                navigationMessages[WORKQUEUE_TABS.inProgress]
              )}
              count={props.draftDeclarations.length}
              isSelected={tabId === WORKQUEUE_TABS.inProgress}
              onClick={() => {
                props.goToHomeTab(WORKQUEUE_TABS.inProgress)
                menuCollapse && menuCollapse()
              }}
            />
            <NavigationItem
              icon={() => <DeclarationIconSmall color={'orange'} />}
              id={`navigation_${WORKQUEUE_TABS.sentForReview}`}
              label={intl.formatMessage(
                navigationMessages[WORKQUEUE_TABS.sentForReview]
              )}
              count={declarationCount.readyForReview}
              isSelected={tabId === WORKQUEUE_TABS.sentForReview}
              onClick={() => {
                props.goToHomeTab(WORKQUEUE_TABS.sentForReview)
                menuCollapse && menuCollapse()
              }}
            />
            <NavigationItem
              icon={() => <DeclarationIconSmall color={'red'} />}
              id={`navigation_${WORKQUEUE_TABS.requiresUpdate}`}
              label={intl.formatMessage(
                navigationMessages[WORKQUEUE_TABS.requiresUpdate]
              )}
              count={declarationCount.requiresUpdate}
              isSelected={tabId === WORKQUEUE_TABS.requiresUpdate}
              onClick={() => {
                props.goToHomeTab(WORKQUEUE_TABS.requiresUpdate)
                menuCollapse && menuCollapse()
              }}
            />
            <NavigationItem
              icon={() => <Icon name="PaperPlaneTilt" size="medium" />}
              id={`navigation_${WORKQUEUE_TABS.outbox}`}
              label={intl.formatMessage(
                navigationMessages[WORKQUEUE_TABS.outbox]
              )}
              count={declarationCount.outbox}
              isSelected={tabId === WORKQUEUE_TABS.outbox}
              onClick={() => {
                props.goToHomeTab(WORKQUEUE_TABS.outbox)
                menuCollapse && menuCollapse()
              }}
            />
          </NavigationGroup>
        </>
      ) : (
        <>
          {userDetails?.systemRole &&
            USER_SCOPE[userDetails.systemRole].includes(
              GROUP_ID.declarationGroup
            ) && (
              <NavigationGroup>
                {userDetails?.systemRole &&
                  USER_SCOPE[userDetails.systemRole].includes(
                    WORKQUEUE_TABS.inProgress
                  ) && (
                    <NavigationItem
                      icon={() => <DeclarationIconSmall color={'purple'} />}
                      id={`navigation_${WORKQUEUE_TABS.inProgress}`}
                      label={intl.formatMessage(
                        navigationMessages[WORKQUEUE_TABS.inProgress]
                      )}
                      count={declarationCount.inProgress}
                      isSelected={tabId === WORKQUEUE_TABS.inProgress}
                      onClick={() => {
                        props.goToHomeTab(WORKQUEUE_TABS.inProgress)
                        menuCollapse && menuCollapse()
                      }}
                    />
                  )}
                {userDetails?.systemRole &&
                  USER_SCOPE[userDetails.systemRole].includes(
                    WORKQUEUE_TABS.readyForReview
                  ) && (
                    <NavigationItem
                      icon={() => <DeclarationIconSmall color={'orange'} />}
                      id={`navigation_${WORKQUEUE_TABS.readyForReview}`}
                      label={intl.formatMessage(
                        navigationMessages[WORKQUEUE_TABS.readyForReview]
                      )}
                      count={declarationCount.readyForReview}
                      isSelected={tabId === WORKQUEUE_TABS.readyForReview}
                      onClick={() => {
                        props.goToHomeTab(WORKQUEUE_TABS.readyForReview)
                        menuCollapse && menuCollapse()
                      }}
                    />
                  )}
                {userDetails?.systemRole &&
                  USER_SCOPE[userDetails.systemRole].includes(
                    WORKQUEUE_TABS.requiresUpdate
                  ) && (
                    <NavigationItem
                      icon={() => <DeclarationIconSmall color={'red'} />}
                      id={`navigation_${WORKQUEUE_TABS.requiresUpdate}`}
                      label={intl.formatMessage(
                        navigationMessages[WORKQUEUE_TABS.requiresUpdate]
                      )}
                      count={declarationCount.requiresUpdate}
                      isSelected={tabId === WORKQUEUE_TABS.requiresUpdate}
                      onClick={() => {
                        props.goToHomeTab(WORKQUEUE_TABS.requiresUpdate)
                        menuCollapse && menuCollapse()
                      }}
                    />
                  )}
                {userDetails?.systemRole &&
                  USER_SCOPE[userDetails.systemRole].includes(
                    WORKQUEUE_TABS.sentForApproval
                  ) && (
                    <NavigationItem
                      icon={() => <DeclarationIconSmall color={'grey'} />}
                      id={`navigation_${WORKQUEUE_TABS.sentForApproval}`}
                      label={intl.formatMessage(
                        navigationMessages[WORKQUEUE_TABS.sentForApproval]
                      )}
                      count={declarationCount.sentForApproval}
                      isSelected={tabId === WORKQUEUE_TABS.sentForApproval}
                      onClick={() => {
                        props.goToHomeTab(WORKQUEUE_TABS.sentForApproval)
                        menuCollapse && menuCollapse()
                      }}
                    />
                  )}
                {window.config.EXTERNAL_VALIDATION_WORKQUEUE && (
                  <NavigationItem
                    icon={() => <DeclarationIconSmall color={'teal'} />}
                    id={`navigation_${WORKQUEUE_TABS.externalValidation}`}
                    label={intl.formatMessage(
                      navigationMessages[WORKQUEUE_TABS.externalValidation]
                    )}
                    count={declarationCount.externalValidation}
                    isSelected={tabId === WORKQUEUE_TABS.externalValidation}
                    onClick={() => {
                      props.goToHomeTab(WORKQUEUE_TABS.externalValidation)
                      menuCollapse && menuCollapse()
                    }}
                  />
                )}
                {userDetails?.systemRole &&
                  USER_SCOPE[userDetails.systemRole].includes(
                    WORKQUEUE_TABS.readyToPrint
                  ) && (
                    <NavigationItem
                      icon={() => <DeclarationIconSmall color={'green'} />}
                      id={`navigation_${WORKQUEUE_TABS.readyToPrint}`}
                      label={intl.formatMessage(
                        navigationMessages[WORKQUEUE_TABS.readyToPrint]
                      )}
                      count={declarationCount.readyToPrint}
                      isSelected={tabId === WORKQUEUE_TABS.readyToPrint}
                      onClick={() => {
                        props.goToHomeTab(WORKQUEUE_TABS.readyToPrint)
                        menuCollapse && menuCollapse()
                      }}
                    />
                  )}

                {isOnePrintInAdvanceOn &&
                  userDetails?.systemRole &&
                  USER_SCOPE[userDetails.systemRole].includes(
                    WORKQUEUE_TABS.readyToIssue
                  ) && (
                    <NavigationItem
                      icon={() => <DeclarationIconSmall color={'teal'} />}
                      id={`navigation_${WORKQUEUE_TABS.readyToIssue}`}
                      label={intl.formatMessage(
                        navigationMessages[WORKQUEUE_TABS.readyToIssue]
                      )}
                      count={declarationCount.readyToIssue}
                      isSelected={tabId === WORKQUEUE_TABS.readyToIssue}
                      onClick={() => {
                        props.goToHomeTab(WORKQUEUE_TABS.readyToIssue)
                        menuCollapse && menuCollapse()
                      }}
                    />
                  )}

                {userDetails?.systemRole &&
                  USER_SCOPE[userDetails.systemRole].includes(
                    WORKQUEUE_TABS.outbox
                  ) && (
                    <NavigationItem
                      icon={() => <Icon name="PaperPlaneTilt" size="medium" />}
                      id={`navigation_${WORKQUEUE_TABS.outbox}`}
                      label={intl.formatMessage(
                        navigationMessages[WORKQUEUE_TABS.outbox]
                      )}
                      count={declarationCount.outbox}
                      isSelected={tabId === WORKQUEUE_TABS.outbox}
                      onClick={() => {
                        props.goToHomeTab(WORKQUEUE_TABS.outbox)
                        menuCollapse && menuCollapse()
                      }}
                    />
                  )}
              </NavigationGroup>
            )}
          {userDetails?.systemRole &&
            USER_SCOPE[userDetails.systemRole].includes(GROUP_ID.menuGroup) && (
              <NavigationGroup>
                {userDetails?.systemRole &&
                  USER_SCOPE[userDetails.systemRole].includes(
                    WORKQUEUE_TABS.performance
                  ) && (
                    <NavigationItem
                      icon={() => <Icon name="Activity" size="medium" />}
                      id={`navigation_${WORKQUEUE_TABS.performance}`}
                      label={intl.formatMessage(
                        navigationMessages[WORKQUEUE_TABS.performance]
                      )}
                      onClick={() => {
                        props.goToPerformanceViewAction(userDetails)
                      }}
                      isSelected={
                        enableMenuSelection &&
                        activeMenuItem === WORKQUEUE_TABS.performance
                      }
                    />
                  )}
                {userDetails?.systemRole &&
                  USER_SCOPE[userDetails.systemRole].includes(
                    WORKQUEUE_TABS.vsexports
                  ) && (
                    <NavigationItem
                      icon={() => <Icon name="Share" size="small" />}
                      id={`navigation_${WORKQUEUE_TABS.vsexports}`}
                      label={intl.formatMessage(
                        navigationMessages[WORKQUEUE_TABS.vsexports]
                      )}
                      onClick={goToVSExportsAction}
                      isSelected={
                        enableMenuSelection &&
                        activeMenuItem === WORKQUEUE_TABS.vsexports
                      }
                    />
                  )}
                {userDetails?.systemRole &&
                  USER_SCOPE[userDetails.systemRole].includes(
                    WORKQUEUE_TABS.organisation
                  ) && (
                    <NavigationItem
                      icon={() => <Icon name="List" size="small" />}
                      id={`navigation_${WORKQUEUE_TABS.organisation}`}
                      label={intl.formatMessage(
                        navigationMessages[WORKQUEUE_TABS.organisation]
                      )}
                      onClick={() =>
                        props.goToOrganisationViewAction(userDetails)
                      }
                      isSelected={
                        enableMenuSelection &&
                        activeMenuItem === WORKQUEUE_TABS.organisation
                      }
                    />
                  )}
                {userDetails?.systemRole &&
                  USER_SCOPE[userDetails.systemRole].includes(
                    WORKQUEUE_TABS.team
                  ) && (
                    <NavigationItem
                      icon={() => <Icon name="Users" size="medium" />}
                      id={`navigation_${WORKQUEUE_TABS.team}`}
                      label={intl.formatMessage(
                        navigationMessages[WORKQUEUE_TABS.team]
                      )}
                      onClick={() => props.goToTeamViewAction(userDetails)}
                      isSelected={
                        enableMenuSelection &&
                        activeMenuItem === WORKQUEUE_TABS.team
                      }
                    />
                  )}

                {userDetails?.systemRole &&
                  USER_SCOPE[userDetails.systemRole].includes(
                    WORKQUEUE_TABS.config
                  ) && (
                    <>
                      <NavigationItem
                        icon={() => <Icon name="Compass" size="small" />}
                        id={`navigation_${WORKQUEUE_TABS.config}_main`}
                        label={intl.formatMessage(
                          navigationMessages[WORKQUEUE_TABS.config]
                        )}
                        onClick={() => setIsConfigExpanded(!isConfigExpanded)}
                        isSelected={
                          enableMenuSelection &&
                          configTab.includes(activeMenuItem)
                        }
                        expandableIcon={() =>
                          isConfigExpanded ||
                          configTab.includes(activeMenuItem) ? (
                            <Expandable selected={true} />
                          ) : (
                            <Expandable />
                          )
                        }
                      />
                      {(isConfigExpanded ||
                        configTab.includes(activeMenuItem)) && (
                        <>
                          <NavigationSubItem
                            label={intl.formatMessage(
                              navigationMessages[WORKQUEUE_TABS.application]
                            )}
                            id={`navigation_${WORKQUEUE_TABS.application}`}
                            onClick={goToApplicationConfigAction}
                            isSelected={
                              enableMenuSelection &&
                              activeMenuItem === WORKQUEUE_TABS.application
                            }
                          />
                          <NavigationSubItem
                            label={intl.formatMessage(
                              navigationMessages[WORKQUEUE_TABS.certificate]
                            )}
                            id={`navigation_${WORKQUEUE_TABS.certificate}`}
                            onClick={goToCertificateConfigAction}
                            isSelected={
                              enableMenuSelection &&
                              activeMenuItem === WORKQUEUE_TABS.certificate
                            }
                          />
                          <NavigationSubItem
                            id={`navigation_${WORKQUEUE_TABS.declarationForms}`}
                            label={intl.formatMessage(
                              navigationMessages[
                                WORKQUEUE_TABS.declarationForms
                              ]
                            )}
                            onClick={goToFormConfigAction}
                            isSelected={
                              enableMenuSelection &&
                              activeMenuItem === WORKQUEUE_TABS.declarationForms
                            }
                          />

                          <NavigationSubItem
                            id={`navigation_${WORKQUEUE_TABS.systems}`}
                            label={intl.formatMessage(
                              navigationMessages[WORKQUEUE_TABS.systems]
                            )}
                            onClick={goToSystemViewAction}
                            isSelected={
                              enableMenuSelection &&
                              activeMenuItem === WORKQUEUE_TABS.systems
                            }
                          />

                          <NavigationSubItem
                            id={`navigation_${WORKQUEUE_TABS.userRoles}`}
                            label={intl.formatMessage(
                              navigationMessages[WORKQUEUE_TABS.userRoles]
                            )}
                            onClick={goToUserRolesConfigAction}
                            isSelected={
                              enableMenuSelection &&
                              activeMenuItem === WORKQUEUE_TABS.userRoles
                            }
                          />
                        </>
                      )}
                    </>
                  )}

                {userDetails?.systemRole &&
                  USER_SCOPE[userDetails.systemRole].includes(
                    WORKQUEUE_TABS.communications
                  ) && (
                    <>
                      <NavigationItem
                        icon={() => <Icon name="ChatCircle" size="small" />}
                        id={`navigation_${WORKQUEUE_TABS.communications}_main`}
                        label={intl.formatMessage(
                          navigationMessages[WORKQUEUE_TABS.communications]
                        )}
                        onClick={() =>
                          setIsCommunationExpanded(!isCommunationExpanded)
                        }
                        isSelected={
                          enableMenuSelection &&
                          conmmunicationTab.includes(activeMenuItem)
                        }
                        expandableIcon={() =>
                          isCommunationExpanded ||
                          conmmunicationTab.includes(activeMenuItem) ? (
                            <Expandable selected={true} />
                          ) : (
                            <Expandable />
                          )
                        }
                      />
                      {(isCommunationExpanded ||
                        conmmunicationTab.includes(activeMenuItem)) && (
                        <>
                          <NavigationSubItem
                            label={intl.formatMessage(
                              navigationMessages[
                                WORKQUEUE_TABS.informantNotification
                              ]
                            )}
                            id={`navigation_${WORKQUEUE_TABS.informantNotification}`}
                            onClick={goToInformantNotification}
                            isSelected={
                              enableMenuSelection &&
                              activeMenuItem ===
                                WORKQUEUE_TABS.informantNotification
                            }
                          />
                        </>
                      )}
                    </>
                  )}
              </NavigationGroup>
            )}
          {userDetails?.role &&
            USER_SCOPE[userDetails.systemRole].includes(GROUP_ID.analytics) && (
              <NavigationGroup>
                {userDetails?.systemRole &&
                  USER_SCOPE[userDetails.systemRole].includes(
                    GROUP_ID.analytics
                  ) && (
                    <>
                      <Text
                        variant="bold14"
                        style={{ marginLeft: 24 }}
                        element="p"
                        color="opacity24"
                      >
                        {intl.formatMessage(navigationMessages['analytic'])}
                      </Text>
                      <NavigationItem
                        icon={() => <Icon name="ChartLine" size="medium" />}
                        label={intl.formatMessage(
                          navigationMessages['dashboard']
                        )}
                        onClick={goToDashboardView}
                        id="navigation_dashboard"
                        isSelected={
                          enableMenuSelection && activeMenuItem === 'dashboard'
                        }
                      />
                      <NavigationItem
                        icon={() => <Icon name="Activity" size="medium" />}
                        label={intl.formatMessage(
                          navigationMessages['statistics']
                        )}
                        onClick={goToPerformanceStatistics}
                        id="navigation_statistics"
                        isSelected={
                          enableMenuSelection && activeMenuItem === 'statistics'
                        }
                      />
                      <NavigationItem
                        icon={() => <Icon name="Medal" size="medium" />}
                        label={intl.formatMessage(
                          navigationMessages['leaderboards']
                        )}
                        onClick={goToLeaderBoardsView}
                        id="navigation_leaderboards"
                        isSelected={
                          enableMenuSelection &&
                          activeMenuItem === 'leaderboards'
                        }
                      />
                      <NavigationItem
                        icon={() => <Icon name="ChartBar" size="medium" />}
                        label={intl.formatMessage(navigationMessages['report'])}
                        onClick={() =>
                          props.goToPerformanceViewAction(userDetails)
                        }
                        id="navigation_report"
                        isSelected={
                          enableMenuSelection &&
                          activeMenuItem === WORKQUEUE_TABS.performance
                        }
                      />
                    </>
                  )}
              </NavigationGroup>
            )}
        </>
      )}

      <NavigationGroup>
        {userDetails?.searches && userDetails.searches.length > 0 ? (
          userDetails.searches.map((bookmarkResult) => {
            return (
              <NavigationItem
                icon={() => (
<<<<<<< HEAD
                  <Icon name={'Star'} color={'yellow'} fill={'yellow'} />
=======
                  <Icon name={'Star'} color={'yellow'} weight={'fill'}></Icon>
>>>>>>> 1daa9113
                )}
                id={`bookmarked_advanced_search_${bookmarkResult.searchId}`}
                label={bookmarkResult.name}
                disabled={
                  advancedSearchParams.searchId === bookmarkResult.searchId &&
                  props.location.pathname === ADVANCED_SEARCH_RESULT
                }
                onClick={() => {
                  const filteredParam = omit(
                    bookmarkResult.parameters,
                    '__typename'
                  ) as IAdvancedSearchParamState
                  setAdvancedSearchParam({
                    ...filteredParam,
                    searchId: bookmarkResult?.searchId
                  })
                  goToAdvancedSearchResultAction()
                }}
                isSelected={
                  advancedSearchParams.searchId === bookmarkResult.searchId &&
                  props.location.pathname === ADVANCED_SEARCH_RESULT
                }
              />
            )
          })
        ) : (
          <></>
        )}
      </NavigationGroup>
      <NavigationGroup>
        {menuCollapse && getSettingsAndLogout(props)}
      </NavigationGroup>
    </LeftNavigation>
  )
}

const mapStateToProps: (state: IStoreState) => IStateProps = (state) => {
  return {
    offlineCountryConfiguration: getOfflineData(state),
    draftDeclarations:
      (state.declarationsState.declarations &&
        state.declarationsState.declarations.filter(
          (declaration: IDeclaration) =>
            declaration.submissionStatus ===
            SUBMISSION_STATUS[SUBMISSION_STATUS.DRAFT]
        )) ||
      [],
    declarationsReadyToSend: (
      (state.declarationsState.declarations &&
        state.declarationsState.declarations.filter(
          (declaration: IDeclaration) =>
            isDeclarationInReadyToReviewStatus(declaration.submissionStatus)
        )) ||
      []
    ).reverse(),
    workqueue: state.workqueueState.workqueue,
    storedDeclarations: state.declarationsState.declarations,
    userDetails: getUserDetails(state),
    advancedSearchParams: getAdvancedSearchParamsState(state),
    activeMenuItem: window.location.href.endsWith(WORKQUEUE_TABS.performance)
      ? WORKQUEUE_TABS.performance
      : window.location.href.endsWith(WORKQUEUE_TABS.team)
      ? WORKQUEUE_TABS.team
      : window.location.href.endsWith(WORKQUEUE_TABS.vsexports)
      ? WORKQUEUE_TABS.vsexports
      : window.location.href.endsWith(WORKQUEUE_TABS.application)
      ? WORKQUEUE_TABS.application
      : window.location.href.endsWith(WORKQUEUE_TABS.settings)
      ? WORKQUEUE_TABS.settings
      : window.location.href.endsWith(WORKQUEUE_TABS.certificate)
      ? WORKQUEUE_TABS.certificate
      : window.location.href.endsWith(WORKQUEUE_TABS.declarationForms)
      ? WORKQUEUE_TABS.declarationForms
      : window.location.href.endsWith(WORKQUEUE_TABS.systems)
      ? WORKQUEUE_TABS.systems
      : window.location.href.endsWith(WORKQUEUE_TABS.informantNotification)
      ? WORKQUEUE_TABS.informantNotification
      : window.location.href.endsWith(WORKQUEUE_TABS.userRoles)
      ? WORKQUEUE_TABS.userRoles
      : ''
  }
}

export const Navigation = connect<
  IStateProps,
  IDispatchProps,
  IProps,
  IStoreState
>(mapStateToProps, {
  goToHomeTab,
  goToCertificateConfigAction: goToCertificateConfig,
  goToFormConfigAction: goToFormConfigHome,
  goToUserRolesConfigAction: goToUserRolesConfig,
  goToApplicationConfigAction: goToApplicationConfig,
  goToAdvancedSearchResultAction: goToAdvancedSearchResult,
  goToVSExportsAction: goToVSExport,
  goToPerformanceViewAction: goToPerformanceView,
  goToOrganisationViewAction: goToOrganisationView,
  goToTeamViewAction: goToTeamView,
  goToSystemViewAction: goToSystemList,
  redirectToAuthentication,
  goToSettings,
  updateRegistrarWorkqueue,
  setAdvancedSearchParam,
  goToPerformanceStatistics,
  goToLeaderBoardsView,
  goToDashboardView,
  goToInformantNotification
})(injectIntl(withRouter(NavigationView)))

/** @deprecated since the introduction of `<Frame>` */
export const FixedNavigation = styled(Navigation)`
  position: fixed;
`<|MERGE_RESOLUTION|>--- conflicted
+++ resolved
@@ -44,11 +44,8 @@
 } from '@client/navigation'
 import { redirectToAuthentication } from '@client/profile/profileActions'
 import { getUserDetails } from '@client/profile/profileSelectors'
-<<<<<<< HEAD
-=======
 import { Event, User } from '@client/utils/gateway'
 import { Activity, Users, PaperPlane } from '@opencrvs/components/lib/icons'
->>>>>>> 1daa9113
 import { SettingsNavigation } from '@opencrvs/components/lib/icons/SettingsNavigation'
 import { LogoutNavigation } from '@opencrvs/components/lib/icons/LogoutNavigation'
 import { Expandable } from '@opencrvs/components/lib/icons/Expandable'
@@ -926,11 +923,7 @@
             return (
               <NavigationItem
                 icon={() => (
-<<<<<<< HEAD
-                  <Icon name={'Star'} color={'yellow'} fill={'yellow'} />
-=======
                   <Icon name={'Star'} color={'yellow'} weight={'fill'}></Icon>
->>>>>>> 1daa9113
                 )}
                 id={`bookmarked_advanced_search_${bookmarkResult.searchId}`}
                 label={bookmarkResult.name}
