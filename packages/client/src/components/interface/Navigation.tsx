--- conflicted
+++ resolved
@@ -14,6 +14,7 @@
   IDeclaration,
   SUBMISSION_STATUS
 } from '@client/declarations'
+import { usePermissions } from '@client/hooks/useAuthorization'
 import { buttonMessages } from '@client/i18n/messages'
 import { navigationMessages } from '@client/i18n/messages/views/navigation'
 import {
@@ -41,11 +42,11 @@
 import { getAdvancedSearchParamsState } from '@client/search/advancedSearch/advancedSearchSelectors'
 import { IAdvancedSearchParamState } from '@client/search/advancedSearch/reducer'
 import { storage } from '@client/storage'
-import styled from 'styled-components'
 import {
   ALLOWED_STATUS_FOR_RETRY,
   INPROGRESS_STATUS
 } from '@client/SubmissionController'
+import { IS_PROD_ENVIRONMENT } from '@client/utils/constants'
 import { isDeclarationInReadyToReviewStatus } from '@client/utils/draftUtils'
 import { Event } from '@client/utils/gateway'
 import { UserDetails } from '@client/utils/userUtils'
@@ -65,8 +66,7 @@
 import { injectIntl, WrappedComponentProps as IntlShapeProps } from 'react-intl'
 import { connect } from 'react-redux'
 import { RouteComponentProps, withRouter } from 'react-router'
-import { IS_PROD_ENVIRONMENT } from '@client/utils/constants'
-import { usePermissions } from '@client/hooks/useAuthorization'
+import styled from 'styled-components'
 
 const SCREEN_LOCK = 'screenLock'
 
@@ -565,7 +565,6 @@
             />
           )}
 
-<<<<<<< HEAD
           {hasSystemsConfig && (
             <>
               <NavigationItem
@@ -591,62 +590,6 @@
                   id={`navigation_${WORKQUEUE_TABS.systems}`}
                   label={intl.formatMessage(
                     navigationMessages[WORKQUEUE_TABS.systems]
-=======
-                {userDetails?.systemRole &&
-                  USER_SCOPE[userDetails.systemRole].includes(
-                    WORKQUEUE_TABS.config
-                  ) && (
-                    <>
-                      <NavigationItem
-                        icon={() => <Icon name="Compass" size="medium" />}
-                        id={`navigation_${WORKQUEUE_TABS.config}_main`}
-                        label={intl.formatMessage(
-                          navigationMessages[WORKQUEUE_TABS.config]
-                        )}
-                        onClick={() => setIsConfigExpanded(!isConfigExpanded)}
-                        isSelected={
-                          enableMenuSelection &&
-                          configTab.includes(activeMenuItem)
-                        }
-                        expandableIcon={() =>
-                          isConfigExpanded ||
-                          configTab.includes(activeMenuItem) ? (
-                            <Expandable selected={true} />
-                          ) : (
-                            <Expandable />
-                          )
-                        }
-                      />
-                      {(isConfigExpanded ||
-                        configTab.includes(activeMenuItem)) && (
-                        <>
-                          <NavigationSubItem
-                            label={intl.formatMessage(
-                              navigationMessages[WORKQUEUE_TABS.certificate]
-                            )}
-                            id={`navigation_${WORKQUEUE_TABS.certificate}`}
-                            onClick={goToCertificateConfigAction}
-                            isSelected={
-                              enableMenuSelection &&
-                              activeMenuItem === WORKQUEUE_TABS.certificate
-                            }
-                          />
-
-                          <NavigationSubItem
-                            id={`navigation_${WORKQUEUE_TABS.systems}`}
-                            label={intl.formatMessage(
-                              navigationMessages[WORKQUEUE_TABS.systems]
-                            )}
-                            onClick={goToSystemViewAction}
-                            isSelected={
-                              enableMenuSelection &&
-                              activeMenuItem === WORKQUEUE_TABS.systems
-                            }
-                          />
-                        </>
-                      )}
-                    </>
->>>>>>> 4ee08fba
                   )}
                   onClick={goToSystemViewAction}
                   isSelected={
@@ -658,7 +601,6 @@
             </>
           )}
 
-<<<<<<< HEAD
           {hasEmailAllUsers && (
             <>
               <NavigationItem
@@ -686,151 +628,6 @@
                 <NavigationSubItem
                   label={intl.formatMessage(
                     navigationMessages[WORKQUEUE_TABS.emailAllUsers]
-=======
-                {userDetails?.systemRole &&
-                  USER_SCOPE[userDetails.systemRole].includes(
-                    WORKQUEUE_TABS.communications
-                  ) && (
-                    <>
-                      <NavigationItem
-                        icon={() => <Icon name="ChatCircle" size="medium" />}
-                        id={`navigation_${WORKQUEUE_TABS.communications}_main`}
-                        label={intl.formatMessage(
-                          navigationMessages[WORKQUEUE_TABS.communications]
-                        )}
-                        onClick={() =>
-                          setIsCommunationExpanded(!isCommunationExpanded)
-                        }
-                        isSelected={
-                          enableMenuSelection &&
-                          conmmunicationTab.includes(activeMenuItem)
-                        }
-                        expandableIcon={() =>
-                          isCommunationExpanded ||
-                          conmmunicationTab.includes(activeMenuItem) ? (
-                            <Expandable selected={true} />
-                          ) : (
-                            <Expandable />
-                          )
-                        }
-                      />
-                      {(isCommunationExpanded ||
-                        conmmunicationTab.includes(activeMenuItem)) && (
-                        <>
-                          <NavigationSubItem
-                            label={intl.formatMessage(
-                              navigationMessages[
-                                WORKQUEUE_TABS.informantNotification
-                              ]
-                            )}
-                            id={`navigation_${WORKQUEUE_TABS.informantNotification}`}
-                            onClick={goToInformantNotification}
-                            isSelected={
-                              enableMenuSelection &&
-                              activeMenuItem ===
-                                WORKQUEUE_TABS.informantNotification
-                            }
-                          />
-                          <NavigationSubItem
-                            label={intl.formatMessage(
-                              navigationMessages[WORKQUEUE_TABS.emailAllUsers]
-                            )}
-                            id={`navigation_${WORKQUEUE_TABS.emailAllUsers}`}
-                            onClick={goToAllUserEmail}
-                            isSelected={
-                              enableMenuSelection &&
-                              activeMenuItem === WORKQUEUE_TABS.emailAllUsers
-                            }
-                          />
-                        </>
-                      )}
-                    </>
-                  )}
-              </NavigationGroup>
-            )}
-          {userDetails?.systemRole &&
-            USER_SCOPE[userDetails.systemRole].includes(GROUP_ID.analytics) && (
-              <NavigationGroup>
-                {userDetails?.systemRole &&
-                  USER_SCOPE[userDetails.systemRole].includes(
-                    GROUP_ID.analytics
-                  ) && (
-                    <>
-                      {showRegDashboard && (
-                        <NavigationItem
-                          icon={() => <Icon name="ChartLine" size="medium" />}
-                          label={intl.formatMessage(
-                            navigationMessages['dashboard']
-                          )}
-                          onClick={goToDashboardView}
-                          id="navigation_dashboard"
-                          isSelected={
-                            enableMenuSelection &&
-                            activeMenuItem === 'dashboard'
-                          }
-                        />
-                      )}
-                      {showStatistics && (
-                        <NavigationItem
-                          icon={() => <Icon name="Activity" size="medium" />}
-                          label={intl.formatMessage(
-                            navigationMessages['statistics']
-                          )}
-                          onClick={goToPerformanceStatistics}
-                          id="navigation_statistics"
-                          isSelected={
-                            enableMenuSelection &&
-                            activeMenuItem === 'statistics'
-                          }
-                        />
-                      )}
-                      {showLeaderboard && (
-                        <NavigationItem
-                          icon={() => <Icon name="Medal" size="medium" />}
-                          label={intl.formatMessage(
-                            navigationMessages['leaderboards']
-                          )}
-                          onClick={goToLeaderBoardsView}
-                          id="navigation_leaderboards"
-                          isSelected={
-                            enableMenuSelection &&
-                            activeMenuItem === 'leaderboards'
-                          }
-                        />
-                      )}
-                      <NavigationItem
-                        icon={() => <Icon name="ChartBar" size="medium" />}
-                        label={intl.formatMessage(
-                          navigationMessages['performance']
-                        )}
-                        onClick={() =>
-                          props.goToPerformanceViewAction(userDetails)
-                        }
-                        id="navigation_report"
-                        isSelected={
-                          enableMenuSelection &&
-                          activeMenuItem === WORKQUEUE_TABS.performance
-                        }
-                      />
-                    </>
-                  )}
-                {userDetails?.systemRole &&
-                  USER_SCOPE[userDetails.systemRole].includes(
-                    WORKQUEUE_TABS.vsexports
-                  ) && (
-                    <NavigationItem
-                      icon={() => <Icon name="Export" size="medium" />}
-                      id={`navigation_${WORKQUEUE_TABS.vsexports}`}
-                      label={intl.formatMessage(
-                        navigationMessages[WORKQUEUE_TABS.vsexports]
-                      )}
-                      onClick={goToVSExportsAction}
-                      isSelected={
-                        enableMenuSelection &&
-                        activeMenuItem === WORKQUEUE_TABS.vsexports
-                      }
-                    />
->>>>>>> 4ee08fba
                   )}
                   id={`navigation_${WORKQUEUE_TABS.emailAllUsers}`}
                   onClick={goToAllUserEmail}
