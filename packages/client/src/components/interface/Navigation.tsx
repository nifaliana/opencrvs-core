--- conflicted
+++ resolved
@@ -249,15 +249,11 @@
     : activeMenuItem
     ? activeMenuItem
     : 'review'
-<<<<<<< HEAD
   const configTab = [
     WORKQUEUE_TABS.application,
-    WORKQUEUE_TABS.certificates,
+    WORKQUEUE_TABS.certificate,
     WORKQUEUE_TABS.declarationForms
   ]
-=======
-  const configTab = [WORKQUEUE_TABS.application, WORKQUEUE_TABS.certificate]
->>>>>>> 526d26d4
   const [isConfigExpanded, setIsConfigExpanded] = React.useState(false)
   const { loading, error, data, initialSyncDone } = workqueue
   const filteredData = filterProcessingDeclarationsFromQuery(
@@ -659,15 +655,10 @@
       ? WORKQUEUE_TABS.application
       : window.location.href.includes(WORKQUEUE_TABS.settings)
       ? WORKQUEUE_TABS.settings
-<<<<<<< HEAD
-      : window.location.href.includes(WORKQUEUE_TABS.certificates)
-      ? WORKQUEUE_TABS.certificates
+      : window.location.href.includes(WORKQUEUE_TABS.certificate)
+      ? WORKQUEUE_TABS.certificate
       : window.location.href.includes(WORKQUEUE_TABS.declarationForms)
       ? WORKQUEUE_TABS.declarationForms
-=======
-      : window.location.href.includes(WORKQUEUE_TABS.certificate)
-      ? WORKQUEUE_TABS.certificate
->>>>>>> 526d26d4
       : ''
   }
 }
