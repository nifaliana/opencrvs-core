/*
 * This Source Code Form is subject to the terms of the Mozilla Public
 * License, v. 2.0. If a copy of the MPL was not distributed with this
 * file, You can obtain one at https://mozilla.org/MPL/2.0/.
 *
 * OpenCRVS is also distributed under the terms of the Civil Registration
 * & Healthcare Disclaimer located at http://opencrvs.org/license.
 *
 * Copyright (C) The OpenCRVS Authors. OpenCRVS and the OpenCRVS
 * graphic logo are (registered/a) trademark(s) of Plan International.
 */

import * as React from 'react'
import { storage } from '@client/storage'
import {
  IDeclaration,
  SUBMISSION_STATUS,
  IWorkqueue,
  filterProcessingDeclarationsFromQuery
} from '@client/declarations'
import { IStoreState } from '@opencrvs/client/src/store'
import { DeclarationIconSmall } from '@opencrvs/components/lib/icons/DeclarationIconSmall'
import { LeftNavigation } from '@opencrvs/components/lib/interface/Navigation/LeftNavigation'
import { NavigationGroup } from '@opencrvs/components/lib/interface/Navigation/NavigationGroup'
import { NavigationItem } from '@opencrvs/components/lib/interface/Navigation/NavigationItem'
import { NavigationSubItem } from '@opencrvs/components/lib/interface/Navigation/NavigationSubItem'
import { connect } from 'react-redux'
import {
  goToFieldAgentHomeTab as goToFieldAgentHomeTabAction,
  goToRegistrarHomeTab,
  goToCertificateConfig,
  goToSettings,
  goToPerformanceView,
  goToTeamView,
  goToFormConfigHome,
  goToApplicationConfig
} from '@client/navigation'
import { redirectToAuthentication } from '@client/profile/profileActions'
import { COUNT_USER_WISE_DECLARATIONS } from '@client/search/queries'
import { getUserDetails } from '@client/profile/profileSelectors'
import { getUserLocation, IUserDetails } from '@client/utils/userUtils'
import { EVENT_STATUS } from '@client/views/OfficeHome/OfficeHome'
import { Activity, Avatar, Users } from '@opencrvs/components/lib/icons'
import { SettingsNavigation } from '@opencrvs/components/lib/icons/SettingsNavigation'
import { LogoutNavigation } from '@opencrvs/components/lib/icons/LogoutNavigation'
import { Configuration } from '@opencrvs/components/lib/icons/Configuration'
import { Expandable } from '@opencrvs/components/lib/icons/Expandable'
import { injectIntl, WrappedComponentProps as IntlShapeProps } from 'react-intl'
import { buttonMessages } from '@client/i18n/messages'
import { ITheme, withTheme } from '@client/styledComponents'
import { Query } from '@client/components/Query'
import { RouteComponentProps, withRouter } from 'react-router'
import { getOfflineData } from '@client/offline/selectors'
import { IOfflineData } from '@client/offline/reducer'
import { isDeclarationInReadyToReviewStatus } from '@client/utils/draftUtils'
import { navigationMessages } from '@client/i18n/messages/views/navigation'

const SCREEN_LOCK = 'screenLock'

type Keys = keyof typeof WORKQUEUE_TABS
export type IWORKQUEUE_TABS = typeof WORKQUEUE_TABS[Keys]

export const WORKQUEUE_TABS = {
  inProgress: 'progress',
  sentForReview: 'sentForReview',
  requiresUpdate: 'requiresUpdate',
  readyForReview: 'readyForReview',
  sentForUpdates: 'sentForUpdates',
  sentForApproval: 'approvals',
  readyToPrint: 'print',
  externalValidation: 'waitingValidation',
  performance: 'performance',
  team: 'team',
  config: 'config',
  application: 'application',
  certificates: 'certificates',
  settings: 'settings',
  logout: 'logout',
  declarationForms: 'declarationForms'
}

const GROUP_ID = {
  declarationGroup: 'declarationGroup',
  menuGroup: 'menuGroup'
}

interface IUSER_SCOPE {
  [key: string]: string[]
}

const USER_SCOPE: IUSER_SCOPE = {
  FIELD_AGENT: [
    WORKQUEUE_TABS.inProgress,
    WORKQUEUE_TABS.sentForReview,
    WORKQUEUE_TABS.requiresUpdate,
    GROUP_ID.declarationGroup
  ],
  REGISTRATION_AGENT: [
    WORKQUEUE_TABS.inProgress,
    WORKQUEUE_TABS.readyForReview,
    WORKQUEUE_TABS.sentForUpdates,
    WORKQUEUE_TABS.sentForApproval,
    WORKQUEUE_TABS.readyToPrint,
    WORKQUEUE_TABS.performance,
    WORKQUEUE_TABS.team,
    GROUP_ID.declarationGroup,
    GROUP_ID.menuGroup
  ],
  DISTRICT_REGISTRAR: [
    WORKQUEUE_TABS.inProgress,
    WORKQUEUE_TABS.readyForReview,
    WORKQUEUE_TABS.sentForUpdates,
    WORKQUEUE_TABS.readyToPrint,
    WORKQUEUE_TABS.performance,
    WORKQUEUE_TABS.team,
    GROUP_ID.declarationGroup,
    GROUP_ID.menuGroup
  ],
  LOCAL_REGISTRAR: [
    WORKQUEUE_TABS.inProgress,
    WORKQUEUE_TABS.readyForReview,
    WORKQUEUE_TABS.sentForUpdates,
    WORKQUEUE_TABS.readyToPrint,
    WORKQUEUE_TABS.performance,
    WORKQUEUE_TABS.team,
    GROUP_ID.declarationGroup,
    GROUP_ID.menuGroup
  ],
  LOCAL_SYSTEM_ADMIN: [
    WORKQUEUE_TABS.performance,
    WORKQUEUE_TABS.team,
    GROUP_ID.menuGroup
  ],
  NATIONAL_SYSTEM_ADMIN: [
    WORKQUEUE_TABS.performance,
    WORKQUEUE_TABS.team,
    WORKQUEUE_TABS.config,
    GROUP_ID.menuGroup
  ]
}

interface ICount {
  inProgress?: number
  readyForReview?: number
  sentForReview?: number
  requiresUpdate?: number
  sentForUpdates?: number
  sentForApproval?: number
  externalValidation?: number
  readyToPrint?: number
}

interface IUserInfo {
  name: string
  role: string
  avatar: JSX.Element
}

interface IProps {
  count?: ICount
  enableMenuSelection?: boolean
  navigationWidth?: number
  menuCollapse?: () => void
  userInfo?: IUserInfo
  deselectAllTabs?: boolean
}

interface IDispatchProps {
  goToFieldAgentHomeTab: typeof goToFieldAgentHomeTabAction
  goToRegistrarHomeTab: typeof goToRegistrarHomeTab
<<<<<<< HEAD
  goToConfigAction: typeof goToConfig
  goToFormConfigAction: typeof goToFormConfigHome
=======
  goToCertificateConfigAction: typeof goToCertificateConfig
>>>>>>> 7385bf01
  goToApplicationConfigAction: typeof goToApplicationConfig
  redirectToAuthentication: typeof redirectToAuthentication
  goToPerformanceViewAction: typeof goToPerformanceView
  goToTeamViewAction: typeof goToTeamView
  goToSettings: typeof goToSettings
}

interface IStateProps {
  draftDeclarations: IDeclaration[]
  declarationsReadyToSend: IDeclaration[]
  userDetails: IUserDetails | null
  activeMenuItem: string
  workqueue: IWorkqueue
  offlineCountryConfiguration: IOfflineData
  storedDeclarations: IDeclaration[]
}

type IFullProps = IProps &
  IStateProps &
  IDispatchProps &
  IntlShapeProps & { theme: ITheme } & RouteComponentProps<{ tabId: string }>

<<<<<<< HEAD
const TAB_LABEL = {
  inProgress: 'In Progress',
  readyForReview: 'Ready for review',
  sentForReview: 'Sent for review',
  requiresUpdate: 'Requires Updates',
  sentForUpdates: 'Sent for updates',
  sentForApproval: 'Sent for approval',
  externalValidation: 'Waiting for validation',
  readyToPrint: 'Ready to print ',
  performance: 'Performance',
  team: 'Team',
  configuration: 'Configuration',
  certificatesConfiguration: 'Certificates',
  declarationForms: 'Declaration forms',
  applicationSettings: 'Application',
  settings: 'Settings',
  logout: 'Logout'
}

=======
>>>>>>> 7385bf01
const getSettingsAndLogout = (props: IFullProps) => {
  const {
    intl,
    menuCollapse,
    activeMenuItem,
    redirectToAuthentication,
    goToSettings
  } = props
  return (
    <>
      <NavigationItem
        icon={() => <SettingsNavigation />}
        id={`navigation_${WORKQUEUE_TABS.settings}`}
        label={intl.formatMessage(buttonMessages[WORKQUEUE_TABS.settings])}
        onClick={() => {
          goToSettings()
          menuCollapse && menuCollapse()
        }}
        isSelected={activeMenuItem === WORKQUEUE_TABS.settings}
      />
      <NavigationItem
        icon={() => <LogoutNavigation />}
        id={`navigation_${WORKQUEUE_TABS.logout}`}
        label={intl.formatMessage(buttonMessages[WORKQUEUE_TABS.logout])}
        onClick={() => {
          storage.removeItem(SCREEN_LOCK)
          redirectToAuthentication()
        }}
      />
    </>
  )
}

export const NavigationView = (props: IFullProps) => {
  const {
    intl,
    match,
    userDetails,
    deselectAllTabs,
    enableMenuSelection = true,
    activeMenuItem,
<<<<<<< HEAD
    goToConfigAction,
    goToFormConfigAction,
=======
    goToCertificateConfigAction,
>>>>>>> 7385bf01
    goToApplicationConfigAction,
    navigationWidth,
    workqueue,
    storedDeclarations,
    draftDeclarations,
    theme,
    menuCollapse,
    userInfo,
    offlineCountryConfiguration
  } = props
  const tabId = deselectAllTabs
    ? ''
    : match.params.tabId
    ? match.params.tabId
    : activeMenuItem
    ? activeMenuItem
    : 'review'
<<<<<<< HEAD
  const configTab = [
    TAB_ID.application,
    TAB_ID.certificates,
    TAB_ID.declarationForms
  ]
=======
  const configTab = [WORKQUEUE_TABS.application, WORKQUEUE_TABS.certificates]
>>>>>>> 7385bf01
  const [isConfigExpanded, setIsConfigExpanded] = React.useState(false)
  const { loading, error, data, initialSyncDone } = workqueue
  const filteredData = filterProcessingDeclarationsFromQuery(
    data,
    storedDeclarations
  )

  const fieldAgentLocationId = userDetails && getUserLocation(userDetails).id

  const declarationCount = {
    inProgress: !initialSyncDone
      ? 0
      : draftDeclarations.filter(
          (draft) =>
            draft.submissionStatus ===
            SUBMISSION_STATUS[SUBMISSION_STATUS.DRAFT]
        ).length +
        (filteredData.inProgressTab.totalItems || 0) +
        (filteredData.notificationTab.totalItems || 0),
    readyForReview: !initialSyncDone ? 0 : filteredData.reviewTab.totalItems,
    sentForUpdates: !initialSyncDone ? 0 : filteredData.rejectTab.totalItems,
    sentForApproval: !initialSyncDone ? 0 : filteredData.approvalTab.totalItems,
    externalValidation:
      window.config.EXTERNAL_VALIDATION_WORKQUEUE && !initialSyncDone
        ? 0
        : filteredData.externalValidationTab.totalItems,
    readyToPrint: !initialSyncDone ? 0 : filteredData.printTab.totalItems
  }

  return (
    <LeftNavigation
      applicationName={offlineCountryConfiguration.config.APPLICATION_NAME}
      navigationWidth={navigationWidth}
      name={userInfo && userInfo.name}
      role={userInfo && userInfo.role}
      avatar={() => userInfo && userInfo.avatar}
    >
      {userDetails?.role === 'FIELD_AGENT' ? (
        <>
          <NavigationGroup>
            <NavigationItem
              icon={() => <DeclarationIconSmall color={'purple'} />}
              id={`navigation_${WORKQUEUE_TABS.inProgress}`}
              label={intl.formatMessage(
                navigationMessages[WORKQUEUE_TABS.inProgress]
              )}
              count={props.draftDeclarations.length}
              isSelected={tabId === WORKQUEUE_TABS.inProgress}
              onClick={() => {
                props.goToFieldAgentHomeTab(WORKQUEUE_TABS.inProgress)
                menuCollapse && menuCollapse()
              }}
            />
            <NavigationItem
              icon={() => <DeclarationIconSmall color={'orange'} />}
              id={`navigation_${WORKQUEUE_TABS.sentForReview}`}
              label={intl.formatMessage(
                navigationMessages[WORKQUEUE_TABS.sentForReview]
              )}
              count={props.declarationsReadyToSend.length}
              isSelected={tabId === WORKQUEUE_TABS.sentForReview}
              onClick={() => {
                props.goToFieldAgentHomeTab(WORKQUEUE_TABS.sentForReview)
                menuCollapse && menuCollapse()
              }}
            />
            <Query
              query={COUNT_USER_WISE_DECLARATIONS}
              variables={{
                userId: userDetails ? userDetails.practitionerId : '',
                status: [EVENT_STATUS.REJECTED],
                locationIds: fieldAgentLocationId ? [fieldAgentLocationId] : []
              }}
            >
              {({
                loading,
                error,
                data
              }: {
                loading: any
                data?: any
                error?: any
              }) => {
                if (loading) {
                  return (
                    <NavigationItem
                      icon={() => <DeclarationIconSmall color={'red'} />}
                      id={`navigation_${WORKQUEUE_TABS.requiresUpdate}_loading`}
                      label={intl.formatMessage(
                        navigationMessages[WORKQUEUE_TABS.requiresUpdate]
                      )}
                      count={0}
                      isSelected={tabId === WORKQUEUE_TABS.requiresUpdate}
                      onClick={() => {
                        props.goToFieldAgentHomeTab(
                          WORKQUEUE_TABS.requiresUpdate
                        )
                        menuCollapse && menuCollapse()
                      }}
                    />
                  )
                }
                return (
                  <>
                    <NavigationItem
                      icon={() => <DeclarationIconSmall color={'red'} />}
                      id={`navigation_${WORKQUEUE_TABS.requiresUpdate}`}
                      label={intl.formatMessage(
                        navigationMessages[WORKQUEUE_TABS.requiresUpdate]
                      )}
                      count={data.searchEvents.totalItems}
                      isSelected={tabId === WORKQUEUE_TABS.requiresUpdate}
                      onClick={() => {
                        props.goToFieldAgentHomeTab(
                          WORKQUEUE_TABS.requiresUpdate
                        )
                        menuCollapse && menuCollapse()
                      }}
                    />
                  </>
                )
              }}
            </Query>
          </NavigationGroup>
          {menuCollapse && (
            <NavigationGroup>{getSettingsAndLogout(props)}</NavigationGroup>
          )}
        </>
      ) : (
        <>
          {userDetails?.role &&
            USER_SCOPE[userDetails.role].includes(
              GROUP_ID.declarationGroup
            ) && (
              <NavigationGroup>
                {userDetails?.role &&
                  USER_SCOPE[userDetails.role].includes(
                    WORKQUEUE_TABS.inProgress
                  ) && (
                    <NavigationItem
                      icon={() => <DeclarationIconSmall color={'purple'} />}
                      id={`navigation_${WORKQUEUE_TABS.inProgress}`}
                      label={intl.formatMessage(
                        navigationMessages[WORKQUEUE_TABS.inProgress]
                      )}
                      count={declarationCount.inProgress}
                      isSelected={tabId === WORKQUEUE_TABS.inProgress}
                      onClick={() => {
                        props.goToRegistrarHomeTab(WORKQUEUE_TABS.inProgress)
                        menuCollapse && menuCollapse()
                      }}
                    />
                  )}
                {userDetails?.role &&
                  USER_SCOPE[userDetails.role].includes(
                    WORKQUEUE_TABS.readyForReview
                  ) && (
                    <NavigationItem
                      icon={() => <DeclarationIconSmall color={'orange'} />}
                      id={`navigation_${WORKQUEUE_TABS.readyForReview}`}
                      label={intl.formatMessage(
                        navigationMessages[WORKQUEUE_TABS.readyForReview]
                      )}
                      count={declarationCount.readyForReview}
                      isSelected={tabId === WORKQUEUE_TABS.readyForReview}
                      onClick={() => {
                        props.goToRegistrarHomeTab(
                          WORKQUEUE_TABS.readyForReview
                        )
                        menuCollapse && menuCollapse()
                      }}
                    />
                  )}
                {userDetails?.role &&
                  USER_SCOPE[userDetails.role].includes(
                    WORKQUEUE_TABS.sentForUpdates
                  ) && (
                    <NavigationItem
                      icon={() => <DeclarationIconSmall color={'red'} />}
                      id={`navigation_${WORKQUEUE_TABS.sentForUpdates}`}
                      label={intl.formatMessage(
                        navigationMessages[WORKQUEUE_TABS.sentForUpdates]
                      )}
                      count={declarationCount.sentForUpdates}
                      isSelected={tabId === WORKQUEUE_TABS.sentForUpdates}
                      onClick={() => {
                        props.goToRegistrarHomeTab(
                          WORKQUEUE_TABS.sentForUpdates
                        )
                        menuCollapse && menuCollapse()
                      }}
                    />
                  )}
                {userDetails?.role &&
                  USER_SCOPE[userDetails.role].includes(
                    WORKQUEUE_TABS.sentForApproval
                  ) && (
                    <NavigationItem
                      icon={() => <DeclarationIconSmall color={'grey'} />}
                      id={`navigation_${WORKQUEUE_TABS.sentForApproval}`}
                      label={intl.formatMessage(
                        navigationMessages[WORKQUEUE_TABS.sentForApproval]
                      )}
                      count={declarationCount.sentForApproval}
                      isSelected={tabId === WORKQUEUE_TABS.sentForApproval}
                      onClick={() => {
                        props.goToRegistrarHomeTab(
                          WORKQUEUE_TABS.sentForApproval
                        )
                        menuCollapse && menuCollapse()
                      }}
                    />
                  )}
                {window.config.EXTERNAL_VALIDATION_WORKQUEUE && (
                  <NavigationItem
                    icon={() => <DeclarationIconSmall color={'teal'} />}
                    id={`navigation_${WORKQUEUE_TABS.externalValidation}`}
                    label={intl.formatMessage(
                      navigationMessages[WORKQUEUE_TABS.externalValidation]
                    )}
                    count={declarationCount.externalValidation}
                    isSelected={tabId === WORKQUEUE_TABS.externalValidation}
                    onClick={() => {
                      props.goToRegistrarHomeTab(
                        WORKQUEUE_TABS.externalValidation
                      )
                      menuCollapse && menuCollapse()
                    }}
                  />
                )}
                {userDetails?.role &&
                  USER_SCOPE[userDetails.role].includes(
                    WORKQUEUE_TABS.readyToPrint
                  ) && (
                    <NavigationItem
                      icon={() => <DeclarationIconSmall color={'green'} />}
                      id={`navigation_${WORKQUEUE_TABS.readyToPrint}`}
                      label={intl.formatMessage(
                        navigationMessages[WORKQUEUE_TABS.readyToPrint]
                      )}
                      count={declarationCount.readyToPrint}
                      isSelected={tabId === WORKQUEUE_TABS.readyToPrint}
                      onClick={() => {
                        props.goToRegistrarHomeTab(WORKQUEUE_TABS.readyToPrint)
                        menuCollapse && menuCollapse()
                      }}
                    />
                  )}
              </NavigationGroup>
            )}
          {userDetails?.role &&
            USER_SCOPE[userDetails.role].includes(GROUP_ID.menuGroup) && (
              <NavigationGroup>
                {userDetails?.role &&
                  USER_SCOPE[userDetails.role].includes(
                    WORKQUEUE_TABS.performance
                  ) && (
                    <NavigationItem
                      icon={() => <Activity />}
                      id={`navigation_${WORKQUEUE_TABS.performance}`}
                      label={intl.formatMessage(
                        navigationMessages[WORKQUEUE_TABS.performance]
                      )}
                      onClick={() =>
                        props.goToPerformanceViewAction(userDetails)
                      }
                      isSelected={
                        enableMenuSelection &&
                        activeMenuItem === WORKQUEUE_TABS.performance
                      }
                    />
                  )}
                {userDetails?.role &&
                  USER_SCOPE[userDetails.role].includes(
                    WORKQUEUE_TABS.team
                  ) && (
                    <NavigationItem
                      icon={() => <Users />}
                      id={`navigation_${WORKQUEUE_TABS.team}`}
                      label={intl.formatMessage(
                        navigationMessages[WORKQUEUE_TABS.team]
                      )}
                      onClick={() => props.goToTeamViewAction(userDetails)}
                      isSelected={
                        enableMenuSelection &&
                        activeMenuItem === WORKQUEUE_TABS.team
                      }
                    />
                  )}
                {userDetails?.role &&
                  USER_SCOPE[userDetails.role].includes(
                    WORKQUEUE_TABS.config
                  ) && (
                    <>
                      <NavigationItem
                        icon={() => <Configuration />}
                        id={`navigation_${WORKQUEUE_TABS.config}_main`}
                        label={intl.formatMessage(
                          navigationMessages[WORKQUEUE_TABS.config]
                        )}
                        onClick={() => setIsConfigExpanded(!isConfigExpanded)}
                        isSelected={
                          enableMenuSelection &&
                          configTab.includes(activeMenuItem)
                        }
                        expandableIcon={() =>
                          isConfigExpanded ||
                          configTab.includes(activeMenuItem) ? (
                            <Expandable selected={true} />
                          ) : (
                            <Expandable />
                          )
                        }
                      />
                      {(isConfigExpanded ||
                        configTab.includes(activeMenuItem)) && (
                        <>
                          <NavigationSubItem
<<<<<<< HEAD
                            label={TAB_LABEL.applicationSettings}
                            id={`navigation_${TAB_ID.application}`}
=======
                            label={intl.formatMessage(
                              navigationMessages[WORKQUEUE_TABS.application]
                            )}
                            id={`navigation_${WORKQUEUE_TABS.application}`}
>>>>>>> 7385bf01
                            onClick={goToApplicationConfigAction}
                            isSelected={
                              enableMenuSelection &&
                              activeMenuItem === WORKQUEUE_TABS.application
                            }
                          />
                          <NavigationSubItem
<<<<<<< HEAD
                            label={TAB_LABEL.certificatesConfiguration}
                            id={`navigation_${TAB_ID.certificates}`}
                            onClick={goToConfigAction}
=======
                            label={intl.formatMessage(
                              navigationMessages[WORKQUEUE_TABS.certificates]
                            )}
                            id={`navigation_${WORKQUEUE_TABS.certificates}`}
                            onClick={goToCertificateConfigAction}
>>>>>>> 7385bf01
                            isSelected={
                              enableMenuSelection &&
                              activeMenuItem === WORKQUEUE_TABS.certificates
                            }
                          />
                          <NavigationSubItem
                            id={`navigation_${TAB_ID.declarationForms}`}
                            label={TAB_LABEL.declarationForms}
                            onClick={goToFormConfigAction}
                            isSelected={
                              enableMenuSelection &&
                              activeMenuItem === TAB_ID.declarationForms
                            }
                          />
                        </>
                      )}
                    </>
                  )}
                {menuCollapse && getSettingsAndLogout(props)}
              </NavigationGroup>
            )}
        </>
      )}
    </LeftNavigation>
  )
}

const mapStateToProps: (state: IStoreState) => IStateProps = (state) => {
  return {
    offlineCountryConfiguration: getOfflineData(state),
    draftDeclarations:
      (state.declarationsState.declarations &&
        state.declarationsState.declarations.filter(
          (declaration: IDeclaration) =>
            declaration.submissionStatus ===
            SUBMISSION_STATUS[SUBMISSION_STATUS.DRAFT]
        )) ||
      [],
    declarationsReadyToSend: (
      (state.declarationsState.declarations &&
        state.declarationsState.declarations.filter(
          (declaration: IDeclaration) =>
            isDeclarationInReadyToReviewStatus(declaration.submissionStatus)
        )) ||
      []
    ).reverse(),
    workqueue: state.workqueueState.workqueue,
    storedDeclarations: state.declarationsState.declarations,
    userDetails: getUserDetails(state),
<<<<<<< HEAD
    activeMenuItem: window.location.href.includes('performance')
      ? TAB_ID.performance
      : window.location.href.includes('team')
      ? TAB_ID.team
      : window.location.href.includes('settings')
      ? TAB_ID.settings
      : window.location.href.includes('certificate')
      ? TAB_ID.certificates
      : window.location.href.includes('application')
      ? TAB_ID.application
      : window.location.href.includes('form')
      ? TAB_ID.declarationForms
=======
    activeMenuItem: window.location.href.includes(WORKQUEUE_TABS.performance)
      ? WORKQUEUE_TABS.performance
      : window.location.href.includes(WORKQUEUE_TABS.team)
      ? WORKQUEUE_TABS.team
      : window.location.href.includes(WORKQUEUE_TABS.application)
      ? WORKQUEUE_TABS.application
      : window.location.href.includes(WORKQUEUE_TABS.settings)
      ? WORKQUEUE_TABS.settings
      : window.location.href.includes(WORKQUEUE_TABS.certificates)
      ? WORKQUEUE_TABS.certificates
>>>>>>> 7385bf01
      : ''
  }
}

export const Navigation = connect<
  IStateProps,
  IDispatchProps,
  IProps,
  IStoreState
>(mapStateToProps, {
  goToFieldAgentHomeTab: goToFieldAgentHomeTabAction,
  goToRegistrarHomeTab,
<<<<<<< HEAD
  goToConfigAction: goToConfig,
  goToFormConfigAction: goToFormConfigHome,
=======
  goToCertificateConfigAction: goToCertificateConfig,
>>>>>>> 7385bf01
  goToApplicationConfigAction: goToApplicationConfig,
  goToPerformanceViewAction: goToPerformanceView,
  goToTeamViewAction: goToTeamView,
  redirectToAuthentication,
  goToSettings
})(injectIntl(withTheme(withRouter(NavigationView))))<|MERGE_RESOLUTION|>--- conflicted
+++ resolved
@@ -40,14 +40,13 @@
 import { getUserDetails } from '@client/profile/profileSelectors'
 import { getUserLocation, IUserDetails } from '@client/utils/userUtils'
 import { EVENT_STATUS } from '@client/views/OfficeHome/OfficeHome'
-import { Activity, Avatar, Users } from '@opencrvs/components/lib/icons'
+import { Activity, Users } from '@opencrvs/components/lib/icons'
 import { SettingsNavigation } from '@opencrvs/components/lib/icons/SettingsNavigation'
 import { LogoutNavigation } from '@opencrvs/components/lib/icons/LogoutNavigation'
 import { Configuration } from '@opencrvs/components/lib/icons/Configuration'
 import { Expandable } from '@opencrvs/components/lib/icons/Expandable'
 import { injectIntl, WrappedComponentProps as IntlShapeProps } from 'react-intl'
 import { buttonMessages } from '@client/i18n/messages'
-import { ITheme, withTheme } from '@client/styledComponents'
 import { Query } from '@client/components/Query'
 import { RouteComponentProps, withRouter } from 'react-router'
 import { getOfflineData } from '@client/offline/selectors'
@@ -76,7 +75,7 @@
   certificates: 'certificates',
   settings: 'settings',
   logout: 'logout',
-  declarationForms: 'declarationForms'
+  declarationForms: 'form'
 }
 
 const GROUP_ID = {
@@ -168,12 +167,8 @@
 interface IDispatchProps {
   goToFieldAgentHomeTab: typeof goToFieldAgentHomeTabAction
   goToRegistrarHomeTab: typeof goToRegistrarHomeTab
-<<<<<<< HEAD
-  goToConfigAction: typeof goToConfig
+  goToCertificateConfigAction: typeof goToCertificateConfig
   goToFormConfigAction: typeof goToFormConfigHome
-=======
-  goToCertificateConfigAction: typeof goToCertificateConfig
->>>>>>> 7385bf01
   goToApplicationConfigAction: typeof goToApplicationConfig
   redirectToAuthentication: typeof redirectToAuthentication
   goToPerformanceViewAction: typeof goToPerformanceView
@@ -194,30 +189,9 @@
 type IFullProps = IProps &
   IStateProps &
   IDispatchProps &
-  IntlShapeProps & { theme: ITheme } & RouteComponentProps<{ tabId: string }>
-
-<<<<<<< HEAD
-const TAB_LABEL = {
-  inProgress: 'In Progress',
-  readyForReview: 'Ready for review',
-  sentForReview: 'Sent for review',
-  requiresUpdate: 'Requires Updates',
-  sentForUpdates: 'Sent for updates',
-  sentForApproval: 'Sent for approval',
-  externalValidation: 'Waiting for validation',
-  readyToPrint: 'Ready to print ',
-  performance: 'Performance',
-  team: 'Team',
-  configuration: 'Configuration',
-  certificatesConfiguration: 'Certificates',
-  declarationForms: 'Declaration forms',
-  applicationSettings: 'Application',
-  settings: 'Settings',
-  logout: 'Logout'
-}
-
-=======
->>>>>>> 7385bf01
+  IntlShapeProps &
+  RouteComponentProps<{ tabId: string }>
+
 const getSettingsAndLogout = (props: IFullProps) => {
   const {
     intl,
@@ -259,18 +233,13 @@
     deselectAllTabs,
     enableMenuSelection = true,
     activeMenuItem,
-<<<<<<< HEAD
-    goToConfigAction,
+    goToCertificateConfigAction,
     goToFormConfigAction,
-=======
-    goToCertificateConfigAction,
->>>>>>> 7385bf01
     goToApplicationConfigAction,
     navigationWidth,
     workqueue,
     storedDeclarations,
     draftDeclarations,
-    theme,
     menuCollapse,
     userInfo,
     offlineCountryConfiguration
@@ -282,15 +251,11 @@
     : activeMenuItem
     ? activeMenuItem
     : 'review'
-<<<<<<< HEAD
   const configTab = [
-    TAB_ID.application,
-    TAB_ID.certificates,
-    TAB_ID.declarationForms
+    WORKQUEUE_TABS.application,
+    WORKQUEUE_TABS.certificates,
+    WORKQUEUE_TABS.declarationForms
   ]
-=======
-  const configTab = [WORKQUEUE_TABS.application, WORKQUEUE_TABS.certificates]
->>>>>>> 7385bf01
   const [isConfigExpanded, setIsConfigExpanded] = React.useState(false)
   const { loading, error, data, initialSyncDone } = workqueue
   const filteredData = filterProcessingDeclarationsFromQuery(
@@ -609,15 +574,10 @@
                         configTab.includes(activeMenuItem)) && (
                         <>
                           <NavigationSubItem
-<<<<<<< HEAD
-                            label={TAB_LABEL.applicationSettings}
-                            id={`navigation_${TAB_ID.application}`}
-=======
                             label={intl.formatMessage(
                               navigationMessages[WORKQUEUE_TABS.application]
                             )}
                             id={`navigation_${WORKQUEUE_TABS.application}`}
->>>>>>> 7385bf01
                             onClick={goToApplicationConfigAction}
                             isSelected={
                               enableMenuSelection &&
@@ -625,29 +585,27 @@
                             }
                           />
                           <NavigationSubItem
-<<<<<<< HEAD
-                            label={TAB_LABEL.certificatesConfiguration}
-                            id={`navigation_${TAB_ID.certificates}`}
-                            onClick={goToConfigAction}
-=======
                             label={intl.formatMessage(
                               navigationMessages[WORKQUEUE_TABS.certificates]
                             )}
                             id={`navigation_${WORKQUEUE_TABS.certificates}`}
                             onClick={goToCertificateConfigAction}
->>>>>>> 7385bf01
                             isSelected={
                               enableMenuSelection &&
                               activeMenuItem === WORKQUEUE_TABS.certificates
                             }
                           />
                           <NavigationSubItem
-                            id={`navigation_${TAB_ID.declarationForms}`}
-                            label={TAB_LABEL.declarationForms}
+                            id={`navigation_${WORKQUEUE_TABS.declarationForms}`}
+                            label={intl.formatMessage(
+                              navigationMessages[
+                                WORKQUEUE_TABS.declarationForms
+                              ]
+                            )}
                             onClick={goToFormConfigAction}
                             isSelected={
                               enableMenuSelection &&
-                              activeMenuItem === TAB_ID.declarationForms
+                              activeMenuItem === WORKQUEUE_TABS.declarationForms
                             }
                           />
                         </>
@@ -685,20 +643,6 @@
     workqueue: state.workqueueState.workqueue,
     storedDeclarations: state.declarationsState.declarations,
     userDetails: getUserDetails(state),
-<<<<<<< HEAD
-    activeMenuItem: window.location.href.includes('performance')
-      ? TAB_ID.performance
-      : window.location.href.includes('team')
-      ? TAB_ID.team
-      : window.location.href.includes('settings')
-      ? TAB_ID.settings
-      : window.location.href.includes('certificate')
-      ? TAB_ID.certificates
-      : window.location.href.includes('application')
-      ? TAB_ID.application
-      : window.location.href.includes('form')
-      ? TAB_ID.declarationForms
-=======
     activeMenuItem: window.location.href.includes(WORKQUEUE_TABS.performance)
       ? WORKQUEUE_TABS.performance
       : window.location.href.includes(WORKQUEUE_TABS.team)
@@ -709,7 +653,8 @@
       ? WORKQUEUE_TABS.settings
       : window.location.href.includes(WORKQUEUE_TABS.certificates)
       ? WORKQUEUE_TABS.certificates
->>>>>>> 7385bf01
+      : window.location.href.includes(WORKQUEUE_TABS.declarationForms)
+      ? WORKQUEUE_TABS.declarationForms
       : ''
   }
 }
@@ -722,15 +667,11 @@
 >(mapStateToProps, {
   goToFieldAgentHomeTab: goToFieldAgentHomeTabAction,
   goToRegistrarHomeTab,
-<<<<<<< HEAD
-  goToConfigAction: goToConfig,
+  goToCertificateConfigAction: goToCertificateConfig,
   goToFormConfigAction: goToFormConfigHome,
-=======
-  goToCertificateConfigAction: goToCertificateConfig,
->>>>>>> 7385bf01
   goToApplicationConfigAction: goToApplicationConfig,
   goToPerformanceViewAction: goToPerformanceView,
   goToTeamViewAction: goToTeamView,
   redirectToAuthentication,
   goToSettings
-})(injectIntl(withTheme(withRouter(NavigationView))))+})(injectIntl(withRouter(NavigationView)))