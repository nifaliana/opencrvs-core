--- conflicted
+++ resolved
@@ -31,7 +31,6 @@
 } from '@client/declarations'
 import { Event, Action } from '@client/forms'
 import { withApollo, WithApolloClient } from 'react-apollo'
-<<<<<<< HEAD
 import { Downloaded } from '@opencrvs/components/lib/icons/Downloaded'
 import { GQLAssignmentData } from '@opencrvs/gateway/src/graphql/schema'
 import { IStoreState } from '@client/store'
@@ -40,17 +39,14 @@
 import { Dispatch } from 'redux'
 import ApolloClient from 'apollo-client'
 import { useIntl, IntlShape, MessageDescriptor } from 'react-intl'
-import { buttonMessages } from '@client/i18n/messages'
+import { buttonMessages, constantsMessages } from '@client/i18n/messages'
 import { conflictsMessages } from '@client/i18n/messages/views/conflicts'
-=======
 import { ConnectionError } from '@opencrvs/components/lib/icons/ConnectionError'
 import {
   withOnlineStatus,
   IOnlineStatusProps
 } from '@client/views/OfficeHome/LoadingIndicator'
 import ReactTooltip from 'react-tooltip'
-import { constantsMessages } from '@client/i18n/messages'
->>>>>>> 9bb9b467
 
 const { useState, useCallback, useMemo } = React
 interface IDownloadConfig {
@@ -96,7 +92,6 @@
     padding: 0px 0px;
   }
 `
-<<<<<<< HEAD
 interface IModalAction extends Omit<IActionObject, 'label'> {
   type: 'success' | 'danger' | 'tertiary'
   label: MessageDescriptor
@@ -186,7 +181,6 @@
     }
   }
 }
-=======
 const NoConnectionViewContainer = styled.div`
   .no-connection {
     ::after {
@@ -194,11 +188,6 @@
     }
   }
 `
-function DownloadButtonComponent(
-  props: DownloadButtonProps & HOCProps & IOnlineStatusProps
-) {
-  const { id, status, intl, className, isOnline } = props
->>>>>>> 9bb9b467
 
 function renderModalAction(action: IModalAction, intl: IntlShape): JSX.Element {
   let Button
@@ -214,7 +203,9 @@
   )
 }
 
-function DownloadButtonComponent(props: DownloadButtonProps & HOCProps) {
+function DownloadButtonComponent(
+  props: DownloadButtonProps & HOCProps & IOnlineStatusProps
+) {
   const intl = useIntl()
   const LOADING_STATUSES = useMemo(function () {
     return [
@@ -233,7 +224,8 @@
     downloadDeclaration,
     userRole,
     userId,
-    unassignDeclaration
+    unassignDeclaration,
+    isOnline
   } = props
   const { assignment, compositionId } = downloadConfigs
   const [assignModal, setAssignModal] = useState<AssignModalOptions | null>(
@@ -297,26 +289,6 @@
     )
   }
 
-<<<<<<< HEAD
-=======
-  if (
-    status === DOWNLOAD_STATUS.FAILED ||
-    status === DOWNLOAD_STATUS.FAILED_NETWORK
-  ) {
-    return (
-      <StatusIndicator className={className} id={`${id}-download-failed`}>
-        <DownloadAction
-          id={`${id}-icon`}
-          onClick={(e) => {
-            initiateDownload()
-            e.stopPropagation()
-          }}
-          icon={() => <Download isFailed={true} />}
-        />
-      </StatusIndicator>
-    )
-  }
-
   if (!isOnline) {
     return (
       <NoConnectionViewContainer>
@@ -334,7 +306,6 @@
     )
   }
 
->>>>>>> 9bb9b467
   return (
     <>
       <DownloadAction
@@ -379,7 +350,6 @@
   )
 }
 
-<<<<<<< HEAD
 const mapStateToProps = (state: IStoreState): IConnectProps => ({
   userRole: state.profile.userDetails?.role,
   userId: state.profile.userDetails?.userMgntUserID
@@ -399,9 +369,4 @@
 export const DownloadButton = connect(
   mapStateToProps,
   mapDispatchToProps
-)(withApollo(DownloadButtonComponent))
-=======
-export const DownloadButton = connect(null, { downloadDeclaration })(
-  injectIntl(withApollo(withOnlineStatus(DownloadButtonComponent)))
-)
->>>>>>> 9bb9b467
+)(withApollo(withOnlineStatus(DownloadButtonComponent)))