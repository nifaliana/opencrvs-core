/*
 * This Source Code Form is subject to the terms of the Mozilla Public
 * License, v. 2.0. If a copy of the MPL was not distributed with this
 * file, You can obtain one at https://mozilla.org/MPL/2.0/.
 *
 * OpenCRVS is also distributed under the terms of the Civil Registration
 * & Healthcare Disclaimer located at http://opencrvs.org/license.
 *
 * Copyright (C) The OpenCRVS Authors. OpenCRVS and the OpenCRVS
 * graphic logo are (registered/a) trademark(s) of Plan International.
 */
import { ErrorBoundary } from '@client/components/ErrorBoundary'
import { NotificationComponent } from '@client/components/Notification'
import { Page } from '@client/components/Page'
import { ProtectedPage } from '@client/components/ProtectedPage'
import { ProtectedRoute } from '@client/components/ProtectedRoute'
import ScrollToTop from '@client/components/ScrollToTop'
import { SessionExpireConfirmation } from '@client/components/SessionExpireConfirmation'
import { StyledErrorBoundary } from '@client/components/StyledErrorBoundary'
import TransitionWrapper from '@client/components/TransitionWrapper'
import { I18nContainer } from '@client/i18n/components/I18nContainer'
import { getDefaultLanguage } from '@client/i18n/utils'
import * as routes from '@client/navigation/routes'
import styled, {
  createGlobalStyle,
  ThemeProvider
} from '@client/styledComponents'
import { createClient } from '@client/utils/apolloClient'
import { ReviewDuplicates } from '@client/views/Duplicates/ReviewDuplicates'
import { EventInfo } from '@client/views/EventInfo/EventInfo'
import { FieldAgentHome } from '@client/views/FieldAgentHome/FieldAgentHome'
import { Details } from '@client/views/Home/Details'
import { Report } from '@client/views/Performance/Report'
import { ReportList } from '@client/views/Performance/ReportList'
import { CollectorForm } from '@client/views/PrintCertificate/collectorForm/CollectorForm'
import { Payment } from '@client/views/PrintCertificate/Payment'
import { ReviewCertificateAction } from '@client/views/PrintCertificate/ReviewCertificateAction'
import { VerifyCollector } from '@client/views/PrintCertificate/VerifyCollector'
import { ApplicationForm } from '@client/views/RegisterForm/ApplicationForm'
import { ReviewForm } from '@client/views/RegisterForm/ReviewForm'
import { RegistrationHome } from '@client/views/RegistrationHome/RegistrationHome'
import { SearchResult } from '@client/views/SearchResult/SearchResult'
import { SelectInformant } from '@client/views/SelectInformant/SelectInformant'
import { SelectPrimaryApplicant } from '@client/views/SelectPrimaryApplicant/SelectPrimaryApplicant'
import { SelectVitalEvent } from '@client/views/SelectVitalEvent/SelectVitalEvent'
import { SettingsPage } from '@client/views/Settings/SettingsPage'
import { SysAdminHome } from '@client/views/SysAdmin/SysAdminHome'
import { CreateNewUser } from '@client/views/SysAdmin/tabs/user/userCreation/CreateNewUser'
<<<<<<< HEAD
import { SelectPrimaryApplicant } from '@client/views/SelectPrimaryApplicant/SelectPrimaryApplicant'
import { getDefaultLanguage } from '@client/i18n/utils'
import { VerifyCollector } from '@client/views/PrintCertificate/VerifyCollector'
import { CollectorForm } from '@client/views/PrintCertificate/collectorForm/CollectorForm'
import TransitionWrapper from '@client/components/TransitionWrapper'
import { ReviewCertificateAction } from '@client/views/PrintCertificate/ReviewCertificateAction'
import { Payment } from '@client/views/PrintCertificate/Payment'
import { ReportList } from '@client/views/Performance/ReportList'
import { Report } from '@client/views/Performance/Report'
import { EventInfo } from '@client/views/EventInfo/EventInfo'
import { PerformanceHome } from './views/Performance/PerformanceHome'
import { OperationalReport } from './views/Performance/OperationalReport'
=======
import { getTheme } from '@opencrvs/components/lib/theme'
import ApolloClient from 'apollo-client'
import { ConnectedRouter } from 'connected-react-router'
import { History, Location } from 'history'
import * as React from 'react'
import { ApolloProvider } from 'react-apollo'
import { Provider } from 'react-redux'
import { Switch } from 'react-router'
import { AppStore } from './store'
import { OperationalReport } from './views/Performance/OperationalReport'
import { PerformanceHome } from './views/Performance/PerformanceHome'
>>>>>>> 8abeaf54

interface IAppProps {
  client?: ApolloClient<{}>
  store: AppStore
  history: History
}

const MainSection = styled.section`
  flex-grow: 8;
  background: ${({ theme }) => theme.colors.background};
`

// Injecting global styles for the body tag - used only once
// eslint-disable-line
const GlobalStyle = createGlobalStyle`
  body {
    margin: 0;
    padding: 0;
    overflow-y: scroll;
  }
`

export class App extends React.Component<IAppProps> {
  public render() {
    return (
      <ErrorBoundary>
        <GlobalStyle />
        <ApolloProvider
          client={this.props.client || createClient(this.props.store)}
        >
          <Provider store={this.props.store}>
            <I18nContainer>
              <ThemeProvider theme={getTheme(getDefaultLanguage())}>
                <StyledErrorBoundary>
                  <ConnectedRouter history={this.props.history}>
                    <ScrollToTop>
                      <SessionExpireConfirmation />
                      <NotificationComponent>
                        <Page>
                          <MainSection>
                            <ProtectedPage
                              unprotectedRouteElements={[
                                'documents',
                                'affidavit'
                              ]}
                            >
                              <ProtectedRoute
                                render={({
                                  location
                                }: {
                                  location: Location
                                }) => {
                                  return (
                                    <>
                                      <TransitionWrapper location={location}>
                                        <Switch location={location}>
                                          <ProtectedRoute
                                            exact
                                            path={routes.HOME}
                                            component={FieldAgentHome}
                                          />
                                          <ProtectedRoute
                                            exact
                                            path={routes.FIELD_AGENT_HOME_TAB}
                                            component={FieldAgentHome}
                                          />
                                          <ProtectedRoute
                                            exact
                                            path={routes.SELECT_VITAL_EVENT}
                                            component={SelectVitalEvent}
                                          />
                                          <ProtectedRoute
                                            exact
                                            path={routes.EVENT_INFO}
                                            component={EventInfo}
                                          />
                                          <ProtectedRoute
                                            exact
                                            path={
                                              routes.SELECT_BIRTH_PRIMARY_APPLICANT
                                            }
                                            component={SelectPrimaryApplicant}
                                          />
                                          <ProtectedRoute
                                            exact
                                            path={routes.SELECT_BIRTH_INFORMANT}
                                            component={SelectInformant}
                                          />
                                          <ProtectedRoute
                                            exact
                                            path={routes.SELECT_DEATH_INFORMANT}
                                            component={SelectInformant}
                                          />
                                          <ProtectedRoute
                                            exact
                                            path={
                                              routes.DRAFT_BIRTH_PARENT_FORM
                                            }
                                            component={ApplicationForm}
                                          />
                                          <ProtectedRoute
                                            exact
                                            path={
                                              routes.DRAFT_BIRTH_PARENT_FORM_PAGE
                                            }
                                            component={ApplicationForm}
                                          />
                                          <ProtectedRoute
                                            exact
                                            path={
                                              routes.DRAFT_BIRTH_PARENT_FORM_PAGE_GROUP
                                            }
                                            component={ApplicationForm}
                                          />
                                          <ProtectedRoute
                                            exact
                                            path={routes.DRAFT_DEATH_FORM}
                                            component={ApplicationForm}
                                          />
                                          <ProtectedRoute
                                            exact
                                            path={routes.DRAFT_DEATH_FORM_PAGE}
                                            component={ApplicationForm}
                                          />
                                          <ProtectedRoute
                                            exact
                                            path={
                                              routes.DRAFT_DEATH_FORM_PAGE_GROUP
                                            }
                                            component={ApplicationForm}
                                          />
                                          <ProtectedRoute
                                            exact
                                            path={
                                              routes.REVIEW_EVENT_PARENT_FORM_PAGE
                                            }
                                            component={ReviewForm}
                                          />
                                          <ProtectedRoute
                                            exact
                                            path={
                                              routes.REVIEW_EVENT_PARENT_FORM_PAGE_GROUP
                                            }
                                            component={ReviewForm}
                                          />
                                          <ProtectedRoute
                                            exact
                                            path={routes.REGISTRAR_HOME}
                                            component={RegistrationHome}
                                          />
                                          <ProtectedRoute
                                            exact
                                            path={routes.REGISTRAR_HOME_TAB}
                                            component={RegistrationHome}
                                          />
                                          <ProtectedRoute
                                            path={routes.SEARCH}
                                            component={SearchResult}
                                          />
                                          <ProtectedRoute
                                            path={routes.SEARCH_RESULT}
                                            component={SearchResult}
                                          />
                                          <ProtectedRoute
                                            path={routes.REVIEW_DUPLICATES}
                                            component={ReviewDuplicates}
                                          />
                                          <ProtectedRoute
                                            exact
                                            path={routes.CERTIFICATE_COLLECTOR}
                                            component={CollectorForm}
                                          />
                                          <ProtectedRoute
                                            exact
                                            path={routes.VERIFY_COLLECTOR}
                                            component={VerifyCollector}
                                          />
                                          <ProtectedRoute
                                            path={routes.REVIEW_CERTIFICATE}
                                            component={ReviewCertificateAction}
                                          />
                                          <ProtectedRoute
                                            path={
                                              routes.PRINT_CERTIFICATE_PAYMENT
                                            }
                                            component={Payment}
                                          />
                                          <ProtectedRoute
                                            path={routes.SETTINGS}
                                            component={SettingsPage}
                                          />
                                          <ProtectedRoute
                                            path={routes.APPLICATION_DETAIL}
                                            component={Details}
                                          />
                                          <ProtectedRoute
                                            exact
                                            path={routes.SYS_ADMIN_HOME}
                                            component={SysAdminHome}
                                          />
                                          <ProtectedRoute
                                            exact
                                            path={routes.SYS_ADMIN_HOME_TAB}
                                            component={SysAdminHome}
                                          />
                                          <ProtectedRoute
                                            exact
                                            path={routes.CREATE_USER}
                                            component={CreateNewUser}
                                          />
                                          <ProtectedRoute
                                            exact
                                            path={routes.CREATE_USER_SECTION}
                                            component={CreateNewUser}
                                          />
                                          <ProtectedRoute
                                            exact
<<<<<<< HEAD
=======
                                            path={routes.REVIEW_USER_FORM}
                                            component={CreateNewUser}
                                          />
                                          <ProtectedRoute
                                            exact
                                            path={routes.REVIEW_USER_DETAILS}
                                            component={CreateNewUser}
                                          />
                                          <ProtectedRoute
                                            exact
>>>>>>> 8abeaf54
                                            path={routes.PERFORMANCE_HOME}
                                            component={PerformanceHome}
                                          />
                                          <ProtectedRoute
                                            exact
                                            path={
                                              routes.PERFORMANCE_REPORT_LIST
                                            }
                                            component={ReportList}
                                          />
                                          <ProtectedRoute
                                            exact
                                            path={routes.PERFORMANCE_REPORT}
                                            component={Report}
                                          />
                                          <ProtectedRoute
                                            exact
                                            path={routes.OPERATIONAL_REPORT}
                                            component={OperationalReport}
                                          />
                                        </Switch>
                                      </TransitionWrapper>
                                    </>
                                  )
                                }}
                              />
                            </ProtectedPage>
                          </MainSection>
                        </Page>
                      </NotificationComponent>
                    </ScrollToTop>
                  </ConnectedRouter>
                </StyledErrorBoundary>
              </ThemeProvider>
            </I18nContainer>
          </Provider>
        </ApolloProvider>
      </ErrorBoundary>
    )
  }
}<|MERGE_RESOLUTION|>--- conflicted
+++ resolved
@@ -46,20 +46,6 @@
 import { SettingsPage } from '@client/views/Settings/SettingsPage'
 import { SysAdminHome } from '@client/views/SysAdmin/SysAdminHome'
 import { CreateNewUser } from '@client/views/SysAdmin/tabs/user/userCreation/CreateNewUser'
-<<<<<<< HEAD
-import { SelectPrimaryApplicant } from '@client/views/SelectPrimaryApplicant/SelectPrimaryApplicant'
-import { getDefaultLanguage } from '@client/i18n/utils'
-import { VerifyCollector } from '@client/views/PrintCertificate/VerifyCollector'
-import { CollectorForm } from '@client/views/PrintCertificate/collectorForm/CollectorForm'
-import TransitionWrapper from '@client/components/TransitionWrapper'
-import { ReviewCertificateAction } from '@client/views/PrintCertificate/ReviewCertificateAction'
-import { Payment } from '@client/views/PrintCertificate/Payment'
-import { ReportList } from '@client/views/Performance/ReportList'
-import { Report } from '@client/views/Performance/Report'
-import { EventInfo } from '@client/views/EventInfo/EventInfo'
-import { PerformanceHome } from './views/Performance/PerformanceHome'
-import { OperationalReport } from './views/Performance/OperationalReport'
-=======
 import { getTheme } from '@opencrvs/components/lib/theme'
 import ApolloClient from 'apollo-client'
 import { ConnectedRouter } from 'connected-react-router'
@@ -71,7 +57,6 @@
 import { AppStore } from './store'
 import { OperationalReport } from './views/Performance/OperationalReport'
 import { PerformanceHome } from './views/Performance/PerformanceHome'
->>>>>>> 8abeaf54
 
 interface IAppProps {
   client?: ApolloClient<{}>
@@ -289,8 +274,6 @@
                                           />
                                           <ProtectedRoute
                                             exact
-<<<<<<< HEAD
-=======
                                             path={routes.REVIEW_USER_FORM}
                                             component={CreateNewUser}
                                           />
@@ -301,7 +284,6 @@
                                           />
                                           <ProtectedRoute
                                             exact
->>>>>>> 8abeaf54
                                             path={routes.PERFORMANCE_HOME}
                                             component={PerformanceHome}
                                           />
