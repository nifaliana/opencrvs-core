/*
 * This Source Code Form is subject to the terms of the Mozilla Public
 * License, v. 2.0. If a copy of the MPL was not distributed with this
 * file, You can obtain one at https://mozilla.org/MPL/2.0/.
 *
 * OpenCRVS is also distributed under the terms of the Civil Registration
 * & Healthcare Disclaimer located at http://opencrvs.org/license.
 *
 * Copyright (C) The OpenCRVS Authors. OpenCRVS and the OpenCRVS
 * graphic logo are (registered/a) trademark(s) of Plan International.
 */
import { ErrorBoundary } from '@client/components/ErrorBoundary'
import { NotificationComponent } from '@client/components/Notification'
import { Page } from '@client/components/Page'
import { ProtectedPage } from '@client/components/ProtectedPage'
import { ProtectedRoute } from '@client/components/ProtectedRoute'
import ScrollToTop from '@client/components/ScrollToTop'
import { SessionExpireConfirmation } from '@client/components/SessionExpireConfirmation'
import { StyledErrorBoundary } from '@client/components/StyledErrorBoundary'
import TransitionWrapper from '@client/components/TransitionWrapper'
import { I18nContainer } from '@client/i18n/components/I18nContainer'
import { getDefaultLanguage } from '@client/i18n/utils'
import * as routes from '@client/navigation/routes'
import styled, {
  createGlobalStyle,
  ThemeProvider
} from '@client/styledComponents'
import { createClient } from '@client/utils/apolloClient'
import { ReviewDuplicates } from '@client/views/Duplicates/ReviewDuplicates'
import { EventInfo } from '@client/views/EventInfo/EventInfo'
import { FieldAgentHome } from '@client/views/FieldAgentHome/FieldAgentHome'
import { FieldAgentList } from '@client/views/Performance/FieldAgentList'
import { CollectorForm } from '@client/views/PrintCertificate/collectorForm/CollectorForm'
import { Payment } from '@client/views/PrintCertificate/Payment'
import { ReviewCertificateAction } from '@client/views/PrintCertificate/ReviewCertificateAction'
import { VerifyCollector } from '@client/views/PrintCertificate/VerifyCollector'
import { DeclarationForm } from '@client/views/RegisterForm/DeclarationForm'
import { ReviewForm } from '@client/views/RegisterForm/ReviewForm'
import { OfficeHome } from '@client/views/OfficeHome/OfficeHome'
import { SearchResult } from '@client/views/SearchResult/SearchResult'
import { SelectInformant } from '@client/views/SelectInformant/SelectInformant'
import { SelectVitalEvent } from '@client/views/SelectVitalEvent/SelectVitalEvent'
import { SettingsPage } from '@client/views/Settings/SettingsPage'
import { OperationalReport } from '@client/views/SysAdmin/Performance/OperationalReport'
import { PerformanceHome } from '@client/views/SysAdmin/Performance/PerformanceHome'
import { RegistrationRates } from '@client/views/SysAdmin/Performance/RegistrationRates'
import { Report } from '@client/views/SysAdmin/Performance/Report'
import { ReportList } from '@client/views/SysAdmin/Performance/ReportList'
import { WorkflowStatus } from '@client/views/SysAdmin/Performance/WorkflowStatus'
import { TeamSearch } from '@client/views/SysAdmin/Team/TeamSearch'
import { CreateNewUser } from '@client/views/SysAdmin/Team/user/userCreation/CreateNewUser'
import { UserProfile } from '@client/views/SysAdmin/Team/user/userProfilie/UserProfile'
import { getTheme } from '@opencrvs/components/lib/theme'
import ApolloClient from 'apollo-client'
import { ConnectedRouter } from 'connected-react-router'
import { History, Location } from 'history'
import * as React from 'react'
import { ApolloProvider } from 'react-apollo'
import { Provider } from 'react-redux'
import { Switch } from 'react-router'
import { AppStore } from './store'
import { RecordAudit } from './views/Home/RecordAudit'
import { ChangePhonePage } from './views/Settings/ChangePhonePage'
import { CertificatesConfig } from './views/SysAdmin/Config/Certificates'
import { UserList } from './views/SysAdmin/Team/user/UserList'
import { ApplicationConfig } from './views/SysAdmin/Config/Application'
import { VerifyCorrector } from './views/CorrectionForm/VerifyCorrector'
import { CorrectionForm, CorrectionReviewForm } from './views/CorrectionForm'
<<<<<<< HEAD
import { Canvas } from './components/formConfig/Canvas'
=======
import { FormConfigWizard } from './views/SysAdmin/Config/FormConfigWizard'
import { FormConfiguration } from './views/SysAdmin/Config/Form/FormConfiguration'
>>>>>>> 51c5358d

interface IAppProps {
  client?: ApolloClient<{}>
  store: AppStore
  history: History
}

const MainSection = styled.section`
  flex-grow: 8;
  background: ${({ theme }) => theme.colors.background};
`

// Injecting global styles for the body tag - used only once
// eslint-disable-line
const GlobalStyle = createGlobalStyle`
  body {
    margin: 0;
    padding: 0;
    overflow-y: scroll;
  }
`

export class App extends React.Component<IAppProps> {
  public render() {
    return (
      <ErrorBoundary>
        <GlobalStyle />
        <ApolloProvider
          client={this.props.client || createClient(this.props.store)}
        >
          <Provider store={this.props.store}>
            <I18nContainer>
              <ThemeProvider theme={getTheme(getDefaultLanguage())}>
                <StyledErrorBoundary>
                  <ConnectedRouter history={this.props.history}>
                    <ScrollToTop>
                      <SessionExpireConfirmation />
                      <NotificationComponent>
                        <Page>
                          <MainSection>
                            <ProtectedPage
                              unprotectedRouteElements={[
                                'documents',
                                'affidavit'
                              ]}
                            >
                              <ProtectedRoute
                                render={({
                                  location
                                }: {
                                  location: Location
                                }) => {
                                  return (
                                    <>
                                      <TransitionWrapper location={location}>
                                        <Switch location={location}>
                                          <ProtectedRoute
                                            exact
                                            path={routes.HOME}
                                            component={FieldAgentHome}
                                          />
                                          <ProtectedRoute
                                            exact
                                            path={routes.FIELD_AGENT_HOME_TAB}
                                            component={FieldAgentHome}
                                          />
                                          <ProtectedRoute
                                            exact
                                            path={routes.SELECT_VITAL_EVENT}
                                            component={SelectVitalEvent}
                                          />
                                          <ProtectedRoute
                                            exact
                                            path={routes.EVENT_INFO}
                                            component={EventInfo}
                                          />
                                          <ProtectedRoute
                                            exact
                                            path={routes.SELECT_BIRTH_INFORMANT}
                                            component={SelectInformant}
                                          />
                                          <ProtectedRoute
                                            exact
                                            path={routes.SELECT_DEATH_INFORMANT}
                                            component={SelectInformant}
                                          />
                                          <ProtectedRoute
                                            exact
                                            path={
                                              routes.DRAFT_BIRTH_PARENT_FORM
                                            }
                                            component={DeclarationForm}
                                          />
                                          <ProtectedRoute
                                            exact
                                            path={
                                              routes.DRAFT_BIRTH_PARENT_FORM_PAGE
                                            }
                                            component={DeclarationForm}
                                          />
                                          <ProtectedRoute
                                            exact
                                            path={
                                              routes.DRAFT_BIRTH_PARENT_FORM_PAGE_GROUP
                                            }
                                            component={DeclarationForm}
                                          />
                                          <ProtectedRoute
                                            exact
                                            path={routes.DRAFT_DEATH_FORM}
                                            component={DeclarationForm}
                                          />
                                          <ProtectedRoute
                                            exact
                                            path={routes.DRAFT_DEATH_FORM_PAGE}
                                            component={DeclarationForm}
                                          />
                                          <ProtectedRoute
                                            exact
                                            path={
                                              routes.DRAFT_DEATH_FORM_PAGE_GROUP
                                            }
                                            component={DeclarationForm}
                                          />
                                          <ProtectedRoute
                                            exact
                                            path={
                                              routes.REVIEW_EVENT_PARENT_FORM_PAGE
                                            }
                                            component={ReviewForm}
                                          />
                                          <ProtectedRoute
                                            exact
                                            path={
                                              routes.REVIEW_EVENT_PARENT_FORM_PAGE_GROUP
                                            }
                                            component={ReviewForm}
                                          />
                                          {/* This is a temporary path and will be removed after merging with #2740 */}
                                          <ProtectedRoute
                                            exact
                                            path={'/canvas'}
                                            component={Canvas}
                                          />
                                          <ProtectedRoute
                                            exact
                                            path={routes.REGISTRAR_HOME}
                                            component={OfficeHome}
                                          />
                                          <ProtectedRoute
                                            exact
                                            path={routes.REGISTRAR_HOME_TAB}
                                            component={OfficeHome}
                                          />
                                          <ProtectedRoute
                                            exact
                                            path={routes.CERTIFICATE_CONFIG}
                                            component={CertificatesConfig}
                                          />
                                          <ProtectedRoute
                                            exact
                                            path={routes.APPLICATION_CONFIG}
                                            component={ApplicationConfig}
                                          />
                                          <ProtectedRoute
                                            exact
                                            path={routes.FORM_CONFIG_WIZARD}
                                            component={FormConfigWizard}
                                          />
                                          <ProtectedRoute
                                            exact
                                            path={routes.FORM_CONFIG}
                                            component={FormConfiguration}
                                          />
                                          <ProtectedRoute
                                            path={
                                              routes.DECLARATION_RECORD_AUDIT
                                            }
                                            component={RecordAudit}
                                          />
                                          <ProtectedRoute
                                            path={routes.SEARCH}
                                            component={SearchResult}
                                          />
                                          <ProtectedRoute
                                            path={routes.SEARCH_RESULT}
                                            component={SearchResult}
                                          />
                                          <ProtectedRoute
                                            path={routes.REVIEW_DUPLICATES}
                                            component={ReviewDuplicates}
                                          />
                                          <ProtectedRoute
                                            exact
                                            path={routes.CERTIFICATE_COLLECTOR}
                                            component={CollectorForm}
                                          />
                                          <ProtectedRoute
                                            exact
                                            path={routes.VERIFY_COLLECTOR}
                                            component={VerifyCollector}
                                          />
                                          <ProtectedRoute
                                            exact
                                            path={routes.VERIFY_CORRECTOR}
                                            component={VerifyCorrector}
                                          />
                                          <ProtectedRoute
                                            path={routes.REVIEW_CERTIFICATE}
                                            component={ReviewCertificateAction}
                                          />
                                          <ProtectedRoute
                                            path={
                                              routes.PRINT_CERTIFICATE_PAYMENT
                                            }
                                            component={Payment}
                                          />
                                          <ProtectedRoute
                                            exact
                                            path={routes.CERTIFICATE_CORRECTION}
                                            component={CorrectionForm}
                                          />
                                          <ProtectedRoute
                                            exact
                                            path={
                                              routes.CERTIFICATE_CORRECTION_REVIEW
                                            }
                                            component={CorrectionReviewForm}
                                          />
                                          <ProtectedRoute
                                            exact
                                            path={routes.SETTINGS}
                                            component={SettingsPage}
                                          />
                                          <ProtectedRoute
                                            exact
                                            path={routes.CHANGE_PHONE}
                                            component={ChangePhonePage}
                                          />
                                          <ProtectedRoute
                                            exact
                                            path={routes.TEAM_SEARCH}
                                            component={TeamSearch}
                                          />
                                          <ProtectedRoute
                                            exact
                                            path={routes.TEAM_USER_LIST}
                                            component={UserList}
                                          />
                                          <ProtectedRoute
                                            exact
                                            path={routes.CREATE_USER}
                                            component={CreateNewUser}
                                          />
                                          <ProtectedRoute
                                            exact
                                            path={
                                              routes.CREATE_USER_ON_LOCATION
                                            }
                                            component={CreateNewUser}
                                          />
                                          <ProtectedRoute
                                            exact
                                            path={routes.CREATE_USER_SECTION}
                                            component={CreateNewUser}
                                          />
                                          <ProtectedRoute
                                            exact
                                            path={routes.REVIEW_USER_FORM}
                                            component={CreateNewUser}
                                          />
                                          <ProtectedRoute
                                            exact
                                            path={routes.REVIEW_USER_DETAILS}
                                            component={CreateNewUser}
                                          />
                                          <ProtectedRoute
                                            exact
                                            path={routes.PERFORMANCE_HOME}
                                            component={PerformanceHome}
                                          />
                                          <ProtectedRoute
                                            exact
                                            path={
                                              routes.PERFORMANCE_REPORT_LIST
                                            }
                                            component={ReportList}
                                          />
                                          <ProtectedRoute
                                            exact
                                            path={routes.PERFORMANCE_REPORT}
                                            component={Report}
                                          />
                                          <ProtectedRoute
                                            exact
                                            path={routes.OPERATIONAL_REPORT}
                                            component={OperationalReport}
                                          />
                                          <ProtectedRoute
                                            exact
                                            path={
                                              routes.EVENT_REGISTRATION_RATES
                                            }
                                            component={RegistrationRates}
                                          />
                                          <ProtectedRoute
                                            exact
                                            path={routes.WORKFLOW_STATUS}
                                            component={WorkflowStatus}
                                          />
                                          <ProtectedRoute
                                            exact
                                            path={
                                              routes.PERFORMANCE_FIELD_AGENT_LIST
                                            }
                                            component={FieldAgentList}
                                          />
                                          <ProtectedRoute
                                            exact
                                            path={routes.USER_PROFILE}
                                            component={UserProfile}
                                          />
                                        </Switch>
                                      </TransitionWrapper>
                                    </>
                                  )
                                }}
                              />
                            </ProtectedPage>
                          </MainSection>
                        </Page>
                      </NotificationComponent>
                    </ScrollToTop>
                  </ConnectedRouter>
                </StyledErrorBoundary>
              </ThemeProvider>
            </I18nContainer>
          </Provider>
        </ApolloProvider>
      </ErrorBoundary>
    )
  }
}<|MERGE_RESOLUTION|>--- conflicted
+++ resolved
@@ -66,12 +66,8 @@
 import { ApplicationConfig } from './views/SysAdmin/Config/Application'
 import { VerifyCorrector } from './views/CorrectionForm/VerifyCorrector'
 import { CorrectionForm, CorrectionReviewForm } from './views/CorrectionForm'
-<<<<<<< HEAD
-import { Canvas } from './components/formConfig/Canvas'
-=======
 import { FormConfigWizard } from './views/SysAdmin/Config/FormConfigWizard'
 import { FormConfiguration } from './views/SysAdmin/Config/Form/FormConfiguration'
->>>>>>> 51c5358d
 
 interface IAppProps {
   client?: ApolloClient<{}>
@@ -210,12 +206,6 @@
                                             }
                                             component={ReviewForm}
                                           />
-                                          {/* This is a temporary path and will be removed after merging with #2740 */}
-                                          <ProtectedRoute
-                                            exact
-                                            path={'/canvas'}
-                                            component={Canvas}
-                                          />
                                           <ProtectedRoute
                                             exact
                                             path={routes.REGISTRAR_HOME}
