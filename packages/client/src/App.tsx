--- conflicted
+++ resolved
@@ -58,17 +58,12 @@
 import { UserList } from './views/SysAdmin/Team/user/UserList'
 import { FormConfigHome, FormConfigWizard } from './views/SysAdmin/Config/Forms'
 import { Roles } from '@client/utils/authUtils'
-<<<<<<< HEAD
 import { AdvancedSearchConfig } from './views/SearchResult/AdvancedSearch'
 import { ViewRecord } from '@client/views/ViewRecord/ViewRecord'
 import { UserAudit } from './views/UserAudit/UserAudit'
 import { AdvancedSearchResult } from '@client/views/AdvancedSearch/AdvancedSearchResult'
-=======
 import VSExport from './views/SysAdmin/Performance/Vsexports/VSExport'
-import { ViewRecord } from '@client/views/ViewRecord/ViewRecord'
 import { RegistrationList } from '@client/views/Performance/RegistrationsList'
-import { UserAudit } from '@client/views/UserAudit/UserAudit'
->>>>>>> 9c3033a0
 
 interface IAppProps {
   client?: ApolloClient<{}>
@@ -403,21 +398,17 @@
                                             path={routes.USER_PROFILE}
                                             component={UserAudit}
                                           />
-<<<<<<< HEAD
-=======
-                                          <ProtectedRoute
-                                            exact
-                                            path={
-                                              routes.PERFORMANCE_REGISTRATIONS_LIST
-                                            }
-                                            component={RegistrationList}
-                                          />
-
->>>>>>> 9c3033a0
                                           <ProtectedRoute
                                             exact
                                             path={routes.VIEW_RECORD}
                                             component={ViewRecord}
+                                          />
+                                          <ProtectedRoute
+                                            exact
+                                            path={
+                                              routes.PERFORMANCE_REGISTRATIONS_LIST
+                                            }
+                                            component={RegistrationList}
                                           />
                                         </Switch>
                                       </TransitionWrapper>
