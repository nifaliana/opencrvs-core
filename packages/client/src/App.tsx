/*
 * This Source Code Form is subject to the terms of the Mozilla Public
 * License, v. 2.0. If a copy of the MPL was not distributed with this
 * file, You can obtain one at https://mozilla.org/MPL/2.0/.
 *
 * OpenCRVS is also distributed under the terms of the Civil Registration
 * & Healthcare Disclaimer located at http://opencrvs.org/license.
 *
 * Copyright (C) The OpenCRVS Authors. OpenCRVS and the OpenCRVS
 * graphic logo are (registered/a) trademark(s) of Plan International.
 */
import { ErrorBoundary } from '@client/components/ErrorBoundary'
import { NotificationComponent } from '@client/components/Notification'
import { Page } from '@client/components/Page'
import { ProtectedPage } from '@client/components/ProtectedPage'
import { ProtectedRoute } from '@client/components/ProtectedRoute'
import ScrollToTop from '@client/components/ScrollToTop'
import { SessionExpireConfirmation } from '@client/components/SessionExpireConfirmation'
import { StyledErrorBoundary } from '@client/components/StyledErrorBoundary'
import TransitionWrapper from '@client/components/TransitionWrapper'
import { I18nContainer } from '@client/i18n/components/I18nContainer'
import * as routes from '@client/navigation/routes'
import styled, {
  createGlobalStyle,
  ThemeProvider
} from '@client/styledComponents'
import { createClient } from '@client/utils/apolloClient'
import { EventInfo } from '@client/views/EventInfo/EventInfo'
import { OfficeHome } from '@client/views/OfficeHome/OfficeHome'
import { FieldAgentList } from '@client/views/Performance/FieldAgentList'
import { CollectorForm } from '@client/views/PrintCertificate/collectorForm/CollectorForm'
import { Payment } from '@client/views/PrintCertificate/Payment'
import { ReviewCertificateAction } from '@client/views/PrintCertificate/ReviewCertificateAction'
import { VerifyCollector } from '@client/views/PrintCertificate/VerifyCollector'
import { DeclarationForm } from '@client/views/RegisterForm/DeclarationForm'
import { ReviewForm } from '@client/views/RegisterForm/ReviewForm'
import { SearchResult } from '@client/views/SearchResult/SearchResult'
import { SelectVitalEvent } from '@client/views/SelectVitalEvent/SelectVitalEvent'
import { SettingsPage } from '@client/views/Settings/SettingsPage'
import { PerformanceHome } from '@client/views/SysAdmin/Performance/PerformanceHome'
import { CompletenessRates } from '@client/views/SysAdmin/Performance/CompletenessRates'
import { WorkflowStatus } from '@client/views/SysAdmin/Performance/WorkflowStatus'
import { TeamSearch } from '@client/views/SysAdmin/Team/TeamSearch'
import { CreateNewUser } from '@client/views/SysAdmin/Team/user/userCreation/CreateNewUser'
import { getTheme } from '@opencrvs/components/lib/theme'
import { ApolloClient, ApolloProvider } from '@apollo/client'
import { ConnectedRouter } from 'connected-react-router'
import { History, Location } from 'history'
import * as React from 'react'
import { Provider } from 'react-redux'
import { Switch } from 'react-router'
import { AppStore } from './store'
import { CorrectionForm, CorrectionReviewForm } from './views/CorrectionForm'
import { VerifyCorrector } from './views/CorrectionForm/VerifyCorrector'
import { RecordAudit } from './views/RecordAudit/RecordAudit'
import { ApplicationConfig } from './views/SysAdmin/Config/Application'
import { CertificatesConfig } from './views/SysAdmin/Config/Certificates'
import { UserList } from './views/SysAdmin/Team/user/UserList'
import { FormConfigHome, FormConfigWizard } from './views/SysAdmin/Config/Forms'
import { Roles } from '@client/utils/authUtils'
<<<<<<< HEAD
import { AdvancedSearchConfig } from './views/SearchResult/AdvancedSearch'
=======
import { UserAudit } from './views/UserAudit/UserAudit'
>>>>>>> 7e847cb1

interface IAppProps {
  client?: ApolloClient<{}>
  store: AppStore
  history: History
}

const MainSection = styled.section`
  flex-grow: 8;
  background: ${({ theme }) => theme.colors.background};
`

// Injecting global styles for the body tag - used only once
// eslint-disable-line
const GlobalStyle = createGlobalStyle`
  body {
    margin: 0;
    padding: 0;
    overflow-y: scroll;
  }
`

export class App extends React.Component<IAppProps> {
  public render() {
    return (
      <ErrorBoundary>
        <GlobalStyle />
        <ApolloProvider
          client={this.props.client || createClient(this.props.store)}
        >
          <Provider store={this.props.store}>
            <I18nContainer>
              <ThemeProvider theme={getTheme()}>
                <StyledErrorBoundary>
                  <ConnectedRouter history={this.props.history}>
                    <ScrollToTop>
                      <SessionExpireConfirmation />
                      <NotificationComponent>
                        <Page>
                          <MainSection>
                            <ProtectedPage
                              unprotectedRouteElements={[
                                'documents',
                                'affidavit'
                              ]}
                            >
                              <ProtectedRoute
                                render={({
                                  location
                                }: {
                                  location: Location
                                }) => {
                                  return (
                                    <>
                                      <TransitionWrapper location={location}>
                                        <Switch location={location}>
                                          <ProtectedRoute
                                            exact
                                            path={routes.HOME}
                                            component={OfficeHome}
                                          />
                                          <ProtectedRoute
                                            exact
                                            path={routes.SELECT_VITAL_EVENT}
                                            component={SelectVitalEvent}
                                          />
                                          <ProtectedRoute
                                            exact
                                            path={routes.EVENT_INFO}
                                            component={EventInfo}
                                          />
                                          <ProtectedRoute
                                            exact
                                            path={routes.SELECT_BIRTH_INFORMANT}
                                            component={DeclarationForm}
                                          />
                                          <ProtectedRoute
                                            exact
                                            path={routes.SELECT_DEATH_INFORMANT}
                                            component={DeclarationForm}
                                          />
                                          <ProtectedRoute
                                            exact
                                            path={
                                              routes.DRAFT_BIRTH_PARENT_FORM
                                            }
                                            component={DeclarationForm}
                                          />
                                          <ProtectedRoute
                                            exact
                                            path={
                                              routes.DRAFT_BIRTH_PARENT_FORM_PAGE
                                            }
                                            component={DeclarationForm}
                                          />
                                          <ProtectedRoute
                                            exact
                                            path={
                                              routes.DRAFT_BIRTH_PARENT_FORM_PAGE_GROUP
                                            }
                                            component={DeclarationForm}
                                          />
                                          <ProtectedRoute
                                            exact
                                            path={routes.DRAFT_DEATH_FORM}
                                            component={DeclarationForm}
                                          />
                                          <ProtectedRoute
                                            exact
                                            path={routes.DRAFT_DEATH_FORM_PAGE}
                                            component={DeclarationForm}
                                          />
                                          <ProtectedRoute
                                            exact
                                            path={
                                              routes.DRAFT_DEATH_FORM_PAGE_GROUP
                                            }
                                            component={DeclarationForm}
                                          />
                                          <ProtectedRoute
                                            exact
                                            path={
                                              routes.REVIEW_EVENT_PARENT_FORM_PAGE
                                            }
                                            component={ReviewForm}
                                          />
                                          <ProtectedRoute
                                            exact
                                            path={
                                              routes.REVIEW_EVENT_PARENT_FORM_PAGE_GROUP
                                            }
                                            component={ReviewForm}
                                          />
                                          <ProtectedRoute
                                            exact
                                            path={routes.REGISTRAR_HOME}
                                            component={OfficeHome}
                                          />
                                          <ProtectedRoute
                                            exact
                                            path={routes.REGISTRAR_HOME_TAB}
                                            component={OfficeHome}
                                          />
                                          <ProtectedRoute
                                            exact
                                            path={
                                              routes.REGISTRAR_HOME_TAB_PAGE
                                            }
                                            component={OfficeHome}
                                          />
                                          <ProtectedRoute
                                            exact
                                            roles={[
                                              Roles.NATIONAL_SYSTEM_ADMIN
                                            ]}
                                            path={routes.CERTIFICATE_CONFIG}
                                            component={CertificatesConfig}
                                          />
                                          <ProtectedRoute
                                            exact
                                            roles={[Roles.LOCAL_REGISTRAR]}
                                            path={routes.ADVANCED_SEARCH}
                                            component={AdvancedSearchConfig}
                                          />
                                          <ProtectedRoute
                                            exact
                                            roles={[
                                              Roles.NATIONAL_SYSTEM_ADMIN
                                            ]}
                                            path={routes.APPLICATION_CONFIG}
                                            component={ApplicationConfig}
                                          />
                                          <ProtectedRoute
                                            exact
                                            path={routes.FORM_CONFIG_WIZARD}
                                            component={FormConfigWizard}
                                          />
                                          <ProtectedRoute
                                            exact
                                            path={routes.FORM_CONFIG_HOME}
                                            component={FormConfigHome}
                                          />
                                          <ProtectedRoute
                                            path={
                                              routes.DECLARATION_RECORD_AUDIT
                                            }
                                            component={RecordAudit}
                                          />
                                          <ProtectedRoute
                                            path={routes.SEARCH}
                                            component={SearchResult}
                                          />
                                          <ProtectedRoute
                                            path={routes.SEARCH_RESULT}
                                            component={SearchResult}
                                          />
                                          <ProtectedRoute
                                            exact
                                            path={routes.CERTIFICATE_COLLECTOR}
                                            component={CollectorForm}
                                          />
                                          <ProtectedRoute
                                            exact
                                            path={routes.VERIFY_COLLECTOR}
                                            component={VerifyCollector}
                                          />
                                          <ProtectedRoute
                                            exact
                                            path={routes.VERIFY_CORRECTOR}
                                            component={VerifyCorrector}
                                          />
                                          <ProtectedRoute
                                            path={routes.REVIEW_CERTIFICATE}
                                            component={ReviewCertificateAction}
                                          />
                                          <ProtectedRoute
                                            path={
                                              routes.PRINT_CERTIFICATE_PAYMENT
                                            }
                                            component={Payment}
                                          />
                                          <ProtectedRoute
                                            exact
                                            path={routes.CERTIFICATE_CORRECTION}
                                            component={CorrectionForm}
                                          />
                                          <ProtectedRoute
                                            exact
                                            path={
                                              routes.CERTIFICATE_CORRECTION_REVIEW
                                            }
                                            component={CorrectionReviewForm}
                                          />
                                          <ProtectedRoute
                                            exact
                                            path={routes.SETTINGS}
                                            component={SettingsPage}
                                          />
                                          <ProtectedRoute
                                            exact
                                            roles={[
                                              Roles.REGISTRATION_AGENT,
                                              Roles.LOCAL_REGISTRAR,
                                              Roles.LOCAL_SYSTEM_ADMIN,
                                              Roles.NATIONAL_SYSTEM_ADMIN,
                                              Roles.PERFORMANCE_MANAGEMENT
                                            ]}
                                            path={routes.TEAM_SEARCH}
                                            component={TeamSearch}
                                          />
                                          <ProtectedRoute
                                            exact
                                            path={routes.TEAM_USER_LIST}
                                            component={UserList}
                                          />
                                          <ProtectedRoute
                                            exact
                                            path={routes.CREATE_USER}
                                            component={CreateNewUser}
                                          />
                                          <ProtectedRoute
                                            exact
                                            path={
                                              routes.CREATE_USER_ON_LOCATION
                                            }
                                            component={CreateNewUser}
                                          />
                                          <ProtectedRoute
                                            exact
                                            path={routes.CREATE_USER_SECTION}
                                            component={CreateNewUser}
                                          />
                                          <ProtectedRoute
                                            exact
                                            path={routes.REVIEW_USER_FORM}
                                            component={CreateNewUser}
                                          />
                                          <ProtectedRoute
                                            exact
                                            path={routes.REVIEW_USER_DETAILS}
                                            component={CreateNewUser}
                                          />
                                          <ProtectedRoute
                                            exact
                                            roles={[
                                              Roles.REGISTRATION_AGENT,
                                              Roles.LOCAL_REGISTRAR,
                                              Roles.LOCAL_SYSTEM_ADMIN,
                                              Roles.NATIONAL_SYSTEM_ADMIN,
                                              Roles.PERFORMANCE_MANAGEMENT,
                                              Roles.NATIONAL_REGISTRAR
                                            ]}
                                            path={routes.PERFORMANCE_HOME}
                                            component={PerformanceHome}
                                          />
                                          <ProtectedRoute
                                            exact
                                            path={
                                              routes.EVENT_COMPLETENESS_RATES
                                            }
                                            component={CompletenessRates}
                                          />
                                          <ProtectedRoute
                                            exact
                                            path={routes.WORKFLOW_STATUS}
                                            component={WorkflowStatus}
                                          />
                                          <ProtectedRoute
                                            exact
                                            path={
                                              routes.PERFORMANCE_FIELD_AGENT_LIST
                                            }
                                            component={FieldAgentList}
                                          />
                                          <ProtectedRoute
                                            exact
                                            path={routes.USER_PROFILE}
                                            component={UserAudit}
                                          />
                                        </Switch>
                                      </TransitionWrapper>
                                    </>
                                  )
                                }}
                              />
                            </ProtectedPage>
                          </MainSection>
                        </Page>
                      </NotificationComponent>
                    </ScrollToTop>
                  </ConnectedRouter>
                </StyledErrorBoundary>
              </ThemeProvider>
            </I18nContainer>
          </Provider>
        </ApolloProvider>
      </ErrorBoundary>
    )
  }
}<|MERGE_RESOLUTION|>--- conflicted
+++ resolved
@@ -58,11 +58,8 @@
 import { UserList } from './views/SysAdmin/Team/user/UserList'
 import { FormConfigHome, FormConfigWizard } from './views/SysAdmin/Config/Forms'
 import { Roles } from '@client/utils/authUtils'
-<<<<<<< HEAD
 import { AdvancedSearchConfig } from './views/SearchResult/AdvancedSearch'
-=======
 import { UserAudit } from './views/UserAudit/UserAudit'
->>>>>>> 7e847cb1
 
 interface IAppProps {
   client?: ApolloClient<{}>
