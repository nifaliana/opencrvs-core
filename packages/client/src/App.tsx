/*
 * This Source Code Form is subject to the terms of the Mozilla Public
 * License, v. 2.0. If a copy of the MPL was not distributed with this
 * file, You can obtain one at https://mozilla.org/MPL/2.0/.
 *
 * OpenCRVS is also distributed under the terms of the Civil Registration
 * & Healthcare Disclaimer located at http://opencrvs.org/license.
 *
 * Copyright (C) The OpenCRVS Authors. OpenCRVS and the OpenCRVS
 * graphic logo are (registered/a) trademark(s) of Plan International.
 */
import { ErrorBoundary } from '@client/components/ErrorBoundary'
import { NotificationComponent } from '@client/components/Notification'
import { Page } from '@client/components/Page'
import { ProtectedPage } from '@client/components/ProtectedPage'
import { ProtectedRoute } from '@client/components/ProtectedRoute'
import ScrollToTop from '@client/components/ScrollToTop'
import { SessionExpireConfirmation } from '@client/components/SessionExpireConfirmation'
import { StyledErrorBoundary } from '@client/components/StyledErrorBoundary'
import TransitionWrapper from '@client/components/TransitionWrapper'
import { I18nContainer } from '@client/i18n/components/I18nContainer'
import * as routes from '@client/navigation/routes'
import styled, {
  createGlobalStyle,
  ThemeProvider
} from '@client/styledComponents'
import { useApolloClient } from '@client/utils/apolloClient'
import { EventInfo } from '@client/views/EventInfo/EventInfo'
import { OfficeHome } from '@client/views/OfficeHome/OfficeHome'
import { FieldAgentList } from '@client/views/Performance/FieldAgentList'
import { CollectorForm } from '@client/views/PrintCertificate/collectorForm/CollectorForm'
import { Payment } from '@client/views/PrintCertificate/Payment'
import { ReviewCertificateAction } from '@client/views/PrintCertificate/ReviewCertificateAction'
import { VerifyCollector } from '@client/views/PrintCertificate/VerifyCollector'
import { DeclarationForm } from '@client/views/RegisterForm/DeclarationForm'
import { ReviewForm } from '@client/views/RegisterForm/ReviewForm'
import { SearchResult } from '@client/views/SearchResult/SearchResult'
import { SelectVitalEvent } from '@client/views/SelectVitalEvent/SelectVitalEvent'
import { SettingsPage } from '@client/views/Settings/SettingsPage'
import { PerformanceHome } from '@client/views/SysAdmin/Performance/PerformanceHome'
import { CompletenessRates } from '@client/views/SysAdmin/Performance/CompletenessRates'
import { WorkflowStatus } from '@client/views/SysAdmin/Performance/WorkflowStatus'
import { TeamSearch } from '@client/views/SysAdmin/Team/TeamSearch'
import { CreateNewUser } from '@client/views/SysAdmin/Team/user/userCreation/CreateNewUser'
import { getTheme } from '@opencrvs/components/lib/theme'
import {
  ApolloClient,
  ApolloProvider,
  NormalizedCacheObject
} from '@apollo/client'
import { ConnectedRouter } from 'connected-react-router'
import { History, Location } from 'history'
import * as React from 'react'
import { Provider } from 'react-redux'
import { Switch } from 'react-router'
import { AppStore } from './store'
import { CorrectionForm, CorrectionReviewForm } from './views/CorrectionForm'
import { VerifyCorrector } from './views/CorrectionForm/VerifyCorrector'
import { RecordAudit } from './views/RecordAudit/RecordAudit'
import { ApplicationConfig } from './views/SysAdmin/Config/Application'
import { CertificatesConfig } from './views/SysAdmin/Config/Certificates'
import { UserList } from './views/SysAdmin/Team/user/UserList'
import { FormConfigHome, FormConfigWizard } from './views/SysAdmin/Config/Forms'
import { SystemList } from './views/SysAdmin/Config/Systems/Systems'
import VSExport from './views/SysAdmin/Vsexports/VSExport'
import { AdvancedSearchConfig } from './views/SearchResult/AdvancedSearch'
import { ViewRecord } from '@client/views/ViewRecord/ViewRecord'
import { UserAudit } from './views/UserAudit/UserAudit'
import { AdvancedSearchResult } from '@client/views/AdvancedSearch/AdvancedSearchResult'
import { RegistrationList } from '@client/views/Performance/RegistrationsList'
import { PerformanceStatistics } from '@client/views/Performance/Statistics'
import { Leaderboards } from '@client/views/Performance/Leaderboards'
import { PerformanceDashboard } from '@client/views/Performance/Dashboard'
import { SystemRoleType } from '@client/utils/gateway'
import { AdministrativeLevels } from '@client/views/Organisation/AdministrativeLevels'
import InformantNotification from '@client/views/SysAdmin/InformantSMSNotification/InformantSMSNotification'
import { IssueCertificate } from '@client/views/IssueCertificate/IssueCertificate'
import { IssuePayment } from '@client/views/IssueCertificate/IssueCollectorForm/IssuePayment'
import UserRoles from '@client/views/SysAdmin/Config/UserRoles/UserRoles'

interface IAppProps {
  client?: ApolloClient<NormalizedCacheObject>
  store: AppStore
  history: History
}

const MainSection = styled.section`
  flex-grow: 8;
  background: ${({ theme }) => theme.colors.background};
`

// Injecting global styles for the body tag - used only once
// eslint-disable-line
const GlobalStyle = createGlobalStyle`
  body {
    margin: 0;
    padding: 0;
    overflow-y: scroll;
  }
`

export function App(props: IAppProps) {
  const { client } = useApolloClient(props.store)
  return (
    <ErrorBoundary>
      <GlobalStyle />
      <ApolloProvider client={props.client || client}>
        <Provider store={props.store}>
          <I18nContainer>
            <ThemeProvider theme={getTheme()}>
              <StyledErrorBoundary>
                <ConnectedRouter history={props.history}>
                  <ScrollToTop>
                    <SessionExpireConfirmation />
                    <NotificationComponent>
                      <Page>
                        <MainSection>
                          <ProtectedPage
                            unprotectedRouteElements={[
                              'documents',
                              'affidavit'
                            ]}
                          >
                            <ProtectedRoute
                              render={({
                                location
                              }: {
                                location: Location
                              }) => {
                                return (
                                  <>
                                    <TransitionWrapper location={location}>
                                      <Switch location={location}>
                                        <ProtectedRoute
                                          exact
                                          path={routes.HOME}
                                          component={OfficeHome}
                                        />
                                        <ProtectedRoute
                                          exact
                                          path={routes.SELECT_VITAL_EVENT}
                                          component={SelectVitalEvent}
                                        />
                                        <ProtectedRoute
                                          exact
                                          path={routes.EVENT_INFO}
                                          component={EventInfo}
                                        />
                                        <ProtectedRoute
                                          exact
                                          path={routes.SELECT_BIRTH_INFORMANT}
                                          component={DeclarationForm}
                                        />
                                        <ProtectedRoute
                                          exact
                                          path={routes.SELECT_DEATH_INFORMANT}
                                          component={DeclarationForm}
                                        />
                                        <ProtectedRoute
                                          exact
                                          path={routes.DRAFT_BIRTH_PARENT_FORM}
                                          component={DeclarationForm}
                                        />
                                        <ProtectedRoute
                                          exact
                                          path={
                                            routes.DRAFT_BIRTH_PARENT_FORM_PAGE
                                          }
                                          component={DeclarationForm}
                                        />
                                        <ProtectedRoute
                                          exact
                                          path={
                                            routes.DRAFT_BIRTH_PARENT_FORM_PAGE_GROUP
                                          }
                                          component={DeclarationForm}
                                        />
                                        <ProtectedRoute
                                          exact
                                          path={routes.DRAFT_DEATH_FORM}
                                          component={DeclarationForm}
                                        />
                                        <ProtectedRoute
                                          exact
                                          path={routes.DRAFT_DEATH_FORM_PAGE}
                                          component={DeclarationForm}
                                        />
                                        <ProtectedRoute
                                          exact
                                          path={
                                            routes.DRAFT_DEATH_FORM_PAGE_GROUP
                                          }
                                          component={DeclarationForm}
                                        />
                                        <ProtectedRoute
                                          exact
                                          path={
                                            routes.REVIEW_EVENT_PARENT_FORM_PAGE
                                          }
                                          component={ReviewForm}
                                        />
                                        <ProtectedRoute
                                          exact
                                          path={
                                            routes.REVIEW_EVENT_PARENT_FORM_PAGE_GROUP
                                          }
                                          component={ReviewForm}
                                        />
                                        <ProtectedRoute
                                          exact
                                          path={routes.REGISTRAR_HOME}
                                          component={OfficeHome}
                                        />
                                        <ProtectedRoute
                                          exact
                                          path={routes.REGISTRAR_HOME_TAB}
                                          component={OfficeHome}
                                        />
                                        <ProtectedRoute
                                          exact
                                          path={routes.REGISTRAR_HOME_TAB_PAGE}
                                          component={OfficeHome}
                                        />
                                        <ProtectedRoute
                                          exact
                                          roles={[
                                            SystemRoleType.NationalSystemAdmin
                                          ]}
                                          path={routes.CERTIFICATE_CONFIG}
                                          component={CertificatesConfig}
                                        />
                                        <ProtectedRoute
                                          exact
                                          roles={[
                                            SystemRoleType.NationalSystemAdmin
                                          ]}
                                          path={routes.INFORMANT_NOTIFICATION}
                                          component={InformantNotification}
                                        />
                                        <ProtectedRoute
                                          exact
                                          roles={[
                                            SystemRoleType.LocalRegistrar,
                                            SystemRoleType.RegistrationAgent,
                                            SystemRoleType.NationalRegistrar
                                          ]}
                                          path={routes.ADVANCED_SEARCH}
                                          component={AdvancedSearchConfig}
                                        />
                                        <ProtectedRoute
                                          exact
                                          roles={[
                                            SystemRoleType.LocalRegistrar,
                                            SystemRoleType.RegistrationAgent,
                                            SystemRoleType.NationalRegistrar
                                          ]}
                                          path={routes.ADVANCED_SEARCH_RESULT}
                                          component={AdvancedSearchResult}
                                        />
                                        <ProtectedRoute
                                          exact
                                          roles={[
                                            SystemRoleType.NationalSystemAdmin
                                          ]}
                                          path={routes.APPLICATION_CONFIG}
                                          component={ApplicationConfig}
                                        />
                                        <ProtectedRoute
                                          exact
                                          roles={[
                                            SystemRoleType.NationalSystemAdmin
                                          ]}
                                          path={routes.USER_ROLES_CONFIG}
                                          component={UserRoles}
                                        />
                                        <ProtectedRoute
                                          exact
                                          path={routes.FORM_CONFIG_WIZARD}
                                          component={FormConfigWizard}
                                        />
                                        <ProtectedRoute
                                          exact
                                          path={routes.FORM_CONFIG_HOME}
                                          component={FormConfigHome}
                                        />
                                        <ProtectedRoute
                                          path={routes.DECLARATION_RECORD_AUDIT}
                                          component={RecordAudit}
                                        />
                                        <ProtectedRoute
                                          path={routes.SEARCH}
                                          component={SearchResult}
                                        />
                                        <ProtectedRoute
                                          path={routes.SEARCH_RESULT}
                                          component={SearchResult}
                                        />
                                        <ProtectedRoute
                                          exact
                                          path={routes.CERTIFICATE_COLLECTOR}
                                          component={CollectorForm}
                                        />
                                        <ProtectedRoute
                                          exact
                                          path={routes.VERIFY_COLLECTOR}
                                          component={VerifyCollector}
                                        />
                                        <ProtectedRoute
                                          exact
                                          path={routes.VERIFY_CORRECTOR}
                                          component={VerifyCorrector}
                                        />
                                        <ProtectedRoute
                                          path={routes.REVIEW_CERTIFICATE}
                                          component={ReviewCertificateAction}
                                        />
                                        <ProtectedRoute
                                          path={
                                            routes.PRINT_CERTIFICATE_PAYMENT
                                          }
                                          component={Payment}
                                        />
                                        <ProtectedRoute
                                          exact
                                          path={routes.CERTIFICATE_CORRECTION}
                                          component={CorrectionForm}
                                        />
                                        <ProtectedRoute
                                          exact
                                          path={
                                            routes.CERTIFICATE_CORRECTION_REVIEW
                                          }
                                          component={CorrectionReviewForm}
                                        />
                                        <ProtectedRoute
                                          exact
                                          path={routes.SETTINGS}
                                          component={SettingsPage}
                                        />
                                        <ProtectedRoute
                                          exact
                                          roles={[
                                            SystemRoleType.RegistrationAgent,
                                            SystemRoleType.LocalRegistrar,
                                            SystemRoleType.LocalSystemAdmin,
                                            SystemRoleType.NationalSystemAdmin,
                                            SystemRoleType.PerformanceManagement
                                          ]}
                                          path={routes.TEAM_SEARCH}
                                          component={TeamSearch}
                                        />
                                        <ProtectedRoute
                                          exact
                                          path={routes.TEAM_USER_LIST}
                                          component={UserList}
                                        />
                                        <ProtectedRoute
                                          exact
                                          path={routes.SYSTEM_LIST}
                                          component={SystemList}
                                        />
                                        <ProtectedRoute
                                          exact
                                          path={routes.CREATE_USER}
                                          component={CreateNewUser}
                                        />
                                        <ProtectedRoute
                                          exact
                                          path={routes.CREATE_USER_ON_LOCATION}
                                          component={CreateNewUser}
                                        />
                                        <ProtectedRoute
                                          exact
                                          path={routes.CREATE_USER_SECTION}
                                          component={CreateNewUser}
                                        />
                                        <ProtectedRoute
                                          exact
                                          path={routes.REVIEW_USER_FORM}
                                          component={CreateNewUser}
                                        />
                                        <ProtectedRoute
                                          exact
                                          path={routes.REVIEW_USER_DETAILS}
                                          component={CreateNewUser}
                                        />
                                        <ProtectedRoute
                                          exact
                                          roles={[
                                            SystemRoleType.RegistrationAgent,
                                            SystemRoleType.LocalRegistrar,
                                            SystemRoleType.LocalSystemAdmin,
                                            SystemRoleType.NationalSystemAdmin,
                                            SystemRoleType.PerformanceManagement,
                                            SystemRoleType.NationalRegistrar
                                          ]}
                                          path={routes.PERFORMANCE_HOME}
                                          component={PerformanceHome}
                                        />
                                        <ProtectedRoute
                                          exact
                                          roles={[
                                            SystemRoleType.NationalSystemAdmin,
                                            SystemRoleType.NationalRegistrar
                                          ]}
                                          path={routes.VS_EXPORTS}
                                          component={VSExport}
                                        />
                                        <ProtectedRoute
                                          exact
                                          path={routes.EVENT_COMPLETENESS_RATES}
                                          component={CompletenessRates}
                                        />
                                        <ProtectedRoute
                                          exact
                                          path={routes.WORKFLOW_STATUS}
                                          component={WorkflowStatus}
                                        />
                                        <ProtectedRoute
                                          exact
                                          path={
                                            routes.PERFORMANCE_FIELD_AGENT_LIST
                                          }
                                          component={FieldAgentList}
                                        />
                                        <ProtectedRoute
                                          exact
                                          path={routes.USER_PROFILE}
                                          component={UserAudit}
                                        />
                                        <ProtectedRoute
                                          exact
                                          path={routes.VIEW_RECORD}
                                          component={ViewRecord}
                                        />
                                        <ProtectedRoute
                                          exact
                                          path={
                                            routes.PERFORMANCE_REGISTRATIONS_LIST
                                          }
                                          component={RegistrationList}
                                        />
                                        <ProtectedRoute
                                          exact
                                          path={routes.PERFORMANCE_STATISTICS}
                                          component={PerformanceStatistics}
                                        />
                                        <ProtectedRoute
                                          exact
                                          path={
                                            routes.PERFORMANCE_LEADER_BOARDS
                                          }
                                          component={Leaderboards}
                                        />
                                        <ProtectedRoute
                                          exact
                                          path={routes.PERFORMANCE_DASHBOARD}
                                          component={PerformanceDashboard}
                                        />
                                        <ProtectedRoute
                                          exact
                                          roles={[
                                            SystemRoleType.RegistrationAgent,
                                            SystemRoleType.LocalRegistrar,
                                            SystemRoleType.LocalSystemAdmin,
                                            SystemRoleType.NationalSystemAdmin,
                                            SystemRoleType.PerformanceManagement,
                                            SystemRoleType.NationalRegistrar
                                          ]}
                                          path={routes.ORGANISATIONS_INDEX}
                                          component={AdministrativeLevels}
                                        />
                                        <ProtectedRoute
                                          exact
<<<<<<< HEAD
                                          path={routes.PERFORMANCE_STATISTICS}
                                          component={PerformanceStatistics}
                                        />
                                        <ProtectedRoute
                                          exact
                                          path={
                                            routes.PERFORMANCE_LEADER_BOARDS
                                          }
                                          component={Leaderboards}
                                        />
                                        <ProtectedRoute
                                          exact
                                          path={routes.PERFORMANCE_DASHBOARD}
                                          component={PerformanceDashboard}
=======
                                          path={routes.ISSUE_COLLECTOR}
                                          component={IssueCertificate}
                                        />
                                        <ProtectedRoute
                                          exact
                                          path={routes.ISSUE_VERIFY_COLLECTOR}
                                          component={VerifyCollector}
                                        />
                                        <ProtectedRoute
                                          path={
                                            routes.ISSUE_CERTIFICATE_PAYMENT
                                          }
                                          component={IssuePayment}
>>>>>>> 9227dbc4
                                        />
                                      </Switch>
                                    </TransitionWrapper>
                                  </>
                                )
                              }}
                            />
                          </ProtectedPage>
                        </MainSection>
                      </Page>
                    </NotificationComponent>
                  </ScrollToTop>
                </ConnectedRouter>
              </StyledErrorBoundary>
            </ThemeProvider>
          </I18nContainer>
        </Provider>
      </ApolloProvider>
    </ErrorBoundary>
  )
}<|MERGE_RESOLUTION|>--- conflicted
+++ resolved
@@ -472,7 +472,6 @@
                                         />
                                         <ProtectedRoute
                                           exact
-<<<<<<< HEAD
                                           path={routes.PERFORMANCE_STATISTICS}
                                           component={PerformanceStatistics}
                                         />
@@ -487,7 +486,9 @@
                                           exact
                                           path={routes.PERFORMANCE_DASHBOARD}
                                           component={PerformanceDashboard}
-=======
+                                        />
+                                        <ProtectedRoute
+                                          exact
                                           path={routes.ISSUE_COLLECTOR}
                                           component={IssueCertificate}
                                         />
@@ -501,7 +502,6 @@
                                             routes.ISSUE_CERTIFICATE_PAYMENT
                                           }
                                           component={IssuePayment}
->>>>>>> 9227dbc4
                                         />
                                       </Switch>
                                     </TransitionWrapper>
