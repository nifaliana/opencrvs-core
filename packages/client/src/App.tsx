--- conflicted
+++ resolved
@@ -17,7 +17,7 @@
 import { ThemeProvider } from 'styled-components'
 import { RegistrationList } from './registrations/RegistrationList'
 import { config } from './config'
-import { MobileNumberForm } from './login/MobileNumberForm';
+import { MobileNumberForm } from './login/MobileNumberForm'
 
 const messages = defineMessages({
   welcome: {
@@ -31,7 +31,6 @@
   <h1 className="App-title">{intl.formatMessage(messages.welcome)}</h1>
 ))
 
-<<<<<<< HEAD
 const Home = () => (
   <div>
     <Header>
@@ -43,80 +42,15 @@
     </Header>
     <Main>
       <Box id="loginBox" columns={6}>
-      <p>
-        To get started, edit
-        <code>src/App.tsx</code>
-        and save to reload.
-      </p>
-      <MobileNumberForm />
-      <RegistrationList />
+        <p>
+          To get started, edit
+          <code>src/App.tsx</code>
+          and save to reload.
+        </p>
+        <MobileNumberForm />
+        <RegistrationList />
       </Box>
     </Main>
-=======
-const Declarations = () => (
-  <Query
-    query={gql`
-      {
-        listBirthRegistrations(status: "declared") {
-          id
-          mother {
-            gender
-            name {
-              givenName
-              familyName
-            }
-          }
-          father {
-            gender
-            name {
-              givenName
-              familyName
-            }
-          }
-          child {
-            gender
-            name {
-              givenName
-              familyName
-            }
-          }
-          createdAt
-        }
-      }
-    `}
-  >
-    {({ loading, error, data }) => {
-      if (loading) {
-        return <p>Loading...</p>
-      }
-      if (error) {
-        return <p>Error :(</p>
-      }
-
-      return (
-        <p>
-          Mothers name:{' '}
-          {data.listBirthRegistrations[0].mother.name[0].givenName}
-        </p>
-      )
-    }}
-  </Query>
-)
-
-const Home = () => (
-  <div className="App">
-    <header className="App-header">
-      <img src={logo} className="App-logo" alt="logo" />
-      <Title />
-      <Button onClick={foo}>Hello</Button>
-    </header>
-    <p className="App-intro">
-      To get started, edit
-      <code>src/App.tsx</code>
-      and save to reload.
-    </p>
-    <Declarations />
->>>>>>> 772a2438
   </div>
 )
 
@@ -126,30 +60,15 @@
   </div>
 )
 
-<<<<<<< HEAD
-=======
-const GRAPHQL_URL = `${process.env.REACT_APP_API_GATEWAY_IP}:${
-  process.env.REACT_APP_API_GATEWAY_PORT
-}/`
->>>>>>> 772a2438
 const client = new ApolloClient({
   uri: resolve(config.API_GATEWAY_URL, 'graphql')
 })
-<<<<<<< HEAD
-export class App extends React.Component<
-  {
-    client?: ApolloClient<{}>
-  },
-  {}
-> {
-=======
 
 interface IAppProps {
   client?: ApolloClient<{}>
 }
 
 export class App extends React.Component<IAppProps, {}> {
->>>>>>> 772a2438
   public render() {
     return (
       <ApolloProvider client={this.props.client || client}>
