--- conflicted
+++ resolved
@@ -66,11 +66,8 @@
 import { ApplicationConfig } from './views/SysAdmin/Config/Application'
 import { VerifyCorrector } from './views/CorrectionForm/VerifyCorrector'
 import { CorrectionForm, CorrectionReviewForm } from './views/CorrectionForm'
-<<<<<<< HEAD
 import { FormConfigWizard } from './views/SysAdmin/Config/FormConfigWizard'
-=======
 import { FormConfiguration } from './views/SysAdmin/Config/Form/FormConfiguration'
->>>>>>> b6fa19a4
 
 interface IAppProps {
   client?: ApolloClient<{}>
@@ -231,13 +228,13 @@
                                           />
                                           <ProtectedRoute
                                             exact
-<<<<<<< HEAD
                                             path={routes.FORM_CONFIG_WIZARD}
                                             component={FormConfigWizard}
-=======
+                                          />
+                                          <ProtectedRoute
+                                            exact
                                             path={routes.FORM_CONFIG}
                                             component={FormConfiguration}
->>>>>>> b6fa19a4
                                           />
                                           <ProtectedRoute
                                             path={
