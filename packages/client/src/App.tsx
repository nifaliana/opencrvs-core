/*
 * This Source Code Form is subject to the terms of the Mozilla Public
 * License, v. 2.0. If a copy of the MPL was not distributed with this
 * file, You can obtain one at https://mozilla.org/MPL/2.0/.
 *
 * OpenCRVS is also distributed under the terms of the Civil Registration
 * & Healthcare Disclaimer located at http://opencrvs.org/license.
 *
 * Copyright (C) The OpenCRVS Authors. OpenCRVS and the OpenCRVS
 * graphic logo are (registered/a) trademark(s) of Plan International.
 */
import { ErrorBoundary } from '@client/components/ErrorBoundary'
import { NotificationComponent } from '@client/components/Notification'
import { Page } from '@client/components/Page'
import { ProtectedPage } from '@client/components/ProtectedPage'
import { ProtectedRoute } from '@client/components/ProtectedRoute'
import ScrollToTop from '@client/components/ScrollToTop'
import { SessionExpireConfirmation } from '@client/components/SessionExpireConfirmation'
import { StyledErrorBoundary } from '@client/components/StyledErrorBoundary'
import TransitionWrapper from '@client/components/TransitionWrapper'
import { I18nContainer } from '@client/i18n/components/I18nContainer'
import * as routes from '@client/navigation/routes'
import styled, {
  createGlobalStyle,
  ThemeProvider
} from '@client/styledComponents'
import { createClient } from '@client/utils/apolloClient'
import { EventInfo } from '@client/views/EventInfo/EventInfo'
import { OfficeHome } from '@client/views/OfficeHome/OfficeHome'
import { FieldAgentList } from '@client/views/Performance/FieldAgentList'
import { CollectorForm } from '@client/views/PrintCertificate/collectorForm/CollectorForm'
import { Payment } from '@client/views/PrintCertificate/Payment'
import { ReviewCertificateAction } from '@client/views/PrintCertificate/ReviewCertificateAction'
import { VerifyCollector } from '@client/views/PrintCertificate/VerifyCollector'
import { DeclarationForm } from '@client/views/RegisterForm/DeclarationForm'
import { ReviewForm } from '@client/views/RegisterForm/ReviewForm'
import { SearchResult } from '@client/views/SearchResult/SearchResult'
import { SelectVitalEvent } from '@client/views/SelectVitalEvent/SelectVitalEvent'
import { SettingsPage } from '@client/views/Settings/SettingsPage'
import { PerformanceHome } from '@client/views/SysAdmin/Performance/PerformanceHome'
import { CompletenessRates } from '@client/views/SysAdmin/Performance/CompletenessRates'
import { WorkflowStatus } from '@client/views/SysAdmin/Performance/WorkflowStatus'
import { TeamSearch } from '@client/views/SysAdmin/Team/TeamSearch'
import { CreateNewUser } from '@client/views/SysAdmin/Team/user/userCreation/CreateNewUser'
import { getTheme } from '@opencrvs/components/lib/theme'
import { ApolloClient, ApolloProvider } from '@apollo/client'
import { ConnectedRouter } from 'connected-react-router'
import { History, Location } from 'history'
import * as React from 'react'
import { Provider } from 'react-redux'
import { Switch } from 'react-router'
import { AppStore } from './store'
import { CorrectionForm, CorrectionReviewForm } from './views/CorrectionForm'
import { VerifyCorrector } from './views/CorrectionForm/VerifyCorrector'
import { RecordAudit } from './views/RecordAudit/RecordAudit'
import { ApplicationConfig } from './views/SysAdmin/Config/Application'
import { CertificatesConfig } from './views/SysAdmin/Config/Certificates'
import { UserList } from './views/SysAdmin/Team/user/UserList'
import { FormConfigHome, FormConfigWizard } from './views/SysAdmin/Config/Forms'
import { Roles } from '@client/utils/authUtils'
<<<<<<< HEAD
import { AdvancedSearchConfig } from './views/SearchResult/AdvancedSearch'
=======
import { ViewRecord } from '@client/views/ViewRecord/ViewRecord'
>>>>>>> 6ccfb0c4
import { UserAudit } from './views/UserAudit/UserAudit'

interface IAppProps {
  client?: ApolloClient<{}>
  store: AppStore
  history: History
}

const MainSection = styled.section`
  flex-grow: 8;
  background: ${({ theme }) => theme.colors.background};
`

// Injecting global styles for the body tag - used only once
// eslint-disable-line
const GlobalStyle = createGlobalStyle`
  body {
    margin: 0;
    padding: 0;
    overflow-y: scroll;
  }
`

export class App extends React.Component<IAppProps> {
  public render() {
    return (
      <ErrorBoundary>
        <GlobalStyle />
        <ApolloProvider
          client={this.props.client || createClient(this.props.store)}
        >
          <Provider store={this.props.store}>
            <I18nContainer>
              <ThemeProvider theme={getTheme()}>
                <StyledErrorBoundary>
                  <ConnectedRouter history={this.props.history}>
                    <ScrollToTop>
                      <SessionExpireConfirmation />
                      <NotificationComponent>
                        <Page>
                          <MainSection>
                            <ProtectedPage
                              unprotectedRouteElements={[
                                'documents',
                                'affidavit'
                              ]}
                            >
                              <ProtectedRoute
                                render={({
                                  location
                                }: {
                                  location: Location
                                }) => {
                                  return (
                                    <>
                                      <TransitionWrapper location={location}>
                                        <Switch location={location}>
                                          <ProtectedRoute
                                            exact
                                            path={routes.HOME}
                                            component={OfficeHome}
                                          />
                                          <ProtectedRoute
                                            exact
                                            path={routes.SELECT_VITAL_EVENT}
                                            component={SelectVitalEvent}
                                          />
                                          <ProtectedRoute
                                            exact
                                            path={routes.EVENT_INFO}
                                            component={EventInfo}
                                          />
                                          <ProtectedRoute
                                            exact
                                            path={routes.SELECT_BIRTH_INFORMANT}
                                            component={DeclarationForm}
                                          />
                                          <ProtectedRoute
                                            exact
                                            path={routes.SELECT_DEATH_INFORMANT}
                                            component={DeclarationForm}
                                          />
                                          <ProtectedRoute
                                            exact
                                            path={
                                              routes.DRAFT_BIRTH_PARENT_FORM
                                            }
                                            component={DeclarationForm}
                                          />
                                          <ProtectedRoute
                                            exact
                                            path={
                                              routes.DRAFT_BIRTH_PARENT_FORM_PAGE
                                            }
                                            component={DeclarationForm}
                                          />
                                          <ProtectedRoute
                                            exact
                                            path={
                                              routes.DRAFT_BIRTH_PARENT_FORM_PAGE_GROUP
                                            }
                                            component={DeclarationForm}
                                          />
                                          <ProtectedRoute
                                            exact
                                            path={routes.DRAFT_DEATH_FORM}
                                            component={DeclarationForm}
                                          />
                                          <ProtectedRoute
                                            exact
                                            path={routes.DRAFT_DEATH_FORM_PAGE}
                                            component={DeclarationForm}
                                          />
                                          <ProtectedRoute
                                            exact
                                            path={
                                              routes.DRAFT_DEATH_FORM_PAGE_GROUP
                                            }
                                            component={DeclarationForm}
                                          />
                                          <ProtectedRoute
                                            exact
                                            path={
                                              routes.REVIEW_EVENT_PARENT_FORM_PAGE
                                            }
                                            component={ReviewForm}
                                          />
                                          <ProtectedRoute
                                            exact
                                            path={
                                              routes.REVIEW_EVENT_PARENT_FORM_PAGE_GROUP
                                            }
                                            component={ReviewForm}
                                          />
                                          <ProtectedRoute
                                            exact
                                            path={routes.REGISTRAR_HOME}
                                            component={OfficeHome}
                                          />
                                          <ProtectedRoute
                                            exact
                                            path={routes.REGISTRAR_HOME_TAB}
                                            component={OfficeHome}
                                          />
                                          <ProtectedRoute
                                            exact
                                            path={
                                              routes.REGISTRAR_HOME_TAB_PAGE
                                            }
                                            component={OfficeHome}
                                          />
                                          <ProtectedRoute
                                            exact
                                            roles={[
                                              Roles.NATIONAL_SYSTEM_ADMIN
                                            ]}
                                            path={routes.CERTIFICATE_CONFIG}
                                            component={CertificatesConfig}
                                          />
                                          <ProtectedRoute
                                            exact
                                            roles={[Roles.LOCAL_REGISTRAR]}
                                            path={routes.ADVANCED_SEARCH}
                                            component={AdvancedSearchConfig}
                                          />
                                          <ProtectedRoute
                                            exact
                                            roles={[
                                              Roles.NATIONAL_SYSTEM_ADMIN
                                            ]}
                                            path={routes.APPLICATION_CONFIG}
                                            component={ApplicationConfig}
                                          />
                                          <ProtectedRoute
                                            exact
                                            path={routes.FORM_CONFIG_WIZARD}
                                            component={FormConfigWizard}
                                          />
                                          <ProtectedRoute
                                            exact
                                            path={routes.FORM_CONFIG_HOME}
                                            component={FormConfigHome}
                                          />
                                          <ProtectedRoute
                                            path={
                                              routes.DECLARATION_RECORD_AUDIT
                                            }
                                            component={RecordAudit}
                                          />
                                          <ProtectedRoute
                                            path={routes.SEARCH}
                                            component={SearchResult}
                                          />
                                          <ProtectedRoute
                                            path={routes.SEARCH_RESULT}
                                            component={SearchResult}
                                          />
                                          <ProtectedRoute
                                            exact
                                            path={routes.CERTIFICATE_COLLECTOR}
                                            component={CollectorForm}
                                          />
                                          <ProtectedRoute
                                            exact
                                            path={routes.VERIFY_COLLECTOR}
                                            component={VerifyCollector}
                                          />
                                          <ProtectedRoute
                                            exact
                                            path={routes.VERIFY_CORRECTOR}
                                            component={VerifyCorrector}
                                          />
                                          <ProtectedRoute
                                            path={routes.REVIEW_CERTIFICATE}
                                            component={ReviewCertificateAction}
                                          />
                                          <ProtectedRoute
                                            path={
                                              routes.PRINT_CERTIFICATE_PAYMENT
                                            }
                                            component={Payment}
                                          />
                                          <ProtectedRoute
                                            exact
                                            path={routes.CERTIFICATE_CORRECTION}
                                            component={CorrectionForm}
                                          />
                                          <ProtectedRoute
                                            exact
                                            path={
                                              routes.CERTIFICATE_CORRECTION_REVIEW
                                            }
                                            component={CorrectionReviewForm}
                                          />
                                          <ProtectedRoute
                                            exact
                                            path={routes.SETTINGS}
                                            component={SettingsPage}
                                          />
                                          <ProtectedRoute
                                            exact
                                            roles={[
                                              Roles.REGISTRATION_AGENT,
                                              Roles.LOCAL_REGISTRAR,
                                              Roles.LOCAL_SYSTEM_ADMIN,
                                              Roles.NATIONAL_SYSTEM_ADMIN,
                                              Roles.PERFORMANCE_MANAGEMENT
                                            ]}
                                            path={routes.TEAM_SEARCH}
                                            component={TeamSearch}
                                          />
                                          <ProtectedRoute
                                            exact
                                            path={routes.TEAM_USER_LIST}
                                            component={UserList}
                                          />
                                          <ProtectedRoute
                                            exact
                                            path={routes.CREATE_USER}
                                            component={CreateNewUser}
                                          />
                                          <ProtectedRoute
                                            exact
                                            path={
                                              routes.CREATE_USER_ON_LOCATION
                                            }
                                            component={CreateNewUser}
                                          />
                                          <ProtectedRoute
                                            exact
                                            path={routes.CREATE_USER_SECTION}
                                            component={CreateNewUser}
                                          />
                                          <ProtectedRoute
                                            exact
                                            path={routes.REVIEW_USER_FORM}
                                            component={CreateNewUser}
                                          />
                                          <ProtectedRoute
                                            exact
                                            path={routes.REVIEW_USER_DETAILS}
                                            component={CreateNewUser}
                                          />
                                          <ProtectedRoute
                                            exact
                                            roles={[
                                              Roles.REGISTRATION_AGENT,
                                              Roles.LOCAL_REGISTRAR,
                                              Roles.LOCAL_SYSTEM_ADMIN,
                                              Roles.NATIONAL_SYSTEM_ADMIN,
                                              Roles.PERFORMANCE_MANAGEMENT,
                                              Roles.NATIONAL_REGISTRAR
                                            ]}
                                            path={routes.PERFORMANCE_HOME}
                                            component={PerformanceHome}
                                          />
                                          <ProtectedRoute
                                            exact
                                            path={
                                              routes.EVENT_COMPLETENESS_RATES
                                            }
                                            component={CompletenessRates}
                                          />
                                          <ProtectedRoute
                                            exact
                                            path={routes.WORKFLOW_STATUS}
                                            component={WorkflowStatus}
                                          />
                                          <ProtectedRoute
                                            exact
                                            path={
                                              routes.PERFORMANCE_FIELD_AGENT_LIST
                                            }
                                            component={FieldAgentList}
                                          />
                                          <ProtectedRoute
                                            exact
                                            path={routes.USER_PROFILE}
                                            component={UserAudit}
                                          />

                                          <ProtectedRoute
                                            exact
                                            path={routes.VIEW_RECORD}
                                            component={ViewRecord}
                                          />
                                        </Switch>
                                      </TransitionWrapper>
                                    </>
                                  )
                                }}
                              />
                            </ProtectedPage>
                          </MainSection>
                        </Page>
                      </NotificationComponent>
                    </ScrollToTop>
                  </ConnectedRouter>
                </StyledErrorBoundary>
              </ThemeProvider>
            </I18nContainer>
          </Provider>
        </ApolloProvider>
      </ErrorBoundary>
    )
  }
}<|MERGE_RESOLUTION|>--- conflicted
+++ resolved
@@ -58,11 +58,8 @@
 import { UserList } from './views/SysAdmin/Team/user/UserList'
 import { FormConfigHome, FormConfigWizard } from './views/SysAdmin/Config/Forms'
 import { Roles } from '@client/utils/authUtils'
-<<<<<<< HEAD
 import { AdvancedSearchConfig } from './views/SearchResult/AdvancedSearch'
-=======
 import { ViewRecord } from '@client/views/ViewRecord/ViewRecord'
->>>>>>> 6ccfb0c4
 import { UserAudit } from './views/UserAudit/UserAudit'
 
 interface IAppProps {
@@ -383,7 +380,6 @@
                                             path={routes.USER_PROFILE}
                                             component={UserAudit}
                                           />
-
                                           <ProtectedRoute
                                             exact
                                             path={routes.VIEW_RECORD}
