--- conflicted
+++ resolved
@@ -84,19 +84,10 @@
  */
 
 // This caches the config files fetched from country config
-<<<<<<< HEAD
-workbox.routing.registerRoute(
-  /http(.+)config\.js$/,
-  new workbox.strategies.NetworkFirst()
-)
+registerRoute(/http(.+)config\.js$/, new NetworkFirst())
+
 // This caches validations fetched from country config
-workbox.routing.registerRoute(
-  /http(.+)validation\.js$/,
-  new workbox.strategies.NetworkFirst()
-)
-=======
-registerRoute(/http(.+)config\.js$/, new NetworkFirst())
->>>>>>> 107885cf
+registerRoute(/http(.+)validation\.js$/, new NetworkFirst())
 // This caches config fetched from the config microservice
 registerRoute(/http(.+)config$/, new NetworkFirst())
 
