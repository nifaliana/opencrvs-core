--- conflicted
+++ resolved
@@ -46,18 +46,13 @@
   // setup error reporting using sentry
   if (window.config.SENTRY) {
     Sentry.init({
-<<<<<<< HEAD
-      release: process.env.REACT_APP_VERSION,
-      environment: process.env.NODE_ENV,
+      release: import.meta.env.REACT_APP_VERSION,
+      environment: import.meta.env.NODE_ENV,
       integrations: [new BrowserTracing()],
 
       // We recommend adjusting this value in production, or using tracesSampler
       // for finer control
       tracesSampleRate: 1.0,
-=======
-      release: import.meta.env.REACT_APP_VERSION,
-      environment: import.meta.env.NODE_ENV,
->>>>>>> ac971897
       dsn: window.config.SENTRY
     })
   }
