--- conflicted
+++ resolved
@@ -1,11 +1,7 @@
 import * as React from 'react'
 import * as ReactDOM from 'react-dom'
-<<<<<<< HEAD
-import App from './App'
-=======
 
 import { App } from './App'
->>>>>>> 1c58473f
 import './index.css'
 import registerServiceWorker from './registerServiceWorker'
 
