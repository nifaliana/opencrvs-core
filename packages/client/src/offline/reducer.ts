/*
 * This Source Code Form is subject to the terms of the Mozilla Public
 * License, v. 2.0. If a copy of the MPL was not distributed with this
 * file, You can obtain one at https://mozilla.org/MPL/2.0/.
 *
 * OpenCRVS is also distributed under the terms of the Civil Registration
 * & Healthcare Disclaimer located at http://opencrvs.org/license.
 *
 * Copyright (C) The OpenCRVS Authors. OpenCRVS and the OpenCRVS
 * graphic logo are (registered/a) trademark(s) of Plan International.
 */
import {
  loop,
  Cmd,
  Loop,
  liftState,
  getModel,
  getCmd,
  RunCmd
} from 'redux-loop'
import * as actions from '@client/offline/actions'
import * as profileActions from '@client/profile/profileActions'
import { storage } from '@client/storage'
import {
  IApplicationConfig,
  IApplicationConfigAnonymous,
  ILocationDataResponse,
  ICertificateTemplateData,
  referenceApi
} from '@client/utils/referenceApi'
import { ILanguage } from '@client/i18n/reducer'
import { filterLocations } from '@client/utils/locationUtils'
import { Event, System } from '@client/utils/gateway'
import { UserDetails } from '@client/utils/userUtils'
import { isOfflineDataLoaded } from './selectors'
import {
  IPDFTemplate,
  ISVGTemplate
} from '@client/pdfRenderer/transformer/types'
import { merge } from 'lodash'
import { isNavigatorOnline } from '@client/utils'
import { ISerializedForm } from '@client/forms'
import { getToken } from '@client/utils/authUtils'
import { initConditionals } from '@client/forms/conditionals'
import { initValidators } from '@client/forms/validators'

export const OFFLINE_LOCATIONS_KEY = 'locations'
export const OFFLINE_FACILITIES_KEY = 'facilities'

export enum LocationType {
  HEALTH_FACILITY = 'HEALTH_FACILITY',
  CRVS_OFFICE = 'CRVS_OFFICE',
  ADMIN_STRUCTURE = 'ADMIN_STRUCTURE',
  PRIVATE_HOME = 'PRIVATE_HOME'
}
export interface ILocation {
  id: string
  name: string
  status: string
  alias: string
  physicalType: string
  jurisdictionType?: string
  statisticalId: string
  type: string
  partOf: string
  primary?: string
}

export interface IOfflineData {
  locations: ILocationDataResponse
  forms: {
    version: string
    birth: ISerializedForm
    death: ISerializedForm
    marriage: ISerializedForm
  }
  facilities: ILocationDataResponse
  offices: ILocationDataResponse
  languages: ILanguage[]
  templates: {
    receipt?: IPDFTemplate
    // Certificates might not be defined in the case of
    // a field agent using the app.
    certificates?: {
      birth: ISVGTemplate
      death: ISVGTemplate
      marriage: ISVGTemplate
    }
  }
  assets: {
    logo: string
  }
  systems: System[]
  config: IApplicationConfig
  anonymousConfig: IApplicationConfigAnonymous
}

export type IOfflineDataState = {
  offlineData: Partial<IOfflineData>
  offlineDataLoaded: boolean
  loadingError: boolean
  userDetails?: UserDetails
}

const initialState: IOfflineDataState = {
  offlineData: {},
  offlineDataLoaded: false,
  loadingError: false
}

async function saveOfflineData(offlineData: IOfflineData) {
  return storage.setItem('offline', JSON.stringify(offlineData))
}

export type CertificatePayload = Awaited<ReturnType<typeof loadCertificate>>

async function loadCertificate(
  savedCertificate: ISVGTemplate | undefined,
  certificate: ICertificateTemplateData
) {
  const { svgCode: url, event } = certificate
  const res = await fetch(url, {
    headers: {
      Authorization: getToken(),
      'If-None-Match': savedCertificate?.hash ?? ''
    }
  })
  if (res.status === 304) {
    return {
      ...certificate,
      svgCode: savedCertificate!.definition,
      hash: savedCertificate!.hash!
    }
  }
  if (!res.ok) {
    return Promise.reject(
      new Error(`Fetching certificate for "${event}" failed`)
    )
  }
  return res.text().then((svgCode) => ({
    ...certificate,
    svgCode,
    hash: res.headers.get('etag')!
  }))
}

async function loadCertificates(
  savedCertificates: IOfflineData['templates']['certificates'],
  fetchedCertificates: ICertificateTemplateData[]
) {
  return await Promise.all(
    fetchedCertificates.map((cert) =>
      loadCertificate(savedCertificates?.[cert.event], cert)
    )
  )
}

<<<<<<< HEAD
function extractMessages(questions: IQuestionConfig[], language: string) {
  const messages: { [key: string]: string } = {}
  questions.forEach((question) => {
    if (isDefaultQuestionConfig(question)) {
      return
    }
    const labelMessage = find(question.label, {
      lang: language
    })
    const placeholderMessage = find(question.placeholder, {
      lang: language
    })
    const descriptionMessage = find(question.description, {
      lang: language
    })
    const tooltipMessage = find(question.tooltip, {
      lang: language
    })
    const errorMessage = find(question.errorMessage, {
      lang: language
    })
    const optionMessages = Array.isArray(question?.options)
      ? question?.options?.map((option) => {
          return find(option.label, {
            lang: language
          })
        })
      : []
    if (labelMessage?.descriptor?.id) {
      const labelID: string = labelMessage.descriptor.id as string
      messages[labelID] = labelMessage?.descriptor?.defaultMessage as string
    }

    if (placeholderMessage?.descriptor?.id) {
      const placeholderID: string = placeholderMessage.descriptor.id as string
      messages[placeholderID] = placeholderMessage.descriptor
        .defaultMessage as string
    }

    if (descriptionMessage?.descriptor?.id) {
      const descID = descriptionMessage.descriptor.id as string
      messages[descID] = descriptionMessage.descriptor.defaultMessage as string
    }

    if (tooltipMessage?.descriptor?.id) {
      const tooltipID = tooltipMessage.descriptor.id as string
      messages[tooltipID] = tooltipMessage.descriptor.defaultMessage as string
    }

    if (errorMessage?.descriptor?.id) {
      const errID = errorMessage.descriptor.id as string
      messages[errID] = errorMessage.descriptor.defaultMessage as string
    }

    if (!isEmpty(optionMessages)) {
      optionMessages?.forEach((option) => {
        if (option?.descriptor?.id) {
          const errID = option.descriptor.id as string
          messages[errID] = option.descriptor.defaultMessage as string
        }
      })
    }
  })
  return messages
}

=======
>>>>>>> db130711
function checkIfDone(
  oldState: IOfflineDataState,
  loopOrState: IOfflineDataState | Loop<IOfflineDataState, actions.Action>
) {
  const loopWithState = liftState(loopOrState)
  const newState = getModel(loopWithState)
  const cmd = getCmd(loopWithState)
  if (
    isOfflineDataLoaded(newState.offlineData) &&
    !oldState.offlineDataLoaded
  ) {
    return loop(
      { ...newState, offlineDataLoaded: true },
      Cmd.list([
        ...(cmd ? [cmd] : []),
        Cmd.run(saveOfflineData, { args: [newState.offlineData] }),
        Cmd.action(actions.offlineDataReady(newState.offlineData))
      ])
    )
  }

  if (
    /*
     * Data was updated with a fresh version from offlineCountryConfig
     */
    isOfflineDataLoaded(oldState.offlineData) &&
    isOfflineDataLoaded(newState.offlineData) &&
    oldState.offlineData !== newState.offlineData
  ) {
    return loop(
      newState,
      Cmd.list([
        ...(cmd ? [cmd] : []),
        Cmd.run(saveOfflineData, { args: [newState.offlineData] }),
        Cmd.action(actions.offlineDataUpdated(newState.offlineData))
      ])
    )
  }

  return loopWithState
}

const FACILITIES_CMD = Cmd.run(() => referenceApi.loadFacilities(), {
  successActionCreator: actions.facilitiesLoaded,
  failActionCreator: actions.facilitiesFailed
})

const LOCATIONS_CMD = Cmd.run(() => referenceApi.loadLocations(), {
  successActionCreator: actions.locationsLoaded,
  failActionCreator: actions.locationsFailed
})

const FORMS_CMD = Cmd.run(() => referenceApi.loadForms(), {
  successActionCreator: actions.formsLoaded,
  failActionCreator: actions.formsFailed
})

const CONFIG_CMD = Cmd.run(() => referenceApi.loadConfig(), {
  successActionCreator: actions.configLoaded,
  failActionCreator: actions.configFailed
})

const CONTENT_CMD = Cmd.run(() => referenceApi.loadContent(), {
  successActionCreator: actions.contentLoaded,
  failActionCreator: actions.contentFailed
})

const CONDITIONALS_CMD = Cmd.run(() => initConditionals(), {
  successActionCreator: actions.conditionalsLoaded,
  failActionCreator: actions.conditionalsFailed
})

const VALIDATORS_CMD = Cmd.run(() => initValidators(), {
  successActionCreator: actions.validatorsLoaded,
  failActionCreator: actions.validatorsFailed
})

const RETRY_TIMEOUT = 5000

function delay(cmd: RunCmd<any>, time: number) {
  return Cmd.list(
    [Cmd.run(() => new Promise((resolve) => setTimeout(resolve, time))), cmd],
    { sequence: true }
  )
}

function getDataLoadingCommands() {
  return Cmd.list<actions.Action>([
    FACILITIES_CMD,
    LOCATIONS_CMD,
    CONFIG_CMD,
    CONDITIONALS_CMD,
    VALIDATORS_CMD,
    FORMS_CMD,
    CONTENT_CMD
  ])
}

function updateGlobalConfig() {
  return Cmd.run(() => {
    // Replaces the script tag in site head with a fresh one
    const currentConfigElement = Array.from(
      document.querySelectorAll('script')
    ).find(({ src }) => src.indexOf('config.js'))!
    const head = document.getElementsByTagName('head')[0]
    const newConfigElement = document.createElement('script')
    newConfigElement.src = currentConfigElement.src.replace(
      /\?.*/,
      '?cachebuster=' + Date.now()
    )
    head.appendChild(newConfigElement)
    head.removeChild(currentConfigElement)
  })
}

/*
 * If offline data is already stored, but we're just not able to update it
 * we retry, but do not show the user an error
 */
function errorIfDataNotLoaded(state: IOfflineDataState) {
  return !isOfflineDataLoaded(state.offlineData)
}

function reducer(
  state: IOfflineDataState,
  action: actions.Action | profileActions.Action
): IOfflineDataState | Loop<IOfflineDataState, actions.Action> {
  switch (action.type) {
    // ENTRYPOINT - called from profile reducer
    case profileActions.USER_DETAILS_AVAILABLE: {
      return loop(
        { ...state, userDetails: action.payload },
        Cmd.run(storage.getItem, {
          args: ['offline'],
          successActionCreator: actions.getOfflineDataSuccess,
          // @todo this action isn't handled
          failActionCreator: actions.getOfflineDataFailed
        })
      )
    }
    case actions.REFRESH_OFFLINE_DATA: {
      return loop(
        state,
        Cmd.list([getDataLoadingCommands(), updateGlobalConfig()])
      )
    }
    case actions.ANONYMOUS_USER_OFFLINE_CONFIG: {
      return {
        ...state,
        offlineData: {
          ...state.offlineData,
          ...action.payload
        }
      }
    }
    case actions.GET_OFFLINE_DATA_SUCCESS: {
      const offlineDataString = action.payload
      const offlineData: IOfflineData = JSON.parse(
        offlineDataString ? offlineDataString : '{}'
      )

      const dataLoadingCmds = getDataLoadingCommands()
      const offlineDataLoaded = isOfflineDataLoaded(offlineData)
      if (offlineDataLoaded) {
        return loop(
          {
            ...state,
            offlineData,
            offlineDataLoaded
          },
          Cmd.list([
            // Try loading data regardless as it might have been updated.
            isNavigatorOnline() ? dataLoadingCmds : Cmd.none
          ])
        )
      }
      return loop(state, dataLoadingCmds)
    }
    case actions.UPDATE_OFFLINE_CERTIFICATE: {
      const { templates } = state.offlineData
      const { certificate } = action.payload
      if (!templates || !templates.certificates) {
        return state
      }
      return loop(
        state,
        Cmd.run(loadCertificate, {
          successActionCreator: actions.certificateLoaded,
          failActionCreator: actions.certificateLoadFailed,
          args: [templates.certificates[certificate.event], certificate]
        })
      )
    }
    case actions.CERTIFICATE_LOADED: {
      const { templates } = state.offlineData
      const certificate = action.payload
      if (!templates || !templates.certificates) {
        return state
      }
      return {
        ...state,
        offlineData: {
          ...state.offlineData,
          templates: {
            ...templates,
            certificates: {
              ...templates.certificates,
              [certificate.event]: {
                ...templates.certificates[certificate.event],
                definition: certificate.svgCode,
                fileName: certificate.svgFilename,
                lastModifiedDate: certificate.svgDateUpdated,
                hash: certificate.hash
              }
            }
          }
        }
      }
    }
    case actions.UPDATE_OFFLINE_CONFIG: {
      merge(window.config, action.payload.config)
      const newOfflineData = {
        ...state.offlineData,
        config: action.payload.config
      }

      return loop(
        {
          ...state,
          offlineData: newOfflineData
        },
        Cmd.run(saveOfflineData, { args: [newOfflineData] })
      )
    }
    case actions.UPDATE_OFFLINE_SYSTEMS: {
      const newOfflineData = {
        ...state.offlineData,
        systems: action.payload.systems
      }

      return loop(
        {
          ...state,
          offlineData: newOfflineData
        },
        Cmd.run(saveOfflineData, { args: [newOfflineData] })
      )
    }

    /*
     * Configurations
     */
    case actions.APPLICATION_CONFIG_LOADED: {
      const { certificates, config, systems } = action.payload
      merge(window.config, config)
      let newOfflineData
      const birthCertificateTemplate = certificates.find(
        ({ event, status }) => event === Event.Birth && status === 'ACTIVE'
      )

      const deathCertificateTemplate = certificates.find(
        ({ event, status }) => event === Event.Death && status === 'ACTIVE'
      )

      const marriageCertificateTemplate = certificates.find(
        ({ event, status }) => event === Event.Marriage && status === 'ACTIVE'
      )

      if (
        birthCertificateTemplate &&
        deathCertificateTemplate &&
        marriageCertificateTemplate
      ) {
        return loop(
          {
            ...state,
            offlineData: {
              ...state.offlineData,
              config,
              systems
            }
          },
          Cmd.run(loadCertificates, {
            successActionCreator: actions.certificatesLoaded,
            args: [state.offlineData.templates?.certificates, certificates]
          })
        )
      } else {
        newOfflineData = {
          ...state.offlineData,
          config,
          systems,

          // Field agents do not get certificate templates from the config service.
          // Our loading logic depends on certificates being present and the app would load infinitely
          // without a value here.
          // This is a quickfix for the issue. If done properly, we should amend the "is loading" check
          // to not expect certificate templates when a field agent is logged in.
          templates: {}
        }
      }

      return {
        ...state,
        offlineDataLoaded: isOfflineDataLoaded(newOfflineData),
        offlineData: newOfflineData
      }
    }

    case actions.CERTIFICATES_LOADED: {
      const certificates = action.payload
      const birthCertificateTemplate = certificates.find(
        ({ event }) => event === Event.Birth
      )

      const deathCertificateTemplate = certificates.find(
        ({ event }) => event === Event.Death
      )

      const marriageCertificateTemplate = certificates.find(
        ({ event }) => event === Event.Marriage
      )

      if (
        birthCertificateTemplate &&
        deathCertificateTemplate &&
        marriageCertificateTemplate
      ) {
        const certificatesTemplates = {
          birth: {
            id: birthCertificateTemplate.id,
            definition: birthCertificateTemplate.svgCode,
            fileName: birthCertificateTemplate.svgFilename,
            lastModifiedDate: birthCertificateTemplate.svgDateUpdated,
            hash: birthCertificateTemplate.hash
          },
          death: {
            id: deathCertificateTemplate.id,
            definition: deathCertificateTemplate.svgCode,
            fileName: deathCertificateTemplate.svgFilename,
            lastModifiedDate: deathCertificateTemplate.svgDateUpdated,
            hash: birthCertificateTemplate.hash
          },
          marriage: {
            id: marriageCertificateTemplate.id,
            definition: marriageCertificateTemplate.svgCode,
            fileName: marriageCertificateTemplate.svgFilename,
            lastModifiedDate: marriageCertificateTemplate.svgDateUpdated,
            hash: birthCertificateTemplate.hash
          }
        }
        const newOfflineData = {
          ...state.offlineData,
          templates: {
            certificates: certificatesTemplates
          }
        }

        return {
          ...state,
          offlineDataLoaded: isOfflineDataLoaded(newOfflineData),
          offlineData: newOfflineData
        }
      }
      return state
    }

    case actions.CERTIFICATES_LOAD_FAILED:
    case actions.APPLICATION_CONFIG_FAILED: {
      return loop(
        {
          ...state,
          loadingError: errorIfDataNotLoaded(state)
        },
        delay(CONFIG_CMD, RETRY_TIMEOUT)
      )
    }

    /*
     * Definitions
     */

    case actions.CONTENT_LOADED: {
      return {
        ...state,
        offlineData: {
          ...state.offlineData,
          languages: action.payload.languages
        }
      }
    }
    case actions.CONTENT_FAILED: {
      return loop(
        {
          ...state,
          loadingError: errorIfDataNotLoaded(state)
        },
        delay(CONTENT_CMD, RETRY_TIMEOUT)
      )
    }

    /*
     * Locations
     */

    case actions.LOCATIONS_LOADED: {
      return {
        ...state,
        offlineData: {
          ...state.offlineData,
          locations: action.payload
        }
      }
    }
    case actions.LOCATIONS_FAILED: {
      return loop(
        {
          ...state,
          loadingError: errorIfDataNotLoaded(state)
        },
        delay(LOCATIONS_CMD, RETRY_TIMEOUT)
      )
    }

    /*
     * Forms
     */

    case actions.FORMS_LOADED: {
      return {
        ...state,
        offlineData: {
          ...state.offlineData,
          forms: action.payload.forms
        }
      }
    }
    case actions.FORMS_FAILED: {
      return loop(
        {
          ...state,
          loadingError: errorIfDataNotLoaded(state)
        },
        delay(FORMS_CMD, RETRY_TIMEOUT)
      )
    }

    /*
     * Facilities && Offices
     */

    case actions.FACILITIES_LOADED: {
      const facilities = filterLocations(
        action.payload,
        LocationType.HEALTH_FACILITY
      )

      const offices = filterLocations(
        action.payload,
        LocationType.CRVS_OFFICE
        /*

        // This is used to filter office locations available offline
        // It was important in an older design and may become important again

        {
          locationLevel: 'id',
          locationId: isNationalSystemAdmin(state.userDetails)
            ? undefined
            : state.userDetails &&
              state.userDetails.primaryOffice &&
              state.userDetails.primaryOffice.id
        }*/
      )
      return {
        ...state,
        offlineData: {
          ...state.offlineData,
          facilities,
          offices
        }
      }
    }
    case actions.FACILITIES_FAILED: {
      return loop(
        {
          ...state,
          loadingError: errorIfDataNotLoaded(state)
        },
        delay(FACILITIES_CMD, RETRY_TIMEOUT)
      )
    }

    case actions.READY: {
      const offlineDataLoaded = isOfflineDataLoaded(action.payload)
      return {
        ...state,
        loadingError: false,
        offlineData: action.payload,
        offlineDataLoaded
      }
    }

    default:
      return state
  }
}

export function offlineDataReducer(
  state: IOfflineDataState | undefined = initialState,
  action: actions.Action
): IOfflineDataState | Loop<IOfflineDataState, actions.Action> {
  const newState = reducer(state, action)
  if (action.type !== actions.READY) {
    return checkIfDone(state, newState)
  }
  return newState
}<|MERGE_RESOLUTION|>--- conflicted
+++ resolved
@@ -155,75 +155,6 @@
   )
 }
 
-<<<<<<< HEAD
-function extractMessages(questions: IQuestionConfig[], language: string) {
-  const messages: { [key: string]: string } = {}
-  questions.forEach((question) => {
-    if (isDefaultQuestionConfig(question)) {
-      return
-    }
-    const labelMessage = find(question.label, {
-      lang: language
-    })
-    const placeholderMessage = find(question.placeholder, {
-      lang: language
-    })
-    const descriptionMessage = find(question.description, {
-      lang: language
-    })
-    const tooltipMessage = find(question.tooltip, {
-      lang: language
-    })
-    const errorMessage = find(question.errorMessage, {
-      lang: language
-    })
-    const optionMessages = Array.isArray(question?.options)
-      ? question?.options?.map((option) => {
-          return find(option.label, {
-            lang: language
-          })
-        })
-      : []
-    if (labelMessage?.descriptor?.id) {
-      const labelID: string = labelMessage.descriptor.id as string
-      messages[labelID] = labelMessage?.descriptor?.defaultMessage as string
-    }
-
-    if (placeholderMessage?.descriptor?.id) {
-      const placeholderID: string = placeholderMessage.descriptor.id as string
-      messages[placeholderID] = placeholderMessage.descriptor
-        .defaultMessage as string
-    }
-
-    if (descriptionMessage?.descriptor?.id) {
-      const descID = descriptionMessage.descriptor.id as string
-      messages[descID] = descriptionMessage.descriptor.defaultMessage as string
-    }
-
-    if (tooltipMessage?.descriptor?.id) {
-      const tooltipID = tooltipMessage.descriptor.id as string
-      messages[tooltipID] = tooltipMessage.descriptor.defaultMessage as string
-    }
-
-    if (errorMessage?.descriptor?.id) {
-      const errID = errorMessage.descriptor.id as string
-      messages[errID] = errorMessage.descriptor.defaultMessage as string
-    }
-
-    if (!isEmpty(optionMessages)) {
-      optionMessages?.forEach((option) => {
-        if (option?.descriptor?.id) {
-          const errID = option.descriptor.id as string
-          messages[errID] = option.descriptor.defaultMessage as string
-        }
-      })
-    }
-  })
-  return messages
-}
-
-=======
->>>>>>> db130711
 function checkIfDone(
   oldState: IOfflineDataState,
   loopOrState: IOfflineDataState | Loop<IOfflineDataState, actions.Action>
