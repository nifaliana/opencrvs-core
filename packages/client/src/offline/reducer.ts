--- conflicted
+++ resolved
@@ -21,14 +21,10 @@
 import * as actions from '@client/offline/actions'
 import * as profileActions from '@client/profile/profileActions'
 import { storage } from '@client/storage'
-import {
-  IApplicationConfig,
-  referenceApi,
-  ICertificateTemplateData
-} from '@client/utils/referenceApi'
+import { IApplicationConfig, referenceApi } from '@client/utils/referenceApi'
 import { ILanguage } from '@client/i18n/reducer'
 import { filterLocations } from '@client/utils/locationUtils'
-import { IFormConfig, IQuestionConfig } from '@client/forms'
+import { Event, IFormConfig, IQuestionConfig } from '@client/forms'
 import { isOfflineDataLoaded, isNationalSystemAdmin } from './selectors'
 import { IUserDetails } from '@client/utils/userUtils'
 import {
@@ -44,24 +40,6 @@
   CRVS_OFFICE = 'CRVS_OFFICE',
   ADMIN_STRUCTURE = 'ADMIN_STRUCTURE'
 }
-<<<<<<< HEAD
-
-interface IParsedCertificates {
-  birth: {
-    id: string
-    svgCode: string
-    svgFileName: string
-    lastModifiedDate: string
-  }
-  death: {
-    id: string
-    svgCode: string
-    svgFileName: string
-    lastModifiedDate: string
-  }
-}
-=======
->>>>>>> da97b128
 export interface ILocation {
   id: string
   name: string
@@ -377,29 +355,6 @@
         Cmd.action(actions.offlineFormConfigUpdated(newFormConfig))
       )
     }
-    case actions.UPDATE_OFFLINE_CERTIFICATE: {
-      const { templates } = state.offlineData
-      const { certificate } = action.payload
-      if (!templates) return state
-      return {
-        ...state,
-        offlineData: {
-          ...state.offlineData,
-          templates: {
-            ...templates,
-            certificates: {
-              ...templates.certificates,
-              [certificate.event]: {
-                ...templates.certificates[certificate.event],
-                definition: certificate.svgCode,
-                fileName: certificate.svgFilename,
-                lastModifiedDate: certificate.svgDateUpdated
-              }
-            }
-          }
-        }
-      }
-    }
     /*
      * Configurations
      */
@@ -407,61 +362,36 @@
       const { certificates, config, formConfig } = action.payload
       merge(window.config, config)
       let newOfflineData
-      const birthCertificateTemplate = find(certificates, {
-        event: 'birth',
-        status: 'ACTIVE'
-      })
-
-      const deathCertificateTemplate = find(certificates, {
-        event: 'death',
-        status: 'ACTIVE'
-<<<<<<< HEAD
-      }) as ICertificateTemplateData
-
-      const certificatesTemplates = {
-        birth: {
-          id: birthCertificateTemplate.id,
-          definition: birthCertificateTemplate.svgCode,
-          fileName: birthCertificateTemplate.svgFilename,
-          lastModifiedDate: birthCertificateTemplate.svgDateUpdated
-        },
-        death: {
-          id: deathCertificateTemplate.id,
-          definition: deathCertificateTemplate.svgCode,
-          fileName: deathCertificateTemplate.svgFilename,
-          lastModifiedDate: deathCertificateTemplate.svgDateUpdated
-        }
-      }
-
-      const newOfflineData = {
-        ...state.offlineData,
-        config,
-        formConfig,
-        templates: {
-          certificates: certificatesTemplates
-=======
-      })
+      const birthCertificateTemplate = certificates.find(
+        ({ event, status }) => event === Event.BIRTH && status === 'ACTIVE'
+      )
+
+      const deathCertificateTemplate = certificates.find(
+        ({ event, status }) => event === Event.DEATH && status === 'ACTIVE'
+      )
 
       if (birthCertificateTemplate && deathCertificateTemplate) {
         const certificatesTemplates = {
-          birth: { svgCode: birthCertificateTemplate.svgCode },
-          death: { svgCode: deathCertificateTemplate.svgCode }
+          birth: {
+            id: birthCertificateTemplate.id,
+            definition: birthCertificateTemplate.svgCode,
+            fileName: birthCertificateTemplate.svgFilename,
+            lastModifiedDate: birthCertificateTemplate.svgDateUpdated
+          },
+          death: {
+            id: deathCertificateTemplate.id,
+            definition: deathCertificateTemplate.svgCode,
+            fileName: deathCertificateTemplate.svgFilename,
+            lastModifiedDate: deathCertificateTemplate.svgDateUpdated
+          }
         }
         newOfflineData = {
           ...state.offlineData,
           config,
           formConfig,
           templates: {
-            certificates: {
-              birth: {
-                definition: certificatesTemplates.birth.svgCode
-              },
-              death: {
-                definition: certificatesTemplates.death.svgCode
-              }
-            }
+            certificates: certificatesTemplates
           }
->>>>>>> da97b128
         }
       } else {
         newOfflineData = {
