--- conflicted
+++ resolved
@@ -76,14 +76,11 @@
         data
       }
       creationDate
-<<<<<<< HEAD
       avatar {
         type
         data
       }
-=======
       device
->>>>>>> 0f0fa177
     }
   }
 `
