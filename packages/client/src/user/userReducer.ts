/*
 * This Source Code Form is subject to the terms of the Mozilla Public
 * License, v. 2.0. If a copy of the MPL was not distributed with this
 * file, You can obtain one at https://mozilla.org/MPL/2.0/.
 *
 * OpenCRVS is also distributed under the terms of the Civil Registration
 * & Healthcare Disclaimer located at http://opencrvs.org/license.
 *
 * Copyright (C) The OpenCRVS Authors. OpenCRVS and the OpenCRVS
 * graphic logo are (registered/a) trademark(s) of Plan International.
 */
import {
  IForm,
  IFormSection,
  IFormSectionData,
  ISelectFormFieldWithOptions,
  ISelectOption,
  UserSection
} from '@client/forms'
import { AnyFn, deserializeForm } from '@client/forms/deserializer/deserializer'
import { goToTeamUserList } from '@client/navigation'
import {
  ShowCreateUserDuplicateEmailErrorToast,
  ShowCreateUserErrorToast,
  showCreateUserDuplicateEmailErrorToast,
  showCreateUserErrorToast,
  showSubmitFormErrorToast,
  showSubmitFormSuccessToast
} from '@client/notification/actions'
import * as offlineActions from '@client/offline/actions'
import * as profileActions from '@client/profile/profileActions'
import { modifyUserDetails } from '@client/profile/profileActions'
import { SEARCH_USERS } from '@client/user/queries'
import { ApolloClient, ApolloError, ApolloQueryResult } from '@apollo/client'
import { Action } from 'redux'
import { ActionCmd, Cmd, Loop, loop, LoopReducer, RunCmd } from 'redux-loop'
import { IUserAuditForm, userAuditForm } from '@client/user/user-audit'
import { getCreateUserForm } from '@client/forms/user/fieldDefinitions/createUser'
import { getToken, getTokenPayload } from '@client/utils/authUtils'
import { roleQueries } from '@client/forms/user/query/queries'
import { Role, SystemRole } from '@client/utils/gateway'
import { GQLQuery } from '@opencrvs/gateway/src/graphql/schema'
import { gqlToDraftTransformer } from '@client/transformer'
import { getUserRoleIntlKey } from '@client/views/SysAdmin/Team/utils'
import { validators, Validator } from '@client/forms/validators'

export const ROLES_LOADED = 'USER_FORM/ROLES_LOADED'
const MODIFY_USER_FORM_DATA = 'USER_FORM/MODIFY_USER_FORM_DATA'
const CLEAR_USER_FORM_DATA = 'USER_FORM/CLEAR_USER_FORM_DATA' as const
const SUBMIT_USER_FORM_DATA = 'USER_FORM/SUBMIT_USER_FORM_DATA'
const SUBMIT_USER_FORM_DATA_SUCCESS = 'USER_FORM/SUBMIT_USER_FORM_DATA_SUCCESS'
const SUBMIT_USER_FORM_DATA_FAIL = 'USER_FORM/SUBMIT_USER_FORM_DATA_FAIL'
const ROLE_MESSAGES_LOADED = 'USER_FORM/ROLE_MESSAGES_LOADED'
const STORE_USER_FORM_DATA = 'USER_FORM/STORE_USER_FORM_DATA'
const FETCH_USER_DATA = 'USER_FORM/FETCH_USER_DATA'

export enum TOAST_MESSAGES {
  SUCCESS = 'userFormSuccess',
  UPDATE_SUCCESS = 'userFormUpdateSuccess',
  FAIL = 'userFormFail'
}

const initialState: IUserFormState = {
  userForm: null,
  userFormData: {},
  userDetailsStored: false,
  submitting: false,
  loadingRoles: false,
  submissionError: false,
<<<<<<< HEAD
  userAuditForm: null,
  systemRoleMap: {},
  userDetailsChanged: false
=======
  userAuditForm,
  systemRoleMap: {}
>>>>>>> e34fe4b9
}

export interface IRoleMessagesLoadedAction {
  type: typeof ROLE_MESSAGES_LOADED
}

export function rolesMessageAddData(): IRoleMessagesLoadedAction {
  return {
    type: ROLE_MESSAGES_LOADED
  }
}

interface IUserFormDataModifyAction {
  type: typeof MODIFY_USER_FORM_DATA
  payload: {
    data: IFormSectionData
    userDetailsChanged?: boolean
  }
}

export function modifyUserFormData(
  data: IFormSectionData,
  userDetailsChanged?: boolean
): IUserFormDataModifyAction {
  return {
    type: MODIFY_USER_FORM_DATA,
    payload: {
      data,
      userDetailsChanged
    }
  }
}

interface IUserFormDataSubmitAction {
  type: typeof SUBMIT_USER_FORM_DATA
  payload: {
    client: ApolloClient<unknown>
    mutation: any
    variables: { [key: string]: any }
    isUpdate: boolean
    officeLocationId: string
  }
}

export function submitUserFormData(
  client: ApolloClient<unknown>,
  mutation: any,
  variables: { [key: string]: any },
  officeLocationId: string,
  isUpdate = false
): IUserFormDataSubmitAction {
  return {
    type: SUBMIT_USER_FORM_DATA,
    payload: {
      client,
      mutation,
      variables,
      officeLocationId,
      isUpdate
    }
  }
}

export function clearUserFormData() {
  return {
    type: CLEAR_USER_FORM_DATA
  }
}

interface ISubmitSuccessAction {
  type: typeof SUBMIT_USER_FORM_DATA_SUCCESS
  payload: {
    locationId: string
    isUpdate: boolean
  }
}

function submitSuccess(
  locationId: string,
  isUpdate = false
): ISubmitSuccessAction {
  return {
    type: SUBMIT_USER_FORM_DATA_SUCCESS,
    payload: {
      locationId,
      isUpdate
    }
  }
}

interface ISubmitFailedAction {
  type: typeof SUBMIT_USER_FORM_DATA_FAIL
  payload: {
    errorData: ApolloError
  }
}

function submitFail(errorData: ApolloError): ISubmitFailedAction {
  return {
    type: SUBMIT_USER_FORM_DATA_FAIL,
    payload: {
      errorData
    }
  }
}

export interface IRoleLoadedAction {
  type: typeof ROLES_LOADED
  payload: {
    systemRoles: SystemRole[]
    validators: Record<string, Validator>
  }
}

export function rolesLoaded(
  systemRoles: SystemRole[],
  validators: Record<string, Validator>
): IRoleLoadedAction {
  return {
    type: ROLES_LOADED,
    payload: {
      systemRoles,
      validators
    }
  }
}

interface IFetchAndStoreUserData {
  type: typeof FETCH_USER_DATA
  payload: {
    client: ApolloClient<unknown>
    query: any
    variables: { userId: string }
  }
}

export function fetchAndStoreUserData(
  client: ApolloClient<unknown>,
  query: any,
  variables: { userId: string }
): IFetchAndStoreUserData {
  return {
    type: FETCH_USER_DATA,
    payload: {
      client,
      query,
      variables
    }
  }
}

interface IStoreUserFormDataAction {
  type: typeof STORE_USER_FORM_DATA
  payload: {
    queryData: ApolloQueryResult<GQLQuery>
  }
}

function storeUserFormData(
  queryData: ApolloQueryResult<GQLQuery>
): IStoreUserFormDataAction {
  return {
    type: STORE_USER_FORM_DATA,
    payload: {
      queryData
    }
  }
}

type UserFormAction =
  | IUserFormDataModifyAction
  | IUserFormDataSubmitAction
  | ISubmitSuccessAction
  | ISubmitFailedAction
  | profileActions.Action
  | ShowCreateUserErrorToast
  | ShowCreateUserDuplicateEmailErrorToast
  | IRoleLoadedAction
  | IFetchAndStoreUserData
  | IStoreUserFormDataAction
  | IRoleMessagesLoadedAction
  | ReturnType<typeof clearUserFormData>
  | ReturnType<typeof showSubmitFormSuccessToast>
  | ReturnType<typeof showSubmitFormErrorToast>

export interface ISystemRolesMap {
  [key: string]: string
}
export interface IUserFormState {
  userForm: IForm | null
  userFormData: IFormSectionData
  userDetailsStored: boolean
  submitting: boolean
  loadingRoles: boolean
  submissionError: boolean
  userAuditForm: IUserAuditForm
  systemRoleMap: ISystemRolesMap
  userDetailsChanged: boolean
}

const fetchRoles = async () => {
  const roles = await roleQueries.fetchRoles()
  return roles.data.getSystemRoles
}

const getRoleWiseSystemRoles = (systemRoles: SystemRole[]) => {
  const roleMap: ISystemRolesMap = {}
  systemRoles.forEach((systemRole: SystemRole) => {
    systemRole.roles.forEach((role: Role) => {
      roleMap[role._id] = systemRole.value
    })
  })

  return roleMap
}

const generateIntlObject = (
  systemRole: SystemRole,
  role: Role
): ISelectOption => {
  return {
    value: role._id,
    label: {
      id: getUserRoleIntlKey(role._id),
      description: '',
      defaultMessage: role.labels[0].label
    }
  }
}

const optionsGenerator = (systemRoles: SystemRole[]) => {
  const typeList: ISelectOption[] = []
  systemRoles.forEach((systemRole: SystemRole) => {
    systemRole.roles.forEach((role: Role) => {
      typeList.push(generateIntlObject(systemRole, role))
    })
  })

  return typeList
}

const generateUserFormWithRoles = (
  form: IForm,
  mutateOptions: ISelectOption[]
) => {
  const section = form.sections.find((section) => section.id === 'user')!
  const group = section.groups.find((group) => group.id === 'user-view-group')!
  const field = group.fields.find(
    (field) => field.name === 'role'
  ) as ISelectFormFieldWithOptions

  field.options = mutateOptions
}

export const userFormReducer: LoopReducer<IUserFormState, UserFormAction> = (
  state: IUserFormState = initialState,
  action: UserFormAction | offlineActions.Action
): IUserFormState | Loop<IUserFormState, UserFormAction> => {
  switch (action.type) {
    case offlineActions.READY:
      return loop(
        {
          ...state,
          userAuditForm,
          loadingRoles: true
        },
        Cmd.run(fetchRoles, {
          successActionCreator: rolesLoaded
        })
      )

    case MODIFY_USER_FORM_DATA:
      return {
        ...state,
        userFormData: (action as IUserFormDataModifyAction).payload.data,
        userDetailsChanged:
          (action as IUserFormDataModifyAction).payload?.userDetailsChanged ||
          false
      }

    case CLEAR_USER_FORM_DATA:
      return {
        ...initialState,
        userForm: state.userForm,
        systemRoleMap: state.systemRoleMap
      }

    case SUBMIT_USER_FORM_DATA:
      const { client, mutation, variables, officeLocationId, isUpdate } = (
        action as IUserFormDataSubmitAction
      ).payload
      const token = getToken()
      const tokenPayload = getTokenPayload(token)
      const userDetails = variables.user
      const isSelfUpdate = userDetails.id === tokenPayload?.sub
      const commandList: (RunCmd<Action> | ActionCmd<Action>)[] = [
        Cmd.run(
          () =>
            client.mutate({
              mutation,
              variables,
              refetchQueries: [
                { query: SEARCH_USERS, variables: { count: 10, skip: 0 } }
              ]
            }),
          {
            successActionCreator: () =>
              submitSuccess(officeLocationId, isUpdate),
            failActionCreator: submitFail
          }
        )
      ]
      if (isSelfUpdate) {
        commandList.push(
          Cmd.action(modifyUserDetails({ mobile: userDetails.mobile }))
        )
      }
      return loop(
        { ...state, submitting: true },
        Cmd.list<UserFormAction>(commandList)
      )

    case SUBMIT_USER_FORM_DATA_SUCCESS:
      const list = Cmd.list<
        | ReturnType<typeof clearUserFormData>
        | ReturnType<typeof goToTeamUserList>
        | ReturnType<typeof showSubmitFormSuccessToast>
      >([
        Cmd.action(clearUserFormData()),
        Cmd.action(goToTeamUserList(action.payload.locationId)),
        Cmd.action(
          showSubmitFormSuccessToast(
            action.payload.isUpdate
              ? TOAST_MESSAGES.UPDATE_SUCCESS
              : TOAST_MESSAGES.SUCCESS
          )
        )
      ])
      return loop({ ...state, submitting: false, submissionError: false }, list)

    case SUBMIT_USER_FORM_DATA_FAIL:
      const { errorData } = (action as ISubmitFailedAction).payload
      const duplicateErrorFromGQL = errorData?.graphQLErrors?.find(
        (gqlErr) => gqlErr.extensions.duplicateNotificationMethodError
      )

      if (duplicateErrorFromGQL) {
        const duplicateError =
          duplicateErrorFromGQL.extensions.duplicateNotificationMethodError

        if (duplicateError.field && duplicateError.field === 'email') {
          return loop(
            { ...state, submitting: false, submissionError: false },
            Cmd.action(
              showCreateUserDuplicateEmailErrorToast(
                TOAST_MESSAGES.FAIL,
                duplicateError.conflictingValue
              )
            )
          )
        } else if (duplicateError.field && duplicateError.field === 'mobile') {
          return loop(
            { ...state, submitting: false, submissionError: false },
            Cmd.action(
              showCreateUserErrorToast(
                TOAST_MESSAGES.FAIL,
                duplicateError.conflictingValue
              )
            )
          )
        }
      }
      return loop(
        { ...state, submitting: false, submissionError: true },
        Cmd.action(showSubmitFormErrorToast(TOAST_MESSAGES.FAIL))
      )

    case ROLES_LOADED:
      const { systemRoles } = action.payload
      const getSystemRoleMap = getRoleWiseSystemRoles(systemRoles)
      const form = deserializeForm(getCreateUserForm(), validators)
      const mutateOptions = optionsGenerator(systemRoles)

      generateUserFormWithRoles(form, mutateOptions)
      return {
        ...state,
        userForm: {
          ...form
        },
        systemRoleMap: getSystemRoleMap
      }
    case FETCH_USER_DATA:
      const {
        client: userClient,
        query: getUserQuery,
        variables: { userId }
      } = (action as IFetchAndStoreUserData).payload
      return loop(
        state,
        Cmd.run(
          () =>
            userClient.query({
              query: getUserQuery,
              variables: { userId },
              fetchPolicy: 'no-cache'
            }),
          {
            successActionCreator: storeUserFormData,
            failActionCreator: () =>
              showSubmitFormErrorToast(TOAST_MESSAGES.FAIL)
          }
        )
      )

    case STORE_USER_FORM_DATA:
      const { queryData } = (action as IStoreUserFormDataAction).payload
      const formData = gqlToDraftTransformer(
        { sections: (state.userForm as IForm).sections as IFormSection[] },
        { [UserSection.User]: queryData.data.getUser }
      )
      if (
        formData.user.systemRole === 'FIELD_AGENT' &&
        Boolean(formData.user.primaryFacilityId)
      ) {
        return {
          ...state,
          userFormData: {
            ...formData.user,
            primaryFacilityType: 'HEALTH_FACILITY'
          },
          userDetailsStored: true
        }
      }
      return {
        ...state,
        userFormData: formData.user,
        userDetailsStored: true
      }
    case ROLE_MESSAGES_LOADED:
      return {
        ...state,
        loadingRoles: false
      }
    default:
      return state
  }
}<|MERGE_RESOLUTION|>--- conflicted
+++ resolved
@@ -67,14 +67,9 @@
   submitting: false,
   loadingRoles: false,
   submissionError: false,
-<<<<<<< HEAD
-  userAuditForm: null,
+  userAuditForm,
   systemRoleMap: {},
   userDetailsChanged: false
-=======
-  userAuditForm,
-  systemRoleMap: {}
->>>>>>> e34fe4b9
 }
 
 export interface IRoleMessagesLoadedAction {
