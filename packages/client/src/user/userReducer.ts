/*
 * This Source Code Form is subject to the terms of the Mozilla Public
 * License, v. 2.0. If a copy of the MPL was not distributed with this
 * file, You can obtain one at https://mozilla.org/MPL/2.0/.
 *
 * OpenCRVS is also distributed under the terms of the Civil Registration
 * & Healthcare Disclaimer located at http://opencrvs.org/license.
 *
 * Copyright (C) The OpenCRVS Authors. OpenCRVS and the OpenCRVS
 * graphic logo are (registered/a) trademark(s) of Plan International.
 */
import {
  IForm,
  IFormSectionData,
  UserSection,
  IFormSection
} from '@client/forms'
import { deserializeForm } from '@client/forms/mappings/deserializer'
import { goToTeamUserList } from '@client/navigation'
import {
  showSubmitFormErrorToast,
  showSubmitFormSuccessToast
} from '@client/notification/actions'
import * as offlineActions from '@client/offline/actions'
import { SEARCH_USERS } from '@client/user/queries'
import {
  alterRolesBasedOnUserRole,
  transformRoleDataToDefinitions
} from '@client/views/SysAdmin/Team/utils'
import ApolloClient, { ApolloQueryResult } from 'apollo-client'
import { Action } from 'redux'
import { Cmd, Loop, loop, LoopReducer } from 'redux-loop'
import {
  GQLQuery,
  GQLUser,
  GQLLocation,
  GQLRole
} from '@opencrvs/gateway/src/graphql/schema'
import { gqlToDraftTransformer } from '@client/transformer'
import { userAuditForm, IUserAuditForm } from '@client/user/user-audit'

const UPDATE_FORM_FIELD_DEFINITIONS = 'USER_FORM/UPDATE_FORM_FIELD_DEFINITIONS'
const MODIFY_USER_FORM_DATA = 'USER_FORM/MODIFY_USER_FORM_DATA'
const CLEAR_USER_FORM_DATA = 'USER_FORM/CLEAR_USER_FORM_DATA'
const SUBMIT_USER_FORM_DATA = 'USER_FORM/SUBMIT_USER_FORM_DATA'
const STORE_USER_FORM_DATA = 'USER_FORM/STORE_USER_FORM_DATA'
const SUBMIT_USER_FORM_DATA_SUCCESS = 'USER_FORM/SUBMIT_USER_FORM_DATA_SUCCESS'
const SUBMIT_USER_FORM_DATA_FAIL = 'USER_FORM/SUBMIT_USER_FORM_DATA_FAIL'
const PROCESS_ROLES = 'USER_FORM/PROCESS_ROLES'
const FETCH_USER_DATA = 'USER_FORM/FETCH_USER_DATA'
const UPDATE_DEFINITIONS_AND_FORM_DATA =
  'USER_FORM/UPDATE_DEFINTIONS_AND_FORM_DATA'

export enum TOAST_MESSAGES {
  SUCCESS = 'userFormSuccess',
  UPDATE_SUCCESS = 'userFormUpdateSuccess',
  FAIL = 'userFormFail'
}

const initialState: IUserFormState = {
  userForm: null,
  userFormData: {},
  userDetailsStored: false,
  submitting: false,
  loadingRoles: false,
  submissionError: false,
  userAuditForm
}

interface IUpdateUserFormFieldDefsAction {
  type: typeof UPDATE_FORM_FIELD_DEFINITIONS
  payload: {
    data: GQLRole[]
    queryData?: ApolloQueryResult<GQLQuery>
  }
}

export function updateUserFormFieldDefinitions(
  data: GQLRole[],
  queryData?: ApolloQueryResult<GQLQuery>
): IUpdateUserFormFieldDefsAction {
  return {
    type: UPDATE_FORM_FIELD_DEFINITIONS,
    payload: { data, queryData }
  }
}

interface IProcessRoles {
  type: typeof PROCESS_ROLES
  payload: {
    primaryOfficeId: string
    queryData?: ApolloQueryResult<GQLQuery>
  }
}

export function processRoles(
  primaryOfficeId: string,
  queryData?: ApolloQueryResult<GQLQuery>
): IProcessRoles {
  return {
    type: PROCESS_ROLES,
    payload: { primaryOfficeId, queryData }
  }
}

interface IUserFormDataModifyAction {
  type: typeof MODIFY_USER_FORM_DATA
  payload: {
    data: IFormSectionData
  }
}

export function modifyUserFormData(
  data: IFormSectionData
): IUserFormDataModifyAction {
  return {
    type: MODIFY_USER_FORM_DATA,
    payload: {
      data
    }
  }
}

interface IUserFormDataSubmitAction {
  type: typeof SUBMIT_USER_FORM_DATA
  payload: {
    client: ApolloClient<unknown>
    mutation: any
    variables: Record<string, unknown>
    isUpdate: boolean
    officeLocationId: string
  }
}

interface IStoreUserFormDataAction {
  type: typeof STORE_USER_FORM_DATA
  payload: {
    queryData: ApolloQueryResult<GQLQuery>
  }
}

interface ISubmitSuccessAction {
  type: typeof SUBMIT_USER_FORM_DATA_SUCCESS
  payload: {
    locationId: string
    isUpdate: boolean
  }
}

export function submitUserFormData(
  client: ApolloClient<unknown>,
  mutation: any,
  variables: Record<string, unknown>,
  officeLocationId: string,
  isUpdate = false
): IUserFormDataSubmitAction {
  return {
    type: SUBMIT_USER_FORM_DATA,
    payload: {
      client,
      mutation,
      variables,
      officeLocationId,
      isUpdate
    }
  }
}

export function clearUserFormData(): Action {
  return {
    type: CLEAR_USER_FORM_DATA
  }
}

export function submitSuccess(
  locationId: string,
  isUpdate = false
): ISubmitSuccessAction {
  return {
    type: SUBMIT_USER_FORM_DATA_SUCCESS,
    payload: {
      locationId,
      isUpdate
    }
  }
}

export function submitFail(): Action {
  return {
    type: SUBMIT_USER_FORM_DATA_FAIL
  }
}

export function storeUserFormData(
  queryData: ApolloQueryResult<GQLQuery>
): IStoreUserFormDataAction {
  return {
    type: STORE_USER_FORM_DATA,
    payload: {
      queryData
    }
  }
}

interface IFetchAndStoreUserData {
  type: typeof FETCH_USER_DATA
  payload: {
    client: ApolloClient<unknown>
    query: any
    variables: { userId: string }
  }
}

export function fetchAndStoreUserData(
  client: ApolloClient<unknown>,
  query: any,
  variables: { userId: string }
): IFetchAndStoreUserData {
  return {
    type: FETCH_USER_DATA,
    payload: {
      client,
      query,
      variables
    }
  }
}

interface IUpdateFormAndFormData {
  type: typeof UPDATE_DEFINITIONS_AND_FORM_DATA
  payload: {
    queryData: ApolloQueryResult<GQLQuery>
  }
}

function updateFormAndFormData(
  queryData: ApolloQueryResult<GQLQuery>
): IUpdateFormAndFormData {
  return {
    type: UPDATE_DEFINITIONS_AND_FORM_DATA,
    payload: {
      queryData
    }
  }
}
type UserFormAction =
  | IUserFormDataModifyAction
  | IUserFormDataSubmitAction
  | IStoreUserFormDataAction
  | ISubmitSuccessAction
  | IProcessRoles
  | IFetchAndStoreUserData
  | IUpdateFormAndFormData
  | Action

export interface IUserFormState {
  userForm: IForm | null
  userFormData: IFormSectionData
  userDetailsStored: boolean
  submitting: boolean
  loadingRoles: boolean
  submissionError: boolean
  userAuditForm: IUserAuditForm
}

export const userFormReducer: LoopReducer<IUserFormState, UserFormAction> = (
  state: IUserFormState = initialState,
  action: UserFormAction | offlineActions.Action
): IUserFormState | Loop<IUserFormState, UserFormAction> => {
  switch (action.type) {
    case offlineActions.READY:
    case offlineActions.DEFINITIONS_LOADED:
      const { userForm } = (action as offlineActions.DefinitionsLoadedAction)
        .payload.forms
      const form = deserializeForm(userForm)

      return {
        ...state,
        userForm: {
          ...form
        }
      }
    case PROCESS_ROLES:
      const { primaryOfficeId, queryData: fetchUserQueryData } = (
        action as IProcessRoles
      ).payload
      return loop(
        {
          ...state,
          loadingRoles: true
        },
        Cmd.run(alterRolesBasedOnUserRole, {
          successActionCreator: (data: GQLRole[]) =>
            updateUserFormFieldDefinitions(data, fetchUserQueryData),
          args: [primaryOfficeId]
        })
      )
    case UPDATE_FORM_FIELD_DEFINITIONS:
      const { data, queryData: userQueryData } = (
        action as IUpdateUserFormFieldDefsAction
      ).payload
      const updatedSections = state.userForm!.sections
      if (
        userQueryData &&
        userQueryData.data.getUser &&
        userQueryData.data.getUser.role &&
        userQueryData.data.getUser.type
      ) {
<<<<<<< HEAD
        const { role: existingRole, type: existingType } =
          userQueryData.data.getUser

        const roleData = (
          data as Array<{
            value: string
            types: string[]
          }>
        ).find(({ value }: { value: string }) => value === existingRole)

        if (roleData && !roleData.types.includes(existingType)) {
          roleData.types.push(existingType)
        } else {
          ;(
            data as Array<{
              value: string
              types: string[]
            }>
          ).push({ value: existingRole, types: [existingType] })
=======
        const {
          role: existingRole,
          type: existingType
        } = userQueryData.data.getUser
        const roleData = (data as Array<{
          value: string
          types: string[]
        }>).find(({ value }: { value: string }) => value === existingRole)

        if (roleData && !roleData.types.includes(existingType)) {
          ;(data as Array<{
            value: string
            types: string[]
          }>).map(role => {
            if (role.value === existingRole) {
              return {
                ...role,
                types: [existingRole, ...role.types]
              }
            } else {
              return role
            }
          })
        } else if (!roleData) {
          ;(data as Array<{
            value: string
            types: string[]
          }>).push({ value: existingRole, types: [existingType] })
>>>>>>> 0f0fa177
        }
      }
      updatedSections.forEach((section) => {
        section.groups.forEach((group) => {
          group.fields = transformRoleDataToDefinitions(
            group.fields,
            data,
            state.userFormData
          )
        })
      })
      const newState = {
        ...state,
        loadingRoles: false,
        submitting: false,
        userForm: {
          sections: updatedSections
        }
      }

      if (userQueryData) {
        return loop(newState, Cmd.action(storeUserFormData(userQueryData)))
      }
      return newState
    case MODIFY_USER_FORM_DATA:
      let submitting = state.submitting
      if (state.loadingRoles) {
        submitting = true
      }
      return {
        ...state,
        submitting,
        userFormData: (action as IUserFormDataModifyAction).payload.data
      }
    case CLEAR_USER_FORM_DATA:
      return {
        ...initialState,
        userForm: state.userForm
      }
    case SUBMIT_USER_FORM_DATA:
      const { client, mutation, variables, officeLocationId, isUpdate } = (
        action as IUserFormDataSubmitAction
      ).payload
      return loop(
        { ...state, submitting: true },
        Cmd.run(
          () =>
            client.mutate({
              mutation,
              variables,
              refetchQueries: [
                { query: SEARCH_USERS, variables: { count: 10, skip: 0 } }
              ]
            }),
          {
            successActionCreator: () =>
              submitSuccess(officeLocationId, isUpdate),
            failActionCreator: submitFail
          }
        )
      )
    case SUBMIT_USER_FORM_DATA_SUCCESS:
      return loop(
        { ...state, submitting: false, submissionError: false },
        Cmd.list([
          Cmd.action(clearUserFormData()),
          Cmd.action(
            goToTeamUserList({
              id: (action as ISubmitSuccessAction).payload.locationId,
              searchableText: '',
              displayLabel: ''
            })
          ),
          Cmd.action(
            showSubmitFormSuccessToast(
              (action as ISubmitSuccessAction).payload.isUpdate
                ? TOAST_MESSAGES.UPDATE_SUCCESS
                : TOAST_MESSAGES.SUCCESS
            )
          )
        ])
      )
    case SUBMIT_USER_FORM_DATA_FAIL:
      return loop(
        { ...state, submitting: false, submissionError: true },
        Cmd.action(showSubmitFormErrorToast(TOAST_MESSAGES.FAIL))
      )
    case STORE_USER_FORM_DATA:
      const { queryData } = (action as IStoreUserFormDataAction).payload
      const formData = gqlToDraftTransformer(
        { sections: (state.userForm as IForm).sections as IFormSection[] },
        { [UserSection.User]: queryData.data.getUser }
      )

      return {
        ...state,
        userFormData: formData.user,
        userDetailsStored: true
      }
    case FETCH_USER_DATA:
      const {
        client: userClient,
        query: getUserQuery,
        variables: { userId }
      } = (action as IFetchAndStoreUserData).payload
      return loop(
        state,
        Cmd.run(
          () =>
            userClient.query({
              query: getUserQuery,
              variables: { userId },
              fetchPolicy: 'no-cache'
            }),
          {
            successActionCreator: updateFormAndFormData,
            failActionCreator: () =>
              showSubmitFormErrorToast(TOAST_MESSAGES.FAIL)
          }
        )
      )
    case UPDATE_DEFINITIONS_AND_FORM_DATA:
      const { queryData: getUserQueryData } = (action as IUpdateFormAndFormData)
        .payload
      const { primaryOffice } = getUserQueryData.data.getUser as GQLUser
      return loop(
        state,
        Cmd.action(
          processRoles((primaryOffice as GQLLocation).id, getUserQueryData)
        )
      )
    default:
      return state
  }
}<|MERGE_RESOLUTION|>--- conflicted
+++ resolved
@@ -306,10 +306,8 @@
         userQueryData.data.getUser.role &&
         userQueryData.data.getUser.type
       ) {
-<<<<<<< HEAD
         const { role: existingRole, type: existingType } =
           userQueryData.data.getUser
-
         const roleData = (
           data as Array<{
             value: string
@@ -318,29 +316,12 @@
         ).find(({ value }: { value: string }) => value === existingRole)
 
         if (roleData && !roleData.types.includes(existingType)) {
-          roleData.types.push(existingType)
-        } else {
           ;(
             data as Array<{
               value: string
               types: string[]
             }>
-          ).push({ value: existingRole, types: [existingType] })
-=======
-        const {
-          role: existingRole,
-          type: existingType
-        } = userQueryData.data.getUser
-        const roleData = (data as Array<{
-          value: string
-          types: string[]
-        }>).find(({ value }: { value: string }) => value === existingRole)
-
-        if (roleData && !roleData.types.includes(existingType)) {
-          ;(data as Array<{
-            value: string
-            types: string[]
-          }>).map(role => {
+          ).map((role) => {
             if (role.value === existingRole) {
               return {
                 ...role,
@@ -351,11 +332,12 @@
             }
           })
         } else if (!roleData) {
-          ;(data as Array<{
-            value: string
-            types: string[]
-          }>).push({ value: existingRole, types: [existingType] })
->>>>>>> 0f0fa177
+          ;(
+            data as Array<{
+              value: string
+              types: string[]
+            }>
+          ).push({ value: existingRole, types: [existingType] })
         }
       }
       updatedSections.forEach((section) => {
