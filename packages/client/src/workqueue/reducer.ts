--- conflicted
+++ resolved
@@ -220,15 +220,11 @@
   const scope = getScope(state)
   const reviewStatuses =
     scope && scope.includes('register')
-<<<<<<< HEAD
-      ? [EVENT_STATUS.VALIDATED]
-=======
       ? [
           EVENT_STATUS.DECLARED,
           EVENT_STATUS.VALIDATED,
           EVENT_STATUS.CORRECTION_REQUESTED
         ]
->>>>>>> 7f293d29
       : [EVENT_STATUS.DECLARED]
 
   const {
