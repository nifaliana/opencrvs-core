/*
 * This Source Code Form is subject to the terms of the Mozilla Public
 * License, v. 2.0. If a copy of the MPL was not distributed with this
 * file, You can obtain one at https://mozilla.org/MPL/2.0/.
 *
 * OpenCRVS is also distributed under the terms of the Civil Registration
 * & Healthcare Disclaimer located at http://opencrvs.org/license.
 *
 * Copyright (C) The OpenCRVS Authors. OpenCRVS and the OpenCRVS
 * graphic logo are (registered/a) trademark(s) of Plan International.
 */
import { messages } from '@client/i18n/messages/views/userSetup'
import { withTheme } from '@client/styledComponents'
import * as React from 'react'
import Bowser from 'bowser'
import { goToDeclarationRecordAudit } from '@client/navigation'
import { injectIntl, WrappedComponentProps } from 'react-intl'
import { Query } from '@client/components/Query'
import { GET_USER_AUDIT_LOG } from '@client/user/queries'
import { connect } from 'react-redux'
import { Pagination } from '@opencrvs/components/lib/Pagination'
import {
  GQLUserAuditLogItemWithComposition,
  GQLUserAuditLogResultItem,
  GQLUserAuditLogResultSet
} from '@opencrvs/gateway/src/graphql/schema'
import {
  ArrowDownBlue,
  StatusCollected,
  StatusGray,
  StatusGreen,
  StatusOrange,
  StatusProgress,
  StatusRejected,
  StatusWaitingValidation
} from '@opencrvs/components/lib/icons'
import styled from 'styled-components'
import { LoadingGrey } from '@opencrvs/components/lib/ListTable'
import { Table } from '@opencrvs/components/lib/Table'
import { GenericErrorToast } from '@client/components/GenericErrorToast'
import { DateRangePicker } from '@client/components/DateRangePicker'
import { ITheme } from '@opencrvs/components/lib/theme'
import {
  IColumn,
  ColumnContentAlignment
} from '@opencrvs/components/lib/Workqueue'
import { getUserAuditDescription } from '@client/views/SysAdmin/Team/utils'
import { orderBy } from 'lodash'
import { SORT_ORDER } from '@client/views/SysAdmin/Performance/reports/completenessRates/CompletenessDataTable'
import subMonths from 'date-fns/subMonths'
import {
  IOnlineStatusProps,
  withOnlineStatus
} from '@client/views/OfficeHome/LoadingIndicator'
import {
  GetUserAuditLogQuery,
  UserAuditLogResultItem
} from '@client/utils/gateway'
<<<<<<< HEAD
import { GetLink } from '@client/views/RecordAudit/History'
import { ResponsiveModal } from '@opencrvs/components/lib/ResponsiveModal'
import format from '@client/utils/date-formatting'
=======
import { getFormattedDate } from '@client/views/RecordAudit/utils'
import { ResponsiveModal } from '@opencrvs/components/lib/ResponsiveModal'
import { Link } from '@opencrvs/components'
>>>>>>> cf86aaa8

const DEFAULT_LIST_SIZE = 10

const InformationCaption = styled.div`
  ${({ theme }) => theme.fonts.reg12};
  padding-bottom: 5px;
`

const AuditDescTimeContainer = styled.div`
  display: flex;
  flex-direction: column;
  & > :first-child {
    padding-top: 5px;
  }
`
const HistoryHeader = styled.div`
  display: flex;
  justify-content: space-between;
`

const RecentActionsHolder = styled.div`
  margin-top: 40px;
  padding-top: 30px;
  @media (max-width: ${({ theme }) => theme.grid.breakpoints.md}px) {
    margin-top: 24px;
    padding-top: 24px;
  }
  border-top: 1px solid ${({ theme }) => theme.colors.grey200};
`

const AlignedDateRangePicker = styled(DateRangePicker)`
  position: absolute;
  top: 6px;
`

const SectionTitle = styled.div`
  ${({ theme }) => theme.fonts.h2};
  margin-bottom: 10px;
`

const StatusIcon = styled.div`
  margin-top: 4px;
`

const AdjustedStatusIcon = styled.div`
  margin-left: 3px;
`

const InformationTitle = styled.div`
  ${({ theme }) => theme.fonts.bold16};
  width: 320px;
`
const AuditContent = styled.div`
  color: ${({ theme }) => theme.colors.grey600};
`

const BoldContent = styled.div`
  color: ${({ theme }) => theme.colors.grey600};
  ${({ theme }) => theme.fonts.bold14};
`
interface IBaseProp {
  practitionerId: string
  practitionerName: string | null | undefined
  loggedInUserRole: string | null | undefined
}

interface DispatchProps {
  goToDeclarationRecordAudit: typeof goToDeclarationRecordAudit
}

type Props = WrappedComponentProps &
  IBaseProp &
  IOnlineStatusProps &
  DispatchProps & {
    theme: ITheme
  }

export enum SORTED_COLUMN {
  ACTION = 'actionDescriptionString',
  EVENT = 'eventType',
  RECORD = 'trackingIdString',
  DATE = 'auditTime',
  DEVICE = 'deviceIpAddress'
}

type State = {
  timeStart: Date
  timeEnd: Date
  viewportWidth: number
  sortOrder: SORT_ORDER
  sortedColumn: SORTED_COLUMN
  currentPageNumber: number
  showModal: boolean
  actionDetailsData: UserAuditLogResultItem | null
}

const isUserAuditItemWithDeclarationDetials = (
  item: GQLUserAuditLogResultItem
): item is GQLUserAuditLogItemWithComposition => {
  return (item as any).data
}

class UserAuditHistoryComponent extends React.Component<Props, State> {
  constructor(props: Props) {
    super(props)
    window.__localeId__ = props.intl.locale
    this.state = {
      timeStart: subMonths(new Date(Date.now()), 1),
      timeEnd: new Date(Date.now()),
      viewportWidth: 0,
      currentPageNumber: 1,
      sortOrder: SORT_ORDER.DESCENDING,
      sortedColumn: SORTED_COLUMN.DATE,
      showModal: false,
      actionDetailsData: null
    }
    this.updateViewPort = this.updateViewPort.bind(this)
  }

  componentDidMount() {
    this.updateViewPort()
    window.addEventListener('resize', this.updateViewPort)
  }

  componentWillUnmount() {
    window.removeEventListener('resize', this.updateViewPort)
  }

  setDateRangePickerValues(startDate: Date, endDate: Date) {
    this.setState({
      timeStart: startDate,
      timeEnd: endDate
    })
  }

  toggleSortOrder(columnName: SORTED_COLUMN) {
    this.setState({
      sortedColumn: columnName,
      sortOrder:
        this.state.sortOrder === SORT_ORDER.DESCENDING
          ? SORT_ORDER.ASCENDING
          : SORT_ORDER.DESCENDING
    })
  }

  setCurrentPage = (currentPage: number) => {
    this.setState({ currentPageNumber: currentPage })
  }

  updateViewPort() {
    this.setState({ viewportWidth: window.innerWidth })
  }

  getAuditColumns() {
    const { theme, intl } = this.props
    let columns: IColumn[] = []
    if (this.state.viewportWidth <= theme.grid.breakpoints.md) {
      columns = [
        {
          label: intl.formatMessage(messages.auditActionColumnTitle),
          width: 80,
          key: 'actionDescriptionWithAuditTime'
        },
        {
          label: intl.formatMessage(messages.auditTrackingIDColumnTitle),
          width: 20,
          key: 'trackingId',
          alignment: ColumnContentAlignment.RIGHT
        }
      ]
    } else {
      columns = [
        {
          label: intl.formatMessage(messages.auditActionColumnTitle),
          width: 25,
          isSortable: true,
          icon: <ArrowDownBlue />,
          key: 'actionDescription',
          sortFunction: () => this.toggleSortOrder(SORTED_COLUMN.ACTION)
        },
        {
          label: intl.formatMessage(messages.auditTrackingIDColumnTitle),
          width: 25,
          isSortable: true,
          icon: <ArrowDownBlue />,
          key: 'trackingId',
          sortFunction: () => this.toggleSortOrder(SORTED_COLUMN.RECORD)
        },
        {
          label: intl.formatMessage(messages.auditDeviceIpAddressColumnTitle),
          width: 25,
          isSortable: true,
          icon: <ArrowDownBlue />,
          key: 'deviceIpAddress',
          alignment: ColumnContentAlignment.LEFT,
          sortFunction: () => this.toggleSortOrder(SORTED_COLUMN.DEVICE)
        },
        {
          label: intl.formatMessage(messages.auditDateColumnTitle),
          width: 25,
          key: 'auditTime',
          isSortable: true,
          isSorted: true,
          icon: <ArrowDownBlue />,
          alignment: ColumnContentAlignment.RIGHT,
          sortFunction: () => this.toggleSortOrder(SORTED_COLUMN.DATE)
        }
      ]
    }
    return columns
  }

  getWorkflowStatusIcon = (status: string) => {
    switch (status) {
      case 'IN_PROGRESS':
        return <StatusProgress />
      case 'DECLARED':
        return (
          <AdjustedStatusIcon>
            <StatusOrange />
          </AdjustedStatusIcon>
        )
      case 'VALIDATED':
        return (
          <StatusIcon>
            <StatusGray />
          </StatusIcon>
        )
      case 'WAITING_VALIDATION':
        return (
          <StatusIcon>
            <StatusWaitingValidation />
          </StatusIcon>
        )
      case 'REGISTERED':
        return (
          <StatusIcon>
            <StatusGreen />
          </StatusIcon>
        )
      case 'REJECTED':
        return (
          <StatusIcon>
            <StatusRejected />
          </StatusIcon>
        )
      case 'CERTIFIED':
        return (
          <StatusIcon>
            <StatusCollected />
          </StatusIcon>
        )
      default:
        return (
          <StatusIcon>
            <StatusOrange />
          </StatusIcon>
        )
    }
  }

  toggleActionDetails = (actionItem: UserAuditLogResultItem | null) => {
    this.setState({
      actionDetailsData: actionItem,
      showModal: !this.state.showModal
    })
  }

  getIpAdress(auditLog: UserAuditLogResultItem) {
    const device = Bowser.getParser(auditLog.userAgent).getResult()

    return (
      [
        device.platform.vendor,
        device.os.name,
        device.browser ? `(${device.browser.name})` : ''
      ]
        .filter(Boolean)
        .join(' ') +
      ' • ' +
      auditLog.ipAddress
    )
  }

  getActionMessage(auditLog: UserAuditLogResultItem) {
    const actionDescriptor = getUserAuditDescription(auditLog.action)
    return actionDescriptor
      ? this.props.intl.formatMessage(actionDescriptor)
      : ''
  }

  getAuditData(data: GQLUserAuditLogResultSet) {
    const auditList = data.results.map((userAuditItem) => {
      if (userAuditItem === null) {
        return {}
      }
      const actionMessage = this.getActionMessage(userAuditItem)

      const isSystemAdmin =
        this.props.loggedInUserRole === 'NATIONAL_SYSTEM_ADMIN' ||
        this.props.loggedInUserRole === 'LOCAL_SYSTEM_ADMIN'

      return {
        actionDescription:
          isSystemAdmin &&
          isUserAuditItemWithDeclarationDetials(userAuditItem) === undefined ? (
            <Link
              font="bold14"
              onClick={() => {
                this.toggleActionDetails(userAuditItem)
              }}
            >
              {actionMessage}
            </Link>
          ) : !isSystemAdmin ? (
            <Link
              font="bold14"
              onClick={() => {
                this.toggleActionDetails(userAuditItem)
              }}
            >
              {actionMessage}
            </Link>
          ) : (
            <BoldContent>{actionMessage}</BoldContent>
          ),

        actionDescriptionWithAuditTime:
          isSystemAdmin &&
          isUserAuditItemWithDeclarationDetials(userAuditItem) === undefined ? (
            <GetLink
              status={actionMessage}
              onClick={() => {
                this.toggleActionDetails(userAuditItem)
              }}
            />
          ) : !isSystemAdmin ? (
            <GetLink
              status={actionMessage}
              onClick={() => {
                this.toggleActionDetails(userAuditItem)
              }}
            />
          ) : (
            <BoldContent>{actionMessage}</BoldContent>
          ),
        trackingId:
          isUserAuditItemWithDeclarationDetials(userAuditItem) &&
          !isSystemAdmin ? (
            <Link
              font="bold14"
              onClick={() =>
                this.props.goToDeclarationRecordAudit(
                  'printTab',
                  userAuditItem.data.compositionId as string
                )
              }
            >
              {userAuditItem.data.trackingId}
            </Link>
          ) : isUserAuditItemWithDeclarationDetials(userAuditItem) ? (
            <AuditContent>{userAuditItem.data.trackingId}</AuditContent>
          ) : null,

        deviceIpAddress: this.getIpAdress(userAuditItem),
        trackingIdString: isUserAuditItemWithDeclarationDetials(userAuditItem)
          ? userAuditItem.data.trackingId
          : null,
        auditTime: format(new Date(userAuditItem.time), 'MMMM dd, yyyy hh:mm a')
      }
    })
    return (
      (auditList &&
        orderBy(
          auditList,
          [this.state.sortedColumn],
          [this.state.sortOrder]
        )) ||
      []
    )
  }

  getLoadingView() {
    return (
      <>
        <SectionTitle>
          <LoadingGrey width={5} />
        </SectionTitle>
        <LoadingGrey width={10} />
        {this.getLoadingAuditListView()}
      </>
    )
  }

  getLoadingAuditListView(hasError?: boolean) {
    return (
      <>
        <Table
          id="loading-audit-list"
          isLoading={true}
          columns={this.getAuditColumns()}
          content={[]}
          noResultText={this.props.intl.formatMessage(messages.noAuditFound)}
          hideTableHeader={
            this.state.viewportWidth <= this.props.theme.grid.breakpoints.md
          }
        />
        {hasError && <GenericErrorToast />}
      </>
    )
  }

  render() {
    const { intl, practitionerId, theme } = this.props
    const { timeStart, timeEnd, currentPageNumber } = this.state
    const recordCount = DEFAULT_LIST_SIZE

    return (
      <RecentActionsHolder id="user-audit-list">
        <>
          <>
            <HistoryHeader>
              <SectionTitle>
                {intl.formatMessage(messages.auditSectionTitle)}
              </SectionTitle>
              <AlignedDateRangePicker
                startDate={timeStart}
                endDate={timeEnd}
                onDatesChange={({ startDate, endDate }) => {
                  this.setDateRangePickerValues(startDate, endDate)
                }}
              />
            </HistoryHeader>
            <>
              <Query<GetUserAuditLogQuery>
                query={GET_USER_AUDIT_LOG}
                variables={{
                  practitionerId: practitionerId,
                  count: recordCount,
                  skip: DEFAULT_LIST_SIZE * (currentPageNumber - 1),
                  timeStart: timeStart,
                  timeEnd: timeEnd
                }}
                fetchPolicy={'no-cache'}
              >
                {({ data, loading, error }) => {
                  if (error || !data || !data.getUserAuditLog) {
                    return this.getLoadingAuditListView(error ? true : false)
                  } else {
                    const totalItems = Number(
                      (data &&
                        data.getUserAuditLog &&
                        data.getUserAuditLog.total) ||
                        0
                    )

                    return (
                      <>
                        <Table
                          columns={this.getAuditColumns()}
                          content={this.getAuditData(data.getUserAuditLog)}
                          noResultText={intl.formatMessage(
                            messages.noAuditFound
                          )}
                          isLoading={loading}
                          hideTableHeader={
                            this.state.viewportWidth <=
                            theme.grid.breakpoints.md
                          }
                          pageSize={DEFAULT_LIST_SIZE}
                        />
                        <Pagination
                          currentPage={this.state.currentPageNumber}
                          totalPages={Math.ceil(totalItems / DEFAULT_LIST_SIZE)}
                          onPageChange={(page: any) =>
                            this.setState({ currentPageNumber: page })
                          }
                        />

                        {this.state.actionDetailsData && (
                          <ResponsiveModal
                            actions={[]}
                            handleClose={() => this.toggleActionDetails(null)}
                            show={this.state.showModal}
                            responsive={true}
                            title={this.getActionMessage(
                              this.state.actionDetailsData
                            )}
                            width={1024}
                            autoHeight={true}
                          >
                            <>
                              <AuditContent>
                                {this.props.practitionerName} -{' '}
                                {format(
                                  new Date(this.state.actionDetailsData.time),
                                  'MMMM dd, yyyy hh:mm a'
                                )}{' '}
                                {' | '}
                                {this.getIpAdress(this.state.actionDetailsData)}
                              </AuditContent>
                            </>
                          </ResponsiveModal>
                        )}
                      </>
                    )
                  }
                }}
              </Query>
            </>
          </>
        </>
      </RecentActionsHolder>
    )
  }
}

export const UserAuditHistory = connect(null, {
  goToDeclarationRecordAudit
})(withTheme(injectIntl(withOnlineStatus(UserAuditHistoryComponent))))<|MERGE_RESOLUTION|>--- conflicted
+++ resolved
@@ -56,15 +56,9 @@
   GetUserAuditLogQuery,
   UserAuditLogResultItem
 } from '@client/utils/gateway'
-<<<<<<< HEAD
-import { GetLink } from '@client/views/RecordAudit/History'
 import { ResponsiveModal } from '@opencrvs/components/lib/ResponsiveModal'
 import format from '@client/utils/date-formatting'
-=======
-import { getFormattedDate } from '@client/views/RecordAudit/utils'
-import { ResponsiveModal } from '@opencrvs/components/lib/ResponsiveModal'
 import { Link } from '@opencrvs/components'
->>>>>>> cf86aaa8
 
 const DEFAULT_LIST_SIZE = 10
 
@@ -351,8 +345,8 @@
 
   getActionMessage(auditLog: UserAuditLogResultItem) {
     const actionDescriptor = getUserAuditDescription(auditLog.action)
-    return actionDescriptor
-      ? this.props.intl.formatMessage(actionDescriptor)
+    return actionDescriptor?.defaultMessage
+      ? actionDescriptor?.defaultMessage
       : ''
   }
 
@@ -395,19 +389,21 @@
         actionDescriptionWithAuditTime:
           isSystemAdmin &&
           isUserAuditItemWithDeclarationDetials(userAuditItem) === undefined ? (
-            <GetLink
-              status={actionMessage}
+            <Link
               onClick={() => {
                 this.toggleActionDetails(userAuditItem)
               }}
-            />
+            >
+              {actionMessage}
+            </Link>
           ) : !isSystemAdmin ? (
-            <GetLink
-              status={actionMessage}
+            <Link
               onClick={() => {
                 this.toggleActionDetails(userAuditItem)
               }}
-            />
+            >
+              {actionMessage}
+            </Link>
           ) : (
             <BoldContent>{actionMessage}</BoldContent>
           ),
