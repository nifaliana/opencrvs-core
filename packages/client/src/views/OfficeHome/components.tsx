/*
 * This Source Code Form is subject to the terms of the Mozilla Public
 * License, v. 2.0. If a copy of the MPL was not distributed with this
 * file, You can obtain one at https://mozilla.org/MPL/2.0/.
 *
 * OpenCRVS is also distributed under the terms of the Civil Registration
 * & Healthcare Disclaimer located at http://opencrvs.org/license.
 *
 * Copyright (C) The OpenCRVS Authors. OpenCRVS and the OpenCRVS
 * graphic logo are (registered/a) trademark(s) of Plan International.
 */
import * as React from 'react'
import styled from '@client/styledComponents'
import { DeclarationIcon } from '@opencrvs/components/lib/icons/DeclarationIcon'
import { STATUSTOCOLOR } from '@client/views/RecordAudit/RecordAudit'
import { Duplicate, StatusFailed } from '@opencrvs/components/lib/icons'
import { SUBMISSION_STATUS } from '@client/declarations'
import { LinkButton } from '@opencrvs/components/lib/buttons'

import { Spinner } from '@opencrvs/components/lib/interface/Spinner'
import { Uploaded } from '@opencrvs/components/lib/icons/Uploaded'
import { WaitingToSent } from '@opencrvs/components/lib/icons/WaitingToSent'
import { ConnectionError } from '@opencrvs/components/lib/icons/ConnectionError'

const Flex = styled.div`
  display: flex;
  align-items: center;
<<<<<<< HEAD
  gap: 16px;
  @media (max-width: ${({ theme }) => theme.grid.breakpoints.md}px) {
    align-items: flex-start;
  }
`

const Error = styled.span`
=======
  gap: 8px;
`

export const NoNameContainer = styled.span`
>>>>>>> dbdd468c
  color: ${({ theme }) => theme.colors.negative};
  cursor: pointer;
  padding: 0 8px;
  &:hover {
    color: ${({ theme }) => theme.colors.negative};
    text-decoration-line: underline;
    text-underline-offset: 4px;
  }
`

const Event = styled.div`
  color: ${({ theme }) => theme.colors.grey500};
  ${({ theme }) => theme.fonts.reg16}
`

const NameEventContainer = styled.div`
  white-space: nowrap;
  overflow: hidden;
  text-overflow: ellipsis;
`

const Icon = styled.div`
  flex-shrink: 0;
  display: flex;
  align-items: center;
  width: 24px;
`
interface IIconWith {
  status?: string
  name: React.ReactNode
  event?: string
  isDuplicate?: boolean
  isValidatedOnReview?: boolean
  isArchived?: boolean
}

const IconComp = ({
  status,
  isDuplicateIcon,
  isValidatedOnReview,
  isArchived
}: {
  status: string
  isDuplicateIcon?: boolean
  isValidatedOnReview?: boolean
  isArchived?: boolean
}) => {
  return (
    <Icon>
      {isDuplicateIcon ? (
        <Duplicate />
      ) : (
        <DeclarationIcon
          color={STATUSTOCOLOR[status]}
          isValidatedOnReview={isValidatedOnReview}
          isArchive={isArchived}
        />
      )}
    </Icon>
  )
}

export const IconWithName = ({
  status,
  name,
  isDuplicate,
  isValidatedOnReview,
  isArchived
}: IIconWith) => {
  return (
    <Flex id="flex">
      {status && (
        <IconComp
          status={status}
          isDuplicateIcon={isDuplicate}
          isValidatedOnReview={isValidatedOnReview}
          isArchived={isArchived}
        />
      )}
<<<<<<< HEAD
      {name ? (
        <LinkButton id="name" isBoldLink>
          {name}
        </LinkButton>
      ) : (
        <LinkButton isBoldLink>No name provided</LinkButton>
      )}
=======
      {name}
>>>>>>> dbdd468c
    </Flex>
  )
}

export const IconWithNameEvent = ({
  status,
  name,
  event,
  isDuplicate,
  isValidatedOnReview,
  isArchived
}: IIconWith) => {
  return (
    <Flex id="flex">
      {status && (
        <IconComp
          status={status}
          isDuplicateIcon={isDuplicate}
          isValidatedOnReview={isValidatedOnReview}
          isArchived={isArchived}
        />
      )}
      <NameEventContainer id="nameEvent">
<<<<<<< HEAD
        {name ? (
          <LinkButton isBoldLink>{name}</LinkButton>
        ) : (
          <LinkButton isBoldLink>No name provided</LinkButton>
        )}
=======
        {name}
>>>>>>> dbdd468c
        {event && <Event>{event}</Event>}
      </NameEventContainer>
    </Flex>
  )
}

export const SubmissionStatusMap = ({
  status,
  online,
  index
}: {
  status: string
  online: boolean
  index: number
}) => {
  let icon: React.ReactNode
  let overwriteStatusIfOffline = true
  let iconId: string
  switch (status) {
    case SUBMISSION_STATUS[SUBMISSION_STATUS.SUBMITTING]:
      iconId = `submitting${index}`
      icon = <Spinner id={iconId} key={iconId} size={24} />
      break
    case SUBMISSION_STATUS[SUBMISSION_STATUS.SUBMITTED]:
    case SUBMISSION_STATUS[SUBMISSION_STATUS.DECLARED]:
      overwriteStatusIfOffline = false
      iconId = `submitted${index}`
      icon = <Uploaded id={iconId} key={iconId} />
      break
    case SUBMISSION_STATUS[SUBMISSION_STATUS.FAILED]:
      overwriteStatusIfOffline = false
      iconId = `failed${index}`
      icon = <StatusFailed id={iconId} key={iconId} />
      break
    case SUBMISSION_STATUS[SUBMISSION_STATUS.READY_TO_SUBMIT]:
      iconId = `waiting${index}`
      icon = <WaitingToSent id={iconId} key={iconId} />
      break
    default:
      iconId = `waiting${index}`
      icon = <WaitingToSent id={iconId} key={iconId} />
      break
  }

  if (!online && overwriteStatusIfOffline) {
    iconId = `offline${index}`
    icon = <ConnectionError id={iconId} key={iconId} />
  }

  return <>{icon}</>
}<|MERGE_RESOLUTION|>--- conflicted
+++ resolved
@@ -15,8 +15,6 @@
 import { STATUSTOCOLOR } from '@client/views/RecordAudit/RecordAudit'
 import { Duplicate, StatusFailed } from '@opencrvs/components/lib/icons'
 import { SUBMISSION_STATUS } from '@client/declarations'
-import { LinkButton } from '@opencrvs/components/lib/buttons'
-
 import { Spinner } from '@opencrvs/components/lib/interface/Spinner'
 import { Uploaded } from '@opencrvs/components/lib/icons/Uploaded'
 import { WaitingToSent } from '@opencrvs/components/lib/icons/WaitingToSent'
@@ -25,20 +23,13 @@
 const Flex = styled.div`
   display: flex;
   align-items: center;
-<<<<<<< HEAD
   gap: 16px;
   @media (max-width: ${({ theme }) => theme.grid.breakpoints.md}px) {
     align-items: flex-start;
   }
 `
 
-const Error = styled.span`
-=======
-  gap: 8px;
-`
-
 export const NoNameContainer = styled.span`
->>>>>>> dbdd468c
   color: ${({ theme }) => theme.colors.negative};
   cursor: pointer;
   padding: 0 8px;
@@ -118,17 +109,7 @@
           isArchived={isArchived}
         />
       )}
-<<<<<<< HEAD
-      {name ? (
-        <LinkButton id="name" isBoldLink>
-          {name}
-        </LinkButton>
-      ) : (
-        <LinkButton isBoldLink>No name provided</LinkButton>
-      )}
-=======
       {name}
->>>>>>> dbdd468c
     </Flex>
   )
 }
@@ -152,15 +133,7 @@
         />
       )}
       <NameEventContainer id="nameEvent">
-<<<<<<< HEAD
-        {name ? (
-          <LinkButton isBoldLink>{name}</LinkButton>
-        ) : (
-          <LinkButton isBoldLink>No name provided</LinkButton>
-        )}
-=======
         {name}
->>>>>>> dbdd468c
         {event && <Event>{event}</Event>}
       </NameEventContainer>
     </Flex>
