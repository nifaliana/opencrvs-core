/*
 * This Source Code Form is subject to the terms of the Mozilla Public
 * License, v. 2.0. If a copy of the MPL was not distributed with this
 * file, You can obtain one at https://mozilla.org/MPL/2.0/.
 *
 * OpenCRVS is also distributed under the terms of the Civil Registration
 * & Healthcare Disclaimer located at http://opencrvs.org/license.
 *
 * Copyright (C) The OpenCRVS Authors. OpenCRVS and the OpenCRVS
 * graphic logo are (registered/a) trademark(s) of Plan International.
 */
import { goToDeclarationRecordAudit, goToPage } from '@client/navigation'
import { REVIEW_EVENT_PARENT_FORM_PAGE } from '@client/navigation/routes'
import { getScope } from '@client/profile/profileSelectors'
import { transformData } from '@client/search/transformer'
import { IStoreState } from '@client/store'
import styled, { ITheme } from '@client/styledComponents'
import { Scope, hasRegisterScope } from '@client/utils/authUtils'
import {
  ColumnContentAlignment,
  GridTable,
  IAction,
  COLUMNS,
  SORT_ORDER
} from '@opencrvs/components/lib/interface'
import { GQLEventSearchResultSet } from '@opencrvs/gateway/src/graphql/schema'
import * as React from 'react'
import { injectIntl, WrappedComponentProps as IntlShapeProps } from 'react-intl'
import { connect } from 'react-redux'
import ReactTooltip from 'react-tooltip'
import {
  constantsMessages,
  dynamicConstantsMessages,
  wqMessages
} from '@client/i18n/messages'
import { messages } from '@client/i18n/messages/views/registrarHome'
import {
  IDeclaration,
  DOWNLOAD_STATUS,
  SUBMISSION_STATUS
} from '@client/declarations'
import { Action } from '@client/forms'
import { DownloadButton } from '@client/components/interface/DownloadButton'
import { withTheme } from 'styled-components'
import { formattedDuration } from '@client/utils/date-formatting'
import { navigationMessages } from '@client/i18n/messages/views/navigation'
import {
  IconWithName,
  IconWithNameEvent,
  NoNameContainer,
  NameContainer
} from '@client/views/OfficeHome/components'
import {
  changeSortedColumn,
  getSortedItems
} from '@client/views/OfficeHome/utils'
import { WQContentWrapper } from '@client/views/OfficeHome/WQContentWrapper'
<<<<<<< HEAD
import { IDynamicValues } from '@opencrvs/components/lib/interface/GridTable/types'
import { LinkButton } from '@opencrvs/components/lib/buttons/LinkButton'
=======
>>>>>>> 667fbb8e

const ToolTipContainer = styled.span`
  text-align: center;
`
interface IBaseReviewTabProps {
  theme: ITheme
  scope: Scope | null
  goToPage: typeof goToPage
  goToDeclarationRecordAudit: typeof goToDeclarationRecordAudit
  outboxDeclarations: IDeclaration[]
  queryData: {
    data: GQLEventSearchResultSet
  }
  paginationId: number
  pageSize: number
  onPageChange: (newPageNumber: number) => void
  loading?: boolean
  error?: boolean
}

interface IReviewTabState {
  width: number
  sortedCol: COLUMNS
  sortOrder: SORT_ORDER
}

type IReviewTabProps = IntlShapeProps & IBaseReviewTabProps

class ReadyForReviewComponent extends React.Component<
  IReviewTabProps,
  IReviewTabState
> {
  pageSize = 10
  constructor(props: IReviewTabProps) {
    super(props)
    this.state = {
      width: window.innerWidth,
      sortedCol: COLUMNS.SENT_FOR_REVIEW,
      sortOrder: SORT_ORDER.DESCENDING
    }
  }

  componentDidMount() {
    window.addEventListener('resize', this.recordWindowWidth)
  }

  componentWillUnmount() {
    window.removeEventListener('resize', this.recordWindowWidth)
  }

  recordWindowWidth = () => {
    this.setState({ width: window.innerWidth })
  }

  userHasRegisterScope() {
    return this.props.scope && hasRegisterScope(this.props.scope)
  }

  onColumnClick = (columnName: string) => {
    const { newSortedCol, newSortOrder } = changeSortedColumn(
      columnName,
      this.state.sortedCol,
      this.state.sortOrder
    )
    this.setState({
      sortOrder: newSortOrder,
      sortedCol: newSortedCol
    })
  }

  transformDeclaredContent = (data: GQLEventSearchResultSet) => {
    const { intl } = this.props
    if (!data || !data.results) {
      return []
    }
    const transformedData = transformData(data, this.props.intl)
    const items: IDynamicValues[] = transformedData.map((reg, index) => {
      const actions = [] as IAction[]
      const foundDeclaration = this.props.outboxDeclarations.find(
        (declaration) => declaration.id === reg.id
      )
      const downloadStatus = foundDeclaration?.downloadStatus
      const isDuplicate = reg.duplicates && reg.duplicates.length > 0

      if (this.state.width > this.props.theme.grid.breakpoints.lg) {
        actions.push({
<<<<<<< HEAD
          label: this.props.intl.formatMessage(constantsMessages.review),
          handler: (
            e: React.MouseEvent<HTMLButtonElement, MouseEvent> | undefined
          ) => {
            e && e.stopPropagation()
            if (downloadStatus === DOWNLOAD_STATUS.DOWNLOADED) {
              isDuplicate
                ? this.props.goToReviewDuplicate(reg.id)
                : this.props.goToPage(
                    REVIEW_EVENT_PARENT_FORM_PAGE,
                    reg.id,
                    'review',
                    reg.event ? reg.event.toLowerCase() : ''
                  )
=======
          actionComponent: (
            <DownloadButton
              downloadConfigs={{
                event: reg.event,
                compositionId: reg.id,
                action: Action.LOAD_REVIEW_DECLARATION
              }}
              key={`DownloadButton-${index}`}
              status={downloadStatus as DOWNLOAD_STATUS}
            />
          )
        })
      } else {
        if (this.state.width > this.props.theme.grid.breakpoints.lg) {
          actions.push({
            label: this.props.intl.formatMessage(constantsMessages.review),
            handler: (
              e: React.MouseEvent<HTMLButtonElement, MouseEvent> | undefined
            ) => {
              e && e.stopPropagation()
              this.props.goToPage(
                REVIEW_EVENT_PARENT_FORM_PAGE,
                reg.id,
                'review',
                reg.event ? reg.event.toLowerCase() : ''
              )
>>>>>>> 667fbb8e
            }
          },
          disabled: downloadStatus !== DOWNLOAD_STATUS.DOWNLOADED
        })
      }

      actions.push({
        actionComponent: (
          <DownloadButton
            downloadConfigs={{
              event: reg.event,
              compositionId: reg.id,
              action: Action.LOAD_REVIEW_DECLARATION,
              assignment: reg.assignment
            }}
            key={`DownloadButton-${index}`}
            status={downloadStatus}
          />
        )
      })

      const event =
        (reg.event &&
          intl.formatMessage(
            dynamicConstantsMessages[reg.event.toLowerCase()]
          )) ||
        ''
      const isValidatedOnReview =
        reg.declarationStatus === SUBMISSION_STATUS.VALIDATED &&
        this.userHasRegisterScope()
          ? true
          : false
      const dateOfEvent =
        (reg.dateOfEvent &&
          reg.dateOfEvent.length > 0 &&
          new Date(reg.dateOfEvent)) ||
        ''
      const createdAt = (reg.createdAt && parseInt(reg.createdAt)) || ''
      const NameComponent = reg.name ? (
        <NameContainer
          id={`name_${index}`}
          isBoldLink={true}
          onClick={() =>
            this.props.goToDeclarationRecordAudit('reviewTab', reg.id)
          }
        >
          {reg.name}
        </NameContainer>
      ) : (
        <NoNameContainer
          id={`name_${index}`}
          onClick={() =>
            this.props.goToDeclarationRecordAudit('reviewTab', reg.id)
          }
        >
          {intl.formatMessage(constantsMessages.noNameProvided)}
        </NoNameContainer>
      )
      return {
        ...reg,
        event,
        dateOfEvent,
        sentForReview: createdAt,
        name: reg.name && reg.name.toLowerCase(),
        iconWithName: (
          <IconWithName
            status={reg.declarationStatus}
            name={NameComponent}
            isDuplicate={isDuplicate}
            isValidatedOnReview={isValidatedOnReview}
          />
        ),
        iconWithNameEvent: (
          <IconWithNameEvent
            status={reg.declarationStatus}
            name={NameComponent}
            event={event}
            isValidatedOnReview={isValidatedOnReview}
            isDuplicate={isDuplicate}
          />
        ),
        actions
      }
    })
    const sortedItems = getSortedItems(
      items,
      this.state.sortedCol,
      this.state.sortOrder
    )
    return sortedItems.map((item) => {
      return {
        ...item,
        dateOfEvent:
          item.dateOfEvent && formattedDuration(item.dateOfEvent as Date),
        sentForReview:
          item.sentForReview && formattedDuration(item.sentForReview as number)
      }
    })
  }

  getColumns = () => {
    if (this.state.width > this.props.theme.grid.breakpoints.lg) {
      return [
        {
          label: this.props.intl.formatMessage(constantsMessages.name),
          width: 30,
          key: COLUMNS.ICON_WITH_NAME,
          sortFunction: this.onColumnClick,
          isSorted: this.state.sortedCol === COLUMNS.NAME
        },
        {
          label: this.props.intl.formatMessage(constantsMessages.event),
          width: 16,
          key: COLUMNS.EVENT,
          sortFunction: this.onColumnClick,
          isSorted: this.state.sortedCol === COLUMNS.EVENT
        },
        {
          label: this.props.intl.formatMessage(constantsMessages.eventDate),
          width: 18,
          key: COLUMNS.DATE_OF_EVENT,
          sortFunction: this.onColumnClick,
          isSorted: this.state.sortedCol === COLUMNS.DATE_OF_EVENT
        },
        {
          label: this.props.intl.formatMessage(constantsMessages.sentForReview),
          width: 18,
          key: COLUMNS.SENT_FOR_REVIEW,
          sortFunction: this.onColumnClick,
          isSorted: this.state.sortedCol === COLUMNS.SENT_FOR_REVIEW
        },
        {
          width: 18,
          key: COLUMNS.ACTIONS,
          isActionColumn: true,
          alignment: ColumnContentAlignment.RIGHT
        }
      ]
    } else {
      return [
        {
          label: this.props.intl.formatMessage(constantsMessages.name),
          width: 70,
          key: COLUMNS.ICON_WITH_NAME_EVENT
        },
        {
          width: 30,
          alignment: ColumnContentAlignment.RIGHT,
          key: COLUMNS.ACTIONS,
          isActionColumn: true
        }
      ]
    }
  }

  render() {
    const { intl, queryData, paginationId, pageSize, onPageChange } = this.props
    const { data } = queryData
    const totalPages = this.props.queryData.data.totalItems
      ? Math.ceil(this.props.queryData.data.totalItems / pageSize)
      : 0
    const isShowPagination =
      this.props.queryData.data.totalItems &&
      this.props.queryData.data.totalItems > pageSize
        ? true
        : false
    return (
      <WQContentWrapper
        title={intl.formatMessage(navigationMessages.readyForReview)}
        isMobileSize={
          this.state.width < this.props.theme.grid.breakpoints.lg ? true : false
        }
        isShowPagination={isShowPagination}
        paginationId={paginationId}
        totalPages={totalPages}
        onPageChange={onPageChange}
        loading={this.props.loading}
        error={this.props.error}
        noResultText={intl.formatMessage(wqMessages.noRecordsReadyForReview)}
        noContent={this.transformDeclaredContent(data).length <= 0}
      >
        <ReactTooltip id="validateTooltip">
          <ToolTipContainer>
            {this.props.intl.formatMessage(
              messages.validatedDeclarationTooltipForRegistrar
            )}
          </ToolTipContainer>
        </ReactTooltip>
        <GridTable
          content={this.transformDeclaredContent(data)}
          columns={this.getColumns()}
          loading={this.props.loading}
          sortOrder={this.state.sortOrder}
          sortedCol={this.state.sortedCol}
          hideLastBorder={!isShowPagination}
        />
      </WQContentWrapper>
    )
  }
}

function mapStateToProps(state: IStoreState) {
  return {
    scope: getScope(state),
    outboxDeclarations: state.declarationsState.declarations
  }
}

export const ReadyForReview = connect(mapStateToProps, {
  goToPage,
  goToDeclarationRecordAudit
})(injectIntl(withTheme(ReadyForReviewComponent)))<|MERGE_RESOLUTION|>--- conflicted
+++ resolved
@@ -55,11 +55,8 @@
   getSortedItems
 } from '@client/views/OfficeHome/utils'
 import { WQContentWrapper } from '@client/views/OfficeHome/WQContentWrapper'
-<<<<<<< HEAD
 import { IDynamicValues } from '@opencrvs/components/lib/interface/GridTable/types'
 import { LinkButton } from '@opencrvs/components/lib/buttons/LinkButton'
-=======
->>>>>>> 667fbb8e
 
 const ToolTipContainer = styled.span`
   text-align: center;
@@ -144,36 +141,14 @@
       const downloadStatus = foundDeclaration?.downloadStatus
       const isDuplicate = reg.duplicates && reg.duplicates.length > 0
 
-      if (this.state.width > this.props.theme.grid.breakpoints.lg) {
-        actions.push({
-<<<<<<< HEAD
-          label: this.props.intl.formatMessage(constantsMessages.review),
-          handler: (
-            e: React.MouseEvent<HTMLButtonElement, MouseEvent> | undefined
-          ) => {
-            e && e.stopPropagation()
-            if (downloadStatus === DOWNLOAD_STATUS.DOWNLOADED) {
-              isDuplicate
-                ? this.props.goToReviewDuplicate(reg.id)
-                : this.props.goToPage(
-                    REVIEW_EVENT_PARENT_FORM_PAGE,
-                    reg.id,
-                    'review',
-                    reg.event ? reg.event.toLowerCase() : ''
-                  )
-=======
-          actionComponent: (
-            <DownloadButton
-              downloadConfigs={{
-                event: reg.event,
-                compositionId: reg.id,
-                action: Action.LOAD_REVIEW_DECLARATION
-              }}
-              key={`DownloadButton-${index}`}
-              status={downloadStatus as DOWNLOAD_STATUS}
-            />
-          )
-        })
+      if (downloadStatus !== DOWNLOAD_STATUS.DOWNLOADED) {
+        if (this.state.width > this.props.theme.grid.breakpoints.lg) {
+          actions.push({
+            label: this.props.intl.formatMessage(constantsMessages.review),
+            handler: () => {},
+            disabled: true
+          })
+        }
       } else {
         if (this.state.width > this.props.theme.grid.breakpoints.lg) {
           actions.push({
@@ -188,13 +163,10 @@
                 'review',
                 reg.event ? reg.event.toLowerCase() : ''
               )
->>>>>>> 667fbb8e
             }
-          },
-          disabled: downloadStatus !== DOWNLOAD_STATUS.DOWNLOADED
-        })
+          })
+        }
       }
-
       actions.push({
         actionComponent: (
           <DownloadButton
@@ -205,7 +177,7 @@
               assignment: reg.assignment
             }}
             key={`DownloadButton-${index}`}
-            status={downloadStatus}
+            status={downloadStatus as DOWNLOAD_STATUS}
           />
         )
       })
