/*
 * This Source Code Form is subject to the terms of the Mozilla Public
 * License, v. 2.0. If a copy of the MPL was not distributed with this
 * file, You can obtain one at https://mozilla.org/MPL/2.0/.
 *
 * OpenCRVS is also distributed under the terms of the Civil Registration
 * & Healthcare Disclaimer located at http://opencrvs.org/license.
 *
 * Copyright (C) The OpenCRVS Authors. OpenCRVS and the OpenCRVS
 * graphic logo are (registered/a) trademark(s) of Plan International.
 */
import * as React from 'react'
import { ExpandableNotification } from '@opencrvs/components/lib/interface'
import styled from '@client/styledComponents'
import { connect } from 'react-redux'
import { IStoreState } from '@client/store'
import {
  defineMessages,
  WrappedComponentProps as IntlShapeProps,
  injectIntl
} from 'react-intl'
import Outbox from './Outbox'
import { IApplication, SUBMISSION_STATUS } from '@client/applications'

const messages = defineMessages({
  processingText: {
    id: 'misc.notif.processingText',
    defaultMessage: '{num} application processing...',
    description: 'Application processing text'
  },
  outboxText: {
    id: 'misc.notif.outboxText',
    defaultMessage: 'Outbox({num})',
    description: 'Application outbox text'
  }
})
const ExpandableNotificationContainer = styled.div`
  display: flex;
  bottom: 0;
  position: fixed;
  width: 100%;
  z-index: 3;
  flex-direction: column;
`

interface IProps {
  application: IApplication[]
  showPaginated?: boolean
}
type IFullProps = IProps & IntlShapeProps
class NotificationToast extends React.Component<IFullProps> {
  render() {
    const outboxData = this.props.application.filter(
      (item) =>
        item.submissionStatus === SUBMISSION_STATUS.READY_TO_ARCHIVE ||
        item.submissionStatus === SUBMISSION_STATUS.READY_TO_SUBMIT ||
        item.submissionStatus === SUBMISSION_STATUS.READY_TO_APPROVE ||
        item.submissionStatus === SUBMISSION_STATUS.READY_TO_REGISTER ||
        item.submissionStatus === SUBMISSION_STATUS.READY_TO_REJECT ||
        item.submissionStatus === SUBMISSION_STATUS.READY_TO_CERTIFY ||
<<<<<<< HEAD
        item.submissionStatus === SUBMISSION_STATUS.ARCHIVING ||
=======
        item.submissionStatus ===
          SUBMISSION_STATUS.READY_TO_REQUEST_CORRECTION ||
>>>>>>> 2e1cfe05
        item.submissionStatus === SUBMISSION_STATUS.SUBMITTING ||
        item.submissionStatus === SUBMISSION_STATUS.APPROVING ||
        item.submissionStatus === SUBMISSION_STATUS.REGISTERING ||
        item.submissionStatus === SUBMISSION_STATUS.REJECTING ||
        item.submissionStatus === SUBMISSION_STATUS.CERTIFYING ||
        item.submissionStatus === SUBMISSION_STATUS.REQUESTING_CORRECTION ||
        item.submissionStatus === SUBMISSION_STATUS.FAILED_NETWORK
    )

    return outboxData.length > 0 ? (
      <ExpandableNotificationContainer>
        <ExpandableNotification
          outboxText={this.props.intl.formatMessage(messages.outboxText, {
            num: outboxData.length
          })}
          processingText={this.props.intl.formatMessage(
            messages.processingText,
            {
              num: outboxData.length
            }
          )}
        >
          <Outbox
            application={outboxData}
            showPaginated={this.props.showPaginated}
          />
        </ExpandableNotification>
      </ExpandableNotificationContainer>
    ) : null
  }
}

function mapStatetoProps(state: IStoreState) {
  return {
    application:
      state.applicationsState && state.applicationsState.applications
        ? [...state.applicationsState.applications]
        : []
  }
}
export default connect(mapStatetoProps)(injectIntl(NotificationToast))<|MERGE_RESOLUTION|>--- conflicted
+++ resolved
@@ -58,12 +58,9 @@
         item.submissionStatus === SUBMISSION_STATUS.READY_TO_REGISTER ||
         item.submissionStatus === SUBMISSION_STATUS.READY_TO_REJECT ||
         item.submissionStatus === SUBMISSION_STATUS.READY_TO_CERTIFY ||
-<<<<<<< HEAD
-        item.submissionStatus === SUBMISSION_STATUS.ARCHIVING ||
-=======
         item.submissionStatus ===
           SUBMISSION_STATUS.READY_TO_REQUEST_CORRECTION ||
->>>>>>> 2e1cfe05
+        item.submissionStatus === SUBMISSION_STATUS.ARCHIVING ||
         item.submissionStatus === SUBMISSION_STATUS.SUBMITTING ||
         item.submissionStatus === SUBMISSION_STATUS.APPROVING ||
         item.submissionStatus === SUBMISSION_STATUS.REGISTERING ||
