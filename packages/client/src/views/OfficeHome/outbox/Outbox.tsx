--- conflicted
+++ resolved
@@ -50,11 +50,7 @@
 } from '@client/SubmissionController'
 import { useOnlineStatus } from '@client/utils'
 import { Spinner } from '@opencrvs/components/lib'
-<<<<<<< HEAD
-import { getDraftInformantFullName } from '@client/utils/draftUtils'
-=======
 import { getDeclarationFullName } from '@client/utils/draftUtils'
->>>>>>> 0d79fd0d
 
 const statusMessageMap = {
   [SUBMISSION_STATUS.READY_TO_SUBMIT]: messages.statusWaitingToSubmit,
@@ -164,11 +160,7 @@
 
   function transformDeclarationsReadyToSend() {
     const items = declarations.map((declaration, index) => {
-<<<<<<< HEAD
-      const name = getDraftInformantFullName(declaration)
-=======
       const name = getDeclarationFullName(declaration)
->>>>>>> 0d79fd0d
       let dateOfEvent
       if (declaration.event && declaration.event.toString() === 'birth') {
         dateOfEvent = declaration.data?.child?.childBirthDate as string
