--- conflicted
+++ resolved
@@ -52,11 +52,7 @@
 import { DownloadButton } from '@client/components/interface/DownloadButton'
 import { DownloadAction } from '@client/forms'
 import { Downloaded } from '@opencrvs/components/lib/icons/Downloaded'
-<<<<<<< HEAD
-
-=======
 import { RegStatus } from '@client/utils/gateway'
->>>>>>> 3de5f79e
 const ToolTipContainer = styled.span`
   text-align: center;
 `
