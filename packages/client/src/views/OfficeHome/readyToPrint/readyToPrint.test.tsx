/*
 * This Source Code Form is subject to the terms of the Mozilla Public
 * License, v. 2.0. If a copy of the MPL was not distributed with this
 * file, You can obtain one at https://mozilla.org/MPL/2.0/.
 *
 * OpenCRVS is also distributed under the terms of the Civil Registration
 * & Healthcare Disclaimer located at http://opencrvs.org/license.
 *
 * Copyright (C) The OpenCRVS Authors. OpenCRVS and the OpenCRVS
 * graphic logo are (registered/a) trademark(s) of Plan International.
 */
import {
  DOWNLOAD_STATUS,
  makeDeclarationReadyToDownload,
  storeDeclaration
} from '@client/declarations'
import { Action, Event } from '@client/forms'
import { checkAuth } from '@client/profile/profileActions'
import { queries } from '@client/profile/queries'
import { storage } from '@client/storage'
import { createStore } from '@client/store'
import {
  createTestComponent,
  mockUserResponse,
  resizeWindow
} from '@client/tests/util'
import { waitForElement } from '@client/tests/wait-for-element'
import { createClient } from '@client/utils/apolloClient'
import { OfficeHome } from '@client/views/OfficeHome/OfficeHome'
import { GridTable } from '@opencrvs/components/lib/interface'
import { ReactWrapper } from 'enzyme'
import { merge } from 'lodash'
import * as React from 'react'
import { Store } from 'redux'
import { ReadyToPrint } from './ReadyToPrint'
import {
  GQLBirthEventSearchSet,
  GQLDeathEventSearchSet
} from '@opencrvs/gateway/src/graphql/schema'
import { formattedDuration } from '@client/utils/date-formatting'

const registerScopeToken =
  'eyJhbGciOiJSUzI1NiIsInR5cCI6IkpXVCJ9.eyJzY29wZSI6WyJyZWdpc3RlciIsImNlcnRpZnkiLCJkZW1vIl0sImlhdCI6MTU0MjY4ODc3MCwiZXhwIjoxNTQzMjkzNTcwLCJhdWQiOlsib3BlbmNydnM6YXV0aC11c2VyIiwib3BlbmNydnM6dXNlci1tZ250LXVzZXIiLCJvcGVuY3J2czpoZWFydGgtdXNlciIsIm9wZW5jcnZzOmdhdGV3YXktdXNlciIsIm9wZW5jcnZzOm5vdGlmaWNhdGlvbi11c2VyIiwib3BlbmNydnM6d29ya2Zsb3ctdXNlciJdLCJpc3MiOiJvcGVuY3J2czphdXRoLXNlcnZpY2UiLCJzdWIiOiI1YmVhYWY2MDg0ZmRjNDc5MTA3ZjI5OGMifQ.ElQd99Lu7WFX3L_0RecU_Q7-WZClztdNpepo7deNHqzro-Cog4WLN7RW3ZS5PuQtMaiOq1tCb-Fm3h7t4l4KDJgvC11OyT7jD6R2s2OleoRVm3Mcw5LPYuUVHt64lR_moex0x_bCqS72iZmjrjS-fNlnWK5zHfYAjF2PWKceMTGk6wnI9N49f6VwwkinJcwJi6ylsjVkylNbutQZO0qTc7HRP-cBfAzNcKD37FqTRNpVSvHdzQSNcs7oiv3kInDN5aNa2536XSd3H-RiKR9hm9eID9bSIJgFIGzkWRd5jnoYxT70G0t03_mTVnDnqPXDtyI-lmerx24Ost0rQLUNIg'
const getItem = window.localStorage.getItem as jest.Mock

const mockFetchUserDetails = jest.fn()
const mockListSyncController = jest.fn()

const nameObj = {
  data: {
    getUser: {
      name: [
        {
          use: 'en',
          firstNames: 'Mohammad',
          familyName: 'Ashraful',
          __typename: 'HumanName'
        },
        { use: 'bn', firstNames: '', familyName: '', __typename: 'HumanName' }
      ],
      role: 'DISTRICT_REGISTRAR'
    }
  }
}

const mockUserData = {
  id: '956281c9-1f47-4c26-948a-970dd23c4094',
  type: 'Birth',
  registration: {
    status: 'REGISTERED',
    contactNumber: '01622688231',
    trackingId: 'BW0UTHR',
    registrationNumber: '20190203323443BW0UTHR',
    registeredLocationId: '308c35b4-04f8-4664-83f5-9790e790cde1',
    duplicates: null,
    createdAt: '2018-05-23T14:44:58+02:00',
    modifiedAt: '2018-05-23T14:44:58+02:00'
  },
  dateOfBirth: '2010-10-10',
  childName: [
    {
      firstNames: 'Iliyas',
      familyName: 'Khan',
      use: 'en'
    },
    {
      firstNames: 'ইলিয়াস',
      familyName: 'খান',
      use: 'bn'
    }
  ],
  // TODO: When fragmentMatching work is completed, remove unnecessary result objects
  // PR: https://github.com/opencrvs/opencrvs-core/pull/836/commits/6302fa8f015fe313cbce6197980f1300bf4eba32
  child: {
    id: 'FAKE_ID',
    name: [
      {
        firstNames: 'Iliyas',
        familyName: 'Khan',
        use: 'en'
      },
      {
        firstNames: 'ইলিয়াস',
        familyName: 'খান',
        use: 'bn'
      }
    ],
    birthDate: '2010-10-10'
  },
  deceased: {
    name: [
      {
        use: '',
        firstNames: '',
        familyName: ''
      }
    ],
    deceased: {
      deathDate: ''
    }
  },
  informant: {
    individual: {
      telecom: [
        {
          system: '',
          use: '',
          value: ''
        }
      ]
    }
  },
  dateOfDeath: null,
  deceasedName: null,
  createdAt: '2018-05-23T14:44:58+02:00'
}
const userData: any = []
for (let i = 0; i < 14; i++) {
  userData.push(mockUserData)
}
merge(mockUserResponse, nameObj)
mockFetchUserDetails.mockReturnValue(mockUserResponse)
queries.fetchUserDetails = mockFetchUserDetails

const mockPrintTabData = {
  totalItems: 2,
  results: [
    {
      id: '956281c9-1f47-4c26-948a-970dd23c4094',
      type: 'Death',
      registration: {
        status: 'REGISTERED',
        contactNumber: undefined,
        trackingId: 'DG6PECX',
        registrationNumber: '20196816020000113',
        eventLocationId: undefined,
        registeredLocationId: 'd8cfd240-4b5a-4557-9df7-b1591a11d843',
        duplicates: [null],
        createdAt: '1574696143372',
        modifiedAt: undefined
      },
      operationHistories: [
        {
          operationType: 'REGISTERED',
          operatedOn: '2019-10-20T11:03:20.660Z',
          operatorRole: 'LOCAL_REGISTRAR',
          operatorName: [
            {
              firstNames: 'Mohammad',
              familyName: 'Ashraful',
              use: 'en'
            },
            {
              firstNames: '',
              familyName: null,
              use: 'bn'
            }
          ],
          operatorOfficeName: 'Alokbali Union Parishad',
          operatorOfficeAlias: ['আলোকবালী  ইউনিয়ন পরিষদ']
        }
      ],
      dateOfDeath: '2019-01-18',
      deceasedName: [
        {
          use: 'bn',
          firstNames: 'ক ম আব্দুল্লাহ আল আমিন ',
          familyName: 'খান'
        },
        {
          use: 'en',
          firstNames: 'K M Abdullah al amin',
          familyName: 'Khan'
        }
      ]
    } as GQLDeathEventSearchSet,
    {
      id: 'bc09200d-0160-43b4-9e2b-5b9e90424e95',
      type: 'Death',
      registration: {
        status: 'REGISTERED',
        trackingId: 'DW0UTHR',
        registrationNumber: '2019333494B8I0NEB9',
        eventLocationId: undefined,
        contactNumber: '01622688231',
        duplicates: ['308c35b4-04f8-4664-83f5-9790e790cd33'],
        registeredLocationId: '308c35b4-04f8-4664-83f5-9790e790cde1',
        createdAt: '2007-01-01',
        modifiedAt: '2007-01-01'
      },
      dateOfDeath: '2007-01-01',
      deceasedName: [
        {
          firstNames: 'Iliyas',
          familyName: 'Khan',
          use: 'en'
        },
        {
          firstNames: 'ইলিয়াস',
          familyName: 'খান',
          use: 'bn'
        }
      ]
    } as GQLDeathEventSearchSet
  ]
}

storage.getItem = jest.fn()
storage.setItem = jest.fn()

describe('RegistrarHome ready to print tab related tests', () => {
  const { store, history } = createStore()
  const client = createClient(store)

  beforeAll(async () => {
    getItem.mockReturnValue(registerScopeToken)
    await store.dispatch(checkAuth())
  })

  it('renders all items returned from graphql query in ready for print', async () => {
    const TIME_STAMP = '1544188309380'
    Date.now = jest.fn(() => 1554055200000)

    const birthEventSearchSet: GQLBirthEventSearchSet = {
      id: '956281c9-1f47-4c26-948a-970dd23c4094',
      type: 'Birth',
      registration: {
        status: 'REGISTERED',
        contactNumber: '01622688231',
        trackingId: 'BW0UTHR',
        registrationNumber: '2019333494BBONT7U7',
        eventLocationId: undefined,
        registeredLocationId: '308c35b4-04f8-4664-83f5-9790e790cde1',
        duplicates: [null],
        createdAt: TIME_STAMP,
        modifiedAt: TIME_STAMP
      },
      dateOfBirth: '2010-10-10',
      childName: [
        {
          firstNames: 'Iliyas',
          familyName: 'Khan',
          use: 'en'
        },
        {
          firstNames: 'ইলিয়াস',
          familyName: 'খান',
          use: 'bn'
        }
      ]
    }

    const deathEventSearchSet: GQLDeathEventSearchSet = {
      id: 'bc09200d-0160-43b4-9e2b-5b9e90424e95',
      type: 'Death',
      registration: {
        status: 'REGISTERED',
        trackingId: 'DW0UTHR',
        registrationNumber: '2019333494B8I0NEB9',
        eventLocationId: undefined,
        contactNumber: '01622688231',
        duplicates: ['308c35b4-04f8-4664-83f5-9790e790cd33'],
        registeredLocationId: '308c35b4-04f8-4664-83f5-9790e790cde1',
        createdAt: TIME_STAMP,
        modifiedAt: undefined
      },
      dateOfDeath: '2007-01-01',
      deceasedName: [
        {
          firstNames: 'Zayed',
          familyName: 'Khan',
          use: 'en'
        },
        {
          firstNames: 'ইলিয়াস',
          familyName: 'খান',
          use: 'bn'
        }
      ]
    }

    const testComponent = await createTestComponent(
      // @ts-ignore
      <ReadyToPrint
        queryData={{
          data: {
            totalItems: 2,
            results: [birthEventSearchSet, deathEventSearchSet]
          }
        }}
      />,
      { store, history }
    )

    const element = await waitForElement(testComponent, GridTable)
    const data = element.prop('content')
    const EXPECTED_DATE_OF_DECLARATION = formattedDuration(Number(TIME_STAMP))

    expect(data.length).toBe(2)
    expect(data[0].id).toBe('956281c9-1f47-4c26-948a-970dd23c4094')
    expect(data[0].registered).toBe(EXPECTED_DATE_OF_DECLARATION)
    expect(data[0].trackingId).toBe('BW0UTHR')
    expect(data[0].event).toBe('Birth')
    expect(data[0].actions).toBeDefined()
  })

  it('returns an empty array incase of invalid graphql query response', async () => {
    Date.now = jest.fn(() => 1554055200000)

    const testComponent = await createTestComponent(
      // @ts-ignore
      <ReadyToPrint
        queryData={{
          data: { totalItems: 0, results: [] }
        }}
      />,
      { store, history }
    )

    testComponent.update()
    const data = testComponent.find(GridTable).prop('content')
    expect(data.length).toBe(0)
  })

  it('should show pagination bar if items are more than 11 in ready for print tab', async () => {
    Date.now = jest.fn(() => 1554055200000)

    const testComponent = await createTestComponent(
      <ReadyToPrint
        queryData={{
          data: { totalItems: 24, results: [] }
        }}
        paginationId={1}
        pageSize={10}
        onPageChange={() => {}}
        loading={false}
        error={false}
      />,
      { store, history }
    )

    const element = await waitForElement(testComponent, '#pagination_container')

    expect(element.hostNodes()).toHaveLength(1)

    testComponent
      .find('#pagination button')
      .last()
      .hostNodes()
      .simulate('click')

    expect(testComponent.exists('#page-number-2')).toBeTruthy()
  })

  describe('When a row is clicked', () => {
    let expandedRow: any

    it('renders expanded area for ready to print', async () => {
      const testComponent = await createTestComponent(
        // @ts-ignore
        <ReadyToPrint
          queryData={{
            data: mockPrintTabData
          }}
        />,
        { store, history }
      )

      // wait for mocked data to load mockedProvider
      // after sorting (by default name) row's order will be changed
      await waitForElement(testComponent, '#name_0')

      testComponent.update()
      testComponent.find('#name_0').hostNodes().simulate('click')

      await waitForElement(testComponent, '#name_0')
      testComponent.update()

      expect(window.location.href).toContain(
        '/record-audit/printTab/956281c9-1f47-4c26-948a-970dd23c4094'
      )
    })
  })

  describe('handles download status', () => {
    let testComponent: ReactWrapper<{}, {}>
    let createdTestComponent: ReactWrapper<{}, {}>
    beforeEach(async () => {
      Date.now = jest.fn(() => 1554055200000)
      mockListSyncController
        .mockReturnValueOnce({
          data: {
            inProgressTab: { totalItems: 0, results: [] },
            notificationTab: { totalItems: 0, results: [] },
            reviewTab: { totalItems: 0, results: [] },
            rejectTab: { totalItems: 0, results: [] },
            approvalTab: { totalItems: 0, results: [] },
            printTab: mockPrintTabData,
            externalValidationTab: { totalItems: 0, results: [] }
          }
        })
        .mockReturnValueOnce({
          data: {
            fetchDeathRegistration: {
              _fhirIDMap: {
                composition: '956281c9-1f47-4c26-948a-970dd23c4094'
              },
              id: '956281c9-1f47-4c26-948a-970dd23c4094',
              deceased: {
                id: 'a6cce2e1-10df-42d0-bbc9-8e037b0bf14e',
                name: [
                  {
                    use: 'bn',
                    firstNames: 'ক ম আব্দুল্লাহ আল আমিন ',
                    familyName: 'খান'
                  },
                  {
                    use: 'en',
                    firstNames: 'K M Abdullah al amin',
                    familyName: 'Khan'
                  }
                ],
                birthDate: '1988-06-16',
                gender: 'male',
                maritalStatus: 'MARRIED',
                nationality: ['BGD'],
                identifier: [
                  {
                    id: '1020617910288',
                    type: 'NATIONAL_ID',
                    otherType: null
                  }
                ],
                deceased: {
                  deathDate: '2019-01-18'
                },
                address: [
                  {
                    type: 'PRIMARY_ADDRESS',
                    line: [
                      '40 Ward',
                      '',
                      'Bahadur street',
                      'f4d236c5-6328-4e8e-a45b-e307720b7cdf',
                      '',
                      '2612765c-f5a7-4291-9191-7625dd76fa82'
                    ],
                    district: '18dd420e-daec-4d35-9a44-fb58b5185923',
                    state: 'e93b10bc-1318-4dcb-b8b6-35c7532a0a90',
                    city: null,
                    postalCode: '1024',
                    country: 'BGD'
                  },
                  {
                    type: 'SECONDARY_ADDRESS',
                    line: [
                      '40',
                      '',
                      'My street',
                      'f4d236c5-6328-4e8e-a45b-e307720b7cdf',
                      '',
                      '2612765c-f5a7-4291-9191-7625dd76fa82'
                    ],
                    district: '18dd420e-daec-4d35-9a44-fb58b5185923',
                    state: 'e93b10bc-1318-4dcb-b8b6-35c7532a0a90',
                    city: null,
                    postalCode: '1024',
                    country: 'BGD'
                  }
                ]
              },
              informant: {
                id: 'c7e17721-bccf-4dfb-8f85-d6311d1da1bc',
                relationship: 'OTHER',
                otherRelationship: 'Friend',
                individual: {
                  id: '7ac8d0a6-a391-42f9-add4-dec27279474d',
                  identifier: [
                    {
                      id: '1020607917288',
                      type: 'NATIONAL_ID',
                      otherType: null
                    }
                  ],
                  name: [
                    {
                      use: 'bn',
                      firstNames: 'জামাল উদ্দিন খান',
                      familyName: 'খান'
                    },
                    {
                      use: 'en',
                      firstNames: 'Jamal Uddin Khan',
                      familyName: 'Khan'
                    }
                  ],
                  nationality: ['BGD'],
                  birthDate: '1956-10-17',
                  telecom: null,
                  address: [
                    {
                      type: 'SECONDARY_ADDRESS',
                      line: [
                        '48',
                        '',
                        'My street',
                        'f4d236c5-6328-4e8e-a45b-e307720b7cdf',
                        '',
                        '2612765c-f5a7-4291-9191-7625dd76fa82'
                      ],
                      district: '18dd420e-daec-4d35-9a44-fb58b5185923',
                      state: 'e93b10bc-1318-4dcb-b8b6-35c7532a0a90',
                      city: null,
                      postalCode: '1024',
                      country: 'BGD'
                    },
                    {
                      type: 'PRIMARY_ADDRESS',
                      line: [
                        '40 Ward',
                        '',
                        'Bahadur street',
                        'f4d236c5-6328-4e8e-a45b-e307720b7cdf',
                        '',
                        '2612765c-f5a7-4291-9191-7625dd76fa82'
                      ],
                      district: '18dd420e-daec-4d35-9a44-fb58b5185923',
                      state: 'e93b10bc-1318-4dcb-b8b6-35c7532a0a90',
                      city: null,
                      postalCode: '1024',
                      country: 'BGD'
                    }
                  ]
                }
              },
              father: {
                id: '7ac8d0a6-a391-42f9-add4-dec27279589',
                name: [
                  {
                    use: 'bn',
                    firstNames: 'মোক্তার',
                    familyName: 'আলী'
                  },
                  {
                    use: 'en',
                    firstNames: 'Moktar',
                    familyName: 'Ali'
                  }
                ]
              },
              mother: {
                id: '7ac8d0a6-a391-42f9-add4-decds589',
                name: [
                  {
                    use: 'bn',
                    firstNames: 'মরিউম',
                    familyName: 'আলী'
                  },
                  {
                    use: 'en',
                    firstNames: 'Morium',
                    familyName: 'Ali'
                  }
                ]
              },
              spouse: {
                id: '7ac8d0a6-a391-42f9-add4-sssdec27279589',
                name: [
                  {
                    use: 'bn',
                    firstNames: 'রেহানা',
                    familyName: 'আলী'
                  },
                  {
                    use: 'en',
                    firstNames: 'Rehana',
                    familyName: 'Ali'
                  }
                ]
              },
              registration: {
                id: 'ba1cb210-b98f-46e1-a185-4c8df2971064',
                contact: 'OTHER',
                contactRelationship: 'Colleague',
                contactPhoneNumber: '+8801678945638',
                attachments: null,
                status: [
                  {
                    comments: null,
                    type: 'REGISTERED',
                    location: {
                      name: 'Alokbali',
                      alias: ['আলো্কবালী']
                    },
                    office: {
                      name: 'Alokbali Union Parishad',
                      alias: ['আলোকবালী  ইউনিয়ন পরিষদ'],
                      address: {
                        district: 'Narsingdi',
                        state: 'Dhaka'
                      }
                    },
                    timestamp: null
                  },
                  {
                    comments: null,
                    type: 'DECLARED',
                    location: {
                      name: 'Alokbali',
                      alias: ['আলো্কবালী']
                    },
                    office: {
                      name: 'Alokbali Union Parishad',
                      alias: ['আলোকবালী  ইউনিয়ন পরিষদ'],
                      address: {
                        district: 'Narsingdi',
                        state: 'Dhaka'
                      }
                    },
                    timestamp: null
                  }
                ],
                type: 'DEATH',
                trackingId: 'DG6PECX',
                registrationNumber: '20196816020000113'
              },
              eventLocation: {
                id: '7a503721-a258-49ef-9fb9-aa77c970d19b',
                type: 'PRIVATE_HOME',
                address: {
                  type: null,
                  line: [
                    '40',
                    '',
                    'My street',
                    'f4d236c5-6328-4e8e-a45b-e307720b7cdf',
                    '',
                    '2612765c-f5a7-4291-9191-7625dd76fa82'
                  ],
                  district: '18dd420e-daec-4d35-9a44-fb58b5185923',
                  state: 'e93b10bc-1318-4dcb-b8b6-35c7532a0a90',
                  city: null,
                  postalCode: '1024',
                  country: 'BGD'
                }
              },
              mannerOfDeath: 'HOMICIDE',
              causeOfDeathMethod: null,
              causeOfDeath: 'Chronic Obstructive Pulmonary Disease'
            }
          }
        })
      client.query = mockListSyncController

      createdTestComponent = await createTestComponent(
        // @ts-ignore
        <OfficeHome match={{ params: { tabId: 'print' } }} />,
        { store, history, apolloClient: client }
      )
      testComponent = createdTestComponent
    })

    it('downloads declaration after clicking download button', async () => {
      const downloadButton = await waitForElement(
        testComponent,
        '#ListItemAction-0-icon'
      )

      downloadButton.hostNodes().simulate('click')

      testComponent.update()

      expect(testComponent.find('#assignment').hostNodes()).toHaveLength(1)

      testComponent.find('#assign').hostNodes().simulate('click')
      expect(
        testComponent.find('#action-loading-ListItemAction-0').hostNodes()
      ).toHaveLength(1)

      await new Promise((resolve) => {
        setTimeout(resolve, 100)
      })
      testComponent.update()

      const action = await waitForElement(
        testComponent,
        '#ListItemAction-0-Print'
      )
      action.hostNodes().simulate('click')

      await new Promise((resolve) => {
        setTimeout(resolve, 100)
      })
      testComponent.update()
      expect(history.location.pathname).toBe(
        '/cert/collector/956281c9-1f47-4c26-948a-970dd23c4094/death/certCollector'
      )
    })

    it('shows error when download is failed', async () => {
      const downloadedDeclaration = makeDeclarationReadyToDownload(
        Event.DEATH,
        'bc09200d-0160-43b4-9e2b-5b9e90424e95',
        Action.LOAD_CERTIFICATE_DECLARATION
      )
      downloadedDeclaration.downloadStatus = DOWNLOAD_STATUS.FAILED
      store.dispatch(storeDeclaration(downloadedDeclaration))

      testComponent.update()

      const errorIcon = await waitForElement(
        testComponent,
<<<<<<< HEAD
        '#ListItemAction-0-icon-failed'
=======
        '#ListItemAction-1-download-failed'
>>>>>>> 667fbb8e
      )
      expect(errorIcon.hostNodes()).toHaveLength(1)
    })
  })
})

describe('Tablet tests', () => {
  const { store, history } = createStore()

  beforeAll(async () => {
    getItem.mockReturnValue(registerScopeToken)
    await store.dispatch(checkAuth())
    resizeWindow(800, 1280)
  })

  afterEach(() => {
    resizeWindow(1024, 768)
  })

  it('redirects to recordAudit page if item is clicked', async () => {
    Date.now = jest.fn(() => 1554055200000)

    const testComponent = await createTestComponent(
      // @ts-ignore
      <ReadyToPrint
        queryData={{
          data: mockPrintTabData
        }}
      />,
      { store, history }
    )

    testComponent.update()
    const element = await waitForElement(testComponent, '#name_0')
    element.hostNodes().simulate('click')

    await new Promise((resolve) => {
      setTimeout(resolve, 100)
    })
    testComponent.update()

    expect(window.location.href).toContain(
      '/record-audit/printTab/956281c9-1f47-4c26-948a-970dd23c4094'
    )
  })
})<|MERGE_RESOLUTION|>--- conflicted
+++ resolved
@@ -730,11 +730,7 @@
 
       const errorIcon = await waitForElement(
         testComponent,
-<<<<<<< HEAD
         '#ListItemAction-0-icon-failed'
-=======
-        '#ListItemAction-1-download-failed'
->>>>>>> 667fbb8e
       )
       expect(errorIcon.hostNodes()).toHaveLength(1)
     })
