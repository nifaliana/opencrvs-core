/*
 * This Source Code Form is subject to the terms of the Mozilla Public
 * License, v. 2.0. If a copy of the MPL was not distributed with this
 * file, You can obtain one at https://mozilla.org/MPL/2.0/.
 *
 * OpenCRVS is also distributed under the terms of the Civil Registration
 * & Healthcare Disclaimer located at http://opencrvs.org/license.
 *
 * Copyright (C) The OpenCRVS Authors. OpenCRVS and the OpenCRVS
 * graphic logo are (registered/a) trademark(s) of Plan International.
 */
import * as React from 'react'
import OutBox from '@client/views/OfficeHome/Outbox'
import { IApplication } from '@client/applications'
import { Event } from '@client/forms'
import { createTestComponent } from '@client/tests/util'
import { createStore } from '@client/store'

describe('OutBox tests', () => {
  const birthApp = {
    id: '10b7ccca-e1b9-4d14-a735-4bb7964a3ed9',
    data: {
      registration: {
        presentAtBirthRegistration: 'BOTH_PARENTS',
        applicant: 'MOTHER_ONLY',
        registrationPhone: '01989898989',
        whoseContactDetails: 'FATHER'
      },
      child: {
        firstNames: 'অইন',
        familyName: 'মরগান',
        firstNamesEng: 'Eoin',
        familyNameEng: 'Morgan',
        gender: 'male',
        childBirthDate: '2011-11-11',
        multipleBirth: 1,
        country: 'BGD'
      },
      mother: {
        iDType: 'BIRTH_REGISTRATION_NUMBER',
        iD: '111111111111212121',
        nationality: 'BGD',
        familyName: 'মা',
        familyNameEng: 'Ma',
        motherBirthDate: '1991-11-11',
        maritalStatus: 'MARRIED',
        countryPermanent: 'BGD',
        statePermanent: '036de332-68be-4acd-bd51-d93c50cfeff3',
        districtPermanent: '23b3bb18-20e4-4b05-897d-3c14cb3d374e',
        addressLine4Permanent: 'e2fc9415-8492-4220-a1a2-c130630d2234',
        addressLine3Permanent: 'a26bd41e-0363-4cd1-b358-243f8c7a85da',
        currentAddressSameAsPermanent: true,
        country: 'BGD'
      },
      father: {
        fathersDetailsExist: false
      },
      documents: {}
    },
    event: Event.BIRTH,
    submissionStatus: 'READY_TO_SUBMIT',
    savedOn: 1562834811371,
    modifiedOn: 1562834888006,
    action: 'submit for review'
  }
  const deathApp = {
    id: '29d787ba-3676-4671-82ed-9da5de2ec714',
    data: {
      deceased: {
        iDType: 'NO_ID',
        firstNames: 'অ্যারন',
        familyName: 'ফিঞ্চ',
        firstNamesEng: 'Aaron',
        familyNameEng: 'Finch',
        nationality: 'BGD',
        gender: 'male',
        maritalStatus: 'MARRIED',
        birthDate: '2011-11-11',
        countryPermanent: 'BGD',
        statePermanent: '61f745b4-5e97-4b06-9560-429df5ca511b',
        districtPermanent: 'e4eab1dc-42dd-4b34-84e8-a81e08bc8966',
        addressLine4Permanent: '9d0ff3fa-d9b6-4cb6-92ba-72bbb157d430',
        currentAddressSameAsPermanent: true,
        country: 'BGD'
      },
      informant: {
        iDType: 'NO_ID',
        applicantFamilyName: 'চৌধুরী',
        applicantFamilyNameEng: 'Chowdhury',
        nationality: 'BGD',
        applicantsRelationToDeceased: 'EXTENDED_FAMILY',
        applicantPhone: '01987789987',
        country: 'BGD',
        state: 'e5320d3c-78b3-4122-9dfd-9324906ab7de',
        district: '9914f913-453c-413e-a6fd-553971769f2e',
        addressLine4: '2c390875-0a74-4fb6-93ec-fa33dbf50ab9',
        applicantPermanentAddressSameAsCurrent: true,
        countryPermanent: 'BGD'
      },
      deathEvent: {
        deathDate: '2018-11-11',
        deathPlaceAddress: 'PERMANENT',
        country: 'BGD'
      },
      causeOfDeath: {
        causeOfDeathEstablished: false
      },
      documents: {}
    },
    event: Event.DEATH,
    submissionStatus: 'READY_TO_SUBMIT',
    savedOn: 1562846186040,
    modifiedOn: 1562846292423,
    action: 'submit for review'
  }

  const statuses = [
    'READY_TO_SUBMIT',
    'SUBMITTING',
    'REGISTERING',
    'READY_TO_REJECT',
    'REJECTING',
<<<<<<< HEAD
    'READY_TO_APPROVE',
    'APPROVING',
    'READY_TO_ARCHIVE',
    'ARCHIVING',
=======
    'READY_TO_REQUEST_CORRECTION',
    'REQUESTING_CORRECTION',
>>>>>>> 2e1cfe05
    'FAILED_NETWORK'
  ]
  const messages = [
    'Waiting to submit',
    'Submitting...',
    'Registering...',
    'Waiting to reject',
    'Rejecting...',
<<<<<<< HEAD
    'Sending for approval',
    'Submitting...',
    'Waiting to be archived',
    'Archiving...',
=======
    'Waiting to request correction',
    'Requesting correction...',
>>>>>>> 2e1cfe05
    'Waiting to retry'
  ]
  const { store, history } = createStore()

  describe('When all the fields are fully provided', () => {
    it('renders texts in data rows for birth applications', async () => {
      const applications: IApplication[] = []
      statuses.map((status) =>
        applications.push({
          ...birthApp,
          submissionStatus: status
        })
      )
      const comp = await createTestComponent(
        <OutBox application={applications} />,
        { store, history }
      )
      const testComp = comp
      for (let i = 0; i < 6; i++) {
        testComp
          .find(`#row_${i}`)
          .find('span')
          .map((span, index) =>
            expect(span.text()).toBe(
              ['Birth', 'Eoin Morgan', messages[i], ''][index]
            )
          )
      }
    })

    it('renders texts in data rows for death applications', async () => {
      const applications: IApplication[] = []
      statuses.map((status) =>
        applications.push({
          ...deathApp,
          submissionStatus: status
        })
      )
      const comp = await createTestComponent(
        <OutBox application={applications} />,
        { store, history }
      )
      const testComp = comp
      for (let i = 0; i < 6; i++) {
        testComp
          .find(`#row_${i}`)
          .find('span')
          .map((span, index) =>
            expect(span.text()).toBe(
              ['Death', 'Aaron Finch', messages[i], ''][index]
            )
          )
      }
    })
    it('shows "Waiting to register" if no status is provided', async () => {
      const applications: IApplication[] = []
      applications.push({
        ...deathApp,
        submissionStatus: ''
      })

      const comp = await createTestComponent(
        <OutBox application={applications} />,
        { store, history }
      )
      const testComp = comp
      testComp
        .find(`#row_0`)
        .find('span')
        .map((span, index) =>
          expect(span.text()).toBe(
            ['Death', 'Aaron Finch', 'Waiting to register', ''][index]
          )
        )
    })
  })

  describe('When a part of the name or the whole name is missing', () => {
    it('displays only the last name if there is no first name', async () => {
      const noFirstNameBirthApp = birthApp
      noFirstNameBirthApp.data.child.firstNamesEng = ''
      const comp = await createTestComponent(
        <OutBox application={[noFirstNameBirthApp]} />,
        { store, history }
      )
      const testComp = comp
      testComp
        .find('#row_0')
        .find('span')
        .map((span, index) =>
          expect(span.text()).toBe(
            ['Birth', 'Morgan', 'Waiting to submit', ''][index]
          )
        )
    })

    it('displays only the first name if there is no last name', async () => {
      const noLastNameDeathApp = deathApp
      noLastNameDeathApp.data.deceased.familyNameEng = ''
      const comp = await createTestComponent(
        <OutBox application={[noLastNameDeathApp]} />,
        { store, history }
      )
      const testComp = comp
      testComp
        .find('#row_1')
        .find('span')
        .map((span, index) =>
          expect(span.text()).toBe(
            ['Death', 'Finch', 'Waiting to submit', ''][index]
          )
        )
    })
    it('displays empty string if there is no name', async () => {
      const noNameBirthApp = birthApp
      noNameBirthApp.data.child.firstNamesEng = ''
      noNameBirthApp.data.child.familyNameEng = ''

      const comp = await createTestComponent(
        <OutBox application={[noNameBirthApp]} />,
        { store, history }
      )
      const testComp = comp
      testComp
        .find('#row_1')
        .find('span')
        .map((span, index) =>
          expect(span.text()).toBe(
            ['Birth', '', 'Waiting to submit', ''][index]
          )
        )
    })
    it('displays empty div if there is no application', async () => {
      const comp = await createTestComponent(<OutBox application={[]} />, {
        store,
        history
      })
      const testComp = comp
      expect(testComp.find('#row_0').exists()).toBeFalsy()
    })
  })

  describe('Pagination/loadmore test for more than 10 applications', () => {
    const applications: IApplication[] = []
    for (let i = 0; i < 16; i++) {
      applications.push(birthApp)
    }
    it('shows pagination bar when pagination is used', async () => {
      const testComp = await createTestComponent(
        <OutBox application={applications} showPaginated={true} />,
        { store, history }
      )
      expect(testComp.exists('#pagination')).toBeTruthy()
      testComp
        .find('#pagination')
        .children()
        .map((child) => child.simulate('click'))
    })
    it('shows loadmore button when loadmore is used', async () => {
      const testComp = await createTestComponent(
        <OutBox application={applications} showPaginated={false} />,
        { store, history }
      )
      expect(testComp.exists('#load_more_button')).toBeTruthy()
      testComp
        .find('#load_more_button')
        .children()
        .map((child) => child.simulate('click'))
    })
  })
})<|MERGE_RESOLUTION|>--- conflicted
+++ resolved
@@ -120,15 +120,12 @@
     'REGISTERING',
     'READY_TO_REJECT',
     'REJECTING',
-<<<<<<< HEAD
     'READY_TO_APPROVE',
     'APPROVING',
     'READY_TO_ARCHIVE',
     'ARCHIVING',
-=======
     'READY_TO_REQUEST_CORRECTION',
     'REQUESTING_CORRECTION',
->>>>>>> 2e1cfe05
     'FAILED_NETWORK'
   ]
   const messages = [
@@ -137,15 +134,12 @@
     'Registering...',
     'Waiting to reject',
     'Rejecting...',
-<<<<<<< HEAD
     'Sending for approval',
     'Submitting...',
     'Waiting to be archived',
     'Archiving...',
-=======
     'Waiting to request correction',
     'Requesting correction...',
->>>>>>> 2e1cfe05
     'Waiting to retry'
   ]
   const { store, history } = createStore()
