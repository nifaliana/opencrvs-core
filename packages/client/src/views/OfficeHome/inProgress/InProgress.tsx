--- conflicted
+++ resolved
@@ -221,7 +221,6 @@
           disabled: downloadStatus !== DOWNLOAD_STATUS.DOWNLOADED
         })
       }
-<<<<<<< HEAD
       actions.push({
         actionComponent: (
           <DownloadButton
@@ -235,7 +234,6 @@
           />
         )
       })
-=======
       const NameComponent = name ? (
         <LinkButton
           id={`name_${index}`}
@@ -256,7 +254,6 @@
           {intl.formatMessage(constantsMessages.noNameProvided)}
         </NoNameContainer>
       )
->>>>>>> 9bb9b467
 
       window.__localeId__ = locale
       return {
