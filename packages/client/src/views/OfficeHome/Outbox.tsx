/*
 * This Source Code Form is subject to the terms of the Mozilla Public
 * License, v. 2.0. If a copy of the MPL was not distributed with this
 * file, You can obtain one at https://mozilla.org/MPL/2.0/.
 *
 * OpenCRVS is also distributed under the terms of the Civil Registration
 * & Healthcare Disclaimer located at http://opencrvs.org/license.
 *
 * Copyright (C) The OpenCRVS Authors. OpenCRVS and the OpenCRVS
 * graphic logo are (registered/a) trademark(s) of Plan International.
 */
import * as React from 'react'
import { BodyContent } from '@opencrvs/components/lib/layout'
import {
  GridTable,
  ColumnContentAlignment,
  Spinner
} from '@opencrvs/components/lib/interface'
import { injectIntl, WrappedComponentProps as IntlShapeProps } from 'react-intl'
import {
  constantsMessages,
  dynamicConstantsMessages
} from '@client/i18n/messages'
import { StatusWaiting } from '@opencrvs/components/lib/icons'
import { messages } from '@client/i18n/messages/views/notifications'
import { getTheme } from '@opencrvs/components/lib/theme'
import styled from '@client/styledComponents'
import { IApplication, SUBMISSION_STATUS } from '@client/applications'
import { getDefaultLanguage } from '@client/i18n/utils'
const Container = styled(BodyContent)`
  padding-top: 32px;
`

interface IState {
  sentForReviewPageNo: number
}
interface IProps {
  application: IApplication[]
  showPaginated?: boolean
}
type IFullProps = IProps & IntlShapeProps
class Outbox extends React.Component<IFullProps, IState> {
  submissionStatusMap = (status: string, index: number) => {
    const { formatMessage } = this.props.intl
    const {
      statusWaitingToBeArchived,
      statusWaitingToRegister,
      statusWaitingToValidate,
      statusArchiving,
      statusRegistering,
      statusWaitingToReject,
      statusRejecting,
      statusReinstating,
      statusWaitingToSubmit,
      statusSubmitting,
      waitingToRetry,
      statusRequestingCorrection,
      statusWaitingToRequestCorrection
    } = messages

    let icon: () => React.ReactNode
    let statusText: string
    let iconId: string

    switch (status) {
      case SUBMISSION_STATUS.READY_TO_SUBMIT:
        iconId = `waiting${index}`
        icon = () => <StatusWaiting id={iconId} key={iconId} />
        statusText = formatMessage(statusWaitingToSubmit)
        break
      case SUBMISSION_STATUS.READY_TO_APPROVE:
        iconId = `waiting${index}`
        icon = () => <StatusWaiting id={iconId} key={iconId} />
        statusText = formatMessage(statusWaitingToValidate)
        break
      case SUBMISSION_STATUS.READY_TO_REQUEST_CORRECTION:
        iconId = `waiting${index}`
        icon = () => <StatusWaiting id={iconId} key={iconId} />
        statusText = formatMessage(statusWaitingToRequestCorrection)
        break
      case SUBMISSION_STATUS.APPROVING:
        iconId = `registering${index}`
        icon = () => <Spinner id={iconId} key={iconId} size={24} />
        statusText = formatMessage(statusSubmitting)
        break
      case SUBMISSION_STATUS.SUBMITTING:
        iconId = `registering${index}`
        icon = () => <Spinner id={iconId} key={iconId} size={24} />
        statusText = formatMessage(statusSubmitting)
        break
      case SUBMISSION_STATUS.REGISTERING:
        iconId = `registering${index}`
        icon = () => <Spinner id={iconId} key={iconId} size={24} />
        statusText = formatMessage(statusRegistering)
        break
      case SUBMISSION_STATUS.REQUESTING_CORRECTION:
        iconId = `requestingCorrection${index}`
        icon = () => <Spinner id={iconId} key={iconId} size={24} />
        statusText = formatMessage(statusRequestingCorrection)
        break
      case SUBMISSION_STATUS.READY_TO_REJECT:
        iconId = `waiting${index}`
        icon = () => <StatusWaiting id={iconId} key={iconId} />
        statusText = formatMessage(statusWaitingToReject)
        break
      case SUBMISSION_STATUS.REJECTING:
        iconId = `rejecting${index}`
        icon = () => <Spinner id={iconId} key={iconId} size={24} />
        statusText = formatMessage(statusRejecting)
        break
<<<<<<< HEAD
      case SUBMISSION_STATUS.REINSTATING:
        iconId = `reinstating${index}`
        icon = () => <Spinner id={iconId} key={iconId} size={24} />
        statusText = formatMessage(statusReinstating)
        break
=======
>>>>>>> 26233fc6
      case SUBMISSION_STATUS.READY_TO_ARCHIVE:
        iconId = `waiting${index}`
        icon = () => <StatusWaiting id={iconId} key={iconId} />
        statusText = formatMessage(statusWaitingToBeArchived)
        break
      case SUBMISSION_STATUS.ARCHIVING:
        iconId = `registering${index}`
        icon = () => <Spinner id={iconId} key={iconId} size={24} />
        statusText = formatMessage(statusArchiving)
        break
      case SUBMISSION_STATUS.FAILED_NETWORK:
        iconId = `failed${index}`
        icon = () => <StatusWaiting id={iconId} key={iconId} />
        statusText = formatMessage(waitingToRetry)
        break
      default:
        // default act as  SUBMISSION_STATUS[SUBMISSION_STATUS.READY_TO_REGISTER]:
        iconId = `waiting${index}`
        icon = () => <StatusWaiting id={iconId} key={iconId} />
        statusText = formatMessage(statusWaitingToRegister)
    }

    return {
      icon,
      statusText
    }
  }

  transformApplicationsReadyToSend = () => {
    const { intl } = this.props
    const allapplications = this.props.application || []
    return allapplications.map((application, index) => {
      let name
      if (application.event && application.event.toString() === 'birth') {
        name =
          (application.data &&
            application.data.child &&
            application.data.child.familyNameEng &&
            (!application.data.child.firstNamesEng
              ? ''
              : application.data.child.firstNamesEng + ' ') +
              application.data.child.familyNameEng) ||
          (application.data &&
            application.data.child &&
            application.data.child.familyName &&
            (!application.data.child.firstNames
              ? ''
              : application.data.child.firstNames + ' ') +
              application.data.child.familyName) ||
          ''
      } else if (
        application.event &&
        application.event.toString() === 'death'
      ) {
        name =
          (application.data &&
            application.data.deceased &&
            application.data.deceased.familyNameEng &&
            (!application.data.deceased.firstNamesEng
              ? ''
              : application.data.deceased.firstNamesEng + ' ') +
              application.data.deceased.familyNameEng) ||
          (application.data &&
            application.data.deceased &&
            application.data.deceased.familyName &&
            (!application.data.deceased.firstNames
              ? ''
              : application.data.deceased.firstNames + ' ') +
              application.data.deceased.familyName) ||
          ''
      }

      const { statusText, icon } = this.submissionStatusMap(
        application.submissionStatus || '',
        index
      )

      return {
        id: application.id,
        event:
          (application.event &&
            intl.formatMessage(
              dynamicConstantsMessages[application.event.toLowerCase()]
            )) ||
          '',
        name,
        submissionStatus: statusText || '',
        statusIndicator: icon ? [icon()] : null
      }
    })
  }

  onPageChange = (pageNumber: number) => {
    this.setState({ sentForReviewPageNo: pageNumber })
  }

  render() {
    const { intl, application } = this.props

    return (
      <Container>
        <GridTable
          hideTableHeader={true}
          content={this.transformApplicationsReadyToSend()}
          columns={[
            {
              label: this.props.intl.formatMessage(constantsMessages.type),
              width: 15,
              key: 'event'
            },
            {
              width: 45,
              label: this.props.intl.formatMessage(constantsMessages.name),
              key: 'name'
            },
            {
              label: this.props.intl.formatMessage(
                messages.statusWaitingToRegister
              ),
              width: 35,
              key: 'submissionStatus',
              color: getTheme(getDefaultLanguage()).colors.secondaryLabel
            },
            {
              label: '',
              width: 5,
              alignment: ColumnContentAlignment.CENTER,
              key: 'statusIndicator'
            }
          ]}
          noResultText={intl.formatMessage(constantsMessages.noResults)}
          totalItems={application.length}
          onPageChange={this.onPageChange}
          pageSize={10}
          showPaginated={this.props.showPaginated}
          loadMoreText={intl.formatMessage(constantsMessages.loadMore)}
        />
      </Container>
    )
  }
}

export default injectIntl(Outbox)<|MERGE_RESOLUTION|>--- conflicted
+++ resolved
@@ -44,6 +44,7 @@
     const { formatMessage } = this.props.intl
     const {
       statusWaitingToBeArchived,
+      statusWaitingToBeReinstated,
       statusWaitingToRegister,
       statusWaitingToValidate,
       statusArchiving,
@@ -108,14 +109,16 @@
         icon = () => <Spinner id={iconId} key={iconId} size={24} />
         statusText = formatMessage(statusRejecting)
         break
-<<<<<<< HEAD
+      case SUBMISSION_STATUS.READY_TO_REINSTATE:
+        iconId = `waiting${index}`
+        icon = () => <Spinner id={iconId} key={iconId} size={24} />
+        statusText = formatMessage(statusWaitingToBeReinstated)
+        break
       case SUBMISSION_STATUS.REINSTATING:
         iconId = `reinstating${index}`
         icon = () => <Spinner id={iconId} key={iconId} size={24} />
         statusText = formatMessage(statusReinstating)
         break
-=======
->>>>>>> 26233fc6
       case SUBMISSION_STATUS.READY_TO_ARCHIVE:
         iconId = `waiting${index}`
         icon = () => <StatusWaiting id={iconId} key={iconId} />
