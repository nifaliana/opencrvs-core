--- conflicted
+++ resolved
@@ -370,35 +370,16 @@
         {this.role && NATL_ADMIN_ROLES.includes(this.role) && (
           <Redirect to={PERFORMANCE_HOME} />
         )}
-<<<<<<< HEAD
         {this.role &&
           (SYS_ADMIN_ROLES.includes(this.role) ||
             PERFORMANCE_MANAGEMENT_ROLES.includes(this.role)) && (
             <Redirect
               to={{
-                pathname: OPERATIONAL_REPORT,
-                search:
-                  '?locationId=' +
-                  this.jurisdictionLocationId +
-                  '&sectionId=' +
-                  OPERATIONAL_REPORT_SECTION.OPERATIONAL +
-                  '&timeStart=' +
-                  subYears(new Date(Date.now()), 1).toISOString() +
-                  '&timeEnd=' +
-                  new Date(Date.now()).toISOString()
+                pathname: PERFORMANCE_HOME,
+                search: `?locationId=${this.jurisdictionLocationId}`
               }}
             />
           )}
-=======
-        {this.role && SYS_ADMIN_ROLES.includes(this.role) && (
-          <Redirect
-            to={{
-              pathname: PERFORMANCE_HOME,
-              search: `?locationId=${this.jurisdictionLocationId}`
-            }}
-          />
-        )}
->>>>>>> 75921d7d
         <Navigation />
         <BodyContainer>
           {tabId === WORKQUEUE_TABS.inProgress && (
