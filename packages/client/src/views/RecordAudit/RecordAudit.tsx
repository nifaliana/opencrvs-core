/*
 * This Source Code Form is subject to the terms of the Mozilla Public
 * License, v. 2.0. If a copy of the MPL was not distributed with this
 * file, You can obtain one at https://mozilla.org/MPL/2.0/.
 *
 * OpenCRVS is also distributed under the terms of the Civil Registration
 * & Healthcare Disclaimer located at http://opencrvs.org/license.
 *
 * Copyright (C) The OpenCRVS Authors located at https://github.com/opencrvs/opencrvs-core/blob/master/AUTHORS.
 */
import React from 'react'
import { Header } from '@client/components/Header/Header'
import { Content, ContentSize } from '@opencrvs/components/lib/Content'
import {
  Navigation,
  WORKQUEUE_TABS
} from '@client/components/interface/Navigation'
import styled from 'styled-components'
import {
  DeclarationIcon,
  Edit,
  BackArrow,
  Duplicate
} from '@opencrvs/components/lib/icons'
import { connect, useDispatch } from 'react-redux'
import { RouteComponentProps, Redirect, useParams } from 'react-router'
import {
  goToHomeTab,
  goToPage,
  goToCertificateCorrection,
  goToPrintCertificate,
  goToUserProfile,
  goToTeamUserList,
  goToViewRecordPage,
  goToIssueCertificate
} from '@client/navigation'
import {
  injectIntl,
  IntlShape,
  WrappedComponentProps as IntlShapeProps,
  useIntl
} from 'react-intl'
import {
  archiveDeclaration,
  clearCorrectionAndPrintChanges,
  IDeclaration,
  SUBMISSION_STATUS,
  DOWNLOAD_STATUS,
  modifyDeclaration,
  deleteDeclaration
} from '@client/declarations'
import { IStoreState } from '@client/store'
import type { GQLEventSearchSet } from '@client/utils/gateway-deprecated-do-not-use'
import { getOfflineData } from '@client/offline/selectors'
import { IOfflineData } from '@client/offline/reducer'
import { Toast } from '@opencrvs/components/lib/Toast'
import { ResponsiveModal } from '@opencrvs/components/lib/ResponsiveModal'
import { Loader } from '@opencrvs/components/lib/Loader'
import {
  PrimaryButton,
  TertiaryButton,
  ICON_ALIGNMENT,
  DangerButton,
  CircleButton
} from '@opencrvs/components/lib/buttons'
import {
  ARCHIVED,
  DECLARED,
  VALIDATED,
  REJECTED,
  IN_PROGRESS
} from '@client/utils/constants'
import { IQueryData } from '@client/workqueue'
import { Query } from '@client/components/Query'
import { FETCH_DECLARATION_SHORT_INFO } from '@client/views/RecordAudit/queries'
import { HOME } from '@client/navigation/routes'
import { recordAuditMessages } from '@client/i18n/messages/views/recordAudit'
import { CorrectionSection, IForm } from '@client/forms'
import { buttonMessages, constantsMessages } from '@client/i18n/messages'
import { getLanguage } from '@client/i18n/selectors'
import {
  MarkEventAsReinstatedMutation,
  MarkEventAsReinstatedMutationVariables,
  Event,
  History
} from '@client/utils/gateway'
import { messages as correctionMessages } from '@client/i18n/messages/views/correction'
import { get } from 'lodash'
import { IRegisterFormState } from '@client/forms/register/reducer'
import { goBack } from 'connected-react-router'
import {
  IDeclarationData,
  getGQLDeclaration,
  getDraftDeclarationData,
  getWQDeclarationData
} from './utils'
import { GetDeclarationInfo } from './DeclarationInfo'
import {
  ShowDownloadButton,
  ShowReviewButton,
  ShowUpdateButton,
  ShowPrintButton,
  ShowIssueButton
} from './ActionButtons'
import { GetHistory } from './History'
import { ActionDetailsModal } from './ActionDetailsModal'
import { DuplicateWarning } from '@client/views/Duplicates/DuplicateWarning'
import { getPotentialDuplicateIds } from '@client/transformer/index'
import { Downloaded } from '@opencrvs/components/lib/icons/Downloaded'
import { Mutation } from '@apollo/client/react/components'
import {
  REINSTATE_BIRTH_DECLARATION,
  REINSTATE_DEATH_DECLARATION
} from './mutations'
import { useDeclaration } from '@client/declarations/selectors'
import { errorMessages } from '@client/i18n/messages/errors'
import { Frame } from '@opencrvs/components/lib/Frame'
import { AppBar, IAppBarProps } from '@opencrvs/components/lib/AppBar'
import { useOnlineStatus } from '@client/utils'
import { Button } from '@opencrvs/components/lib/Button'
import { Icon } from '@opencrvs/components/lib/Icon'

import { UserDetails } from '@client/utils/userUtils'
import { client } from '@client/utils/apolloClient'
<<<<<<< HEAD
import { usePermissions } from '@client/hooks/useAuthorization'
=======
import { IReviewFormState } from '@client/forms/register/reviewReducer'
>>>>>>> 575a7e05

const DesktopHeader = styled(Header)`
  @media (max-width: ${({ theme }) => theme.grid.breakpoints.lg}px) {
    display: none;
  }
`

const MobileHeader = styled(AppBar)`
  @media (min-width: ${({ theme }) => theme.grid.breakpoints.lg}px) {
    display: none;
  }
`

const StyledTertiaryButton = styled(TertiaryButton)`
  align-self: center;
`

const BackButtonDiv = styled.div`
  display: inline;
`

const BackButton = styled(CircleButton)`
  color: ${({ theme }) => theme.colors.white};
  display: flex;
  margin-left: -8px;
`

const StyledDuplicateWarning = styled(DuplicateWarning)`
  @media (max-width: ${({ theme }) => theme.grid.breakpoints.lg}px) {
    margin: 16px 24px;
  }
  @media (max-width: ${({ theme }) => theme.grid.breakpoints.md}px) {
    margin: 16px 0;
  }
`

const DesktopDiv = styled.div`
  @media (max-width: ${({ theme }) => theme.grid.breakpoints.md}px) {
    display: none;
  }
`

interface IStateProps {
  userDetails: UserDetails | null
  language: string
  resources: IOfflineData
  declarationId: string
  draft: IDeclaration | null
  tab: IRecordAuditTabs
  workqueueDeclaration: GQLEventSearchSet | null
  registerForm: IRegisterFormState
  offlineData: Partial<IOfflineData>
  reviewForm: IReviewFormState
}

interface IDispatchProps {
  archiveDeclaration: typeof archiveDeclaration
  clearCorrectionAndPrintChanges: typeof clearCorrectionAndPrintChanges
  goToCertificateCorrection: typeof goToCertificateCorrection
  goToPage: typeof goToPage
  goToPrintCertificate: typeof goToPrintCertificate
  goToHomeTab: typeof goToHomeTab
  goToUserProfile: typeof goToUserProfile
  goToTeamUserList: typeof goToTeamUserList
  goBack: typeof goBack
}

export type IRecordAuditTabs = keyof IQueryData | 'search'

type RouteProps = RouteComponentProps<{
  tab: IRecordAuditTabs
  declarationId: string
}>

type IFullProps = IDispatchProps & IStateProps & IntlShapeProps & RouteProps

export const STATUSTOCOLOR: { [key: string]: string } = {
  ARCHIVED: 'grey',
  DRAFT: 'purple',
  IN_PROGRESS: 'purple',
  DECLARED: 'orange',
  REJECTED: 'red',
  VALIDATED: 'grey',
  REGISTERED: 'green',
  CERTIFIED: 'teal',
  CORRECTION_REQUESTED: 'blue',
  WAITING_VALIDATION: 'teal',
  SUBMITTED: 'orange',
  SUBMITTING: 'orange',
  ISSUED: 'blue'
}

const ARCHIVABLE_STATUSES = [IN_PROGRESS, DECLARED, VALIDATED, REJECTED]

function ReinstateButton({
  toggleDisplayDialog,
  refetchDeclarationInfo
}: {
  toggleDisplayDialog: () => void
  refetchDeclarationInfo?: () => void
}) {
  const { declarationId } = useParams<{ declarationId: string }>()
  const intl = useIntl()
  const dispatch = useDispatch()
  const declaration = useDeclaration(declarationId)

  if (!declaration) {
    return <Redirect to={HOME} />
  }

  /* TODO: handle error */
  return (
    <Mutation<
      MarkEventAsReinstatedMutation,
      MarkEventAsReinstatedMutationVariables
    >
      mutation={
        declaration.event === Event.Birth
          ? REINSTATE_BIRTH_DECLARATION
          : REINSTATE_DEATH_DECLARATION
      }
      // update the store and indexDb with the latest status of the declaration
      onCompleted={(data) => {
        refetchDeclarationInfo?.()
        dispatch(deleteDeclaration(declaration.id, client))
      }}
    >
      {(reinstateDeclaration) => (
        <PrimaryButton
          id="reinstate_confirm"
          key="reinstate_confirm"
          size="medium"
          onClick={() => {
            reinstateDeclaration({ variables: { id: declaration.id } })
            dispatch(
              modifyDeclaration({
                ...declaration,
                submissionStatus: SUBMISSION_STATUS.REINSTATING
              })
            )
            toggleDisplayDialog()
          }}
        >
          {intl.formatMessage(
            recordAuditMessages.reinstateDeclarationDialogConfirm
          )}
        </PrimaryButton>
      )}
    </Mutation>
  )
}

function RecordAuditBody({
  archiveDeclaration,
  clearCorrectionAndPrintChanges,
  declaration,
  draft,
  duplicates,
  intl,
  goToCertificateCorrection,
  goToPrintCertificate,
  goToPage,
  goToHomeTab,
  refetchDeclarationInfo,
  userDetails,
  registerForm,
  goToUserProfile,
  goToTeamUserList,
  goBack,
  offlineData,
  reviewForm
}: {
  declaration: IDeclarationData
  draft: IDeclaration | null
  duplicates?: string[]
  intl: IntlShape
  userDetails: UserDetails | null
  registerForm: IRegisterFormState
  offlineData: Partial<IOfflineData>
  refetchDeclarationInfo?: () => void
  tab: IRecordAuditTabs
  reviewForm: IReviewFormState
} & IDispatchProps) {
  const [showDialog, setShowDialog] = React.useState(false)
  const [showActionDetails, setActionDetails] = React.useState(false)
  const [actionDetailsIndex, setActionDetailsIndex] = React.useState(-1)

  const [actionDetailsData, setActionDetailsData] = React.useState<History>()

  const isOnline = useOnlineStatus()
  const dispatch = useDispatch()
  const { hasScope } = usePermissions()

  if (!registerForm.registerForm || !declaration.type) return <></>

  const toggleActionDetails = (actionItem: History | null, itemIndex = -1) => {
    actionItem && setActionDetailsData(actionItem)
    setActionDetailsIndex(itemIndex)
    setActionDetails((prevValue) => !prevValue)
  }
  const toggleDisplayDialog = () => setShowDialog((prevValue) => !prevValue)

  const actions: React.ReactElement[] = []
  const mobileActions: React.ReactElement[] = []
  const desktopActionsView: React.ReactElement[] = []

  const isDownloaded =
    draft?.downloadStatus === DOWNLOAD_STATUS.DOWNLOADED ||
    draft?.submissionStatus === SUBMISSION_STATUS.DRAFT

  if (
    hasScope('record.registration-correct') &&
    isDownloaded &&
    declaration.type !== Event.Marriage &&
    (declaration.status === SUBMISSION_STATUS.REGISTERED ||
      declaration.status === SUBMISSION_STATUS.CERTIFIED ||
      declaration.status === SUBMISSION_STATUS.ISSUED)
  ) {
    actions.push(
      <StyledTertiaryButton
        key="btn-correct-record"
        id="btn-correct-record"
        align={ICON_ALIGNMENT.LEFT}
        icon={() => <Edit />}
        onClick={() => {
          clearCorrectionAndPrintChanges(declaration.id)
          goToCertificateCorrection(declaration.id, CorrectionSection.Corrector)
        }}
      >
        {intl.formatMessage(correctionMessages.title)}
      </StyledTertiaryButton>
    )
    desktopActionsView.push(actions[actions.length - 1])
  }

  if (
    hasScope('record.declaration-archive') &&
    isDownloaded &&
    declaration.status &&
    ARCHIVABLE_STATUSES.includes(declaration.status)
  ) {
    actions.push(
      <Button
        id="archive_button"
        type="tertiary"
        key="archive_button"
        disabled={!isOnline}
        onClick={toggleDisplayDialog}
      >
        <Icon name="Archive" color="currentColor" size="large" />{' '}
        {intl.formatMessage(buttonMessages.archive)}
      </Button>
    )
    desktopActionsView.push(actions[actions.length - 1])
  }

  if (
    hasScope('record.declaration-archive') &&
    isDownloaded &&
    declaration.status &&
    ARCHIVED.includes(declaration.status)
  ) {
    actions.push(
      <Button
        id="reinstate_button"
        type="tertiary"
        key="reinstate_button"
        disabled={!isOnline}
        onClick={toggleDisplayDialog}
      >
        <Icon name="ArchiveTray" color="currentColor" size="large" />
        {intl.formatMessage(buttonMessages.reinstate)}
      </Button>
    )
    desktopActionsView.push(actions[actions.length - 1])
  }

  if (
    hasScope('record.read') &&
    declaration.status !== SUBMISSION_STATUS.DRAFT
  ) {
    actions.push(
      <Button
        type="secondary"
        onClick={() => {
          dispatch(goToViewRecordPage(declaration.id as string))
        }}
      >
        <Icon name="Eye" color="currentColor" size="large" />
        {intl.formatMessage(buttonMessages.view)}
      </Button>
    )
    mobileActions.push(actions[actions.length - 1])
    desktopActionsView.push(
      <DesktopDiv key={actions.length}>
        {actions[actions.length - 1]}
      </DesktopDiv>
    )
  }

  if (
    [
      SUBMISSION_STATUS.DECLARED,
      SUBMISSION_STATUS.VALIDATED,
      SUBMISSION_STATUS.CORRECTION_REQUESTED
    ].includes(declaration.status as SUBMISSION_STATUS) &&
    hasScope('record.declaration-review')
  ) {
    actions.push(
      ShowReviewButton({
        declaration,
        intl,
        userDetails,
        draft,
        goToPage
      })
    )

    mobileActions.push(actions[actions.length - 1])
    desktopActionsView.push(
      <DesktopDiv key={actions.length}>
        {actions[actions.length - 1]}
      </DesktopDiv>
    )
  }
  if (
    declaration.status === SUBMISSION_STATUS.DRAFT ||
    ((declaration.status === SUBMISSION_STATUS.IN_PROGRESS ||
      declaration.status === SUBMISSION_STATUS.REJECTED) &&
      hasScope('record.submit-for-updates'))
  ) {
    actions.push(
      ShowUpdateButton({
        declaration,
        intl,
        userDetails,
        draft,
        goToPage
      })
    )
    mobileActions.push(actions[actions.length - 1])
    desktopActionsView.push(
      <DesktopDiv key={actions.length}>
        {actions[actions.length - 1]}
      </DesktopDiv>
    )
  }

  if (
    declaration.status === SUBMISSION_STATUS.REGISTERED ||
    declaration.status === SUBMISSION_STATUS.ISSUED
  ) {
    actions.push(
      ShowPrintButton({
        declaration,
        intl,
        userDetails,
        draft,
        goToPrintCertificate,
        goToTeamUserList,
        clearCorrectionAndPrintChanges
      })
    )
    mobileActions.push(actions[actions.length - 1])
    desktopActionsView.push(
      <DesktopDiv key={actions.length}>
        {actions[actions.length - 1]}
      </DesktopDiv>
    )
  }
  if (declaration.status === SUBMISSION_STATUS.CERTIFIED) {
    actions.push(
      ShowIssueButton({
        declaration,
        intl,
        userDetails,
        draft,
        goToIssueCertificate
      })
    )
    mobileActions.push(actions[actions.length - 1])
    desktopActionsView.push(
      <DesktopDiv key={actions.length}>
        {actions[actions.length - 1]}
      </DesktopDiv>
    )
  }

  if (!isDownloaded) {
    actions.push(
      ShowDownloadButton({
        declaration,
        draft,
        userDetails
      })
    )
    desktopActionsView.push(actions[actions.length - 1])
  } else {
    if (draft?.submissionStatus === SUBMISSION_STATUS.DRAFT) {
      actions.push(<Downloaded />)
    } else {
      actions.push(
        ShowDownloadButton({
          declaration,
          draft,
          userDetails
        })
      )
    }
    desktopActionsView.push(actions[actions.length - 1])
  }

  let regForm: IForm
  const eventType = declaration.type
  if (eventType in registerForm.registerForm)
    regForm = get(registerForm.registerForm, eventType)
  else regForm = registerForm.registerForm['birth']

  const actionDetailsModalProps = {
    show: showActionDetails,
    actionDetailsData,
    actionDetailsIndex,
    toggleActionDetails,
    intl,
    userDetails,
    goToUser: goToUserProfile,
    registerForm: regForm,
    offlineData,
    draft,
    reviewForm
  }

  const mobileProps: IAppBarProps = {
    id: 'mobileHeader',
    mobileTitle:
      declaration.name || intl.formatMessage(recordAuditMessages.noName),
    mobileLeft: [
      <BackButtonDiv key="go-back">
        <BackButton onClick={() => goBack()}>
          <BackArrow />
        </BackButton>
      </BackButtonDiv>
    ],
    mobileRight: desktopActionsView
  }

  const isValidatedOnReview =
    declaration.status === SUBMISSION_STATUS.VALIDATED &&
    hasScope('record.register')

  const hasDuplicates = !!(
    duplicates &&
    duplicates.length > 0 &&
    declaration.status !== SUBMISSION_STATUS.CERTIFIED &&
    declaration.status !== SUBMISSION_STATUS.REGISTERED
  )

  return (
    <>
      <MobileHeader {...mobileProps} key={'record-audit-mobile-header'} />
      {hasDuplicates && (
        <StyledDuplicateWarning
          duplicateIds={duplicates?.filter(
            (duplicate): duplicate is string => !!duplicate
          )}
        />
      )}
      <Content
        title={
          declaration.name || intl.formatMessage(recordAuditMessages.noName)
        }
        titleColor={declaration.name ? 'copy' : 'grey600'}
        size={ContentSize.LARGE}
        topActionButtons={desktopActionsView}
        icon={() =>
          hasDuplicates ? (
            <Duplicate />
          ) : (
            <DeclarationIcon
              isArchive={declaration?.status === ARCHIVED}
              isValidatedOnReview={isValidatedOnReview}
              color={
                STATUSTOCOLOR[
                  (declaration && declaration.status) || SUBMISSION_STATUS.DRAFT
                ]
              }
            />
          )
        }
      >
        <GetDeclarationInfo
          declaration={declaration}
          isDownloaded={isDownloaded}
          intl={intl}
          actions={mobileActions}
        />
        <GetHistory
          declaration={declaration}
          intl={intl}
          draft={draft}
          userDetails={userDetails}
          goToUserProfile={goToUserProfile}
          goToTeamUserList={goToTeamUserList}
          toggleActionDetails={toggleActionDetails}
        />
      </Content>
      {actionDetailsModalProps.actionDetailsData && (
        <ActionDetailsModal
          {...actionDetailsModalProps}
          actionDetailsData={actionDetailsModalProps.actionDetailsData}
        />
      )}
      <ResponsiveModal
        title={
          declaration.status && ARCHIVED.includes(declaration.status)
            ? intl.formatMessage(
                recordAuditMessages.reinstateDeclarationDialogTitle
              )
            : intl.formatMessage(recordAuditMessages.confirmationTitle)
        }
        contentHeight={96}
        responsive={false}
        actions={[
          <TertiaryButton
            id="cancel-btn"
            key="cancel"
            onClick={toggleDisplayDialog}
          >
            {intl.formatMessage(buttonMessages.cancel)}
          </TertiaryButton>,
          declaration.status && ARCHIVED.includes(declaration.status) ? (
            <ReinstateButton
              toggleDisplayDialog={toggleDisplayDialog}
              refetchDeclarationInfo={refetchDeclarationInfo}
            />
          ) : (
            <DangerButton
              id="archive_confirm"
              key="archive_confirm"
              size={'medium'}
              onClick={() => {
                archiveDeclaration(declaration.id)
                toggleDisplayDialog()
                goToHomeTab(WORKQUEUE_TABS.readyForReview)
              }}
            >
              {intl.formatMessage(buttonMessages.archive)}
            </DangerButton>
          )
        ]}
        show={showDialog}
        handleClose={toggleDisplayDialog}
      >
        {declaration.status && ARCHIVED.includes(declaration.status)
          ? intl.formatMessage(
              recordAuditMessages.reinstateDeclarationDialogDescription
            )
          : intl.formatMessage(recordAuditMessages.confirmationBody)}
      </ResponsiveModal>
    </>
  )
}

const BodyContent = ({
  declarationId,
  draft,
  intl,
  language,
  resources,
  tab,
  userDetails,
  workqueueDeclaration,
  goBack,
  ...actionProps
}: IFullProps) => {
  const [isErrorDismissed, setIsErrorDismissed] = React.useState(false)
  if (
    tab === 'search' ||
    (draft?.submissionStatus !== SUBMISSION_STATUS.DRAFT &&
      !workqueueDeclaration)
  ) {
    return (
      <>
        <Query
          query={FETCH_DECLARATION_SHORT_INFO}
          variables={{
            id: declarationId
          }}
          fetchPolicy="network-only"
        >
          {({ loading, error, data, refetch }) => {
            if (loading) {
              return <Loader id="search_loader" marginPercent={35} />
            } else if (error) {
              return (
                (!isErrorDismissed && (
                  <Toast
                    type="warning"
                    actionText={intl.formatMessage(buttonMessages.retry)}
                    onActionClick={() => {
                      refetch()
                      setIsErrorDismissed(false)
                    }}
                    onClose={() => setIsErrorDismissed(true)}
                  >
                    {intl.formatMessage(errorMessages.pleaseTryAgainError)}
                  </Toast>
                )) ||
                null
              )
            }

            let declaration
            if (
              draft?.data?.registration?.trackingId &&
              draft?.downloadStatus !== DOWNLOAD_STATUS.DOWNLOADING
            ) {
              declaration = getDraftDeclarationData(
                draft,
                resources,
                intl,
                draft?.data?.registration?.trackingId?.toString()
              )
              declaration = {
                ...declaration,
                status: data.fetchRegistration?.registration?.status[0].type,
                assignment: data.fetchRegistration?.registration?.assignment
              }
            } else {
              declaration = getGQLDeclaration(data.fetchRegistration, language)
            }

            return (
              <RecordAuditBody
                key={`record-audit-${declarationId}`}
                {...actionProps}
                declaration={declaration}
                tab={tab}
                draft={draft}
                duplicates={getPotentialDuplicateIds(data.fetchRegistration)}
                refetchDeclarationInfo={refetch}
                intl={intl}
                userDetails={userDetails}
                goBack={goBack}
              />
            )
          }}
        </Query>
      </>
    )
  } else {
    const trackingId =
      draft?.data?.registration?.trackingId?.toString() ||
      workqueueDeclaration?.registration?.trackingId ||
      ''
    let declaration =
      draft &&
      (draft.downloadStatus === DOWNLOAD_STATUS.DOWNLOADED ||
        draft.submissionStatus === SUBMISSION_STATUS.DRAFT)
        ? {
            ...getDraftDeclarationData(draft, resources, intl, trackingId),
            assignment: workqueueDeclaration?.registration?.assignment
          }
        : getWQDeclarationData(
            workqueueDeclaration as NonNullable<typeof workqueueDeclaration>,
            language,
            trackingId
          )
    const wqStatus = workqueueDeclaration?.registration?.status
    const draftStatus =
      draft?.submissionStatus?.toString() ||
      draft?.registrationStatus?.toString() ||
      SUBMISSION_STATUS.DRAFT

    declaration = {
      ...declaration,
      status: wqStatus || draftStatus
    }

    return (
      <RecordAuditBody
        key={`record-audit-${declarationId}`}
        {...actionProps}
        declaration={declaration}
        draft={draft}
        duplicates={getPotentialDuplicateIds(workqueueDeclaration)}
        tab={tab}
        intl={intl}
        userDetails={userDetails}
        goBack={goBack}
      />
    )
  }
}

const RecordAuditComp = (props: IFullProps) => {
  return (
    <Frame
      header={<DesktopHeader />}
      navigation={
        <Navigation deselectAllTabs={true} loadWorkqueueStatuses={false} />
      }
      skipToContentText={props.intl.formatMessage(
        constantsMessages.skipToMainContent
      )}
    >
      <BodyContent {...props} />
    </Frame>
  )
}

function mapStateToProps(state: IStoreState, props: RouteProps): IStateProps {
  const { declarationId, tab } = props.match.params
  return {
    declarationId,
    draft:
      state.declarationsState.declarations.find(
        (declaration) => declaration.id === declarationId
      ) || null,
    language: getLanguage(state),
    resources: getOfflineData(state),
    tab,
    userDetails: state.profile.userDetails,
    registerForm: state.registerForm,
    offlineData: state.offline.offlineData,
    workqueueDeclaration:
      (tab !== 'search' &&
        state.workqueueState.workqueue.data[tab]?.results?.find(
          (gqlSearchSet) => gqlSearchSet?.id === declarationId
        )) ||
      null,
    reviewForm: state.reviewForm
  }
}

export const RecordAudit = connect<
  IStateProps,
  IDispatchProps,
  RouteProps,
  IStoreState
>(mapStateToProps, {
  archiveDeclaration,
  clearCorrectionAndPrintChanges,
  goToCertificateCorrection,
  goToPage,
  goToPrintCertificate,
  goToHomeTab,
  goToUserProfile,
  goToTeamUserList,
  goBack
})(injectIntl(RecordAuditComp))<|MERGE_RESOLUTION|>--- conflicted
+++ resolved
@@ -122,11 +122,8 @@
 
 import { UserDetails } from '@client/utils/userUtils'
 import { client } from '@client/utils/apolloClient'
-<<<<<<< HEAD
 import { usePermissions } from '@client/hooks/useAuthorization'
-=======
 import { IReviewFormState } from '@client/forms/register/reviewReducer'
->>>>>>> 575a7e05
 
 const DesktopHeader = styled(Header)`
   @media (max-width: ${({ theme }) => theme.grid.breakpoints.lg}px) {
