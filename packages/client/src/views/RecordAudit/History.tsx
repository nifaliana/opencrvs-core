/*
 * This Source Code Form is subject to the terms of the Mozilla Public
 * License, v. 2.0. If a copy of the MPL was not distributed with this
 * file, You can obtain one at https://mozilla.org/MPL/2.0/.
 *
 * OpenCRVS is also distributed under the terms of the Civil Registration
 * & Healthcare Disclaimer located at http://opencrvs.org/license.
 *
 * Copyright (C) The OpenCRVS Authors. OpenCRVS and the OpenCRVS
 * graphic logo are (registered/a) trademark(s) of Plan International.
 */
import React from 'react'
import { Table } from '@opencrvs/components/lib/Table'
import { Divider } from '@opencrvs/components/lib/Divider'
import styled from '@client/styledComponents'
import { ColumnContentAlignment } from '@opencrvs/components/lib/common-types'
import { constantsMessages, userMessages } from '@client/i18n/messages'
import {
  getFormattedDate,
  getPageItems,
  getStatusLabel,
  isSystemInitiated,
  isVerifiedAction
} from './utils'
import { Pagination } from '@opencrvs/components/lib/Pagination'
import { CMethodParams } from './ActionButtons'
import { GQLHumanName } from '@opencrvs/gateway/src/graphql/schema'
import { getIndividualNameObj } from '@client/utils/userUtils'
import { AvatarSmall } from '@client/components/Avatar'
import { FIELD_AGENT_ROLES } from '@client/utils/constants'
import { DOWNLOAD_STATUS, SUBMISSION_STATUS } from '@client/declarations'
import { useIntl } from 'react-intl'
import { Box } from '@opencrvs/components/lib/icons/Box'
import { v4 as uuid } from 'uuid'
<<<<<<< HEAD
import {
  History,
  RegAction,
  RegStatus,
  SystemType
} from '@client/utils/gateway'
=======
import { History, Avatar, RegStatus, SystemType } from '@client/utils/gateway'
>>>>>>> b2ce6092
import { Link } from '@opencrvs/components'
import { integrationMessages } from '@client/i18n/messages/views/integrations'

const TableDiv = styled.div`
  overflow: auto;
`

const Heading = styled.h3`
  ${({ theme }) => theme.fonts.h3}
  margin-bottom: 0px !important;
`

const LargeGreyedInfo = styled.div`
  height: 231px;
  background-color: ${({ theme }) => theme.colors.grey200};
  max-width: 100%;
  border-radius: 4px;
  margin: 15px 0px;
`

const NameAvatar = styled.div`
  display: flex;
  align-items: center;
  img {
    margin-right: 10px;
  }
`

const HealthSystemLogo = styled.div`
  border-radius: 100%;
  width: 40px;
  height: 40px;
  display: flex;
  align-items: center;
  margin-right: 10px;
  justify-content: center;
  background-color: ${({ theme }) => theme.colors.grey200};
`

function HealthSystemUser({ name }: { name?: string }) {
  const intl = useIntl()
  return (
    <NameAvatar>
      <HealthSystemLogo>
        <Box />
      </HealthSystemLogo>
      <span>{name ?? intl.formatMessage(userMessages.healthSystem)}</span>
    </NameAvatar>
  )
}

const GetNameWithAvatar = ({
  id,
  nameObject,
  avatar,
  language
}: {
  id: string
  nameObject: Array<GQLHumanName | null>
  avatar: Avatar
  language: string
}) => {
  const nameObj = getIndividualNameObj(nameObject, language)
  const userName = nameObj
    ? `${String(nameObj.firstNames)} ${String(nameObj.familyName)}`
    : ''

  return (
    <NameAvatar>
      <AvatarSmall avatar={avatar} name={userName} />
      <span>{userName}</span>
    </NameAvatar>
  )
}

function getSystemType(type: string | undefined) {
  if (type === SystemType.RecordSearch) {
    return integrationMessages.recordSearch
  }
  return integrationMessages.healthSystem
}

const getIndexByAction = (histories: any, index: number): number => {
  const newHistories = [...histories]
  newHistories.map((item) => {
    item.uuid = uuid()
    return item
  })

  const uid = newHistories[index].uuid
  const actionIndex = newHistories
    .filter((item) => item.action === newHistories[index].action)
    .reverse()
    .findIndex((item) => item.uuid === uid)

  return actionIndex
}

export const GetHistory = ({
  intl,
  draft,
  goToUserProfile,
  goToTeamUserList,
  toggleActionDetails,
  userDetails
}: CMethodParams & {
  toggleActionDetails: (actionItem: History, index?: number) => void
  goToUserProfile: (user: string) => void
}) => {
  const [currentPageNumber, setCurrentPageNumber] = React.useState(1)
  const isFieldAgent =
    userDetails?.systemRole &&
    FIELD_AGENT_ROLES.includes(userDetails.systemRole)
      ? true
      : false
  const DEFAULT_HISTORY_RECORD_PAGE_SIZE = 10
  const onPageChange = (currentPageNumber: number) =>
    setCurrentPageNumber(currentPageNumber)
  if (
    !(draft?.downloadStatus === DOWNLOAD_STATUS.DOWNLOADED) &&
    !(draft?.submissionStatus === SUBMISSION_STATUS.DRAFT)
  )
    return (
      <>
        <Divider />
        <Heading>{intl.formatMessage(constantsMessages.history)}</Heading>
        <LargeGreyedInfo />
      </>
    )
  let allHistoryData = (draft.data.history || []) as unknown as {
    [key: string]: any
  }[]
  if (!allHistoryData.length && userDetails) {
    allHistoryData.unshift({
      date: new Date(draft.savedOn || Date.now()).toString(),
      regStatus: 'STARTED',
      user: {
        id: userDetails.userMgntUserID,
        name: userDetails.name,
        avatar: userDetails.avatar,
        systemRole: userDetails.systemRole
      },
      office: userDetails.primaryOffice,
      comments: [],
      input: [],
      output: []
    })
  }

  if (!window.config.EXTERNAL_VALIDATION_WORKQUEUE) {
    allHistoryData = allHistoryData.filter(({ regStatus }: History) => {
      return regStatus !== RegStatus.WaitingValidation
    })
  }

  // TODO: We need to figure out a way to sort the history in backend
  const sortedHistory = allHistoryData.sort((fe, se) => {
    return new Date(fe.date).getTime() - new Date(se.date).getTime()
  })

  const historiesForDisplay = getPageItems(
    currentPageNumber,
    DEFAULT_HISTORY_RECORD_PAGE_SIZE,
    sortedHistory
  )
  const historyData = (historiesForDisplay as History[]).map((item, index) => ({
    date: getFormattedDate(item?.date),
    action: (
      <Link
        font="bold14"
        onClick={() => {
          const actionIndex = getIndexByAction(historiesForDisplay, index)
          toggleActionDetails(item, actionIndex)
        }}
      >
        {getStatusLabel(
          item.action,
          item.regStatus,
          intl,
          item.user,
          userDetails
        )}
      </Link>
    ),
    user: (
      <>
        {isVerifiedAction(item) ? (
          <div />
        ) : isSystemInitiated(item) ? (
          <HealthSystemUser name={item.system?.name} />
        ) : isFieldAgent ? (
          <GetNameWithAvatar
            id={item?.user?.id as string}
            nameObject={item?.user?.name as (GQLHumanName | null)[]}
            avatar={item.user?.avatar as Avatar}
            language={window.config.LANGUAGES}
          />
        ) : (
          <Link
            id="profile-link"
            font="bold14"
            onClick={() => goToUserProfile(String(item?.user?.id))}
          >
            <GetNameWithAvatar
              id={item?.user?.id as string}
              nameObject={item?.user?.name as (GQLHumanName | null)[]}
              avatar={item.user?.avatar as Avatar}
              language={window.config.LANGUAGES}
            />
          </Link>
        )}
      </>
    ),
<<<<<<< HEAD
    type: isVerifiedAction(item) ? (
      <div />
    ) : (
      intl.formatMessage(
        isSystemInitiated(item) || !item.user?.role
          ? getSystemType(item.system?.type)
          : userMessages[item.user.role]
      )
    ),
    location: isVerifiedAction(item) ? (
      <div />
    ) : isSystemInitiated(item) ? null : isFieldAgent ? (
=======
    role:
      isSystemInitiated(item) || !item.user?.systemRole
        ? intl.formatMessage(getSystemType(item.system?.type))
        : item.user.role.labels.find((label) => label.lang === 'en')?.label,

    location: isSystemInitiated(item) ? null : isFieldAgent ? (
>>>>>>> b2ce6092
      <>{item.office?.name}</>
    ) : (
      <Link
        font="bold14"
        onClick={() => {
          goToTeamUserList && goToTeamUserList(item?.office?.id as string)
        }}
      >
        {item.office?.name as string}
      </Link>
    )
  }))

  const columns = [
    {
      label: intl.formatMessage(constantsMessages.action),
      width: 22,
      key: 'action'
    },
    {
      label: intl.formatMessage(constantsMessages.date),
      width: 22,
      key: 'date'
    },
    {
      label: intl.formatMessage(constantsMessages.by),
      width: 22,
      key: 'user',
      isIconColumn: true,
      ICON_ALIGNMENT: ColumnContentAlignment.LEFT
    },
    {
      label: intl.formatMessage(constantsMessages.labelRole),
      width: 15,
      key: 'role'
    },
    {
      label: intl.formatMessage(constantsMessages.location),
      width: 20,
      key: 'location'
    }
  ]
  return (
    <>
      <Divider />
      <Heading>{intl.formatMessage(constantsMessages.history)}</Heading>
      <TableDiv>
        <Table
          id="task-history"
          fixedWidth={1088}
          noResultText=""
          columns={columns}
          content={historyData}
          highlightRowOnMouseOver
          pageSize={DEFAULT_HISTORY_RECORD_PAGE_SIZE}
        />
        {allHistoryData.length > DEFAULT_HISTORY_RECORD_PAGE_SIZE && (
          <Pagination
            currentPage={currentPageNumber}
            totalPages={Math.ceil(
              allHistoryData.length / DEFAULT_HISTORY_RECORD_PAGE_SIZE
            )}
            onPageChange={onPageChange}
          />
        )}
      </TableDiv>
    </>
  )
}<|MERGE_RESOLUTION|>--- conflicted
+++ resolved
@@ -32,16 +32,7 @@
 import { useIntl } from 'react-intl'
 import { Box } from '@opencrvs/components/lib/icons/Box'
 import { v4 as uuid } from 'uuid'
-<<<<<<< HEAD
-import {
-  History,
-  RegAction,
-  RegStatus,
-  SystemType
-} from '@client/utils/gateway'
-=======
 import { History, Avatar, RegStatus, SystemType } from '@client/utils/gateway'
->>>>>>> b2ce6092
 import { Link } from '@opencrvs/components'
 import { integrationMessages } from '@client/i18n/messages/views/integrations'
 
@@ -255,27 +246,17 @@
         )}
       </>
     ),
-<<<<<<< HEAD
-    type: isVerifiedAction(item) ? (
+    role: isVerifiedAction(item) ? (
       <div />
+    ) : isSystemInitiated(item) || !item.user?.systemRole ? (
+      intl.formatMessage(getSystemType(item.system?.type))
     ) : (
-      intl.formatMessage(
-        isSystemInitiated(item) || !item.user?.role
-          ? getSystemType(item.system?.type)
-          : userMessages[item.user.role]
-      )
+      item.user.role.labels.find((label) => label.lang === 'en')?.label
     ),
+
     location: isVerifiedAction(item) ? (
       <div />
     ) : isSystemInitiated(item) ? null : isFieldAgent ? (
-=======
-    role:
-      isSystemInitiated(item) || !item.user?.systemRole
-        ? intl.formatMessage(getSystemType(item.system?.type))
-        : item.user.role.labels.find((label) => label.lang === 'en')?.label,
-
-    location: isSystemInitiated(item) ? null : isFieldAgent ? (
->>>>>>> b2ce6092
       <>{item.office?.name}</>
     ) : (
       <Link
