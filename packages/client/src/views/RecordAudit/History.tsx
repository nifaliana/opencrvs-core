/*
 * This Source Code Form is subject to the terms of the Mozilla Public
 * License, v. 2.0. If a copy of the MPL was not distributed with this
 * file, You can obtain one at https://mozilla.org/MPL/2.0/.
 *
 * OpenCRVS is also distributed under the terms of the Civil Registration
 * & Healthcare Disclaimer located at http://opencrvs.org/license.
 *
 * Copyright (C) The OpenCRVS Authors located at https://github.com/opencrvs/opencrvs-core/blob/master/AUTHORS.
 */
import React from 'react'
import { Table } from '@opencrvs/components/lib/Table'
import { Text } from '@opencrvs/components/lib/Text'
import { Divider } from '@opencrvs/components/lib/Divider'
import styled from 'styled-components'
import { ColumnContentAlignment } from '@opencrvs/components/lib/common-types'
import { constantsMessages, userMessages } from '@client/i18n/messages'
import {
  getPageItems,
  getStatusLabel,
  isFlaggedAsPotentialDuplicate,
  isSystemInitiated,
  isVerifiedAction
} from './utils'
import { Pagination } from '@opencrvs/components/lib/Pagination'
import { CMethodParams } from './ActionButtons'
import type { GQLHumanName } from '@client/utils/gateway-deprecated-do-not-use'
import { getIndividualNameObj } from '@client/utils/userUtils'
import { AvatarSmall } from '@client/components/Avatar'
import { FIELD_AGENT_ROLES } from '@client/utils/constants'
import { DOWNLOAD_STATUS, SUBMISSION_STATUS } from '@client/declarations'
import { useIntl } from 'react-intl'
import { Box } from '@opencrvs/components/lib/icons/Box'
import { v4 as uuid } from 'uuid'
import { History, Avatar, RegStatus, SystemType } from '@client/utils/gateway'
import { Link } from '@opencrvs/components'
import { integrationMessages } from '@client/i18n/messages/views/integrations'
<<<<<<< HEAD

=======
import { getUserRole } from '@client/utils/userUtils'
>>>>>>> 3d6c36de
import { getLanguage } from '@client/i18n/selectors'
import { useSelector } from 'react-redux'
import { formatLongDate } from '@client/utils/date-formatting'
import { getLocalizedLocationName } from '@client/utils/locationUtils'
import { ILocation } from '@client/offline/reducer'

const TableDiv = styled.div`
  overflow: auto;
`

const LargeGreyedInfo = styled.div`
  height: 231px;
  background-color: ${({ theme }) => theme.colors.grey200};
  max-width: 100%;
  border-radius: 4px;
  margin: 15px 0px;
`

const NameAvatar = styled.div`
  display: flex;
  align-items: center;
  img {
    margin-right: 10px;
  }
`

const HealthSystemLogo = styled.div`
  border-radius: 100%;
  width: 40px;
  height: 40px;
  display: flex;
  align-items: center;
  margin-right: 10px;
  justify-content: center;
  background-color: ${({ theme }) => theme.colors.grey200};
`

function SystemUser({ name }: { name?: string }) {
  const intl = useIntl()
  return (
    <NameAvatar>
      <HealthSystemLogo />
      <span>
        {Boolean(name) ? name : intl.formatMessage(userMessages.system)}
      </span>
    </NameAvatar>
  )
}

function HealthSystemUser({ name }: { name?: string }) {
  const intl = useIntl()
  return (
    <NameAvatar>
      <HealthSystemLogo>
        <Box />
      </HealthSystemLogo>
      <span>{name ?? intl.formatMessage(userMessages.healthSystem)}</span>
    </NameAvatar>
  )
}

const GetNameWithAvatar = ({
  nameObject,
  avatar,
  language
}: {
  id: string
  nameObject: Array<GQLHumanName | null>
  avatar: Avatar
  language: string
}) => {
  const nameObj = getIndividualNameObj(nameObject, language)
  const userName = nameObj
    ? `${String(nameObj.firstNames)} ${String(nameObj.familyName)}`
    : ''

  return (
    <NameAvatar>
      <AvatarSmall avatar={avatar} name={userName} />
      <span>{userName}</span>
    </NameAvatar>
  )
}

function getSystemType(type: string | undefined) {
  if (type === SystemType.RecordSearch) {
    return integrationMessages.recordSearch
  }
  return integrationMessages.healthSystem
}

const getIndexByAction = (histories: any, index: number): number => {
  const newHistories = [...histories]
  if (
    newHistories[index].action ||
    !['ISSUED', 'CERTIFIED'].includes(newHistories[index].regStatus)
  ) {
    return -1
  }

  newHistories.map((item) => {
    item.uuid = uuid()
    return item
  })

  const uid = newHistories[index].uuid
  const actionIndex = newHistories
    .filter(
      (item) =>
        item.action === newHistories[index].action &&
        (item.regStatus === 'ISSUED' || item.regStatus === 'CERTIFIED')
    )
    .findIndex((item) => item.uuid === uid)

  return actionIndex
}

export const GetHistory = ({
  intl,
  draft,
  goToUserProfile,
  goToTeamUserList,
  toggleActionDetails,
  userDetails
}: CMethodParams & {
  toggleActionDetails: (actionItem: History, index?: number) => void
  goToUserProfile: (user: string) => void
}) => {
  const [currentPageNumber, setCurrentPageNumber] = React.useState(1)
  const isFieldAgent =
    userDetails?.systemRole &&
    FIELD_AGENT_ROLES.includes(userDetails.systemRole)
      ? true
      : false
  const DEFAULT_HISTORY_RECORD_PAGE_SIZE = 10
  const currentLanguage = useSelector(getLanguage)

  const onPageChange = (currentPageNumber: number) =>
    setCurrentPageNumber(currentPageNumber)
  if (
    !(draft?.downloadStatus === DOWNLOAD_STATUS.DOWNLOADED) &&
    !(draft?.submissionStatus === SUBMISSION_STATUS.DRAFT)
  )
    return (
      <>
        <Divider />
        <Text variant="h3" element="h3" color="copy">
          {intl.formatMessage(constantsMessages.history)}
        </Text>
        <LargeGreyedInfo />
      </>
    )
  let allHistoryData = (draft.data.history || []) as unknown as {
    [key: string]: any
  }[]
  if (!allHistoryData.length && userDetails) {
    allHistoryData.unshift({
      date: new Date(draft.savedOn || Date.now()).toISOString(),
      regStatus: 'STARTED',
      user: {
        id: userDetails.userMgntUserID,
        name: userDetails.name,
        avatar: userDetails.avatar,
        systemRole: userDetails.systemRole,
        role: userDetails.role
      },
      office: userDetails.primaryOffice,
      comments: [],
      input: [],
      output: []
    })
  }

  if (!window.config.FEATURES.EXTERNAL_VALIDATION_WORKQUEUE) {
    allHistoryData = allHistoryData.filter(
      ({ regStatus }: Partial<History>) => {
        return regStatus !== RegStatus.WaitingValidation
      }
    )
  }

  // TODO: We need to figure out a way to sort the history in backend
  const sortedHistory = allHistoryData.sort((fe, se) => {
    return new Date(fe.date).getTime() - new Date(se.date).getTime()
  })

  const historiesForDisplay = getPageItems(
    currentPageNumber,
    DEFAULT_HISTORY_RECORD_PAGE_SIZE,
    sortedHistory
  )
  const historyData = (historiesForDisplay as History[]).map((item, index) => ({
    date: formatLongDate(
      item?.date.toLocaleString(),
      intl.locale,
      'MMMM dd, yyyy · hh.mm a'
    ),

    action: (
      <Link
        font="bold14"
        onClick={() => {
          const actionIndex = getIndexByAction(
            sortedHistory,
            index + (currentPageNumber - 1) * DEFAULT_HISTORY_RECORD_PAGE_SIZE
          )
          toggleActionDetails(item, actionIndex)
        }}
      >
        {getStatusLabel(
          item.action,
          item.regStatus,
          intl,
          item.user,
          userDetails
        )}
      </Link>
    ),
    user: (
      <>
        {isFlaggedAsPotentialDuplicate(item) ? (
          <SystemUser name={item.system?.name || ''} />
        ) : isVerifiedAction(item) ? (
          <div />
        ) : isSystemInitiated(item) ? (
          <HealthSystemUser name={item.system?.name || ''} />
        ) : isFieldAgent ? (
          <GetNameWithAvatar
            id={item?.user?.id as string}
            nameObject={item?.user?.name as (GQLHumanName | null)[]}
            avatar={item.user?.avatar as Avatar}
            language={window.config.LANGUAGES}
          />
        ) : (
          <Link
            id="profile-link"
            font="bold14"
            onClick={() => goToUserProfile(String(item?.user?.id))}
          >
            <GetNameWithAvatar
              id={item?.user?.id as string}
              nameObject={item?.user?.name as (GQLHumanName | null)[]}
              avatar={item.user?.avatar as Avatar}
              language={window.config.LANGUAGES}
            />
          </Link>
        )}
      </>
    ),
    role: isFlaggedAsPotentialDuplicate(item) ? (
      <div />
    ) : isVerifiedAction(item) ? (
      <div />
    ) : isSystemInitiated(item) || !item.user?.systemRole ? (
      intl.formatMessage(getSystemType(item.system?.type || ''))
    ) : (
      item.user && intl.formatMessage(item.user.role.label)
    ),

    location:
      isFlaggedAsPotentialDuplicate(item) ||
      isVerifiedAction(item) ||
      isSystemInitiated(item) ? (
        <div />
      ) : isFieldAgent ? (
        <>{item.office?.name}</>
      ) : (
        <Link
          font="bold14"
          onClick={() => {
            goToTeamUserList && goToTeamUserList(item?.office?.id as string)
          }}
        >
          {item.office
            ? getLocalizedLocationName(
                intl,
                item.office as unknown as ILocation
              )
            : ''}
        </Link>
      )
  }))

  const columns = [
    {
      label: intl.formatMessage(constantsMessages.action),
      width: 22,
      key: 'action'
    },
    {
      label: intl.formatMessage(constantsMessages.date),
      width: 22,
      key: 'date'
    },
    {
      label: intl.formatMessage(constantsMessages.by),
      width: 22,
      key: 'user',
      isIconColumn: true,
      ICON_ALIGNMENT: ColumnContentAlignment.LEFT
    },
    {
      label: intl.formatMessage(constantsMessages.labelRole),
      width: 15,
      key: 'role'
    },
    {
      label: intl.formatMessage(constantsMessages.location),
      width: 20,
      key: 'location'
    }
  ]
  return (
    <>
      <Divider />
      <Text variant="h3" element="h3" color="copy">
        {intl.formatMessage(constantsMessages.history)}
      </Text>
      <TableDiv>
        <Table
          id="task-history"
          fixedWidth={1088}
          noResultText=""
          columns={columns}
          content={historyData}
          highlightRowOnMouseOver
          pageSize={DEFAULT_HISTORY_RECORD_PAGE_SIZE}
        />
        {allHistoryData.length > DEFAULT_HISTORY_RECORD_PAGE_SIZE && (
          <Pagination
            currentPage={currentPageNumber}
            totalPages={Math.ceil(
              allHistoryData.length / DEFAULT_HISTORY_RECORD_PAGE_SIZE
            )}
            onPageChange={onPageChange}
          />
        )}
      </TableDiv>
    </>
  )
}<|MERGE_RESOLUTION|>--- conflicted
+++ resolved
@@ -35,11 +35,6 @@
 import { History, Avatar, RegStatus, SystemType } from '@client/utils/gateway'
 import { Link } from '@opencrvs/components'
 import { integrationMessages } from '@client/i18n/messages/views/integrations'
-<<<<<<< HEAD
-
-=======
-import { getUserRole } from '@client/utils/userUtils'
->>>>>>> 3d6c36de
 import { getLanguage } from '@client/i18n/selectors'
 import { useSelector } from 'react-redux'
 import { formatLongDate } from '@client/utils/date-formatting'
@@ -175,7 +170,6 @@
       ? true
       : false
   const DEFAULT_HISTORY_RECORD_PAGE_SIZE = 10
-  const currentLanguage = useSelector(getLanguage)
 
   const onPageChange = (currentPageNumber: number) =>
     setCurrentPageNumber(currentPageNumber)
