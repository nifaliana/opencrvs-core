--- conflicted
+++ resolved
@@ -12,15 +12,11 @@
 
 import React from 'react'
 import { Header } from '@client/components/interface/Header/Header'
-<<<<<<< HEAD
-import { Content } from '@opencrvs/components/lib/interface/Content'
 import { TableView } from '@opencrvs/components/lib/interface/TableView'
-=======
 import {
   Content,
   ContentSize
 } from '@opencrvs/components/lib/interface/Content'
->>>>>>> 54cb5eab
 import { Navigation } from '@client/components/interface/Navigation'
 import { AvatarSmall } from '@client/components/Avatar'
 import styled, { ITheme, withTheme } from '@client/styledComponents'
@@ -30,8 +26,8 @@
   goToApplicationDetails,
   goBack as goBackAction,
   goToRegistrarHomeTab,
-<<<<<<< HEAD
-  goToPage
+  goToPage,
+  goToCertificateCorrection
 } from '@client/navigation'
 import { RouteComponentProps } from 'react-router'
 import {
@@ -40,19 +36,13 @@
   WrappedComponentProps as IntlShapeProps,
   MessageDescriptor
 } from 'react-intl'
-import { IWorkqueue, IApplication, DOWNLOAD_STATUS } from '@client/applications'
-=======
-  goToCertificateCorrection
-} from '@client/navigation'
-import { RouteComponentProps } from 'react-router'
-import { injectIntl, WrappedComponentProps as IntlShapeProps } from 'react-intl'
 import {
   IWorkqueue,
   IApplication,
   SUBMISSION_STATUS,
+  DOWNLOAD_STATUS,
   clearCorrectionChange
 } from '@client/applications'
->>>>>>> 54cb5eab
 import { IStoreState } from '@client/store'
 import {
   GQLEventSearchSet,
@@ -63,28 +53,24 @@
 import moment from 'moment'
 import { getOfflineData } from '@client/offline/selectors'
 import { IOfflineData } from '@client/offline/reducer'
-<<<<<<< HEAD
-import { IFormSectionData, IContactPoint, Action } from '@client/forms'
 import { Spinner } from '@opencrvs/components/lib/interface'
 import { DownloadButton } from '@client/components/interface/DownloadButton'
-import { PrimaryButton } from '@opencrvs/components/lib/buttons'
+import {
+  PrimaryButton,
+  ICON_ALIGNMENT,
+  TertiaryButton
+} from '@opencrvs/components/lib/buttons'
 import { constantsMessages, userMessages } from '@client/i18n/messages'
 import { REVIEW_EVENT_PARENT_FORM_PAGE } from '@client/navigation/routes'
 import { getLanguage } from '@client/i18n/selectors'
 import { getIndividualNameObj, IAvatar } from '@client/utils/userUtils'
-=======
 import {
   IFormSectionData,
   IContactPoint,
-  CorrectionSection
+  CorrectionSection,
+  Action
 } from '@client/forms'
-import { Spinner } from '@opencrvs/components/lib/interface'
-import {
-  ICON_ALIGNMENT,
-  TertiaryButton
-} from '@opencrvs/components/lib/buttons'
 import { messages as correctionMessages } from '@client/i18n/messages/views/correction'
->>>>>>> 54cb5eab
 
 const BodyContainer = styled.div`
   margin-left: 0px;
@@ -162,12 +148,9 @@
   goToApplicationDetails: typeof goToApplicationDetails
   goBack: typeof goBackAction
   goToRegistrarHomeTab: typeof goToRegistrarHomeTab
-<<<<<<< HEAD
   goToPage: typeof goToPage
-=======
   clearCorrectionChange: typeof clearCorrectionChange
   goToCertificateCorrection: typeof goToCertificateCorrection
->>>>>>> 54cb5eab
 }
 
 type IFullProps = IDispatchProps &
@@ -675,6 +658,7 @@
 }
 
 export const ShowRecordAudit = (props: IFullProps) => {
+  const applicationId = props.match.params.applicationId
   let application: IApplicationData | null
   application = getSavedApplications(props)
   const isDownloaded = application ? true : false
@@ -705,6 +689,9 @@
       </TertiaryButton>
     )
   }
+
+  application && actions.push(downloadButton(application, props))
+
   return (
     <div id={'recordAudit'}>
       <Header />
@@ -723,7 +710,6 @@
                 }
               />
             )}
-            topActionButtons={[downloadButton(application, props)]}
           >
             {getApplicationInfo(props, application, isDownloaded)}
             {getHistory(application, props, isDownloaded)}
@@ -755,10 +741,7 @@
   goToApplicationDetails,
   goBack: goBackAction,
   goToRegistrarHomeTab,
-<<<<<<< HEAD
-  goToPage
-=======
+  goToPage,
   clearCorrectionChange,
   goToCertificateCorrection
->>>>>>> 54cb5eab
 })(injectIntl(withTheme(ShowRecordAudit)))