/*
 * This Source Code Form is subject to the terms of the Mozilla Public
 * License, v. 2.0. If a copy of the MPL was not distributed with this
 * file, You can obtain one at https://mozilla.org/MPL/2.0/.
 *
 * OpenCRVS is also distributed under the terms of the Civil Registration
 * & Healthcare Disclaimer located at http://opencrvs.org/license.
 *
 * Copyright (C) The OpenCRVS Authors. OpenCRVS and the OpenCRVS
 * graphic logo are (registered/a) trademark(s) of Plan International.
 */

import React from 'react'
import { Header } from '@client/components/interface/Header/Header'
import { TableView } from '@opencrvs/components/lib/interface/TableView'
import {
  Content,
  ContentSize
} from '@opencrvs/components/lib/interface/Content'
import { Navigation } from '@client/components/interface/Navigation'
import styled from '@client/styledComponents'
import {
  RotateLeft,
  Archive,
  DeclarationIcon,
  Edit,
  BackArrow
} from '@opencrvs/components/lib/icons'
import { AvatarSmall } from '@client/components/Avatar'
import { connect } from 'react-redux'
import { RouteComponentProps, Redirect } from 'react-router'
import {
  goToRegistrarHomeTab,
  goToPage,
  goToCertificateCorrection,
  goToPrintCertificate,
  goToUserProfile,
  goToTeamUserList,
  IDynamicValues
} from '@client/navigation'
import {
  injectIntl,
  IntlShape,
  WrappedComponentProps as IntlShapeProps,
  MessageDescriptor
} from 'react-intl'
import {
  archiveDeclaration,
  reinstateDeclaration,
  clearCorrectionChange,
  IDeclaration,
  SUBMISSION_STATUS,
  DOWNLOAD_STATUS
} from '@client/declarations'
import { IStoreState } from '@client/store'
import {
  GQLEventSearchSet,
  GQLBirthEventSearchSet,
  GQLDeathEventSearchSet,
  GQLHumanName
} from '@opencrvs/gateway/src/graphql/schema'
import { getOfflineData } from '@client/offline/selectors'
import { IOfflineData, ILocation } from '@client/offline/reducer'
import {
  ResponsiveModal,
  Loader,
  ISearchLocation,
  ListTable,
  ColumnContentAlignment
} from '@opencrvs/components/lib/interface'
import { getScope } from '@client/profile/profileSelectors'
import { Scope } from '@client/utils/authUtils'
import {
  LinkButton,
  PrimaryButton,
  TertiaryButton,
  ICON_ALIGNMENT,
  DangerButton,
  CircleButton
} from '@opencrvs/components/lib/buttons'
import {
  ARCHIVED,
  DECLARED,
  VALIDATED,
  REJECTED
} from '@client/utils/constants'
import { IQueryData, EVENT_STATUS } from '@client/views/OfficeHome/OfficeHome'
import { DownloadButton } from '@client/components/interface/DownloadButton'
import { generateLocationName } from '@client/utils/locationUtils'
import { Query } from '@client/components/Query'
import { FETCH_DECLARATION_SHORT_INFO } from '@client/views/Home/queries'
import {
  HOME,
  DRAFT_BIRTH_PARENT_FORM_PAGE,
  DRAFT_DEATH_FORM_PAGE,
  REVIEW_EVENT_PARENT_FORM_PAGE
} from '@client/navigation/routes'
import { createNamesMap } from '@client/utils/data-formatting'
import { recordAuditMessages } from '@client/i18n/messages/views/recordAudit'
import {
  IFormSectionData,
  IContactPoint,
  CorrectionSection,
  Action,
  IForm,
  IFormSection,
  IFormSectionGroup,
  IFormField
} from '@client/forms'
import {
  constantsMessages,
  userMessages,
  buttonMessages
} from '@client/i18n/messages'
import { getLanguage } from '@client/i18n/selectors'
import {
  getIndividualNameObj,
  IAvatar,
  IUserDetails
} from '@client/utils/userUtils'
import {
  messages as correctionMessages,
  messages
} from '@client/i18n/messages/views/correction'
import { messages as certificateMessages } from '@client/i18n/messages/views/certificate'
import NotificationToast from '@client/views/OfficeHome/NotificationToast'
import { isEmpty, get, find, has, flatten, values } from 'lodash'
import { IRegisterFormState } from '@client/forms/register/reducer'
import { goBack } from 'connected-react-router'
import { getFieldValue } from './utils'
<<<<<<< HEAD
import format from '@client/utils/date-formatting'
=======
import { CollectorRelationLabelArray } from '@client/forms/correction/corrector'
import { formatLongDate } from '@client/utils/date-formatting'
>>>>>>> 98d7d7c8

const BodyContainer = styled.div`
  margin-left: 0px;
  margin-top: 0px;
  @media (min-width: ${({ theme }) => theme.grid.breakpoints.lg}px) {
    margin-left: 265px;
    margin-top: 28px;
  }
`

const StyledTertiaryButton = styled(TertiaryButton)`
  align-self: center;
`

const InfoContainer = styled.div`
  display: flex;
  margin-bottom: 16px;
  flex-flow: row;
  @media (max-width: ${({ theme }) => theme.grid.breakpoints.md}px) {
    flex-flow: column;
  }
`
const IconDiv = styled.div`
  @media (max-width: ${({ theme }) => theme.grid.breakpoints.md}px) {
    display: none;
  }
`
const BackButtonDiv = styled.div`
  display: none;
  @media (max-width: ${({ theme }) => theme.grid.breakpoints.md}px) {
    display: inline;
  }
`

const BackButton = styled(CircleButton)`
  color: ${({ theme }) => theme.colors.white};
  display: flex;
  margin-left: -8px;
`

const KeyContainer = styled.div`
  width: 190px;
  color: ${({ theme }) => theme.colors.grey600};
  ${({ theme }) => theme.fonts.bodyBoldStyle}
`

const ValueContainer = styled.div<{ value: undefined | string }>`
  width: 325px;
  color: ${({ theme, value }) =>
    value ? theme.colors.grey600 : theme.colors.grey400};
  ${({ theme }) => theme.fonts.captionBigger};
`

const GreyedInfo = styled.div`
  height: 26px;
  background-color: ${({ theme }) => theme.colors.grey200};
  max-width: 330px;
`

const LargeGreyedInfo = styled.div`
  height: 231px;
  background-color: ${({ theme }) => theme.colors.grey200};
  max-width: 100%;
  border-radius: 4px;
  margin: 15px 0px;
`

const DesktopDiv = styled.div`
  @media (max-width: ${({ theme }) => theme.grid.breakpoints.md}px) {
    display: none;
  }
`

const MobileDiv = styled.div`
  @media (max-width: ${({ theme }) => theme.grid.breakpoints.md}px) {
    display: inline;
  }
`

const ShowOnMobile = styled.div`
  display: none;
  @media (max-width: ${({ theme }) => theme.grid.breakpoints.md}px) {
    display: flex;
    margin-left: auto;
    margin-bottom: 32px;
    margin-top: 32px;
  }
`

const NameAvatar = styled.div`
  display: flex;
  align-items: center;
  img {
    margin-right: 10px;
  }
`

const Heading = styled.h4`
  margin-bottom: 0px !important;
`

const CLinkButton = styled(LinkButton)`
  width: fit-content;
  display: inline-block;
`

interface IOutputInput {
  item: string
  original: string
  edit: string
}
interface IActionDetailsData {
  [key: string]: any
}
interface IStateProps {
  userDetails: IUserDetails | null
  language: string
  resources: IOfflineData
  scope: Scope | null
  declarationId: string
  draft: IDeclaration | null
  tab: IRecordAuditTabs
  workqueueDeclaration: GQLEventSearchSet | null
  registerForm: IRegisterFormState
  offlineData: Partial<IOfflineData>
}

interface IDispatchProps {
  archiveDeclaration: typeof archiveDeclaration
  reinstateDeclaration: typeof reinstateDeclaration
  clearCorrectionChange: typeof clearCorrectionChange
  goToCertificateCorrection: typeof goToCertificateCorrection
  goToPage: typeof goToPage
  goToPrintCertificate: typeof goToPrintCertificate
  goToRegistrarHomeTab: typeof goToRegistrarHomeTab
  goToUserProfile: typeof goToUserProfile
  goToTeamUserList: typeof goToTeamUserList
  goBack: typeof goBack
}

export type IRecordAuditTabs = keyof IQueryData | 'search'

type CMethodParams = {
  declaration: IDeclarationData
  intl: IntlShape
  userDetails: IUserDetails | null
  draft: IDeclaration | null
  goToPage?: typeof goToPage
  goToPrintCertificate?: typeof goToPrintCertificate
  goToUserProfile?: typeof goToUserProfile
  goToTeamUserList?: typeof goToTeamUserList
}

type RouteProps = RouteComponentProps<{
  tab: IRecordAuditTabs
  declarationId: string
}>

type IFullProps = IDispatchProps & IStateProps & IntlShapeProps & RouteProps

interface ILabel {
  [key: string]: string | undefined
}

interface IStatus {
  [key: string]: MessageDescriptor
}
interface IDeclarationData {
  id: string
  name?: string
  status?: string
  trackingId?: string
  type?: string
  dateOfBirth?: string
  dateOfDeath?: string
  placeOfBirth?: string
  placeOfDeath?: string
  informant?: string
  informantContact?: string
  brnDrn?: string
}

interface IGQLDeclaration {
  id: string
  child?: { name: Array<GQLHumanName | null> }
  deceased?: { name: Array<GQLHumanName | null> }
  registration?: {
    trackingId: string
    type: string
    status: { type: string }[]
  }
}

const STATUSTOCOLOR: { [key: string]: string } = {
  ARCHIVED: 'grey',
  DRAFT: 'violet',
  DECLARED: 'orange',
  REJECTED: 'red',
  VALIDATED: 'grey',
  REGISTERED: 'green',
  CERTIFIED: 'green',
  WAITING_VALIDATION: 'teal'
}

const ARCHIVABLE_STATUSES = [DECLARED, VALIDATED, REJECTED]

const DECLARATION_STATUS_LABEL: IStatus = {
  REINSTATED: {
    defaultMessage: 'Reinstated to ',
    description: 'The prefix for reinstated declaration',
    id: 'recordAudit.history.reinstated.prefix'
  },
  ARCHIVED: {
    defaultMessage: 'Archived',
    description: 'Label for registration status archived',
    id: 'recordAudit.history.archived'
  },
  IN_PROGRESS: {
    defaultMessage: 'Sent incomplete',
    description: 'Declaration submitted without completing the required fields',
    id: 'constants.sent_incomplete'
  },
  DECLARED: {
    defaultMessage: 'Declaration started',
    description: 'Label for registration status declared',
    id: 'recordAudit.history.declared'
  },
  WAITING_VALIDATION: {
    defaultMessage: 'Waiting for validation',
    description: 'Label for registration status waitingValidation',
    id: 'recordAudit.history.waitingValidation'
  },
  VALIDATED: {
    defaultMessage: 'Sent for approval',
    description: 'The title of sent for approvals tab',
    id: 'regHome.sentForApprovals'
  },
  REGISTERED: {
    defaultMessage: 'Declaration registered',
    description: 'Label for registration status registered',
    id: 'recordAudit.history.registered'
  },
  CERTIFIED: {
    defaultMessage: 'Certified',
    description: 'Label for registration status certified',
    id: 'recordAudit.history.certified'
  },
  REJECTED: {
    defaultMessage: 'Rejected',
    description: 'A label for registration status rejected',
    id: 'recordAudit.history.rejected'
  },
  DOWNLOADED: {
    defaultMessage: 'Downloaded',
    description: 'Label for declaration download status Downloaded',
    id: 'recordAudit.history.downloaded'
  },
  REQUESTED_CORRECTION: {
    defaultMessage: 'Requested correction',
    description: 'Status for declaration being requested for correction',
    id: 'recordAudit.history.requestedCorrection'
  },
  DECLARATION_UPDATED: {
    defaultMessage: 'Updated declaration',
    description: 'Declaration has been updated',
    id: 'updated_declaration'
  }
}

const getCaptitalizedWord = (word: string | undefined): string => {
  if (!word) return ''
  return word.toUpperCase()[0] + word.toLowerCase().slice(1)
}

const isBirthDeclaration = (
  declaration: GQLEventSearchSet | null
): declaration is GQLBirthEventSearchSet => {
  return (declaration && declaration.type === 'Birth') || false
}

const isDeathDeclaration = (
  declaration: GQLEventSearchSet | null
): declaration is GQLDeathEventSearchSet => {
  return (declaration && declaration.type === 'Death') || false
}

const getDraftDeclarationName = (declaration: IDeclaration) => {
  let name = ''
  let declarationName
  if (declaration.event === 'birth') {
    declarationName = declaration.data?.child
  } else {
    declarationName = declaration.data?.deceased
  }

  if (declarationName) {
    name = [declarationName.firstNamesEng, declarationName.familyNameEng]
      .filter((part) => Boolean(part))
      .join(' ')
  }
  return name
}

function notNull<T>(value: T | null): value is T {
  return value !== null
}

const getName = (name: (GQLHumanName | null)[], language: string) => {
  return createNamesMap(name.filter(notNull))[language]
}

const getLocation = (
  declaration: IDeclaration,
  resources: IOfflineData,
  intl: IntlShape
) => {
  let locationType = ''
  let locationId = ''
  let locationDistrict = ''
  let locationPermanent = ''
  if (declaration.event === 'death') {
    locationType =
      declaration.data?.deathEvent?.deathPlaceAddress?.toString() || ''
    locationId = declaration.data?.deathEvent?.deathLocation?.toString() || ''
    locationDistrict = declaration.data?.deathEvent?.district?.toString() || ''
    locationPermanent =
      declaration.data?.deceased?.districtPermanent?.toString() || ''
  } else {
    locationType = declaration.data?.child?.placeOfBirth?.toString() || ''
    locationId = declaration.data?.child?.birthLocation?.toString() || ''
    locationDistrict = declaration.data?.child?.district?.toString() || ''
  }

  if (locationType === 'HEALTH_FACILITY') {
    const facility = resources.facilities[locationId]
    return generateLocationName(facility, intl)
  }
  if (locationType === 'OTHER' || locationType === 'PRIVATE_HOME') {
    const location = resources.locations[locationDistrict]
    return generateLocationName(location, intl)
  }
  if (locationType === 'PERMANENT') {
    const district = resources.locations[locationPermanent]
    return generateLocationName(district, intl)
  }
  return ''
}

const getDraftDeclarationData = (
  declaration: IDeclaration,
  resources: IOfflineData,
  intl: IntlShape
): IDeclarationData => {
  return {
    id: declaration.id,
    name: getDraftDeclarationName(declaration),
    status:
      declaration.submissionStatus?.toString() ||
      declaration.registrationStatus?.toString() ||
      '',
    type: declaration.event || '',
    brnDrn:
      declaration.data?.registration?.registrationNumber?.toString() || '',
    trackingId: declaration.data?.registration?.trackingId?.toString() || '',
    dateOfBirth: declaration.data?.child?.childBirthDate?.toString() || '',
    dateOfDeath: declaration.data?.deathEvent?.deathDate?.toString() || '',
    placeOfBirth: getLocation(declaration, resources, intl) || '',
    placeOfDeath: getLocation(declaration, resources, intl) || '',
    informant:
      ((declaration.data?.registration?.contactPoint as IFormSectionData)
        ?.value as string) || '',
    informantContact:
      (
        (declaration.data?.registration?.contactPoint as IFormSectionData)
          ?.nestedFields as IContactPoint
      )?.registrationPhone.toString() || ''
  }
}

const getWQDeclarationData = (
  workqueueDeclaration: GQLEventSearchSet,
  language: string
) => {
  let name = ''
  if (
    isBirthDeclaration(workqueueDeclaration) &&
    workqueueDeclaration.childName
  ) {
    name = getName(workqueueDeclaration.childName, language)
  } else if (
    isDeathDeclaration(workqueueDeclaration) &&
    workqueueDeclaration.deceasedName
  ) {
    name = getName(workqueueDeclaration.deceasedName, language)
  }
  return {
    id: workqueueDeclaration?.id,
    name,
    type: (workqueueDeclaration?.type && workqueueDeclaration.type) || '',
    status: workqueueDeclaration?.registration?.status || '',
    trackingId: workqueueDeclaration?.registration?.trackingId || '',
    dateOfBirth: '',
    placeOfBirth: '',
    informant: ''
  }
}

const getGQLDeclaration = (
  data: IGQLDeclaration,
  language: string
): IDeclarationData => {
  let name = ''
  if (data.child) {
    name = getName(data.child.name, language)
  } else if (data.deceased) {
    name = getName(data.deceased.name, language)
  }
  return {
    id: data?.id,
    name,
    type: data?.registration?.type,
    status: data?.registration?.status[0].type,
    trackingId: data?.registration?.trackingId,
    dateOfBirth: '',
    placeOfBirth: '',
    informant: ''
  }
}

const getDeclarationInfo = (
  declaration: IDeclarationData,
  isDownloaded: boolean,
  intl: IntlShape,
  actions: React.ReactElement[]
) => {
  let informant = getCaptitalizedWord(declaration?.informant)

  const status = getCaptitalizedWord(declaration?.status).split('_')
  const finalStatus = status.reduce(
    (accum, cur, idx) => (idx > 0 ? accum + ' ' + cur : cur),
    ''
  )

  if (declaration?.informantContact) {
    informant = informant + ' . ' + declaration.informantContact
  }

  let info: ILabel = {
    status: declaration?.status && finalStatus,
    type: getCaptitalizedWord(declaration?.type),
    trackingId: declaration?.trackingId
  }

  if (info.type === 'Birth') {
    if (declaration?.brnDrn) {
      info = {
        ...info,
        brn: declaration.brnDrn
      }
    }
    info = {
      ...info,
      dateOfBirth: declaration?.dateOfBirth,
      placeOfBirth: declaration?.placeOfBirth,
      informant: informant
    }
  } else if (info.type === 'Death') {
    if (declaration?.brnDrn) {
      info = {
        ...info,
        drn: declaration.brnDrn
      }
    }
    info = {
      ...info,
      dateOfDeath: declaration?.dateOfDeath,
      placeOfDeath: declaration?.placeOfDeath,
      informant: informant
    }
  }
  const mobileActions = actions.map((action, index) => (
    <MobileDiv key={index}>{action}</MobileDiv>
  ))
  return (
    <>
      <div>
        {Object.entries(info).map(([key, value]) => {
          return (
            <InfoContainer id={'summary'} key={key}>
              <KeyContainer id={`${key}`}>
                <KeyContainer id={`${key}`}>
                  {intl.formatMessage(recordAuditMessages[key])}
                </KeyContainer>
              </KeyContainer>
              <ValueContainer id={`${key}_value`} value={value}>
                {value ? (
                  key === 'dateOfBirth' || key === 'dateOfDeath' ? (
                    format(new Date(value), 'MMMM dd, yyyy')
                  ) : (
                    value
                  )
                ) : isDownloaded ? (
                  intl.formatMessage(
                    recordAuditMessages[
                      `no${key[0].toUpperCase()}${key.slice(1)}`
                    ]
                  )
                ) : (
                  <GreyedInfo id={`${key}_grey`} />
                )}
              </ValueContainer>
            </InfoContainer>
          )
        })}
      </div>
      <ShowOnMobile>{mobileActions.map((action) => action)}</ShowOnMobile>
    </>
  )
}

const showReviewButton = ({
  declaration,
  intl,
  userDetails,
  draft,
  goToPage
}: CMethodParams) => {
  const { id, type } = declaration || {}

  const isDownloaded = draft?.downloadStatus === DOWNLOAD_STATUS.DOWNLOADED

  if (!userDetails || !userDetails.role || !type || !isDownloaded) return <></>
  const { role } = userDetails

  const reviewButtonRoleStatusMap: { [key: string]: string[] } = {
    FIELD_AGENT: [EVENT_STATUS.REJECTED],
    REGISTRATION_AGENT: [EVENT_STATUS.DECLARED],
    DISTRICT_REGISTRAR: [EVENT_STATUS.VALIDATED, EVENT_STATUS.DECLARED],
    LOCAL_REGISTRAR: [EVENT_STATUS.VALIDATED, EVENT_STATUS.DECLARED]
  }

  if (reviewButtonRoleStatusMap[role].includes(declaration?.status as string))
    return (
      <PrimaryButton
        key={id}
        id={`review-btn-${id}`}
        onClick={() => {
          goToPage &&
            goToPage(REVIEW_EVENT_PARENT_FORM_PAGE, id, 'review', type)
        }}
      >
        {intl.formatMessage(constantsMessages.review)}
      </PrimaryButton>
    )
  return <></>
}

const showUpdateButton = ({
  declaration,
  intl,
  userDetails,
  draft,
  goToPage
}: CMethodParams) => {
  const { id, type } = declaration || {}

  const isDownloaded =
    draft?.downloadStatus === DOWNLOAD_STATUS.DOWNLOADED ||
    draft?.submissionStatus === SUBMISSION_STATUS.DRAFT

  if (!userDetails || !userDetails.role || !type || !isDownloaded) return <></>
  const { role } = userDetails

  const updateButtonRoleStatusMap: { [key: string]: string[] } = {
    FIELD_AGENT: [SUBMISSION_STATUS.DRAFT],
    REGISTRATION_AGENT: [
      SUBMISSION_STATUS.DRAFT,
      EVENT_STATUS.IN_PROGRESS,
      EVENT_STATUS.REJECTED
    ],
    DISTRICT_REGISTRAR: [
      SUBMISSION_STATUS.DRAFT,
      EVENT_STATUS.IN_PROGRESS,
      EVENT_STATUS.REJECTED
    ],
    LOCAL_REGISTRAR: [SUBMISSION_STATUS.DRAFT, EVENT_STATUS.REJECTED]
  }

  if (updateButtonRoleStatusMap[role].includes(declaration?.status as string)) {
    let PAGE_ROUTE: string, PAGE_ID: string

    if (declaration?.status === SUBMISSION_STATUS.DRAFT) {
      PAGE_ID = 'preview'
      if (type.toString() === 'birth') {
        PAGE_ROUTE = DRAFT_BIRTH_PARENT_FORM_PAGE
      } else if (type.toString() === 'death') {
        PAGE_ROUTE = DRAFT_DEATH_FORM_PAGE
      }
    } else {
      PAGE_ROUTE = REVIEW_EVENT_PARENT_FORM_PAGE
      PAGE_ID = 'review'
    }
    return (
      <PrimaryButton
        key={id}
        id={`update-application-${id}`}
        onClick={() => {
          goToPage && goToPage(PAGE_ROUTE, id, PAGE_ID, type)
        }}
      >
        {intl.formatMessage(buttonMessages.update)}
      </PrimaryButton>
    )
  }

  return <></>
}

const showDownloadButton = (
  declaration: IDeclarationData,
  draft: IDeclaration | null,
  userDetails: IUserDetails | null
) => {
  const { id, type } = declaration || {}

  if (declaration === null || id === null || type === null) return <></>

  const downloadStatus = draft?.downloadStatus || undefined

  if (
    userDetails?.role === 'FIELD_AGENT' &&
    draft?.submissionStatus === SUBMISSION_STATUS.DECLARED
  )
    return <></>
  if (
    draft?.submissionStatus !== SUBMISSION_STATUS.DRAFT &&
    downloadStatus !== DOWNLOAD_STATUS.DOWNLOADED
  ) {
    const downLoadConfig = {
      event: type as string,
      compositionId: id,
      action: Action.LOAD_REVIEW_DECLARATION
    }
    return (
      <DownloadButton
        key={id}
        downloadConfigs={downLoadConfig}
        status={downloadStatus as DOWNLOAD_STATUS}
      />
    )
  }

  return <></>
}

const showPrintButton = ({
  declaration,
  intl,
  userDetails,
  draft,
  goToPrintCertificate
}: CMethodParams) => {
  const { id, type } = declaration || {}

  const isDownloaded =
    draft?.downloadStatus === DOWNLOAD_STATUS.DOWNLOADED ||
    draft?.submissionStatus === SUBMISSION_STATUS.DRAFT

  if (!userDetails || !userDetails.role || !type || !isDownloaded) return <></>
  const { role } = userDetails

  const printButtonRoleStatusMap: { [key: string]: string[] } = {
    REGISTRATION_AGENT: [
      SUBMISSION_STATUS.REGISTERED,
      SUBMISSION_STATUS.CERTIFIED
    ],
    DISTRICT_REGISTRAR: [
      SUBMISSION_STATUS.REGISTERED,
      SUBMISSION_STATUS.CERTIFIED
    ],
    LOCAL_REGISTRAR: [SUBMISSION_STATUS.REGISTERED, SUBMISSION_STATUS.CERTIFIED]
  }

  if (
    role in printButtonRoleStatusMap &&
    printButtonRoleStatusMap[role].includes(declaration?.status as string)
  )
    return (
      <PrimaryButton
        key={id}
        id={`print-${id}`}
        onClick={() => {
          goToPrintCertificate &&
            goToPrintCertificate(id, type.toLocaleLowerCase())
        }}
      >
        {intl.formatMessage(buttonMessages.print)}
      </PrimaryButton>
    )
  return <></>
}

const getNameWithAvatar = (
  id: string,
  nameObject: Array<GQLHumanName | null>,
  avatar: IAvatar,
  language: string,
  goToUser?: typeof goToUserProfile
) => {
  const nameObj = getIndividualNameObj(nameObject, language)
  const userName = nameObj
    ? `${String(nameObj.firstNames)} ${String(nameObj.familyName)}`
    : ''

  return (
    <NameAvatar>
      <AvatarSmall avatar={avatar} name={userName} />
      <span>
        <LinkButton
          id={'username-link'}
          onClick={() => {
            goToUser && goToUser(id)
          }}
        >
          {userName}
        </LinkButton>
      </span>
    </NameAvatar>
  )
}

const getStatusLabel = (
  status: string,
  reinstated: boolean,
  intl: IntlShape
) => {
  if (status in DECLARATION_STATUS_LABEL)
    return (
      (reinstated
        ? intl.formatMessage(DECLARATION_STATUS_LABEL['REINSTATED'])
        : '') + intl.formatMessage(DECLARATION_STATUS_LABEL[status])
    )
  return ''
}

const getLink = (status: string, onClick: () => void) => {
  return (
    <LinkButton style={{ textAlign: 'left' }} onClick={onClick}>
      {status}
    </LinkButton>
  )
}

const getFormattedDate = (date: Date) => {
<<<<<<< HEAD
  return (
    <>
      {format(date, 'MMMM dd, yyyy')} &middot; {format(date, 'hh.mm A')}
    </>
=======
  return formatLongDate(
    date.toLocaleString(),
    window.config.LANGUAGES,
    'MMMM DD, YYYY · hh.mm A'
>>>>>>> 98d7d7c8
  )
}

const GetHistory = ({
  intl,
  draft,
  goToUserProfile,
  goToTeamUserList,
  toggleActionDetails
}: CMethodParams & {
  toggleActionDetails: (actionItem: IActionDetailsData) => void
}) => {
  if (!draft?.data?.history?.length)
    return (
      <>
        <hr />
        <Heading>{intl.formatMessage(constantsMessages.history)}</Heading>
        <LargeGreyedInfo />
      </>
    )

  const historyData = (
    draft.data.history as unknown as { [key: string]: any }[]
  )
    // TODO: We need to figure out a way to sort the history in backend
    .sort((fe, se) => {
      return new Date(fe.date).getTime() - new Date(se.date).getTime()
    })
    .map((item) => ({
      date: getFormattedDate(item?.date),
      action: getLink(getStatusLabel(item?.action, item.reinstated, intl), () =>
        toggleActionDetails(item)
      ),
      user: getNameWithAvatar(
        item.user.id,
        item.user.name,
        item.user?.avatar,
        window.config.LANGUAGES,
        goToUserProfile
      ),
      type: intl.formatMessage(userMessages[item.user.role as string]),
      location: getLink(item.office.name, () => {
        goToTeamUserList &&
          goToTeamUserList({
            id: item.office.id,
            searchableText: item.office.name,
            displayLabel: item.office.name
          } as ISearchLocation)
      })
    }))

  const columns = [
    {
      label: 'Action',
      width: 22,
      key: 'action'
    },
    {
      label: 'Date',
      width: 22,
      key: 'date'
    },
    {
      label: 'By',
      width: 22,
      key: 'user',
      isIconColumn: true,
      ICON_ALIGNMENT: ColumnContentAlignment.LEFT
    },
    { label: 'Type', width: 15, key: 'type' },
    { label: 'Location', width: 20, key: 'location' }
  ]
  return (
    <>
      <hr />
      <Heading>{intl.formatMessage(constantsMessages.history)}</Heading>
      <TableView
        id="task-history"
        fixedWidth={1065}
        noResultText=""
        hideBoxShadow={true}
        columns={columns}
        content={historyData}
        alignItemCenter={true}
        pageSize={100}
        hideTableHeaderBorder={true}
      />
    </>
  )
}

const ActionDetailsModalListTable = (
  actionDetailsData: IActionDetailsData,
  registerForm: IForm,
  intl: IntlShape,
  offlineData: Partial<IOfflineData>
) => {
  const [currentPage, setCurrentPage] = React.useState(1)
  if (registerForm === undefined) return []

  const sections = registerForm?.sections || []
  const commentsColumn = [
    {
      key: 'comment',
      label: intl.formatMessage(constantsMessages.comment),
      width: 100
    }
  ]
  const declarationUpdatedColumns = [
    {
      key: 'item',
      label: intl.formatMessage(messages.correctionSummaryItem),
      width: 33.33
    },
    {
      key: 'original',
      label: intl.formatMessage(messages.correctionSummaryOriginal),
      width: 33.33
    },
    { key: 'edit', label: 'Edit', width: 33.33 }
  ]
  const certificateCollector = [
    {
      key: 'collector',
      label: intl.formatMessage(certificateMessages.printedOnCollection),
      width: 100
    }
  ]
  const certificateCollectorVerified = [
    {
      key: 'hasShowedVerifiedDocument',
      label: intl.formatMessage(certificateMessages.collectorIDCheck),
      width: 100
    }
  ]

  const dataChange = (
    actionDetailsData: IActionDetailsData
  ): IDynamicValues[] => {
    const result: IDynamicValues[] = []
    actionDetailsData.input.forEach((item: { [key: string]: any }) => {
      const editedValue = actionDetailsData.output.find(
        (oi: { valueId: string }) => oi.valueId === item.valueId
      )

      const section = find(
        sections,
        (section) => section.id === item.valueCode
      ) as IFormSection

      const indexes: string[] = item.valueId.split('.')

      if (indexes.length > 1) {
        const [parentField, , nestedField] = indexes

        const nestedFields = flatten(
          section.groups.map((group) => {
            return group.fields
          })
        ).find((field) => field.name === parentField)

        const fieldObj = flatten(values(nestedFields?.nestedFields)).find(
          (field) => field.name === nestedField
        ) as IFormField

        result.push({
          item: intl.formatMessage(fieldObj.label) || 'Not Found',
          original: getFieldValue(
            item.valueString,
            fieldObj,
            offlineData,
            intl
          ),
          edit: getFieldValue(
            editedValue.valueString,
            fieldObj,
            offlineData,
            intl
          )
        })
      } else {
        const [parentField] = indexes

        const fieldObj = flatten(
          section.groups.map((group) => {
            return group.fields
          })
        ).find((field) => field.name === parentField) as IFormField

        result.push({
          item: intl.formatMessage(fieldObj.label) || 'Not Found',
          original: getFieldValue(
            item.valueString,
            fieldObj,
            offlineData,
            intl
          ),
          edit: getFieldValue(
            editedValue.valueString,
            fieldObj,
            offlineData,
            intl
          )
        })
      }
    })

    return result
  }
  const certificateCollectorData = (
    actionDetailsData: IActionDetailsData
  ): IDynamicValues[] => {
    if (!actionDetailsData.certificates) return []
    return actionDetailsData.certificates
      .map((certificate: IDynamicValues) => {
        if (!certificate) return

        const name = getIndividualNameObj(
          certificate.collector.individual.name,
          window.config.LANGUAGES
        )
        const collectorLabel = () => {
          const relation = CollectorRelationLabelArray.find(
            (labelItem) =>
              labelItem.value === certificate.collector.relationship
          )
          const collectorName = `${name?.firstNames} ${name?.familyName}`
          if (relation)
            return `${collectorName} (${intl.formatMessage(relation.label)})`
          return collectorName
        }

        return {
          hasShowedVerifiedDocument: certificate.hasShowedVerifiedDocument
            ? intl.formatMessage(certificateMessages.idCheckVerify)
            : intl.formatMessage(certificateMessages.idCheckWithoutVerify),
          collector: collectorLabel()
        }
      })
      .filter((item: IDynamicValues) => null != item)
  }

  const declarationUpdates = dataChange(actionDetailsData)
  const collectorData = certificateCollectorData(actionDetailsData)
  const pageChangeHandler = (cp: number) => setCurrentPage(cp)
  return (
    <>
      {/* For Comments */}
      <ListTable
        noResultText=" "
        hideBoxShadow={true}
        columns={commentsColumn}
        content={actionDetailsData.comments}
      ></ListTable>

      {/* For Data Updated */}
      {declarationUpdates.length > 0 && (
        <ListTable
          noResultText=" "
          hideBoxShadow={true}
          columns={declarationUpdatedColumns}
          content={declarationUpdates}
          pageSize={10}
          totalItems={declarationUpdates.length}
          currentPage={currentPage}
          onPageChange={pageChangeHandler}
        ></ListTable>
      )}

      {/* For Certificate */}
      <ListTable
        noResultText=" "
        hideBoxShadow={true}
        columns={certificateCollector}
        content={collectorData}
        pageSize={10}
        totalItems={collectorData.length}
        currentPage={currentPage}
        onPageChange={pageChangeHandler}
      ></ListTable>
      <ListTable
        noResultText=" "
        hideBoxShadow={true}
        columns={certificateCollectorVerified}
        content={collectorData}
        pageSize={10}
        totalItems={collectorData.length}
        currentPage={currentPage}
        onPageChange={pageChangeHandler}
      ></ListTable>
    </>
  )
}

const ActionDetailsModal = ({
  show,
  actionDetailsData,
  toggleActionDetails,
  intl,
  goToUser,
  registerForm,
  offlineData
}: {
  show: boolean
  actionDetailsData: IActionDetailsData
  toggleActionDetails: (param: IActionDetailsData | null) => void
  intl: IntlShape
  goToUser: typeof goToUserProfile
  registerForm: IForm
  offlineData: Partial<IOfflineData>
}) => {
  if (isEmpty(actionDetailsData)) return <></>

  const title =
    (DECLARATION_STATUS_LABEL[actionDetailsData?.action] &&
      intl.formatMessage(
        DECLARATION_STATUS_LABEL[actionDetailsData?.action]
      )) ||
    ''

  const nameObj = getIndividualNameObj(
    actionDetailsData.user.name,
    window.config.LANGUAGES
  )
  const userName = nameObj
    ? `${String(nameObj.firstNames)} ${String(nameObj.familyName)}`
    : ''

  return (
    <ResponsiveModal
      actions={[]}
      handleClose={() => toggleActionDetails(null)}
      show={show}
      responsive={true}
      title={title}
      width={1024}
      autoHeight={true}
    >
      <>
        <div>
          <CLinkButton
            onClick={() => {
              goToUser && goToUser(actionDetailsData.user.id)
            }}
          >
            {userName}
          </CLinkButton>
          <span> — {getFormattedDate(actionDetailsData.date)}</span>
        </div>
        {ActionDetailsModalListTable(
          actionDetailsData,
          registerForm,
          intl,
          offlineData
        )}
      </>
    </ResponsiveModal>
  )
}

function RecordAuditBody({
  archiveDeclaration,
  reinstateDeclaration,
  clearCorrectionChange,
  declaration,
  draft,
  intl,
  goToCertificateCorrection,
  goToPrintCertificate,
  goToPage,
  goToRegistrarHomeTab,
  scope,
  userDetails,
  registerForm,
  goToUserProfile,
  goToTeamUserList,
  goBack,
  offlineData
}: {
  declaration: IDeclarationData
  draft: IDeclaration | null
  intl: IntlShape
  scope: Scope | null
  userDetails: IUserDetails | null
  registerForm: IRegisterFormState
  offlineData: Partial<IOfflineData>
} & IDispatchProps) {
  const [showDialog, setShowDialog] = React.useState(false)
  const [showActionDetails, setActionDetails] = React.useState(false)
  const [actionDetailsData, setActionDetailsData] = React.useState({})

  if (!registerForm.registerForm || !declaration.type) return <></>

  const toggleActionDetails = (actionItem: IActionDetailsData | null) => {
    actionItem && setActionDetailsData(actionItem)
    setActionDetails((prevValue) => !prevValue)
  }
  const toggleDisplayDialog = () => setShowDialog((prevValue) => !prevValue)

  const userHasRegisterScope = scope && scope.includes('register')
  const userHasValidateScope = scope && scope.includes('validate')

  const actions: React.ReactElement[] = []
  const mobileActions: React.ReactElement[] = []
  const desktopActionsView: React.ReactElement[] = []

  const isDownloaded =
    draft?.downloadStatus === DOWNLOAD_STATUS.DOWNLOADED ||
    draft?.submissionStatus === SUBMISSION_STATUS.DRAFT

  if (
    isDownloaded &&
    (userHasValidateScope || userHasRegisterScope) &&
    (declaration.status === SUBMISSION_STATUS.REGISTERED ||
      declaration.status === SUBMISSION_STATUS.CERTIFIED)
  ) {
    actions.push(
      <StyledTertiaryButton
        id="btn-correct-record"
        align={ICON_ALIGNMENT.LEFT}
        icon={() => <Edit />}
        onClick={() => {
          clearCorrectionChange(declaration.id)
          goToCertificateCorrection(declaration.id, CorrectionSection.Corrector)
        }}
      >
        {intl.formatMessage(correctionMessages.title)}
      </StyledTertiaryButton>
    )
    desktopActionsView.push(actions[actions.length - 1])
  }

  if (
    isDownloaded &&
    (userHasValidateScope || userHasRegisterScope) &&
    declaration.status &&
    ARCHIVABLE_STATUSES.includes(declaration.status)
  ) {
    actions.push(
      <StyledTertiaryButton
        align={ICON_ALIGNMENT.LEFT}
        id="archive_button"
        key="archive_button"
        icon={() => <Archive />}
        onClick={toggleDisplayDialog}
      >
        {intl.formatMessage(buttonMessages.archive)}
      </StyledTertiaryButton>
    )
    desktopActionsView.push(actions[actions.length - 1])
  }

  if (
    isDownloaded &&
    (userHasValidateScope || userHasRegisterScope) &&
    declaration.status &&
    ARCHIVED.includes(declaration.status)
  ) {
    actions.push(
      <StyledTertiaryButton
        align={ICON_ALIGNMENT.LEFT}
        id="reinstate_button"
        key="reinstate_button"
        icon={() => <RotateLeft />}
        onClick={toggleDisplayDialog}
      >
        {intl.formatMessage(buttonMessages.reinstate)}
      </StyledTertiaryButton>
    )
    desktopActionsView.push(actions[actions.length - 1])
  }

  if (!isDownloaded) {
    actions.push(showDownloadButton(declaration, draft, userDetails))
    desktopActionsView.push(actions[actions.length - 1])
  }

  actions.push(
    showReviewButton({
      declaration,
      intl,
      userDetails,
      draft,
      goToPage
    })
  )
  if (actions[actions.length - 1].key) {
    mobileActions.push(actions[actions.length - 1])
    desktopActionsView.push(
      <DesktopDiv key={actions.length}>
        {actions[actions.length - 1]}
      </DesktopDiv>
    )
  }

  actions.push(
    showUpdateButton({
      declaration,
      intl,
      userDetails,
      draft,
      goToPage
    })
  )
  if (actions[actions.length - 1].key) {
    mobileActions.push(actions[actions.length - 1])
    desktopActionsView.push(
      <DesktopDiv key={actions.length}>
        {actions[actions.length - 1]}
      </DesktopDiv>
    )
  }

  actions.push(
    showPrintButton({
      declaration,
      intl,
      userDetails,
      draft,
      goToPrintCertificate,
      goToTeamUserList
    })
  )
  if (actions[actions.length - 1].key) {
    mobileActions.push(actions[actions.length - 1])
    desktopActionsView.push(
      <DesktopDiv key={actions.length}>
        {actions[actions.length - 1]}
      </DesktopDiv>
    )
  }

  let regForm: IForm
  const eventType = declaration.type
  if (eventType in registerForm.registerForm)
    regForm = get(registerForm.registerForm, eventType)
  else regForm = registerForm.registerForm['birth']

  const actionDetailsModalProps = {
    show: showActionDetails,
    actionDetailsData,
    toggleActionDetails,
    intl,
    goToUser: goToUserProfile,
    registerForm: regForm,
    offlineData
  }
  return (
    <>
      <Content
        title={
          declaration.name || intl.formatMessage(recordAuditMessages.noName)
        }
        titleColor={declaration.name ? 'copy' : 'grey600'}
        size={ContentSize.LARGE}
        topActionButtons={desktopActionsView}
        icon={() => (
          <>
            <IconDiv>
              <DeclarationIcon
                isArchive={declaration?.status === ARCHIVED}
                color={
                  STATUSTOCOLOR[
                    (declaration && declaration.status) ||
                      SUBMISSION_STATUS.DRAFT
                  ]
                }
              />
            </IconDiv>
            <BackButtonDiv>
              <BackButton onClick={() => goBack()}>
                <BackArrow />
              </BackButton>
            </BackButtonDiv>
          </>
        )}
      >
        {getDeclarationInfo(declaration, isDownloaded, intl, mobileActions)}
        {GetHistory({
          declaration,
          intl,
          draft,
          userDetails,
          goToUserProfile,
          goToTeamUserList,
          toggleActionDetails
        })}
      </Content>
      <ActionDetailsModal {...actionDetailsModalProps} />
      <ResponsiveModal
        title={
          declaration.status && ARCHIVED.includes(declaration.status)
            ? intl.formatMessage(
                recordAuditMessages.reinstateDeclarationDialogTitle
              )
            : intl.formatMessage(recordAuditMessages.confirmationTitle)
        }
        contentHeight={96}
        responsive={false}
        actions={[
          <TertiaryButton
            id="cancel-btn"
            key="cancel"
            onClick={toggleDisplayDialog}
          >
            {intl.formatMessage(buttonMessages.cancel)}
          </TertiaryButton>,
          declaration.status && ARCHIVED.includes(declaration.status) ? (
            <PrimaryButton
              id="continue"
              key="continue"
              onClick={() => {
                reinstateDeclaration(declaration.id)
                toggleDisplayDialog()
              }}
            >
              {intl.formatMessage(
                recordAuditMessages.reinstateDeclarationDialogConfirm
              )}
            </PrimaryButton>
          ) : (
            <DangerButton
              id="archive_confirm"
              key="archive_confirm"
              onClick={() => {
                archiveDeclaration(declaration.id)
                toggleDisplayDialog()
                goToRegistrarHomeTab('review')
              }}
            >
              {intl.formatMessage(buttonMessages.archive)}
            </DangerButton>
          )
        ]}
        show={showDialog}
        handleClose={toggleDisplayDialog}
      >
        {declaration.status && ARCHIVED.includes(declaration.status)
          ? intl.formatMessage(
              recordAuditMessages.reinstateDeclarationDialogDescription
            )
          : intl.formatMessage(recordAuditMessages.confirmationBody)}
      </ResponsiveModal>
    </>
  )
}

function getBodyContent({
  declarationId,
  draft,
  intl,
  language,
  scope,
  resources,
  tab,
  userDetails,
  workqueueDeclaration,
  ...actionProps
}: IFullProps) {
  if (!draft && tab === 'search') {
    return (
      <>
        <Query
          query={FETCH_DECLARATION_SHORT_INFO}
          variables={{
            id: declarationId
          }}
          fetchPolicy="no-cache"
        >
          {({ loading, error, data }) => {
            if (loading) {
              return <Loader id="search_loader" marginPercent={35} />
            } else if (error) {
              return <Redirect to={HOME} />
            }
            return (
              <RecordAuditBody
                key={`record-audit-${declarationId}`}
                {...actionProps}
                declaration={getGQLDeclaration(
                  data.fetchRegistration,
                  language
                )}
                draft={draft}
                intl={intl}
                scope={scope}
                userDetails={userDetails}
                goBack={goBack}
              />
            )
          }}
        </Query>
      </>
    )
  }

  const declaration = draft
    ? getDraftDeclarationData(draft, resources, intl)
    : getWQDeclarationData(
        workqueueDeclaration as NonNullable<typeof workqueueDeclaration>,
        language
      )
  return (
    <RecordAuditBody
      key={`record-audit-${declarationId}`}
      {...actionProps}
      declaration={declaration}
      draft={draft}
      intl={intl}
      scope={scope}
      userDetails={userDetails}
    />
  )
}

const RecordAuditComp = (props: IFullProps) => {
  return (
    <>
      <Header />
      <Navigation deselectAllTabs={true} />
      <BodyContainer>{getBodyContent(props)}</BodyContainer>
      <NotificationToast />
    </>
  )
}

function mapStateToProps(state: IStoreState, props: RouteProps): IStateProps {
  const { declarationId, tab } = props.match.params
  return {
    declarationId,
    draft:
      state.declarationsState.declarations.find(
        (declaration) =>
          declaration.id === declarationId ||
          declaration.compositionId === declarationId
      ) || null,
    language: getLanguage(state),
    resources: getOfflineData(state),
    scope: getScope(state),
    tab,
    userDetails: state.profile.userDetails,
    registerForm: state.registerForm,
    offlineData: state.offline.offlineData,
    workqueueDeclaration:
      (tab !== 'search' &&
        state.workqueueState.workqueue.data[tab].results?.find(
          (gqlSearchSet) => gqlSearchSet?.id === declarationId
        )) ||
      null
  }
}

export const RecordAudit = connect<
  IStateProps,
  IDispatchProps,
  RouteProps,
  IStoreState
>(mapStateToProps, {
  archiveDeclaration,
  reinstateDeclaration,
  clearCorrectionChange,
  goToCertificateCorrection,
  goToPage,
  goToPrintCertificate,
  goToRegistrarHomeTab,
  goToUserProfile,
  goToTeamUserList,
  goBack
})(injectIntl(RecordAuditComp))<|MERGE_RESOLUTION|>--- conflicted
+++ resolved
@@ -128,12 +128,8 @@
 import { IRegisterFormState } from '@client/forms/register/reducer'
 import { goBack } from 'connected-react-router'
 import { getFieldValue } from './utils'
-<<<<<<< HEAD
-import format from '@client/utils/date-formatting'
-=======
 import { CollectorRelationLabelArray } from '@client/forms/correction/corrector'
-import { formatLongDate } from '@client/utils/date-formatting'
->>>>>>> 98d7d7c8
+import format, { formatLongDate } from '@client/utils/date-formatting'
 
 const BodyContainer = styled.div`
   margin-left: 0px;
@@ -888,17 +884,10 @@
 }
 
 const getFormattedDate = (date: Date) => {
-<<<<<<< HEAD
-  return (
-    <>
-      {format(date, 'MMMM dd, yyyy')} &middot; {format(date, 'hh.mm A')}
-    </>
-=======
   return formatLongDate(
     date.toLocaleString(),
     window.config.LANGUAGES,
-    'MMMM DD, YYYY · hh.mm A'
->>>>>>> 98d7d7c8
+    'MMMM dd, yyyy · hh.mm a'
   )
 }
 
