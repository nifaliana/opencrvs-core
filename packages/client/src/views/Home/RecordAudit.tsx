/*
 * This Source Code Form is subject to the terms of the Mozilla Public
 * License, v. 2.0. If a copy of the MPL was not distributed with this
 * file, You can obtain one at https://mozilla.org/MPL/2.0/.
 *
 * OpenCRVS is also distributed under the terms of the Civil Registration
 * & Healthcare Disclaimer located at http://opencrvs.org/license.
 *
 * Copyright (C) The OpenCRVS Authors. OpenCRVS and the OpenCRVS
 * graphic logo are (registered/a) trademark(s) of Plan International.
 */

import React from 'react'
import { Header } from '@client/components/interface/Header/Header'
import {
  Content,
  ContentSize
} from '@opencrvs/components/lib/interface/Content'
import { Navigation } from '@client/components/interface/Navigation'
<<<<<<< HEAD
import styled, { ITheme, withTheme } from '@client/styledComponents'
import { Archive, ApplicationIcon } from '@opencrvs/components/lib/icons'
=======
import styled from '@client/styledComponents'
import { ApplicationIcon, Edit } from '@opencrvs/components/lib/icons'
>>>>>>> 2e1cfe05
import { connect } from 'react-redux'
import { RouteComponentProps, Redirect } from 'react-router'
import {
  injectIntl,
  WrappedComponentProps as IntlShapeProps,
  IntlShape
} from 'react-intl'
import { goToCertificateCorrection } from '@client/navigation'
import {
<<<<<<< HEAD
  goToApplicationDetails,
  goBack as goBackAction,
  goToRegistrarHomeTab
} from '@client/navigation'
import { RouteComponentProps } from 'react-router'
import { injectIntl, WrappedComponentProps as IntlShapeProps } from 'react-intl'
import {
  IWorkqueue,
  IApplication,
  archiveApplication
=======
  IApplication,
  SUBMISSION_STATUS,
  clearCorrectionChange
>>>>>>> 2e1cfe05
} from '@client/applications'
import { IStoreState } from '@client/store'
import {
  GQLEventSearchSet,
  GQLBirthEventSearchSet,
  GQLDeathEventSearchSet
} from '@opencrvs/gateway/src/graphql/schema'
import moment from 'moment'
import { getOfflineData } from '@client/offline/selectors'
import { IOfflineData } from '@client/offline/reducer'
<<<<<<< HEAD
import { IFormSectionData, IContactPoint } from '@client/forms'
import { ResponsiveModal } from '@opencrvs/components/lib/interface'
import { getScope } from '@client/profile/profileSelectors'
import { Scope } from '@client/utils/authUtils'
import {
  TertiaryButton,
  ICON_ALIGNMENT,
  DangerButton
} from '@opencrvs/components/lib/buttons'
import { buttonMessages } from '@client/i18n/messages/buttons'
import { messages } from '@client/i18n/messages/views/recordAudit'
import {
  ARCHIVED,
  DECLARED,
  VALIDATED,
  REJECTED
} from '@client/utils/constants'
=======
import { IQueryData } from '@client/views/OfficeHome/OfficeHome'
import { generateLocationName } from '@client/utils/locationUtils'
import { Query } from '@client/components/Query'
import { FETCH_DECLARATION_SHORT_INFO } from '@client/views/Home/queries'
import { Loader } from '@opencrvs/components/lib/interface'
import { HOME } from '@client/navigation/routes'
import { createNamesMap } from '@client/utils/data-formatting'
import { recordAuditMessages } from '@client/i18n/messages/views/recordAudit'
import {
  IFormSectionData,
  IContactPoint,
  CorrectionSection
} from '@client/forms'
import {
  ICON_ALIGNMENT,
  TertiaryButton
} from '@opencrvs/components/lib/buttons'
import { messages as correctionMessages } from '@client/i18n/messages/views/correction'
>>>>>>> 2e1cfe05

const BodyContainer = styled.div`
  margin-left: 0px;
  margin-top: 0px;
  @media (min-width: ${({ theme }) => theme.grid.breakpoints.lg}px) {
    margin-left: 265px;
    margin-top: 28px;
  }
`

const InfoContainer = styled.div`
  display: flex;
  margin-bottom: 16px;
`

const KeyContainer = styled.div`
  width: 190px;
  color: ${({ theme }) => theme.colors.grey};
  ${({ theme }) => theme.fonts.bodyBoldStyle}
`

const ValueContainer = styled.div<{ value: undefined | string }>`
  width: 325px;
  color: ${({ theme, value }) =>
    value ? theme.colors.grey : theme.colors.grey600};
  ${({ theme }) => theme.fonts.captionBigger};
`

const GreyedInfo = styled.div`
  height: 26px;
  background-color: ${({ theme }) => theme.colors.greyInfo};
  max-width: 330px;
`

export type IRecordAuditTabs = keyof IQueryData | 'search'

interface IStateProps {
  declarationId: string
  draft: IApplication | null
  language: string
  resources: IOfflineData
<<<<<<< HEAD
  scope: Scope | null
  savedApplications: IApplication[]
}

interface IDispatchProps {
  archiveApplication: typeof archiveApplication
  goToApplicationDetails: typeof goToApplicationDetails
  goBack: typeof goBackAction
  goToRegistrarHomeTab: typeof goToRegistrarHomeTab
=======
  tab: IRecordAuditTabs
  workqueueDeclaration: GQLEventSearchSet | null
}

interface IDispatchProps {
  clearCorrectionChange: typeof clearCorrectionChange
  goToCertificateCorrection: typeof goToCertificateCorrection
>>>>>>> 2e1cfe05
}

type RouteProps = RouteComponentProps<{
  tab: IRecordAuditTabs
  declarationId: string
}>

type IFullProps = IDispatchProps &
  IStateProps &
  IDispatchProps &
  IntlShapeProps &
  RouteProps

interface ILabel {
  [key: string]: string | undefined
}

interface IDeclarationData {
  id: string
  name?: string
  status?: string
  trackingId?: string
  type?: string
  dateOfBirth?: string
  dateOfDeath?: string
  placeOfBirth?: string
  placeOfDeath?: string
  informant?: string
  informantContact?: string
  brnDrn?: string
}

<<<<<<< HEAD
=======
interface IGQLDeclaration {
  id: string
  child?: { name: Array<GQLHumanName | null> }
  deceased?: { name: Array<GQLHumanName | null> }
  registration?: {
    trackingId: string
    type: string
    status: { type: string }[]
  }
}

>>>>>>> 2e1cfe05
const STATUSTOCOLOR: { [key: string]: string } = {
  ARCHIVED: 'grey',
  DRAFT: 'violet',
  DECLARED: 'orange',
  REJECTED: 'red',
  VALIDATED: 'grey',
  REGISTERED: 'green',
  CERTIFIED: 'green',
  WAITING_VALIDATION: 'teal'
}

<<<<<<< HEAD
const ARCHIVABLE_STATUSES = [DECLARED, VALIDATED, REJECTED]

const KEY_LABEL: ILabel = {
  status: 'Status',
  type: 'Event',
  trackingId: 'Tracking ID',
  dateOfBirth: 'Date of birth',
  dateOfDeath: 'Date of death',
  placeOfBirth: 'Place of birth',
  placeOfDeath: 'Place of death',
  informant: 'Informant',
  brn: 'BRN',
  drn: 'DRN'
}

const NO_DATA_LABEL: ILabel = {
  status: 'No status',
  type: 'No event',
  trackingId: 'No tracking id',
  dateOfBirth: 'No date of birth',
  dateOfDeath: 'No date of death',
  placeOfBirth: 'No place of birth',
  placeOfDeath: 'No place of death',
  informant: 'No informant'
}

=======
>>>>>>> 2e1cfe05
const getCaptitalizedWord = (word: string | undefined): string => {
  if (!word) return ''
  return word.toUpperCase()[0] + word.toLowerCase().slice(1)
}

const isBirthDeclaration = (
  declaration: GQLEventSearchSet | null
): declaration is GQLBirthEventSearchSet => {
  return (declaration && declaration.type === 'Birth') || false
}

<<<<<<< HEAD
const getDraftApplicationName = (application: IApplication): string => {
=======
const isDeathDeclaration = (
  declaration: GQLEventSearchSet | null
): declaration is GQLDeathEventSearchSet => {
  return (declaration && declaration.type === 'Death') || false
}

const getDraftDeclarationName = (declaration: IApplication) => {
>>>>>>> 2e1cfe05
  let name = ''
  let declarationName
  if (declaration.event === 'birth') {
    declarationName = declaration.data?.child
  } else {
    declarationName = declaration.data?.deceased
  }

  if (declarationName) {
    name = [declarationName.firstNamesEng, declarationName.familyNameEng]
      .filter((part) => Boolean(part))
      .join(' ')
  }
  return name
}

function notNull<T>(value: T | null): value is T {
  return value !== null
}

const getName = (name: (GQLHumanName | null)[], language: string) => {
  return createNamesMap(name.filter(notNull))[language]
}

const getLocation = (
  declaration: IApplication,
  resources: IOfflineData,
  intl: IntlShape
) => {
  let locationType = ''
  let locationId = ''
  let locationDistrict = ''
  let locationPermanent = ''
  if (declaration.event === 'death') {
    locationType =
      declaration.data?.deathEvent?.deathPlaceAddress?.toString() || ''
    locationId = declaration.data?.deathEvent?.deathLocation?.toString() || ''
    locationDistrict = declaration.data?.deathEvent?.district?.toString() || ''
    locationPermanent =
      declaration.data?.deceased?.districtPermanent?.toString() || ''
  } else {
    locationType = declaration.data?.child?.placeOfBirth?.toString() || ''
    locationId = declaration.data?.child?.birthLocation?.toString() || ''
    locationDistrict = declaration.data?.child?.district?.toString() || ''
  }

  if (locationType === 'HEALTH_FACILITY') {
    const facility = resources.facilities[locationId]
    return generateLocationName(facility, intl)
  }
  if (locationType === 'OTHER' || locationType === 'PRIVATE_HOME') {
    const location = resources.locations[locationDistrict]
    return generateLocationName(location, intl)
  }
  if (locationType === 'PERMANENT') {
    const district = resources.locations[locationPermanent]
    return generateLocationName(district, intl)
  }
  return ''
}

const getDraftDeclarationData = (
  declaration: IApplication,
  resources: IOfflineData,
  intl: IntlShape
): IDeclarationData => {
  return {
    id: declaration.id,
    name: getDraftDeclarationName(declaration),
    status:
      declaration.submissionStatus?.toString() ||
      declaration.registrationStatus?.toString() ||
      '',
    type: declaration.event || '',
    brnDrn:
      declaration.data?.registration?.registrationNumber?.toString() || '',
    trackingId: declaration.data?.registration?.trackingId?.toString() || '',
    dateOfBirth: declaration.data?.child?.childBirthDate?.toString() || '',
    dateOfDeath: declaration.data?.deathEvent?.deathDate?.toString() || '',
    placeOfBirth: getLocation(declaration, resources, intl) || '',
    placeOfDeath: getLocation(declaration, resources, intl) || '',
    informant:
      (
        declaration.data?.registration?.contactPoint as IFormSectionData
      )?.value.toString() || '',
    informantContact:
      (
        (declaration.data?.registration?.contactPoint as IFormSectionData)
          ?.nestedFields as IContactPoint
      )?.registrationPhone.toString() || ''
  }
}

const getWQDeclarationData = (
  workqueueDeclaration: GQLEventSearchSet,
  language: string
) => {
  let name = ''
  if (
    isBirthDeclaration(workqueueDeclaration) &&
    workqueueDeclaration.childName
  ) {
    name = getName(workqueueDeclaration.childName, language)
  } else if (
    isDeathDeclaration(workqueueDeclaration) &&
    workqueueDeclaration.deceasedName
  ) {
    name = getName(workqueueDeclaration.deceasedName, language)
  }
  return {
    id: workqueueDeclaration.id,
    name,
    type: (workqueueDeclaration.type && workqueueDeclaration.type) || '',
    status: workqueueDeclaration.registration?.status || '',
    trackingId: workqueueDeclaration.registration?.trackingId || '',
    dateOfBirth: '',
    placeOfBirth: '',
    informant: ''
  }
}

const getGQLDeclaration = (
  data: IGQLDeclaration,
  language: string
): IDeclarationData => {
  let name = ''
  if (data.child) {
    name = getName(data.child.name, language)
  } else if (data.deceased) {
    name = getName(data.deceased.name, language)
  }
  return {
    id: data?.id,
    name,
    type: data?.registration?.type,
    status: data?.registration?.status[0].type,
    trackingId: data?.registration?.trackingId,
    dateOfBirth: '',
    placeOfBirth: '',
    informant: ''
  }
}

const getDeclarationInfo = (
  declaration: IDeclarationData,
  isDownloaded: boolean,
  intl: IntlShape
) => {
  let informant = getCaptitalizedWord(declaration?.informant)

<<<<<<< HEAD
  const status = getCaptitalizedWord(application?.status).split('_')
  const finalStatus = status.reduce(
    (accum, cur, idx) => (idx > 0 ? accum + ' ' + cur : cur),
    ''
  )
=======
  const status = getCaptitalizedWord(declaration?.status).split('_')
  let finalStatus = status[0]
  if (status[1]) finalStatus += ' ' + status[1]
>>>>>>> 2e1cfe05

  if (declaration?.informantContact) {
    informant = informant + ' . ' + declaration.informantContact
  }

  let info: ILabel = {
    status: declaration?.status && finalStatus,
    type: getCaptitalizedWord(declaration?.type),
    trackingId: declaration?.trackingId
  }

  if (info.type === 'Birth') {
    if (declaration?.brnDrn) {
      info = {
        ...info,
        brn: declaration.brnDrn
      }
    }
    info = {
      ...info,
      dateOfBirth: declaration?.dateOfBirth,
      placeOfBirth: declaration?.placeOfBirth,
      informant: informant
    }
  } else if (info.type === 'Death') {
    if (declaration?.brnDrn) {
      info = {
        ...info,
        drn: declaration.brnDrn
      }
    }
    info = {
      ...info,
      dateOfDeath: declaration?.dateOfDeath,
      placeOfDeath: declaration?.placeOfDeath,
      informant: informant
    }
  }
  return (
    <>
      {Object.entries(info).map(([key, value]) => {
        return (
          <InfoContainer id={'summary'} key={key}>
            <KeyContainer id={`${key}`}>
              <KeyContainer id={`${key}`}>
                {intl.formatMessage(recordAuditMessages[key as string])}
              </KeyContainer>
            </KeyContainer>
            <ValueContainer id={`${key}_value`} value={value}>
              {value ? (
                key === 'dateOfBirth' || key === 'dateOfDeath' ? (
                  moment(new Date(value)).format('MMMM DD, YYYY')
                ) : (
                  value
                )
              ) : isDownloaded ? (
                intl.formatMessage(
                  recordAuditMessages[
                    `no${key[0].toUpperCase()}${key.slice(1)}`
                  ]
                )
              ) : (
                <GreyedInfo id={`${key}_grey`} />
              )}
            </ValueContainer>
          </InfoContainer>
        )
      })}
    </>
  )
}

<<<<<<< HEAD
const ShowRecordAudit = (props: IFullProps) => {
  const [showDialog, setShowDialog] = React.useState(false)
  const { intl, scope } = props
  const applicationId = props.match.params.applicationId
  let application: IApplicationData | null
  application = getSavedApplications(props)
  const isDownloaded = application ? true : false
  if (!isDownloaded) {
    application = getWQApplication(props)
=======
function RecordAuditBody({
  clearCorrectionChange,
  declaration,
  isDownloaded = false,
  intl,
  goToCertificateCorrection
}: {
  declaration: IDeclarationData
  isDownloaded?: boolean
  intl: IntlShape
} & IDispatchProps) {
  const actions = []
  if (
    isDownloaded &&
    (declaration.status === SUBMISSION_STATUS.REGISTERED ||
      declaration.status === SUBMISSION_STATUS.CERTIFIED)
  ) {
    actions.push(
      <TertiaryButton
        id="btn-correct-record"
        align={ICON_ALIGNMENT.LEFT}
        icon={() => <Edit />}
        onClick={() => {
          clearCorrectionChange(declaration.id)
          goToCertificateCorrection(declaration.id, CorrectionSection.Corrector)
        }}
      >
        {intl.formatMessage(correctionMessages.title)}
      </TertiaryButton>
    )
  }
  return (
    <Content
      title={declaration.name || intl.formatMessage(recordAuditMessages.noName)}
      titleColor={declaration.name ? 'copy' : 'grey600'}
      size={ContentSize.LARGE}
      topActionButtons={actions}
      icon={() => (
        <ApplicationIcon
          color={
            STATUSTOCOLOR[
              (declaration && declaration.status) || SUBMISSION_STATUS.DRAFT
            ]
          }
        />
      )}
    >
      {getDeclarationInfo(declaration, isDownloaded, intl)}
    </Content>
  )
}

function getBodyContent({
  clearCorrectionChange,
  declarationId,
  draft,
  goToCertificateCorrection,
  language,
  tab,
  intl,
  resources,
  workqueueDeclaration
}: IFullProps) {
  const actionProps = {
    clearCorrectionChange,
    goToCertificateCorrection
  }
  if (!draft && tab === 'search') {
    return (
      <>
        <Query
          query={FETCH_DECLARATION_SHORT_INFO}
          variables={{
            id: declarationId
          }}
          fetchPolicy="no-cache"
        >
          {({ loading, error, data }) => {
            if (loading) {
              return <Loader id="search_loader" marginPercent={35} />
            } else if (error) {
              return <Redirect to={HOME} />
            }
            return (
              <RecordAuditBody
                declaration={getGQLDeclaration(
                  data.fetchRegistration,
                  language
                )}
                intl={intl}
                {...actionProps}
              />
            )
          }}
        </Query>
      </>
    )
>>>>>>> 2e1cfe05
  }
  const declaration = draft
    ? getDraftDeclarationData(draft, resources, intl)
    : getWQDeclarationData(
        workqueueDeclaration as NonNullable<typeof workqueueDeclaration>,
        language
      )
  return (
    <RecordAuditBody
      declaration={declaration}
      isDownloaded={!!draft}
      intl={intl}
      {...actionProps}
    />
  )
}

<<<<<<< HEAD
  const userHasRegisterScope = scope && scope.includes('register')
  const userHasValidateScope = scope && scope.includes('validate')

  const topActionButtons: React.ReactElement[] = []

  const toggleDisplayDialog = () => setShowDialog((prevValue) => !prevValue)

  const archiveButton = (
    <TertiaryButton
      align={ICON_ALIGNMENT.LEFT}
      id="archive_button"
      key="archive_button"
      icon={() => <Archive />}
      onClick={toggleDisplayDialog}
    >
      {intl.formatMessage(buttonMessages.archive)}
    </TertiaryButton>
  )

  if (
    isDownloaded &&
    (userHasValidateScope || userHasRegisterScope) &&
    application?.status &&
    ARCHIVABLE_STATUSES.includes(application.status)
  ) {
    topActionButtons.push(archiveButton)
  }

=======
const ShowRecordAudit = (props: IFullProps) => {
>>>>>>> 2e1cfe05
  return (
    <>
      <Header />
      <Navigation deselectAllTabs={true} />
<<<<<<< HEAD
      <BodyContainer>
        {application && (
          <Content
            title={application.name || 'No name provided'}
            titleColor={application.name ? 'copy' : 'grey600'}
            topActionButtons={topActionButtons}
            size={'large'}
            icon={() => (
              <ApplicationIcon
                isArchive={application?.status === ARCHIVED}
                color={STATUSTOCOLOR[application?.status || 'DRAFT']}
              />
            )}
          >
            {getApplicationInfo(props, application, isDownloaded)}
          </Content>
        )}
      </BodyContainer>
      <ResponsiveModal
        title={intl.formatMessage(messages.confirmationTitle)}
        contentHeight={96}
        responsive={false}
        actions={[
          <TertiaryButton
            id="cancel-btn"
            key="cancel"
            onClick={toggleDisplayDialog}
          >
            {intl.formatMessage(buttonMessages.cancel)}
          </TertiaryButton>,
          <DangerButton
            id="archive_confirm"
            key="submit"
            onClick={() => {
              props.archiveApplication(applicationId)
              toggleDisplayDialog()
              props.goToRegistrarHomeTab('review')
            }}
          >
            {intl.formatMessage(buttonMessages.archive)}
          </DangerButton>
        ]}
        show={showDialog}
        handleClose={toggleDisplayDialog}
      >
        {intl.formatMessage(messages.confirmationBody)}
      </ResponsiveModal>
    </div>
=======
      <BodyContainer>{getBodyContent(props)}</BodyContainer>
    </>
>>>>>>> 2e1cfe05
  )
}

function mapStateToProps(state: IStoreState, props: RouteProps): IStateProps {
  const { declarationId, tab } = props.match.params
  return {
    declarationId,
    draft:
      state.applicationsState.applications.find(
        (declaration) =>
          declaration.id === declarationId ||
          declaration.compositionId === declarationId
      ) || null,
    language: state.i18n.language,
    resources: getOfflineData(state),
<<<<<<< HEAD
    scope: getScope(state),
    savedApplications:
      state.applicationsState.applications &&
      state.applicationsState.applications
=======
    tab,
    workqueueDeclaration:
      (tab !== 'search' &&
        state.workqueueState.workqueue.data[tab].results?.find(
          (gqlSearchSet) => gqlSearchSet?.id === declarationId
        )) ||
      null
>>>>>>> 2e1cfe05
  }
}

export const RecordAudit = connect<
  IStateProps,
  IDispatchProps,
  RouteProps,
  IStoreState
>(mapStateToProps, {
<<<<<<< HEAD
  archiveApplication,
  goToApplicationDetails,
  goBack: goBackAction,
  goToRegistrarHomeTab
})(injectIntl(withTheme(ShowRecordAudit)))
=======
  clearCorrectionChange,
  goToCertificateCorrection
})(injectIntl(ShowRecordAudit))
>>>>>>> 2e1cfe05
<|MERGE_RESOLUTION|>--- conflicted
+++ resolved
@@ -17,13 +17,8 @@
   ContentSize
 } from '@opencrvs/components/lib/interface/Content'
 import { Navigation } from '@client/components/interface/Navigation'
-<<<<<<< HEAD
-import styled, { ITheme, withTheme } from '@client/styledComponents'
-import { Archive, ApplicationIcon } from '@opencrvs/components/lib/icons'
-=======
 import styled from '@client/styledComponents'
-import { ApplicationIcon, Edit } from '@opencrvs/components/lib/icons'
->>>>>>> 2e1cfe05
+import { Archive, ApplicationIcon, Edit } from '@opencrvs/components/lib/icons'
 import { connect } from 'react-redux'
 import { RouteComponentProps, Redirect } from 'react-router'
 import {
@@ -31,37 +26,27 @@
   WrappedComponentProps as IntlShapeProps,
   IntlShape
 } from 'react-intl'
-import { goToCertificateCorrection } from '@client/navigation'
-import {
-<<<<<<< HEAD
-  goToApplicationDetails,
-  goBack as goBackAction,
+import {
+  goToCertificateCorrection,
   goToRegistrarHomeTab
 } from '@client/navigation'
-import { RouteComponentProps } from 'react-router'
-import { injectIntl, WrappedComponentProps as IntlShapeProps } from 'react-intl'
-import {
-  IWorkqueue,
+import {
+  archiveApplication,
+  clearCorrectionChange,
   IApplication,
-  archiveApplication
-=======
-  IApplication,
-  SUBMISSION_STATUS,
-  clearCorrectionChange
->>>>>>> 2e1cfe05
+  SUBMISSION_STATUS
 } from '@client/applications'
 import { IStoreState } from '@client/store'
 import {
   GQLEventSearchSet,
   GQLBirthEventSearchSet,
-  GQLDeathEventSearchSet
+  GQLDeathEventSearchSet,
+  GQLHumanName
 } from '@opencrvs/gateway/src/graphql/schema'
 import moment from 'moment'
 import { getOfflineData } from '@client/offline/selectors'
 import { IOfflineData } from '@client/offline/reducer'
-<<<<<<< HEAD
-import { IFormSectionData, IContactPoint } from '@client/forms'
-import { ResponsiveModal } from '@opencrvs/components/lib/interface'
+import { ResponsiveModal, Loader } from '@opencrvs/components/lib/interface'
 import { getScope } from '@client/profile/profileSelectors'
 import { Scope } from '@client/utils/authUtils'
 import {
@@ -70,19 +55,16 @@
   DangerButton
 } from '@opencrvs/components/lib/buttons'
 import { buttonMessages } from '@client/i18n/messages/buttons'
-import { messages } from '@client/i18n/messages/views/recordAudit'
 import {
   ARCHIVED,
   DECLARED,
   VALIDATED,
   REJECTED
 } from '@client/utils/constants'
-=======
 import { IQueryData } from '@client/views/OfficeHome/OfficeHome'
 import { generateLocationName } from '@client/utils/locationUtils'
 import { Query } from '@client/components/Query'
 import { FETCH_DECLARATION_SHORT_INFO } from '@client/views/Home/queries'
-import { Loader } from '@opencrvs/components/lib/interface'
 import { HOME } from '@client/navigation/routes'
 import { createNamesMap } from '@client/utils/data-formatting'
 import { recordAuditMessages } from '@client/i18n/messages/views/recordAudit'
@@ -91,12 +73,7 @@
   IContactPoint,
   CorrectionSection
 } from '@client/forms'
-import {
-  ICON_ALIGNMENT,
-  TertiaryButton
-} from '@opencrvs/components/lib/buttons'
 import { messages as correctionMessages } from '@client/i18n/messages/views/correction'
->>>>>>> 2e1cfe05
 
 const BodyContainer = styled.div`
   margin-left: 0px;
@@ -138,25 +115,16 @@
   draft: IApplication | null
   language: string
   resources: IOfflineData
-<<<<<<< HEAD
   scope: Scope | null
-  savedApplications: IApplication[]
+  tab: IRecordAuditTabs
+  workqueueDeclaration: GQLEventSearchSet | null
 }
 
 interface IDispatchProps {
   archiveApplication: typeof archiveApplication
-  goToApplicationDetails: typeof goToApplicationDetails
-  goBack: typeof goBackAction
-  goToRegistrarHomeTab: typeof goToRegistrarHomeTab
-=======
-  tab: IRecordAuditTabs
-  workqueueDeclaration: GQLEventSearchSet | null
-}
-
-interface IDispatchProps {
   clearCorrectionChange: typeof clearCorrectionChange
   goToCertificateCorrection: typeof goToCertificateCorrection
->>>>>>> 2e1cfe05
+  goToRegistrarHomeTab: typeof goToRegistrarHomeTab
 }
 
 type RouteProps = RouteComponentProps<{
@@ -189,8 +157,6 @@
   brnDrn?: string
 }
 
-<<<<<<< HEAD
-=======
 interface IGQLDeclaration {
   id: string
   child?: { name: Array<GQLHumanName | null> }
@@ -202,7 +168,6 @@
   }
 }
 
->>>>>>> 2e1cfe05
 const STATUSTOCOLOR: { [key: string]: string } = {
   ARCHIVED: 'grey',
   DRAFT: 'violet',
@@ -214,35 +179,8 @@
   WAITING_VALIDATION: 'teal'
 }
 
-<<<<<<< HEAD
 const ARCHIVABLE_STATUSES = [DECLARED, VALIDATED, REJECTED]
 
-const KEY_LABEL: ILabel = {
-  status: 'Status',
-  type: 'Event',
-  trackingId: 'Tracking ID',
-  dateOfBirth: 'Date of birth',
-  dateOfDeath: 'Date of death',
-  placeOfBirth: 'Place of birth',
-  placeOfDeath: 'Place of death',
-  informant: 'Informant',
-  brn: 'BRN',
-  drn: 'DRN'
-}
-
-const NO_DATA_LABEL: ILabel = {
-  status: 'No status',
-  type: 'No event',
-  trackingId: 'No tracking id',
-  dateOfBirth: 'No date of birth',
-  dateOfDeath: 'No date of death',
-  placeOfBirth: 'No place of birth',
-  placeOfDeath: 'No place of death',
-  informant: 'No informant'
-}
-
-=======
->>>>>>> 2e1cfe05
 const getCaptitalizedWord = (word: string | undefined): string => {
   if (!word) return ''
   return word.toUpperCase()[0] + word.toLowerCase().slice(1)
@@ -254,9 +192,6 @@
   return (declaration && declaration.type === 'Birth') || false
 }
 
-<<<<<<< HEAD
-const getDraftApplicationName = (application: IApplication): string => {
-=======
 const isDeathDeclaration = (
   declaration: GQLEventSearchSet | null
 ): declaration is GQLDeathEventSearchSet => {
@@ -264,7 +199,6 @@
 }
 
 const getDraftDeclarationName = (declaration: IApplication) => {
->>>>>>> 2e1cfe05
   let name = ''
   let declarationName
   if (declaration.event === 'birth') {
@@ -415,17 +349,11 @@
 ) => {
   let informant = getCaptitalizedWord(declaration?.informant)
 
-<<<<<<< HEAD
-  const status = getCaptitalizedWord(application?.status).split('_')
+  const status = getCaptitalizedWord(declaration?.status).split('_')
   const finalStatus = status.reduce(
     (accum, cur, idx) => (idx > 0 ? accum + ' ' + cur : cur),
     ''
   )
-=======
-  const status = getCaptitalizedWord(declaration?.status).split('_')
-  let finalStatus = status[0]
-  if (status[1]) finalStatus += ' ' + status[1]
->>>>>>> 2e1cfe05
 
   if (declaration?.informantContact) {
     informant = informant + ' . ' + declaration.informantContact
@@ -471,7 +399,7 @@
           <InfoContainer id={'summary'} key={key}>
             <KeyContainer id={`${key}`}>
               <KeyContainer id={`${key}`}>
-                {intl.formatMessage(recordAuditMessages[key as string])}
+                {intl.formatMessage(recordAuditMessages[key])}
               </KeyContainer>
             </KeyContainer>
             <ValueContainer id={`${key}_value`} value={value}>
@@ -498,29 +426,30 @@
   )
 }
 
-<<<<<<< HEAD
-const ShowRecordAudit = (props: IFullProps) => {
-  const [showDialog, setShowDialog] = React.useState(false)
-  const { intl, scope } = props
-  const applicationId = props.match.params.applicationId
-  let application: IApplicationData | null
-  application = getSavedApplications(props)
-  const isDownloaded = application ? true : false
-  if (!isDownloaded) {
-    application = getWQApplication(props)
-=======
 function RecordAuditBody({
   clearCorrectionChange,
   declaration,
   isDownloaded = false,
   intl,
-  goToCertificateCorrection
+  scope,
+  archiveApplication,
+  goToCertificateCorrection,
+  goToRegistrarHomeTab
 }: {
   declaration: IDeclarationData
   isDownloaded?: boolean
   intl: IntlShape
+  scope: Scope | null
 } & IDispatchProps) {
-  const actions = []
+  const [showDialog, setShowDialog] = React.useState(false)
+
+  const toggleDisplayDialog = () => setShowDialog((prevValue) => !prevValue)
+
+  const userHasRegisterScope = scope && scope.includes('register')
+  const userHasValidateScope = scope && scope.includes('validate')
+
+  const actions: React.ReactElement[] = []
+
   if (
     isDownloaded &&
     (declaration.status === SUBMISSION_STATUS.REGISTERED ||
@@ -540,24 +469,78 @@
       </TertiaryButton>
     )
   }
+
+  if (
+    isDownloaded &&
+    (userHasValidateScope || userHasRegisterScope) &&
+    declaration.status &&
+    ARCHIVABLE_STATUSES.includes(declaration.status)
+  ) {
+    actions.push(
+      <TertiaryButton
+        align={ICON_ALIGNMENT.LEFT}
+        id="archive_button"
+        key="archive_button"
+        icon={() => <Archive />}
+        onClick={toggleDisplayDialog}
+      >
+        {intl.formatMessage(buttonMessages.archive)}
+      </TertiaryButton>
+    )
+  }
+
   return (
-    <Content
-      title={declaration.name || intl.formatMessage(recordAuditMessages.noName)}
-      titleColor={declaration.name ? 'copy' : 'grey600'}
-      size={ContentSize.LARGE}
-      topActionButtons={actions}
-      icon={() => (
-        <ApplicationIcon
-          color={
-            STATUSTOCOLOR[
-              (declaration && declaration.status) || SUBMISSION_STATUS.DRAFT
-            ]
-          }
-        />
-      )}
-    >
-      {getDeclarationInfo(declaration, isDownloaded, intl)}
-    </Content>
+    <>
+      <Content
+        title={
+          declaration.name || intl.formatMessage(recordAuditMessages.noName)
+        }
+        titleColor={declaration.name ? 'copy' : 'grey600'}
+        size={ContentSize.LARGE}
+        topActionButtons={actions}
+        icon={() => (
+          <ApplicationIcon
+            isArchive={declaration?.status === ARCHIVED}
+            color={
+              STATUSTOCOLOR[
+                (declaration && declaration.status) || SUBMISSION_STATUS.DRAFT
+              ]
+            }
+          />
+        )}
+      >
+        {getDeclarationInfo(declaration, isDownloaded, intl)}
+      </Content>
+      <ResponsiveModal
+        title={intl.formatMessage(recordAuditMessages.confirmationTitle)}
+        contentHeight={96}
+        responsive={false}
+        actions={[
+          <TertiaryButton
+            id="archive_cancel"
+            key="archive_cancel"
+            onClick={toggleDisplayDialog}
+          >
+            {intl.formatMessage(buttonMessages.cancel)}
+          </TertiaryButton>,
+          <DangerButton
+            id="archive_confirm"
+            key="archive_confirm"
+            onClick={() => {
+              archiveApplication(declaration.id)
+              toggleDisplayDialog()
+              goToRegistrarHomeTab('review')
+            }}
+          >
+            {intl.formatMessage(buttonMessages.archive)}
+          </DangerButton>
+        ]}
+        show={showDialog}
+        handleClose={toggleDisplayDialog}
+      >
+        {intl.formatMessage(recordAuditMessages.confirmationBody)}
+      </ResponsiveModal>
+    </>
   )
 }
 
@@ -565,16 +548,19 @@
   clearCorrectionChange,
   declarationId,
   draft,
+  intl,
+  language,
   goToCertificateCorrection,
-  language,
+  scope,
   tab,
-  intl,
   resources,
   workqueueDeclaration
 }: IFullProps) {
   const actionProps = {
+    archiveApplication,
     clearCorrectionChange,
-    goToCertificateCorrection
+    goToCertificateCorrection,
+    goToRegistrarHomeTab
   }
   if (!draft && tab === 'search') {
     return (
@@ -599,6 +585,7 @@
                   language
                 )}
                 intl={intl}
+                scope={scope}
                 {...actionProps}
               />
             )
@@ -606,7 +593,6 @@
         </Query>
       </>
     )
->>>>>>> 2e1cfe05
   }
   const declaration = draft
     ? getDraftDeclarationData(draft, resources, intl)
@@ -619,100 +605,19 @@
       declaration={declaration}
       isDownloaded={!!draft}
       intl={intl}
+      scope={scope}
       {...actionProps}
     />
   )
 }
 
-<<<<<<< HEAD
-  const userHasRegisterScope = scope && scope.includes('register')
-  const userHasValidateScope = scope && scope.includes('validate')
-
-  const topActionButtons: React.ReactElement[] = []
-
-  const toggleDisplayDialog = () => setShowDialog((prevValue) => !prevValue)
-
-  const archiveButton = (
-    <TertiaryButton
-      align={ICON_ALIGNMENT.LEFT}
-      id="archive_button"
-      key="archive_button"
-      icon={() => <Archive />}
-      onClick={toggleDisplayDialog}
-    >
-      {intl.formatMessage(buttonMessages.archive)}
-    </TertiaryButton>
-  )
-
-  if (
-    isDownloaded &&
-    (userHasValidateScope || userHasRegisterScope) &&
-    application?.status &&
-    ARCHIVABLE_STATUSES.includes(application.status)
-  ) {
-    topActionButtons.push(archiveButton)
-  }
-
-=======
 const ShowRecordAudit = (props: IFullProps) => {
->>>>>>> 2e1cfe05
   return (
     <>
       <Header />
       <Navigation deselectAllTabs={true} />
-<<<<<<< HEAD
-      <BodyContainer>
-        {application && (
-          <Content
-            title={application.name || 'No name provided'}
-            titleColor={application.name ? 'copy' : 'grey600'}
-            topActionButtons={topActionButtons}
-            size={'large'}
-            icon={() => (
-              <ApplicationIcon
-                isArchive={application?.status === ARCHIVED}
-                color={STATUSTOCOLOR[application?.status || 'DRAFT']}
-              />
-            )}
-          >
-            {getApplicationInfo(props, application, isDownloaded)}
-          </Content>
-        )}
-      </BodyContainer>
-      <ResponsiveModal
-        title={intl.formatMessage(messages.confirmationTitle)}
-        contentHeight={96}
-        responsive={false}
-        actions={[
-          <TertiaryButton
-            id="cancel-btn"
-            key="cancel"
-            onClick={toggleDisplayDialog}
-          >
-            {intl.formatMessage(buttonMessages.cancel)}
-          </TertiaryButton>,
-          <DangerButton
-            id="archive_confirm"
-            key="submit"
-            onClick={() => {
-              props.archiveApplication(applicationId)
-              toggleDisplayDialog()
-              props.goToRegistrarHomeTab('review')
-            }}
-          >
-            {intl.formatMessage(buttonMessages.archive)}
-          </DangerButton>
-        ]}
-        show={showDialog}
-        handleClose={toggleDisplayDialog}
-      >
-        {intl.formatMessage(messages.confirmationBody)}
-      </ResponsiveModal>
-    </div>
-=======
       <BodyContainer>{getBodyContent(props)}</BodyContainer>
     </>
->>>>>>> 2e1cfe05
   )
 }
 
@@ -728,12 +633,7 @@
       ) || null,
     language: state.i18n.language,
     resources: getOfflineData(state),
-<<<<<<< HEAD
     scope: getScope(state),
-    savedApplications:
-      state.applicationsState.applications &&
-      state.applicationsState.applications
-=======
     tab,
     workqueueDeclaration:
       (tab !== 'search' &&
@@ -741,7 +641,6 @@
           (gqlSearchSet) => gqlSearchSet?.id === declarationId
         )) ||
       null
->>>>>>> 2e1cfe05
   }
 }
 
@@ -751,14 +650,8 @@
   RouteProps,
   IStoreState
 >(mapStateToProps, {
-<<<<<<< HEAD
   archiveApplication,
-  goToApplicationDetails,
-  goBack: goBackAction,
+  clearCorrectionChange,
+  goToCertificateCorrection,
   goToRegistrarHomeTab
-})(injectIntl(withTheme(ShowRecordAudit)))
-=======
-  clearCorrectionChange,
-  goToCertificateCorrection
-})(injectIntl(ShowRecordAudit))
->>>>>>> 2e1cfe05
+})(injectIntl(ShowRecordAudit))