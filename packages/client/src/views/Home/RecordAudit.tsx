/*
 * This Source Code Form is subject to the terms of the Mozilla Public
 * License, v. 2.0. If a copy of the MPL was not distributed with this
 * file, You can obtain one at https://mozilla.org/MPL/2.0/.
 *
 * OpenCRVS is also distributed under the terms of the Civil Registration
 * & Healthcare Disclaimer located at http://opencrvs.org/license.
 *
 * Copyright (C) The OpenCRVS Authors. OpenCRVS and the OpenCRVS
 * graphic logo are (registered/a) trademark(s) of Plan International.
 */

import React from 'react'
import { Header } from '@client/components/interface/Header/Header'
import { TableView } from '@opencrvs/components/lib/interface/TableView'
import {
  Content,
  ContentSize
} from '@opencrvs/components/lib/interface/Content'
import { Navigation } from '@client/components/interface/Navigation'
import styled, { ITheme, withTheme } from '@client/styledComponents'
import {
  RotateLeft,
  Archive,
  ApplicationIcon,
  Edit,
  BackArrow
} from '@opencrvs/components/lib/icons'
import { AvatarSmall } from '@client/components/Avatar'
import { connect } from 'react-redux'
import { RouteComponentProps, Redirect } from 'react-router'
import {
  goToRegistrarHomeTab,
  goToPage,
  goToCertificateCorrection,
  goToPrintCertificate,
  goToUserProfile,
  goToTeamUserList,
  IDynamicValues
} from '@client/navigation'
import {
  injectIntl,
  IntlShape,
  WrappedComponentProps as IntlShapeProps,
  MessageDescriptor
} from 'react-intl'
import {
  archiveDeclaration,
  reinstateApplication,
  clearCorrectionChange,
  IApplication,
  SUBMISSION_STATUS,
  DOWNLOAD_STATUS
} from '@client/applications'
import { IStoreState } from '@client/store'
import {
  GQLEventSearchSet,
  GQLBirthEventSearchSet,
  GQLDeathEventSearchSet,
  GQLHumanName
} from '@opencrvs/gateway/src/graphql/schema'
import moment from 'moment'
import { getOfflineData } from '@client/offline/selectors'
import { IOfflineData } from '@client/offline/reducer'
import {
  ResponsiveModal,
  Loader,
<<<<<<< HEAD
  ISearchLocation,
  ListTable
=======
  ColumnContentAlignment
>>>>>>> 56466446
} from '@opencrvs/components/lib/interface'
import { getScope } from '@client/profile/profileSelectors'
import { Scope } from '@client/utils/authUtils'
import {
  LinkButton,
  PrimaryButton,
  TertiaryButton,
  ICON_ALIGNMENT,
  DangerButton,
  CircleButton
} from '@opencrvs/components/lib/buttons'
import {
  ARCHIVED,
  DECLARED,
  VALIDATED,
  REJECTED
} from '@client/utils/constants'
import { IQueryData, EVENT_STATUS } from '@client/views/OfficeHome/OfficeHome'
import { DownloadButton } from '@client/components/interface/DownloadButton'
import { generateLocationName } from '@client/utils/locationUtils'
import { Query } from '@client/components/Query'
import { FETCH_DECLARATION_SHORT_INFO } from '@client/views/Home/queries'
import {
  HOME,
  DRAFT_BIRTH_PARENT_FORM_PAGE,
  DRAFT_DEATH_FORM_PAGE,
  REVIEW_EVENT_PARENT_FORM_PAGE
} from '@client/navigation/routes'
import { createNamesMap } from '@client/utils/data-formatting'
import { recordAuditMessages } from '@client/i18n/messages/views/recordAudit'
import {
  IFormSectionData,
  IContactPoint,
  CorrectionSection,
  Action,
  IForm
} from '@client/forms'
import {
  constantsMessages,
  userMessages,
  buttonMessages
} from '@client/i18n/messages'
import { getLanguage } from '@client/i18n/selectors'
import {
  getIndividualNameObj,
  IAvatar,
  IUserDetails
} from '@client/utils/userUtils'
import { messages as correctionMessages } from '@client/i18n/messages/views/correction'
import NotificationToast from '@client/views/OfficeHome/NotificationToast'
<<<<<<< HEAD
import { isEmpty, get } from 'lodash'
import { IRegisterFormState } from '@client/forms/register/reducer'
=======
import { goBack } from 'connected-react-router'
>>>>>>> 56466446

const BodyContainer = styled.div`
  margin-left: 0px;
  margin-top: 0px;
  @media (min-width: ${({ theme }) => theme.grid.breakpoints.lg}px) {
    margin-left: 265px;
    margin-top: 28px;
  }
`

const StyledTertiaryButton = styled(TertiaryButton)`
  align-self: center;
`

const InfoContainer = styled.div`
  display: flex;
  margin-bottom: 16px;
  flex-flow: row;
  @media (max-width: ${({ theme }) => theme.grid.breakpoints.md}px) {
    flex-flow: column;
  }
`
const IconDiv = styled.div`
  @media (max-width: ${({ theme }) => theme.grid.breakpoints.md}px) {
    display: none;
  }
`
const BackButtonDiv = styled.div`
  display: none;
  @media (max-width: ${({ theme }) => theme.grid.breakpoints.md}px) {
    display: inline;
  }
`

const BackButton = styled(CircleButton)`
  color: ${({ theme }) => theme.colors.white};
  display: flex;
  margin-left: -8px;
`

const KeyContainer = styled.div`
  width: 190px;
  color: ${({ theme }) => theme.colors.grey};
  ${({ theme }) => theme.fonts.bodyBoldStyle}
`

const ValueContainer = styled.div<{ value: undefined | string }>`
  width: 325px;
  color: ${({ theme, value }) =>
    value ? theme.colors.grey : theme.colors.grey600};
  ${({ theme }) => theme.fonts.captionBigger};
`

const GreyedInfo = styled.div`
  height: 26px;
  background-color: ${({ theme }) => theme.colors.greyInfo};
  max-width: 330px;
`

const LargeGreyedInfo = styled.div`
  height: 231px;
  background-color: ${({ theme }) => theme.colors.greyInfo};
  max-width: 100%;
  border-radius: 4px;
  margin: 15px 0px;
`

const ReviewButton = styled(PrimaryButton)`
  height: 40px;
  border-radius: 4px;
`

const DesktopDiv = styled.div`
  @media (max-width: ${({ theme }) => theme.grid.breakpoints.md}px) {
    display: none;
  }
`

const MobileDiv = styled.div`
  @media (max-width: ${({ theme }) => theme.grid.breakpoints.md}px) {
    display: inline;
  }
`

const ShowOnMobile = styled.div`
  display: none;
  @media (max-width: ${({ theme }) => theme.grid.breakpoints.md}px) {
    display: flex;
    margin-left: auto;
    margin-bottom: 32px;
    margin-top: 32px;
  }
`

const NameAvatar = styled.div`
  display: flex;
  align-items: center;
  img {
    margin-right: 10px;
  }
`

const Heading = styled.h4`
  margin-bottom: 0px !important;
`

const CLinkButton = styled(LinkButton)`
  width: fit-content;
  display: inline-block;
`

interface IOutputInput {
  item: string
  original: string
  edit: string
}
interface IActionDetailsData {
  [key: string]: any
}
interface IStateProps {
  userDetails: IUserDetails | null
  language: string
  resources: IOfflineData
  scope: Scope | null
  declarationId: string
  draft: IApplication | null
  tab: IRecordAuditTabs
  workqueueDeclaration: GQLEventSearchSet | null
  registerForm: IRegisterFormState
}

interface IDispatchProps {
  archiveDeclaration: typeof archiveDeclaration
  reinstateApplication: typeof reinstateApplication
  clearCorrectionChange: typeof clearCorrectionChange
  goToCertificateCorrection: typeof goToCertificateCorrection
  goToPage: typeof goToPage
  goToPrintCertificate: typeof goToPrintCertificate
  goToRegistrarHomeTab: typeof goToRegistrarHomeTab
<<<<<<< HEAD
  goToUserProfile: typeof goToUserProfile
  goToTeamUserList: typeof goToTeamUserList
=======
  goBack: typeof goBack
>>>>>>> 56466446
}

export type IRecordAuditTabs = keyof IQueryData | 'search'

type CMethodParams = {
  declaration: IDeclarationData
  intl: IntlShape
  userDetails: IUserDetails | null
  draft: IApplication | null
  goToPage?: typeof goToPage
  goToPrintCertificate?: typeof goToPrintCertificate
  goToUserProfile?: typeof goToUserProfile
  goToTeamUserList?: typeof goToTeamUserList
}

type RouteProps = RouteComponentProps<{
  tab: IRecordAuditTabs
  declarationId: string
}>

type IFullProps = IDispatchProps &
  IStateProps &
  IDispatchProps &
  IntlShapeProps &
  RouteProps

interface ILabel {
  [key: string]: string | undefined
}

interface IStatus {
  [key: string]: MessageDescriptor
}
interface IDeclarationData {
  id: string
  name?: string
  status?: string
  trackingId?: string
  type?: string
  dateOfBirth?: string
  dateOfDeath?: string
  placeOfBirth?: string
  placeOfDeath?: string
  informant?: string
  informantContact?: string
  brnDrn?: string
}

interface IGQLDeclaration {
  id: string
  child?: { name: Array<GQLHumanName | null> }
  deceased?: { name: Array<GQLHumanName | null> }
  registration?: {
    trackingId: string
    type: string
    status: { type: string }[]
  }
}

const STATUSTOCOLOR: { [key: string]: string } = {
  ARCHIVED: 'grey',
  DRAFT: 'violet',
  DECLARED: 'orange',
  REJECTED: 'red',
  VALIDATED: 'grey',
  REGISTERED: 'green',
  CERTIFIED: 'green',
  WAITING_VALIDATION: 'teal'
}

const ARCHIVABLE_STATUSES = [DECLARED, VALIDATED, REJECTED]

const APPLICATION_STATUS_LABEL: IStatus = {
  IN_PROGRESS: {
    defaultMessage: 'Sent incomplete',
    description: 'Declaration submitted without completing the required fields',
    id: 'constants.sent_incomplete'
  },
  DECLARED: {
    defaultMessage: 'Application started',
    description: 'Label for table header column Application started',
    id: 'constants.applicationStarted'
  },
  WAITING_VALIDATION: {
    defaultMessage: 'Waiting for validation',
    description: 'A label for waitingValidated',
    id: 'constants.waitingValidated'
  },
  VALIDATED: {
    defaultMessage: 'Sent for approval',
    description: 'The title of sent for approvals tab',
    id: 'regHome.sentForApprovals'
  },
  REGISTERED: {
    defaultMessage: 'Application registered',
    description: 'Label for date of registration in work queue list item',
    id: 'regHome.table.label.registeredDate'
  },
  CERTIFIED: {
    defaultMessage: 'Certified',
    description: 'Label for registration status certified',
    id: 'regHome.certified'
  },
  REJECTED: {
    id: 'constants.rejected',
    defaultMessage: 'Rejected',
    description: 'A label for rejected'
  },
  DOWNLOADED: {
    defaultMessage: 'Downloaded',
    description: 'Label for application download status Downloaded',
    id: 'constants.downloaded'
  },
  REQUESTED_CORRECTION: {
    id: 'correction.request',
    defaultMessage: 'Requested correction',
    description: 'Status for application being requested for correction'
  },
  DECLARATION_UPDATED: {
    defaultMessage: 'Updated declaration',
    description: 'Declaration has been updated',
    id: 'updated_declaration'
  },
  ARCHIVED: {
    defaultMessage: 'Archived',
    description: 'Application has been archived',
    id: 'constants.archived_declaration'
  }
}

const getCaptitalizedWord = (word: string | undefined): string => {
  if (!word) return ''
  return word.toUpperCase()[0] + word.toLowerCase().slice(1)
}

const isBirthDeclaration = (
  declaration: GQLEventSearchSet | null
): declaration is GQLBirthEventSearchSet => {
  return (declaration && declaration.type === 'Birth') || false
}

const isDeathDeclaration = (
  declaration: GQLEventSearchSet | null
): declaration is GQLDeathEventSearchSet => {
  return (declaration && declaration.type === 'Death') || false
}

const getDraftDeclarationName = (declaration: IApplication) => {
  let name = ''
  let declarationName
  if (declaration.event === 'birth') {
    declarationName = declaration.data?.child
  } else {
    declarationName = declaration.data?.deceased
  }

  if (declarationName) {
    name = [declarationName.firstNamesEng, declarationName.familyNameEng]
      .filter((part) => Boolean(part))
      .join(' ')
  }
  return name
}

function notNull<T>(value: T | null): value is T {
  return value !== null
}

const getName = (name: (GQLHumanName | null)[], language: string) => {
  return createNamesMap(name.filter(notNull))[language]
}

const getLocation = (
  declaration: IApplication,
  resources: IOfflineData,
  intl: IntlShape
) => {
  let locationType = ''
  let locationId = ''
  let locationDistrict = ''
  let locationPermanent = ''
  if (declaration.event === 'death') {
    locationType =
      declaration.data?.deathEvent?.deathPlaceAddress?.toString() || ''
    locationId = declaration.data?.deathEvent?.deathLocation?.toString() || ''
    locationDistrict = declaration.data?.deathEvent?.district?.toString() || ''
    locationPermanent =
      declaration.data?.deceased?.districtPermanent?.toString() || ''
  } else {
    locationType = declaration.data?.child?.placeOfBirth?.toString() || ''
    locationId = declaration.data?.child?.birthLocation?.toString() || ''
    locationDistrict = declaration.data?.child?.district?.toString() || ''
  }

  if (locationType === 'HEALTH_FACILITY') {
    const facility = resources.facilities[locationId]
    return generateLocationName(facility, intl)
  }
  if (locationType === 'OTHER' || locationType === 'PRIVATE_HOME') {
    const location = resources.locations[locationDistrict]
    return generateLocationName(location, intl)
  }
  if (locationType === 'PERMANENT') {
    const district = resources.locations[locationPermanent]
    return generateLocationName(district, intl)
  }
  return ''
}

const getDraftDeclarationData = (
  declaration: IApplication,
  resources: IOfflineData,
  intl: IntlShape
): IDeclarationData => {
  return {
    id: declaration.id,
    name: getDraftDeclarationName(declaration),
    status:
      declaration.submissionStatus?.toString() ||
      declaration.registrationStatus?.toString() ||
      '',
    type: declaration.event || '',
    brnDrn:
      declaration.data?.registration?.registrationNumber?.toString() || '',
    trackingId: declaration.data?.registration?.trackingId?.toString() || '',
    dateOfBirth: declaration.data?.child?.childBirthDate?.toString() || '',
    dateOfDeath: declaration.data?.deathEvent?.deathDate?.toString() || '',
    placeOfBirth: getLocation(declaration, resources, intl) || '',
    placeOfDeath: getLocation(declaration, resources, intl) || '',
    informant:
      ((declaration.data?.registration?.contactPoint as IFormSectionData)
        ?.value as string) || '',
    informantContact:
      (
        (declaration.data?.registration?.contactPoint as IFormSectionData)
          ?.nestedFields as IContactPoint
      )?.registrationPhone.toString() || ''
  }
}

const getWQDeclarationData = (
  workqueueDeclaration: GQLEventSearchSet,
  language: string
) => {
  let name = ''
  if (
    isBirthDeclaration(workqueueDeclaration) &&
    workqueueDeclaration.childName
  ) {
    name = getName(workqueueDeclaration.childName, language)
  } else if (
    isDeathDeclaration(workqueueDeclaration) &&
    workqueueDeclaration.deceasedName
  ) {
    name = getName(workqueueDeclaration.deceasedName, language)
  }
  return {
    id: workqueueDeclaration.id,
    name,
    type: (workqueueDeclaration.type && workqueueDeclaration.type) || '',
    status: workqueueDeclaration.registration?.status || '',
    trackingId: workqueueDeclaration.registration?.trackingId || '',
    dateOfBirth: '',
    placeOfBirth: '',
    informant: ''
  }
}

const getGQLDeclaration = (
  data: IGQLDeclaration,
  language: string
): IDeclarationData => {
  let name = ''
  if (data.child) {
    name = getName(data.child.name, language)
  } else if (data.deceased) {
    name = getName(data.deceased.name, language)
  }
  return {
    id: data?.id,
    name,
    type: data?.registration?.type,
    status: data?.registration?.status[0].type,
    trackingId: data?.registration?.trackingId,
    dateOfBirth: '',
    placeOfBirth: '',
    informant: ''
  }
}

const getDeclarationInfo = (
  declaration: IDeclarationData,
  isDownloaded: boolean,
  intl: IntlShape,
  actions: React.ReactElement[]
) => {
  let informant = getCaptitalizedWord(declaration?.informant)

  const status = getCaptitalizedWord(declaration?.status).split('_')
  const finalStatus = status.reduce(
    (accum, cur, idx) => (idx > 0 ? accum + ' ' + cur : cur),
    ''
  )

  if (declaration?.informantContact) {
    informant = informant + ' . ' + declaration.informantContact
  }

  let info: ILabel = {
    status: declaration?.status && finalStatus,
    type: getCaptitalizedWord(declaration?.type),
    trackingId: declaration?.trackingId
  }

  if (info.type === 'Birth') {
    if (declaration?.brnDrn) {
      info = {
        ...info,
        brn: declaration.brnDrn
      }
    }
    info = {
      ...info,
      dateOfBirth: declaration?.dateOfBirth,
      placeOfBirth: declaration?.placeOfBirth,
      informant: informant
    }
  } else if (info.type === 'Death') {
    if (declaration?.brnDrn) {
      info = {
        ...info,
        drn: declaration.brnDrn
      }
    }
    info = {
      ...info,
      dateOfDeath: declaration?.dateOfDeath,
      placeOfDeath: declaration?.placeOfDeath,
      informant: informant
    }
  }
  const mobileActions = actions.map((action) => <MobileDiv>{action}</MobileDiv>)
  return (
    <>
      <div>
        {Object.entries(info).map(([key, value]) => {
          return (
            <InfoContainer id={'summary'} key={key}>
              <KeyContainer id={`${key}`}>
                <KeyContainer id={`${key}`}>
                  {intl.formatMessage(recordAuditMessages[key])}
                </KeyContainer>
              </KeyContainer>
              <ValueContainer id={`${key}_value`} value={value}>
                {value ? (
                  key === 'dateOfBirth' || key === 'dateOfDeath' ? (
                    moment(new Date(value)).format('MMMM DD, YYYY')
                  ) : (
                    value
                  )
                ) : isDownloaded ? (
                  intl.formatMessage(
                    recordAuditMessages[
                      `no${key[0].toUpperCase()}${key.slice(1)}`
                    ]
                  )
                ) : (
                  <GreyedInfo id={`${key}_grey`} />
                )}
              </ValueContainer>
            </InfoContainer>
          )
        })}
      </div>
      <ShowOnMobile>{mobileActions.map((action) => action)}</ShowOnMobile>
    </>
  )
}

const showReviewButton = ({
  declaration,
  intl,
  userDetails,
  draft,
  goToPage
}: CMethodParams) => {
  const { id, type } = declaration || {}

  const isDownloaded = draft?.downloadStatus === DOWNLOAD_STATUS.DOWNLOADED

  if (!userDetails || !userDetails.role || !type || !isDownloaded) return <></>
  const { role } = userDetails

  const reviewButtonRoleStatusMap: { [key: string]: string[] } = {
    FIELD_AGENT: [EVENT_STATUS.REJECTED],
    REGISTRATION_AGENT: [EVENT_STATUS.DECLARED],
    DISTRICT_REGISTRAR: [EVENT_STATUS.VALIDATED, EVENT_STATUS.DECLARED],
    LOCAL_REGISTRAR: [EVENT_STATUS.VALIDATED, EVENT_STATUS.DECLARED]
  }

  if (reviewButtonRoleStatusMap[role].includes(declaration?.status as string))
    return (
      <ReviewButton
        key={id}
        id={`review-btn-${id}`}
        onClick={() => {
          goToPage &&
            goToPage(REVIEW_EVENT_PARENT_FORM_PAGE, id, 'review', type)
        }}
      >
        {intl.formatMessage(constantsMessages.review)}
      </ReviewButton>
    )
  return <></>
}

const showUpdateButton = ({
  declaration,
  intl,
  userDetails,
  draft,
  goToPage
}: CMethodParams) => {
  const { id, type } = declaration || {}

  const isDownloaded =
    draft?.downloadStatus === DOWNLOAD_STATUS.DOWNLOADED ||
    draft?.submissionStatus === SUBMISSION_STATUS.DRAFT

  if (!userDetails || !userDetails.role || !type || !isDownloaded) return <></>
  const { role } = userDetails

  const reviewButtonRoleStatusMap: { [key: string]: string[] } = {
    FIELD_AGENT: [SUBMISSION_STATUS.DRAFT],
    REGISTRATION_AGENT: [
      SUBMISSION_STATUS.DRAFT,
      EVENT_STATUS.IN_PROGRESS,
      EVENT_STATUS.REJECTED
    ],
    DISTRICT_REGISTRAR: [
      SUBMISSION_STATUS.DRAFT,
      EVENT_STATUS.IN_PROGRESS,
      EVENT_STATUS.REJECTED
    ],
    LOCAL_REGISTRAR: [SUBMISSION_STATUS.DRAFT, EVENT_STATUS.REJECTED]
  }

  if (reviewButtonRoleStatusMap[role].includes(declaration?.status as string)) {
    let PAGE_ROUTE: string, PAGE_ID: string

    if (declaration?.status === SUBMISSION_STATUS.DRAFT) {
      PAGE_ID = 'preview'
      if (type.toString() === 'birth') {
        PAGE_ROUTE = DRAFT_BIRTH_PARENT_FORM_PAGE
      } else if (type.toString() === 'death') {
        PAGE_ROUTE = DRAFT_DEATH_FORM_PAGE
      }
    } else {
      PAGE_ROUTE = REVIEW_EVENT_PARENT_FORM_PAGE
      PAGE_ID = 'review'
    }
    return (
      <ReviewButton
        key={id}
        id={`update-application-${id}`}
        onClick={() => {
          goToPage && goToPage(PAGE_ROUTE, id, PAGE_ID, type)
        }}
      >
        {intl.formatMessage(buttonMessages.update)}
      </ReviewButton>
    )
  }

  return <></>
}

const showDownloadButton = (
  application: IDeclarationData,
  draft: IApplication | null,
  userDetails: IUserDetails | null
) => {
  const { id, type } = application || {}

  if (application == null || id == null || type == null) return <></>

  const downloadStatus = draft?.downloadStatus || undefined

  if (
    userDetails?.role === 'FIELD_AGENT' &&
    draft?.submissionStatus === SUBMISSION_STATUS.DECLARED
  )
    return <></>
  if (
    draft?.submissionStatus !== SUBMISSION_STATUS.DRAFT &&
    downloadStatus !== DOWNLOAD_STATUS.DOWNLOADED
  ) {
    const downLoadConfig = {
      event: type,
      compositionId: id,
      action: Action.LOAD_REVIEW_APPLICATION
    }
    return (
      <DownloadButton
        key={id}
        downloadConfigs={downLoadConfig}
        status={downloadStatus as DOWNLOAD_STATUS}
      />
    )
  }

  return <></>
}

const showPrintButton = ({
  declaration,
  intl,
  userDetails,
  draft,
  goToPrintCertificate
}: CMethodParams) => {
  const { id, type } = declaration || {}

  const isDownloaded =
    draft?.downloadStatus === DOWNLOAD_STATUS.DOWNLOADED ||
    draft?.submissionStatus === SUBMISSION_STATUS.DRAFT

  if (!userDetails || !userDetails.role || !type || !isDownloaded) return <></>
  const { role } = userDetails

  const reviewButtonRoleStatusMap: { [key: string]: string[] } = {
    REGISTRATION_AGENT: [SUBMISSION_STATUS.REGISTERED],
    DISTRICT_REGISTRAR: [SUBMISSION_STATUS.REGISTERED],
    LOCAL_REGISTRAR: [SUBMISSION_STATUS.REGISTERED]
  }

  if (
    role in reviewButtonRoleStatusMap &&
    reviewButtonRoleStatusMap[role].includes(declaration?.status as string)
  )
    return (
      <ReviewButton
        key={id}
        id={`print-${id}`}
        onClick={() => {
          goToPrintCertificate &&
            goToPrintCertificate(id, type.toLocaleLowerCase())
        }}
      >
        {intl.formatMessage(buttonMessages.print)}
      </ReviewButton>
    )
  return <></>
}

const getNameWithAvatar = (
  id: string,
  nameObject: Array<GQLHumanName | null>,
  avatar: IAvatar,
  language: string,
  goToUser?: typeof goToUserProfile
) => {
  const nameObj = getIndividualNameObj(nameObject, language)
  const userName = nameObj
    ? `${String(nameObj.firstNames)} ${String(nameObj.familyName)}`
    : ''

  return (
    <NameAvatar>
      <AvatarSmall avatar={avatar} name={userName} />
      <span>
        <LinkButton
          id={'username-link'}
          onClick={() => {
            goToUser && goToUser(id)
          }}
          textDecoration="none"
        >
          {userName}
        </LinkButton>
      </span>
    </NameAvatar>
  )
}

const getStatusLabel = (status: string, intl: IntlShape) => {
  if (status in APPLICATION_STATUS_LABEL)
    return intl.formatMessage(APPLICATION_STATUS_LABEL[status])
  return ''
}

const getLink = (status: string, onClick: () => void) => {
  return (
    <LinkButton textDecoration="none" onClick={onClick}>
      {status}
    </LinkButton>
  )
}

const getFormattedDate = (date: Date) => {
  const momentDate = moment(date)
  return (
    <>
      {momentDate.format('MMMM DD, YYYY')} &middot;{' '}
      {momentDate.format('hh.mm A')}
    </>
  )
}

const GetHistory = ({
  intl,
  draft,
  goToUserProfile,
  goToTeamUserList,
  toggleActionDetails
}: CMethodParams & {
  toggleActionDetails: (actionItem: IActionDetailsData) => void
}) => {
  if (!draft?.data?.history?.length)
    return (
      <>
        <hr />
        <Heading>{intl.formatMessage(constantsMessages.history)}</Heading>
        <LargeGreyedInfo />
      </>
    )

  const historyData = (
    draft.data.history as unknown as { [key: string]: any }[]
  )
    // TODO: We need to figure out a way to sort the history in backend
    .sort((fe, se) => {
      return new Date(fe.date).getTime() - new Date(se.date).getTime()
    })
    .map((item) => ({
      date: getFormattedDate(item?.date),
      action: getLink(getStatusLabel(item?.action, intl), () =>
        toggleActionDetails(item)
      ),
      user: getNameWithAvatar(
        item.user.id,
        item.user.name,
        item.user?.avatar,
        window.config.LANGUAGES,
        goToUserProfile
      ),
      type: intl.formatMessage(userMessages[item.user.role as string]),
      location: getLink(item.office.name, () => {
        goToTeamUserList &&
          goToTeamUserList({
            id: item.office.id,
            searchableText: item.office.name,
            displayLabel: item.office.name
          } as ISearchLocation)
      })
    }))

  const columns = [
    {
      label: 'Action',
      width: 22,
      key: 'action'
    },
    {
      label: 'Date',
      width: 22,
      key: 'date'
    },
    {
      label: 'By',
      width: 22,
      key: 'user',
      isIconColumn: true,
      ICON_ALIGNMENT: ColumnContentAlignment.LEFT
    },
    { label: 'Type', width: 15, key: 'type' },
    { label: 'Location', width: 20, key: 'location' }
  ]
  return (
    <>
      <hr />
      <Heading>{intl.formatMessage(constantsMessages.history)}</Heading>
      <TableView
        id="task-history"
        fixedWidth={1065}
        noResultText=""
        hideBoxShadow={true}
        columns={columns}
        content={historyData}
        alignItemCenter={true}
        pageSize={100}
        hideTableHeaderBorder={true}
      />
    </>
  )
}

const actionDetailsModalListTable = (
  actionDetailsData: IActionDetailsData,
  registerForm: IForm
) => {
  console.log(actionDetailsData, registerForm)
  const commentsColumn = [{ key: 'comment', label: 'Comment', width: 100 }]
  const dataChangeColumns = [
    { key: 'item', label: 'Item', width: 33.33 },
    { key: 'original', label: 'Original', width: 33.33 },
    { key: 'edit', label: 'Edit', width: 33.33 }
  ]

  const dataChange = (
    actionDetailsData: IActionDetailsData
  ): IDynamicValues[] => {
    const result: IDynamicValues[] = []
    actionDetailsData.input.forEach((item: { [key: string]: any }) => {
      result.push({
        item: 'Mother',
        original: '',
        edit: ''
      })
    })

    return result
  }

  return (
    <>
      {/* For Comments */}
      <ListTable
        noResultText=" "
        hideBoxShadow={true}
        columns={commentsColumn}
        content={actionDetailsData.comments}
      ></ListTable>
      {/* For Data Updated */}
      <ListTable
        noResultText=" "
        hideBoxShadow={true}
        columns={dataChangeColumns}
        content={dataChange(actionDetailsData)}
      ></ListTable>
    </>
  )
}

const ActionDetailsModal = (
  show: boolean,
  actionDetailsData: IActionDetailsData,
  toggleActionDetails: (param: IActionDetailsData | null) => void,
  intl: IntlShape,
  goToUser: typeof goToUserProfile,
  registerForm: IForm
) => {
  if (isEmpty(actionDetailsData)) return <></>

  const title =
    (APPLICATION_STATUS_LABEL[actionDetailsData?.action] &&
      intl.formatMessage(
        APPLICATION_STATUS_LABEL[actionDetailsData?.action]
      )) ||
    ''

  const nameObj = getIndividualNameObj(
    actionDetailsData.user.name,
    window.config.LANGUAGES
  )
  const userName = nameObj
    ? `${String(nameObj.firstNames)} ${String(nameObj.familyName)}`
    : ''

  return (
    <ResponsiveModal
      actions={[]}
      handleClose={() => toggleActionDetails(null)}
      show={show}
      responsive={true}
      title={title}
      width={1024}
      autoHeight={true}
    >
      <>
        <div>
          <CLinkButton
            onClick={() => {
              goToUser && goToUser(actionDetailsData.user.id)
            }}
          >
            {userName}
          </CLinkButton>
          <span> — {getFormattedDate(actionDetailsData.date)}</span>
        </div>
        {actionDetailsModalListTable(actionDetailsData, registerForm)}
      </>
    </ResponsiveModal>
  )
}

function RecordAuditBody({
  archiveDeclaration,
  reinstateApplication,
  clearCorrectionChange,
  declaration,
  draft,
  intl,
  goToCertificateCorrection,
  goToPage,
  goToRegistrarHomeTab,
  scope,
  userDetails,
<<<<<<< HEAD
  registerForm,
  goToUserProfile,
  goToTeamUserList
=======
  goBack
>>>>>>> 56466446
}: {
  declaration: IDeclarationData
  draft: IApplication | null
  intl: IntlShape
  scope: Scope | null
  userDetails: IUserDetails | null
  registerForm: IRegisterFormState
} & IDispatchProps) {
  const [showDialog, setShowDialog] = React.useState(false)
  const [showActionDetails, setActionDetails] = React.useState(false)
  const [actionDetailsData, setActionDetailsData] = React.useState({})

  if (!registerForm.registerForm || !declaration.type) return <></>

  const toggleActionDetails = (actionItem: IActionDetailsData | null) => {
    actionItem && setActionDetailsData(actionItem)
    setActionDetails((prevValue) => !prevValue)
  }
  const toggleDisplayDialog = () => setShowDialog((prevValue) => !prevValue)

  const userHasRegisterScope = scope && scope.includes('register')
  const userHasValidateScope = scope && scope.includes('validate')

  const actions: React.ReactElement[] = []
  const mobileActions: React.ReactElement[] = []
  const desktopActionsView: React.ReactElement[] = []

  const isDownloaded =
    draft?.downloadStatus === DOWNLOAD_STATUS.DOWNLOADED ||
    draft?.submissionStatus === SUBMISSION_STATUS.DRAFT

  if (
    isDownloaded &&
    (userHasValidateScope || userHasRegisterScope) &&
    (declaration.status === SUBMISSION_STATUS.REGISTERED ||
      declaration.status === SUBMISSION_STATUS.CERTIFIED)
  ) {
    actions.push(
      <StyledTertiaryButton
        id="btn-correct-record"
        align={ICON_ALIGNMENT.LEFT}
        icon={() => <Edit />}
        onClick={() => {
          clearCorrectionChange(declaration.id)
          goToCertificateCorrection(declaration.id, CorrectionSection.Corrector)
        }}
      >
        {intl.formatMessage(correctionMessages.title)}
      </StyledTertiaryButton>
    )
    desktopActionsView.push(actions[actions.length - 1])
  }

  if (
    isDownloaded &&
    (userHasValidateScope || userHasRegisterScope) &&
    declaration.status &&
    ARCHIVABLE_STATUSES.includes(declaration.status)
  ) {
    actions.push(
      <StyledTertiaryButton
        align={ICON_ALIGNMENT.LEFT}
        id="archive_button"
        key="archive_button"
        icon={() => <Archive />}
        onClick={toggleDisplayDialog}
      >
        {intl.formatMessage(buttonMessages.archive)}
      </StyledTertiaryButton>
    )
    desktopActionsView.push(actions[actions.length - 1])
  }

  if (
    isDownloaded &&
    (userHasValidateScope || userHasRegisterScope) &&
    declaration.status &&
    ARCHIVED.includes(declaration.status)
  ) {
    actions.push(
      <StyledTertiaryButton
        align={ICON_ALIGNMENT.LEFT}
        id="reinstate_button"
        key="reinstate_button"
        icon={() => <RotateLeft />}
        onClick={toggleDisplayDialog}
      >
        {intl.formatMessage(buttonMessages.reinstate)}
      </StyledTertiaryButton>
    )
    desktopActionsView.push(actions[actions.length - 1])
  }

  if (!isDownloaded) {
    actions.push(showDownloadButton(declaration, draft, userDetails))
    desktopActionsView.push(actions[actions.length - 1])
  }

  actions.push(
    showReviewButton({
      declaration,
      intl,
      userDetails,
      draft,
      goToPage
    })
  )
  mobileActions.push(actions[actions.length - 1])
  desktopActionsView.push(
    <DesktopDiv>{actions[actions.length - 1]}</DesktopDiv>
  )

  actions.push(
    showUpdateButton({
      declaration,
      intl,
      userDetails,
      draft,
      goToPage
    })
  )

  mobileActions.push(actions[actions.length - 1])
  desktopActionsView.push(
    <DesktopDiv>{actions[actions.length - 1]}</DesktopDiv>
  )

  actions.push(
    showPrintButton({
      declaration,
      intl,
      userDetails,
      draft,
      goToPrintCertificate,
      goToTeamUserList
    })
  )

<<<<<<< HEAD
  let regForm: IForm
  const eventType = declaration.type
  if (eventType in registerForm.registerForm)
    regForm = get(registerForm.registerForm, eventType)
  else regForm = registerForm.registerForm['birth']
=======
  mobileActions.push(actions[actions.length - 1])
  desktopActionsView.push(
    <DesktopDiv>{actions[actions.length - 1]}</DesktopDiv>
  )

>>>>>>> 56466446
  return (
    <>
      <Content
        title={
          declaration.name || intl.formatMessage(recordAuditMessages.noName)
        }
        titleColor={declaration.name ? 'copy' : 'grey600'}
        size={ContentSize.LARGE}
        topActionButtons={desktopActionsView}
        icon={() => (
          <>
            <IconDiv>
              <ApplicationIcon
                isArchive={declaration?.status === ARCHIVED}
                color={
                  STATUSTOCOLOR[
                    (declaration && declaration.status) ||
                      SUBMISSION_STATUS.DRAFT
                  ]
                }
              />
            </IconDiv>
            <BackButtonDiv>
              <BackButton onClick={() => goBack()}>
                <BackArrow />
              </BackButton>
            </BackButtonDiv>
          </>
        )}
      >
<<<<<<< HEAD
        {getDeclarationInfo(declaration, isDownloaded, intl)}
        {GetHistory({
          declaration,
          intl,
          draft,
          userDetails,
          goToUserProfile,
          goToTeamUserList,
          toggleActionDetails
        })}
=======
        {getDeclarationInfo(declaration, isDownloaded, intl, mobileActions)}
        {getHistory({ declaration, intl, draft, userDetails })}
>>>>>>> 56466446
      </Content>

      {ActionDetailsModal(
        showActionDetails,
        actionDetailsData,
        toggleActionDetails,
        intl,
        goToUserProfile,
        regForm
      )}

      <ResponsiveModal
        title={
          declaration.status && ARCHIVED.includes(declaration.status)
            ? intl.formatMessage(
                recordAuditMessages.reinstateDeclarationDialogTitle
              )
            : intl.formatMessage(recordAuditMessages.confirmationTitle)
        }
        contentHeight={96}
        responsive={false}
        actions={[
          <TertiaryButton
            id="cancel-btn"
            key="cancel"
            onClick={toggleDisplayDialog}
          >
            {intl.formatMessage(buttonMessages.cancel)}
          </TertiaryButton>,
          declaration.status && ARCHIVED.includes(declaration.status) ? (
            <PrimaryButton
              id="continue"
              key="continue"
              onClick={() => {
                reinstateApplication(declaration.id)
                toggleDisplayDialog()
              }}
            >
              {intl.formatMessage(
                recordAuditMessages.reinstateDeclarationDialogConfirm
              )}
            </PrimaryButton>
          ) : (
            <DangerButton
              id="archive_confirm"
              key="archive_confirm"
              onClick={() => {
                archiveDeclaration(declaration.id)
                toggleDisplayDialog()
                goToRegistrarHomeTab('review')
              }}
            >
              {intl.formatMessage(buttonMessages.archive)}
            </DangerButton>
          )
        ]}
        show={showDialog}
        handleClose={toggleDisplayDialog}
      >
        {declaration.status && ARCHIVED.includes(declaration.status)
          ? intl.formatMessage(
              recordAuditMessages.reinstateDeclarationDialogDescription
            )
          : intl.formatMessage(recordAuditMessages.confirmationBody)}
      </ResponsiveModal>
    </>
  )
}

function getBodyContent({
  declarationId,
  draft,
  intl,
  language,
  scope,
  resources,
  tab,
  userDetails,
  workqueueDeclaration,
  ...actionProps
}: IFullProps) {
  if (!draft && tab === 'search') {
    return (
      <>
        <Query
          query={FETCH_DECLARATION_SHORT_INFO}
          variables={{
            id: declarationId
          }}
          fetchPolicy="no-cache"
        >
          {({ loading, error, data }) => {
            if (loading) {
              return <Loader id="search_loader" marginPercent={35} />
            } else if (error) {
              return <Redirect to={HOME} />
            }
            return (
              <RecordAuditBody
                {...actionProps}
                declaration={getGQLDeclaration(
                  data.fetchRegistration,
                  language
                )}
                draft={draft}
                intl={intl}
                scope={scope}
                userDetails={userDetails}
                goBack={goBack}
              />
            )
          }}
        </Query>
      </>
    )
  }

  const declaration = draft
    ? getDraftDeclarationData(draft, resources, intl)
    : getWQDeclarationData(
        workqueueDeclaration as NonNullable<typeof workqueueDeclaration>,
        language
      )
  return (
    <RecordAuditBody
      {...actionProps}
      declaration={declaration}
      draft={draft}
      intl={intl}
      scope={scope}
      userDetails={userDetails}
    />
  )
}

const RecordAuditComp = (props: IFullProps) => {
  return (
    <>
      <Header />
      <Navigation deselectAllTabs={true} />
      <BodyContainer>{getBodyContent(props)}</BodyContainer>
      <NotificationToast />
    </>
  )
}

function mapStateToProps(state: IStoreState, props: RouteProps): IStateProps {
  const { declarationId, tab } = props.match.params
  return {
    declarationId,
    draft:
      state.applicationsState.applications.find(
        (declaration) =>
          declaration.id === declarationId ||
          declaration.compositionId === declarationId
      ) || null,
    language: getLanguage(state),
    resources: getOfflineData(state),
    scope: getScope(state),
    tab,
    userDetails: state.profile.userDetails,
    registerForm: state.registerForm,
    workqueueDeclaration:
      (tab !== 'search' &&
        state.workqueueState.workqueue.data[tab].results?.find(
          (gqlSearchSet) => gqlSearchSet?.id === declarationId
        )) ||
      null
  }
}

export const RecordAudit = connect<
  IStateProps,
  IDispatchProps,
  RouteProps,
  IStoreState
>(mapStateToProps, {
  archiveDeclaration,
  reinstateApplication,
  clearCorrectionChange,
  goToCertificateCorrection,
  goToPage,
  goToPrintCertificate,
  goToRegistrarHomeTab,
<<<<<<< HEAD
  goToUserProfile,
  goToTeamUserList
=======
  goBack
>>>>>>> 56466446
})(injectIntl(RecordAuditComp))<|MERGE_RESOLUTION|>--- conflicted
+++ resolved
@@ -65,12 +65,9 @@
 import {
   ResponsiveModal,
   Loader,
-<<<<<<< HEAD
   ISearchLocation,
-  ListTable
-=======
+  ListTable,
   ColumnContentAlignment
->>>>>>> 56466446
 } from '@opencrvs/components/lib/interface'
 import { getScope } from '@client/profile/profileSelectors'
 import { Scope } from '@client/utils/authUtils'
@@ -121,12 +118,9 @@
 } from '@client/utils/userUtils'
 import { messages as correctionMessages } from '@client/i18n/messages/views/correction'
 import NotificationToast from '@client/views/OfficeHome/NotificationToast'
-<<<<<<< HEAD
 import { isEmpty, get } from 'lodash'
 import { IRegisterFormState } from '@client/forms/register/reducer'
-=======
 import { goBack } from 'connected-react-router'
->>>>>>> 56466446
 
 const BodyContainer = styled.div`
   margin-left: 0px;
@@ -266,12 +260,9 @@
   goToPage: typeof goToPage
   goToPrintCertificate: typeof goToPrintCertificate
   goToRegistrarHomeTab: typeof goToRegistrarHomeTab
-<<<<<<< HEAD
   goToUserProfile: typeof goToUserProfile
   goToTeamUserList: typeof goToTeamUserList
-=======
   goBack: typeof goBack
->>>>>>> 56466446
 }
 
 export type IRecordAuditTabs = keyof IQueryData | 'search'
@@ -1080,13 +1071,10 @@
   goToRegistrarHomeTab,
   scope,
   userDetails,
-<<<<<<< HEAD
   registerForm,
   goToUserProfile,
-  goToTeamUserList
-=======
+  goToTeamUserList,
   goBack
->>>>>>> 56466446
 }: {
   declaration: IDeclarationData
   draft: IApplication | null
@@ -1225,19 +1213,17 @@
     })
   )
 
-<<<<<<< HEAD
+  mobileActions.push(actions[actions.length - 1])
+  desktopActionsView.push(
+    <DesktopDiv>{actions[actions.length - 1]}</DesktopDiv>
+  )
+
   let regForm: IForm
   const eventType = declaration.type
   if (eventType in registerForm.registerForm)
     regForm = get(registerForm.registerForm, eventType)
   else regForm = registerForm.registerForm['birth']
-=======
-  mobileActions.push(actions[actions.length - 1])
-  desktopActionsView.push(
-    <DesktopDiv>{actions[actions.length - 1]}</DesktopDiv>
-  )
-
->>>>>>> 56466446
+
   return (
     <>
       <Content
@@ -1268,8 +1254,7 @@
           </>
         )}
       >
-<<<<<<< HEAD
-        {getDeclarationInfo(declaration, isDownloaded, intl)}
+        {getDeclarationInfo(declaration, isDownloaded, intl, mobileActions)}
         {GetHistory({
           declaration,
           intl,
@@ -1279,10 +1264,6 @@
           goToTeamUserList,
           toggleActionDetails
         })}
-=======
-        {getDeclarationInfo(declaration, isDownloaded, intl, mobileActions)}
-        {getHistory({ declaration, intl, draft, userDetails })}
->>>>>>> 56466446
       </Content>
 
       {ActionDetailsModal(
@@ -1467,10 +1448,7 @@
   goToPage,
   goToPrintCertificate,
   goToRegistrarHomeTab,
-<<<<<<< HEAD
   goToUserProfile,
-  goToTeamUserList
-=======
+  goToTeamUserList,
   goBack
->>>>>>> 56466446
 })(injectIntl(RecordAuditComp))