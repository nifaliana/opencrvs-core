--- conflicted
+++ resolved
@@ -55,11 +55,6 @@
 import { IOfflineData } from '@client/offline/reducer'
 import { IQueryData, EVENT_STATUS } from '@client/views/OfficeHome/OfficeHome'
 import { DownloadButton } from '@client/components/interface/DownloadButton'
-<<<<<<< HEAD
-import { LinkButton, PrimaryButton } from '@opencrvs/components/lib/buttons'
-import { constantsMessages, userMessages } from '@client/i18n/messages'
-import { REVIEW_EVENT_PARENT_FORM_PAGE } from '@client/navigation/routes'
-=======
 import { generateLocationName } from '@client/utils/locationUtils'
 import { Query } from '@client/components/Query'
 import { FETCH_DECLARATION_SHORT_INFO } from '@client/views/Home/queries'
@@ -79,6 +74,7 @@
   Action
 } from '@client/forms'
 import {
+  LinkButton,
   PrimaryButton,
   ICON_ALIGNMENT,
   TertiaryButton
@@ -88,7 +84,6 @@
   userMessages,
   buttonMessages
 } from '@client/i18n/messages'
->>>>>>> 60d1e88d
 import { getLanguage } from '@client/i18n/selectors'
 import {
   getIndividualNameObj,
@@ -783,7 +778,6 @@
   return ''
 }
 
-<<<<<<< HEAD
 const getLink = (status: string) => {
   return (
     <LinkButton textDecoration="none" onClick={() => alert('link clicked')}>
@@ -802,15 +796,6 @@
   )
 }
 
-const getHistory = (
-  application: IApplicationData,
-  props: IFullProps,
-  isDownloaded: boolean
-) => {
-  const { language, intl } = props
-  const savedApplication = props.outboxApplications.find(
-    (app) => app.id === application.id
-=======
 const getHistory = ({
   declaration,
   intl,
@@ -818,7 +803,6 @@
 }: CMethodParams) => {
   const savedApplication = outboxApplications.find(
     (app) => app.id === declaration.id
->>>>>>> 60d1e88d
   )
 
   if (!savedApplication?.data?.history?.length)
@@ -832,32 +816,22 @@
 
   const historyData = (
     savedApplication.data.history as unknown as { [key: string]: any }[]
-<<<<<<< HEAD
-  ).map((item) => ({
-    date: getFormattedDate(item?.date),
-    action: getLink(getStatusLabel(item?.action, intl)),
-    user: getName(item.user.name, item.user?.avatar, language),
-    type: intl.formatMessage(userMessages[item.user.role as string]),
-    location: getLink(item.office.name)
-  }))
-=======
   )
     // TODO: We need to figure out a way to sort the history in backend
     .sort((fe, se) => {
       return new Date(fe.date).getTime() - new Date(se.date).getTime()
     })
     .map((item) => ({
-      date: moment(item?.date).format('MMM DD, YYYY. hh:mm a'),
-      action: getStatusLabel(item?.action, intl),
+      date: getFormattedDate(item?.date),
+      action: getLink(getStatusLabel(item?.action, intl)),
       user: getNameWithAvatar(
         item.user.name,
         item.user?.avatar,
         window.config.LANGUAGES
       ),
       type: intl.formatMessage(userMessages[item.user.role as string]),
-      location: item.location.name
+      location: getLink(item.office.name)
     }))
->>>>>>> 60d1e88d
 
   const columns = [
     {
