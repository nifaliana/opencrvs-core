--- conflicted
+++ resolved
@@ -393,20 +393,9 @@
     id: 'recordAudit.history.requestedCorrection'
   },
   DECLARATION_UPDATED: {
-<<<<<<< HEAD
     defaultMessage: 'Updated declaration',
     description: 'Declaration has been updated',
     id: 'updated_declaration'
-  },
-  ARCHIVED: {
-    defaultMessage: 'Archived',
-    description: 'A label for registration status archived',
-    id: 'recordAudit.history.archived'
-=======
-    defaultMessage: 'Updated',
-    description: 'Status for declaration being updated',
-    id: 'recordAudit.history.declarationUpdated'
->>>>>>> f23e491a
   }
 }
 
@@ -878,20 +867,8 @@
   return ''
 }
 
-<<<<<<< HEAD
 const getLink = (status: string, onClick: () => void) => {
   return <LinkButton onClick={onClick}>{status}</LinkButton>
-=======
-const getLink = (status: string) => {
-  return (
-    <LinkButton
-      style={{ textAlign: 'left' }}
-      onClick={() => alert('link clicked')}
-    >
-      {status}
-    </LinkButton>
-  )
->>>>>>> f23e491a
 }
 
 const getFormattedDate = (date: Date) => {
@@ -930,26 +907,16 @@
       return new Date(fe.date).getTime() - new Date(se.date).getTime()
     })
     .map((item) => ({
-<<<<<<< HEAD
       date: getFormattedDate(item?.date),
-      action: getLink(getStatusLabel(item?.action, intl), () =>
+      action: getLink(getStatusLabel(item?.action, item.reinstated, intl), () =>
         toggleActionDetails(item)
       ),
-=======
-      date: getFormattedDate(item.date),
-      action: getLink(getStatusLabel(item.action, item.reinstated, intl)),
->>>>>>> f23e491a
       user: getNameWithAvatar(
         item.user.id,
         item.user.name,
-<<<<<<< HEAD
         item.user?.avatar,
         window.config.LANGUAGES,
         goToUserProfile
-=======
-        item.user.avatar,
-        window.config.LANGUAGES
->>>>>>> f23e491a
       ),
       type: intl.formatMessage(userMessages[item.user.role as string]),
       location: getLink(item.office.name, () => {
