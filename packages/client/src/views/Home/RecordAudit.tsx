--- conflicted
+++ resolved
@@ -172,25 +172,15 @@
 
 const KeyContainer = styled.div`
   width: 190px;
-<<<<<<< HEAD
   color: ${({ theme }) => theme.colors.grey300};
   ${({ theme }) => theme.fonts.bold16}
-=======
-  color: ${({ theme }) => theme.colors.grey600};
-  ${({ theme }) => theme.fonts.bodyBoldStyle}
->>>>>>> ac253523
 `
 
 const ValueContainer = styled.div<{ value: undefined | string }>`
   width: 325px;
   color: ${({ theme, value }) =>
-<<<<<<< HEAD
     value ? theme.colors.grey300 : theme.colors.grey600};
   ${({ theme }) => theme.fonts.reg16};
-=======
-    value ? theme.colors.grey600 : theme.colors.grey400};
-  ${({ theme }) => theme.fonts.captionBigger};
->>>>>>> ac253523
 `
 
 const GreyedInfo = styled.div`
