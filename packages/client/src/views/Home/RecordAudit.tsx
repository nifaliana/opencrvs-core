--- conflicted
+++ resolved
@@ -24,7 +24,6 @@
 import { connect } from 'react-redux'
 import { RouteComponentProps, Redirect } from 'react-router'
 import {
-  goBack as goBackAction,
   goToRegistrarHomeTab,
   goToPage,
   goToCertificateCorrection,
@@ -37,21 +36,11 @@
   MessageDescriptor
 } from 'react-intl'
 import {
-  goToCertificateCorrection,
-  goToRegistrarHomeTab
-} from '@client/navigation'
-import {
   archiveDeclaration,
   clearCorrectionChange,
   IApplication,
-<<<<<<< HEAD
-  SUBMISSION_STATUS
-=======
   SUBMISSION_STATUS,
-  DOWNLOAD_STATUS,
-  clearCorrectionChange,
-  IWorkqueue
->>>>>>> 1457f18f
+  DOWNLOAD_STATUS
 } from '@client/applications'
 import { IStoreState } from '@client/store'
 import {
@@ -63,41 +52,33 @@
 import moment from 'moment'
 import { getOfflineData } from '@client/offline/selectors'
 import { IOfflineData } from '@client/offline/reducer'
-<<<<<<< HEAD
 import { ResponsiveModal, Loader } from '@opencrvs/components/lib/interface'
 import { getScope } from '@client/profile/profileSelectors'
 import { Scope } from '@client/utils/authUtils'
 import {
+  LinkButton,
+  PrimaryButton,
   TertiaryButton,
   ICON_ALIGNMENT,
   DangerButton
 } from '@opencrvs/components/lib/buttons'
-import { buttonMessages } from '@client/i18n/messages/buttons'
 import {
   ARCHIVED,
   DECLARED,
   VALIDATED,
   REJECTED
 } from '@client/utils/constants'
-import { IQueryData } from '@client/views/OfficeHome/OfficeHome'
-import { generateLocationName } from '@client/utils/locationUtils'
-import { Query } from '@client/components/Query'
-import { FETCH_DECLARATION_SHORT_INFO } from '@client/views/Home/queries'
-import { HOME } from '@client/navigation/routes'
-=======
 import { IQueryData, EVENT_STATUS } from '@client/views/OfficeHome/OfficeHome'
 import { DownloadButton } from '@client/components/interface/DownloadButton'
 import { generateLocationName } from '@client/utils/locationUtils'
 import { Query } from '@client/components/Query'
 import { FETCH_DECLARATION_SHORT_INFO } from '@client/views/Home/queries'
-import { Loader } from '@opencrvs/components/lib/interface'
 import {
   HOME,
   DRAFT_BIRTH_PARENT_FORM_PAGE,
   DRAFT_DEATH_FORM_PAGE,
   REVIEW_EVENT_PARENT_FORM_PAGE
 } from '@client/navigation/routes'
->>>>>>> 1457f18f
 import { createNamesMap } from '@client/utils/data-formatting'
 import { recordAuditMessages } from '@client/i18n/messages/views/recordAudit'
 import {
@@ -106,14 +87,6 @@
   CorrectionSection,
   Action
 } from '@client/forms'
-<<<<<<< HEAD
-=======
-import {
-  LinkButton,
-  PrimaryButton,
-  ICON_ALIGNMENT,
-  TertiaryButton
-} from '@opencrvs/components/lib/buttons'
 import {
   constantsMessages,
   userMessages,
@@ -125,7 +98,6 @@
   IAvatar,
   IUserDetails
 } from '@client/utils/userUtils'
->>>>>>> 1457f18f
 import { messages as correctionMessages } from '@client/i18n/messages/views/correction'
 
 const BodyContainer = styled.div`
@@ -135,6 +107,10 @@
     margin-left: 265px;
     margin-top: 28px;
   }
+`
+
+const StyledTertiaryButton = styled(TertiaryButton)`
+  align-self: center;
 `
 
 const InfoContainer = styled.div`
@@ -188,50 +164,32 @@
 interface IStateProps {
   userDetails: IUserDetails | null
   language: string
-  workqueue: IWorkqueue
   resources: IOfflineData
-<<<<<<< HEAD
   scope: Scope | null
-=======
-  savedApplications: IApplication[]
-  outboxApplications: IApplication[]
   declarationId: string
   draft: IApplication | null
->>>>>>> 1457f18f
   tab: IRecordAuditTabs
   workqueueDeclaration: GQLEventSearchSet | null
 }
 
-<<<<<<< HEAD
 interface IDispatchProps {
   archiveDeclaration: typeof archiveDeclaration
   clearCorrectionChange: typeof clearCorrectionChange
   goToCertificateCorrection: typeof goToCertificateCorrection
+  goToPage: typeof goToPage
+  goToPrintCertificate: typeof goToPrintCertificate
   goToRegistrarHomeTab: typeof goToRegistrarHomeTab
-=======
+}
 export type IRecordAuditTabs = keyof IQueryData | 'search'
 
 type CMethodParams = {
   declaration: IDeclarationData
   intl: IntlShape
   userDetails: IUserDetails | null
-  outboxApplications: IApplication[]
+  draft: IApplication | null
   goToPage?: typeof goToPage
   goToPrintCertificate?: typeof goToPrintCertificate
 }
-
-type IRecordAuditProps = {
-  clearCorrectionChange: typeof clearCorrectionChange
-  goToCertificateCorrection: typeof goToCertificateCorrection
-  goToPage: typeof goToPage
->>>>>>> 1457f18f
-}
-
-type IDispatchProps = {
-  goBack: typeof goBackAction
-  goToRegistrarHomeTab: typeof goToRegistrarHomeTab
-  goToPrintCertificate: typeof goToPrintCertificate
-} & IRecordAuditProps
 
 type RouteProps = RouteComponentProps<{
   tab: IRecordAuditTabs
@@ -288,32 +246,7 @@
   WAITING_VALIDATION: 'teal'
 }
 
-<<<<<<< HEAD
 const ARCHIVABLE_STATUSES = [DECLARED, VALIDATED, REJECTED]
-=======
-const KEY_LABEL: ILabel = {
-  status: 'Status',
-  type: 'Event',
-  trackingId: 'Tracking ID',
-  dateOfBirth: 'Date of birth',
-  dateOfDeath: 'Date of death',
-  placeOfBirth: 'Place of birth',
-  placeOfDeath: 'Place of death',
-  informant: 'Informant',
-  brn: 'BRN',
-  drn: 'DRN'
-}
-
-const NO_DATA_LABEL: ILabel = {
-  status: 'No status',
-  type: 'No event',
-  trackingId: 'No tracking id',
-  dateOfBirth: 'No date of birth',
-  dateOfDeath: 'No date of death',
-  placeOfBirth: 'No place of birth',
-  placeOfDeath: 'No place of death',
-  informant: 'No informant'
-}
 
 const APPLICATION_STATUS_LABEL: IStatus = {
   IN_PROGRESS: {
@@ -372,7 +305,6 @@
     id: 'constants.archived_declaration'
   }
 }
->>>>>>> 1457f18f
 
 const getCaptitalizedWord = (word: string | undefined): string => {
   if (!word) return ''
@@ -622,15 +554,12 @@
   declaration,
   intl,
   userDetails,
-  outboxApplications,
+  draft,
   goToPage
 }: CMethodParams) => {
   const { id, type } = declaration || {}
-  const foundApplication = outboxApplications.find(
-    (app) => app.id === declaration.id
-  )
-  const isDownloaded =
-    foundApplication?.downloadStatus == DOWNLOAD_STATUS.DOWNLOADED
+
+  const isDownloaded = draft?.downloadStatus === DOWNLOAD_STATUS.DOWNLOADED
 
   if (!userDetails || !userDetails.role || !type || !isDownloaded) return <></>
   const { role } = userDetails
@@ -662,17 +591,14 @@
   declaration,
   intl,
   userDetails,
-  outboxApplications,
+  draft,
   goToPage
 }: CMethodParams) => {
   const { id, type } = declaration || {}
 
-  const foundApplication = outboxApplications.find(
-    (app) => app.id === declaration.id
-  )
   const isDownloaded =
-    foundApplication?.downloadStatus == DOWNLOAD_STATUS.DOWNLOADED ||
-    foundApplication?.submissionStatus == SUBMISSION_STATUS.DRAFT
+    draft?.downloadStatus === DOWNLOAD_STATUS.DOWNLOADED ||
+    draft?.submissionStatus === SUBMISSION_STATUS.DRAFT
 
   if (!userDetails || !userDetails.role || !type || !isDownloaded) return <></>
   const { role } = userDetails
@@ -716,28 +642,23 @@
 
 const showDownloadButton = (
   application: IDeclarationData,
-  userDetails: IUserDetails | null,
-  outboxApplications: IApplication[]
+  draft: IApplication | null,
+  userDetails: IUserDetails | null
 ) => {
   const { id, type } = application || {}
 
   if (application == null || id == null || type == null) return <></>
 
-  const foundApplication = outboxApplications.find(
-    (app) => app.id === application.id
-  )
-
-  const downloadStatus =
-    (foundApplication && foundApplication.downloadStatus) || undefined
+  const downloadStatus = draft?.downloadStatus || undefined
 
   if (
-    userDetails?.role == 'FIELD_AGENT' &&
-    foundApplication?.submissionStatus == SUBMISSION_STATUS.DECLARED
+    userDetails?.role === 'FIELD_AGENT' &&
+    draft?.submissionStatus === SUBMISSION_STATUS.DECLARED
   )
     return <></>
   if (
-    foundApplication?.submissionStatus != SUBMISSION_STATUS.DRAFT &&
-    downloadStatus != DOWNLOAD_STATUS.DOWNLOADED
+    draft?.submissionStatus !== SUBMISSION_STATUS.DRAFT &&
+    downloadStatus !== DOWNLOAD_STATUS.DOWNLOADED
   ) {
     const downLoadConfig = {
       event: type,
@@ -760,17 +681,14 @@
   declaration,
   intl,
   userDetails,
-  outboxApplications,
+  draft,
   goToPrintCertificate
 }: CMethodParams) => {
   const { id, type } = declaration || {}
 
-  const foundApplication = outboxApplications.find(
-    (app) => app.id === declaration.id
-  )
   const isDownloaded =
-    foundApplication?.downloadStatus == DOWNLOAD_STATUS.DOWNLOADED ||
-    foundApplication?.submissionStatus == SUBMISSION_STATUS.DRAFT
+    draft?.downloadStatus === DOWNLOAD_STATUS.DOWNLOADED ||
+    draft?.submissionStatus === SUBMISSION_STATUS.DRAFT
 
   if (!userDetails || !userDetails.role || !type || !isDownloaded) return <></>
   const { role } = userDetails
@@ -850,16 +768,8 @@
   )
 }
 
-const getHistory = ({
-  declaration,
-  intl,
-  outboxApplications
-}: CMethodParams) => {
-  const savedApplication = outboxApplications.find(
-    (app) => app.id === declaration.id
-  )
-
-  if (!savedApplication?.data?.history?.length)
+const getHistory = ({ intl, draft }: CMethodParams) => {
+  if (!draft?.data?.history?.length)
     return (
       <>
         <hr />
@@ -869,7 +779,7 @@
     )
 
   const historyData = (
-    savedApplication.data.history as unknown as { [key: string]: any }[]
+    draft.data.history as unknown as { [key: string]: any }[]
   )
     // TODO: We need to figure out a way to sort the history in backend
     .sort((fe, se) => {
@@ -898,7 +808,7 @@
       width: 20,
       key: 'date'
     },
-    { label: 'By', width: 25, key: 'user', isIconColumn: true },
+    { label: 'By', width: 20, key: 'user', isIconColumn: true },
     { label: 'Type', width: 20, key: 'type' },
     { label: 'Location', width: 20, key: 'location' }
   ]
@@ -921,27 +831,22 @@
 }
 
 function RecordAuditBody({
+  archiveDeclaration,
   clearCorrectionChange,
   declaration,
-  isDownloaded = false,
+  draft,
   intl,
-<<<<<<< HEAD
+  goToCertificateCorrection,
+  goToPage,
+  goToRegistrarHomeTab,
   scope,
-  archiveDeclaration,
-  goToCertificateCorrection,
-  goToRegistrarHomeTab
-=======
-  goToCertificateCorrection,
-  userDetails,
-  outboxApplications,
-  goToPage
->>>>>>> 1457f18f
+  userDetails
 }: {
   declaration: IDeclarationData
-  isDownloaded?: boolean
+  draft: IApplication | null
   intl: IntlShape
-<<<<<<< HEAD
   scope: Scope | null
+  userDetails: IUserDetails | null
 } & IDispatchProps) {
   const [showDialog, setShowDialog] = React.useState(false)
 
@@ -952,19 +857,18 @@
 
   const actions: React.ReactElement[] = []
 
-=======
-  userDetails: IUserDetails | null
-  outboxApplications: IApplication[]
-} & IRecordAuditProps) {
-  const actions = []
->>>>>>> 1457f18f
+  const isDownloaded =
+    draft?.downloadStatus === DOWNLOAD_STATUS.DOWNLOADED ||
+    draft?.submissionStatus === SUBMISSION_STATUS.DRAFT
+
   if (
     isDownloaded &&
+    (userHasValidateScope || userHasRegisterScope) &&
     (declaration.status === SUBMISSION_STATUS.REGISTERED ||
       declaration.status === SUBMISSION_STATUS.CERTIFIED)
   ) {
     actions.push(
-      <TertiaryButton
+      <StyledTertiaryButton
         id="btn-correct-record"
         align={ICON_ALIGNMENT.LEFT}
         icon={() => <Edit />}
@@ -974,11 +878,10 @@
         }}
       >
         {intl.formatMessage(correctionMessages.title)}
-      </TertiaryButton>
+      </StyledTertiaryButton>
     )
   }
 
-<<<<<<< HEAD
   if (
     isDownloaded &&
     (userHasValidateScope || userHasRegisterScope) &&
@@ -986,7 +889,7 @@
     ARCHIVABLE_STATUSES.includes(declaration.status)
   ) {
     actions.push(
-      <TertiaryButton
+      <StyledTertiaryButton
         align={ICON_ALIGNMENT.LEFT}
         id="archive_button"
         key="archive_button"
@@ -994,9 +897,42 @@
         onClick={toggleDisplayDialog}
       >
         {intl.formatMessage(buttonMessages.archive)}
-      </TertiaryButton>
+      </StyledTertiaryButton>
     )
   }
+
+  if (!isDownloaded) {
+    actions.push(showDownloadButton(declaration, draft, userDetails))
+  }
+
+  actions.push(
+    showReviewButton({
+      declaration,
+      intl,
+      userDetails,
+      draft,
+      goToPage
+    })
+  )
+
+  actions.push(
+    shouldShowUpdateButton({
+      declaration,
+      intl,
+      userDetails,
+      draft,
+      goToPage
+    })
+  )
+  actions.push(
+    showPrintButton({
+      declaration,
+      intl,
+      userDetails,
+      draft,
+      goToPrintCertificate
+    })
+  )
 
   return (
     <>
@@ -1019,6 +955,7 @@
         )}
       >
         {getDeclarationInfo(declaration, isDownloaded, intl)}
+        {getHistory({ declaration, intl, draft, userDetails })}
       </Content>
       <ResponsiveModal
         title={intl.formatMessage(recordAuditMessages.confirmationTitle)}
@@ -1050,94 +987,21 @@
         {intl.formatMessage(recordAuditMessages.confirmationBody)}
       </ResponsiveModal>
     </>
-=======
-  declaration &&
-    actions.push(
-      showDownloadButton(declaration, userDetails, outboxApplications)
-    )
-  declaration &&
-    actions.push(
-      showReviewButton({
-        declaration,
-        intl,
-        userDetails,
-        outboxApplications,
-        goToPage
-      })
-    )
-  declaration &&
-    actions.push(
-      shouldShowUpdateButton({
-        declaration,
-        intl,
-        userDetails,
-        outboxApplications,
-        goToPage
-      })
-    )
-  declaration &&
-    actions.push(
-      showPrintButton({
-        declaration,
-        intl,
-        userDetails,
-        outboxApplications,
-        goToPrintCertificate
-      })
-    )
-
-  return (
-    <Content
-      title={declaration.name || intl.formatMessage(recordAuditMessages.noName)}
-      titleColor={declaration.name ? 'copy' : 'grey600'}
-      size={ContentSize.LARGE}
-      topActionButtons={actions}
-      icon={() => (
-        <ApplicationIcon
-          color={
-            STATUSTOCOLOR[
-              (declaration && declaration.status) || SUBMISSION_STATUS.DRAFT
-            ]
-          }
-        />
-      )}
-    >
-      {getDeclarationInfo(declaration, isDownloaded, intl)}
-      {getHistory({ declaration, intl, outboxApplications, userDetails })}
-    </Content>
->>>>>>> 1457f18f
   )
 }
 
 function getBodyContent({
-  archiveDeclaration,
-  clearCorrectionChange,
   declarationId,
   draft,
   intl,
   language,
-  goToCertificateCorrection,
-  goToRegistrarHomeTab,
   scope,
+  resources,
   tab,
-  resources,
+  userDetails,
   workqueueDeclaration,
-  userDetails,
-  outboxApplications,
-  goToPage
+  ...actionProps
 }: IFullProps) {
-  const actionProps = {
-    archiveDeclaration,
-    clearCorrectionChange,
-    goToCertificateCorrection,
-<<<<<<< HEAD
-    goToRegistrarHomeTab
-=======
-    userDetails,
-    outboxApplications,
-    goToPage
->>>>>>> 1457f18f
-  }
   if (!draft && tab === 'search') {
     return (
       <>
@@ -1156,13 +1020,15 @@
             }
             return (
               <RecordAuditBody
+                {...actionProps}
                 declaration={getGQLDeclaration(
                   data.fetchRegistration,
                   language
                 )}
+                draft={draft}
                 intl={intl}
                 scope={scope}
-                {...actionProps}
+                userDetails={userDetails}
               />
             )
           }}
@@ -1177,28 +1043,18 @@
         language
       )
   return (
-<<<<<<< HEAD
     <RecordAuditBody
+      {...actionProps}
       declaration={declaration}
-      isDownloaded={!!draft}
+      draft={draft}
       intl={intl}
       scope={scope}
-      {...actionProps}
+      userDetails={userDetails}
     />
-=======
-    <>
-      <RecordAuditBody
-        declaration={declaration}
-        isDownloaded={!!draft}
-        intl={intl}
-        {...actionProps}
-      />
-    </>
->>>>>>> 1457f18f
-  )
-}
-
-const ShowRecordAudit = (props: IFullProps) => {
+  )
+}
+
+const RecordAuditComp = (props: IFullProps) => {
   return (
     <>
       <Header />
@@ -1211,13 +1067,6 @@
 function mapStateToProps(state: IStoreState, props: RouteProps): IStateProps {
   const { declarationId, tab } = props.match.params
   return {
-    userDetails: state.profile.userDetails,
-    language: getLanguage(state),
-    workqueue: state.workqueueState.workqueue,
-    savedApplications:
-      state.applicationsState.applications &&
-      state.applicationsState.applications,
-    outboxApplications: state.applicationsState.applications,
     declarationId,
     draft:
       state.applicationsState.applications.find(
@@ -1225,9 +1074,11 @@
           declaration.id === declarationId ||
           declaration.compositionId === declarationId
       ) || null,
+    language: getLanguage(state),
     resources: getOfflineData(state),
     scope: getScope(state),
     tab,
+    userDetails: state.profile.userDetails,
     workqueueDeclaration:
       (tab !== 'search' &&
         state.workqueueState.workqueue.data[tab].results?.find(
@@ -1243,17 +1094,10 @@
   RouteProps,
   IStoreState
 >(mapStateToProps, {
-<<<<<<< HEAD
   archiveDeclaration,
   clearCorrectionChange,
   goToCertificateCorrection,
+  goToPage,
+  goToPrintCertificate,
   goToRegistrarHomeTab
-=======
-  goBack: goBackAction,
-  goToRegistrarHomeTab,
-  goToPage,
-  clearCorrectionChange,
-  goToCertificateCorrection,
-  goToPrintCertificate
->>>>>>> 1457f18f
-})(injectIntl(ShowRecordAudit))+})(injectIntl(RecordAuditComp))