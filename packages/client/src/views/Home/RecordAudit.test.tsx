/*
 * This Source Code Form is subject to the terms of the Mozilla Public
 * License, v. 2.0. If a copy of the MPL was not distributed with this
 * file, You can obtain one at https://mozilla.org/MPL/2.0/.
 *
 * OpenCRVS is also distributed under the terms of the Civil Registration
 * & Healthcare Disclaimer located at http://opencrvs.org/license.
 *
 * Copyright (C) The OpenCRVS Authors. OpenCRVS and the OpenCRVS
 * graphic logo are (registered/a) trademark(s) of Plan International.
 */

import * as React from 'react'
import {
  createTestComponent,
  mockDeclarationData,
  createRouterProps,
  registerScopeToken,
  getItem,
  flushPromises,
  mockDeathDeclarationData
} from '@client/tests/util'
import { RecordAudit } from './RecordAudit'
import { createStore } from '@client/store'
import { ReactWrapper } from 'enzyme'
import {
<<<<<<< HEAD
  createApplication,
  storeApplication,
  IApplication,
  SUBMISSION_STATUS,
  getApplicationsOfCurrentUser,
  IUserData,
  modifyApplication,
  DOWNLOAD_STATUS
} from '@client/applications'
=======
  createDeclaration,
  storeDeclaration,
  IDeclaration
} from '@client/declarations'
>>>>>>> bcad1c81
import { Event } from '@client/forms'
import { formatUrl } from '@client/navigation'
import { DECLARATION_RECORD_AUDIT } from '@client/navigation/routes'
import { GQLBirthEventSearchSet } from '@opencrvs/gateway/src/graphql/schema'
import { checkAuth } from '@client/profile/profileActions'
import { FETCH_DECLARATION_SHORT_INFO } from './queries'
import { waitForElement } from '@client/tests/wait-for-element'

const declaration: IDeclaration = createDeclaration(
  Event.BIRTH,
  mockDeclarationData
)
declaration.data.registration = {
  ...declaration.data.registration,
  presentAtBirthRegistration: 'MOTHER',
  contactPoint: {
    value: 'MOTHER',
    nestedFields: { registrationPhone: '01557394986' }
  }
}

describe('Record audit summary for a draft birth declaration', () => {
  let component: ReactWrapper<{}, {}>

  beforeEach(async () => {
    const { store, history } = createStore()
    store.dispatch(storeDeclaration(declaration))
    component = await createTestComponent(
      <RecordAudit
        {...createRouterProps(
          formatUrl(DECLARATION_RECORD_AUDIT, {
            tab: 'inProgressTab',
            declarationId: declaration.id
          }),
          { isNavigatedInsideApp: false },
          {
            matchParams: {
              tab: 'inProgressTab',
              declarationId: declaration.id
            }
          }
        )}
      />,
      { store, history }
    )
  })

  it('Record Audit page loads properly', async () => {
    expect(component.exists('RecordAuditBody')).toBeTruthy()
  })

  it('Check values for saved declarations', async () => {
    expect(component.find('#status_value').hostNodes().text()).toBe('Draft')
    expect(component.find('#type_value').hostNodes().text()).toBe('Birth')
    expect(component.find('#brn_value').hostNodes().text()).toBe(
      '201908122365BDSS0SE1'
    )
    expect(component.find('#placeOfBirth_value').hostNodes()).toHaveLength(1)
  })
})

describe('Record audit summary for a draft death declaration', () => {
  let component: ReactWrapper<{}, {}>

  beforeEach(async () => {
    const { store, history } = createStore()
    const deathDeclaration = createDeclaration(
      Event.DEATH,
      mockDeathDeclarationData
    )

    store.dispatch(storeDeclaration(deathDeclaration))
    component = await createTestComponent(
      <RecordAudit
        {...createRouterProps(
          formatUrl(DECLARATION_RECORD_AUDIT, {
            tab: 'inProgressTab',
            declarationId: deathDeclaration.id
          }),
          { isNavigatedInsideApp: false },
          {
            matchParams: {
              tab: 'inProgressTab',
              declarationId: deathDeclaration.id
            }
          }
        )}
      />,
      { store, history }
    )
  })

  it('Record Audit page loads properly', async () => {
    expect(component.exists('RecordAuditBody')).toBeTruthy()
  })

  it('Check values for saved declarations', async () => {
    expect(component.find('#status_value').hostNodes().text()).toBe('Draft')
    expect(component.find('#type_value').hostNodes().text()).toBe('Death')
    expect(component.find('#drn_value').hostNodes().text()).toBe(
      '201908122365DDSS0SE1'
    )
    expect(component.find('#placeOfDeath_value').hostNodes()).toHaveLength(1)
  })
})

describe('Record audit summary for WorkQueue declarations', () => {
  let component: ReactWrapper<{}, {}>

  beforeEach(async () => {
    const { store, history } = createStore()

    store.getState().workqueueState.workqueue.data.inProgressTab.results = [
      {
        id: 'db097901-feba-4f71-a1ae-d3d46289d2d5',
        type: 'Birth',
        registration: {
          status: 'DRAFT',
          contactNumber: '+8801622688231',
          trackingId: 'BN99CGM',
          registeredLocationId: '425b9cab-6ec3-47b3-bb8b-aee1b1afe4fc',
          createdAt: '1597657903690'
        },
        operationHistories: [
          {
            operationType: 'DRAFT',
            operatedOn: '2020-08-17T09:51:43.350Z',
            operatorRole: 'FIELD_AGENT',
            operatorName: [
              {
                firstNames: 'Shakib',
                familyName: 'Al Hasan',
                use: 'en'
              },
              {
                firstNames: 'সাকিব',
                familyName: 'হাসান',
                use: 'bn'
              }
            ],
            operatorOfficeName: 'Baniajan Union Parishad',
            operatorOfficeAlias: ['বানিয়াজান ইউনিয়ন পরিষদ']
          }
        ],
        childName: [
          {
            firstNames: 'Shakib',
            familyName: 'Al Hasan',
            use: 'en'
          },
          {
            firstNames: 'সাকিব',
            familyName: 'হাসান',
            use: 'bn'
          }
        ]
      } as GQLBirthEventSearchSet
    ]

    component = await createTestComponent(
      <RecordAudit
        {...createRouterProps(
          formatUrl(DECLARATION_RECORD_AUDIT, {
            tab: 'inProgressTab',
            declarationId: 'db097901-feba-4f71-a1ae-d3d46289d2d5'
          }),
          { isNavigatedInsideApp: false },
          {
            matchParams: {
              tab: 'inProgressTab',
              declarationId: 'db097901-feba-4f71-a1ae-d3d46289d2d5'
            }
          }
        )}
      />,
      { store, history }
    )
  })

  it('Record Audit page loads properly', async () => {
    expect(component.exists('RecordAuditBody')).toBeTruthy()
  })

  it('Check values for WQ declarations', async () => {
    expect(component.find('#status_value').hostNodes().text()).toBe('Draft')
    expect(component.find('#type_value').hostNodes().text()).toBe('Birth')
    expect(component.find('#content-name').hostNodes().text()).toBe(
      'Shakib Al Hasan'
    )
    expect(component.find('#placeOfBirth_grey').hostNodes()).toHaveLength(1)
    expect(component.find('#placeOfDeath_grey').hostNodes()).toHaveLength(0)
  })
})

describe('Record audit for a draft declaration', () => {
  let component: ReactWrapper<{}, {}>

  beforeEach(async () => {
    const { store, history } = createStore()

    getItem.mockReturnValue(registerScopeToken)

    store.dispatch(checkAuth({ '?token': registerScopeToken }))

    await flushPromises()

    declaration.submissionStatus = SUBMISSION_STATUS.DECLARED
    declaration.downloadStatus = DOWNLOAD_STATUS.DOWNLOADED
    store.dispatch(storeApplication(declaration))

    component = await createTestComponent(
      <RecordAudit
        {...createRouterProps(
          formatUrl(DECLARATION_RECORD_AUDIT, {
            declarationId: declaration.id,
            tab: 'reviewTab'
          }),
          { isNavigatedInsideApp: false },
          {
            matchParams: {
              declarationId: declaration.id,
              tab: 'reviewTab'
            }
          }
        )}
      />,
      { store, history }
    )
  })

  it('should show the archive button', async () => {
    expect(component.exists('#archive_button')).toBeTruthy()
  })

  it('should show the confirmation modal when archive button is clicked', async () => {
    component.find('#archive_button').hostNodes().simulate('click')

    component.update()

    expect(component.find('ResponsiveModal').prop('show')).toBeTruthy()
  })

  it('should close the confirmation modal when cancel button is clicked', async () => {
    component.find('#archive_button').hostNodes().simulate('click')

    component.update()

    component.find('#cancel-btn').hostNodes().simulate('click')

    component.update()

    expect(component.find('ResponsiveModal').prop('show')).toBe(false)
  })
})

describe('Record audit summary for GQLQuery', () => {
  let component: ReactWrapper<{}, {}>

  beforeEach(async () => {
    const { store, history } = createStore()

    const mocks = [
      {
        request: {
          query: FETCH_DECLARATION_SHORT_INFO,
          variables: {
            id: '956281c9-1f47-4c26-948a-970dd23c4094'
          }
        },
        result: {
          data: {
            fetchRegistration: {
              id: '956281c9-1f47-4c26-948a-970dd23c4094',
              registration: {
                type: 'DEATH',
                trackingId: 'DG6PECX',
                status: [
                  {
                    type: 'REGISTERED'
                  }
                ]
              },
              deceased: {
                name: [
                  {
                    use: 'bn',
                    firstNames: 'ক ম আব্দুল্লাহ আল আমিন ',
                    familyName: 'খান'
                  }
                ]
              }
            }
          }
        }
      }
    ]

    component = await createTestComponent(
      <RecordAudit
        {...createRouterProps(
          formatUrl(DECLARATION_RECORD_AUDIT, {
            tab: 'search',
            declarationId: '956281c9-1f47-4c26-948a-970dd23c4094'
          }),
          { isNavigatedInsideApp: false },
          {
            matchParams: {
              tab: 'search',
              declarationId: '956281c9-1f47-4c26-948a-970dd23c4094'
            }
          }
        )}
      />,
      { store, history, graphqlMocks: mocks }
    )

    await flushPromises()
    component.update()
    await waitForElement(component, 'RecordAuditBody')
  })

  it('Record Audit page loads properly', async () => {
    expect(component.exists('RecordAuditBody')).toBeTruthy()
  })

  it('Check values for GQL declarations', async () => {
    expect(component.find('#status_value').hostNodes().text()).toBe(
      'Registered'
    )
    expect(component.find('#type_value').hostNodes().text()).toBe('Death')
    expect(component.find('#placeOfBirth_grey').hostNodes()).toHaveLength(0)
    expect(component.find('#placeOfDeath_grey').hostNodes()).toHaveLength(1)
  })
})

describe('Record audit summary for unsuccesful GQLQuery', () => {
  let component: ReactWrapper<{}, {}>

  beforeEach(async () => {
    const { store, history } = createStore()

    const mocks = [
      {
        request: {
          query: FETCH_DECLARATION_SHORT_INFO,
          variables: {
            id: '956281c9-1f47-4c26-948a-970dd23c4094'
          }
        }
      }
    ]

    component = await createTestComponent(
      <RecordAudit
        {...createRouterProps(
          formatUrl(DECLARATION_RECORD_AUDIT, {
            tab: 'search',
            declarationId: '956281c9-1f47-4c26-948a-970dd23c4094'
          }),
          { isNavigatedInsideApp: false },
          {
            matchParams: {
              tab: 'search',
              declarationId: '956281c9-1f47-4c26-948a-970dd23c4094'
            }
          }
        )}
      />,
      { store, history, graphqlMocks: mocks }
    )

    await flushPromises()
    component.update()
  })

  it('Redirect to home page', async () => {
    expect(window.location.href).not.toContain('/record-audit')
  })
})

describe('Record audit for a reinstate declaration', () => {
  let component: ReactWrapper<{}, {}>

  beforeEach(async () => {
    const { store, history } = createStore()

    getItem.mockReturnValue(registerScopeToken)

    store.dispatch(checkAuth({ '?token': registerScopeToken }))

    await flushPromises()

    declaration.submissionStatus = SUBMISSION_STATUS.ARCHIVED
    declaration.downloadStatus = DOWNLOAD_STATUS.DOWNLOADED
    store.dispatch(storeApplication(declaration))

    component = await createTestComponent(
      <RecordAudit
        {...createRouterProps(
          formatUrl(DECLARATION_RECORD_AUDIT, {
            declarationId: declaration.id,
            tab: 'reviewTab'
          }),
          { isNavigatedInsideApp: false },
          {
            matchParams: {
              declarationId: declaration.id,
              tab: 'reviewTab'
            }
          }
        )}
      />,
      { store, history }
    )
  })

  it('should show the reinstate button', async () => {
    expect(component.exists('#reinstate_button')).toBeTruthy()
  })

  it('should show the confirmation modal when reinstate button is clicked', async () => {
    component.find('#reinstate_button').hostNodes().simulate('click')
    component.update()
    expect(component.find('ResponsiveModal').prop('show')).toBeTruthy()
  })

  it('should close the confirmation modal when cancel button is clicked', async () => {
    component.find('#reinstate_button').hostNodes().simulate('click')
    component.update()
    component.find('#cancel-btn').hostNodes().simulate('click')
    component.update()
    expect(component.find('ResponsiveModal').prop('show')).toBe(false)
  })
})<|MERGE_RESOLUTION|>--- conflicted
+++ resolved
@@ -24,22 +24,12 @@
 import { createStore } from '@client/store'
 import { ReactWrapper } from 'enzyme'
 import {
-<<<<<<< HEAD
-  createApplication,
-  storeApplication,
-  IApplication,
-  SUBMISSION_STATUS,
-  getApplicationsOfCurrentUser,
-  IUserData,
-  modifyApplication,
-  DOWNLOAD_STATUS
-} from '@client/applications'
-=======
   createDeclaration,
   storeDeclaration,
-  IDeclaration
+  IDeclaration,
+  SUBMISSION_STATUS,
+  DOWNLOAD_STATUS
 } from '@client/declarations'
->>>>>>> bcad1c81
 import { Event } from '@client/forms'
 import { formatUrl } from '@client/navigation'
 import { DECLARATION_RECORD_AUDIT } from '@client/navigation/routes'
@@ -248,7 +238,7 @@
 
     declaration.submissionStatus = SUBMISSION_STATUS.DECLARED
     declaration.downloadStatus = DOWNLOAD_STATUS.DOWNLOADED
-    store.dispatch(storeApplication(declaration))
+    store.dispatch(storeDeclaration(declaration))
 
     component = await createTestComponent(
       <RecordAudit
@@ -434,7 +424,7 @@
 
     declaration.submissionStatus = SUBMISSION_STATUS.ARCHIVED
     declaration.downloadStatus = DOWNLOAD_STATUS.DOWNLOADED
-    store.dispatch(storeApplication(declaration))
+    store.dispatch(storeDeclaration(declaration))
 
     component = await createTestComponent(
       <RecordAudit
