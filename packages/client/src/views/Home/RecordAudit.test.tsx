/*
 * This Source Code Form is subject to the terms of the Mozilla Public
 * License, v. 2.0. If a copy of the MPL was not distributed with this
 * file, You can obtain one at https://mozilla.org/MPL/2.0/.
 *
 * OpenCRVS is also distributed under the terms of the Civil Registration
 * & Healthcare Disclaimer located at http://opencrvs.org/license.
 *
 * Copyright (C) The OpenCRVS Authors. OpenCRVS and the OpenCRVS
 * graphic logo are (registered/a) trademark(s) of Plan International.
 */

import * as React from 'react'
import {
  createTestComponent,
  mockApplicationData,
  createRouterProps,
<<<<<<< HEAD
  registerScopeToken,
  getItem
=======
  flushPromises,
  mockDeathApplicationData
>>>>>>> 2e1cfe05
} from '@client/tests/util'
import { RecordAudit } from './RecordAudit'
import { createStore } from '@client/store'
import { ReactWrapper } from 'enzyme'
import {
  createApplication,
  storeApplication,
  IApplication,
  SUBMISSION_STATUS
} from '@client/applications'
import { Event } from '@client/forms'
import { formatUrl } from '@client/navigation'
import { DECLARATION_RECORD_AUDIT } from '@client/navigation/routes'
import { GQLBirthEventSearchSet } from '@opencrvs/gateway/src/graphql/schema'
<<<<<<< HEAD
import { checkAuth } from '@client/profile/profileActions'
=======
import { FETCH_DECLARATION_SHORT_INFO } from './queries'
import { waitForElement } from '@client/tests/wait-for-element'
>>>>>>> 2e1cfe05

const declaration: IApplication = createApplication(
  Event.BIRTH,
  mockApplicationData
)
declaration.data.registration = {
  ...declaration.data.registration,
  presentAtBirthRegistration: 'MOTHER',
  contactPoint: {
    value: 'MOTHER',
    nestedFields: { registrationPhone: '01557394986' }
  }
}

describe('Record audit summary for a draft birth declaration', () => {
  let component: ReactWrapper<{}, {}>

  beforeEach(async () => {
    const { store, history } = createStore()
    store.dispatch(storeApplication(declaration))
    component = await createTestComponent(
      <RecordAudit
        {...createRouterProps(
          formatUrl(DECLARATION_RECORD_AUDIT, {
            tab: 'inProgressTab',
            declarationId: declaration.id
          }),
          { isNavigatedInsideApp: false },
          {
            matchParams: {
              tab: 'inProgressTab',
              declarationId: declaration.id
            }
          }
        )}
      />,
      { store, history }
    )
  })

  it('Record Audit page loads properly', async () => {
    expect(component.exists('RecordAuditBody')).toBeTruthy()
  })

  it('Check values for saved declarations', async () => {
    expect(component.find('#status_value').hostNodes().text()).toBe('Draft')
    expect(component.find('#type_value').hostNodes().text()).toBe('Birth')
    expect(component.find('#brn_value').hostNodes().text()).toBe(
      '201908122365BDSS0SE1'
    )
    expect(component.find('#placeOfBirth_value').hostNodes()).toHaveLength(1)
  })
})

describe('Record audit summary for a draft death declaration', () => {
  let component: ReactWrapper<{}, {}>

  beforeEach(async () => {
    const { store, history } = createStore()
    const deathApplication = createApplication(
      Event.DEATH,
      mockDeathApplicationData
    )

    store.dispatch(storeApplication(deathApplication))
    component = await createTestComponent(
      <RecordAudit
        {...createRouterProps(
          formatUrl(DECLARATION_RECORD_AUDIT, {
            tab: 'inProgressTab',
            declarationId: deathApplication.id
          }),
          { isNavigatedInsideApp: false },
          {
            matchParams: {
              tab: 'inProgressTab',
              declarationId: deathApplication.id
            }
          }
        )}
      />,
      { store, history }
    )
  })

  it('Record Audit page loads properly', async () => {
    expect(component.exists('RecordAuditBody')).toBeTruthy()
  })

  it('Check values for saved applications', async () => {
    expect(component.find('#status_value').hostNodes().text()).toBe('Draft')
    expect(component.find('#type_value').hostNodes().text()).toBe('Death')
    expect(component.find('#drn_value').hostNodes().text()).toBe(
      '201908122365DDSS0SE1'
    )
    expect(component.find('#placeOfDeath_value').hostNodes()).toHaveLength(1)
  })
})

describe('Record audit summary for WorkQueue declarations', () => {
  let component: ReactWrapper<{}, {}>

  beforeEach(async () => {
    const { store, history } = createStore()

    store.getState().workqueueState.workqueue.data.inProgressTab.results = [
      {
        id: 'db097901-feba-4f71-a1ae-d3d46289d2d5',
        type: 'Birth',
        registration: {
          status: 'DRAFT',
          contactNumber: '+8801622688231',
          trackingId: 'BN99CGM',
          registeredLocationId: '425b9cab-6ec3-47b3-bb8b-aee1b1afe4fc',
          createdAt: '1597657903690'
        },
        operationHistories: [
          {
            operationType: 'DRAFT',
            operatedOn: '2020-08-17T09:51:43.350Z',
            operatorRole: 'FIELD_AGENT',
            operatorName: [
              {
                firstNames: 'Shakib',
                familyName: 'Al Hasan',
                use: 'en'
              },
              {
                firstNames: 'সাকিব',
                familyName: 'হাসান',
                use: 'bn'
              }
            ],
            operatorOfficeName: 'Baniajan Union Parishad',
            operatorOfficeAlias: ['বানিয়াজান ইউনিয়ন পরিষদ']
          }
        ],
        childName: [
          {
            firstNames: 'Shakib',
            familyName: 'Al Hasan',
            use: 'en'
          },
          {
            firstNames: 'সাকিব',
            familyName: 'হাসান',
            use: 'bn'
          }
        ]
      } as GQLBirthEventSearchSet
    ]

    component = await createTestComponent(
      <RecordAudit
        {...createRouterProps(
          formatUrl(DECLARATION_RECORD_AUDIT, {
            tab: 'inProgressTab',
            declarationId: 'db097901-feba-4f71-a1ae-d3d46289d2d5'
          }),
          { isNavigatedInsideApp: false },
          {
            matchParams: {
              tab: 'inProgressTab',
              declarationId: 'db097901-feba-4f71-a1ae-d3d46289d2d5'
            }
          }
        )}
      />,
      { store, history }
    )
  })

  it('Record Audit page loads properly', async () => {
    expect(component.exists('RecordAuditBody')).toBeTruthy()
  })

  it('Check values for WQ declarations', async () => {
    expect(component.find('#status_value').hostNodes().text()).toBe('Draft')
    expect(component.find('#type_value').hostNodes().text()).toBe('Birth')
    expect(component.find('#content-name').hostNodes().text()).toBe(
      'Shakib Al Hasan'
    )
    expect(component.find('#placeOfBirth_grey').hostNodes()).toHaveLength(1)
    expect(component.find('#placeOfDeath_grey').hostNodes()).toHaveLength(0)
  })
})

<<<<<<< HEAD
describe('Record audit', () => {
=======
describe('Record audit summary for GQLQuery', () => {
>>>>>>> 2e1cfe05
  let component: ReactWrapper<{}, {}>

  beforeEach(async () => {
    const { store, history } = createStore()

<<<<<<< HEAD
    getItem.mockReturnValue(registerScopeToken)

    await store.dispatch(checkAuth({ '?token': registerScopeToken }))

    application.submissionStatus = SUBMISSION_STATUS.DECLARED
    store.dispatch(storeApplication(application))
=======
    const mocks = [
      {
        request: {
          query: FETCH_DECLARATION_SHORT_INFO,
          variables: {
            id: '956281c9-1f47-4c26-948a-970dd23c4094'
          }
        },
        result: {
          data: {
            fetchRegistration: {
              id: '956281c9-1f47-4c26-948a-970dd23c4094',
              registration: {
                type: 'DEATH',
                trackingId: 'DG6PECX',
                status: [
                  {
                    type: 'REGISTERED'
                  }
                ]
              },
              deceased: {
                name: [
                  {
                    use: 'bn',
                    firstNames: 'ক ম আব্দুল্লাহ আল আমিন ',
                    familyName: 'খান'
                  }
                ]
              }
            }
          }
        }
      }
    ]
>>>>>>> 2e1cfe05

    component = await createTestComponent(
      <RecordAudit
        {...createRouterProps(
<<<<<<< HEAD
          formatUrl(APPLICATION_RECORD_AUDIT, {
            applicationId: application.id
=======
          formatUrl(DECLARATION_RECORD_AUDIT, {
            tab: 'search',
            declarationId: '956281c9-1f47-4c26-948a-970dd23c4094'
>>>>>>> 2e1cfe05
          }),
          { isNavigatedInsideApp: false },
          {
            matchParams: {
<<<<<<< HEAD
              applicationId: application.id
            }
          }
        )}
      />,
      { store, history }
    )
  })

  it('should show the archive button', async () => {
    expect(component.exists('#archive_button')).toBeTruthy()
  })

  it('should show the confirmation modal when archive button is clicked', async () => {
    component.find('#archive_button').hostNodes().simulate('click')

    component.update()

    expect(component.find('ResponsiveModal').prop('show')).toBeTruthy()
  })

  it('should close the confirmation modal when cancel button is clicked', async () => {
    component.find('#archive_button').hostNodes().simulate('click')

    component.update()

    component.find('#cancel-btn').hostNodes().simulate('click')

    component.update()

    expect(component.find('ResponsiveModal').prop('show')).toBe(false)
=======
              tab: 'search',
              declarationId: '956281c9-1f47-4c26-948a-970dd23c4094'
            }
          }
        )}
      />,
      { store, history, graphqlMocks: mocks }
    )

    await flushPromises()
    component.update()
  })

  it('Record Audit page loads properly', async () => {
    await waitForElement(component, 'RecordAuditBody')
    expect(component.exists('RecordAuditBody')).toBeTruthy()
  })

  it('Check values for GQL declarations', async () => {
    expect(component.find('#status_value').hostNodes().text()).toBe(
      'Registered'
    )
    expect(component.find('#type_value').hostNodes().text()).toBe('Death')
    expect(component.find('#placeOfBirth_grey').hostNodes()).toHaveLength(0)
    expect(component.find('#placeOfDeath_grey').hostNodes()).toHaveLength(1)
  })
})

describe('Record audit summary for unsuccesful GQLQuery', () => {
  let component: ReactWrapper<{}, {}>

  beforeEach(async () => {
    const { store, history } = createStore()

    const mocks = [
      {
        request: {
          query: FETCH_DECLARATION_SHORT_INFO,
          variables: {
            id: '956281c9-1f47-4c26-948a-970dd23c4094'
          }
        }
      }
    ]

    component = await createTestComponent(
      <RecordAudit
        {...createRouterProps(
          formatUrl(DECLARATION_RECORD_AUDIT, {
            tab: 'search',
            declarationId: '956281c9-1f47-4c26-948a-970dd23c4094'
          }),
          { isNavigatedInsideApp: false },
          {
            matchParams: {
              tab: 'search',
              declarationId: '956281c9-1f47-4c26-948a-970dd23c4094'
            }
          }
        )}
      />,
      { store, history, graphqlMocks: mocks }
    )

    await flushPromises()
    component.update()
  })

  it('Redirect to home page', async () => {
    await flushPromises()
    expect(window.location.href).not.toContain('/record-audit')
>>>>>>> 2e1cfe05
  })
})<|MERGE_RESOLUTION|>--- conflicted
+++ resolved
@@ -15,13 +15,10 @@
   createTestComponent,
   mockApplicationData,
   createRouterProps,
-<<<<<<< HEAD
   registerScopeToken,
-  getItem
-=======
+  getItem,
   flushPromises,
   mockDeathApplicationData
->>>>>>> 2e1cfe05
 } from '@client/tests/util'
 import { RecordAudit } from './RecordAudit'
 import { createStore } from '@client/store'
@@ -36,12 +33,9 @@
 import { formatUrl } from '@client/navigation'
 import { DECLARATION_RECORD_AUDIT } from '@client/navigation/routes'
 import { GQLBirthEventSearchSet } from '@opencrvs/gateway/src/graphql/schema'
-<<<<<<< HEAD
 import { checkAuth } from '@client/profile/profileActions'
-=======
 import { FETCH_DECLARATION_SHORT_INFO } from './queries'
 import { waitForElement } from '@client/tests/wait-for-element'
->>>>>>> 2e1cfe05
 
 const declaration: IApplication = createApplication(
   Event.BIRTH,
@@ -229,24 +223,72 @@
   })
 })
 
-<<<<<<< HEAD
-describe('Record audit', () => {
-=======
+describe('Record audit for a draft declaration', () => {
+  let component: ReactWrapper<{}, {}>
+
+  beforeEach(async () => {
+    const { store, history } = createStore()
+
+    getItem.mockReturnValue(registerScopeToken)
+
+    store.dispatch(checkAuth({ '?token': registerScopeToken }))
+
+    await flushPromises()
+
+    declaration.submissionStatus = SUBMISSION_STATUS.DECLARED
+    store.dispatch(storeApplication(declaration))
+
+    component = await createTestComponent(
+      <RecordAudit
+        {...createRouterProps(
+          formatUrl(DECLARATION_RECORD_AUDIT, {
+            declarationId: declaration.id,
+            tab: 'reviewTab'
+          }),
+          { isNavigatedInsideApp: false },
+          {
+            matchParams: {
+              declarationId: declaration.id,
+              tab: 'reviewTab'
+            }
+          }
+        )}
+      />,
+      { store, history }
+    )
+  })
+
+  it('should show the archive button', async () => {
+    expect(component.exists('#archive_button')).toBeTruthy()
+  })
+
+  it('should show the confirmation modal when archive button is clicked', async () => {
+    component.find('#archive_button').hostNodes().simulate('click')
+
+    component.update()
+
+    expect(component.find('ResponsiveModal').prop('show')).toBeTruthy()
+  })
+
+  it('should close the confirmation modal when cancel button is clicked', async () => {
+    component.find('#archive_button').hostNodes().simulate('click')
+
+    component.update()
+
+    component.find('#archive_cancel').hostNodes().simulate('click')
+
+    component.update()
+
+    expect(component.find('ResponsiveModal').prop('show')).toBe(false)
+  })
+})
+
 describe('Record audit summary for GQLQuery', () => {
->>>>>>> 2e1cfe05
-  let component: ReactWrapper<{}, {}>
-
-  beforeEach(async () => {
-    const { store, history } = createStore()
-
-<<<<<<< HEAD
-    getItem.mockReturnValue(registerScopeToken)
-
-    await store.dispatch(checkAuth({ '?token': registerScopeToken }))
-
-    application.submissionStatus = SUBMISSION_STATUS.DECLARED
-    store.dispatch(storeApplication(application))
-=======
+  let component: ReactWrapper<{}, {}>
+
+  beforeEach(async () => {
+    const { store, history } = createStore()
+
     const mocks = [
       {
         request: {
@@ -282,56 +324,17 @@
         }
       }
     ]
->>>>>>> 2e1cfe05
-
-    component = await createTestComponent(
-      <RecordAudit
-        {...createRouterProps(
-<<<<<<< HEAD
-          formatUrl(APPLICATION_RECORD_AUDIT, {
-            applicationId: application.id
-=======
+
+    component = await createTestComponent(
+      <RecordAudit
+        {...createRouterProps(
           formatUrl(DECLARATION_RECORD_AUDIT, {
             tab: 'search',
             declarationId: '956281c9-1f47-4c26-948a-970dd23c4094'
->>>>>>> 2e1cfe05
-          }),
-          { isNavigatedInsideApp: false },
-          {
-            matchParams: {
-<<<<<<< HEAD
-              applicationId: application.id
-            }
-          }
-        )}
-      />,
-      { store, history }
-    )
-  })
-
-  it('should show the archive button', async () => {
-    expect(component.exists('#archive_button')).toBeTruthy()
-  })
-
-  it('should show the confirmation modal when archive button is clicked', async () => {
-    component.find('#archive_button').hostNodes().simulate('click')
-
-    component.update()
-
-    expect(component.find('ResponsiveModal').prop('show')).toBeTruthy()
-  })
-
-  it('should close the confirmation modal when cancel button is clicked', async () => {
-    component.find('#archive_button').hostNodes().simulate('click')
-
-    component.update()
-
-    component.find('#cancel-btn').hostNodes().simulate('click')
-
-    component.update()
-
-    expect(component.find('ResponsiveModal').prop('show')).toBe(false)
-=======
+          }),
+          { isNavigatedInsideApp: false },
+          {
+            matchParams: {
               tab: 'search',
               declarationId: '956281c9-1f47-4c26-948a-970dd23c4094'
             }
@@ -343,10 +346,10 @@
 
     await flushPromises()
     component.update()
+    await waitForElement(component, 'RecordAuditBody')
   })
 
   it('Record Audit page loads properly', async () => {
-    await waitForElement(component, 'RecordAuditBody')
     expect(component.exists('RecordAuditBody')).toBeTruthy()
   })
 
@@ -401,8 +404,6 @@
   })
 
   it('Redirect to home page', async () => {
-    await flushPromises()
     expect(window.location.href).not.toContain('/record-audit')
->>>>>>> 2e1cfe05
   })
 })