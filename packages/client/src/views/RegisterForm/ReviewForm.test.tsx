/*
 * This Source Code Form is subject to the terms of the Mozilla Public
 * License, v. 2.0. If a copy of the MPL was not distributed with this
 * file, You can obtain one at https://mozilla.org/MPL/2.0/.
 *
 * OpenCRVS is also distributed under the terms of the Civil Registration
 * & Healthcare Disclaimer located at http://opencrvs.org/license.
 *
 * Copyright (C) The OpenCRVS Authors. OpenCRVS and the OpenCRVS
 * graphic logo are (registered/a) trademark(s) of Plan International.
 */
import {
  createReviewApplication,
  getStorageApplicationsSuccess,
  IApplication,
  storeApplication,
  SUBMISSION_STATUS
} from '@opencrvs/client/src/applications'
import { Event, IForm, IFormSectionData } from '@opencrvs/client/src/forms'

import { REVIEW_EVENT_PARENT_FORM_PAGE } from '@opencrvs/client/src/navigation/routes'
import { checkAuth } from '@opencrvs/client/src/profile/profileActions'
import { RegisterForm } from '@opencrvs/client/src/views/RegisterForm/RegisterForm'
import * as React from 'react'
import { queries } from '@client/profile/queries'
import { AppStore } from '@client/store'

import {
  createTestComponent,
  mockUserResponseWithName,
  getReviewFormFromStore,
  mockOfflineData,
  createTestStore
} from '@client/tests/util'
import { GET_BIRTH_REGISTRATION_FOR_REVIEW } from '@client/views/DataProvider/birth/queries'
import { GET_DEATH_REGISTRATION_FOR_REVIEW } from '@client/views/DataProvider/death/queries'
import { v4 as uuid } from 'uuid'
import { ReviewForm } from '@client/views/RegisterForm/ReviewForm'
import { offlineDataReady } from '@client/offline/actions'
import { History } from 'history'
import { waitForElement } from '@client/tests/wait-for-element'

const declareScope =
  'eyJhbGciOiJSUzI1NiIsInR5cCI6IkpXVCJ9.eyJyb2xlIjoiYWRtaW4iLCJpYXQiOjE1MzMxOTUyMjgsImV4cCI6MTU0MzE5NTIyNywiYXVkIjpbImdhdGV3YXkiXSwic3ViIjoiMSJ9.G4KzkaIsW8fTkkF-O8DI0qESKeBI332UFlTXRis3vJ6daisu06W5cZsgYhmxhx_n0Q27cBYt2OSOnjgR72KGA5IAAfMbAJifCul8ib57R4VJN8I90RWqtvA0qGjV-sPndnQdmXzCJx-RTumzvr_vKPgNDmHzLFNYpQxcmQHA-N8li-QHMTzBHU4s9y8_5JOCkudeoTMOd_1021EDAQbrhonji5V1EOSY2woV5nMHhmq166I1L0K_29ngmCqQZYi1t6QBonsIowlXJvKmjOH5vXHdCCJIFnmwHmII4BK-ivcXeiVOEM_ibfxMWkAeTRHDshOiErBFeEvqd6VWzKvbKAH0UY-Rvnbh4FbprmO4u4_6Yd2y2HnbweSo-v76dVNcvUS0GFLFdVBt0xTay-mIeDy8CKyzNDOWhmNUvtVi9mhbXYfzzEkwvi9cWwT1M8ZrsWsvsqqQbkRCyBmey_ysvVb5akuabenpPsTAjiR8-XU2mdceTKqJTwbMU5gz-8fgulbTB_9TNJXqQlH7tyYXMWHUY3uiVHWg2xgjRiGaXGTiDgZd01smYsxhVnPAddQOhqZYCrAgVcT1GBFVvhO7CC-rhtNlLl21YThNNZNpJHsCgg31WA9gMQ_2qAJmw2135fAyylO8q7ozRUvx46EezZiPzhCkPMeELzLhQMEIqjo'

const registerScopeToken =
  'eyJhbGciOiJSUzI1NiIsInR5cCI6IkpXVCJ9.eyJzY29wZSI6WyJyZWdpc3RlciIsImNlcnRpZnkiLCJkZW1vIl0sImlhdCI6MTU0MjY4ODc3MCwiZXhwIjoxNTQzMjkzNTcwLCJhdWQiOlsib3BlbmNydnM6YXV0aC11c2VyIiwib3BlbmNydnM6dXNlci1tZ250LXVzZXIiLCJvcGVuY3J2czpoZWFydGgtdXNlciIsIm9wZW5jcnZzOmdhdGV3YXktdXNlciIsIm9wZW5jcnZzOm5vdGlmaWNhdGlvbi11c2VyIiwib3BlbmNydnM6d29ya2Zsb3ctdXNlciJdLCJpc3MiOiJvcGVuY3J2czphdXRoLXNlcnZpY2UiLCJzdWIiOiI1YmVhYWY2MDg0ZmRjNDc5MTA3ZjI5OGMifQ.ElQd99Lu7WFX3L_0RecU_Q7-WZClztdNpepo7deNHqzro-Cog4WLN7RW3ZS5PuQtMaiOq1tCb-Fm3h7t4l4KDJgvC11OyT7jD6R2s2OleoRVm3Mcw5LPYuUVHt64lR_moex0x_bCqS72iZmjrjS-fNlnWK5zHfYAjF2PWKceMTGk6wnI9N49f6VwwkinJcwJi6ylsjVkylNbutQZO0qTc7HRP-cBfAzNcKD37FqTRNpVSvHdzQSNcs7oiv3kInDN5aNa2536XSd3H-RiKR9hm9eID9bSIJgFIGzkWRd5jnoYxT70G0t03_mTVnDnqPXDtyI-lmerx24Ost0rQLUNIg'
const getItem = window.localStorage.getItem as jest.Mock

const mockFetchUserDetails = jest.fn()
mockFetchUserDetails.mockReturnValue(mockUserResponseWithName)
queries.fetchUserDetails = mockFetchUserDetails
describe('ReviewForm tests', () => {
  const scope = ['register']
  const mock: any = jest.fn()
  let form: IForm
  let store: AppStore
  let history: History

  beforeAll(async () => {
    const testStore = await createTestStore()
    store = testStore.store
    history = testStore.history

    await store.dispatch(
      offlineDataReady({
        languages: mockOfflineData.languages,
        forms: mockOfflineData.forms,
        templates: mockOfflineData.templates,
        locations: mockOfflineData.locations,
        facilities: mockOfflineData.facilities,
        assets: mockOfflineData.assets
      })
    )

    form = await getReviewFormFromStore(store, Event.BIRTH)
    getItem.mockReturnValue(registerScopeToken)
    await store.dispatch(checkAuth({ '?token': registerScopeToken }))
  })

  it('it returns error while fetching', async () => {
    const application = createReviewApplication(uuid(), {}, Event.BIRTH)
    const graphqlMock = [
      {
        request: {
          query: GET_BIRTH_REGISTRATION_FOR_REVIEW
        },
        error: new Error('boom')
      }
    ]

    const testComponent = await createTestComponent(
      <ReviewForm
        location={mock}
        history={history}
        staticContext={mock}
        registerForm={form}
        scope={scope}
        event={application.event}
        pageRoute={REVIEW_EVENT_PARENT_FORM_PAGE}
        match={{
          params: {
            applicationId: application.id,
            pageId: 'review',
            event: application.event.toLowerCase()
          },
          isExact: true,
          path: '',
          url: ''
        }}
        applicationId={application.id}
      />,
      store,
      graphqlMock
    )
    // wait for mocked data to load mockedProvider
    await new Promise(resolve => {
      setTimeout(resolve, 0)
    })

    testComponent.component.update()

    expect(
      testComponent.component
        .find('#review-error-text')
        .children()
        .hostNodes()
        .text()
    ).toBe('An error occurred while fetching birth registration')
  })
  it('it returns birth registration', async () => {
    const application = createReviewApplication(uuid(), {}, Event.BIRTH)
    const graphqlMock = [
      {
        request: {
          query: GET_BIRTH_REGISTRATION_FOR_REVIEW,
          variables: { id: application.id }
        },
        result: {
          data: {
            fetchBirthRegistration: {
              id: '9a55d213-ad9f-4dcd-9418-340f3a7f6269',
              _fhirIDMap: {
                composition: '9a55d213-ad9f-4dcd-9418-340f3a7f6269',
                encounter: 'dba420af-3d3a-46e3-817d-2fa5c37b7439',
                observation: {
                  birthType: '16643bcf-457a-4a5b-a7d2-328d57182476',
                  weightAtBirth: '13a75fdf-54d3-476e-ab0e-68fca7286686',
                  attendantAtBirth: 'add45cfa-8390-4792-a857-a1df587e45a6',
                  presentAtBirthRegistration:
                    'd43f9c01-bd4f-4df6-b38f-91f7a978a232'
                }
              },
              child: {
                id: '16025284-bae2-4b37-ae80-e16745b7a6b9',
                name: [
                  {
                    use: 'bn',
                    firstNames: '',
                    familyName: 'আকাশ'
                  },
                  {
                    use: 'en',
                    firstNames: '',
                    familyName: 'Akash'
                  }
                ],
                multipleBirth: 1,
                birthDate: '2001-01-01',
                gender: 'male'
              },
              informant: null,
              primaryCaregiver: null,
              mother: {
                name: [
                  {
                    use: 'bn',
                    firstNames: '',
                    familyName: 'ময়না'
                  },
                  {
                    use: 'en',
                    firstNames: '',
                    familyName: 'Moyna'
                  }
                ],
                birthDate: '2001-01-01',
                maritalStatus: 'MARRIED',
                occupation: 'Mother Occupation',
                dateOfMarriage: '2001-01-01',
                educationalAttainment: 'PRIMARY_ISCED_1',
                nationality: ['BGD'],
                identifier: [{ id: '1233', type: 'PASSPORT', otherType: '' }],
                address: [
                  {
                    type: 'PERMANENT',
                    line: ['12', '', 'union1', 'upazila10'],
                    district: 'district2',
                    state: 'state2',
                    city: '',
                    postalCode: '',
                    country: 'BGD'
                  },
                  {
                    type: 'CURRENT',
                    line: ['12', '', 'union1', 'upazila10'],
                    district: 'district2',
                    state: 'state2',
                    city: '',
                    postalCode: '',
                    country: 'BGD'
                  }
                ],
                telecom: [
                  {
                    system: 'phone',
                    value: '01711111111'
                  },
                  {
                    system: 'email',
                    value: 'moyna@ocrvs.com'
                  }
                ],
                id: '20e9a8d0-907b-4fbd-a318-ec46662bf608'
              },
              father: null,
              registration: {
                id: 'c8dbe751-5916-4e2a-ba95-1733ccf699b6',
                contact: 'MOTHER',
                contactRelationship: 'Contact Relation',
                contactPhoneNumber: '01733333333',
                attachments: null,
                status: null,
                trackingId: 'B123456',
                registrationNumber: null,
                type: 'BIRTH'
              },
              attendantAtBirth: 'NURSE',
              weightAtBirth: 2,
              birthType: 'SINGLE',
              eventLocation: {
                address: {
                  country: 'BGD',
                  state: 'state4',
                  city: '',
                  district: 'district2',
                  postalCode: '',
                  line: ['Rd #10', '', 'Akua', 'union1', '', 'upazila10'],
                  postCode: '1020'
                },
                type: 'PRIVATE_HOME',
                partOf: 'Location/upazila10'
              },
              presentAtBirthRegistration: 'MOTHER_ONLY'
            }
          }
        }
      }
    ]
    const testComponent = await createTestComponent(
      <ReviewForm
        location={mock}
        history={history}
        scope={scope}
        staticContext={mock}
        event={application.event}
        registerForm={form}
        pageRoute={REVIEW_EVENT_PARENT_FORM_PAGE}
        match={{
          params: {
            applicationId: application.id,
            pageId: 'review',
            event: application.event.toLowerCase()
          },
          isExact: true,
          path: '',
          url: ''
        }}
        applicationId={application.id}
      />,
      store,
      graphqlMock
    )
    // wait for mocked data to load mockedProvider
    await new Promise(resolve => {
      setTimeout(resolve, 0)
    })

    testComponent.component.update()
    const data = testComponent.component
      .find(RegisterForm)
      .prop('application') as IApplication
    expect(data.data.child).toEqual({
      _fhirID: '16025284-bae2-4b37-ae80-e16745b7a6b9',
      attendantAtBirth: 'NURSE',
      childBirthDate: '2001-01-01',
      familyName: 'আকাশ',
      familyNameEng: 'Akash',
      gender: 'male',
      placeOfBirth: 'PRIVATE_HOME',
      country: 'BGD',
      district: 'district2',
      state: 'state4',
      addressLine1: 'Rd #10',
      addressLine1CityOption: '',
      addressLine2: 'Akua',
      addressLine3: 'union1',
      addressLine3CityOption: '',
      addressLine4: 'upazila10',
      internationalAddressLine1: undefined,
      internationalAddressLine2: undefined,
      internationalAddressLine3: undefined,
      multipleBirth: 1,
      birthType: 'SINGLE',
      weightAtBirth: 2
    })
  })
  it('Shared contact phone number should be set properly', async () => {
    const application = createReviewApplication(uuid(), {}, Event.BIRTH)
    const graphqlMock = [
      {
        request: {
          query: GET_BIRTH_REGISTRATION_FOR_REVIEW,
          variables: { id: application.id }
        },
        result: {
          data: {
            fetchBirthRegistration: {
              id: '9a55d213-ad9f-4dcd-9418-340f3a7f6269',
              _fhirIDMap: {
                composition: '9a55d213-ad9f-4dcd-9418-340f3a7f6269',
                encounter: 'dba420af-3d3a-46e3-817d-2fa5c37b7439',
                observation: {
                  birthType: '16643bcf-457a-4a5b-a7d2-328d57182476',
                  weightAtBirth: '13a75fdf-54d3-476e-ab0e-68fca7286686',
                  attendantAtBirth: 'add45cfa-8390-4792-a857-a1df587e45a6',
                  presentAtBirthRegistration:
                    'd43f9c01-bd4f-4df6-b38f-91f7a978a232'
                }
              },
              child: null,
              mother: null,
              informant: null,
              primaryCaregiver: null,
              father: {
                name: [
                  {
                    use: 'bn',
                    firstNames: '',
                    familyName: 'আজমল'
                  },
                  {
                    use: 'en',
                    firstNames: '',
                    familyName: 'Azmol'
                  }
                ],
                birthDate: '2001-01-01',
                maritalStatus: 'MARRIED',
                occupation: 'Father Occupation',
                dateOfMarriage: '2001-01-01',
                educationalAttainment: 'PRIMARY_ISCED_1',
                nationality: ['BGD'],
                identifier: [{ id: '1233', type: 'PASSPORT', otherType: '' }],
                address: [
                  {
                    type: 'PERMANENT',
                    line: ['12', '', 'union1', 'upazila10'],
                    district: 'district2',
                    state: 'state2',
                    city: '',
                    postalCode: '',
                    country: 'BGD'
                  },
                  {
                    type: 'CURRENT',
                    line: ['12', '', 'union1', 'upazila10'],
                    district: 'district2',
                    state: 'state2',
                    city: '',
                    postalCode: '',
                    country: 'BGD'
                  }
                ],
                telecom: [
                  {
                    system: 'phone',
                    value: '01711111111'
                  }
                ],
                id: '526362a1-aa8e-4848-af35-41524f9e7e85'
              },
              registration: {
                id: 'c8dbe751-5916-4e2a-ba95-1733ccf699b6',
                contact: 'FATHER',
                contactRelationship: 'Contact Relation',
                contactPhoneNumber: '01733333333',
                attachments: null,
                status: null,
                trackingId: 'B123456',
                registrationNumber: null,
                type: 'BIRTH'
              },
              attendantAtBirth: 'NURSE',
              weightAtBirth: 2,
              birthType: 'SINGLE',
              eventLocation: {
                address: {
                  country: 'BGD',
                  state: 'state4',
                  city: '',
                  district: 'district2',
                  postalCode: '',
                  line: ['Rd #10', '', 'Akua', 'union1', '', 'upazila10'],
                  postCode: '1020'
                },
                type: 'PRIVATE_HOME',
                partOf: 'Location/upazila10'
              },
              presentAtBirthRegistration: 'MOTHER_ONLY'
            }
          }
        }
      }
    ]
    const testComponent = await createTestComponent(
      <ReviewForm
        location={mock}
        history={history}
        staticContext={mock}
        scope={scope}
        event={application.event}
        registerForm={form}
        pageRoute={REVIEW_EVENT_PARENT_FORM_PAGE}
        match={{
          params: {
            applicationId: application.id,
            pageId: 'review',
            event: application.event.toLowerCase()
          },
          isExact: true,
          path: '',
          url: ''
        }}
        applicationId={application.id}
      />,
      store,
      graphqlMock
    )
    // wait for mocked data to load mockedProvider
    await new Promise(resolve => {
      setTimeout(resolve, 0)
    })
    testComponent.component.update()

    const data = testComponent.component
      .find(RegisterForm)
      .prop('application') as IApplication
    expect(
      ((data.data.registration.contactPoint as IFormSectionData)
        .nestedFields as IFormSectionData).registrationPhone
    ).toBe('01733333333')
  })
  it('when registration has attachment', async () => {
    const application = createReviewApplication(uuid(), {}, Event.BIRTH)
    const graphqlMock = [
      {
        request: {
          query: GET_BIRTH_REGISTRATION_FOR_REVIEW,
          variables: { id: application.id }
        },
        result: {
          data: {
            fetchBirthRegistration: {
              id: '9a55d213-ad9f-4dcd-9418-340f3a7f6269',
              _fhirIDMap: {
                composition: '9a55d213-ad9f-4dcd-9418-340f3a7f6269',
                encounter: 'dba420af-3d3a-46e3-817d-2fa5c37b7439',
                observation: {
                  birthType: '16643bcf-457a-4a5b-a7d2-328d57182476',
                  weightAtBirth: '13a75fdf-54d3-476e-ab0e-68fca7286686',
                  attendantAtBirth: 'add45cfa-8390-4792-a857-a1df587e45a6',
                  presentAtBirthRegistration:
                    'd43f9c01-bd4f-4df6-b38f-91f7a978a232'
                }
              },
              child: null,
              mother: null,
              father: null,
              informant: null,
              primaryCaregiver: null,
              registration: {
                id: 'c8dbe751-5916-4e2a-ba95-1733ccf699b6',
                contact: 'MOTHER',
                contactRelationship: 'Contact Relation',
                contactPhoneNumber: '01733333333',
                attachments: [
                  {
                    contentType: 'image/jpeg',
                    subject: 'MOTHER',
                    type: 'BIRTH_REGISTRATION',
                    data: 'data:image/jpeg;base64,/9j/4AAQSkZJRgABAQECWAJYAAD'
                  }
                ],
                status: null,
                trackingId: 'B123456',
                registrationNumber: null,
                type: 'BIRTH'
              },
              attendantAtBirth: 'NURSE',
              weightAtBirth: 2,
              birthType: 'SINGLE',
              eventLocation: {
                address: {
                  country: 'BGD',
                  state: 'state4',
                  city: '',
                  district: 'district2',
                  postalCode: '',
                  line: ['Rd #10', '', 'Akua', 'union1', '', 'upazila10'],
                  postCode: '1020'
                },
                type: 'PRIVATE_HOME',
                partOf: 'Location/upazila10'
              },
              presentAtBirthRegistration: 'MOTHER_ONLY'
            }
          }
        }
      }
    ]
    const testComponent = await createTestComponent(
      <ReviewForm
        location={mock}
        history={history}
        staticContext={mock}
        scope={scope}
        event={application.event}
        registerForm={form}
        pageRoute={REVIEW_EVENT_PARENT_FORM_PAGE}
        match={{
          params: {
            applicationId: application.id,
            pageId: 'review',
            event: application.event.toLowerCase()
          },
          isExact: true,
          path: '',
          url: ''
        }}
        applicationId={application.id}
      />,
      store,
      graphqlMock
    )
    // wait for mocked data to load mockedProvider
    await new Promise(resolve => {
      setTimeout(resolve, 0)
    })

    testComponent.component.update()

    const data = testComponent.component
      .find(RegisterForm)
      .prop('application') as IApplication

    expect(data.data.documents.uploadDocForMother).toEqual([
      {
        optionValues: ['MOTHER', 'Birth Registration'],
        type: 'image/jpeg',
        title: 'MOTHER',
        description: 'Birth Registration',
        data: 'data:image/jpeg;base64,/9j/4AAQSkZJRgABAQECWAJYAAD'
      }
    ])
  })
  it('check registration', async () => {
    const application = createReviewApplication(uuid(), {}, Event.BIRTH)
    const graphqlMock = [
      {
        request: {
          query: GET_BIRTH_REGISTRATION_FOR_REVIEW,
          variables: { id: application.id }
        },
        result: {
          data: {
            fetchBirthRegistration: {
              id: '9a55d213-ad9f-4dcd-9418-340f3a7f6269',
              _fhirIDMap: {
                composition: '9a55d213-ad9f-4dcd-9418-340f3a7f6269',
                encounter: 'dba420af-3d3a-46e3-817d-2fa5c37b7439',
                observation: {
                  birthType: '16643bcf-457a-4a5b-a7d2-328d57182476',
                  weightAtBirth: '13a75fdf-54d3-476e-ab0e-68fca7286686',
                  attendantAtBirth: 'add45cfa-8390-4792-a857-a1df587e45a6',
                  presentAtBirthRegistration:
                    'd43f9c01-bd4f-4df6-b38f-91f7a978a232'
                }
              },
              child: null,
              informant: null,
              primaryCaregiver: null,
              mother: {
                name: [
                  {
                    use: 'bn',
                    firstNames: '',
                    familyName: 'ময়না'
                  },
                  {
                    use: 'en',
                    firstNames: '',
                    familyName: 'Moyna'
                  }
                ],
                birthDate: '2001-01-01',
                maritalStatus: 'MARRIED',
                occupation: 'Mother Occupation',
                dateOfMarriage: '2001-01-01',
                educationalAttainment: 'PRIMARY_ISCED_1',
                nationality: ['BGD'],
                identifier: [{ id: '1233', type: 'PASSPORT', otherType: '' }],
                multipleBirth: 1,
                address: [
                  {
                    type: 'PERMANENT',
                    line: ['12', '', 'union1', 'upazila10'],
                    district: 'district2',
                    state: 'state2',
                    city: '',
                    postalCode: '',
                    country: 'BGD'
                  },
                  {
                    type: 'CURRENT',
                    line: ['12', '', 'union1', 'upazila10'],
                    district: 'district2',
                    state: 'state2',
                    city: '',
                    postalCode: '',
                    country: 'BGD'
                  }
                ],
                telecom: [
                  {
                    system: 'phone',
                    value: '01711111111'
                  }
                ],
                id: '20e9a8d0-907b-4fbd-a318-ec46662bf608'
              },
              father: null,
              registration: {
                id: 'c8dbe751-5916-4e2a-ba95-1733ccf699b6',
                contact: 'MOTHER',
                contactRelationship: 'Contact Relation',
                contactPhoneNumber: '01733333333',
                attachments: null,
                status: [
                  {
                    comments: [
                      {
                        comment: 'This is a note'
                      }
                    ],
                    type: 'DECLARED',
                    timestamp: null
                  }
                ],
                trackingId: 'B123456',
                registrationNumber: null,
                type: 'BIRTH'
              },
              attendantAtBirth: 'NURSE',
              weightAtBirth: 2,
              birthType: 'SINGLE',
              eventLocation: {
                address: {
                  country: 'BGD',
                  state: 'state4',
                  city: '',
                  district: 'district2',
                  postalCode: '',
                  line: ['Rd #10', '', 'Akua', 'union1', '', 'upazila10'],
                  postCode: '1020'
                },
                type: 'PRIVATE_HOME',
                partOf: 'Location/upazila10'
              },
              presentAtBirthRegistration: 'MOTHER_ONLY'
            }
          }
        }
      }
    ]
    const testComponent = await createTestComponent(
      <ReviewForm
        location={mock}
        history={history}
        staticContext={mock}
        scope={scope}
        event={application.event}
        registerForm={form}
        pageRoute={REVIEW_EVENT_PARENT_FORM_PAGE}
        match={{
          params: {
            applicationId: application.id,
            pageId: 'review',
            event: application.event.toLowerCase()
          },
          isExact: true,
          path: '',
          url: ''
        }}
        applicationId={application.id}
      />,
      store,
      graphqlMock
    )
    // wait for mocked data to load mockedProvider
    await new Promise(resolve => {
      setTimeout(resolve, 0)
    })

    testComponent.component.update()

    const data = testComponent.component
      .find(RegisterForm)
      .prop('application') as IApplication
    expect(data.data.registration).toEqual({
      applicant: {
        nestedFields: {}
      },
      presentAtBirthRegistration: 'MOTHER_ONLY',
      contactPoint: {
        value: 'MOTHER',
        nestedFields: {
          registrationPhone: '01733333333'
        }
      },
      _fhirID: 'c8dbe751-5916-4e2a-ba95-1733ccf699b6',
      trackingId: 'B123456',
      type: 'birth'
    })
  })
  it('redirect to home when exit button is clicked', async () => {
    const application = createReviewApplication(
      uuid(),
      {},
      Event.BIRTH,
      'IN_PROGRESS'
    )
    application.data = {
      child: {
        attendantAtBirth: 'NURSE',
        childBirthDate: '2001-01-01',
        familyName: 'আকাশ',
        familyNameEng: 'Akash',
        firstNames: '',
        firstNamesEng: '',
        gender: 'male',
        birthType: 'SINGLE',
        weightAtBirth: '2'
      },
      registration: {
        presentAtBirthRegistration: 'MOTHER_ONLY',
        registrationPhone: '01741234567',
        whoseContactDetails: 'MOTHER',
        type: 'BIRTH'
      }
    }
    store.dispatch(
      getStorageApplicationsSuccess(
        JSON.stringify({
          userID: 'currentUser', // mock
          drafts: [application],
          applications: []
        })
      )
    )
    store.dispatch(storeApplication(application))

    const testComponent = await createTestComponent(
      <ReviewForm
        location={mock}
        history={history}
        staticContext={mock}
        scope={scope}
        event={application.event}
        registerForm={form}
        pageRoute={REVIEW_EVENT_PARENT_FORM_PAGE}
        match={{
          params: {
            applicationId: application.id,
            pageId: 'review',
            event: application.event.toLowerCase()
          },
          isExact: true,
          path: '',
          url: ''
        }}
        applicationId={application.id}
      />,
      store
    )
    const exitButton = await waitForElement(
      testComponent.component,
      '#save_draft'
    )
    exitButton.hostNodes().simulate('click')
    testComponent.component.update()
    expect(window.location.href).toContain('/progress')
  })

  it('redirect to review tab when exit button is clicked', async () => {
    const application = createReviewApplication(
      uuid(),
      {},
      Event.BIRTH,
      'DECLARED'
    )
    application.data = {
      child: {
        attendantAtBirth: 'NURSE',
        childBirthDate: '2001-01-01',
        familyName: 'আকাশ',
        familyNameEng: 'Akash',
        firstNames: '',
        firstNamesEng: '',
        gender: 'male',
        birthType: 'SINGLE',
        weightAtBirth: '2'
      },
      registration: {
        presentAtBirthRegistration: 'MOTHER_ONLY',
        registrationPhone: '01741234567',
        whoseContactDetails: 'MOTHER',
        type: 'BIRTH'
      }
    }
    store.dispatch(
      getStorageApplicationsSuccess(
        JSON.stringify({
          userID: 'currentUser', // mock
          drafts: [application],
          applications: []
        })
      )
    )
    store.dispatch(storeApplication(application))

    const testComponent = await createTestComponent(
      <ReviewForm
        location={mock}
        history={history}
        staticContext={mock}
        scope={scope}
        event={application.event}
        registerForm={form}
        pageRoute={REVIEW_EVENT_PARENT_FORM_PAGE}
        match={{
          params: {
            applicationId: application.id,
            pageId: 'review',
            event: application.event.toLowerCase()
          },
          isExact: true,
          path: '',
          url: ''
        }}
        applicationId={application.id}
      />,
      store
    )
    const exitButton = await waitForElement(
      testComponent.component,
      '#save_draft'
    )
    exitButton.hostNodes().simulate('click')
    testComponent.component.update()
    expect(window.location.href).toContain('/review')
  })

  it('redirect to review tab when exit button is clicked', async () => {
    const application = createReviewApplication(
      uuid(),
      {},
      Event.BIRTH,
      'VALIDATED'
    )
    application.data = {
      child: {
        attendantAtBirth: 'NURSE',
        childBirthDate: '2001-01-01',
        familyName: 'আকাশ',
        familyNameEng: 'Akash',
        firstNames: '',
        firstNamesEng: '',
        gender: 'male',
        birthType: 'SINGLE',
        weightAtBirth: '2'
      },
      registration: {
        presentAtBirthRegistration: 'MOTHER_ONLY',
        registrationPhone: '01741234567',
        whoseContactDetails: 'MOTHER',
        type: 'BIRTH'
      }
    }
    store.dispatch(
      getStorageApplicationsSuccess(
        JSON.stringify({
          userID: 'currentUser', // mock
          drafts: [application],
          applications: []
        })
      )
    )
    store.dispatch(storeApplication(application))

    const testComponent = await createTestComponent(
      <ReviewForm
        location={mock}
        history={history}
        staticContext={mock}
        scope={scope}
        event={application.event}
        registerForm={form}
        pageRoute={REVIEW_EVENT_PARENT_FORM_PAGE}
        match={{
          params: {
            applicationId: application.id,
            pageId: 'review',
            event: application.event.toLowerCase()
          },
          isExact: true,
          path: '',
          url: ''
        }}
        applicationId={application.id}
      />,
      store
    )
    const exitButton = await waitForElement(
      testComponent.component,
      '#save_draft'
    )
    exitButton.hostNodes().simulate('click')
    testComponent.component.update()
    expect(window.location.href).toContain('/review')
  })

  it('redirect to update tab when exit button is clicked', async () => {
    const application = createReviewApplication(
      uuid(),
      {},
      Event.BIRTH,
      'REJECTED'
    )
    application.data = {
      child: {
        attendantAtBirth: 'NURSE',
        childBirthDate: '2001-01-01',
        familyName: 'আকাশ',
        familyNameEng: 'Akash',
        firstNames: '',
        firstNamesEng: '',
        gender: 'male',
        birthType: 'SINGLE',
        weightAtBirth: '2'
      },
      registration: {
        presentAtBirthRegistration: 'MOTHER_ONLY',
        registrationPhone: '01741234567',
        whoseContactDetails: 'MOTHER',
        type: 'BIRTH'
      }
    }
    store.dispatch(
      getStorageApplicationsSuccess(
        JSON.stringify({
          userID: 'currentUser', // mock
          drafts: [application],
          applications: []
        })
      )
    )
    store.dispatch(storeApplication(application))

    const testComponent = await createTestComponent(
      <ReviewForm
        location={mock}
        history={history}
        staticContext={mock}
        scope={scope}
        event={application.event}
        registerForm={form}
        pageRoute={REVIEW_EVENT_PARENT_FORM_PAGE}
        match={{
          params: {
            applicationId: application.id,
            pageId: 'review',
            event: application.event.toLowerCase()
          },
          isExact: true,
          path: '',
          url: ''
        }}
        applicationId={application.id}
      />,
      store
    )
    const exitButton = await waitForElement(
      testComponent.component,
      '#save_draft'
    )
    exitButton.hostNodes().simulate('click')
    testComponent.component.update()
    expect(window.location.href).toContain('/updates')
  })

  it('redirect to progress tab when exit button is clicked', async () => {
    const application = createReviewApplication(uuid(), {}, Event.BIRTH)
    application.data = {
      child: {
        attendantAtBirth: 'NURSE',
        childBirthDate: '2001-01-01',
        familyName: 'আকাশ',
        familyNameEng: 'Akash',
        firstNames: '',
        firstNamesEng: '',
        gender: 'male',
        birthType: 'SINGLE',
        weightAtBirth: '2'
      },
      registration: {
        presentAtBirthRegistration: 'MOTHER_ONLY',
        registrationPhone: '01741234567',
        whoseContactDetails: 'MOTHER',
        type: 'BIRTH'
      }
    }
    store.dispatch(
      getStorageApplicationsSuccess(
        JSON.stringify({
          userID: 'currentUser', // mock
          drafts: [application],
          applications: []
        })
      )
    )
    store.dispatch(storeApplication(application))

    const testComponent = await createTestComponent(
      <ReviewForm
        location={mock}
        history={history}
        staticContext={mock}
        scope={scope}
        event={application.event}
        registerForm={form}
        pageRoute={REVIEW_EVENT_PARENT_FORM_PAGE}
        match={{
          params: {
            applicationId: application.id,
            pageId: 'review',
            event: application.event.toLowerCase()
          },
          isExact: true,
          path: '',
          url: ''
        }}
        applicationId={application.id}
      />,
      store
    )
    const exitButton = await waitForElement(
      testComponent.component,
      '#save_draft'
    )
    exitButton.hostNodes().simulate('click')
    testComponent.component.update()
    expect(window.location.href).toContain('/progress')
  })

<<<<<<< HEAD
=======
  it('should redirect to progress tab when close application button is clicked', async () => {
    const application = createReviewApplication(uuid(), {}, Event.BIRTH)
    const graphqlMock = [
      {
        request: {
          query: GET_BIRTH_REGISTRATION_FOR_REVIEW,
          variables: { id: application.id }
        },
        result: {
          data: {
            fetchBirthRegistration: {
              id: '9a55d213-ad9f-4dcd-9418-340f3a7f6269',
              _fhirIDMap: {
                composition: '9a55d213-ad9f-4dcd-9418-340f3a7f6269',
                encounter: 'dba420af-3d3a-46e3-817d-2fa5c37b7439',
                observation: {
                  birthType: '16643bcf-457a-4a5b-a7d2-328d57182476',
                  weightAtBirth: '13a75fdf-54d3-476e-ab0e-68fca7286686',
                  attendantAtBirth: 'add45cfa-8390-4792-a857-a1df587e45a6',
                  presentAtBirthRegistration:
                    'd43f9c01-bd4f-4df6-b38f-91f7a978a232'
                }
              },
              child: {
                id: '16025284-bae2-4b37-ae80-e16745b7a6b9',
                multipleBirth: 1,
                name: [
                  {
                    use: 'bn',
                    firstNames: '',
                    familyName: 'আকাশ'
                  },
                  {
                    use: 'en',
                    firstNames: '',
                    familyName: 'Akash'
                  }
                ],
                birthDate: '2001-01-01',
                gender: 'male'
              },
              informant: null,
              primaryCaregiver: null,
              mother: {
                name: [
                  {
                    use: 'bn',
                    firstNames: '',
                    familyName: 'ময়না'
                  },
                  {
                    use: 'en',
                    firstNames: '',
                    familyName: 'Moyna'
                  }
                ],
                birthDate: '2001-01-01',
                maritalStatus: 'MARRIED',
                occupation: 'Mother Occupation',
                dateOfMarriage: '2001-01-01',
                educationalAttainment: 'PRIMARY_ISCED_1',
                nationality: ['BGD'],
                identifier: [{ id: '1233', type: 'PASSPORT', otherType: '' }],
                address: [
                  {
                    type: 'PERMANENT',
                    line: ['12', '', 'union1', 'upazila10'],
                    district: 'district2',
                    state: 'state2',
                    city: '',
                    postalCode: '',
                    country: 'BGD'
                  },
                  {
                    type: 'CURRENT',
                    line: ['12', '', 'union1', 'upazila10'],
                    district: 'district2',
                    state: 'state2',
                    city: '',
                    postalCode: '',
                    country: 'BGD'
                  }
                ],
                telecom: [
                  {
                    system: 'phone',
                    value: '01711111111'
                  },
                  {
                    system: 'email',
                    value: 'moyna@ocrvs.com'
                  }
                ],
                id: '20e9a8d0-907b-4fbd-a318-ec46662bf608'
              },
              father: null,
              registration: {
                id: 'c8dbe751-5916-4e2a-ba95-1733ccf699b6',
                contact: 'MOTHER',
                contactRelationship: 'Contact Relation',
                contactPhoneNumber: '01733333333',
                attachments: null,
                status: null,
                trackingId: 'B123456',
                registrationNumber: null,
                type: 'BIRTH'
              },
              attendantAtBirth: 'NURSE',
              weightAtBirth: 2,
              birthType: 'SINGLE',
              eventLocation: {
                address: {
                  country: 'BGD',
                  state: 'state4',
                  city: '',
                  district: 'district2',
                  postalCode: '',
                  line: ['Rd #10', '', 'Akua', 'union1', '', 'upazila10'],
                  postCode: '1020'
                },
                type: 'PRIVATE_HOME',
                partOf: 'Location/upazila10'
              },
              presentAtBirthRegistration: 'MOTHER_ONLY'
            }
          }
        }
      }
    ]
    const testComponent = await createTestComponent(
      <ReviewForm
        location={mock}
        history={history}
        scope={scope}
        staticContext={mock}
        event={application.event}
        registerForm={form}
        pageRoute={REVIEW_EVENT_PARENT_FORM_PAGE}
        match={{
          params: {
            applicationId: application.id,
            pageId: 'child',
            event: application.event.toLowerCase()
          },
          isExact: true,
          path: '',
          url: ''
        }}
        applicationId={application.id}
      />,
      store,
      graphqlMock
    )
    // wait for mocked data to load mockedProvider
    await new Promise(resolve => {
      setTimeout(resolve, 0)
    })

    testComponent.component.update()

    const menuButton = await waitForElement(
      testComponent.component,
      '#eventToggleMenuToggleButton'
    )
    menuButton.hostNodes().simulate('click')
    testComponent.component.update()

    const closeApplicationButton = await waitForElement(
      testComponent.component,
      '#eventToggleMenuItem0'
    )
    closeApplicationButton.hostNodes().simulate('click')
    testComponent.component.update()

    expect(window.location.href).toContain('/progress')
  })

>>>>>>> e07a163b
  it('it checked if review form is already in store and avoid loading from backend', async () => {
    const application = createReviewApplication(uuid(), {}, Event.BIRTH)
    application.data = {
      child: {
        attendantAtBirth: 'NURSE',
        childBirthDate: '2001-01-01',
        familyName: 'আকাশ',
        familyNameEng: 'Akash',
        firstNames: '',
        firstNamesEng: '',
        gender: 'male',
        birthType: 'SINGLE',
        weightAtBirth: '2'
      },
      registration: {
        presentAtBirthRegistration: 'MOTHER_ONLY',
        registrationPhone: '01741234567',
        whoseContactDetails: 'MOTHER',
        type: 'BIRTH'
      }
    }
    store.dispatch(
      getStorageApplicationsSuccess(
        JSON.stringify({
          userID: 'currentUser', // mock
          drafts: [application],
          applications: []
        })
      )
    )
    store.dispatch(storeApplication(application))

    const testComponent = await createTestComponent(
      <ReviewForm
        location={mock}
        history={history}
        staticContext={mock}
        scope={scope}
        event={application.event}
        registerForm={form}
        pageRoute={REVIEW_EVENT_PARENT_FORM_PAGE}
        match={{
          params: {
            applicationId: application.id,
            pageId: 'review',
            event: application.event.toLowerCase()
          },
          isExact: true,
          path: '',
          url: ''
        }}
        applicationId={application.id}
      />,
      store
    )
    // wait for mocked data to load mockedProvider
    await new Promise(resolve => {
      setTimeout(resolve, 0)
    })

    testComponent.component.update()
    const data = testComponent.component
      .find(RegisterForm)
      .prop('application') as IApplication

    expect(data.data).toEqual({
      child: {
        attendantAtBirth: 'NURSE',
        childBirthDate: '2001-01-01',
        familyName: 'আকাশ',
        familyNameEng: 'Akash',
        firstNames: '',
        firstNamesEng: '',
        gender: 'male',
        birthType: 'SINGLE',
        weightAtBirth: '2'
      },
      registration: {
        presentAtBirthRegistration: 'MOTHER_ONLY',
        registrationPhone: '01741234567',
        whoseContactDetails: 'MOTHER',
        type: 'BIRTH'
      }
    })
  })
  describe('Death review flow', () => {
    it('it returns death registration', async () => {
      const application = createReviewApplication(uuid(), {}, Event.DEATH)
      const graphqlMock = [
        {
          request: {
            query: GET_DEATH_REGISTRATION_FOR_REVIEW,
            variables: { id: application.id }
          },
          result: {
            data: {
              fetchDeathRegistration: {
                id: '4f5ff6f7-cf61-42e1-9e1e-dc4b73517aa6',
                _fhirIDMap: {
                  composition: '4f5ff6f7-cf61-42e1-9e1e-dc4b73517aa6'
                },
                deceased: {
                  id: '50fbd713-c86d-49fe-bc6a-52094b40d8dd',
                  name: [
                    {
                      use: 'bn',
                      firstNames: 'অনিক',
                      familyName: 'অনিক'
                    },
                    {
                      use: 'en',
                      firstNames: 'Anik',
                      familyName: 'anik'
                    }
                  ],
                  birthDate: '1983-01-01',
                  maritalStatus: 'MARRIED',
                  nationality: ['BGD'],
                  identifier: [
                    {
                      id: '123456789',
                      type: 'PASSPORT',
                      otherType: null
                    }
                  ],
                  gender: 'male',
                  deceased: {
                    deathDate: '2019-01-01'
                  },
                  address: [
                    {
                      type: 'PERMANENT',
                      line: [
                        '121',
                        '',
                        '12',
                        '1f06d980-e254-4e6b-b049-a9b4e7155180',
                        '',
                        '34c377a0-2223-4361-851c-5e230a96d957'
                      ],
                      district: '0d6af8ef-2d24-4e7d-93a7-6c0085df2760',
                      state: 'ae181035-fbb4-472a-9222-ecd35b8bae31',
                      city: '',
                      postalCode: '12',
                      country: 'BGD'
                    },
                    {
                      type: 'CURRENT',
                      line: [
                        '121',
                        '',
                        '12',
                        '1f06d980-e254-4e6b-b049-a9b4e7155180',
                        '',
                        '34c377a0-2223-4361-851c-5e230a96d957'
                      ],
                      district: '0d6af8ef-2d24-4e7d-93a7-6c0085df2760',
                      state: 'ae181035-fbb4-472a-9222-ecd35b8bae31',
                      city: '',
                      postalCode: '12',
                      country: 'BGD'
                    }
                  ]
                },
                informant: {
                  id: 'c9e3e5cb-d483-4db4-afaa-625161826f00',
                  relationship: 'OTHER',
                  otherRelationship: 'Patternal uncle',
                  individual: {
                    id: 'cabeeea7-0f7d-41c3-84ed-8f88e4d617e1',
                    identifier: [
                      {
                        id: '123456789',
                        type: 'PASSPORT',
                        otherType: null
                      }
                    ],
                    name: [
                      {
                        use: 'bn',
                        firstNames: 'অনিক',
                        familyName: 'অনিক'
                      },
                      {
                        use: 'en',
                        firstNames: 'Anik',
                        familyName: 'Anik'
                      }
                    ],
                    nationality: ['BGD'],
                    birthDate: '1996-01-01',
                    telecom: [
                      {
                        system: 'phone',
                        value: '01622688231'
                      }
                    ],
                    address: [
                      {
                        type: 'CURRENT',
                        line: [
                          '12',
                          '',
                          '12',
                          '1f06d980-e254-4e6b-b049-a9b4e7155180',
                          '',
                          '34c377a0-2223-4361-851c-5e230a96d957'
                        ],
                        district: '0d6af8ef-2d24-4e7d-93a7-6c0085df2760',
                        state: 'ae181035-fbb4-472a-9222-ecd35b8bae31',
                        city: '',
                        postalCode: '12',
                        country: 'BGD'
                      },
                      {
                        type: 'PERMANENT',
                        line: [
                          '12',
                          '',
                          '12',
                          '1f06d980-e254-4e6b-b049-a9b4e7155180',
                          '',
                          '34c377a0-2223-4361-851c-5e230a96d957'
                        ],
                        district: '0d6af8ef-2d24-4e7d-93a7-6c0085df2760',
                        state: 'ae181035-fbb4-472a-9222-ecd35b8bae31',
                        city: '',
                        postalCode: '12',
                        country: 'BGD'
                      }
                    ]
                  }
                },
                father: {
                  id: '7ac8d0a6-a391-42f9-add4-dec272asaa',
                  name: [
                    {
                      use: 'bn',
                      firstNames: 'মোক্তার',
                      familyName: 'আলী'
                    },
                    {
                      use: 'en',
                      firstNames: 'Moktar',
                      familyName: 'Ali'
                    }
                  ]
                },
                mother: {
                  id: '7ac8d0a6-a391-42f9-add4-dec2727asdf',
                  name: [
                    {
                      use: 'bn',
                      firstNames: 'মরিউম',
                      familyName: 'আলী'
                    },
                    {
                      use: 'en',
                      firstNames: 'Morium',
                      familyName: 'Ali'
                    }
                  ]
                },
                spouse: {
                  id: '7ac8d0a6-a391-42f9-add4-dec27279589',
                  name: [
                    {
                      use: 'bn',
                      firstNames: 'রেহানা',
                      familyName: 'আলী'
                    },
                    {
                      use: 'en',
                      firstNames: 'Rehana',
                      familyName: 'Ali'
                    }
                  ]
                },
                registration: {
                  id: 'fccf6eac-4dae-43d3-af33-2c977d1daf08',
                  attachments: null,
                  status: [
                    {
                      type: 'DECLARED',
                      timestamp: null
                    }
                  ],
                  type: 'DEATH',
                  contact: 'OTHER',
                  contactPhoneNumber: '+8801671010143',
                  contactRelationship: 'Friend',
                  trackingId: 'DS8QZ0Z',
                  registrationNumber: null
                },
                eventLocation: {
                  id: 'fccf6eac-4dae-43d3-af33-2c977d1daf99',
                  type: 'CURRENT',
                  address: {
                    type: '',
                    line: ['', '', '', '', '', ''],
                    district: '',
                    state: '',
                    city: '',
                    postalCode: '',
                    country: 'BGD'
                  }
                },
                mannerOfDeath: 'ACCIDENT',
                causeOfDeathMethod: null,
                causeOfDeath: null
              }
            }
          }
        }
      ]
      const testComponent = await createTestComponent(
        <ReviewForm
          location={mock}
          history={history}
          scope={scope}
          staticContext={mock}
          event={application.event}
          registerForm={getReviewFormFromStore(store, Event.DEATH)}
          pageRoute={REVIEW_EVENT_PARENT_FORM_PAGE}
          match={{
            params: {
              applicationId: application.id,
              pageId: 'review',
              event: application.event.toLowerCase()
            },
            isExact: true,
            path: '',
            url: ''
          }}
          applicationId={application.id}
        />,
        store,
        graphqlMock
      )
      // wait for mocked data to load mockedProvider
      await new Promise(resolve => {
        setTimeout(resolve, 0)
      })

      testComponent.component.update()
      const data = testComponent.component
        .find(RegisterForm)
        .prop('application') as IApplication

      expect(data.data.deceased).toEqual({
        iDType: 'PASSPORT',
        iD: '123456789',
        firstNames: 'অনিক',
        familyName: 'অনিক',
        firstNamesEng: 'Anik',
        familyNameEng: 'anik',
        nationality: 'BGD',
        gender: 'male',
        maritalStatus: 'MARRIED',
        birthDate: '1983-01-01',
        countryPermanent: 'BGD',
        statePermanent: 'ae181035-fbb4-472a-9222-ecd35b8bae31',
        districtPermanent: '0d6af8ef-2d24-4e7d-93a7-6c0085df2760',
        addressLine4Permanent: '34c377a0-2223-4361-851c-5e230a96d957',
        addressLine3Permanent: '1f06d980-e254-4e6b-b049-a9b4e7155180',
        addressLine3CityOptionPermanent: '',
        addressLine2Permanent: '12',
        addressLine1CityOptionPermanent: '',
        postCodeCityOptionPermanent: '12',
        addressLine1Permanent: '121',
        postCodePermanent: '12',
        currentAddressSameAsPermanent: true,
        country: 'BGD',
        state: 'ae181035-fbb4-472a-9222-ecd35b8bae31',
        district: '0d6af8ef-2d24-4e7d-93a7-6c0085df2760',
        addressLine4: '34c377a0-2223-4361-851c-5e230a96d957',
        addressLine3: '1f06d980-e254-4e6b-b049-a9b4e7155180',
        addressLine3CityOption: '',
        addressLine2: '12',
        addressLine1CityOption: '',
        postCodeCityOption: '12',
        addressLine1: '121',
        postCode: '12',
        internationalAddressLine1: '',
        internationalAddressLine1Permanent: '',
        internationalAddressLine2: '',
        internationalAddressLine2Permanent: '',
        internationalAddressLine3: '',
        internationalAddressLine3Permanent: '',
        internationalCity: '',
        internationalCityPermanent: '',
        internationalDistrict: '0d6af8ef-2d24-4e7d-93a7-6c0085df2760',
        internationalDistrictPermanent: '0d6af8ef-2d24-4e7d-93a7-6c0085df2760',
        internationalPostcode: '12',
        internationalPostcodePermanent: '12',
        internationalState: 'ae181035-fbb4-472a-9222-ecd35b8bae31',
        internationalStatePermanent: 'ae181035-fbb4-472a-9222-ecd35b8bae31',
        _fhirID: '50fbd713-c86d-49fe-bc6a-52094b40d8dd'
      })
    })
    it('populates proper casue of death section', async () => {
      const application = createReviewApplication(uuid(), {}, Event.DEATH)
      const graphqlMock = [
        {
          request: {
            query: GET_DEATH_REGISTRATION_FOR_REVIEW,
            variables: { id: application.id }
          },
          result: {
            data: {
              fetchDeathRegistration: {
                id: '4f5ff6f7-cf61-42e1-9e1e-dc4b73517aa6',
                _fhirIDMap: {
                  composition: '4f5ff6f7-cf61-42e1-9e1e-dc4b73517aa6'
                },
                deceased: {
                  id: '50fbd713-c86d-49fe-bc6a-52094b40d8dd',
                  name: [
                    {
                      use: 'bn',
                      firstNames: 'অনিক',
                      familyName: 'অনিক'
                    },
                    {
                      use: 'en',
                      firstNames: 'Anik',
                      familyName: 'anik'
                    }
                  ],
                  birthDate: '1983-01-01',
                  maritalStatus: 'MARRIED',
                  nationality: ['BGD'],
                  identifier: [
                    {
                      id: '123456789',
                      type: 'PASSPORT',
                      otherType: null
                    }
                  ],
                  gender: 'male',
                  deceased: {
                    deathDate: '2019-01-01'
                  },
                  address: [
                    {
                      type: 'PERMANENT',
                      line: [
                        '121',
                        '',
                        '12',
                        '1f06d980-e254-4e6b-b049-a9b4e7155180',
                        '',
                        '34c377a0-2223-4361-851c-5e230a96d957'
                      ],
                      district: '0d6af8ef-2d24-4e7d-93a7-6c0085df2760',
                      state: 'ae181035-fbb4-472a-9222-ecd35b8bae31',
                      city: '',
                      postalCode: '12',
                      country: 'BGD'
                    },
                    {
                      type: 'CURRENT',
                      line: [
                        '121',
                        '',
                        '12',
                        '1f06d980-e254-4e6b-b049-a9b4e7155180',
                        '',
                        '34c377a0-2223-4361-851c-5e230a96d957'
                      ],
                      district: '0d6af8ef-2d24-4e7d-93a7-6c0085df2760',
                      state: 'ae181035-fbb4-472a-9222-ecd35b8bae31',
                      city: '',
                      postalCode: '12',
                      country: 'BGD'
                    }
                  ]
                },
                informant: {
                  id: 'c9e3e5cb-d483-4db4-afaa-625161826f00',
                  relationship: 'EXTENDED_FAMILY',
                  otherRelationship: null,
                  individual: {
                    id: 'cabeeea7-0f7d-41c3-84ed-8f88e4d617e1',
                    identifier: [
                      {
                        id: '123456789',
                        type: 'PASSPORT',
                        otherType: null
                      }
                    ],
                    name: [
                      {
                        use: 'bn',
                        firstNames: 'অনিক',
                        familyName: 'অনিক'
                      },
                      {
                        use: 'en',
                        firstNames: 'Anik',
                        familyName: 'Anik'
                      }
                    ],
                    nationality: ['BGD'],
                    birthDate: '1996-01-01',
                    telecom: [
                      {
                        system: 'phone',
                        value: '01622688231'
                      }
                    ],
                    address: [
                      {
                        type: 'CURRENT',
                        line: [
                          '12',
                          '',
                          '12',
                          '1f06d980-e254-4e6b-b049-a9b4e7155180',
                          '',
                          '34c377a0-2223-4361-851c-5e230a96d957'
                        ],
                        district: '0d6af8ef-2d24-4e7d-93a7-6c0085df2760',
                        state: 'ae181035-fbb4-472a-9222-ecd35b8bae31',
                        city: '',
                        postalCode: '12',
                        country: 'BGD'
                      },
                      {
                        type: 'PERMANENT',
                        line: [
                          '12',
                          '',
                          '12',
                          '1f06d980-e254-4e6b-b049-a9b4e7155180',
                          '',
                          '34c377a0-2223-4361-851c-5e230a96d957'
                        ],
                        district: '0d6af8ef-2d24-4e7d-93a7-6c0085df2760',
                        state: 'ae181035-fbb4-472a-9222-ecd35b8bae31',
                        city: '',
                        postalCode: '12',
                        country: 'BGD'
                      }
                    ]
                  }
                },
                father: {
                  id: '7ac8d0a6-a391-42f9-add4-dec27279589',
                  name: [
                    {
                      use: 'bn',
                      firstNames: 'মোক্তার',
                      familyName: 'আলী'
                    },
                    {
                      use: 'en',
                      firstNames: 'Moktar',
                      familyName: 'Ali'
                    }
                  ]
                },
                mother: {
                  id: '7ac8d0a6-a391-42f9-add4-dec272asfdasdf',
                  name: [
                    {
                      use: 'bn',
                      firstNames: 'মরিউম',
                      familyName: 'আলী'
                    },
                    {
                      use: 'en',
                      firstNames: 'Morium',
                      familyName: 'Ali'
                    }
                  ]
                },
                spouse: {
                  id: '7ac8d0a6-a391-42f9-add4-decasdfasfd89',
                  name: [
                    {
                      use: 'bn',
                      firstNames: 'রেহানা',
                      familyName: 'আলী'
                    },
                    {
                      use: 'en',
                      firstNames: 'Rehana',
                      familyName: 'Ali'
                    }
                  ]
                },
                registration: {
                  id: 'fccf6eac-4dae-43d3-af33-2c977d1daf08',
                  attachments: null,
                  status: [
                    {
                      type: 'DECLARED',
                      timestamp: null
                    }
                  ],
                  type: 'DEATH',
                  contact: 'OTHER',
                  contactPhoneNumber: '+8801671010143',
                  contactRelationship: 'Friend',
                  trackingId: 'DS8QZ0Z',
                  registrationNumber: '2019123223DS8QZ0Z1'
                },
                eventLocation: {
                  id: 'fccf6eac-4dae-43d3-af33-2c977d1daf99',
                  type: 'CURRENT',
                  address: {
                    type: '',
                    line: ['', '', '', '', '', ''],
                    district: '',
                    state: '',
                    city: '',
                    postalCode: '',
                    country: 'BGD'
                  }
                },
                mannerOfDeath: 'ACCIDENT',
                causeOfDeath: 'Internal injury in head'
              }
            }
          }
        }
      ]
      const form = await getReviewFormFromStore(store, Event.DEATH)
      const testComponent = await createTestComponent(
        <ReviewForm
          location={mock}
          history={history}
          scope={scope}
          staticContext={mock}
          event={application.event}
          registerForm={form}
          pageRoute={REVIEW_EVENT_PARENT_FORM_PAGE}
          match={{
            params: {
              applicationId: application.id,
              pageId: 'review',
              event: application.event.toLowerCase()
            },
            isExact: true,
            path: '',
            url: ''
          }}
          applicationId={application.id}
        />,
        store,
        graphqlMock
      )
      // wait for mocked data to load mockedProvider
      await new Promise(resolve => {
        setTimeout(resolve, 0)
      })

      testComponent.component.update()
      const data = testComponent.component
        .find(RegisterForm)
        .prop('application') as IApplication

      expect(data.data.causeOfDeath).toEqual({
        causeOfDeathEstablished: true,
        causeOfDeathCode: 'Internal injury in head'
      })
    })
  })
  describe('ReviewForm tests for register scope', () => {
    beforeAll(async () => {
      getItem.mockReturnValue(declareScope)
      await store.dispatch(checkAuth({ '?token': declareScope }))
    })

    it('shows error message for user with declare scope', async () => {
      const application = createReviewApplication(uuid(), {}, Event.BIRTH)
      const graphqlMock = [
        {
          request: {
            query: GET_BIRTH_REGISTRATION_FOR_REVIEW,
            variables: { id: application.id }
          },
          result: {
            data: {
              fetchBirthRegistration: {
                child: null,
                mother: null,
                father: null,
                informant: {
                  relationship: 'Informant Relation',
                  otherRelationship: 'Other Relation'
                },
                registration: {
                  contact: 'MOTHER',
                  contactRelationship: 'Contact Relation',
                  attachments: null,
                  status: null,
                  type: 'BIRTH'
                },
                attendantAtBirth: 'NURSE',
                weightAtBirth: 2,
                birthType: 'SINGLE',
                eventLocation: {
                  address: {
                    country: 'BGD',
                    state: 'state4',
                    city: '',
                    district: 'district2',
                    postalCode: '',
                    line: ['Rd #10', '', 'Akua', 'union1', '', 'upazila10'],
                    postCode: '1020'
                  },
                  type: 'PRIVATE_HOME',
                  partOf: 'Location/upazila10'
                },
                presentAtBirthRegistration: 'MOTHER_ONLY'
              }
            }
          }
        }
      ]
      const testComponent = await createTestComponent(
        <ReviewForm
          location={mock}
          history={history}
          staticContext={mock}
          scope={scope}
          event={application.event}
          registerForm={form}
          pageRoute={REVIEW_EVENT_PARENT_FORM_PAGE}
          match={{
            params: {
              draftId: application.id,
              pageId: 'review',
              event: application.event.toLowerCase()
            },
            isExact: true,
            path: '',
            url: ''
          }}
          applicationId={application.id}
        />,
        store,
        graphqlMock
      )
      await new Promise(resolve => {
        setTimeout(resolve, 0)
      })

      testComponent.component.update()

      expect(
        testComponent.component
          .find('#review-unauthorized-error-text')
          .children()
          .hostNodes()
          .text()
      ).toBe('We are unable to display this page to you')
    })
  })
})<|MERGE_RESOLUTION|>--- conflicted
+++ resolved
@@ -1083,8 +1083,6 @@
     expect(window.location.href).toContain('/progress')
   })
 
-<<<<<<< HEAD
-=======
   it('should redirect to progress tab when close application button is clicked', async () => {
     const application = createReviewApplication(uuid(), {}, Event.BIRTH)
     const graphqlMock = [
@@ -1262,7 +1260,6 @@
     expect(window.location.href).toContain('/progress')
   })
 
->>>>>>> e07a163b
   it('it checked if review form is already in store and avoid loading from backend', async () => {
     const application = createReviewApplication(uuid(), {}, Event.BIRTH)
     application.data = {
