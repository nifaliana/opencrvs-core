--- conflicted
+++ resolved
@@ -846,24 +846,8 @@
 function getInitialValue(field: IFormField, data: IFormData) {
   let fieldInitialValue = field.initialValue
   if (field.initialValueKey) {
-<<<<<<< HEAD
-    try {
-      fieldInitialValue = getValueFromApplicationDataByKey(
-        data,
-        field.initialValueKey
-      )
-    } catch (error) {
-      /* eslint-disable no-console */
-      console.error(
-        'Error while looking for key in draft to set initial value.',
-        error
-      )
-      /* eslint-enable no-console */
-    }
-=======
     fieldInitialValue =
       getValueFromApplicationDataByKey(data, field.initialValueKey) || ''
->>>>>>> 3a723241
   }
   return fieldInitialValue
 }
