--- conflicted
+++ resolved
@@ -963,11 +963,8 @@
       duplicate,
       activeSection,
       activeSectionGroup,
-<<<<<<< HEAD
-      reviewSummaryHeader
-=======
+      reviewSummaryHeader,
       userDetails
->>>>>>> fb0b7aa2
     } = this.props
 
     const nextSectionGroup = getNextSectionIds(
@@ -1036,11 +1033,8 @@
                       rejectDeclarationClickEvent={this.toggleRejectForm}
                       submitClickEvent={this.confirmSubmission}
                       onChangeReviewForm={this.modifyDeclaration}
-<<<<<<< HEAD
                       reviewSummaryHeader={reviewSummaryHeader}
-=======
                       userDetails={userDetails}
->>>>>>> fb0b7aa2
                       onContinue={() => {
                         this.props.goToCertificateCorrection(
                           this.props.declaration.id,
