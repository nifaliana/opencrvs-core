--- conflicted
+++ resolved
@@ -19,7 +19,6 @@
   Divider,
   InputField,
   ISelectOption as SelectComponentOptions,
-  Table,
   Text,
   TextArea
 } from '@opencrvs/components/lib/'
@@ -1838,82 +1837,6 @@
       <Wrapper>
         <Row>
           <LeftColumn>
-<<<<<<< HEAD
-            {!isCorrection(declaration) && isDuplicate && (
-              <DuplicateForm declaration={declaration} />
-            )}
-            <ReviewHeader
-              id="review_header"
-              logoSource={offlineCountryConfiguration.config.COUNTRY_LOGO.file}
-              title={intl.formatMessage(messages.govtName)}
-              subject={
-                informantName
-                  ? intl.formatMessage(messages.headerSubjectWithName, {
-                      eventType: event,
-                      name: informantName
-                    })
-                  : intl.formatMessage(messages.headerSubjectWithoutName, {
-                      eventType: event
-                    })
-              }
-            />
-            <FormData>
-              <ReviewContainter>
-                {transformedSectionData
-                  .filter((sec) => sec.items.length > 0)
-                  .map((sec, index) => {
-                    return (
-                      <DeclarationDataContainer key={index}>
-                        <Accordion
-                          name={sec.id}
-                          label={sec.title}
-                          action={
-                            sec.action && (
-                              <Link font="reg16" onClick={sec.action.handler}>
-                                {sec.action.label}
-                              </Link>
-                            )
-                          }
-                          labelForHideAction={intl.formatMessage(
-                            messages.hideLabel
-                          )}
-                          labelForShowAction={intl.formatMessage(
-                            messages.showLabel
-                          )}
-                          expand={true}
-                        >
-                          <ListViewSimplified id={'Section_' + sec.id}>
-                            {sec.items.map((item, index) => {
-                              return (
-                                <ListViewItemSimplified
-                                  key={index}
-                                  label={
-                                    item.type === SUBSECTION_HEADER ? (
-                                      <StyledLabel>{item.label}</StyledLabel>
-                                    ) : (
-                                      <Label section={item.subtitle}>
-                                        {item.label}
-                                      </Label>
-                                    )
-                                  }
-                                  value={
-                                    <Value id={item.label.split(' ')[0]}>
-                                      {item.value}
-                                    </Value>
-                                  }
-                                  actions={
-                                    !item?.action?.disabled && (
-                                      <LinkButton
-                                        id={item.action.id}
-                                        disabled={item.action.disabled}
-                                        onClick={item.action.handler}
-                                      >
-                                        {item.action.label}
-                                      </LinkButton>
-                                    )
-                                  }
-                                />
-=======
             {reviewSummaryHeader}
             <Card>
               {!isCorrection(declaration) && isDuplicate && (
@@ -1953,7 +1876,6 @@
                                 <Link font="reg16" onClick={sec.action.handler}>
                                   {sec.action.label}
                                 </Link>
->>>>>>> 7f293d29
                               )
                             }
                             labelForHideAction={intl.formatMessage(
@@ -2031,57 +1953,12 @@
                     {this.getAllAttachmentInPreviewList(declaration)}
                   </Accordion>
 
-<<<<<<< HEAD
-                {isReviewDeclaration &&
-                  getSignature(declaration?.event as Event)}
-                {isReviewDeclaration && this.userHasDeclareScope() && (
-                  <Accordion
-                    name="registration_office_select"
-                    label={''}
-                    labelForHideAction={intl.formatMessage(messages.hideLabel)}
-                    labelForShowAction={intl.formatMessage(messages.showLabel)}
-                    expand={true}
-                  >
-                    <Divider />
-                    <RegistrationOfficeSelect
-                      value={registrationOffice}
-                      onChange={(value: string) => {
-                        this.props.onChangeReviewForm &&
-                          this.props.onChangeReviewForm(
-                            { registrationOffice: value },
-                            registrationSection,
-                            declaration
-                          )
-                      }}
-                    />
-                  </Accordion>
-                )}
-                {totalFileSizeExceeded && (
-                  <StyledAlert type="warning">
-                    {intl.formatMessage(constantsMessages.totalFileSizeExceed, {
-                      fileSize: bytesToSize(ACCUMULATED_FILE_SIZE)
-                    })}
-                  </StyledAlert>
-                )}
-              </ReviewContainter>
-              {viewRecord || isDuplicate ? null : (
-                <>
-                  {!isCorrection(declaration) ? (
-                    <>
-                      {isDuplicate && (
-                        <DuplicateWarning
-                          duplicateIds={declaration.duplicates?.map(
-                            (duplicate) => duplicate.compositionId
-                          )}
-                        />
-=======
                   {(!isCorrection(declaration) || viewRecord) && (
                     <Accordion
                       name="additional_comments"
                       label={intl.formatMessage(messages.additionalComments)}
                       labelForHideAction={intl.formatMessage(
                         messages.hideLabel
->>>>>>> 7f293d29
                       )}
                       labelForShowAction={intl.formatMessage(
                         messages.showLabel
@@ -2107,6 +1984,32 @@
                     !isDuplicate &&
                     !viewRecord &&
                     getSignature(declaration?.event as Event)}
+                  {isReviewDeclaration && this.userHasDeclareScope() && (
+                    <Accordion
+                      name="registration_office_select"
+                      label={''}
+                      labelForHideAction={intl.formatMessage(
+                        messages.hideLabel
+                      )}
+                      labelForShowAction={intl.formatMessage(
+                        messages.showLabel
+                      )}
+                      expand={true}
+                    >
+                      <Divider />
+                      <RegistrationOfficeSelect
+                        value={registrationOffice}
+                        onChange={(value: string) => {
+                          this.props.onChangeReviewForm &&
+                            this.props.onChangeReviewForm(
+                              { registrationOffice: value },
+                              registrationSection,
+                              declaration
+                            )
+                        }}
+                      />
+                    </Accordion>
+                  )}
                   {totalFileSizeExceeded && (
                     <StyledAlert type="warning">
                       {intl.formatMessage(
