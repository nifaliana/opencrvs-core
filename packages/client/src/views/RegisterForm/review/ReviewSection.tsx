--- conflicted
+++ resolved
@@ -154,15 +154,8 @@
   SignatureInputProps
 } from '@client/views/RegisterForm/review/SignatureGenerator'
 import { DuplicateForm } from '@client/views/RegisterForm/duplicate/DuplicateForm'
-<<<<<<< HEAD
-import {
-  AddressCases,
-  getAddressCaseFields
-} from '@client/forms/configuration/administrative/addresses'
 import { Button } from '@opencrvs/components/lib/Button'
 import { Icon } from '@opencrvs/components/lib/Icon'
-=======
->>>>>>> 83cec2a1
 
 const Deleted = styled.del`
   color: ${({ theme }) => theme.colors.negative};
@@ -248,26 +241,15 @@
   @media (max-width: ${({ theme }) => theme.grid.breakpoints.md}px) {
   }
 `
-<<<<<<< HEAD
 const ReviewContainter = styled.div`
   padding: 0px 32px;
   @media (max-width: ${({ theme }) => theme.grid.breakpoints.md}px) {
     padding: 0px 24px;
   }
-=======
+`
 const StyledAlert = styled(Alert)`
   margin-top: 24px;
 `
-const Title = styled.div`
-  display: flex;
-  align-items: center;
-  justify-content: space-between;
-  ${({ theme }) => theme.fonts.h3};
-  padding: 16px 0;
-  border-bottom: 1px solid ${({ theme }) => theme.colors.grey200};
->>>>>>> 83cec2a1
-`
-
 const DeclarationDataContainer = styled.div``
 
 const Label = styled.span`
@@ -1958,48 +1940,7 @@
                           sec.action && (
                             <Link font="reg16" onClick={sec.action.handler}>
                               {sec.action.label}
-<<<<<<< HEAD
                             </Link>
-=======
-                            </LinkButton>
-                          )}
-                        </Title>
-                      )}
-                      {ENABLE_REVIEW_ATTACHMENTS_SCROLLING && (
-                        <DocumentListPreviewContainer>
-                          <DocumentListPreview
-                            id={sec.id}
-                            documents={uploadedDocuments}
-                            onSelect={this.selectForPreview}
-                            dropdownOptions={selectOptions}
-                            inReviewSection={true}
-                          />
-                        </DocumentListPreviewContainer>
-                      )}
-                      <ListViewSimplified id={'Section_' + sec.id}>
-                        {sec.items.map((item, index) => {
-                          return (
-                            <ListViewItemSimplified
-                              key={index}
-                              label={<Label>{item.label}</Label>}
-                              value={
-                                <Value id={item.label.split(' ')[0]}>
-                                  {item.value}
-                                </Value>
-                              }
-                              actions={
-                                !item?.action?.disabled && (
-                                  <LinkButton
-                                    id={item.action.id}
-                                    disabled={item.action.disabled}
-                                    onClick={item.action.handler}
-                                  >
-                                    {item.action.label}
-                                  </LinkButton>
-                                )
-                              }
-                            />
->>>>>>> 83cec2a1
                           )
                         }
                         labelForHideAction="Hide"
@@ -2029,13 +1970,15 @@
                                   </Value>
                                 }
                                 actions={
-                                  <LinkButton
-                                    id={item.action.id}
-                                    disabled={item.action.disabled}
-                                    onClick={item.action.handler}
-                                  >
-                                    {item.action.label}
-                                  </LinkButton>
+                                  !item?.action?.disabled && (
+                                    <LinkButton
+                                      id={item.action.id}
+                                      disabled={item.action.disabled}
+                                      onClick={item.action.handler}
+                                    >
+                                      {item.action.label}
+                                    </LinkButton>
+                                  )
                                 }
                               />
                             )
