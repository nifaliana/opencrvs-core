--- conflicted
+++ resolved
@@ -875,11 +875,7 @@
   }
 
   isVisibleField(field: IFormField, section: IFormSection) {
-<<<<<<< HEAD
-    const { draft, offlineCountryConfiguration } = this.props
-=======
     const { draft, offlineCountryConfiguration, userDetails } = this.props
->>>>>>> fee62ccf
 
     if (field.type === HIDDEN) {
       return false
