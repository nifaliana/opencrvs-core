/*
 * This Source Code Form is subject to the terms of the Mozilla Public
 * License, v. 2.0. If a copy of the MPL was not distributed with this
 * file, You can obtain one at https://mozilla.org/MPL/2.0/.
 *
 * OpenCRVS is also distributed under the terms of the Civil Registration
 * & Healthcare Disclaimer located at http://opencrvs.org/license.
 *
 * Copyright (C) The OpenCRVS Authors. OpenCRVS and the OpenCRVS
 * graphic logo are (registered/a) trademark(s) of Plan International.
 */
import { useState, useRef, useEffect } from 'react'
import {
  LinkButton,
  TertiaryButton,
  PrimaryButton,
  SecondaryButton
} from '@opencrvs/components/lib/buttons'
import SignatureCanvas from 'react-signature-canvas'
import {
  ImageUploader,
  InputField,
  ISelectOption as SelectComponentOptions,
  TextArea,
  ErrorText
} from '@opencrvs/components/lib/'

import { Alert } from '@opencrvs/components/lib/Alert'
import {
  DocumentViewer,
  IDocumentViewerOptions
} from '@opencrvs/components/lib/DocumentViewer'
import { ResponsiveModal } from '@opencrvs/components/lib/ResponsiveModal'
import { FullBodyContent } from '@opencrvs/components/lib/Content'
import {
  IDeclaration,
  SUBMISSION_STATUS,
  writeDeclaration
} from '@client/declarations'
import { ReviewAction } from '@client/components/form/ReviewActionComponent'
import {
  BirthSection,
  CHECKBOX_GROUP,
  DATE,
  FETCH_BUTTON,
  FIELD_WITH_DYNAMIC_DEFINITIONS,
  ICheckboxGroupFormField,
  IDynamicOptions,
  IFileValue,
  IForm,
  IFormData,
  IFormField,
  IFormFieldValue,
  IFormSection,
  IFormSectionData,
  IFormSectionGroup,
  IPreviewGroup,
  IRadioOption,
  ISelectOption,
  LIST,
  PARAGRAPH,
  RADIO_GROUP,
  RADIO_GROUP_WITH_NESTED_FIELDS,
  Section,
  SELECT_WITH_DYNAMIC_OPTIONS,
  SELECT_WITH_OPTIONS,
  SUBSECTION,
  WARNING,
  REVIEW_OVERRIDE_POSITION,
  DOCUMENT_UPLOADER_WITH_OPTION,
  IDocumentUploaderWithOptionsFormField,
  LOCATION_SEARCH_INPUT,
  IAttachmentValue,
  SubmissionAction,
  ICheckboxFormField,
  CHECKBOX,
  INestedInputFields,
  DeathSection
} from '@client/forms'
import { Event } from '@client/utils/gateway'
import {
  getBirthSection,
  getRegisterForm
} from '@client/forms/register/declaration-selectors'
import { birthSectionMapping } from '@client/forms/register/fieldMappings/birth/mutation/documents-mappings'
import { deathSectionMapping } from '@client/forms/register/fieldMappings/death/mutation/documents-mappings'
import {
  getConditionalActionsForField,
  getSectionFields,
  getVisibleSectionGroupsBasedOnConditions,
  getListOfLocations,
  getSelectedInformantAndContactType
} from '@client/forms/utils'
import {
  Errors,
  getValidationErrorsForForm,
  IFieldErrors
} from '@client/forms/validation'
import {
  buttonMessages,
  constantsMessages,
  formMessageDescriptors,
  formMessages
} from '@client/i18n/messages'
import { messages } from '@client/i18n/messages/views/review'
import { getLanguage } from '@client/i18n/selectors'
import { getDefaultLanguage } from '@client/i18n/utils'
import { goToPageGroup } from '@client/navigation'
import {
  ILocation,
  IOfflineData,
  OFFLINE_FACILITIES_KEY,
  OFFLINE_LOCATIONS_KEY
} from '@client/offline/reducer'
import { getOfflineData } from '@client/offline/selectors'
import { getScope } from '@client/profile/profileSelectors'
import { IStoreState } from '@client/store'
import styled from '@client/styledComponents'
import { Scope } from '@client/utils/authUtils'
import { isMobileDevice, isBase64FileString } from '@client/utils/commonUtils'
import {
  ACCUMULATED_FILE_SIZE,
  ENABLE_REVIEW_ATTACHMENTS_SCROLLING,
  REJECTED
} from '@client/utils/constants'
import { formatLongDate } from '@client/utils/date-formatting'
import { getDraftInformantFullName } from '@client/utils/draftUtils'
import { flatten, isArray, flattenDeep, get, clone } from 'lodash'
import * as React from 'react'
import { findDOMNode } from 'react-dom'
import {
  injectIntl,
  IntlShape,
  MessageDescriptor,
  useIntl,
  WrappedComponentProps as IntlShapeProps
} from 'react-intl'
import { connect } from 'react-redux'
import { ReviewHeader } from './ReviewHeader'
import { IValidationResult } from '@client/utils/validate'
import { DocumentListPreview } from '@client/components/form/DocumentUploadfield/DocumentListPreview'
import { DocumentPreview } from '@client/components/form/DocumentUploadfield/DocumentPreview'
import { generateLocations } from '@client/utils/locationUtils'
import {
  ApplyButton,
  CancelButton
} from '@client/views/SysAdmin/Config/Application/Components'
import { getBase64String } from '@client/utils/imageUtils'
import {
  bytesToSize,
  isCorrection,
  isFileSizeExceeded
} from '@client/views/CorrectionForm/utils'
import {
  ListViewSimplified,
  ListViewItemSimplified
} from '@opencrvs/components/lib/ListViewSimplified'
import { DuplicateWarning } from '@client/views/Duplicates/DuplicateWarning'
import { DuplicateForm } from '@client/views/RegisterForm/duplicate/DuplicateForm'

const Deleted = styled.del`
  color: ${({ theme }) => theme.colors.negative};
`
export const RequiredField = styled.span`
  color: ${({ theme }) => theme.colors.negative};
  display: inline-block;
  text-transform: lowercase;
  &::first-letter {
    text-transform: uppercase;
  }
`
const Row = styled.div`
  display: flex;
  flex: 1;
  @media (max-width: ${({ theme }) => theme.grid.breakpoints.lg}px) {
    flex-direction: column;
  }
`
const RightColumn = styled.div`
  width: 40%;
  border-radius: 4px;
  margin-left: 24px;

  &:first-child {
    margin-left: 0px;
  }
  &:last-child {
    margin-right: -24px;
  }

  @media (max-width: ${({ theme }) => theme.grid.breakpoints.lg}px) {
    display: none;
  }
`
const Items = styled.div`
  border: 1px solid ${({ theme }) => theme.colors.grey300};
`
const LeftColumn = styled.div`
  width: 60%;
  margin-bottom: 200px;

  &:first-child {
    margin-left: 0px;
  }
  &:last-child {
    margin-right: 0px;
  }

  @media (max-width: ${({ theme }) => theme.grid.breakpoints.lg}px) {
    width: 100%;
    margin-bottom: 0px;
  }
  @media (max-width: ${({ theme }) => theme.grid.breakpoints.md}px) {
    border: 0;
  }
`

export const ZeroDocument = styled.div`
  ${({ theme }) => theme.fonts.reg18};
  display: flex;
  flex-direction: column;
  justify-content: flex-start;
  align-items: flex-start;
`

const ResponsiveDocumentViewer = styled.div<{ isRegisterScope: boolean }>`
  position: fixed;
  width: fill-available;
  @media (max-width: ${({ theme }) => theme.grid.breakpoints.lg}px) {
    display: ${({ isRegisterScope }) => (isRegisterScope ? 'block' : 'none')};
    margin-bottom: 11px;
  }
`

const FooterArea = styled.div`
  padding-top: 20px;
`

const FormData = styled.div`
  background: ${({ theme }) => theme.colors.white};
  color: ${({ theme }) => theme.colors.copy};
  padding: 32px;
  border-radius: 4px;
  @media (max-width: ${({ theme }) => theme.grid.breakpoints.lg}px) {
    padding: 24px;
  }
`
const Title = styled.div`
  display: flex;
  align-items: center;
  justify-content: space-between;
  ${({ theme }) => theme.fonts.h3};
  padding: 16px 0;
  border-bottom: 1px solid ${({ theme }) => theme.colors.grey200};
`
const Label = styled.span`
  ${({ theme }) => theme.fonts.bold16};
`
const Value = styled.span`
  ${({ theme }) => theme.fonts.reg16}
`
const SectionContainer = styled.div`
  margin-bottom: 40px;
`

const DocumentListPreviewContainer = styled.div`
  display: none;
  @media (max-width: ${({ theme }) => theme.grid.breakpoints.lg}px) {
    display: block;
  }
`

const InputWrapper = styled.div`
  margin-top: 56px;
`

const CustomImageUpload = styled(ImageUploader)`
  border: 0 !important;
`
const SignatureContainer = styled.div`
  border: 2px solid ${({ theme }) => theme.colors.grey600};
  border-radius: 4px;
  width: 100%;
`
const SignatureInputContainer = styled.div`
  display: flex;
  flex-direction: column;
  align-items: flex-end;
`
const SignaturePreview = styled.img`
  max-width: 50%;
  display: block;
`
const ErrorMessage = styled.div`
  margin-top: 16px;
`

function SignCanvas({
  value,
  onChange
}: {
  value?: string
  onChange: (value: string) => void
}) {
  const [canvasWidth, setCanvasWidth] = useState(300)
  const canvasContainerRef = useRef<HTMLDivElement>(null)
  const canvasRef = useRef<SignatureCanvas>(null)

  useEffect(() => {
    function handleResize() {
      if (canvasContainerRef.current) {
        setCanvasWidth(canvasContainerRef.current.offsetWidth)
      }
    }

    window.addEventListener('resize', handleResize)

    handleResize()

    return () => window.removeEventListener('resize', handleResize)
  }, [canvasContainerRef])

  useEffect(() => {
    if (canvasRef.current && value) {
      canvasRef.current.fromDataURL(value)
    }
  }, [value])

  function emitValueToParent() {
    const data = canvasRef.current?.toDataURL()
    if (!data) {
      return
    }
    onChange(data)
  }

  function clear() {
    canvasRef.current?.clear()
    onChange('')
  }

  return (
    <SignatureInputContainer>
      <SignatureContainer ref={canvasContainerRef}>
        <SignatureCanvas
          ref={canvasRef}
          onEnd={() => {
            emitValueToParent()
          }}
          penColor="black"
          canvasProps={{
            width: canvasWidth,
            height: 200
          }}
        />
      </SignatureContainer>
      <TertiaryButton onClick={clear}>Clear</TertiaryButton>
    </SignatureInputContainer>
  )
}

type SignatureInputProps = {
  id?: string
  value?: string
  onChange: (value: string) => void
  disabled?: boolean
}

const SignatureDescription = styled.p`
  margin-top: 0;
  ${({ theme }) => theme.fonts.reg16};
  color: ${({ theme }) => theme.colors.grey500};
`

function SignatureInput({
  id,
  value,
  onChange,
  disabled
}: SignatureInputProps) {
  const [signatureDialogOpen, setSignatureDialogOpen] = useState(false)
  const [signatureValue, setSignatureValue] = useState('')
  const [signatureError, setSignatureError] = useState('')
  const intl = useIntl()
  const allowedSignatureFormat = ['image/png']

  function apply() {
    setSignatureDialogOpen(false)
    onChange(signatureValue)
  }

  return (
    <div>
      <SignatureDescription>
        {intl.formatMessage(messages.signatureDescription)}
      </SignatureDescription>
      <ErrorMessage id="signature-upload-error">
        {signatureError && <ErrorText>{signatureError}</ErrorText>}
      </ErrorMessage>
      {!value && (
        <>
          <SecondaryButton
            onClick={() => setSignatureDialogOpen(true)}
            disabled={disabled}
          >
            {intl.formatMessage(messages.signatureOpenSignatureInput)}
          </SecondaryButton>
          <CustomImageUpload
            id="signature-file-upload"
            title="Upload"
            handleFileChange={async (file) => {
              if (!allowedSignatureFormat.includes(file.type)) {
                setSignatureError(
                  intl.formatMessage(formMessages.fileUploadError, {
                    type: allowedSignatureFormat
                      .map((signatureFormat) =>
                        signatureFormat.split('/').pop()
                      )
                      .join(', ')
                  })
                )
                return
              }
              onChange((await getBase64String(file)).toString())
              setSignatureError('')
            }}
            disabled={disabled}
          />
        </>
      )}
      {value && <SignaturePreview alt="Informant's signature" src={value} />}
      {value && (
        <TertiaryButton onClick={() => onChange('')}>
          {intl.formatMessage(messages.signatureDelete)}
        </TertiaryButton>
      )}

      <ResponsiveModal
        id={`${id}Modal`}
        title={intl.formatMessage(messages.informantsSignature)}
        autoHeight={true}
        titleHeightAuto={true}
        width={600}
        show={signatureDialogOpen}
        actions={[
          <CancelButton
            key="cancel"
            id="modal_cancel"
            onClick={() => setSignatureDialogOpen(false)}
          >
            {intl.formatMessage(buttonMessages.cancel)}
          </CancelButton>,
          <ApplyButton
            key="apply"
            id="apply_change"
            disabled={false}
            onClick={apply}
          >
            {intl.formatMessage(buttonMessages.apply)}
          </ApplyButton>
        ]}
        handleClose={() => setSignatureDialogOpen(false)}
      >
        <SignatureDescription>
          {intl.formatMessage(messages.signatureInputDescription)}
        </SignatureDescription>
        <SignCanvas value={value} onChange={setSignatureValue} />
      </ResponsiveModal>
    </div>
  )
}

type onChangeReviewForm = (
  sectionData: IFormSectionData,
  activeSection: IFormSection,
  declaration: IDeclaration
) => void
interface IProps {
  draft: IDeclaration
  registerForm: { [key: string]: IForm }
  pageRoute: string
  rejectDeclarationClickEvent?: () => void
  goToPageGroup: typeof goToPageGroup
  submitClickEvent: (
    declaration: IDeclaration,
    submissionStatus: string,
    action: SubmissionAction
  ) => void
  scope: Scope | null
  offlineCountryConfiguration: IOfflineData
  language: string
  onChangeReviewForm?: onChangeReviewForm
  onContinue?: () => void
  writeDeclaration: typeof writeDeclaration
  registrationSection: IFormSection
  documentsSection: IFormSection
  viewRecord?: boolean
}
type State = {
  displayEditDialog: boolean
  editClickedSectionId: string
  editClickedSectionGroupId: string
  editClickFieldName: string
  activeSection: Section | null
  previewImage: IFileValue | null
}

export interface IErrorsBySection {
  [sectionId: string]: Errors
}

type FullProps = IProps & IntlShapeProps

function renderSelectOrRadioLabel(
  value: IFormFieldValue,
  options: Array<ISelectOption | IRadioOption>,
  intl: IntlShape
) {
  const option = options.find((option) => option.value === value)
  return option ? intl.formatMessage(option.label) : value
}

export function renderSelectDynamicLabel(
  value: IFormFieldValue,
  options: IDynamicOptions,
  draftData: IFormSectionData,
  intl: IntlShape,
  offlineCountryConfig: IOfflineData,
  language: string
) {
  if (!options.resource) {
    const dependency = options.dependency
      ? draftData[options.dependency]
      : false
    const selectedOption = dependency
      ? options.options &&
        options.options[dependency.toString()].find(
          (option) => option.value === value
        )
      : false
    return selectedOption ? intl.formatMessage(selectedOption.label) : value
  } else {
    if (options.resource) {
      let selectedLocation: ILocation
      const locationId = value as string
      if (options.resource === 'locations') {
        selectedLocation =
          offlineCountryConfig[OFFLINE_LOCATIONS_KEY][locationId]
      } else {
        selectedLocation =
          offlineCountryConfig[OFFLINE_FACILITIES_KEY][locationId]
      }

      if (selectedLocation) {
        if (language !== getDefaultLanguage()) {
          return selectedLocation.alias
        } else {
          return selectedLocation.name
        }
      } else {
        return false
      }
    } else {
      return false
    }
  }
}

const getCheckboxFieldValue = (
  field: ICheckboxFormField,
  value: string,
  intl: IntlShape
) => {
  const { checkedValue = true } = field
  return intl.formatMessage(
    value === String(checkedValue)
      ? formMessageDescriptors.confirm
      : formMessageDescriptors.deny
  )
}

const getCheckBoxGroupFieldValue = (
  field: ICheckboxGroupFormField,
  value: string[],
  intl: IntlShape
) => {
  const option = field.options.find((option) => {
    return value.length > 0 && option.value === value[0]
  })
  if (option) {
    return intl.formatMessage(option.label)
  }
  return ''
}

const getFormFieldValue = (
  draftData: IFormData,
  sectionId: string,
  field: IFormField
): IFormFieldValue => {
  const sectionDraftData = draftData[sectionId] || {}
  if (field.name in sectionDraftData) {
    return sectionDraftData[field.name]
  }

  let tempField: IFormField
  for (const key in sectionDraftData) {
    tempField = sectionDraftData[key] as IFormField
    if (tempField?.nestedFields?.[field.name]) {
      return tempField.nestedFields[field.name] as IFormFieldValue
    }
  }
  return ''
}

const renderValue = (
  draftData: IFormData,
  sectionId: string,
  field: IFormField,
  intl: IntlShape,
  offlineCountryConfiguration: IOfflineData,
  language: string,
  isOriginalData = false
) => {
  const value: IFormFieldValue = getFormFieldValue(draftData, sectionId, field)

  // Showing State & District Name instead of their ID
  if (
    [
      'statePrimary',
      'districtPrimary',
      'internationalStatePrimary',
      'internationalDistrictPrimary',
      'stateSecondary',
      'districtSecondary',
      'internationalStateSecondary',
      'internationalDistrictSecondary'
    ].includes(field.name) &&
    isOriginalData
  ) {
    const sectionData = draftData[sectionId]

    if (sectionData.countryPrimary === window.config.COUNTRY) {
      const dynamicOption: IDynamicOptions = {
        resource: 'locations',
        initialValue: 'agentDefault'
      }
      if (field.name.includes('Secondary')) {
        dynamicOption.dependency = [
          'internationalStateSecondary',
          'stateSecondary'
        ].includes(field.name)
          ? 'countrySecondary'
          : 'stateSecondary'
      } else {
        dynamicOption.dependency = [
          'internationalStatePrimary',
          'statePrimary'
        ].includes(field.name)
          ? 'countryPrimary'
          : 'statePrimary'
      }

      return renderSelectDynamicLabel(
        value,
        dynamicOption,
        sectionData,
        intl,
        offlineCountryConfiguration,
        language
      )
    }

    return value
  }
  if (field.type === SELECT_WITH_OPTIONS && field.options) {
    return renderSelectOrRadioLabel(value, field.options, intl)
  }
  if (field.type === SELECT_WITH_DYNAMIC_OPTIONS && field.dynamicOptions) {
    const sectionData = draftData[sectionId]
    return renderSelectDynamicLabel(
      value,
      field.dynamicOptions,
      sectionData,
      intl,
      offlineCountryConfiguration,
      language
    )
  }

  if (
    (field.type === DATE ||
      (field.type === FIELD_WITH_DYNAMIC_DEFINITIONS &&
        field.dynamicDefinitions.type &&
        field.dynamicDefinitions.type.kind === 'static' &&
        field.dynamicDefinitions.type.staticType === DATE)) &&
    value &&
    typeof value === 'string'
  ) {
    return formatLongDate(value)
  }

  if (field.hideValueInPreview) {
    return ''
  }

  if (field.type === RADIO_GROUP) {
    return renderSelectOrRadioLabel(value, field.options, intl)
  }

  if (field.type === RADIO_GROUP_WITH_NESTED_FIELDS) {
    return renderSelectOrRadioLabel(
      (value && (value as IFormSectionData).value) || '',
      field.options,
      intl
    )
  }

  if (field.type === CHECKBOX) {
    return getCheckboxFieldValue(field, String(value), intl)
  }

  if (value && field.type === CHECKBOX_GROUP) {
    return getCheckBoxGroupFieldValue(field, value as string[], intl)
  }

  if (value && field.type === LOCATION_SEARCH_INPUT) {
    const searchableListOfLocations = generateLocations(
      field.searchableResource.reduce((locations, resource) => {
        return {
          ...locations,
          ...getListOfLocations(offlineCountryConfiguration, resource)
        }
      }, {}),
      intl
    )
    const selectedLocation = searchableListOfLocations.find(
      (location) => location.id === value
    )
    return (selectedLocation && selectedLocation.displayLabel) || ''
  }

  if (typeof value === 'boolean') {
    return value
      ? intl.formatMessage(buttonMessages.yes)
      : intl.formatMessage(buttonMessages.no)
  }

  if (typeof value === 'string' || typeof value === 'number') {
    return field.postfix
      ? String(value).concat(` ${field.postfix.toLowerCase()}`)
      : value
  }

  return value
}

export const getErrorsOnFieldsBySection = (
  formSections: IFormSection[],
  offlineCountryConfig: IOfflineData,
  draft: IDeclaration
): IErrorsBySection => {
  return formSections.reduce((sections, section: IFormSection) => {
    const fields: IFormField[] = getSectionFields(
      section,
      draft.data[section.id],
      draft.data
    )

    const errors = getValidationErrorsForForm(
      fields,
      draft.data[section.id] || {},
      offlineCountryConfig,
      draft.data
    )

    return {
      ...sections,
      [section.id]: fields.reduce((fields, field) => {
        // REFACTOR
        const validationErrors: IFieldErrors = errors[
          field.name as keyof typeof errors
        ] as IFieldErrors

        const value = draft.data[section.id]
          ? draft.data[section.id][field.name]
          : null

        const informationMissing =
          validationErrors.errors.length > 0 ||
          value === null ||
          Object.values(validationErrors.nestedFields).some(
            (nestedErrors) => nestedErrors.length > 0
          )
            ? validationErrors
            : { errors: [], nestedFields: {} }

        return { ...fields, [field.name]: informationMissing }
      }, {})
    }
  }, {})
}

export const SECTION_MAPPING = {
  [Event.Birth]: birthSectionMapping,
  [Event.Death]: deathSectionMapping
}

class ReviewSectionComp extends React.Component<FullProps, State> {
  hasChangesBeenMade = false

  constructor(props: FullProps) {
    super(props)

    this.state = {
      displayEditDialog: false,
      editClickedSectionGroupId: '',
      editClickFieldName: '',
      editClickedSectionId: '',
      activeSection: null,
      previewImage: null
    }
  }

  componentWillUpdate() {
    this.hasChangesBeenMade = false
  }

  componentDidMount() {
    !isMobileDevice() &&
      ENABLE_REVIEW_ATTACHMENTS_SCROLLING &&
      window.addEventListener('scroll', this.onScroll)
  }

  componentWillUnmount() {
    window.removeEventListener('scroll', this.onScroll)
  }

  getVisibleSections = (formSections: IFormSection[]) => {
    const { draft } = this.props
    return formSections.filter(
      (section) =>
        getVisibleSectionGroupsBasedOnConditions(
          section,
          draft.data[section.id] || {},
          draft.data
        ).length > 0
    )
  }

  getViewableSection = (registerForm: IForm): IFormSection[] => {
    const sections = registerForm.sections.filter(
      ({ id, viewType }) =>
        id !== 'documents' && (viewType === 'form' || viewType === 'hidden')
    )

    return this.getVisibleSections(sections)
  }

  getDocumentSections = (registerForm: IForm): IFormSection[] => {
    const sections = registerForm.sections.filter(
      ({ hasDocumentSection }) => hasDocumentSection
    )

    return this.getVisibleSections(sections)
  }

  docSections = this.getDocumentSections(
    this.props.registerForm[this.props.draft.event]
  )

  onScroll = () => {
    const scrollY = window.scrollY + window.innerHeight / 2
    let minDistance = 100000
    let sectionYTop = 0
    let sectionYBottom = 0
    let distance = 0
    let sectionElement: HTMLElement
    let activeSection = this.state.activeSection

    const node = findDOMNode(this) as HTMLElement

    this.docSections.forEach((section: IFormSection) => {
      sectionElement = node.querySelector(
        '#Section_' + section.id
      ) as HTMLElement
      sectionYTop = sectionElement.offsetTop
      sectionYBottom = sectionElement.offsetTop + sectionElement.offsetHeight

      distance = Math.abs(sectionYTop - scrollY)
      if (distance < minDistance) {
        minDistance = distance
        activeSection = section.id
      }

      distance = Math.abs(sectionYBottom - scrollY)
      if (distance < minDistance) {
        minDistance = distance
        activeSection = section.id
      }
    })
    this.setState({
      activeSection
    })
  }

  getLabelForDoc = (docForWhom: string, docType: string) => {
    const { intl } = this.props
    const documentSection = this.props.registerForm[
      this.props.draft.event
    ].sections.find((section) => section.id === 'documents')
    const docSectionFields = documentSection && documentSection.groups[0].fields
    const docFieldsWithOptions =
      docSectionFields &&
      (docSectionFields.filter(
        (field) =>
          field.extraValue && field.type === DOCUMENT_UPLOADER_WITH_OPTION
      ) as IDocumentUploaderWithOptionsFormField[])
    const matchedField = docFieldsWithOptions?.find(
      (field) => field.extraValue === docForWhom
    )
    const matchedOption = matchedField?.options.find(
      (option) => option.value === docType
    )
    return (
      matchedField &&
      matchedOption &&
      intl.formatMessage(matchedField.label) +
        ' (' +
        intl.formatMessage(matchedOption.label) +
        ')'
    )
  }
  getAllAttachmentInPreviewList = (declaration: IDeclaration) => {
    const options = this.prepSectionDocsBasedOnScrollFlag(
      declaration,
      this.state.activeSection || this.docSections[0].id
    )

    return (
      <DocumentListPreviewContainer>
        <DocumentListPreview
          id="all_attachment_list"
          documents={options.uploadedDocuments}
          onSelect={this.selectForPreview}
          dropdownOptions={options.selectOptions}
          inReviewSection={true}
        />
      </DocumentListPreviewContainer>
    )
  }

  prepSectionDocsBasedOnScrollFlag = (
    draft: IDeclaration,
    activeSection: Section
  ): IDocumentViewerOptions & {
    uploadedDocuments: IFileValue[]
  } => {
    if (!ENABLE_REVIEW_ATTACHMENTS_SCROLLING) {
      let selectOptions: SelectComponentOptions[] = []
      let documentOptions: SelectComponentOptions[] = []
      let uploadedDocuments: IFileValue[] = []
      for (const section of this.docSections) {
        const prepDocumentOption = this.prepSectionDocuments(draft, section.id)
        selectOptions = [...selectOptions, ...prepDocumentOption.selectOptions]
        documentOptions = [
          ...documentOptions,
          ...prepDocumentOption.documentOptions
        ]
        uploadedDocuments = [
          ...uploadedDocuments,
          ...prepDocumentOption.uploadedDocuments
        ]
      }
      return { selectOptions, documentOptions, uploadedDocuments }
    } else {
      return this.prepSectionDocuments(draft, activeSection)
    }
  }

  prepSectionDocuments = (
    draft: IDeclaration,
    activeSection: Section
  ): IDocumentViewerOptions & { uploadedDocuments: IFileValue[] } => {
    const { documentsSection } = this.props

    const draftItemName = documentsSection.id
    const documentOptions: SelectComponentOptions[] = []
    const selectOptions: SelectComponentOptions[] = []

    let uploadedDocuments: IFileValue[] = []

    for (const index in draft.data[draftItemName]) {
      if (isArray(draft.data[draftItemName][index])) {
        const newDocuments = draft.data[draftItemName][
          index
        ] as unknown as IFileValue[]
        uploadedDocuments = uploadedDocuments.concat(newDocuments)
      }
    }

    uploadedDocuments = uploadedDocuments.filter((document) => {
      const sectionMapping = SECTION_MAPPING[draft.event]

      const allowedDocumentType: string[] =
        sectionMapping[activeSection as keyof typeof sectionMapping] || []

      if (
        allowedDocumentType.indexOf(document.optionValues[0]!.toString()) > -1
      ) {
        const label =
          this.getLabelForDoc(
            document.optionValues[0] as string,
            document.optionValues[1] as string
          ) || (document.optionValues[1] as string)

        /**
         * Skip insertion if the value already exist
         */
        if (selectOptions.findIndex((elem) => elem.value === label) > -1) {
          return true
        }

        const documentData = !isBase64FileString(document.data)
          ? `${window.config.MINIO_URL}${document.data}`
          : document.data

        documentOptions.push({
          value: documentData,
          label
        })
        selectOptions.push({
          value: label,
          label
        })
        return true
      }
      return false
    })

    return {
      selectOptions,
      documentOptions,
      uploadedDocuments
    }
  }

  toggleDisplayDialog = () => {
    this.setState((prevState) => ({
      displayEditDialog: !prevState.displayEditDialog
    }))
  }

  editLinkClickHandler = (
    sectionId: string,
    sectionGroupId: string,
    fieldName: string
  ) => {
    this.setState(() => ({
      editClickedSectionId: sectionId,
      editClickedSectionGroupId: sectionGroupId,
      editClickFieldName: fieldName
    }))
    this.toggleDisplayDialog()
  }

  editLinkClickHandlerForDraft = (
    sectionId: string,
    groupId: string,
    fieldName?: string
  ) => {
    const { draft, pageRoute, writeDeclaration, goToPageGroup } = this.props
    const declaration = draft
    declaration.review = true
    writeDeclaration(declaration)
    goToPageGroup(
      pageRoute,
      declaration.id,
      sectionId,
      groupId,
      declaration.event.toLowerCase(),
      fieldName
    )
  }

  replaceHandler(sectionId: string, groupId: string) {
    const { draft, pageRoute, writeDeclaration, goToPageGroup } = this.props
    const declaration = draft
    declaration.data[sectionId] = {}
    writeDeclaration(declaration)
    goToPageGroup(
      pageRoute,
      declaration.id,
      sectionId,
      groupId,
      declaration.event.toLowerCase()
    )
  }

  userHasRegisterScope() {
    if (this.props.scope) {
      return this.props.scope && this.props.scope.includes('register')
    } else {
      return false
    }
  }

  userHasValidateScope() {
    if (this.props.scope) {
      return this.props.scope && this.props.scope.includes('validate')
    } else {
      return false
    }
  }

  isVisibleField(field: IFormField, section: IFormSection) {
    const { draft, offlineCountryConfiguration } = this.props
    const conditionalActions = getConditionalActionsForField(
      field,
      draft.data[section.id] || {},
      offlineCountryConfiguration,
      draft.data
    )
    return (
      !conditionalActions.includes('hide') &&
      !conditionalActions.includes('disable')
    )
  }

  isViewOnly(field: IFormField) {
    return [LIST, PARAGRAPH, WARNING, SUBSECTION, FETCH_BUTTON].find(
      (type) => type === field.type
    )
  }

  isDraft() {
    return this.props.draft.submissionStatus === SUBMISSION_STATUS.DRAFT
  }

  getFieldValueWithErrorMessage(
    section: IFormSection,
    field: IFormField,
    errorsOnField: any
  ) {
    return (
      <RequiredField id={`required_label_${section.id}_${field.name}`}>
        {field.ignoreFieldLabelOnErrorMessage ||
          (field.previewGroup &&
            this.props.intl.formatMessage(field.label) + ' ')}
        {this.props.intl.formatMessage(
          errorsOnField.message,
          errorsOnField.props
        )}
      </RequiredField>
    )
  }

  getRenderableField(
    section: IFormSection,
    group: IFormSectionGroup,
    fieldLabel: MessageDescriptor,
    fieldName: string,
    value: IFormFieldValue | JSX.Element | undefined,
    ignoreAction = false
  ) {
    const { draft: declaration, intl } = this.props

    return {
      label: intl.formatMessage(fieldLabel),
      value,
      action: !ignoreAction && {
        id: `btn_change_${section.id}_${fieldName}`,
        label: intl.formatMessage(buttonMessages.change),
        handler: () => {
          if (this.isDraft() || isCorrection(declaration)) {
            this.editLinkClickHandlerForDraft(section.id, group.id, fieldName)
          } else {
            this.editLinkClickHandler(section.id, group.id, fieldName)
          }
        }
      }
    }
  }

  getErrorForNestedField(
    section: IFormSection,
    field: IFormField,
    sectionErrors: IErrorsBySection
  ): IValidationResult[] {
    for (const key in sectionErrors[section.id]) {
      return sectionErrors[section.id][key].nestedFields[field.name] || []
    }
    return []
  }

  getValueOrError = (
    section: IFormSection,
    data: IFormData,
    field: IFormField,
    sectionErrors: IErrorsBySection,
    ignoreNestedFieldWrapping?: boolean,
    replaceEmpty?: boolean,
    isOriginalData?: boolean
  ) => {
    const { intl, offlineCountryConfiguration, language } = this.props

    let value = renderValue(
      data,
      section.id,
      field,
      intl,
      offlineCountryConfiguration,
      language,
      isOriginalData
    )

    if (replaceEmpty && !value) {
      value = '-'
    }
    const errorsOnField =
      get(sectionErrors[section.id][field.name], 'errors') ||
      this.getErrorForNestedField(section, field, sectionErrors)

    return errorsOnField.length > 0 ? (
      this.getFieldValueWithErrorMessage(section, field, errorsOnField[0])
    ) : field.nestedFields && !Boolean(ignoreNestedFieldWrapping) ? (
      (
        (data[section.id] &&
          data[section.id][field.name] &&
          (data[section.id][field.name] as IFormSectionData).value &&
          field.nestedFields[
            (data[section.id][field.name] as IFormSectionData).value as string
          ]) ||
        []
      ).reduce((groupedValues, nestedField) => {
        const errorsOnNestedField =
          sectionErrors[section.id][field.name].nestedFields[
            nestedField.name
          ] || []
        // Value of the parentField resembles with IFormData as a nested form
        const nestedValue =
          (data[section.id] &&
            data[section.id][field.name] &&
            renderValue(
              data[section.id][field.name] as IFormData,
              'nestedFields',
              nestedField,
              intl,
              offlineCountryConfiguration,
              language,
              isOriginalData
            )) ||
          ''
        return (
          <>
            {groupedValues}
            {(errorsOnNestedField.length > 0 || nestedValue) && <br />}
            {errorsOnNestedField.length > 0
              ? this.getFieldValueWithErrorMessage(
                  section,
                  field,
                  errorsOnNestedField[0]
                )
              : nestedValue}
          </>
        )
      }, <>{value}</>)
    ) : (
      <>{value}</>
    )
  }

  getNestedFieldValueOrError = (
    section: IFormSection,
    nestSectionData: IFormData,
    nestedField: IFormField,
    parentFieldErrors: IFieldErrors
  ) => {
    const { intl, offlineCountryConfiguration, language } = this.props
    const errorsOnNestedField =
      parentFieldErrors.nestedFields[nestedField.name] || []

    return (
      <>
        {errorsOnNestedField.length > 0
          ? this.getFieldValueWithErrorMessage(
              section,
              nestedField,
              errorsOnNestedField[0]
            )
          : renderValue(
              nestSectionData,
              'nestedFields',
              nestedField,
              intl,
              offlineCountryConfiguration,
              language
            )}
      </>
    )
  }

  getPreviewGroupsField(
    section: IFormSection,
    group: IFormSectionGroup,
    field: IFormField,
    visitedTags: string[],
    errorsOnFields: IErrorsBySection,
    data: IFormSectionData,
    originalData?: IFormSectionData
  ) {
    const { draft } = this.props

    if (field.previewGroup && !visitedTags.includes(field.previewGroup)) {
      visitedTags.push(field.previewGroup)

      const baseTag = field.previewGroup
      const taggedFields: IFormField[] = []
      group.fields.forEach((field) => {
        if (this.isVisibleField(field, section) && !this.isViewOnly(field)) {
          if (field.previewGroup === baseTag) {
            taggedFields.push(field)
          }
          for (const index in field.nestedFields) {
            field.nestedFields[index].forEach((tempField) => {
              if (
                this.isVisibleField(tempField, section) &&
                !this.isViewOnly(tempField) &&
                tempField.previewGroup === baseTag
              ) {
                taggedFields.push(tempField)
              }
            })
          }
        }
      })

      const tagDef =
        (group.previewGroups &&
          (group.previewGroups.filter(
            (previewGroup) => previewGroup.id === baseTag
          ) as IPreviewGroup[])) ||
        []
      const values = taggedFields
        .map((field) =>
          this.getValueOrError(section, draft.data, field, errorsOnFields)
        )
        .filter((value) => value)

      let completeValue = values[0]
      values.shift()
      values.forEach(
        (value) =>
          (completeValue = (
            <>
              {completeValue}
              {tagDef[0].delimiter ? (
                <span>{tagDef[0].delimiter}</span>
              ) : (
                <br />
              )}
              {value}
            </>
          ))
      )

      const hasErrors = taggedFields.reduce(
        (accum, field) =>
          accum || this.fieldHasErrors(section, field, errorsOnFields),
        false
      )

      const hasAnyFieldChanged = taggedFields.reduce(
        (accum, field) =>
          accum || this.hasFieldChanged(field, data, originalData),
        false
      )
      const draftOriginalData = draft.originalData
      if (draftOriginalData && hasAnyFieldChanged && !hasErrors) {
        const previousValues = taggedFields
          .map((field, index) =>
            this.getValueOrError(
              section,
              draftOriginalData,
              field,
              errorsOnFields,
              undefined,
              !index,
              true
            )
          )
          .filter((value) => value)
        let previousCompleteValue = <Deleted>{previousValues[0]}</Deleted>
        previousValues.shift()
        previousValues.forEach(
          (previousValue) =>
            (previousCompleteValue = (
              <>
                {previousCompleteValue}
                {tagDef[0].delimiter ? (
                  <span>{tagDef[0].delimiter}</span>
                ) : (
                  <br />
                )}
                <Deleted>{previousValue}</Deleted>
              </>
            ))
        )

        completeValue = (
          <>
            {previousCompleteValue}
            <br />
            {completeValue}
          </>
        )
      }

      return this.getRenderableField(
        section,
        group,
        (tagDef[0] && tagDef[0].label) || field.label,
        (tagDef[0] && tagDef[0].fieldToRedirect) || field.name,
        completeValue,
        field.readonly
      )
    }
  }

  hasNestedDataChanged(
    nestedFieldData: IFormData,
    previousNestedFieldData: IFormData
  ) {
    if (nestedFieldData.value === previousNestedFieldData.value) {
      for (const key in nestedFieldData.nestedFields) {
        if (
          !previousNestedFieldData.nestedFields[key] &&
          nestedFieldData.nestedFields[key] === ''
        ) {
          continue
        }
        if (
          nestedFieldData.nestedFields[key] !==
          previousNestedFieldData.nestedFields[key]
        ) {
          this.hasChangesBeenMade = true
          return true
        }
      }
      return false
    }
    this.hasChangesBeenMade = true
    return true
  }

  fieldHasErrors(
    section: IFormSection,
    field: IFormField,
    sectionErrors: IErrorsBySection
  ) {
    if (
      (
        get(sectionErrors[section.id][field.name], 'errors') ||
        this.getErrorForNestedField(section, field, sectionErrors)
      ).length > 0
    ) {
      return true
    }
    return false
  }

  hasFieldChanged(
    field: IFormField,
    data: IFormSectionData,
    originalData?: IFormSectionData
  ) {
    if (!originalData) return false
    if (data[field.name] && (data[field.name] as IFormData).value) {
      return this.hasNestedDataChanged(
        data[field.name] as IFormData,
        originalData[field.name] as IFormData
      )
    }
    /*
     * data section might have some values as empty string
     * whereas original data section have them as undefined
     */
    if (!originalData[field.name] && data[field.name] === '') {
      return false
    }
    const hasChanged = data[field.name] !== originalData[field.name]
    this.hasChangesBeenMade = this.hasChangesBeenMade || hasChanged
    return hasChanged
  }

  getSinglePreviewField(
    section: IFormSection,
    group: IFormSectionGroup,
    field: IFormField,
    sectionErrors: IErrorsBySection,
    ignoreNestedFieldWrapping?: boolean
  ) {
    const {
      draft: { data, originalData }
    } = this.props

    let value = this.getValueOrError(
      section,
      data,
      field,
      sectionErrors,
      ignoreNestedFieldWrapping
    )

    if (
      originalData &&
      this.hasFieldChanged(field, data[section.id], originalData[section.id]) &&
      !this.fieldHasErrors(section, field, sectionErrors)
    ) {
      value = (
        <>
          <Deleted>
            {this.getValueOrError(
              section,
              originalData,
              field,
              sectionErrors,
              ignoreNestedFieldWrapping,
              true
            )}
          </Deleted>
          <br />
          {value}
        </>
      )
    }

    return this.getRenderableField(
      section,
      group,
      field.label,
      field.name,
      value,
      field.readonly
    )
  }

  getNestedPreviewField(
    section: IFormSection,
    group: IFormSectionGroup,
    field: IFormField,
    sectionErrors: IErrorsBySection
  ) {
    const { draft } = this.props
    const visitedTags: string[] = []
    const nestedItems: any[] = []
    // parent field
    nestedItems.push(
      this.getSinglePreviewField(section, group, field, sectionErrors, true)
    )
    ;(
      (field.nestedFields &&
        draft.data[section.id] &&
        draft.data[section.id][field.name] &&
        (draft.data[section.id][field.name] as IFormSectionData).value &&
        field.nestedFields[
          (draft.data[section.id][field.name] as IFormSectionData)
            .value as string
        ]) ||
      []
    ).forEach((nestedField) => {
      if (nestedField.previewGroup) {
        nestedItems.push(
          this.getPreviewGroupsField(
            section,
            group,
            nestedField,
            visitedTags,
            sectionErrors,
            (draft.data[section.id][field.name] as IFormData).nestedFields,
            (draft.originalData &&
              (draft.originalData[section.id][field.name] as IFormData)
                .nestedFields) ||
              undefined
          )
        )
      } else {
        nestedItems.push(
          this.getRenderableField(
            section,
            group,
            nestedField.label,
            nestedField.name,
            this.getNestedFieldValueOrError(
              section,
              draft.data[section.id][field.name] as IFormData,
              nestedField,
              sectionErrors[section.id][field.name]
            ),
            nestedField.readonly
          )
        )
      }
    })
    return nestedItems
  }

  getOverriddenFieldsListForPreview(
    formSections: IFormSection[]
  ): IFormField[] {
    const overriddenFields = formSections
      .map((section) => {
        return section.groups
          .map((group) => {
            return group.fields
              .map((field) => {
                const { draft, offlineCountryConfiguration } = this.props
                const tempField = clone(field)
                const residingSection =
                  get(field.reviewOverrides, 'residingSection') || ''
                tempField.conditionals =
                  get(field.reviewOverrides, 'conditionals') ||
                  field.conditionals ||
                  []

                const isVisible = !getConditionalActionsForField(
                  tempField,
                  draft.data[residingSection] || {},
                  offlineCountryConfiguration,
                  draft.data
                ).includes('hide')

                return isVisible ? field : ({} as IFormField)
              })
              .filter((field) => !Boolean(field.hideInPreview))
              .filter((field) => Boolean(field.reviewOverrides))
              .filter((field) => this.isVisibleField(field, section))
          })
          .filter((item) => item.length)
      })
      .filter((item) => item.length)
    return flattenDeep(overriddenFields)
  }

  getOverRiddenPreviewField(
    section: IFormSection,
    group: IFormSectionGroup,
    overriddenField: IFormField,
    sectionErrors: IErrorsBySection,
    field: IFormField,
    items: any[],
    item: any
  ) {
    overriddenField.label =
      get(overriddenField, 'reviewOverrides.labelAs') || overriddenField.label
    const residingSectionId = get(
      overriddenField,
      'reviewOverrides.residingSection'
    )
    const residingSection = this.props.registerForm.death.sections.find(
      (section) => section.id === residingSectionId
    ) as IFormSection

    const result = this.getSinglePreviewField(
      residingSection,
      group,
      overriddenField,
      sectionErrors
    )

    const { sectionID, groupID, fieldName } =
      overriddenField!.reviewOverrides!.reference
    if (
      sectionID === section.id &&
      groupID === group.id &&
      fieldName === field.name
    ) {
      if (
        overriddenField!.reviewOverrides!.position ===
        REVIEW_OVERRIDE_POSITION.BEFORE
      ) {
        items = items.concat(result)
        items = items.concat(item)
      } else {
        items = items.concat(item)
        items = items.concat(result)
      }
      return items
    }

    items = items.concat(item)
    return items
  }

  selectForPreview = (previewImage: IFileValue | IAttachmentValue) => {
    const previewImageTransformed = { ...previewImage }
    previewImageTransformed.data = isBase64FileString(
      previewImageTransformed.data
    )
      ? previewImageTransformed.data
      : `${window.config.MINIO_URL}${previewImageTransformed.data}`

    this.setState({ previewImage: previewImageTransformed as IFileValue })
  }

  closePreviewSection = (callBack?: () => void) => {
    if (typeof callBack === 'function') {
      this.setState({ previewImage: null }, callBack)
    } else {
      this.setState({ previewImage: null })
    }
  }

  removeAttachmentFromDraft = (file: IFileValue | IAttachmentValue) => {
    const { documentsSection, draft, onChangeReviewForm } = this.props
    if (onChangeReviewForm) {
      const documentsSectionAllFields = flatten(
        documentsSection.groups.map((group) => group.fields)
      ).filter(
        (field) =>
          field.extraValue && field.type === DOCUMENT_UPLOADER_WITH_OPTION
      )

      const fieldToUpdate = (
        documentsSectionAllFields.find(
          (field) => field.extraValue === (file as IFileValue).optionValues[0]
        ) as IDocumentUploaderWithOptionsFormField
      ).name

      const updatedValue = (
        draft.data[documentsSection.id][fieldToUpdate] as IFileValue[]
      ).filter(
        (eachFile) =>
          eachFile.optionValues[1] !== (file as IFileValue).optionValues[1]
      )

      onChangeReviewForm(
        { [fieldToUpdate]: updatedValue },
        documentsSection,
        draft
      )
    }
  }

  onDelete = (file: IFileValue | IAttachmentValue) => {
    this.closePreviewSection(() => this.removeAttachmentFromDraft(file))
  }

  shouldShowChangeAll = (section: IFormSection) => {
    const {
      draft: { data, event, duplicates },
      viewRecord
    } = this.props

    if (
      viewRecord ||
      (Boolean(duplicates) && !isCorrection(this.props.draft))
    ) {
      return false
    }
    return (
      event === Event.Birth &&
      ((section.id === BirthSection.Mother && !!data.mother?.detailsExist) ||
        (section.id === BirthSection.Father && !!data.father?.detailsExist))
    )
  }

  isLastNameFirst = () => {
    const { registerForm, draft: declaration } = this.props
    const fields = registerForm[declaration.event].sections.find((section) =>
      declaration.event === Event.Birth
        ? section.id === BirthSection.Child
        : section.id === DeathSection.Deceased
    )?.groups[0]?.fields
    if (!fields) return false
    return (
      fields.findIndex((field) => field.name === 'familyNameEng') <
      fields.findIndex((field) => field.name === 'firstNamesEng')
    )
  }

  transformSectionData = (
    formSections: IFormSection[],
    errorsOnFields: IErrorsBySection
  ) => {
    const { intl, draft } = this.props
    const overriddenFields =
      this.getOverriddenFieldsListForPreview(formSections)
    let tempItem: any
    return formSections.map((section) => {
      let items: any[] = []
      const visitedTags: string[] = []
      const visibleGroups = getVisibleSectionGroupsBasedOnConditions(
        section,
        draft.data[section.id] || {},
        draft.data
      )
      visibleGroups.forEach((group) => {
        group.fields
          .filter(
            (field) =>
              this.isVisibleField(field, section) && !this.isViewOnly(field)
          )
          .filter((field) => !Boolean(field.hideInPreview))
          .filter((field) => !Boolean(field.reviewOverrides))
          .forEach((field) => {
            tempItem = field.previewGroup
              ? this.getPreviewGroupsField(
                  section,
                  group,
                  field,
                  visitedTags,
                  errorsOnFields,
                  draft.data[section.id],
                  (draft.originalData && draft.originalData[section.id]) ||
                    undefined
                )
              : field.nestedFields && field.ignoreNestedFieldWrappingInPreview
              ? this.getNestedPreviewField(
                  section,
                  group,
                  field,
                  errorsOnFields
                )
              : this.getSinglePreviewField(
                  section,
                  group,
                  field,
                  errorsOnFields
                )

            overriddenFields.forEach((overriddenField) => {
              items = this.getOverRiddenPreviewField(
                section,
                group,
                overriddenField as IFormField,
                errorsOnFields,
                field,
                items,
                tempItem
              )
            })

            if (!overriddenFields.length) {
              items = items.concat(tempItem)
            }
          })
      })
      return {
        id: section.id,
        title: intl.formatMessage(section.title),
        items: items.filter((item) => item),
        action: this.shouldShowChangeAll(section)
          ? {
              label: intl.formatMessage(buttonMessages.replace),
              handler: () =>
                this.replaceHandler(section.id, visibleGroups[0].id)
            }
          : undefined
      }
    })
  }

  render() {
    const {
      intl,
      draft: declaration,
      registerForm,
      rejectDeclarationClickEvent,
      submitClickEvent,
      registrationSection,
      documentsSection,
      offlineCountryConfiguration,
      draft: { event },
      onContinue,
      viewRecord
    } = this.props
    const isDuplicate = Boolean(declaration.duplicates)
    const formSections =
      (viewRecord || isDuplicate) && !isCorrection(declaration)
        ? this.getViewableSection(registerForm[event]).map((section) => {
            return {
              ...section,
              groups: section.groups.map((group) => {
                return {
                  ...group,
                  fields: group.fields.map(fieldToReadOnlyFields)
                }
              })
            }
          })
        : this.getViewableSection(registerForm[event])
    const errorsOnFields = getErrorsOnFieldsBySection(
      formSections,
      offlineCountryConfiguration,
      declaration
    )

    const isSignatureMissing = isCorrection(declaration)
      ? false
      : offlineCountryConfiguration.config.INFORMANT_SIGNATURE_REQUIRED &&
        !declaration.data.registration?.informantsSignature

    const isComplete =
      flatten(Object.values(errorsOnFields).map(Object.values)).filter(
        (errors) => errors.errors.length > 0
      ).length === 0 && !isSignatureMissing

    const textAreaProps = {
      id: 'additional_comments',
      onChange: (e: React.ChangeEvent<HTMLInputElement>) => {
        ;(this.props.onChangeReviewForm as onChangeReviewForm)(
          { commentsOrNotes: e.target.value },
          registrationSection,
          declaration
        )
      },
      value:
        (declaration.data.registration &&
          declaration.data.registration.commentsOrNotes) ||
        '',
      ignoreMediaQuery: true
    }

    const signatureInputProps = {
      id: 'informants_signature',
      onChange: (value: string) => {
        this.props.onChangeReviewForm &&
          this.props.onChangeReviewForm(
            { informantsSignature: value },
            registrationSection,
            declaration
          )
      },
      value: declaration.data.registration?.informantsSignature as string
    }

    const sectionName = this.state.activeSection || this.docSections[0].id
    const informantName = getDraftInformantFullName(
      declaration,
      intl.locale,
      this.isLastNameFirst()
    )
    const draft = this.isDraft()
    const transformedSectionData = this.transformSectionData(
      formSections,
      errorsOnFields
    )
    const totalFileSizeExceeded = isFileSizeExceeded(declaration)

    return (
      <FullBodyContent>
        <Row>
          <LeftColumn>
            {!isCorrection(declaration) && isDuplicate && (
              <DuplicateForm declaration={declaration} />
            )}
            <Items>
              <ReviewHeader
                id="review_header"
                logoSource={
                  offlineCountryConfiguration.config.COUNTRY_LOGO.file
                }
                title={intl.formatMessage(messages.govtName)}
                subject={
                  informantName
                    ? intl.formatMessage(messages.headerSubjectWithName, {
                        eventType: event,
                        name: informantName
                      })
                    : intl.formatMessage(messages.headerSubjectWithoutName, {
                        eventType: event
                      })
                }
              />
              <FormData>
                {transformedSectionData.map((sec, index) => {
                  const { uploadedDocuments, selectOptions } =
                    this.prepSectionDocuments(declaration, sec.id)
                  return (
                    <SectionContainer key={index}>
                      {sec.title && (
                        <Title>
                          {sec.title}
                          {sec.action && (
                            <LinkButton onClick={sec.action.handler}>
                              {sec.action.label}
                            </LinkButton>
                          )}
                        </Title>
                      )}
                      {ENABLE_REVIEW_ATTACHMENTS_SCROLLING && (
                        <DocumentListPreviewContainer>
                          <DocumentListPreview
                            id={sec.id}
                            documents={uploadedDocuments}
                            onSelect={this.selectForPreview}
                            dropdownOptions={selectOptions}
                            inReviewSection={true}
                          />
                        </DocumentListPreviewContainer>
                      )}
                      <ListViewSimplified id={'Section_' + sec.id}>
                        {sec.items.map((item, index) => {
                          return (
                            <ListViewItemSimplified
                              key={index}
                              label={<Label>{item.label}</Label>}
                              value={
                                <Value id={item.label.split(' ')[0]}>
                                  {item.value}
                                </Value>
                              }
                              actions={
                                <LinkButton
                                  id={item.action.id}
                                  disabled={item.action.disabled}
                                  onClick={item.action.handler}
                                >
                                  {item.action.label}
                                </LinkButton>
                              }
                            />
                          )
                        })}
                      </ListViewSimplified>
                    </SectionContainer>
                  )
                })}
                {!ENABLE_REVIEW_ATTACHMENTS_SCROLLING &&
                  this.getAllAttachmentInPreviewList(declaration)}
                {!isCorrection(declaration) && (
                  <InputWrapper>
                    <InputField
                      id="additional_comments"
                      touched={false}
                      required={false}
                      label={intl.formatMessage(messages.additionalComments)}
                    >
<<<<<<< HEAD
                      <TextArea
                        {...{
                          ...textAreaProps,
                          disabled: viewRecord || isDuplicate
                        }}
=======
                      <SignatureInput
                        {...signatureInputProps}
                        disabled={viewRecord}
>>>>>>> bb56c859
                      />
                    </InputField>
                  </InputWrapper>
                )}

                {offlineCountryConfiguration.config.INFORMANT_SIGNATURE &&
                  !isCorrection(declaration) &&
                  !isDuplicate &&
                  !viewRecord && (
                    <InputWrapper>
                      <InputField
                        id="informant_signature"
                        touched={false}
                        required={window.config.INFORMANT_SIGNATURE_REQUIRED}
                        label={intl.formatMessage(messages.informantsSignature)}
                      >
                        <SignatureInput {...signatureInputProps} />
                      </InputField>
                    </InputWrapper>
                  )}
                {totalFileSizeExceeded && (
                  <Alert type="warning">
                    {intl.formatMessage(constantsMessages.totalFileSizeExceed, {
                      fileSize: bytesToSize(ACCUMULATED_FILE_SIZE)
                    })}
                  </Alert>
                )}
                {(viewRecord || isDuplicate) &&
                !isCorrection(declaration) ? null : (
                  <>
                    {!isCorrection(declaration) ? (
                      <>
                        <DuplicateWarning
                          duplicateIds={declaration.duplicates?.map(
                            (duplicate) => duplicate.compositionId
                          )}
                        />
                        <ReviewAction
                          completeDeclaration={isComplete}
                          totalFileSizeExceeded={totalFileSizeExceeded}
                          declarationToBeValidated={this.userHasValidateScope()}
                          declarationToBeRegistered={this.userHasRegisterScope()}
                          alreadyRejectedDeclaration={
                            this.props.draft.registrationStatus === REJECTED
                          }
                          draftDeclaration={draft}
                          declaration={declaration}
                          submitDeclarationAction={submitClickEvent}
                          rejectDeclarationAction={rejectDeclarationClickEvent}
                        />
                      </>
                    ) : (
                      <FooterArea>
                        <PrimaryButton
                          id="continue_button"
                          onClick={onContinue}
                          disabled={!isComplete || !this.hasChangesBeenMade}
                        >
                          {intl.formatMessage(buttonMessages.continueButton)}
                        </PrimaryButton>
                      </FooterArea>
                    )}
                  </>
                )}
              </FormData>
            </Items>
          </LeftColumn>
          <RightColumn>
            <ResponsiveDocumentViewer
              isRegisterScope={this.userHasRegisterScope()}
            >
              <DocumentViewer
                id={'document_section_' + this.state.activeSection}
                key={'Document_section_' + this.state.activeSection}
                options={this.prepSectionDocsBasedOnScrollFlag(
                  declaration,
                  this.state.activeSection || this.docSections[0].id
                )}
              >
                <ZeroDocument id={`zero_document_${sectionName}`}>
                  {ENABLE_REVIEW_ATTACHMENTS_SCROLLING &&
                    intl.formatMessage(messages.zeroDocumentsText, {
                      section: sectionName
                    })}
                  {!ENABLE_REVIEW_ATTACHMENTS_SCROLLING &&
                    intl.formatMessage(messages.zeroDocumentsTextForAnySection)}
                  {(viewRecord || isDuplicate) &&
                  !isCorrection(declaration) ? null : (
                    <LinkButton
                      id="edit-document"
                      disabled={
                        isCorrection(declaration) ||
                        motherDoesNotExistAndStateIsMother(
                          declaration,
                          sectionName
                        ) ||
                        fatherDoesNotExistAndStateIsFather(
                          declaration,
                          sectionName
                        )
                      }
                      onClick={() =>
                        this.editLinkClickHandlerForDraft(
                          documentsSection.id,
                          documentsSection.groups[0].id!
                        )
                      }
                    >
                      {intl.formatMessage(messages.editDocuments)}
                    </LinkButton>
                  )}
                </ZeroDocument>
              </DocumentViewer>
            </ResponsiveDocumentViewer>
          </RightColumn>
        </Row>
        <ResponsiveModal
          title={intl.formatMessage(messages.editDeclarationConfirmationTitle)}
          contentHeight={96}
          responsive={false}
          actions={[
            <TertiaryButton
              id="cancel-btn"
              key="cancel"
              onClick={this.toggleDisplayDialog}
            >
              {intl.formatMessage(buttonMessages.cancel)}
            </TertiaryButton>,
            <PrimaryButton
              id="edit_confirm"
              key="submit"
              onClick={() => {
                this.editLinkClickHandlerForDraft(
                  this.state.editClickedSectionId!,
                  this.state.editClickedSectionGroupId,
                  this.state.editClickFieldName!
                )
              }}
            >
              {intl.formatMessage(buttonMessages.continueButton)}
            </PrimaryButton>
          ]}
          show={this.state.displayEditDialog}
          handleClose={this.toggleDisplayDialog}
        >
          {intl.formatMessage(messages.editDeclarationConfirmation)}
        </ResponsiveModal>
        {this.state.previewImage && (
          <DocumentPreview
            previewImage={this.state.previewImage}
            title={intl.formatMessage(buttonMessages.preview)}
            goBack={this.closePreviewSection}
            onDelete={this.onDelete}
            disableDelete={true}
          />
        )}
      </FullBodyContent>
    )
  }
}

function fieldToReadOnlyFields(field: IFormField): IFormField {
  const readyOnlyField = {
    ...field,
    readonly: true
  }
  if (field.nestedFields) {
    readyOnlyField.nestedFields = Object.entries(
      field.nestedFields
    ).reduce<INestedInputFields>((nestedInputFields, [key, nestedFields]) => {
      return {
        ...nestedInputFields,
        [key]: nestedFields.map((nestedField) => ({
          ...nestedField,
          readonly: true
        }))
      }
    }, {})
  }
  return readyOnlyField
}

function motherDoesNotExistAndStateIsMother(
  declaration: IDeclaration,
  activeState: string
) {
  const selectedInformantAndContactType = getSelectedInformantAndContactType(
    declaration.data
  )

  return (
    !Boolean(declaration.data.mother?.detailsExist) &&
    activeState === 'mother' &&
    selectedInformantAndContactType.selectedInformantType !== 'MOTHER' &&
    selectedInformantAndContactType.selectedContactType !== 'MOTHER'
  )
}

function fatherDoesNotExistAndStateIsFather(
  declaration: IDeclaration,
  activeState: string
) {
  const selectedInformantAndContactType = getSelectedInformantAndContactType(
    declaration.data
  )
  return (
    !Boolean(declaration.data.father?.detailsExist) &&
    activeState === 'father' &&
    selectedInformantAndContactType.selectedInformantType !== 'FATHER' &&
    selectedInformantAndContactType.selectedContactType !== 'FATHER'
  )
}

export const ReviewSection = connect(
  (state: IStoreState) => ({
    registerForm: getRegisterForm(state),
    registrationSection: getBirthSection(state, BirthSection.Registration),
    documentsSection: getBirthSection(state, BirthSection.Documents),
    scope: getScope(state),
    offlineCountryConfiguration: getOfflineData(state),
    language: getLanguage(state)
  }),
  { goToPageGroup, writeDeclaration }
)(injectIntl(ReviewSectionComp))<|MERGE_RESOLUTION|>--- conflicted
+++ resolved
@@ -2037,17 +2037,11 @@
                       required={false}
                       label={intl.formatMessage(messages.additionalComments)}
                     >
-<<<<<<< HEAD
                       <TextArea
                         {...{
                           ...textAreaProps,
                           disabled: viewRecord || isDuplicate
                         }}
-=======
-                      <SignatureInput
-                        {...signatureInputProps}
-                        disabled={viewRecord}
->>>>>>> bb56c859
                       />
                     </InputField>
                   </InputWrapper>
@@ -2064,7 +2058,10 @@
                         required={window.config.INFORMANT_SIGNATURE_REQUIRED}
                         label={intl.formatMessage(messages.informantsSignature)}
                       >
-                        <SignatureInput {...signatureInputProps} />
+                        <SignatureInput
+                          {...signatureInputProps}
+                          disabled={viewRecord}
+                        />
                       </InputField>
                     </InputWrapper>
                   )}
