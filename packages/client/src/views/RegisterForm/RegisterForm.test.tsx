--- conflicted
+++ resolved
@@ -9,9 +9,6 @@
  * Copyright (C) The OpenCRVS Authors. OpenCRVS and the OpenCRVS
  * graphic logo are (registered/a) trademark(s) of Plan International.
  */
-<<<<<<< HEAD
-=======
-import * as React from 'react'
 import {
   createTestComponent,
   selectOption,
@@ -23,9 +20,11 @@
   createTestStore,
   flushPromises
 } from '@client/tests/util'
-import { RegisterForm } from '@client/views/RegisterForm/RegisterForm'
-import { ReactWrapper } from 'enzyme'
->>>>>>> 9e70d898
+import {
+  RegisterForm,
+  RegisterForm
+} from '@client/views/RegisterForm/RegisterForm'
+import { ReactWrapper, ReactWrapper } from 'enzyme'
 import {
   SUBMISSION_STATUS,
   createDeclaration,
@@ -46,7 +45,6 @@
   mockMarriageDeclarationData,
   selectOption
 } from '@client/tests/util'
-import { RegisterForm } from '@client/views/RegisterForm/RegisterForm'
 import {
   DRAFT_BIRTH_PARENT_FORM_PAGE,
   DRAFT_BIRTH_PARENT_FORM_PAGE_GROUP,
@@ -55,7 +53,6 @@
   HOME,
   REVIEW_EVENT_PARENT_FORM_PAGE
 } from '@opencrvs/client/src/navigation/routes'
-import { ReactWrapper } from 'enzyme'
 import * as React from 'react'
 import { v4 as uuid } from 'uuid'
 
@@ -266,38 +263,6 @@
       ).toHaveLength(1)
     })
   })
-<<<<<<< HEAD
-  describe('when user is in contact point page', () => {
-    /* Marriage form in Cameroon doesn't have the informant type selection */
-    it.skip('shows error if click continue without any value', async () => {
-      const testComponent = await createTestComponent(
-        // @ts-ignore
-        <RegisterForm
-          location={mock}
-          history={history}
-          staticContext={mock}
-          registerForm={form}
-          declaration={draft}
-          pageRoute={DRAFT_MARRIAGE_FORM_PAGE}
-          match={{
-            params: { declarationId: draft.id, pageId: '', groupId: '' },
-            isExact: true,
-            path: '',
-            url: ''
-          }}
-        />,
-        { store, history }
-      )
-      component = testComponent
-      component.find('#next_section').hostNodes().simulate('click')
-      await waitForElement(component, '#informantType_error')
-      expect(component.find('#informantType_error').hostNodes().text()).toBe(
-        'Required for registration'
-      )
-    })
-  })
-=======
->>>>>>> 9e70d898
 })
 
 describe('when user is in the register form preview section', () => {
