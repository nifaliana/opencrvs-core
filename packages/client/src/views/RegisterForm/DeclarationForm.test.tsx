/*
 * This Source Code Form is subject to the terms of the Mozilla Public
 * License, v. 2.0. If a copy of the MPL was not distributed with this
 * file, You can obtain one at https://mozilla.org/MPL/2.0/.
 *
 * OpenCRVS is also distributed under the terms of the Civil Registration
 * & Healthcare Disclaimer located at http://opencrvs.org/license.
 *
 * Copyright (C) The OpenCRVS Authors. OpenCRVS and the OpenCRVS
 * graphic logo are (registered/a) trademark(s) of Plan International.
 */
import {
  createTestApp,
  flushPromises,
  userDetails,
  goToDocumentsSection,
  goToFatherSection,
  goToMotherSection,
  setPageVisibility,
  getFileFromBase64String,
  validImageB64String,
  selectOption,
  goToSection
} from '@client/tests/util'
import {
  storeDeclaration,
  createDeclaration,
  IDeclaration,
  IUserData
} from '@client/declarations'
import { ReactWrapper } from 'enzyme'
import { History } from 'history'
import { Store } from 'redux'
import { storage } from '@client/storage'
import { Event } from '@client/utils/gateway'
import { waitForElement } from '@client/tests/wait-for-element'
import { vi, Mock } from 'vitest'
import { DRAFT_BIRTH_PARENT_FORM } from '@client/navigation/routes'

describe('when user has starts a new declaration', () => {
  describe('In case of insecured page show unlock screen', () => {
    let draft: IDeclaration
    let app: ReactWrapper
    let history: History
    let store: Store

    beforeEach(async () => {
      const userData: IUserData[] = [
        {
          userID: userDetails.userMgntUserID,
          userPIN:
            '$2a$10$xQBLcbPgGQNu9p6zVchWuu6pmCrQIjcb6k2W1PIVUxVTE/PumWM82',
          declarations: []
        }
      ]

      const indexedDB = {
        USER_DETAILS: JSON.stringify(userDetails),
        USER_DATA: JSON.stringify(userData),
        screenLock: 'true'
      }
      ;(storage.getItem as Mock).mockImplementation(
        (param: keyof typeof indexedDB) => Promise.resolve(indexedDB[param])
      )
      const testApp = await createTestApp()
      app = testApp.app
      history = testApp.history
      store = testApp.store

      draft = createDeclaration(Event.Birth)
      await store.dispatch(storeDeclaration(draft))
    })

    it('renders unlock screen', async () => {
      history.replace(
        DRAFT_BIRTH_PARENT_FORM.replace(':declarationId', draft.id.toString())
      )
      await waitForElement(app, '#unlockPage')
    })
  })

  describe('when secured', () => {
    let app: ReactWrapper
    let history: History
    let store: Store

    beforeEach(async () => {
      const testApp = await createTestApp()
      app = testApp.app
      history = testApp.history
      store = testApp.store
    })

    describe('when user is in birth registration by parent informant view', () => {
      let draft: IDeclaration
      beforeEach(async () => {
        const data = {
          registration: {
            informantType: {
              value: '',
              nestedFields: { otherInformantType: '' }
            },
            contactPoint: {
              value: '',
              nestedFields: { registrationPhone: '' }
            }
          }
        }
        draft = createDeclaration(Event.Birth, data)

        /*
         * Needs to be done before storeDeclaration(draft)
         * so offline declarations wouldn't override the dispatched ones
         */
        store.dispatch(storeDeclaration(draft))
        // TODO: SELECT_BIRTH_INFORMANT has been removed
        history.replace(
          DRAFT_BIRTH_PARENT_FORM.replace(':declarationId', draft.id.toString())
        )
        await waitForElement(app, '#content-name')

        app.find('#next_section').hostNodes().simulate('click')
        app.find('#next_section').hostNodes().simulate('click')
        await waitForElement(app, '#form_section_id_child-view-group')
      })

      describe('when user types in something and press continue', () => {
        beforeEach(async () => {
          // Child's details view
          // await waitForElement(app, '#informant_parent_view')
          app
            .find('#firstNamesEng')
            .hostNodes()
            .simulate('change', {
              target: { id: 'firstNamesEng', value: 'hello' }
            })

          app.find('#next_section').hostNodes().simulate('click')
          await flushPromises()
        })
        it('stores the value to a new draft and move to next section', () => {
          const mockCalls = (storage.setItem as Mock).mock.calls
          const userData = mockCalls[mockCalls.length - 1]
          const storedDeclarations = JSON.parse(
            userData[userData.length - 1]
          )[0].declarations
          expect(storedDeclarations[0].data.child.firstNamesEng).toEqual(
            'hello'
          )
          expect(window.location.href).toContain('informant')
        })
        it('redirect to home when pressed save and exit button', async () => {
          app.find('#save-exit-btn').hostNodes().simulate('click')
          await flushPromises()
          app.update()
          expect(window.location.href).toContain('/')
        })
        it('check toggle menu toggle button handler', async () => {
          app.find('#eventToggleMenuToggleButton').hostNodes().simulate('click')
          await flushPromises()
          app.update()
          expect(
            app.find('#eventToggleMenuToggleButton').hostNodes().length
          ).toEqual(1)
        })
        it('check toggle menu item handler', async () => {
          const menuLink = await waitForElement(
            app,
            '#eventToggleMenuToggleButton'
          )
          menuLink.hostNodes().simulate('click')
          await flushPromises()
          app.update()

          await waitForElement(app, '#eventToggleMenuItem0')
          app.find('#eventToggleMenuItem0').hostNodes().simulate('click')
          await flushPromises()
          app.update()

          expect(window.location.href).toContain('/')
        })
      })

      describe('when user enters childBirthDate and clicks to documents page', () => {
        beforeEach(async () => {
          Date.now = vi.fn(() => 1549607679507) // 08-02-2019
          await waitForElement(app, '#childBirthDate-dd')
          app
            .find('#childBirthDate-dd')
            .hostNodes()
            .simulate('change', {
              target: { id: 'childBirthDate-dd', value: '19' }
            })
          app
            .find('#childBirthDate-mm')
            .hostNodes()
            .simulate('change', {
              target: { id: 'childBirthDate-mm', value: '11' }
            })
          app
            .find('#childBirthDate-yyyy')
            .hostNodes()
            .simulate('change', {
              target: { id: 'childBirthDate-yyyy', value: '2018' }
            })
        })

        describe('when user goes to documents page', () => {
          beforeEach(async () => {
<<<<<<< HEAD
            await goToSection(app, 'documents')
=======
            app.find('#next_section').hostNodes().simulate('click')
            await flushPromises()
            app.update()
            app.find('#next_section').hostNodes().simulate('click')
            await flushPromises()
            app.update()
            app.find('#next_section').hostNodes().simulate('click')
            await flushPromises()
            app.update()
            app.find('#next_section').hostNodes().simulate('click')
            await flushPromises()
            app.update()
>>>>>>> 9e70d898
          })
          it('renders list of document upload field', async () => {
            const fileInputs = app
              .find('#form_section_id_documents-view-group')
              .find('section')
              .children().length

            expect(fileInputs).toEqual(5)
          })
          it('still renders list of document upload field even when page is hidden - allows use of camera', async () => {
            setPageVisibility(false)
            await flushPromises()
            const fileInputs = app
              .update()
              .find('#form_section_id_documents-view-group')
              .find('section')
              .children().length
            expect(fileInputs).toEqual(5)
          })
          it('No error while uploading valid file', async () => {
            selectOption(app, '#uploadDocForMother', 'Birth certificate')
            app.update()
            app
              .find('#image_file_uploader_field')
              .hostNodes()
              .first()
              .simulate('change', {
                target: {
                  files: [
                    getFileFromBase64String(
                      validImageB64String,
                      'index.png',
                      'image/png'
                    )
                  ]
                }
              })
            await flushPromises()
            app.update()

            expect(app.find('#upload-error').hostNodes().first().text()).toBe(
              ''
            )
          })
          it('Error while uploading invalid file', async () => {
            selectOption(app, '#uploadDocForMother', 'Birth certificate')
            app.update()
            app
              .find('#image_file_uploader_field')
              .hostNodes()
              .first()
              .simulate('change', {
                target: {
                  files: [
                    getFileFromBase64String(
                      validImageB64String,
                      'index.bmp',
                      'image/bmp'
                    )
                  ]
                }
              })
            await flushPromises()
            app.update()
            expect(app.find('#upload-error').hostNodes().first().text()).toBe(
              'File format not supported. Please attach a png, jpf or pdf (max 5mb)'
            )
          })
        })
      })

      describe('when user goes to preview page', () => {
        beforeEach(async () => {
<<<<<<< HEAD
          await goToSection(app, 'preview')
=======
          await goToSection(app, 5)
>>>>>>> 9e70d898
          app
            .find('#btn_change_child_familyNameEng')
            .hostNodes()
            .first()
            .simulate('click')
        })
        it('renders preview page', async () => {
          const button = await waitForElement(app, '#back-to-review-button')

          button.hostNodes().simulate('click')

          const changeNameButton = await waitForElement(
            app,
            '#btn_change_child_familyNameEng'
          )
          expect(changeNameButton.hostNodes()).toHaveLength(2)
        })
        it('should go to input field when user press change button to edit information', async () => {
          const backToReviewButton = await waitForElement(
            app,
            '#back-to-review-button'
          )

          backToReviewButton.hostNodes().simulate('click')

          const changeNameButton = await waitForElement(
            app,
            '#btn_change_child_familyNameEng'
          )

          changeNameButton.hostNodes().first().simulate('click')

          const familyNameEngInputField = await waitForElement(
            app,
            '#familyNameEng'
          )

          expect(familyNameEngInputField.hostNodes()).toHaveLength(1)
        })
      })
      describe('when user clicks the "mother" page', () => {
        beforeEach(() => goToMotherSection(app))
        it('changes to the mother details section', () => {
          expect(window.location.href).toContain('mother')
        })
        it('hides everything with pinpad if is page loses focus', async () => {
          setPageVisibility(false)
          await waitForElement(app, '#unlockPage')
        })
      })
      describe('when user clicks the "father" page', () => {
        beforeEach(() => goToFatherSection(app))
        it('changes to the father details section', () => {
          expect(window.location.href).toContain('father')
        })
      })
      describe('when user is in document page', () => {
        beforeEach(() => goToDocumentsSection(app))
        it('image upload field is rendered', () => {
          expect(app.find('#upload_document').hostNodes()).toHaveLength(5)
        })
      })
    })
  })
})<|MERGE_RESOLUTION|>--- conflicted
+++ resolved
@@ -207,9 +207,6 @@
 
         describe('when user goes to documents page', () => {
           beforeEach(async () => {
-<<<<<<< HEAD
-            await goToSection(app, 'documents')
-=======
             app.find('#next_section').hostNodes().simulate('click')
             await flushPromises()
             app.update()
@@ -222,7 +219,6 @@
             app.find('#next_section').hostNodes().simulate('click')
             await flushPromises()
             app.update()
->>>>>>> 9e70d898
           })
           it('renders list of document upload field', async () => {
             const fileInputs = app
@@ -296,11 +292,7 @@
 
       describe('when user goes to preview page', () => {
         beforeEach(async () => {
-<<<<<<< HEAD
-          await goToSection(app, 'preview')
-=======
           await goToSection(app, 5)
->>>>>>> 9e70d898
           app
             .find('#btn_change_child_familyNameEng')
             .hostNodes()
