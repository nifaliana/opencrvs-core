--- conflicted
+++ resolved
@@ -8,15 +8,15 @@
  *
  * Copyright (C) The OpenCRVS Authors located at https://github.com/opencrvs/opencrvs-core/blob/master/AUTHORS.
  */
+import { Header } from '@client/components/Header/Header'
+import { DownloadButton } from '@client/components/interface/DownloadButton'
+import { Query } from '@client/components/Query'
 import {
   DOWNLOAD_STATUS,
+  getProcessingDeclarationIds,
   IDeclaration,
-  SUBMISSION_STATUS,
-  getProcessingDeclarationIds
+  SUBMISSION_STATUS
 } from '@client/declarations'
-import { DownloadButton } from '@client/components/interface/DownloadButton'
-import { Header } from '@client/components/Header/Header'
-import { Query } from '@client/components/Query'
 import { DownloadAction } from '@client/forms'
 import {
   buttonMessages,
@@ -42,50 +42,37 @@
 import { SEARCH_EVENTS } from '@client/search/queries'
 import { transformData } from '@client/search/transformer'
 import { IStoreState } from '@client/store'
+import { SEARCH_RESULT_SORT } from '@client/utils/constants'
+import { Scope, SearchEventsQuery } from '@client/utils/gateway'
+import { getUserLocation, UserDetails } from '@client/utils/userUtils'
+import { ITheme } from '@opencrvs/components/lib/theme'
 import styled, { withTheme } from 'styled-components'
-import { ITheme } from '@opencrvs/components/lib/theme'
-<<<<<<< HEAD
-import { Scope, SearchEventsQuery } from '@client/utils/gateway'
-import {
-  BRN_DRN_TEXT,
-  EMAIL,
-  NAME_TEXT,
-  NATIONAL_ID_TEXT,
-  PHONE_TEXT,
-  SEARCH_RESULT_SORT,
-  TRACKING_ID_TEXT
-} from '@client/utils/constants'
-=======
-import { Scope } from '@client/utils/authUtils'
-import { SEARCH_RESULT_SORT } from '@client/utils/constants'
->>>>>>> 5067150b
-import { getUserLocation, UserDetails } from '@client/utils/userUtils'
-
+
+import { Frame } from '@opencrvs/components/lib/Frame'
 import {
   ColumnContentAlignment,
-  Workqueue,
+  COLUMNS,
   IAction,
-  COLUMNS
+  Workqueue
 } from '@opencrvs/components/lib/Workqueue'
-import { Frame } from '@opencrvs/components/lib/Frame'
-
+
+import { Navigation } from '@client/components/interface/Navigation'
+import { convertToMSISDN } from '@client/forms/utils'
+import { formattedDuration } from '@client/utils/date-formatting'
+import { SearchCriteria } from '@client/utils/referenceApi'
+import {
+  IconWithName,
+  IconWithNameEvent,
+  NameContainer,
+  NoNameContainer
+} from '@client/views/OfficeHome/components'
+import { LoadingIndicator } from '@client/views/OfficeHome/LoadingIndicator'
+import { WQContentWrapper } from '@client/views/OfficeHome/WQContentWrapper'
 import * as React from 'react'
 import { injectIntl, WrappedComponentProps as IntlShapeProps } from 'react-intl'
 import { connect } from 'react-redux'
 import { RouteComponentProps } from 'react-router'
 import ReactTooltip from 'react-tooltip'
-import { convertToMSISDN } from '@client/forms/utils'
-import { formattedDuration } from '@client/utils/date-formatting'
-import { Navigation } from '@client/components/interface/Navigation'
-import {
-  IconWithName,
-  IconWithNameEvent,
-  NoNameContainer,
-  NameContainer
-} from '@client/views/OfficeHome/components'
-import { WQContentWrapper } from '@client/views/OfficeHome/WQContentWrapper'
-import { LoadingIndicator } from '@client/views/OfficeHome/LoadingIndicator'
-import { SearchCriteria } from '@client/utils/referenceApi'
 
 const ErrorText = styled.div`
   color: ${({ theme }) => theme.colors.negative};
