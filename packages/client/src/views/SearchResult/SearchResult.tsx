/*
 * This Source Code Form is subject to the terms of the Mozilla Public
 * License, v. 2.0. If a copy of the MPL was not distributed with this
 * file, You can obtain one at https://mozilla.org/MPL/2.0/.
 *
 * OpenCRVS is also distributed under the terms of the Civil Registration
 * & Healthcare Disclaimer located at http://opencrvs.org/license.
 *
 * Copyright (C) The OpenCRVS Authors. OpenCRVS and the OpenCRVS
 * graphic logo are (registered/a) trademark(s) of Plan International.
 */
import { DOWNLOAD_STATUS, IDeclaration } from '@client/declarations'
import { DownloadButton } from '@client/components/interface/DownloadButton'
import { Header } from '@client/components/interface/Header/Header'
import { Query } from '@client/components/Query'
import { IViewHeadingProps } from '@client/components/ViewHeading'
import { Action } from '@client/forms'
import {
  buttonMessages,
  constantsMessages,
  dynamicConstantsMessages,
  errorMessages
} from '@client/i18n/messages'
import { messages as registrarHomeMessages } from '@client/i18n/messages/views/registrarHome'
import { messages as rejectMessages } from '@client/i18n/messages/views/reject'
import { recordAuditMessages } from '@client/i18n/messages/views/recordAudit'
import { messages } from '@client/i18n/messages/views/search'
import {
  goToDeclarationRecordAudit,
  goToEvents as goToEventsAction,
  goToPage as goToPageAction,
  goToPrintCertificate as goToPrintCertificateAction,
  goToReviewDuplicate as goToReviewDuplicateAction
} from '@client/navigation'
import { REVIEW_EVENT_PARENT_FORM_PAGE } from '@client/navigation/routes'
import { getScope, getUserDetails } from '@client/profile/profileSelectors'
import { SEARCH_EVENTS } from '@client/search/queries'
import { transformData } from '@client/search/transformer'
import { IStoreState } from '@client/store'
import styled, { ITheme, withTheme } from '@client/styledComponents'
import { Scope } from '@client/utils/authUtils'
import {
  BRN_DRN_TEXT,
  NAME_TEXT,
  PHONE_TEXT,
  SEARCH_RESULT_SORT,
  TRACKING_ID_TEXT
} from '@client/utils/constants'
import { getUserLocation, IUserDetails } from '@client/utils/userUtils'
import { Duplicate, Validate } from '@opencrvs/components/lib/icons'
import {
  ColumnContentAlignment,
  GridTable,
  IAction,
  ISearchInputProps,
  Loader
} from '@opencrvs/components/lib/interface'
import { HomeContent } from '@opencrvs/components/lib/layout'
import {
  GQLEventSearchResultSet,
  GQLQuery
} from '@opencrvs/gateway/src/graphql/schema.d'
import moment from 'moment'
import * as React from 'react'
import { injectIntl, WrappedComponentProps as IntlShapeProps } from 'react-intl'
import { connect } from 'react-redux'
import { RouteComponentProps } from 'react-router'
import ReactTooltip from 'react-tooltip'
import { convertToMSISDN } from '@client/forms/utils'
import { formattedDuration } from '@client/utils/date-formatting'
import { Navigation } from '@client/components/interface/Navigation'

const ErrorText = styled.div`
  color: ${({ theme }) => theme.colors.negative};
  ${({ theme }) => theme.fonts.bodyStyle};
  text-align: center;
  margin-top: 100px;
`

const Container = styled.div`
  margin: 20px 0px 0px 0px;
  @media (min-width: ${({ theme }) => theme.grid.breakpoints.lg}px) {
    margin-left: 249px;
  }
`
const ToolTipContainer = styled.span`
  text-align: center;
`
export const ActionPageWrapper = styled.div`
  position: fixed;
  top: 0;
  bottom: 0;
  left: 0;
  right: 0;
  background: ${({ theme }) => theme.colors.background};
  z-index: 4;
  width: 100%;
  height: 100%;
  overflow-y: scroll;
`
const SearchResultText = styled.div`
  left: 268px;
  ${({ theme }) => theme.fonts.h4Style};
  color: ${({ theme }) => theme.colors.copy};
  @media (max-width: ${({ theme }) => theme.grid.breakpoints.lg}px) {
    margin-left: 24px;
    margin-top: 24px;
  }
`

export function getRejectionReasonDisplayValue(reason: string) {
  switch (reason.toLowerCase()) {
    case 'duplicate':
      return rejectMessages.rejectionReasonDuplicate
    case 'misspelling':
      return rejectMessages.rejectionReasonMisspelling
    case 'missing_supporting_doc':
      return rejectMessages.rejectionReasonMissingSupportingDoc
    case 'other':
      return rejectMessages.rejectionReasonOther
    default:
      return rejectMessages.rejectionReasonOther
  }
}

interface IBaseSearchResultProps {
  theme: ITheme
  language: string
  scope: Scope | null
  goToEvents: typeof goToEventsAction
  userDetails: IUserDetails | null
  outboxDeclarations: IDeclaration[]
  goToPage: typeof goToPageAction
  goToReviewDuplicate: typeof goToReviewDuplicateAction
  goToPrintCertificate: typeof goToPrintCertificateAction
  goToDeclarationRecordAudit: typeof goToDeclarationRecordAudit
}

interface IMatchParams {
  searchText: string
  searchType: string
}

type ISearchResultProps = IntlShapeProps &
  IViewHeadingProps &
  ISearchInputProps &
  IBaseSearchResultProps &
  RouteComponentProps<IMatchParams>

interface ISearchResultState {
  width: number
  currentPage: number
}

export class SearchResultView extends React.Component<
  ISearchResultProps,
  ISearchResultState
> {
  pageSize = 10
  showPaginated = false
  constructor(props: ISearchResultProps) {
    super(props)
    this.state = {
      currentPage: 1,
      width: window.innerWidth
    }
  }

  componentDidMount() {
    window.addEventListener('resize', this.recordWindowWidth)
  }

  componentWillUnmount() {
    window.removeEventListener('resize', this.recordWindowWidth)
  }

  recordWindowWidth = () => {
    this.setState({ width: window.innerWidth })
  }

  getExpandable = () => {
    return this.state.width > this.props.theme.grid.breakpoints.lg
      ? true
      : false
  }

  getColumns = () => {
    if (this.state.width > this.props.theme.grid.breakpoints.lg) {
      return [
        {
          label: this.props.intl.formatMessage(constantsMessages.type),
          width: 10,
          key: 'event'
        },
        {
          label: this.props.intl.formatMessage(constantsMessages.name),
          width: 22,
          key: 'name'
        },
        {
          label: this.props.intl.formatMessage(constantsMessages.status),
          width: 15,
          key: 'status'
        },
        {
          label: this.props.intl.formatMessage(constantsMessages.lastUpdated),
          width: 15,
          key: 'dateOfModification'
        },
        {
          label: this.props.intl.formatMessage(constantsMessages.startedAt),
          width: 15,
          key: 'startedAt'
        },
        {
          width: 5,
          key: 'icon',
          isIconColumns: true
        },
        {
          label: this.props.intl.formatMessage(
            registrarHomeMessages.listItemAction
          ),
          width: 18,
          key: 'actions',
          isActionColumn: true,
          alignment: ColumnContentAlignment.CENTER
        }
      ]
    } else {
      return [
        {
          label: this.props.intl.formatMessage(constantsMessages.type),
          width: 15,
          key: 'event'
        },
        {
          label: this.props.intl.formatMessage(constantsMessages.name),
          width: 30,
          key: 'name'
        },
        {
          label: this.props.intl.formatMessage(constantsMessages.status),
          width: 20,
          key: 'status'
        },
        {
          width: 15,
          key: 'icon',
          isIconColumns: true
        },
        {
          width: 20,
          key: 'actions',
          isActionColumn: true,
          alignment: ColumnContentAlignment.CENTER
        }
      ]
    }
  }

  getDeclarationStatusLabel = (status: string) => {
    switch (status) {
      case 'ARCHIVED':
        return this.props.intl.formatMessage(recordAuditMessages.archived)
      case 'IN_PROGRESS':
        return this.props.intl.formatMessage(registrarHomeMessages.inProgress)
      case 'DECLARED':
        return this.props.intl.formatMessage(
          registrarHomeMessages.readyForReview
        )
      case 'REGISTERED':
        return this.props.intl.formatMessage(registrarHomeMessages.readyToPrint)
      case 'VALIDATED':
        return this.props.intl.formatMessage(
          registrarHomeMessages.sentForApprovals
        )
      case 'WAITING_VALIDATION':
        return this.props.intl.formatMessage(
          registrarHomeMessages.waitingForExternalValidation
        )
      case 'REJECTED':
        return this.props.intl.formatMessage(
          registrarHomeMessages.sentForUpdates
        )
      case 'CERTIFIED':
        return this.props.intl.formatMessage(registrarHomeMessages.certified)
      case 'REQUESTED_CORRECTION':
        return this.props.intl.formatMessage(
          registrarHomeMessages.requestedCorrection
        )
      default:
        return this.props.intl.formatMessage(
          registrarHomeMessages.readyForReview
        )
    }
  }

  userHasRegisterScope() {
    return this.props.scope && this.props.scope.includes('register')
  }

  userHasValidateScope() {
    return this.props.scope && this.props.scope.includes('validate')
  }

  userHasCertifyScope() {
    return this.props.scope && this.props.scope.includes('certify')
  }

  userHasValidateOrRegistrarScope() {
    return this.userHasValidateScope() || this.userHasRegisterScope()
  }

  transformSearchContent = (data: GQLEventSearchResultSet) => {
    const { intl } = this.props
    if (!data || !data.results) {
      return []
    }

    const transformedData = transformData(data, this.props.intl)
    return transformedData.map((reg, index) => {
      const foundDeclaration = this.props.outboxDeclarations.find(
        (declaration) => declaration.id === reg.id
      )
      const actions: IAction[] = []
      const downloadStatus =
        (foundDeclaration && foundDeclaration.downloadStatus) || undefined

<<<<<<< HEAD
      const applicationIsArchived = reg.declarationStatus === 'ARCHIVED'
      const applicationIsRequestedCorrection =
=======
      const declarationIsRequestedCorrection =
>>>>>>> bcad1c81
        reg.declarationStatus === 'REQUESTED_CORRECTION'
      const declarationIsRegistered = reg.declarationStatus === 'REGISTERED'
      const declarationIsCertified = reg.declarationStatus === 'CERTIFIED'
      const declarationIsRejected = reg.declarationStatus === 'REJECTED'
      const declarationIsValidated = reg.declarationStatus === 'VALIDATED'
      const declarationIsInProgress = reg.declarationStatus === 'IN_PROGRESS'
      const isDuplicate = reg.duplicates && reg.duplicates.length > 0
      if (
        downloadStatus !== DOWNLOAD_STATUS.DOWNLOADED &&
        ((!declarationIsValidated && this.userHasValidateOrRegistrarScope()) ||
          (declarationIsValidated && this.userHasRegisterScope()))
      ) {
        actions.push({
          actionComponent: (
            <DownloadButton
              key={reg.id}
              downloadConfigs={{
                event: reg.event,
                compositionId: reg.id,
                action:
                  ((declarationIsRegistered || declarationIsCertified) &&
                    Action.LOAD_CERTIFICATE_DECLARATION) ||
                  (declarationIsRequestedCorrection &&
                    Action.LOAD_REQUESTED_CORRECTION_DECLARATION) ||
                  Action.LOAD_REVIEW_DECLARATION
              }}
              status={downloadStatus as DOWNLOAD_STATUS}
            />
          )
        })
      } else if (
        (declarationIsRegistered || declarationIsCertified) &&
        this.userHasCertifyScope()
      ) {
        actions.push({
          label: this.props.intl.formatMessage(buttonMessages.print),
          handler: (
            e: React.MouseEvent<HTMLButtonElement, MouseEvent> | undefined
          ) => {
            e && e.stopPropagation()
            this.props.goToPrintCertificate(reg.id, reg.event)
          }
        })
      } else if (
<<<<<<< HEAD
        (applicationIsValidated && this.userHasRegisterScope()) ||
        (!applicationIsValidated &&
          !applicationIsRegistered &&
          !applicationIsCertified &&
          !applicationIsArchived &&
=======
        (declarationIsValidated && this.userHasRegisterScope()) ||
        (!declarationIsValidated &&
          !declarationIsRegistered &&
          !declarationIsCertified &&
>>>>>>> bcad1c81
          this.userHasValidateOrRegistrarScope())
      ) {
        actions.push({
          label:
            declarationIsRejected || declarationIsInProgress
              ? this.props.intl.formatMessage(constantsMessages.update)
              : this.props.intl.formatMessage(constantsMessages.review),
          handler: () =>
            !isDuplicate
              ? this.props.goToPage(
                  REVIEW_EVENT_PARENT_FORM_PAGE,
                  reg.id,
                  'review',
                  reg.event.toLowerCase()
                )
              : this.props.goToReviewDuplicate(reg.id)
        })
      }

      let icon: JSX.Element = <div />
      if (isDuplicate && !declarationIsRegistered && !declarationIsCertified) {
        icon = <Duplicate />
      } else if (declarationIsValidated) {
        icon = <Validate data-tip data-for="validateTooltip" />
      }

      const event =
        (reg.event &&
          intl.formatMessage(
            dynamicConstantsMessages[reg.event.toLowerCase()]
          )) ||
        ''
      return {
        ...reg,
        event,
        name: reg.name,
        status: this.getDeclarationStatusLabel(reg.declarationStatus),
        dateOfModification:
          (reg.modifiedAt &&
            formattedDuration(
              moment(
                moment(reg.modifiedAt, 'x').format('YYYY-MM-DD HH:mm:ss'),
                'YYYY-MM-DD HH:mm:ss'
              )
            )) ||
          '',
        startedAt:
          (reg.createdAt && formattedDuration(moment(reg.createdAt))) || '',
        icon,
        actions,
        rowClickHandler: [
          {
            label: 'rowClickHandler',
            handler: () =>
              isDuplicate
                ? this.props.goToReviewDuplicate(reg.id)
                : this.props.goToDeclarationRecordAudit('search', reg.id)
          }
        ]
      }
    })
  }

  onPageChange = (newPageNumber: number) => {
    this.setState({ currentPage: newPageNumber })
  }

  render() {
    const { intl, match, userDetails } = this.props
    const { searchText, searchType } = match.params
    return (
      <>
        <Header
          searchText={searchText}
          selectedSearchType={searchType}
          mobileSearchBar={true}
          enableMenuSelection={false}
        />
        <Navigation />
        <Container>
          <HomeContent>
            {searchText && searchType && (
              <Query
                query={SEARCH_EVENTS}
                variables={{
                  locationIds: userDetails
                    ? [getUserLocation(userDetails).id]
                    : [],
                  sort: SEARCH_RESULT_SORT,
                  trackingId: searchType === TRACKING_ID_TEXT ? searchText : '',
                  registrationNumber:
                    searchType === BRN_DRN_TEXT ? searchText : '',
                  contactNumber:
                    searchType === PHONE_TEXT
                      ? convertToMSISDN(searchText)
                      : '',
                  name: searchType === NAME_TEXT ? searchText : ''
                }}
                fetchPolicy="no-cache"
              >
                {({
                  loading,
                  error,
                  data
                }: {
                  loading: boolean
                  error?: Error
                  data: GQLQuery
                }) => {
                  if (loading) {
                    return (
                      <Loader
                        id="search_loader"
                        marginPercent={35}
                        loadingText={intl.formatMessage(messages.searchingFor, {
                          param: searchText
                        })}
                      />
                    )
                  }

                  if (error || !data.searchEvents) {
                    return (
                      <ErrorText id="search-result-error-text">
                        {intl.formatMessage(errorMessages.queryError)}
                      </ErrorText>
                    )
                  }

                  const total =
                    (data.searchEvents &&
                      data.searchEvents.results &&
                      data.searchEvents.results.length) ||
                    0
                  return (
                    <>
                      <SearchResultText>
                        {intl.formatMessage(messages.searchResultFor, {
                          total,
                          param: searchText
                        })}
                      </SearchResultText>
                      {total > 0 && (
                        <>
                          <ReactTooltip id="validateTooltip">
                            <ToolTipContainer>
                              {this.props.intl.formatMessage(
                                registrarHomeMessages.validatedDeclarationTooltipForRegistrar
                              )}
                            </ToolTipContainer>
                          </ReactTooltip>
                          <GridTable
                            content={this.transformSearchContent(
                              data.searchEvents
                            )}
                            columns={this.getColumns()}
                            noResultText={intl.formatMessage(
                              constantsMessages.noResults
                            )}
                            onPageChange={this.onPageChange}
                            pageSize={this.pageSize}
                            totalItems={
                              (data &&
                                data.searchEvents &&
                                data.searchEvents.totalItems) ||
                              0
                            }
                            currentPage={this.state.currentPage}
                            clickable={true}
                            showPaginated={this.showPaginated}
                            loadMoreText={intl.formatMessage(
                              constantsMessages.loadMore
                            )}
                          />
                        </>
                      )}
                    </>
                  )
                }}
              </Query>
            )}
          </HomeContent>
        </Container>
      </>
    )
  }
}
export const SearchResult = connect(
  (state: IStoreState) => ({
    language: state.i18n.language,
    scope: getScope(state),
    userDetails: getUserDetails(state),
    outboxDeclarations: state.declarationsState.declarations
  }),
  {
    goToEvents: goToEventsAction,
    goToPage: goToPageAction,
    goToReviewDuplicate: goToReviewDuplicateAction,
    goToPrintCertificate: goToPrintCertificateAction,
    goToDeclarationRecordAudit
  }
)(injectIntl(withTheme(SearchResultView)))<|MERGE_RESOLUTION|>--- conflicted
+++ resolved
@@ -327,12 +327,8 @@
       const downloadStatus =
         (foundDeclaration && foundDeclaration.downloadStatus) || undefined
 
-<<<<<<< HEAD
-      const applicationIsArchived = reg.declarationStatus === 'ARCHIVED'
-      const applicationIsRequestedCorrection =
-=======
+      const declarationIsArchived = reg.declarationStatus === 'ARCHIVED'
       const declarationIsRequestedCorrection =
->>>>>>> bcad1c81
         reg.declarationStatus === 'REQUESTED_CORRECTION'
       const declarationIsRegistered = reg.declarationStatus === 'REGISTERED'
       const declarationIsCertified = reg.declarationStatus === 'CERTIFIED'
@@ -377,18 +373,11 @@
           }
         })
       } else if (
-<<<<<<< HEAD
-        (applicationIsValidated && this.userHasRegisterScope()) ||
-        (!applicationIsValidated &&
-          !applicationIsRegistered &&
-          !applicationIsCertified &&
-          !applicationIsArchived &&
-=======
         (declarationIsValidated && this.userHasRegisterScope()) ||
         (!declarationIsValidated &&
           !declarationIsRegistered &&
           !declarationIsCertified &&
->>>>>>> bcad1c81
+          !declarationIsArchived &&
           this.userHasValidateOrRegistrarScope())
       ) {
         actions.push({
