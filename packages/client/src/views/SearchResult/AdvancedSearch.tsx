--- conflicted
+++ resolved
@@ -69,21 +69,7 @@
   deathSearchInformantSection
 } = advancedSearchDeathSections
 
-<<<<<<< HEAD
-export const isAdvancedSearchFormValid = (value: IBaseAdvancedSearchState) => {
-=======
-const dateFieldTypes = [
-  'dateOfRegistration',
-  'dateOfEvent',
-  'childDoB',
-  'motherDoB',
-  'fatherDoB',
-  'deceasedDoB',
-  'informantDoB'
-]
-
 export const isAdvancedSearchFormValid = (value: IAdvancedSearchFormState) => {
->>>>>>> 74406c74
   const validNonDateFields = Object.keys(value).filter(
     (key) =>
       !['event', 'eventLocationType'].includes(key) &&
@@ -91,10 +77,9 @@
       Boolean(value[key as keyof IAdvancedSearchFormState])
   )
   //handle date fields separately
-<<<<<<< HEAD
   const validationResultsPerDateField = dateFieldTypes.map((key) => {
     const dateObj = value[
-      key as keyof IBaseAdvancedSearchState
+      key as keyof IAdvancedSearchFormState
     ] as IDateRangePickerValue
 
     if (!dateObj) {
@@ -115,14 +100,6 @@
   const validDateFields = validationResultsPerDateField.filter((valid) => valid)
   const invalidDateFields = validationResultsPerDateField.filter(
     (valid) => !valid
-=======
-  const validDateFields = dateFieldTypes.filter(
-    (key) =>
-      value[key as keyof IAdvancedSearchFormState] &&
-      isValidDateRangePickerValue(
-        value[key as keyof IAdvancedSearchFormState] as IDateRangePickerValue
-      )
->>>>>>> 74406c74
   )
 
   const validCount = validNonDateFields.length + validDateFields.length
