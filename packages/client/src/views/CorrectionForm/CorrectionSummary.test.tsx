/*
 * This Source Code Form is subject to the terms of the Mozilla Public
 * License, v. 2.0. If a copy of the MPL was not distributed with this
 * file, You can obtain one at https://mozilla.org/MPL/2.0/.
 *
 * OpenCRVS is also distributed under the terms of the Civil Registration
 * & Healthcare Disclaimer located at http://opencrvs.org/license.
 *
 * Copyright (C) The OpenCRVS Authors. OpenCRVS and the OpenCRVS
 * graphic logo are (registered/a) trademark(s) of Plan International.
 */
import { createStore } from '@client/store'
import {
  createTestComponent,
  mockDeclarationData,
  createRouterProps,
  flushPromises,
  mockDeathDeclarationData,
  getRegisterFormFromStore,
  mockOfflineData
} from '@client/tests/util'
import { ReactWrapper } from 'enzyme'
import * as React from 'react'
<<<<<<< HEAD
import { CorrectionSection } from '@client/forms'
import { Event } from '@client/utils/gateway'
import { IDeclaration, storeDeclaration } from '@client/declarations'
=======
import { Event, CorrectionSection } from '@client/forms'
import {
  IDeclaration,
  storeDeclaration,
  DOWNLOAD_STATUS
} from '@client/declarations'
>>>>>>> e361f202
import { CorrectionForm } from './CorrectionForm'
import { formatUrl } from '@client/navigation'
import { CERTIFICATE_CORRECTION } from '@client/navigation/routes'
import { REQUEST_BIRTH_REG_CORRECTION } from '@client/forms/correction/mutations'
import { draftToGqlTransformer } from '@client/transformer'
import { getOfflineDataSuccess } from '@client/offline/actions'
import { WORKQUEUE_TABS } from '@client/components/interface/Navigation'

let wrapper: ReactWrapper<{}, {}>

const deathDeclaration: IDeclaration = {
  id: '85bccf72-6117-4cab-827d-47728becb0c1',
  data: {
    ...mockDeathDeclarationData,
    informant: {
      firstNamesEng: 'John',
      familyNameEng: 'Millar'
    },
    spouse: {
      hasDetails: {
        value: 'Yes',
        nestedFields: {
          spouseFirstNamesEng: 'spouse',
          spouseFamilyNameEng: 'name'
        }
      }
    },
    documents: {
      uploadDocForDeceased: [],
      uploadDocForInformant: [],
      uploadDocForDeceasedDeath: []
    },
    _fhirIDMap: {
      composition: '85bccf72-6117-4cab-827d-47728becb0c1'
    },
    corrector: {
      relationship: {
        value: 'INFORMANT',
        nestedFields: {
          otherRelationship: ''
        }
      },
      hasShowedVerifiedDocument: false
    },
    review: {},
    supportingDocuments: {
      uploadDocForLegalProof: '',
      supportDocumentRequiredForCorrection: true
    },
    reason: {
      type: {
        value: 'MATERIAL_ERROR',
        nestedFields: {
          reasonForChange: ''
        }
      },
      additionalComment: ''
    }
  },
  originalData: mockDeathDeclarationData,
  review: true,
  event: Event.Death,
  registrationStatus: 'REGISTERED',
  downloadStatus: DOWNLOAD_STATUS.DOWNLOADED,
  modifiedOn: 1644490181166,
  visitedGroupIds: [
    {
      sectionId: 'informant',
      groupId: 'informant-view-group'
    },
    {
      sectionId: 'registration',
      groupId: 'point-of-contact'
    },
    {
      sectionId: 'deceased',
      groupId: 'deceased-view-group'
    },
    {
      sectionId: 'spouse',
      groupId: 'spouse-view-group'
    },
    {
      sectionId: 'deathEvent',
      groupId: 'deathEvent-deathLocation'
    }
  ],
  timeLoggedMS: 4446
}

const birthDeclaration: IDeclaration = {
  id: '31a78be1-5ab3-42c7-8f64-7678cb294508',
  data: {
    ...mockDeclarationData,
    corrector: {
      relationship: {
        value: 'MOTHER',
        nestedFields: {
          otherRelationship: ''
        }
      },
      hasShowedVerifiedDocument: false
    },
    review: {},
    supportingDocuments: {
      uploadDocForLegalProof: '',
      supportDocumentRequiredForCorrection: true
    },
    reason: {
      type: {
        value: 'CLERICAL_ERROR',
        nestedFields: {
          reasonForChange: ''
        }
      },
      additionalComment: 'Comment'
    }
  },
  originalData: mockDeclarationData,
  review: true,
  event: Event.Birth,
  registrationStatus: 'REGISTERED',
  downloadStatus: DOWNLOAD_STATUS.DOWNLOADED,
  modifiedOn: 1644407705186,
  visitedGroupIds: [
    {
      sectionId: 'mother',
      groupId: 'mother-view-group'
    },
    {
      sectionId: 'father',
      groupId: 'father-view-group'
    }
  ],
  timeLoggedMS: 990618
}

const { store, history } = createStore()

describe('Correction summary', () => {
  describe('for a birth declaration', () => {
    beforeEach(async () => {
      store.dispatch(storeDeclaration(birthDeclaration))
      store.dispatch(getOfflineDataSuccess(JSON.stringify(mockOfflineData)))
      const form = await getRegisterFormFromStore(store, Event.Birth)
      wrapper = await createTestComponent(
        <CorrectionForm
          {...createRouterProps(
            formatUrl(CERTIFICATE_CORRECTION, {
              declarationId: birthDeclaration.id,
              pageId: CorrectionSection.Summary
            }),
            { isNavigatedInsideApp: false },
            {
              matchParams: {
                declarationId: birthDeclaration.id,
                pageId: CorrectionSection.Summary
              }
            }
          )}
        />,
        {
          store,
          history,
          graphqlMocks: [
            {
              request: {
                query: REQUEST_BIRTH_REG_CORRECTION,
                variables: draftToGqlTransformer(
                  form,
                  birthDeclaration.data,
                  birthDeclaration.id,
                  birthDeclaration.originalData
                )
              },
              result: {
                data: {
                  requsetBirthRegistrationCorrection: '201908122365BDSS0SE1'
                }
              }
            }
          ]
        }
      )
    })
    it('should disable the mark correction button if fees no is selected', () => {
      expect(
        wrapper.find('#make_correction').hostNodes().props().disabled
      ).toBeTruthy()
    })

    it('should match corrector with Child name', () => {
      ;(birthDeclaration.data.corrector.relationship as any).value = 'CHILD'
      store.dispatch(storeDeclaration(birthDeclaration))
      const instance = wrapper
        .find('CorrectionSummaryComponent')
        .instance() as any
      const msg = instance.getRequestedBy()
      expect(msg).toEqual('Mike Test')
    })

    it('should match corrector with Father name', () => {
      ;(birthDeclaration.data.corrector.relationship as any).value = 'FATHER'
      store.dispatch(storeDeclaration(birthDeclaration))
      const instance = wrapper
        .find('CorrectionSummaryComponent')
        .instance() as any
      const msg = instance.getRequestedBy()
      expect(msg).toEqual('Jeff Test')
    })

    it('should match corrector with LEGAL_GUARDIAN', () => {
      ;(birthDeclaration.data.corrector.relationship as any).value =
        'LEGAL_GUARDIAN'
      store.dispatch(storeDeclaration(birthDeclaration))
      const instance = wrapper
        .find('CorrectionSummaryComponent')
        .instance() as any
      const corrector = instance.getRequestedBy()
      expect(corrector).toEqual('Legal guardian')
    })

    it('should match corrector with ANOTHER_AGENT', () => {
      ;(birthDeclaration.data.corrector.relationship as any).value =
        'ANOTHER_AGENT'
      store.dispatch(storeDeclaration(birthDeclaration))
      const instance = wrapper
        .find('CorrectionSummaryComponent')
        .instance() as any
      const corrector = instance.getRequestedBy()
      expect(corrector).toEqual('Another registration agent or field agent')
    })

    it('should match corrector with ANOTHER_AGENT', () => {
      ;(birthDeclaration.data.corrector.relationship as any).value = 'REGISTRAR'
      store.dispatch(storeDeclaration(birthDeclaration))
      const instance = wrapper
        .find('CorrectionSummaryComponent')
        .instance() as any
      const corrector = instance.getRequestedBy()
      expect(corrector).toEqual('Me (Registrar)')
    })

    it('should match corrector with COURT', () => {
      ;(birthDeclaration.data.corrector.relationship as any).value = 'COURT'
      store.dispatch(storeDeclaration(birthDeclaration))
      const instance = wrapper
        .find('CorrectionSummaryComponent')
        .instance() as any
      const corrector = instance.getRequestedBy()
      expect(corrector).toEqual('Court')
    })

    it('should match corrector with OTHER', () => {
      birthDeclaration.data.corrector.relationship = {
        value: 'OTHER',
        nestedFields: {
          otherRelationship: 'Uncle'
        }
      }
      store.dispatch(storeDeclaration(birthDeclaration))
      const instance = wrapper
        .find('CorrectionSummaryComponent')
        .instance() as any
      const corrector = instance.getRequestedBy()
      expect(corrector).toEqual('Uncle')
    })

    it('should match corrector with CLERICAL_ERROR', () => {
      ;(birthDeclaration.data.reason as any).type.value = 'CLERICAL_ERROR'
      store.dispatch(storeDeclaration(birthDeclaration))
      const instance = wrapper
        .find('CorrectionSummaryComponent')
        .instance() as any
      const reason = instance.getReasonForRequest()
      expect(reason).toBeDefined()
    })

    it('should match corrector with MATERIAL_ERROR', () => {
      ;(birthDeclaration.data.reason as any).type.value = 'MATERIAL_ERROR'
      store.dispatch(storeDeclaration(birthDeclaration))
      const instance = wrapper
        .find('CorrectionSummaryComponent')
        .instance() as any
      const reason = instance.getReasonForRequest()
      expect(reason).toBeDefined()
    })

    it('should match corrector with MATERIAL_OMISSION', () => {
      ;(birthDeclaration.data.reason as any).type.value = 'MATERIAL_OMISSION'
      store.dispatch(storeDeclaration(birthDeclaration))
      const instance = wrapper
        .find('CorrectionSummaryComponent')
        .instance() as any
      const reason = instance.getReasonForRequest()
      expect(reason).toBeDefined()
    })

    it('should match corrector with JUDICIAL_ORDER', () => {
      ;(birthDeclaration.data.reason as any).type.value = 'JUDICIAL_ORDER'
      store.dispatch(storeDeclaration(birthDeclaration))
      const instance = wrapper
        .find('CorrectionSummaryComponent')
        .instance() as any
      const reason = instance.getReasonForRequest()
      expect(reason).toBeDefined()
    })

    it('should match correction reason with OTHER', () => {
      birthDeclaration.data.reason = {
        type: {
          value: 'OTHER',
          nestedFields: {
            reasonForChange: 'Other reason'
          }
        },
        additionalComment: ''
      }
      store.dispatch(storeDeclaration(birthDeclaration))
      const instance = wrapper
        .find('CorrectionSummaryComponent')
        .instance() as any
      const reason = instance.getReasonForRequest()
      expect(reason).toBeDefined()
    })

    it('should disable the mark correction if fees yes option is selected without specifying the fees amount and document', () => {
      wrapper.find('#correctionFees_REQUIRED').hostNodes().simulate('click')
      wrapper.update()
      expect(
        wrapper.find('#make_correction').hostNodes().props().disabled
      ).toBeTruthy()
    })

    it('should not disable the mark correction if fees No is selected', () => {
      wrapper
        .find('#correctionFees_NOT_REQUIRED')
        .hostNodes()
        .simulate('change', { target: { checked: true } })
      wrapper.update()
      expect(
        wrapper.find('#make_correction').hostNodes().props().disabled
      ).toBeFalsy()
    })

    it('should go to review section when back to review is pressed', async () => {
      wrapper.find('#back_to_review').hostNodes().simulate('click')
      await flushPromises()
      wrapper.update()

      expect(history.location.pathname).toContain('/review-view-group')
    })

    it('should cancel the correction when the cross button is pressed', () => {
      wrapper.find('#crcl-btn').hostNodes().simulate('click')

      wrapper.update()

      expect(history.location.pathname).toContain(WORKQUEUE_TABS.readyForReview)
    })

    it('after successful correction request redirects to  reg home review tab', () => {
      wrapper
        .find('#correctionFees_NOT_REQUIRED')
        .hostNodes()
        .simulate('change', { target: { checked: true } })
      wrapper.update()
      wrapper.find('#make_correction').hostNodes().simulate('click')
      wrapper.update()
      expect(history.location.pathname).toContain(
        `registration-home/${WORKQUEUE_TABS.readyForReview}`
      )
    })
  })
  describe('for a death declaration', () => {
    beforeEach(async () => {
      // ;(deathDeclaration.data.corrector.relationship as any).value = 'INFORMANT'

      store.dispatch(storeDeclaration(deathDeclaration))
      wrapper = await createTestComponent(
        <CorrectionForm
          {...createRouterProps(
            formatUrl(CERTIFICATE_CORRECTION, {
              declarationId: deathDeclaration.id,
              pageId: CorrectionSection.Summary
            }),
            { isNavigatedInsideApp: false },
            {
              matchParams: {
                declarationId: deathDeclaration.id,
                pageId: CorrectionSection.Summary
              }
            }
          )}
        />,
        {
          store,
          history
        }
      )
    })
    it('should return corrector informat', () => {
      const instance = wrapper
        .find('CorrectionSummaryComponent')
        .instance() as any
      const corrector = instance.getRequestedBy()
      expect(corrector).toEqual('John Millar')
    })
  })
})<|MERGE_RESOLUTION|>--- conflicted
+++ resolved
@@ -21,18 +21,13 @@
 } from '@client/tests/util'
 import { ReactWrapper } from 'enzyme'
 import * as React from 'react'
-<<<<<<< HEAD
 import { CorrectionSection } from '@client/forms'
 import { Event } from '@client/utils/gateway'
-import { IDeclaration, storeDeclaration } from '@client/declarations'
-=======
-import { Event, CorrectionSection } from '@client/forms'
 import {
   IDeclaration,
   storeDeclaration,
   DOWNLOAD_STATUS
 } from '@client/declarations'
->>>>>>> e361f202
 import { CorrectionForm } from './CorrectionForm'
 import { formatUrl } from '@client/navigation'
 import { CERTIFICATE_CORRECTION } from '@client/navigation/routes'
