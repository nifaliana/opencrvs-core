/*
 * This Source Code Form is subject to the terms of the Mozilla Public
 * License, v. 2.0. If a copy of the MPL was not distributed with this
 * file, You can obtain one at https://mozilla.org/MPL/2.0/.
 *
 * OpenCRVS is also distributed under the terms of the Civil Registration
 * & Healthcare Disclaimer located at http://opencrvs.org/license.
 *
 * Copyright (C) The OpenCRVS Authors located at https://github.com/opencrvs/opencrvs-core/blob/master/AUTHORS.
 */
import {
  CHECKBOX_GROUP,
  DATE,
  FETCH_BUTTON,
  FIELD_WITH_DYNAMIC_DEFINITIONS,
  ICheckboxGroupFormField,
  IDynamicOptions,
  IFileValue,
  IForm,
  IFormData,
  IFormField,
  IFormFieldValue,
  IFormSection,
  IFormSectionData,
  IFormSectionGroup,
  IRadioOption,
  ISelectOption,
  BULLET_LIST,
  PARAGRAPH,
  RADIO_GROUP,
  RADIO_GROUP_WITH_NESTED_FIELDS,
  SELECT_WITH_DYNAMIC_OPTIONS,
  SELECT_WITH_OPTIONS,
  TEXTAREA,
  WARNING,
  LOCATION_SEARCH_INPUT,
  IAttachmentValue,
  CHECKBOX,
  ICheckboxFormField,
  SUBSECTION_HEADER,
  DIVIDER,
  HIDDEN
} from '@client/forms'
import { IDeclaration, SUBMISSION_STATUS } from '@client/declarations'
import { getValidationErrorsForForm } from '@client/forms/validation'
import { IntlShape, MessageDescriptor } from 'react-intl'
import {
  ILocation,
  IOfflineData,
  OFFLINE_FACILITIES_KEY,
  OFFLINE_LOCATIONS_KEY
} from '@client/offline/reducer'
import { getDefaultLanguage } from '@client/i18n/utils'
import { formatLongDate } from '@client/utils/date-formatting'
import { generateLocations } from '@client/utils/locationUtils'
import {
  getConditionalActionsForField,
  getListOfLocations,
  getVisibleSectionGroupsBasedOnConditions
} from '@client/forms/utils'
import { buttonMessages, formMessageDescriptors } from '@client/i18n/messages'
<<<<<<< HEAD
import { flattenDeep, get, clone, isEqual, isArray } from 'lodash'
import { ACCUMULATED_FILE_SIZE } from '@client/utils/constants'
=======
import { flattenDeep, get, clone, isEqual, isArray, camelCase } from 'lodash'
import { ACCUMULATED_FILE_SIZE, EMPTY_STRING } from '@client/utils/constants'
>>>>>>> fee62ccf
import { UserDetails } from '@client/utils/userUtils'
import {
  CorrectionInput,
  PaymentOutcomeType,
  PaymentType
} from '@client/utils/gateway'

export function groupHasError(
  group: IFormSectionGroup,
  sectionData: IFormSectionData
) {
  const errors = getValidationErrorsForForm(group.fields, sectionData || {})

  for (const field of group.fields) {
    const fieldErrors = errors[field.name].errors
    const nestedFieldErrors = errors[field.name].nestedFields

    if (fieldErrors.length > 0) {
      return true
    }

    if (field.nestedFields) {
      for (const nestedFields of Object.values(field.nestedFields)) {
        for (const nestedField of nestedFields) {
          if (
            nestedFieldErrors[nestedField.name] &&
            nestedFieldErrors[nestedField.name].length > 0
          ) {
            return true
          }
        }
      }
    }
  }

  return false
}

export function isCorrection(declaration: IDeclaration) {
  const { registrationStatus } = declaration
  return (
    registrationStatus === SUBMISSION_STATUS.REGISTERED ||
    registrationStatus === SUBMISSION_STATUS.CERTIFIED ||
    registrationStatus === SUBMISSION_STATUS.ISSUED
  )
}

export function bytesToSize(bytes: number) {
  const sizes = ['Bytes', 'KB', 'MB', 'GB', 'TB']
  if (bytes === 0) return '0 Byte'

  const i = Math.floor(Math.log(bytes) / Math.log(1024))
  return Math.round(bytes / Math.pow(1024, i)) + ' ' + sizes[i]
}

export function isFileSizeExceeded(declaration: IDeclaration) {
  const {
    data: { documents }
  } = declaration
  let totalFileSize = 0
  for (const index in documents) {
    if (!isArray(documents[index])) {
      continue
    }
    totalFileSize = (documents[index] as IFileValue[]).reduce(
      (total, fieldValue) => (total += fieldValue.fileSize || 0),
      totalFileSize
    )
  }
  return totalFileSize > ACCUMULATED_FILE_SIZE
}

export function updateDeclarationRegistrationWithCorrection(
  correctionData: {
    corrector?: {
      relationship:
        | string
        | { value: string; nestedFields: { otherRelationship: string } }
      hasShowedVerifiedDocument?: boolean
    }
    reason?: {
      type: string | { value: string }
      additionalComment?: string
      nestedFields?: IFormSectionData
    }
    supportingDocuments?: {
      supportDocumentRequiredForCorrection?: boolean
      uploadDocForLegalProof?: IAttachmentValue
    }
    currectionFeesPayment?: {
      correctionFees?: IFormSectionData
    }
  },
  meta?: { userPrimaryOffice?: UserDetails['primaryOffice'] }
) {
  let correctionValues: CorrectionInput = {
    requester: '',
    requesterOther: '',
    hasShowedVerifiedDocument: false,
    noSupportingDocumentationRequired: false,
    reason: '',
    otherReason: '',
    location: {},
    note: '',
    attachments: [],
    values: []
  }

  const data = correctionData

  if (data.corrector && data.corrector.relationship) {
    if (typeof data.corrector.relationship === 'string') {
      correctionValues.requester = data.corrector.relationship
    } else {
      correctionValues.requester = data.corrector.relationship.value
      correctionValues.requesterOther =
        data.corrector.relationship.nestedFields.otherRelationship
    }
  }

  correctionValues.hasShowedVerifiedDocument = Boolean(
    data.corrector?.hasShowedVerifiedDocument
  )

  if (data.reason) {
    if (data.reason.type) {
      correctionValues.reason = ((data.reason.type as IFormSectionData).value ||
        data.reason.type) as string
    }

    if (data.reason.additionalComment) {
      correctionValues.note = data.reason.additionalComment
    }

    if ((data.reason.type as IFormSectionData).nestedFields) {
      const nestedFields = (data.reason.type as IFormSectionData)
        .nestedFields as IFormSectionData
      correctionValues = { ...correctionValues, ...nestedFields }
    }
  }

  if (data.supportingDocuments) {
    if (
      typeof data.supportingDocuments.supportDocumentRequiredForCorrection ===
      'boolean'
    ) {
      if (data.supportingDocuments.supportDocumentRequiredForCorrection) {
        correctionValues.hasShowedVerifiedDocument = Boolean(
          data.corrector?.hasShowedVerifiedDocument
        )
      } else {
        correctionValues.noSupportingDocumentationRequired = true
      }
    }

    if (Array.isArray(data.supportingDocuments.uploadDocForLegalProof)) {
      data.supportingDocuments.uploadDocForLegalProof.forEach((file) => {
        correctionValues.attachments.push({
          data: file.data,
          type: file.optionValues[1]
        })
      })
    }
  }

  if (data.currectionFeesPayment) {
    const correctionFees = (
      data.currectionFeesPayment.correctionFees as IFormSectionData
    )?.value

    if (correctionFees === 'REQUIRED') {
      const { nestedFields }: { nestedFields?: IFormSectionData } = data
        .currectionFeesPayment.correctionFees as IFormSectionData

      correctionValues.payment = {
        type: PaymentType.Manual,
        amount: Number(nestedFields?.totalFees),
        outcome: PaymentOutcomeType.Completed,
        date: new Date().toISOString()
      }

      if (nestedFields?.proofOfPayment) {
        correctionValues.payment.attachmentData = (
          nestedFields?.proofOfPayment as IFileValue
        ).data
      }
    }
  }

  if (meta) {
    if (meta.userPrimaryOffice) {
      correctionValues.location = {
        _fhirID: meta.userPrimaryOffice.id
      }
    }
  }

  return correctionValues
}

export function sectionHasError(
  group: IFormSectionGroup,
  section: IFormSection,
  declaration: IDeclaration
) {
  const errors = getValidationErrorsForForm(
    group.fields,
    declaration.data[section.id] || {}
  )

  for (const field of group.fields) {
    const fieldErrors = errors[field.name].errors
    const nestedFieldErrors = errors[field.name].nestedFields

    if (fieldErrors.length > 0) {
      return true
    }

    if (field.nestedFields) {
      for (const nestedFields of Object.values(field.nestedFields)) {
        for (const nestedField of nestedFields) {
          if (
            nestedFieldErrors[nestedField.name] &&
            nestedFieldErrors[nestedField.name].length > 0
          ) {
            return true
          }
        }
      }
    }
  }

  return false
}

function renderSelectOrRadioLabel(
  value: IFormFieldValue,
  options: Array<ISelectOption | IRadioOption>,
  intl: IntlShape
) {
  const option = options.find((option) => option.value === value)
  return option?.label ? intl.formatMessage(option.label) : value
}

function renderSelectDynamicLabel(
  value: IFormFieldValue,
  options: IDynamicOptions,
  draftData: IFormSectionData,
  intl: IntlShape,
  resources: IOfflineData,
  language: string
) {
  if (!options.resource) {
    const dependency = options.dependency
      ? draftData[options.dependency]
      : false
    const selectedOption = dependency
      ? options.options &&
        options.options[dependency.toString()].find(
          (option) => option.value === value
        )
      : false
    return selectedOption ? intl.formatMessage(selectedOption.label) : value
  } else {
    if (options.resource) {
      let selectedLocation: ILocation
      const locationId = value as string
      // HOTFIX for handling international address
      if (options.resource === 'locations') {
        selectedLocation = resources[OFFLINE_LOCATIONS_KEY][locationId] || {
          name: locationId,
          alias: locationId
        }
      } else {
        selectedLocation = resources[OFFLINE_FACILITIES_KEY][locationId]
      }

      if (selectedLocation) {
        if (language !== getDefaultLanguage()) {
          return selectedLocation.alias
        } else {
          return selectedLocation.name
        }
      } else {
        return false
      }
    } else {
      return false
    }
  }
}

const getCheckboxFieldValue = (
  field: ICheckboxFormField,
  value: string,
  intl: IntlShape
) => {
  const { checkedValue = true } = field
  return intl.formatMessage(
    value === String(checkedValue)
      ? formMessageDescriptors.confirm
      : formMessageDescriptors.deny
  )
}

const getCheckBoxGroupFieldValue = (
  field: ICheckboxGroupFormField,
  value: string[],
  intl: IntlShape
) => {
  const option = field.options.find((option) => {
    return value.length > 0 && option.value === value[0]
  })
  if (option) {
    return intl.formatMessage(option.label)
  }
  return ''
}

const getFormFieldValue = (
  draftData: IFormData,
  sectionId: string,
  field: IFormField
): IFormFieldValue => {
  const sectionDraftData = draftData[sectionId] || {}
  if (field.name in sectionDraftData) {
    return sectionDraftData[field.name]
  }

  let tempField: IFormField
  for (const key in sectionDraftData) {
    tempField = sectionDraftData[key] as IFormField
    return (tempField &&
      tempField.nestedFields &&
      tempField.nestedFields[field.name]) as IFormFieldValue
  }
  return ''
}

export const addressFieldNames = [
  'statePrimary',
  'districtPrimary',
  'cityUrbanOptionPrimary',
  'internationalStatePrimary',
  'internationalDistrictPrimary',
  'internationalCityPrimary',
  'stateSecondary',
  'districtSecondary',
  'cityUrbanOptionSecondary',
  'internationalStateSecondary',
  'internationalCitySecondary',
  'internationalDistrictSecondary'
]

export const renderValue = (
  draftData: IFormData,
  sectionId: string,
  field: IFormField,
  intl: IntlShape,
  offlineResources: IOfflineData,
  language: string
) => {
  const value: IFormFieldValue = getFormFieldValue(draftData, sectionId, field)
  const hasAddressField = addressFieldNames.some((fieldName) =>
    field.name.includes(fieldName)
  )

  if (hasAddressField) {
    const sectionData = draftData[sectionId]

    if (
      sectionData[camelCase(`countryPrimary ${sectionId}`)] ===
      window.config.COUNTRY
    ) {
      const dynamicOption: IDynamicOptions = {
        resource: 'locations',
        initialValue: 'agentDefault'
      }
      dynamicOption.dependency = [
        'internationalStatePrimary',
        'statePrimary'
      ].some((f) => field.name.includes(f))
        ? camelCase(`countryPrimary ${sectionId}`)
        : camelCase(`statePrimary ${sectionId}`)

      return renderSelectDynamicLabel(
        value,
        dynamicOption,
        sectionData,
        intl,
        offlineResources,
        language
      )
    }

    if (
      sectionData[camelCase(`countrySecondary ${sectionId}`)] ===
      window.config.COUNTRY
    ) {
      const dynamicOption: IDynamicOptions = {
        resource: 'locations',
        initialValue: 'agentDefault'
      }
      dynamicOption.dependency = [
        'internationalStateSecondary',
        'stateSecondary'
      ].some((f) => field.name.includes(f))
        ? camelCase(`countrySecondary ${sectionId}`)
        : camelCase(`stateSecondary ${sectionId}`)

      return renderSelectDynamicLabel(
        value,
        dynamicOption,
        sectionData,
        intl,
        offlineResources,
        language
      )
    }
    return value
  }

  if (field.type === SELECT_WITH_OPTIONS && field.options) {
    return renderSelectOrRadioLabel(value, field.options, intl)
  }
  if (field.type === SELECT_WITH_DYNAMIC_OPTIONS && field.dynamicOptions) {
    const sectionData = draftData[sectionId]
    return renderSelectDynamicLabel(
      value,
      field.dynamicOptions,
      sectionData,
      intl,
      offlineResources,
      language
    )
  }

  if (
    (field.type === DATE ||
      (field.type === FIELD_WITH_DYNAMIC_DEFINITIONS &&
        field.dynamicDefinitions.type &&
        field.dynamicDefinitions.type.kind === 'static' &&
        field.dynamicDefinitions.type.staticType === DATE)) &&
    value &&
    typeof value === 'string'
  ) {
    return formatLongDate(value, intl.locale)
  }

  if (field.hideValueInPreview) {
    return ''
  }

  if (field.type === RADIO_GROUP) {
    return renderSelectOrRadioLabel(value, field.options, intl)
  }

  if (field.type === RADIO_GROUP_WITH_NESTED_FIELDS) {
    return renderSelectOrRadioLabel(
      (value && (value as IFormSectionData).value) || '',
      field.options,
      intl
    )
  }

  if (field.type === CHECKBOX) {
    return getCheckboxFieldValue(field, String(value), intl)
  }

  if (value && field.type === CHECKBOX_GROUP) {
    return getCheckBoxGroupFieldValue(field, value as string[], intl)
  }

  if (value && field.type === LOCATION_SEARCH_INPUT) {
    const searchableListOfLocations = generateLocations(
      field.searchableResource.reduce((locations, resource) => {
        return {
          ...locations,
          ...getListOfLocations(offlineResources, resource)
        }
      }, {}),
      intl
    )
    const selectedLocation = searchableListOfLocations.find(
      (location) => location.id === value
    )
    return (selectedLocation && selectedLocation.displayLabel) || ''
  }

  if (typeof value === 'string') {
    return value
  }
  if (typeof value === 'boolean') {
    return value
      ? intl.formatMessage(buttonMessages.yes)
      : intl.formatMessage(buttonMessages.no)
  }
  return value
}

export function hasFieldChanged(
  field: IFormField,
  data: IFormSectionData,
  originalData?: IFormSectionData
) {
  if (!originalData) return false
  if (data[field.name] && (data[field.name] as IFormData).value) {
    return hasNestedDataChanged(
      data[field.name] as IFormData,
      originalData[field.name] as IFormData
    )
  }
  /*
   * data section might have some values as empty string
   * whereas original data section have them as undefined
   */
  if (!originalData[field.name] && data[field.name] === '') {
    return false
  }

  if (Array.isArray(data[field.name])) {
    return !isEqual(data[field.name], originalData[field.name])
  }
  return data[field.name] !== originalData[field.name]
}

function hasNestedDataChanged(
  nestedFieldData: IFormData,
  previousNestedFieldData: IFormData
) {
  if (nestedFieldData.value === previousNestedFieldData.value) {
    for (const key of Object.keys(nestedFieldData.nestedFields)) {
      if (
        !previousNestedFieldData.nestedFields[key] &&
        nestedFieldData.nestedFields[key] === ''
      ) {
        continue
      }
      if (
        nestedFieldData.nestedFields[key] !==
        previousNestedFieldData.nestedFields[key]
      ) {
        return true
      }
    }
    return false
  }
  return true
}

export function getRenderableField(
  section: IFormSection,
  fieldLabel: MessageDescriptor,
  original: IFormFieldValue | JSX.Element | undefined,
  changed: IFormFieldValue | JSX.Element | undefined,
  intl: IntlShape
) {
  let item = intl.formatMessage(fieldLabel)
  if (section && section.name) {
    item = `${item} (${intl.formatMessage(section.name)})`
  }
  return {
    item,
    original,
    changed
  }
}

export function isVisibleField(
  field: IFormField,
  section: IFormSection,
  draft: IDeclaration,
  offlineResources: IOfflineData
) {
  if (field.type === HIDDEN) {
    return false
  }
  const conditionalActions = getConditionalActionsForField(
    field,
    draft.data[section.id] || {},
    offlineResources,
    draft.data
  )
  return (
    !conditionalActions.includes('hide') &&
    !conditionalActions.includes('disable')
  )
}

export function getOverriddenFieldsListForPreview(
  formSections: IFormSection[],
  draft: IDeclaration,
  offlineResources: IOfflineData
): IFormField[] {
  const overriddenFields = formSections
    .map((section) => {
      return section.groups
        .map((group) => {
          return group.fields
            .map((field) => {
              const tempField = clone(field)
              const residingSection =
                get(field.reviewOverrides, 'residingSection') || ''
              tempField.conditionals =
                get(field.reviewOverrides, 'conditionals') ||
                field.conditionals ||
                []

              const isVisible = !getConditionalActionsForField(
                tempField,
                draft.data[residingSection] || {},
                offlineResources,
                draft.data
              ).includes('hide')
              return isVisible ? field : ({} as IFormField)
            })
            .filter((field) => !Boolean(field.hideInPreview))
            .filter((field) => Boolean(field.reviewOverrides))
            .filter((field) =>
              isVisibleField(field, section, draft, offlineResources)
            )
        })
        .filter((item) => item.length)
    })
    .filter((item) => item.length)
  return flattenDeep(overriddenFields)
}

export function isViewOnly(field: IFormField) {
  return [
    BULLET_LIST,
    PARAGRAPH,
    WARNING,
    TEXTAREA,
    SUBSECTION_HEADER,
    FETCH_BUTTON,
    DIVIDER
  ].find((type) => type === field.type)
}

export const getNestedFieldValue = (
  section: IFormSection,
  nestSectionData: IFormData,
  nestedField: IFormField,
  intl: IntlShape,
  offlineResources: IOfflineData,
  language: string
) => {
  return renderValue(
    nestSectionData,
    'nestedFields',
    nestedField,
    intl,
    offlineResources,
    language
  )
}

export const getViewableSection = (
  registerForm: IForm,
  draft: IDeclaration
): IFormSection[] => {
  const sections = registerForm.sections.filter(
    ({ id, viewType }) =>
      id !== 'documents' && (viewType === 'form' || viewType === 'hidden')
  )

  return getVisibleSections(sections, draft)
}

const getVisibleSections = (
  formSections: IFormSection[],
  draft: IDeclaration
) => {
  return formSections.filter(
    (section) =>
      getVisibleSectionGroupsBasedOnConditions(
        section,
        draft.data[section.id] || {},
        draft.data
      ).length > 0
  )
}<|MERGE_RESOLUTION|>--- conflicted
+++ resolved
@@ -59,13 +59,8 @@
   getVisibleSectionGroupsBasedOnConditions
 } from '@client/forms/utils'
 import { buttonMessages, formMessageDescriptors } from '@client/i18n/messages'
-<<<<<<< HEAD
-import { flattenDeep, get, clone, isEqual, isArray } from 'lodash'
+import { flattenDeep, get, clone, isEqual, isArray, camelCase } from 'lodash'
 import { ACCUMULATED_FILE_SIZE } from '@client/utils/constants'
-=======
-import { flattenDeep, get, clone, isEqual, isArray, camelCase } from 'lodash'
-import { ACCUMULATED_FILE_SIZE, EMPTY_STRING } from '@client/utils/constants'
->>>>>>> fee62ccf
 import { UserDetails } from '@client/utils/userUtils'
 import {
   CorrectionInput,
