--- conflicted
+++ resolved
@@ -120,10 +120,6 @@
       totalFileSize += fieldValue.fileSize || 0
     })
   }
-<<<<<<< HEAD
-
-=======
->>>>>>> f5e17495
   return totalFileSize > ACCUMULATED_FILE_SIZE
 }
 
