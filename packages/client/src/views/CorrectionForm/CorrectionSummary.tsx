/*
 * This Source Code Form is subject to the terms of the Mozilla Public
 * License, v. 2.0. If a copy of the MPL was not distributed with this
 * file, You can obtain one at https://mozilla.org/MPL/2.0/.
 *
 * OpenCRVS is also distributed under the terms of the Civil Registration
 * & Healthcare Disclaimer located at http://opencrvs.org/license.
 *
 * Copyright (C) The OpenCRVS Authors located at https://github.com/opencrvs/opencrvs-core/blob/master/AUTHORS.
 */
import * as React from 'react'
import {
  modifyDeclaration,
  IDeclaration,
  SUBMISSION_STATUS,
  writeDeclaration
} from '@client/declarations'
import { connect } from 'react-redux'
import { get } from 'lodash'
import {
  WrappedComponentProps as IntlShapeProps,
  injectIntl,
  IntlShape
} from 'react-intl'
import {
  goBack,
  goToCertificateCorrection,
  goToHomeTab,
  goToPageGroup
} from '@client/navigation'
import { messages as registerMessages } from '@client/i18n/messages/views/register'
import { messages } from '@client/i18n/messages/views/correction'
import { replaceInitialValues } from '@client/views/RegisterForm/RegisterForm'
import { buttonMessages, constantsMessages } from '@client/i18n/messages'
import {
  IFormSection,
  IFormField,
  IForm,
  IFormSectionGroup,
  IFormSectionData,
  CorrectionSection,
  ReviewSection,
  IFormData,
  IPreviewGroup,
  REVIEW_OVERRIDE_POSITION,
  SubmissionAction
} from '@client/forms'
import { ActionPageLight } from '@opencrvs/components/lib/ActionPageLight'
import { Table } from '@opencrvs/components/lib/Table'
import { Content } from '@opencrvs/components/lib/Content'
import { Text } from '@opencrvs/components/lib/Text'
import { SecondaryButton, LinkButton } from '@opencrvs/components/lib/buttons'
import { Button } from '@opencrvs/components/lib/Button'
import { Check, PaperClip } from '@opencrvs/components/lib/icons'
import { CERTIFICATE_CORRECTION_REVIEW } from '@client/navigation/routes'
import styled from 'styled-components'
import { FormFieldGenerator } from '@client/components/form'
import { correctionFeesPaymentSection } from '@client/forms/correction/payment'
import {
  getNestedFieldValue,
  getOverriddenFieldsListForPreview,
  getRenderableField,
  getViewableSection,
  hasFieldChanged,
  isViewOnly,
  isVisibleField,
  renderValue,
  sectionHasError,
  updateDeclarationRegistrationWithCorrection
} from './utils'
import { IStoreState } from '@client/store'
import { getRegisterForm } from '@client/forms/register/declaration-selectors'
import { getLanguage } from '@client/i18n/selectors'
import { getVisibleSectionGroupsBasedOnConditions } from '@client/forms/utils'
import { getOfflineData } from '@client/offline/selectors'
import { IOfflineData } from '@client/offline/reducer'
import { CorrectorRelationship } from '@client/forms/correction/corrector'
import { CorrectionReason } from '@client/forms/correction/reason'
import { getScope, getUserDetails } from '@client/profile/profileSelectors'
import { WORKQUEUE_TABS } from '@client/components/interface/Navigation'
import { getCurrencySymbol } from '@client/views/SysAdmin/Config/Application/utils'
import { ColumnContentAlignment } from '@opencrvs/components/lib/common-types'
import { UserDetails } from '@client/utils/userUtils'
import { Dialog } from '@opencrvs/components/lib/Dialog/Dialog'
<<<<<<< HEAD
import { getCurrencySymbol } from '@client/utils/currencyUtils'
import { Scope } from '@client/utils/gateway'
=======
import { SystemRoleType } from '@client/utils/gateway'
>>>>>>> 4ee08fba

const SupportingDocument = styled.div`
  display: flex;
  margin: 8px 0;
  & span:last-child {
    padding-left: 8px;
  }
`
interface IProps {
  userPrimaryOffice?: UserDetails['primaryOffice']
  registerForm: { [key: string]: IForm }
  offlineResources: IOfflineData
  language: string
  scopes: Scope[] | null
}

type IStateProps = {
  declaration: IDeclaration
}

type IState = {
  isFileUploading: boolean
  showPrompt: boolean
}

type IDispatchProps = {
  goBack: typeof goBack
  modifyDeclaration: typeof modifyDeclaration
  goToPageGroup: typeof goToPageGroup
  goToCertificateCorrection: typeof goToCertificateCorrection
  goToHomeTab: typeof goToHomeTab
  writeDeclaration: typeof writeDeclaration
}

type IFullProps = IProps & IStateProps & IDispatchProps & IntlShapeProps

class CorrectionSummaryComponent extends React.Component<IFullProps, IState> {
  constructor(props: IFullProps) {
    super(props)
    this.state = {
      isFileUploading: false,
      showPrompt: false
    }
  }

  onUploadingStateChanged = (isUploading: boolean) => {
    this.setState({
      ...this.state,
      isFileUploading: isUploading
    })
  }

  togglePrompt = () => {
    this.setState((prevState) => ({ showPrompt: !prevState.showPrompt }))
  }

  render() {
    const {
      registerForm,
      declaration,
      intl,
      goBack,
      declaration: { event }
    } = this.props

    const currencySymbol = getCurrencySymbol(
      this.props.offlineResources.config.CURRENCY
    )
    const section = correctionFeesPaymentSection(currencySymbol)

    const group = {
      ...section.groups[0],
      fields: replaceInitialValues(
        section.groups[0].fields,
        this.props.declaration.data[section.id] || {},
        this.props.declaration.data
      )
    }

    const { showPrompt } = this.state
    const formSections = getViewableSection(registerForm[event], declaration)
    const relationShip = (
      declaration.data.corrector.relationship as IFormSectionData
    ).value as string

    const noIdCheck =
      relationShip !== CorrectorRelationship.REGISTRAR &&
      relationShip !== CorrectorRelationship.ANOTHER_AGENT

    const backToReviewButton = (
      <SecondaryButton
        id="back_to_review"
        key="back_to_review"
        onClick={this.gotoReviewPage}
      >
        {intl.formatMessage(registerMessages.backToReviewButton)}
      </SecondaryButton>
    )

    const continueButton = (
      <Button
        id="make_correction"
        key="make_correction"
        type="positive"
        size="large"
        onClick={this.togglePrompt}
        disabled={
          sectionHasError(group, section, declaration) ||
          this.state.isFileUploading
        }
      >
        <Check />
        {this.props.scopes?.includes('record.registration-request-correction')
          ? intl.formatMessage(buttonMessages.sendForApproval)
          : intl.formatMessage(buttonMessages.makeCorrection)}
      </Button>
    )

    return (
      <>
        <ActionPageLight
          id="corrector_form"
          title={intl.formatMessage(messages.title)}
          hideBackground
          goBack={goBack}
          goHome={() => this.props.goToHomeTab(WORKQUEUE_TABS.readyForReview)}
        >
          <Content
            title={intl.formatMessage(messages.correctionSummaryTitle)}
            topActionButtons={[backToReviewButton]}
            bottomActionButtons={[continueButton]}
            showTitleOnMobile={true}
          >
            <Table
              id="diff"
              isLoading={false}
              noPagination
              content={this.getChanges(formSections)}
              hideTableBottomBorder={true}
              columns={[
                {
                  label: intl.formatMessage(messages.correctionSummaryItem),
                  alignment: ColumnContentAlignment.LEFT,
                  width: 34,
                  key: 'item'
                },
                {
                  label: intl.formatMessage(messages.correctionSummaryOriginal),
                  width: 33,
                  alignment: ColumnContentAlignment.LEFT,
                  key: 'original'
                },
                {
                  label: intl.formatMessage(
                    messages.correctionSummaryCorrection
                  ),
                  width: 33,
                  alignment: ColumnContentAlignment.LEFT,
                  key: 'changed'
                }
              ]}
              noResultText={intl.formatMessage(constantsMessages.noResults)}
            ></Table>
            <Table
              id="requestedBy"
              hideTableBottomBorder={true}
              isLoading={false}
              content={[
                {
                  requestedBy: this.getRequestedBy()
                }
              ]}
              columns={[
                {
                  label: intl.formatMessage(
                    messages.correctionSummaryRequestedBy
                  ),
                  width: 100,
                  alignment: ColumnContentAlignment.LEFT,
                  key: 'requestedBy'
                }
              ]}
              noResultText={intl.formatMessage(constantsMessages.noResults)}
            ></Table>
            {noIdCheck && (
              <Table
                id="idCheck"
                hideTableBottomBorder={true}
                isLoading={false}
                content={[
                  {
                    idCheck: this.getIdCheck()
                  }
                ]}
                columns={[
                  {
                    label: intl.formatMessage(
                      messages.correctionSummaryIdCheck
                    ),
                    width: 100,
                    alignment: ColumnContentAlignment.LEFT,
                    key: 'idCheck'
                  }
                ]}
                noResultText={intl.formatMessage(constantsMessages.noResults)}
              ></Table>
            )}

            <Table
              id="reason"
              hideTableBottomBorder={true}
              isLoading={false}
              content={[
                {
                  reasonForRequest: this.getReasonForRequest()
                }
              ]}
              columns={[
                {
                  label: intl.formatMessage(
                    messages.correctionSummaryReasonForRequest
                  ),
                  width: 100,
                  alignment: ColumnContentAlignment.LEFT,
                  key: 'reasonForRequest'
                }
              ]}
              noResultText={intl.formatMessage(constantsMessages.noResults)}
            ></Table>
            <Table
              id="comments"
              hideTableBottomBorder={true}
              isLoading={false}
              content={[
                {
                  comments: this.getComments()
                }
              ]}
              columns={[
                {
                  label: intl.formatMessage(messages.correctionSummaryComments),
                  width: 100,
                  alignment: ColumnContentAlignment.LEFT,
                  key: 'comments'
                }
              ]}
              noResultText={intl.formatMessage(constantsMessages.noResults)}
            ></Table>
            <Table
              id="supportingDocuments"
              isLoading={false}
              content={[
                {
                  supportingDocuments: this.getSupportingDocuments()
                }
              ]}
              columns={[
                {
                  label: intl.formatMessage(
                    messages.correctionSummarySupportingDocuments
                  ),
                  width: 100,
                  alignment: ColumnContentAlignment.LEFT,
                  key: 'supportingDocuments'
                }
              ]}
              noResultText={intl.formatMessage(constantsMessages.noResults)}
            ></Table>
            <FormFieldGenerator
              id={group.id}
              onChange={(values) => {
                this.modifyDeclaration(
                  values,
                  correctionFeesPaymentSection(currencySymbol),
                  declaration
                )
              }}
              setAllFieldsDirty={false}
              fields={group.fields}
              draftData={declaration.data}
              onUploadingStateChanged={this.onUploadingStateChanged}
              requiredErrorMessage={messages.correctionRequiredLabel}
            />
          </Content>
        </ActionPageLight>
        <Dialog
          id="withoutCorrectionForApprovalPrompt"
          isOpen={showPrompt}
          title={intl.formatMessage(
            this.props.scopes?.includes(
              'record.registration-request-correction'
            )
              ? messages.correctionForApprovalDialogTitle
              : messages.correctRecordDialogTitle
          )}
          onClose={this.togglePrompt}
          actions={[
            <Button
              id="cancel"
              key="cancel"
              size="medium"
              type="tertiary"
              onClick={this.togglePrompt}
            >
              {intl.formatMessage(messages.correctionForApprovalDialogCancel)}
            </Button>,
            <Button
              type="positive"
              size="medium"
              id="send"
              key="continue"
              onClick={() => {
                this.makeCorrection()
                this.togglePrompt()
              }}
            >
              {intl.formatMessage(messages.correctionForApprovalDialogConfirm)}
            </Button>
          ]}
        >
          <p>
            <Text element="p" variant="reg16">
              {intl.formatMessage(
                this.props.scopes?.includes(
                  'record.registration-request-correction'
                )
                  ? messages.correctionForApprovalDialogDescription
                  : messages.correctRecordDialogDescription
              )}
            </Text>
          </p>
        </Dialog>
      </>
    )
  }

  getFieldValue = (
    section: IFormSection,
    data: IFormData,
    field: IFormField,
    intl: IntlShape,
    offlineResources: IOfflineData,
    language: string,
    ignoreNestedFieldWrapping?: boolean,
    replaceEmpty?: boolean
  ) => {
    let value = renderValue(
      data,
      section.id,
      field,
      intl,
      offlineResources,
      language
    )

    if (replaceEmpty && !value) {
      value = '-'
    }

    return field.nestedFields && !Boolean(ignoreNestedFieldWrapping)
      ? (
          (data[section.id] &&
            data[section.id][field.name] &&
            (data[section.id][field.name] as IFormSectionData).value &&
            field.nestedFields[
              (data[section.id][field.name] as IFormSectionData).value as string
            ]) ||
          []
        ).reduce((groupedValues, nestedField) => {
          // Value of the parentField resembles with IFormData as a nested form
          const nestedValue =
            (data[section.id] &&
              data[section.id][field.name] &&
              renderValue(
                data[section.id][field.name] as IFormData,
                'nestedFields',
                nestedField,
                intl,
                offlineResources,
                language
              )) ||
            ''
          return (
            <>
              {groupedValues}
              {nestedValue && <div></div>}
              {nestedValue}
            </>
          )
        }, <>{value}</>)
      : value
  }

  getSinglePreviewField = (
    section: IFormSection,
    group: IFormSectionGroup,
    field: IFormField,
    ignoreNestedFieldWrapping?: boolean
  ) => {
    const { declaration, intl, offlineResources, language } = this.props
    if (
      declaration.originalData &&
      hasFieldChanged(
        field,
        declaration.data[section.id],
        declaration.originalData[section.id]
      )
    ) {
      const changed = this.getFieldValue(
        section,
        declaration.data,
        field,
        intl,
        offlineResources,
        language,
        ignoreNestedFieldWrapping
      )
      const original = this.getFieldValue(
        section,
        declaration.originalData,
        field,
        intl,
        offlineResources,
        language,
        ignoreNestedFieldWrapping,
        true
      )

      return getRenderableField(
        section,
        { fieldLabel: field.label, fieldLabelParams: field.labelParam },
        original,
        changed,
        intl
      )
    }
  }

  getPreviewGroupsField = (
    section: IFormSection,
    group: IFormSectionGroup,
    field: IFormField,
    visitedTags: string[],
    data: IFormSectionData,
    originalData?: IFormSectionData
  ) => {
    const { declaration, intl, offlineResources, language } = this.props
    if (field.previewGroup && !visitedTags.includes(field.previewGroup)) {
      visitedTags.push(field.previewGroup)

      const baseTag = field.previewGroup
      const taggedFields: IFormField[] = []
      group.fields.forEach((field) => {
        if (
          isVisibleField(field, section, declaration, offlineResources) &&
          !isViewOnly(field)
        ) {
          if (field.previewGroup === baseTag) {
            taggedFields.push(field)
          }
          for (const index in field.nestedFields) {
            field.nestedFields[index].forEach((tempField) => {
              if (
                isVisibleField(
                  tempField,
                  section,
                  declaration,
                  offlineResources
                ) &&
                !isViewOnly(tempField) &&
                tempField.previewGroup === baseTag
              ) {
                taggedFields.push(tempField)
              }
            })
          }
        }
      })

      const tagDef =
        (group.previewGroups &&
          (group.previewGroups.filter(
            (previewGroup) => previewGroup.id === baseTag
          ) as IPreviewGroup[])) ||
        []
      const values = taggedFields
        .map((field) =>
          this.getFieldValue(
            section,
            declaration.data,
            field,
            intl,
            offlineResources,
            language
          )
        )
        .filter((value) => value)

      let completeValue = values[0]
      values.shift()
      values.forEach(
        (value) =>
          (completeValue = (
            <>
              {completeValue}
              {tagDef[0].delimiter ? tagDef[0].delimiter : <div></div>}
              {value}
            </>
          ))
      )

      const hasAnyFieldChanged = taggedFields.reduce(
        (accum, field) => accum || hasFieldChanged(field, data, originalData),
        false
      )

      const declarationOriginalData = declaration.originalData
      if (declarationOriginalData && hasAnyFieldChanged) {
        const previousValues = taggedFields
          .map((field, index) =>
            this.getFieldValue(
              section,
              declarationOriginalData,
              field,
              intl,
              offlineResources,
              language,
              undefined,
              !!index
            )
          )
          .filter((value) => value)
        let previousCompleteValue = previousValues[0]
        previousValues.shift()
        previousValues.forEach(
          (previousValue) =>
            (previousCompleteValue = (
              <>
                {previousCompleteValue}
                {tagDef[0].delimiter ? tagDef[0].delimiter : <div></div>}
                {previousValue}
              </>
            ))
        )

        return getRenderableField(
          section,
          {
            fieldLabel: (tagDef[0] && tagDef[0].label) || field.label,
            fieldLabelParams: field.labelParam
          },
          previousCompleteValue,
          completeValue,
          intl
        )
      }
    }
  }

  getNestedPreviewField = (
    section: IFormSection,
    group: IFormSectionGroup,
    field: IFormField
  ) => {
    const {
      declaration: { data, originalData },
      intl,
      offlineResources,
      language
    } = this.props
    const visitedTags: string[] = []
    const nestedItems: any[] = []
    // parent field
    let item: any
    item = this.getSinglePreviewField(section, group, field, true)

    item && nestedItems.push(item)
    ;(
      (field.nestedFields &&
        data[section.id] &&
        data[section.id][field.name] &&
        (data[section.id][field.name] as IFormSectionData).value &&
        field.nestedFields[
          (data[section.id][field.name] as IFormSectionData).value as string
        ]) ||
      []
    ).forEach((nestedField) => {
      if (nestedField.previewGroup) {
        item = this.getPreviewGroupsField(
          section,
          group,
          nestedField,
          visitedTags,
          (data[section.id][field.name] as IFormData).nestedFields,
          (originalData &&
            (originalData[section.id][field.name] as IFormData).nestedFields) ||
            undefined
        )

        item && nestedItems.push(item)
      } else {
        item = getNestedFieldValue(
          section,
          data[section.id][field.name] as IFormData,
          nestedField,
          intl,
          offlineResources,
          language
        )
        item && nestedItems.push(item)
      }
    })
    return nestedItems
  }

  getOverRiddenPreviewField = (
    section: IFormSection,
    group: IFormSectionGroup,
    overriddenField: IFormField,
    field: IFormField,
    items: any[],
    item: any,
    deathForm: IForm
  ) => {
    overriddenField.label =
      get(overriddenField, 'reviewOverrides.labelAs') || overriddenField.label
    const residingSectionId = get(
      overriddenField,
      'reviewOverrides.residingSection'
    )
    const residingSection = deathForm.sections.find(
      (section) => section.id === residingSectionId
    ) as IFormSection

    const result = this.getSinglePreviewField(
      residingSection,
      group,
      overriddenField
    )

    const { sectionID, groupID, fieldName } =
      overriddenField!.reviewOverrides!.reference
    if (
      sectionID === section.id &&
      groupID === group.id &&
      fieldName === field.name
    ) {
      if (
        overriddenField!.reviewOverrides!.position ===
        REVIEW_OVERRIDE_POSITION.BEFORE
      ) {
        items = items.concat(result)
        items = items.concat(item)
      } else {
        items = items.concat(item)
        items = items.concat(result)
      }
      return items
    }

    items = items.concat(item)
    return items
  }

  getChanges = (formSections: IFormSection[]) => {
    const { declaration, offlineResources } = this.props
    const overriddenFields = getOverriddenFieldsListForPreview(
      formSections,
      declaration,
      offlineResources
    )
    let tempItem: any

    let items: any[] = []
    formSections.forEach((section) => {
      const visitedTags: string[] = []
      const visibleGroups = getVisibleSectionGroupsBasedOnConditions(
        section,
        declaration.data[section.id] || {},
        declaration.data
      )
      visibleGroups.forEach((group) => {
        group.fields
          .filter(
            (field) =>
              isVisibleField(field, section, declaration, offlineResources) &&
              !isViewOnly(field)
          )
          .filter((field) => !Boolean(field.hideInPreview))
          .filter((field) => !Boolean(field.reviewOverrides))
          .forEach((field) => {
            tempItem = field.previewGroup
              ? this.getPreviewGroupsField(
                  section,
                  group,
                  field,
                  visitedTags,
                  declaration.data[section.id],
                  declaration.originalData &&
                    declaration.originalData[section.id]
                )
              : field.nestedFields && field.ignoreNestedFieldWrappingInPreview
              ? this.getNestedPreviewField(section, group, field)
              : this.getSinglePreviewField(section, group, field)

            overriddenFields.forEach((overriddenField) => {
              items = this.getOverRiddenPreviewField(
                section,
                group,
                overriddenField as IFormField,
                field,
                items,
                tempItem,
                this.props.registerForm.death
              )
            })

            if (!overriddenFields.length) {
              items = items.concat(tempItem)
            }
          })
      })
    })
    return items.filter((item) => item)
  }

  modifyDeclaration = (
    sectionData: IFormSectionData,
    activeSection: IFormSection,
    declaration: IDeclaration
  ) => {
    this.props.modifyDeclaration({
      ...declaration,
      data: {
        ...declaration.data,
        [activeSection.id]: {
          ...declaration.data[activeSection.id],
          ...sectionData
        }
      }
    })
  }

  getName = (person: IFormSectionData) => {
    return [
      person.firstNamesEng as string,
      person.familyNameEng as string
    ].join(' ')
  }

  getRequestedBy = () => {
    const corrector = this.props.declaration.data.corrector as IFormSectionData

    const relationship =
      corrector &&
      ((corrector.relationship as IFormSectionData).value as string)
    switch (relationship) {
      case CorrectorRelationship.INFORMANT:
        return this.getName(this.props.declaration.data.informant)
      case CorrectorRelationship.MOTHER:
        return this.getName(this.props.declaration.data.mother)
      case CorrectorRelationship.FATHER:
        return this.getName(this.props.declaration.data.father)
      case CorrectorRelationship.CHILD:
        return this.getName(this.props.declaration.data.child)
      case CorrectorRelationship.LEGAL_GUARDIAN:
        return this.props.intl.formatMessage(messages.legalGuardian)
      case CorrectorRelationship.ANOTHER_AGENT:
        return this.props.intl.formatMessage(messages.anotherRegOrFieldAgent)
      case CorrectorRelationship.REGISTRAR:
        return this.props.intl.formatMessage(messages.me)
      case CorrectorRelationship.COURT:
        return this.props.intl.formatMessage(messages.court)
      case CorrectorRelationship.OTHER:
        return (
          (corrector.relationship as IFormSectionData)
            .nestedFields as IFormSectionData
        ).otherRelationship as string

      default:
        return '-'
    }
  }

  getIdCheck = () => {
    const corrector = this.props.declaration.data.corrector as IFormSectionData
    const idChecked =
      corrector &&
      ((corrector as IFormSectionData).hasShowedVerifiedDocument as boolean)
    return idChecked
      ? this.props.intl.formatMessage(messages.idCheckVerify)
      : this.props.intl.formatMessage(messages.idCheckWithoutVerify)
  }

  getReasonForRequest = () => {
    const reason = this.props.declaration.data.reason as IFormSectionData
    const reasonType = reason && (reason.type as IFormSectionData)
    const reasonValue = reasonType && (reasonType.value as string)
    switch (reasonValue) {
      case CorrectionReason.CLERICAL_ERROR:
        return this.getReason(
          this.props.intl.formatMessage(messages.clericalError)
        )
      case CorrectionReason.MATERIAL_ERROR:
        return this.getReason(
          this.props.intl.formatMessage(messages.materialError)
        )
      case CorrectionReason.MATERIAL_OMISSION:
        return this.getReason(
          this.props.intl.formatMessage(messages.materialOmission)
        )
      case CorrectionReason.JUDICIAL_ORDER:
        return this.getReason(
          this.props.intl.formatMessage(messages.judicialOrder)
        )
      case CorrectionReason.OTHER:
        return this.getReason(
          (reasonType.nestedFields as IFormSectionData).otherReason as string
        )
      default:
        return '-'
    }
  }

  getReason = (message: string) => {
    return (
      <div>
        <div>{message}</div>
        <LinkButton
          id="change-reason-link"
          onClick={() =>
            this.props.goToCertificateCorrection(
              this.props.declaration.id,
              CorrectionSection.Reason
            )
          }
        >
          {this.props.intl.formatMessage(buttonMessages.change)}
        </LinkButton>
      </div>
    )
  }

  getComments = () => {
    const reason = this.props.declaration.data.reason as IFormSectionData
    const comments = reason && (reason.additionalComment as string)

    return (
      <div>
        <div>{comments}</div>
        <LinkButton
          id="change-comment-link"
          onClick={() =>
            this.props.goToCertificateCorrection(
              this.props.declaration.id,
              CorrectionSection.Reason
            )
          }
        >
          {comments && comments.length > 0
            ? this.props.intl.formatMessage(buttonMessages.change)
            : this.props.intl.formatMessage(
                messages.correctionSummaryAddComments
              )}
        </LinkButton>
      </div>
    )
  }

  getSupportingDocuments = () => {
    const supportingDocuments = this.props.declaration.data
      .supportingDocuments as IFormSectionData
    const proofOfDoc =
      supportingDocuments &&
      (supportingDocuments.uploadDocForLegalProof as IFormSectionData[])

    return (
      <div>
        {proofOfDoc &&
          proofOfDoc.map((proof, i) => {
            const doc = proof.optionValues as IFormSectionData[]
            return (
              <SupportingDocument key={`proof-${i}`}>
                <PaperClip />
                <span>{doc[1] as any}</span>
              </SupportingDocument>
            )
          })}
        <LinkButton
          id="upload-supporting-doc-link"
          onClick={() =>
            this.props.goToCertificateCorrection(
              this.props.declaration.id,
              CorrectionSection.SupportingDocuments
            )
          }
        >
          {this.props.intl.formatMessage(buttonMessages.upload)}
        </LinkButton>
      </div>
    )
  }

  makeCorrection = () => {
    const declaration = this.props.declaration
    if (this.props.scopes?.includes('record.registration-request-correction')) {
      declaration.action = SubmissionAction.REQUEST_CORRECTION
      declaration.submissionStatus =
        SUBMISSION_STATUS.READY_TO_REQUEST_CORRECTION
    } else {
      declaration.action = SubmissionAction.MAKE_CORRECTION
      declaration.submissionStatus =
        SUBMISSION_STATUS.READY_TO_REQUEST_CORRECTION
    }
    const correction = updateDeclarationRegistrationWithCorrection(
      declaration.data,
      {
        userPrimaryOffice: this.props.userPrimaryOffice
      }
    )

    declaration.data.registration.correction = {
      ...((declaration.data.registration.correction as IFormSectionData) || {}),
      ...correction
    }

    this.props.writeDeclaration(declaration)

    if (this.props.scopes?.includes('record.registration-request-correction')) {
      this.props.goToHomeTab(WORKQUEUE_TABS.sentForApproval)
    } else {
      this.props.goToHomeTab(WORKQUEUE_TABS.readyForReview)
    }
  }

  gotoReviewPage = () => {
    this.props.goToPageGroup(
      CERTIFICATE_CORRECTION_REVIEW,
      this.props.declaration.id,
      ReviewSection.Review,
      'review-view-group',
      this.props.declaration.event
    )
  }
}

export const CorrectionSummary = connect(
  (state: IStoreState) => ({
    registerForm: getRegisterForm(state),
    offlineResources: getOfflineData(state),
    language: getLanguage(state),
    userPrimaryOffice: getUserDetails(state)?.primaryOffice,
    scopes: getScope(state)
  }),
  {
    modifyDeclaration,
    writeDeclaration,
    goBack,
    goToPageGroup,
    goToCertificateCorrection,
    goToHomeTab
  }
)(injectIntl(CorrectionSummaryComponent))<|MERGE_RESOLUTION|>--- conflicted
+++ resolved
@@ -8,54 +8,69 @@
  *
  * Copyright (C) The OpenCRVS Authors located at https://github.com/opencrvs/opencrvs-core/blob/master/AUTHORS.
  */
-import * as React from 'react'
+import { FormFieldGenerator } from '@client/components/form'
+import { WORKQUEUE_TABS } from '@client/components/interface/Navigation'
 import {
+  IDeclaration,
   modifyDeclaration,
-  IDeclaration,
   SUBMISSION_STATUS,
   writeDeclaration
 } from '@client/declarations'
-import { connect } from 'react-redux'
-import { get } from 'lodash'
 import {
-  WrappedComponentProps as IntlShapeProps,
-  injectIntl,
-  IntlShape
-} from 'react-intl'
+  CorrectionSection,
+  IForm,
+  IFormData,
+  IFormField,
+  IFormSection,
+  IFormSectionData,
+  IFormSectionGroup,
+  IPreviewGroup,
+  REVIEW_OVERRIDE_POSITION,
+  ReviewSection,
+  SubmissionAction
+} from '@client/forms'
+import { CorrectorRelationship } from '@client/forms/correction/corrector'
+import { correctionFeesPaymentSection } from '@client/forms/correction/payment'
+import { CorrectionReason } from '@client/forms/correction/reason'
+import { getRegisterForm } from '@client/forms/register/declaration-selectors'
+import { getVisibleSectionGroupsBasedOnConditions } from '@client/forms/utils'
+import { buttonMessages, constantsMessages } from '@client/i18n/messages'
+import { messages } from '@client/i18n/messages/views/correction'
+import { messages as registerMessages } from '@client/i18n/messages/views/register'
+import { getLanguage } from '@client/i18n/selectors'
 import {
   goBack,
   goToCertificateCorrection,
   goToHomeTab,
   goToPageGroup
 } from '@client/navigation'
-import { messages as registerMessages } from '@client/i18n/messages/views/register'
-import { messages } from '@client/i18n/messages/views/correction'
+import { CERTIFICATE_CORRECTION_REVIEW } from '@client/navigation/routes'
+import { IOfflineData } from '@client/offline/reducer'
+import { getOfflineData } from '@client/offline/selectors'
+import { getScope, getUserDetails } from '@client/profile/profileSelectors'
+import { IStoreState } from '@client/store'
+import { Scope } from '@client/utils/gateway'
+import { UserDetails } from '@client/utils/userUtils'
 import { replaceInitialValues } from '@client/views/RegisterForm/RegisterForm'
-import { buttonMessages, constantsMessages } from '@client/i18n/messages'
+import { getCurrencySymbol } from '@client/views/SysAdmin/Config/Application/utils'
+import { ActionPageLight } from '@opencrvs/components/lib/ActionPageLight'
+import { Button } from '@opencrvs/components/lib/Button'
+import { Content } from '@opencrvs/components/lib/Content'
+import { Dialog } from '@opencrvs/components/lib/Dialog/Dialog'
+import { Table } from '@opencrvs/components/lib/Table'
+import { Text } from '@opencrvs/components/lib/Text'
+import { LinkButton, SecondaryButton } from '@opencrvs/components/lib/buttons'
+import { ColumnContentAlignment } from '@opencrvs/components/lib/common-types'
+import { Check, PaperClip } from '@opencrvs/components/lib/icons'
+import { get } from 'lodash'
+import * as React from 'react'
 import {
-  IFormSection,
-  IFormField,
-  IForm,
-  IFormSectionGroup,
-  IFormSectionData,
-  CorrectionSection,
-  ReviewSection,
-  IFormData,
-  IPreviewGroup,
-  REVIEW_OVERRIDE_POSITION,
-  SubmissionAction
-} from '@client/forms'
-import { ActionPageLight } from '@opencrvs/components/lib/ActionPageLight'
-import { Table } from '@opencrvs/components/lib/Table'
-import { Content } from '@opencrvs/components/lib/Content'
-import { Text } from '@opencrvs/components/lib/Text'
-import { SecondaryButton, LinkButton } from '@opencrvs/components/lib/buttons'
-import { Button } from '@opencrvs/components/lib/Button'
-import { Check, PaperClip } from '@opencrvs/components/lib/icons'
-import { CERTIFICATE_CORRECTION_REVIEW } from '@client/navigation/routes'
+  injectIntl,
+  IntlShape,
+  WrappedComponentProps as IntlShapeProps
+} from 'react-intl'
+import { connect } from 'react-redux'
 import styled from 'styled-components'
-import { FormFieldGenerator } from '@client/components/form'
-import { correctionFeesPaymentSection } from '@client/forms/correction/payment'
 import {
   getNestedFieldValue,
   getOverriddenFieldsListForPreview,
@@ -68,26 +83,6 @@
   sectionHasError,
   updateDeclarationRegistrationWithCorrection
 } from './utils'
-import { IStoreState } from '@client/store'
-import { getRegisterForm } from '@client/forms/register/declaration-selectors'
-import { getLanguage } from '@client/i18n/selectors'
-import { getVisibleSectionGroupsBasedOnConditions } from '@client/forms/utils'
-import { getOfflineData } from '@client/offline/selectors'
-import { IOfflineData } from '@client/offline/reducer'
-import { CorrectorRelationship } from '@client/forms/correction/corrector'
-import { CorrectionReason } from '@client/forms/correction/reason'
-import { getScope, getUserDetails } from '@client/profile/profileSelectors'
-import { WORKQUEUE_TABS } from '@client/components/interface/Navigation'
-import { getCurrencySymbol } from '@client/views/SysAdmin/Config/Application/utils'
-import { ColumnContentAlignment } from '@opencrvs/components/lib/common-types'
-import { UserDetails } from '@client/utils/userUtils'
-import { Dialog } from '@opencrvs/components/lib/Dialog/Dialog'
-<<<<<<< HEAD
-import { getCurrencySymbol } from '@client/utils/currencyUtils'
-import { Scope } from '@client/utils/gateway'
-=======
-import { SystemRoleType } from '@client/utils/gateway'
->>>>>>> 4ee08fba
 
 const SupportingDocument = styled.div`
   display: flex;
