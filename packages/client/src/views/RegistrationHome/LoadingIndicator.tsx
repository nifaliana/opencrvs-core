--- conflicted
+++ resolved
@@ -46,43 +46,9 @@
   noApplication?: boolean
 }
 
-<<<<<<< HEAD
 type IProps = IBaseLoadingProps & IntlShapeProps & IOnlineStatusProps
-=======
-type IState = {
-  intervalID: number | null
-  isOnline: boolean
-}
-
-type IProps = IBaseLoadingProps & IntlShapeProps
->>>>>>> 1276a6b2
 
 export class LoadingIndicatorComp extends React.Component<IProps> {
-  constructor(props: IProps) {
-    super(props)
-<<<<<<< HEAD
-=======
-
-    this.state = {
-      intervalID: null,
-      isOnline: navigator.onLine
-    }
-  }
-
-  componentDidMount() {
-    const intervalID: number = setInterval(() => {
-      this.setState({
-        isOnline: navigator.onLine,
-        intervalID
-      })
-    }, this.ONLINE_CHECK_INTERVAL)
-  }
-
-  componentWillUnmount() {
-    this.state.intervalID && clearInterval(this.state.intervalID)
->>>>>>> 1276a6b2
-  }
-
   render() {
     const { loading, noApplication, hasError, intl } = this.props
 
@@ -128,7 +94,7 @@
     const [isOnline, setOnline] = React.useState(navigator.onLine)
 
     React.useEffect(() => {
-      const intervalID: NodeJS.Timeout = setInterval(
+      const intervalID = setInterval(
         () => setOnline(navigator.onLine),
         ONLINE_CHECK_INTERVAL
       )
