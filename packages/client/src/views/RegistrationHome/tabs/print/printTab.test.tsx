/*
 * This Source Code Form is subject to the terms of the Mozilla Public
 * License, v. 2.0. If a copy of the MPL was not distributed with this
 * file, You can obtain one at https://mozilla.org/MPL/2.0/.
 *
 * OpenCRVS is also distributed under the terms of the Civil Registration
 * & Healthcare Disclaimer located at http://opencrvs.org/license.
 *
 * Copyright (C) The OpenCRVS Authors. OpenCRVS and the OpenCRVS
 * graphic logo are (registered/a) trademark(s) of Plan International.
 */
import * as React from 'react'
import {
  createTestComponent,
  mockUserResponse,
  resizeWindow
} from '@client/tests/util'
import { queries } from '@client/profile/queries'
import { merge } from 'lodash'
import { storage } from '@client/storage'
import { createStore } from '@client/store'
import {
  RegistrationHome,
  EVENT_STATUS
} from '@client/views/RegistrationHome/RegistrationHome'
import { GridTable } from '@opencrvs/components/lib/interface'
import {
  FETCH_REGISTRATION_BY_COMPOSITION,
  REGISTRATION_HOME_QUERY
} from '@client/views/RegistrationHome/queries'
import { checkAuth } from '@client/profile/profileActions'
import moment from 'moment'
import { waitForElement } from '@client/tests/wait-for-element'
import { ReactWrapper } from 'enzyme'
import {
  makeApplicationReadyToDownload,
  DOWNLOAD_STATUS,
  storeApplication
} from '@client/applications'
import { Action, Event } from '@client/forms'
import { Store } from 'redux'
import { GET_DEATH_REGISTRATION_FOR_CERTIFICATION } from '@client/views/DataProvider/death/queries'

const registerScopeToken =
  'eyJhbGciOiJSUzI1NiIsInR5cCI6IkpXVCJ9.eyJzY29wZSI6WyJyZWdpc3RlciIsImNlcnRpZnkiLCJkZW1vIl0sImlhdCI6MTU0MjY4ODc3MCwiZXhwIjoxNTQzMjkzNTcwLCJhdWQiOlsib3BlbmNydnM6YXV0aC11c2VyIiwib3BlbmNydnM6dXNlci1tZ250LXVzZXIiLCJvcGVuY3J2czpoZWFydGgtdXNlciIsIm9wZW5jcnZzOmdhdGV3YXktdXNlciIsIm9wZW5jcnZzOm5vdGlmaWNhdGlvbi11c2VyIiwib3BlbmNydnM6d29ya2Zsb3ctdXNlciJdLCJpc3MiOiJvcGVuY3J2czphdXRoLXNlcnZpY2UiLCJzdWIiOiI1YmVhYWY2MDg0ZmRjNDc5MTA3ZjI5OGMifQ.ElQd99Lu7WFX3L_0RecU_Q7-WZClztdNpepo7deNHqzro-Cog4WLN7RW3ZS5PuQtMaiOq1tCb-Fm3h7t4l4KDJgvC11OyT7jD6R2s2OleoRVm3Mcw5LPYuUVHt64lR_moex0x_bCqS72iZmjrjS-fNlnWK5zHfYAjF2PWKceMTGk6wnI9N49f6VwwkinJcwJi6ylsjVkylNbutQZO0qTc7HRP-cBfAzNcKD37FqTRNpVSvHdzQSNcs7oiv3kInDN5aNa2536XSd3H-RiKR9hm9eID9bSIJgFIGzkWRd5jnoYxT70G0t03_mTVnDnqPXDtyI-lmerx24Ost0rQLUNIg'
const getItem = window.localStorage.getItem as jest.Mock

const mockFetchUserDetails = jest.fn()

const nameObj = {
  data: {
    getUser: {
      name: [
        {
          use: 'en',
          firstNames: 'Mohammad',
          familyName: 'Ashraful',
          __typename: 'HumanName'
        },
        { use: 'bn', firstNames: '', familyName: '', __typename: 'HumanName' }
      ],
      role: 'DISTRICT_REGISTRAR'
    }
  }
}

const mockUserData = {
  id: '956281c9-1f47-4c26-948a-970dd23c4094',
  type: 'Birth',
  registration: {
    status: 'REGISTERED',
    contactNumber: '01622688231',
    trackingId: 'BW0UTHR',
    registrationNumber: '20190203323443BW0UTHR',
    registeredLocationId: '308c35b4-04f8-4664-83f5-9790e790cde1',
    duplicates: null,
    createdAt: '2018-05-23T14:44:58+02:00',
    modifiedAt: '2018-05-23T14:44:58+02:00'
  },
  dateOfBirth: '2010-10-10',
  childName: [
    {
      firstNames: 'Iliyas',
      familyName: 'Khan',
      use: 'en'
    },
    {
      firstNames: 'ইলিয়াস',
      familyName: 'খান',
      use: 'bn'
    }
  ],
  // TODO: When fragmentMatching work is completed, remove unnecessary result objects
  // PR: https://github.com/jembi/OpenCRVS/pull/836/commits/6302fa8f015fe313cbce6197980f1300bf4eba32
  child: {
    id: 'FAKE_ID',
    name: [
      {
        firstNames: 'Iliyas',
        familyName: 'Khan',
        use: 'en'
      },
      {
        firstNames: 'ইলিয়াস',
        familyName: 'খান',
        use: 'bn'
      }
    ],
    birthDate: '2010-10-10'
  },
  deceased: {
    name: [
      {
        use: '',
        firstNames: '',
        familyName: ''
      }
    ],
    deceased: {
      deathDate: ''
    }
  },
  informant: {
    individual: {
      telecom: [
        {
          system: '',
          use: '',
          value: ''
        }
      ]
    }
  },
  dateOfDeath: null,
  deceasedName: null,
  createdAt: '2018-05-23T14:44:58+02:00'
}
const userData: any = []
for (let i = 0; i < 14; i++) {
  userData.push(mockUserData)
}
merge(mockUserResponse, nameObj)
mockFetchUserDetails.mockReturnValue(mockUserResponse)
queries.fetchUserDetails = mockFetchUserDetails

const mockPrintTabData = {
  totalItems: 2,
  results: [
    {
      id: '956281c9-1f47-4c26-948a-970dd23c4094',
      type: 'Death',
      registration: {
        status: 'REGISTERED',
<<<<<<< HEAD
        contactNumber: '01622688231',
        trackingId: 'BW0UTHR',
        registrationNumber: null,
        eventLocationId: null,
        registeredLocationId: '308c35b4-04f8-4664-83f5-9790e790cde1',
=======
        contactNumber: null,
        trackingId: 'DG6PECX',
        registrationNumber: '20196816020000113',
        registeredLocationId: 'd8cfd240-4b5a-4557-9df7-b1591a11d843',
>>>>>>> 95c72957
        duplicates: null,
        createdAt: '1574696143372',
        modifiedAt: null
      },
      dateOfBirth: '1988-06-16',
      childName: null,
      dateOfDeath: '2019-01-18',
      deceasedName: [
        {
          use: 'bn',
          firstNames: 'ক ম আব্দুল্লাহ আল আমিন ',
          familyName: 'খান'
        },
        {
          use: 'en',
          firstNames: 'K M Abdullah al amin',
          familyName: 'Khan'
        }
      ]
    },
    {
      id: 'bc09200d-0160-43b4-9e2b-5b9e90424e95',
      type: 'Death',
      registration: {
        status: 'REGISTERED',
        trackingId: 'DW0UTHR',
        registrationNumber: '2019333494B8I0NEB9',
        eventLocationId: null,
        contactNumber: '01622688231',
        duplicates: ['308c35b4-04f8-4664-83f5-9790e790cd33'],
        registeredLocationId: '308c35b4-04f8-4664-83f5-9790e790cde1',
        createdAt: '2007-01-01',
        modifiedAt: '2007-01-01'
      },
      dateOfBirth: null,
      childName: null,
      dateOfDeath: '2007-01-01',
      deceasedName: [
        {
          firstNames: 'Iliyas',
          familyName: 'Khan',
          use: 'en'
        },
        {
          firstNames: 'ইলিয়াস',
          familyName: 'খান',
          use: 'bn'
        }
      ]
    }
  ]
}

storage.getItem = jest.fn()
storage.setItem = jest.fn()

describe('RegistrarHome ready to print tab related tests', () => {
  const { store, history } = createStore()

  beforeAll(async () => {
    getItem.mockReturnValue(registerScopeToken)
    await store.dispatch(checkAuth({ '?token': registerScopeToken }))
  })

  it('check ready to print applications count', async () => {
    const graphqlMock = [
      {
        request: {
          query: REGISTRATION_HOME_QUERY,
          variables: {
            locationIds: ['2a83cf14-b959-47f4-8097-f75a75d1867f'],
            count: 10,
            reviewStatuses: [EVENT_STATUS.DECLARED, EVENT_STATUS.VALIDATED],
            inProgressSkip: 0,
            reviewSkip: 0,
            rejectSkip: 0,
            approvalSkip: 0,
            printSkip: 0
          }
        },
        result: {
          data: {
            inProgressTab: { totalItems: 0, results: [] },
            notificationTab: { totalItems: 0, results: [] },
            reviewTab: { totalItems: 0, results: [] },
            rejectTab: { totalItems: 0, results: [] },
            approvalTab: { totalItems: 0, results: [] },
            printTab: { totalItems: 7, results: [] }
          }
        }
      }
    ]

    const testComponent = await createTestComponent(
      // @ts-ignore
      <RegistrationHome
        match={{
          params: {
            tabId: 'print'
          },
          isExact: true,
          path: '',
          url: ''
        }}
      />,
      store,
      graphqlMock
    )

    const element = await waitForElement(testComponent.component, '#tab_print')
    expect(element.hostNodes().text()).toContain('Ready to print (7)')
  })

  it('renders all items returned from graphql query in ready for print', async () => {
    const TIME_STAMP = '1544188309380'
    Date.now = jest.fn(() => 1554055200000)
    const graphqlMock = [
      {
        request: {
          query: REGISTRATION_HOME_QUERY,
          variables: {
            locationIds: ['2a83cf14-b959-47f4-8097-f75a75d1867f'],
            count: 10,
            reviewStatuses: [EVENT_STATUS.DECLARED, EVENT_STATUS.VALIDATED],
            inProgressSkip: 0,
            reviewSkip: 0,
            rejectSkip: 0,
            approvalSkip: 0,
            printSkip: 0
          }
        },
        result: {
          data: {
            inProgressTab: { totalItems: 0, results: [] },
            notificationTab: { totalItems: 0, results: [] },
            reviewTab: { totalItems: 0, results: [] },
            rejectTab: { totalItems: 0, results: [] },
            approvalTab: { totalItems: 0, results: [] },
            printTab: {
              totalItems: 2,
              results: [
                {
                  id: '956281c9-1f47-4c26-948a-970dd23c4094',
                  type: 'Birth',
                  registration: {
                    status: 'REGISTERED',
                    contactNumber: '01622688231',
                    trackingId: 'BW0UTHR',
                    registrationNumber: '2019333494BBONT7U7',
                    eventLocationId: null,
                    registeredLocationId:
                      '308c35b4-04f8-4664-83f5-9790e790cde1',
                    duplicates: null,
                    createdAt: TIME_STAMP,
                    modifiedAt: TIME_STAMP
                  },
                  dateOfBirth: '2010-10-10',
                  childName: [
                    {
                      firstNames: 'Iliyas',
                      familyName: 'Khan',
                      use: 'en'
                    },
                    {
                      firstNames: 'ইলিয়াস',
                      familyName: 'খান',
                      use: 'bn'
                    }
                  ],
                  dateOfDeath: null,
                  deceasedName: null
                },
                {
                  id: 'bc09200d-0160-43b4-9e2b-5b9e90424e95',
                  type: 'Death',
                  registration: {
                    status: 'REGISTERED',
                    trackingId: 'DW0UTHR',
                    registrationNumber: '2019333494B8I0NEB9',
                    eventLocationId: null,
                    contactNumber: '01622688231',
                    duplicates: ['308c35b4-04f8-4664-83f5-9790e790cd33'],
                    registeredLocationId:
                      '308c35b4-04f8-4664-83f5-9790e790cde1',
                    createdAt: TIME_STAMP,
                    modifiedAt: null
                  },
                  dateOfBirth: null,
                  childName: null,
                  dateOfDeath: '2007-01-01',
                  deceasedName: [
                    {
                      firstNames: 'Iliyas',
                      familyName: 'Khan',
                      use: 'en'
                    },
                    {
                      firstNames: 'ইলিয়াস',
                      familyName: 'খান',
                      use: 'bn'
                    }
                  ]
                }
              ]
            }
          }
        }
      }
    ]

    const testComponent = await createTestComponent(
      // @ts-ignore
      <RegistrationHome match={{ params: { tabId: 'print' } }} />,
      store,
      graphqlMock
    )

    getItem.mockReturnValue(registerScopeToken)
    await testComponent.store.dispatch(
      checkAuth({ '?token': registerScopeToken })
    )

    const element = await waitForElement(testComponent.component, GridTable)
    const data = element.prop('content')
    const EXPECTED_DATE_OF_APPLICATION = moment(
      moment(TIME_STAMP, 'x').format('YYYY-MM-DD HH:mm:ss'),
      'YYYY-MM-DD HH:mm:ss'
    ).fromNow()

    expect(data.length).toBe(2)
    expect(data[0].id).toBe('956281c9-1f47-4c26-948a-970dd23c4094')
    expect(data[0].dateOfRegistration).toBe(EXPECTED_DATE_OF_APPLICATION)
    expect(data[0].trackingId).toBe('BW0UTHR')
    expect(data[0].event).toBe('Birth')
    expect(data[0].actions).toBeDefined()
  })

  it('returns an empty array incase of invalid graphql query response', async () => {
    Date.now = jest.fn(() => 1554055200000)
    const graphqlMock = [
      {
        request: {
          query: REGISTRATION_HOME_QUERY,
          variables: {
            locationIds: ['2a83cf14-b959-47f4-8097-f75a75d1867f'],
            count: 10,
            reviewStatuses: [EVENT_STATUS.DECLARED, EVENT_STATUS.VALIDATED],
            inProgressSkip: 0,
            reviewSkip: 0,
            rejectSkip: 0,
            approvalSkip: 0,
            printSkip: 0
          }
        },
        result: {
          data: {
            inProgressTab: { totalItems: 0, results: [] },
            notificationTab: { totalItems: 0, results: [] },
            reviewTab: { totalItems: 0, results: [] },
            rejectTab: { totalItems: 0, results: [] },
            approvalTab: { totalItems: 0, results: [] },
            printTab: { totalItems: 0, results: [] }
          }
        }
      }
    ]

    const testComponent = await createTestComponent(
      // @ts-ignore
      <RegistrationHome
        match={{
          params: {
            tabId: 'print'
          },
          isExact: true,
          path: '',
          url: ''
        }}
      />,
      store,
      graphqlMock
    )

    getItem.mockReturnValue(registerScopeToken)
    await testComponent.store.dispatch(
      checkAuth({ '?token': registerScopeToken })
    )

    // wait for mocked data to load mockedProvider
    await new Promise(resolve => {
      setTimeout(resolve, 500)
    })
    testComponent.component.update()
    const data = testComponent.component.find(GridTable).prop('content')
    expect(data.length).toBe(0)
  })

  it('should show pagination bar if items are more than 11 in ready for print tab', async () => {
    Date.now = jest.fn(() => 1554055200000)
    const graphqlMock = [
      {
        request: {
          query: REGISTRATION_HOME_QUERY,
          variables: {
            locationIds: ['2a83cf14-b959-47f4-8097-f75a75d1867f'],
            count: 10,
            reviewStatuses: [EVENT_STATUS.DECLARED, EVENT_STATUS.VALIDATED],
            inProgressSkip: 0,
            reviewSkip: 0,
            rejectSkip: 0,
            approvalSkip: 0,
            printSkip: 0
          }
        },
        result: {
          data: {
            inProgressTab: { totalItems: 0, results: [] },
            notificationTab: { totalItems: 0, results: [] },
            reviewTab: { totalItems: 0, results: [] },
            rejectTab: { totalItems: 0, results: [] },
            approvalTab: { totalItems: 0, results: [] },
            printTab: { totalItems: 14, results: [] }
          }
        }
      }
    ]

    const testComponent = await createTestComponent(
      // @ts-ignore
      <RegistrationHome match={{ params: { tabId: 'print' } }} />,
      store,
      graphqlMock
    )

    getItem.mockReturnValue(registerScopeToken)
    await testComponent.store.dispatch(
      checkAuth({ '?token': registerScopeToken })
    )

    const element = await waitForElement(testComponent.component, '#pagination')

    expect(element.hostNodes()).toHaveLength(1)

    testComponent.component
      .find('#pagination button')
      .last()
      .hostNodes()
      .simulate('click')
  })

  describe('When a row is expanded', () => {
    let expandedRow: any

    beforeEach(async () => {
      Date.now = jest.fn(() => 1554055200000)
      const graphqlMock = [
        {
          request: {
            query: REGISTRATION_HOME_QUERY,
            variables: {
              locationIds: ['2a83cf14-b959-47f4-8097-f75a75d1867f'],
              count: 10,
              reviewStatuses: [EVENT_STATUS.DECLARED, EVENT_STATUS.VALIDATED],
              inProgressSkip: 0,
              reviewSkip: 0,
              rejectSkip: 0,
              approvalSkip: 0,
              printSkip: 0
            }
          },
          result: {
            data: {
              inProgressTab: { totalItems: 0, results: [] },
              notificationTab: { totalItems: 0, results: [] },
              reviewTab: { totalItems: 0, results: [] },
              rejectTab: { totalItems: 0, results: [] },
              approvalTab: { totalItems: 0, results: [] },
              printTab: mockPrintTabData
            }
          }
        },
        {
          request: {
            query: FETCH_REGISTRATION_BY_COMPOSITION,
            variables: {
              id: '956281c9-1f47-4c26-948a-970dd23c4094'
            }
          },
          result: {
            data: {
              fetchRegistration: {
                id: '956281c9-1f47-4c26-948a-970dd23c4094',
                registration: {
                  id: '345678',
                  type: 'BIRTH',
                  certificates: null,
                  status: [
                    {
                      id:
                        '17e9b24-b00f-4a0f-a5a4-9c84c6e64e98/_history/86c3044a-329f-418',
                      timestamp: '2019-10-20T11:03:20.660Z',
                      user: {
                        id: '153f8364-96b3-4b90-8527-bf2ec4a367bd',
                        name: [
                          {
                            use: 'en',
                            firstNames: 'Mohammad',
                            familyName: 'Ashraful'
                          },
                          {
                            use: 'bn',
                            firstNames: '',
                            familyName: ''
                          }
                        ],
                        role: 'LOCAL_REGISTRAR'
                      },
                      location: {
                        id: '123',
                        name: 'Kaliganj Union Sub Center',
                        alias: ['']
                      },
                      office: {
                        id: '123',
                        name: 'Kaliganj Union Sub Center',
                        alias: [''],
                        address: {
                          district: '7876',
                          state: 'iuyiuy'
                        }
                      },
                      type: 'REGISTERED',
                      comments: [
                        {
                          comment: 'reason=duplicate&comment=dup'
                        }
                      ]
                    }
                  ],
                  contact: 'MOTHER',
                  contactPhoneNumber: '01622688231'
                },
                child: {
                  id: 'FAKE_ID',
                  name: [
                    {
                      use: 'en',
                      firstNames: 'Mushraful',
                      familyName: 'Hoque'
                    }
                  ],
                  birthDate: '01-01-1984'
                },
                deceased: null,
                informant: null
              }
            }
          }
        }
      ]

      const testComponent = await createTestComponent(
        // @ts-ignore
        <RegistrationHome match={{ params: { tabId: 'print' } }} />,
        store,
        graphqlMock
      )

      getItem.mockReturnValue(registerScopeToken)
      await testComponent.store.dispatch(
        checkAuth({ '?token': registerScopeToken })
      )
      const instance = (await waitForElement(
        testComponent.component,
        GridTable
      )).instance() as any

      instance.toggleExpanded('956281c9-1f47-4c26-948a-970dd23c4094')

      expandedRow = await waitForElement(
        testComponent.component,
        '#REGISTERED-0'
      )
    })

    it('renders expanded area for ready to print', async () => {
      expect(expandedRow.hostNodes().length).toBe(1)
    })

    it('renders correct timestamps for history steps [OCRVS-2214]', async () => {
      expect(
        expandedRow
          .find('#expanded_history_item_timestamp')
          .hostNodes()
          .text()
      ).toBe('Registered on:20 October 2019')
    })
  })

  it('expanded block renders error text when an error occurs', async () => {
    const graphqlMock = [
      {
        request: {
          query: REGISTRATION_HOME_QUERY,
          variables: {
            locationIds: ['2a83cf14-b959-47f4-8097-f75a75d1867f'],
            count: 10,
            reviewStatuses: [EVENT_STATUS.DECLARED, EVENT_STATUS.VALIDATED],
            inProgressSkip: 0,
            reviewSkip: 0,
            rejectSkip: 0,
            approvalSkip: 0,
            printSkip: 0
          }
        },
        result: {
          data: {
            inProgressTab: { totalItems: 0, results: [] },
            notificationTab: { totalItems: 0, results: [] },
            reviewTab: { totalItems: 0, results: [] },
            rejectTab: { totalItems: 0, results: [] },
            approvalTab: { totalItems: 0, results: [] },
            printTab: mockPrintTabData
          }
        }
      },
      {
        request: {
          query: FETCH_REGISTRATION_BY_COMPOSITION,
          variables: {
            id: '956281c9-1f47-4c26-948a-970dd23c4094'
          }
        },
        error: new Error('boom')
      }
    ]

    const testComponent = await createTestComponent(
      // @ts-ignore
      <RegistrationHome match={{ params: { tabId: 'print' } }} />,
      store,
      graphqlMock
    )

    getItem.mockReturnValue(registerScopeToken)
    await testComponent.store.dispatch(
      checkAuth({ '?token': registerScopeToken })
    )

    const table = await waitForElement(testComponent.component, GridTable)

    const instance = table.instance()

    instance.toggleExpanded('956281c9-1f47-4c26-948a-970dd23c4094')

    const element = await waitForElement(
      testComponent.component,
      '#search-result-error-text-expanded'
    )

    expect(
      element
        .children()
        .hostNodes()
        .text()
    ).toBe('An error occurred while searching')
  })

  describe('handles download status', () => {
    let testComponent: ReactWrapper<{}, {}>
    let createdTestComponent: { component: ReactWrapper; store: Store }
    beforeEach(async () => {
      Date.now = jest.fn(() => 1554055200000)
      const graphqlMock = [
        {
          request: {
            query: REGISTRATION_HOME_QUERY,
            variables: {
              locationIds: ['2a83cf14-b959-47f4-8097-f75a75d1867f'],
              count: 10,
              reviewStatuses: [EVENT_STATUS.DECLARED, EVENT_STATUS.VALIDATED],
              inProgressSkip: 0,
              reviewSkip: 0,
              rejectSkip: 0,
              approvalSkip: 0,
              printSkip: 0
            }
          },
          result: {
            data: {
              inProgressTab: { totalItems: 0, results: [] },
              reviewTab: { totalItems: 0, results: [] },
              rejectTab: { totalItems: 0, results: [] },
              approvalTab: { totalItems: 0, results: [] },
              printTab: mockPrintTabData
            }
          }
        },
<<<<<<< HEAD
        result: {
          data: {
            inProgressTab: { totalItems: 0, results: [] },
            notificationTab: { totalItems: 0, results: [] },
            reviewTab: { totalItems: 0, results: [] },
            rejectTab: { totalItems: 0, results: [] },
            approvalTab: { totalItems: 0, results: [] },
            printTab: mockPrintTabData
=======
        {
          request: {
            query: GET_DEATH_REGISTRATION_FOR_CERTIFICATION,
            variables: { id: '956281c9-1f47-4c26-948a-970dd23c4094' }
          },
          result: {
            data: {
              fetchDeathRegistration: {
                _fhirIDMap: {
                  composition: '956281c9-1f47-4c26-948a-970dd23c4094'
                },
                id: '956281c9-1f47-4c26-948a-970dd23c4094',
                deceased: {
                  id: 'a6cce2e1-10df-42d0-bbc9-8e037b0bf14e',
                  name: [
                    {
                      use: 'bn',
                      firstNames: 'ক ম আব্দুল্লাহ আল আমিন ',
                      familyName: 'খান'
                    },
                    {
                      use: 'en',
                      firstNames: 'K M Abdullah al amin',
                      familyName: 'Khan'
                    }
                  ],
                  birthDate: '1988-06-16',
                  gender: 'male',
                  maritalStatus: 'MARRIED',
                  nationality: ['BGD'],
                  identifier: [
                    {
                      id: '1020617910288',
                      type: 'NATIONAL_ID',
                      otherType: null
                    }
                  ],
                  deceased: {
                    deathDate: '2019-01-18'
                  },
                  address: [
                    {
                      type: 'PERMANENT',
                      line: [
                        '40 Ward',
                        '',
                        'Bahadur street',
                        'f4d236c5-6328-4e8e-a45b-e307720b7cdf',
                        '',
                        '2612765c-f5a7-4291-9191-7625dd76fa82'
                      ],
                      district: '18dd420e-daec-4d35-9a44-fb58b5185923',
                      state: 'e93b10bc-1318-4dcb-b8b6-35c7532a0a90',
                      city: null,
                      postalCode: '1024',
                      country: 'BGD'
                    },
                    {
                      type: 'CURRENT',
                      line: [
                        '40',
                        '',
                        'My street',
                        'f4d236c5-6328-4e8e-a45b-e307720b7cdf',
                        '',
                        '2612765c-f5a7-4291-9191-7625dd76fa82'
                      ],
                      district: '18dd420e-daec-4d35-9a44-fb58b5185923',
                      state: 'e93b10bc-1318-4dcb-b8b6-35c7532a0a90',
                      city: null,
                      postalCode: '1024',
                      country: 'BGD'
                    }
                  ]
                },
                informant: {
                  id: 'c7e17721-bccf-4dfb-8f85-d6311d1da1bc',
                  relationship: 'OTHER',
                  otherRelationship: 'Friend',
                  individual: {
                    id: '7ac8d0a6-a391-42f9-add4-dec27279474d',
                    identifier: [
                      {
                        id: '1020607917288',
                        type: 'NATIONAL_ID',
                        otherType: null
                      }
                    ],
                    name: [
                      {
                        use: 'bn',
                        firstNames: 'জামাল উদ্দিন খান',
                        familyName: 'খান'
                      },
                      {
                        use: 'en',
                        firstNames: 'Jamal Uddin Khan',
                        familyName: 'Khan'
                      }
                    ],
                    nationality: ['BGD'],
                    birthDate: '1956-10-17',
                    telecom: null,
                    address: [
                      {
                        type: 'CURRENT',
                        line: [
                          '48',
                          '',
                          'My street',
                          'f4d236c5-6328-4e8e-a45b-e307720b7cdf',
                          '',
                          '2612765c-f5a7-4291-9191-7625dd76fa82'
                        ],
                        district: '18dd420e-daec-4d35-9a44-fb58b5185923',
                        state: 'e93b10bc-1318-4dcb-b8b6-35c7532a0a90',
                        city: null,
                        postalCode: '1024',
                        country: 'BGD'
                      },
                      {
                        type: 'PERMANENT',
                        line: [
                          '40 Ward',
                          '',
                          'Bahadur street',
                          'f4d236c5-6328-4e8e-a45b-e307720b7cdf',
                          '',
                          '2612765c-f5a7-4291-9191-7625dd76fa82'
                        ],
                        district: '18dd420e-daec-4d35-9a44-fb58b5185923',
                        state: 'e93b10bc-1318-4dcb-b8b6-35c7532a0a90',
                        city: null,
                        postalCode: '1024',
                        country: 'BGD'
                      }
                    ]
                  }
                },
                registration: {
                  id: 'ba1cb210-b98f-46e1-a185-4c8df2971064',
                  contact: 'OTHER',
                  contactRelationship: 'Colleague',
                  contactPhoneNumber: '+8801678945638',
                  attachments: null,
                  status: [
                    {
                      comments: null,
                      type: 'REGISTERED',
                      location: {
                        name: 'Alokbali',
                        alias: ['আলো্কবালী']
                      },
                      office: {
                        name: 'Alokbali Union Parishad',
                        alias: ['আলোকবালী  ইউনিয়ন পরিষদ'],
                        address: {
                          district: 'Narsingdi',
                          state: 'Dhaka'
                        }
                      },
                      timestamp: null
                    },
                    {
                      comments: null,
                      type: 'DECLARED',
                      location: {
                        name: 'Alokbali',
                        alias: ['আলো্কবালী']
                      },
                      office: {
                        name: 'Alokbali Union Parishad',
                        alias: ['আলোকবালী  ইউনিয়ন পরিষদ'],
                        address: {
                          district: 'Narsingdi',
                          state: 'Dhaka'
                        }
                      },
                      timestamp: null
                    }
                  ],
                  type: 'DEATH',
                  trackingId: 'DG6PECX',
                  registrationNumber: '20196816020000113'
                },
                eventLocation: {
                  id: '7a503721-a258-49ef-9fb9-aa77c970d19b',
                  type: 'PRIVATE_HOME',
                  address: {
                    type: null,
                    line: [
                      '40',
                      '',
                      'My street',
                      'f4d236c5-6328-4e8e-a45b-e307720b7cdf',
                      '',
                      '2612765c-f5a7-4291-9191-7625dd76fa82'
                    ],
                    district: '18dd420e-daec-4d35-9a44-fb58b5185923',
                    state: 'e93b10bc-1318-4dcb-b8b6-35c7532a0a90',
                    city: null,
                    postalCode: '1024',
                    country: 'BGD'
                  }
                },
                mannerOfDeath: 'HOMICIDE',
                causeOfDeathMethod: null,
                causeOfDeath: 'Chronic Obstructive Pulmonary Disease'
              }
            }
>>>>>>> 95c72957
          }
        }
      ]

      createdTestComponent = await createTestComponent(
        // @ts-ignore
        <RegistrationHome match={{ params: { tabId: 'print' } }} />,
        store,
        graphqlMock
      )
      testComponent = createdTestComponent.component
      getItem.mockReturnValue(registerScopeToken)
      await createdTestComponent.store.dispatch(
        checkAuth({ '?token': registerScopeToken })
      )
    })

    it('downloads application after clicking download button', async () => {
      const downloadButton = await waitForElement(
        testComponent,
        '#ListItemAction-0-icon'
      )

      downloadButton.hostNodes().simulate('click')

      testComponent.update()

      expect(
        testComponent.find('#action-loading-ListItemAction-0').hostNodes()
      ).toHaveLength(1)

      await new Promise(resolve => {
        setTimeout(resolve, 100)
      })
      testComponent.update()

      const action = await waitForElement(
        testComponent,
        '#ListItemAction-0-Print'
      )
      action.hostNodes().simulate('click')

      await new Promise(resolve => {
        setTimeout(resolve, 100)
      })
      testComponent.update()
      expect(history.location.pathname).toBe(
        '/cert/collector/956281c9-1f47-4c26-948a-970dd23c4094/death/certCollector'
      )
    })

    it('shows error when download is failed', async () => {
      const downloadedApplication = makeApplicationReadyToDownload(
        Event.DEATH,
        'bc09200d-0160-43b4-9e2b-5b9e90424e95',
        Action.LOAD_CERTIFICATE_APPLICATION
      )
      downloadedApplication.downloadStatus = DOWNLOAD_STATUS.FAILED
      createdTestComponent.store.dispatch(
        storeApplication(downloadedApplication)
      )

      testComponent.update()

      const errorIcon = await waitForElement(
        testComponent,
        '#action-error-ListItemAction-1'
      )

      expect(errorIcon.hostNodes()).toHaveLength(1)
    })
  })
})

describe('Tablet tests', () => {
  const { store } = createStore()

  beforeAll(async () => {
    getItem.mockReturnValue(registerScopeToken)
    await store.dispatch(checkAuth({ '?token': registerScopeToken }))
    resizeWindow(800, 1280)
  })

  afterEach(() => {
    resizeWindow(1024, 768)
  })

  it('redirects to detail page if item is clicked', async () => {
    Date.now = jest.fn(() => 1554055200000)
    const graphqlMock = [
      {
        request: {
          query: REGISTRATION_HOME_QUERY,
          variables: {
            locationIds: ['2a83cf14-b959-47f4-8097-f75a75d1867f'],
            count: 10,
            reviewStatuses: [EVENT_STATUS.DECLARED, EVENT_STATUS.VALIDATED],
            inProgressSkip: 0,
            reviewSkip: 0,
            rejectSkip: 0,
            approvalSkip: 0,
            printSkip: 0
          }
        },
        result: {
          data: {
            inProgressTab: { totalItems: 0, results: [] },
            notificationTab: { totalItems: 0, results: [] },
            reviewTab: { totalItems: 0, results: [] },
            rejectTab: { totalItems: 0, results: [] },
            approvalTab: { totalItems: 0, results: [] },
            printTab: mockPrintTabData
          }
        }
      }
    ]

    const testComponent = await createTestComponent(
      // @ts-ignore
      <RegistrationHome match={{ params: { tabId: 'print' } }} />,
      store,
      graphqlMock
    )

    testComponent.component.update()
    const element = await waitForElement(testComponent.component, '#row_0')
    element.hostNodes().simulate('click')

    await new Promise(resolve => {
      setTimeout(resolve, 100)
    })
    testComponent.component.update()

    expect(window.location.href).toContain(
      '/details/956281c9-1f47-4c26-948a-970dd23c4094'
    )
  })
})<|MERGE_RESOLUTION|>--- conflicted
+++ resolved
@@ -151,18 +151,10 @@
       type: 'Death',
       registration: {
         status: 'REGISTERED',
-<<<<<<< HEAD
-        contactNumber: '01622688231',
-        trackingId: 'BW0UTHR',
-        registrationNumber: null,
-        eventLocationId: null,
-        registeredLocationId: '308c35b4-04f8-4664-83f5-9790e790cde1',
-=======
         contactNumber: null,
         trackingId: 'DG6PECX',
         registrationNumber: '20196816020000113',
         registeredLocationId: 'd8cfd240-4b5a-4557-9df7-b1591a11d843',
->>>>>>> 95c72957
         duplicates: null,
         createdAt: '1574696143372',
         modifiedAt: null
@@ -761,16 +753,6 @@
             }
           }
         },
-<<<<<<< HEAD
-        result: {
-          data: {
-            inProgressTab: { totalItems: 0, results: [] },
-            notificationTab: { totalItems: 0, results: [] },
-            reviewTab: { totalItems: 0, results: [] },
-            rejectTab: { totalItems: 0, results: [] },
-            approvalTab: { totalItems: 0, results: [] },
-            printTab: mockPrintTabData
-=======
         {
           request: {
             query: GET_DEATH_REGISTRATION_FOR_CERTIFICATION,
@@ -981,7 +963,6 @@
                 causeOfDeath: 'Chronic Obstructive Pulmonary Disease'
               }
             }
->>>>>>> 95c72957
           }
         }
       ]
