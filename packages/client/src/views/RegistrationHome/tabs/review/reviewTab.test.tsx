--- conflicted
+++ resolved
@@ -891,17 +891,10 @@
         graphqlMock
       )
 
-<<<<<<< HEAD
       getItem.mockReturnValue(registerScopeToken)
-      createdTestComponent.store.dispatch(
+      await createdTestComponent.store.dispatch(
         checkAuth({ '?token': registerScopeToken })
       )
-=======
-    getItem.mockReturnValue(registerScopeToken)
-    await testComponent.store.dispatch(
-      checkAuth({ '?token': registerScopeToken })
-    )
->>>>>>> 387bf420
 
       testComponent = createdTestComponent.component
     })
@@ -1011,19 +1004,12 @@
         graphqlMock
       )
 
-<<<<<<< HEAD
       getItem.mockReturnValue(registerScopeToken)
-      createdTestComponent.store.dispatch(
+      await createdTestComponent.store.dispatch(
         checkAuth({ '?token': registerScopeToken })
       )
       testComponent = createdTestComponent.component
     })
-=======
-    getItem.mockReturnValue(registerScopeToken)
-    await testComponent.store.dispatch(
-      checkAuth({ '?token': registerScopeToken })
-    )
->>>>>>> 387bf420
 
     it('starts downloading after clicking download button', async () => {
       const downloadButton = await waitForElement(
