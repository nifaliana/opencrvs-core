/*
 * This Source Code Form is subject to the terms of the Mozilla Public
 * License, v. 2.0. If a copy of the MPL was not distributed with this
 * file, You can obtain one at https://mozilla.org/MPL/2.0/.
 *
 * OpenCRVS is also distributed under the terms of the Civil Registration
 * & Healthcare Disclaimer located at http://opencrvs.org/license.
 *
 * Copyright (C) The OpenCRVS Authors. OpenCRVS and the OpenCRVS
 * graphic logo are (registered/a) trademark(s) of Plan International.
 */
import { DOWNLOAD_STATUS, IApplication } from '@client/applications'
import { Action, Event } from '@client/forms'
import {
  constantsMessages,
  dynamicConstantsMessages
} from '@client/i18n/messages'
import { messages } from '@client/i18n/messages/views/registrarHome'
import {
  goToApplicationDetails,
  goToPage,
  goToReviewDuplicate
} from '@client/navigation'
import { REVIEW_EVENT_PARENT_FORM_PAGE } from '@client/navigation/routes'
import { getScope } from '@client/profile/profileSelectors'
import { transformData } from '@client/search/transformer'
import { IStoreState } from '@client/store'
import styled, { ITheme } from '@client/styledComponents'
import { Scope } from '@client/utils/authUtils'
import { EVENT_STATUS } from '@client/views/RegistrationHome/RegistrationHome'
import { RowHistoryView } from '@client/views/RegistrationHome/RowHistoryView'
import { Download, Duplicate, Validate } from '@opencrvs/components/lib/icons'
import {
  ColumnContentAlignment,
  GridTable,
  IAction
} from '@opencrvs/components/lib/interface'
import { HomeContent } from '@opencrvs/components/lib/layout'
import { GQLEventSearchResultSet } from '@opencrvs/gateway/src/graphql/schema'
import moment from 'moment'
import * as React from 'react'
import { injectIntl, WrappedComponentProps as IntlShapeProps } from 'react-intl'
import { connect } from 'react-redux'
import ReactTooltip from 'react-tooltip'
<<<<<<< HEAD
import {
  constantsMessages,
  dynamicConstantsMessages
} from '@client/i18n/messages'
import { messages } from '@client/i18n/messages/views/registrarHome'
import { IApplication, DOWNLOAD_STATUS } from '@client/applications'
import { Action } from '@client/forms'
import { DownloadButton } from '@client/components/interface/DownloadButton'
=======
import { withTheme } from 'styled-components'
>>>>>>> c0911795

const ToolTipContainer = styled.span`
  text-align: center;
`
interface IBaseReviewTabProps {
  theme: ITheme
  scope: Scope | null
  goToPage: typeof goToPage
  goToReviewDuplicate: typeof goToReviewDuplicate
  registrarLocationId: string | null
  goToApplicationDetails: typeof goToApplicationDetails
  outboxApplications: IApplication[]
  queryData: {
    data: GQLEventSearchResultSet
  }
  page: number
  onPageChange: (newPageNumber: number) => void
}

interface IReviewTabState {
  width: number
}

type IReviewTabProps = IntlShapeProps & IBaseReviewTabProps

class ReviewTabComponent extends React.Component<
  IReviewTabProps,
  IReviewTabState
> {
  pageSize = 10
  constructor(props: IReviewTabProps) {
    super(props)
    this.state = {
      width: window.innerWidth
    }
  }

  componentDidMount() {
    window.addEventListener('resize', this.recordWindowWidth)
  }

  componentWillUnmount() {
    window.removeEventListener('resize', this.recordWindowWidth)
  }

  recordWindowWidth = () => {
    this.setState({ width: window.innerWidth })
  }

  getExpandable = () => {
    return this.state.width > this.props.theme.grid.breakpoints.lg
      ? true
      : false
  }

  userHasRegisterScope() {
    return this.props.scope && this.props.scope.includes('register')
  }

  transformDeclaredContent = (data: GQLEventSearchResultSet) => {
    const { intl } = this.props
    if (!data || !data.results) {
      return []
    }
    const transformedData = transformData(data, this.props.intl)
    return transformedData.map(reg => {
      const actions = [] as IAction[]
      const foundApplication = this.props.outboxApplications.find(
        application => application.id === reg.id
      )
      const downloadStatus =
        (foundApplication && foundApplication.downloadStatus) || undefined
      let icon: JSX.Element = <div />

      if (reg.duplicates && reg.duplicates.length > 0) {
        if (downloadStatus !== DOWNLOAD_STATUS.DOWNLOADED) {
          actions.push({
            actionComponent: (
              <DownloadButton
                downloadConfigs={{
                  event: reg.event,
                  compositionId: reg.id,
                  action: Action.LOAD_REVIEW_APPLICATION
                }}
                status={downloadStatus as DOWNLOAD_STATUS}
              />
            )
          })
        } else {
          actions.push({
            label: this.props.intl.formatMessage(constantsMessages.review),
            handler: () => this.props.goToReviewDuplicate(reg.id)
          })
        }

        icon = <Duplicate />
      } else {
        if (reg.declarationStatus === EVENT_STATUS.VALIDATED) {
          icon = <Validate data-tip data-for="validateTooltip" />
        }
        if (downloadStatus !== DOWNLOAD_STATUS.DOWNLOADED) {
          actions.push({
            actionComponent: (
              <DownloadButton
                downloadConfigs={{
                  event: reg.event,
                  compositionId: reg.id,
                  action: Action.LOAD_REVIEW_APPLICATION
                }}
                status={downloadStatus as DOWNLOAD_STATUS}
              />
            )
          })
        } else {
          actions.push({
            label: this.props.intl.formatMessage(constantsMessages.review),
            handler: () =>
              this.props.goToPage(
                REVIEW_EVENT_PARENT_FORM_PAGE,
                reg.id,
                'review',
                reg.event ? reg.event.toLowerCase() : ''
              )
          })
        }
      }
      const event =
        (reg.event &&
          intl.formatMessage(
            dynamicConstantsMessages[reg.event.toLowerCase()]
          )) ||
        ''
      return {
        ...reg,
        event,
        eventTimeElapsed:
          (reg.dateOfEvent &&
            moment(reg.dateOfEvent.toString(), 'YYYY-MM-DD').fromNow()) ||
          '',
        applicationTimeElapsed:
          (reg.createdAt &&
            moment(
              moment(reg.createdAt, 'x').format('YYYY-MM-DD HH:mm:ss'),
              'YYYY-MM-DD HH:mm:ss'
            ).fromNow()) ||
          '',
        actions,
        icon,
        rowClickHandler: [
          {
            label: 'rowClickHandler',
            handler: () => this.props.goToApplicationDetails(reg.id)
          }
        ]
      }
    })
  }

  getColumns = () => {
    if (this.state.width > this.props.theme.grid.breakpoints.lg) {
      return [
        {
          label: this.props.intl.formatMessage(constantsMessages.type),
          width: 14,
          key: 'event'
        },
        {
          label: this.props.intl.formatMessage(constantsMessages.trackingId),
          width: 20,
          key: 'trackingId'
        },
        {
          label: this.props.intl.formatMessage(
            messages.listItemApplicationDate
          ),
          width: 20,
          key: 'applicationTimeElapsed'
        },
        {
          label: this.props.intl.formatMessage(constantsMessages.eventDate),
          width: 20,
          key: 'eventTimeElapsed'
        },
        {
          width: 6,
          key: 'icons',
          isIconColumn: true
        },
        {
          width: 20,
          key: 'actions',
          isActionColumn: true,
          alignment: ColumnContentAlignment.CENTER
        }
      ]
    } else {
      return [
        {
          label: this.props.intl.formatMessage(constantsMessages.type),
          width: 30,
          key: 'event'
        },
        {
          label: this.props.intl.formatMessage(constantsMessages.trackingId),
          width: 64,
          key: 'trackingId'
        },
        {
          width: 6,
          key: 'icons',
          isIconColumn: true
        }
      ]
    }
  }

  renderExpandedComponent = (itemId: string) => {
    const { results } = this.props.queryData && this.props.queryData.data
    const eventDetails =
      results && results.find(result => result && result.id === itemId)
    return <RowHistoryView eventDetails={eventDetails} />
  }

  render() {
    const { intl, queryData, page, onPageChange } = this.props
    const { data } = queryData

    return (
      <HomeContent>
        <ReactTooltip id="validateTooltip">
          <ToolTipContainer>
            {this.props.intl.formatMessage(
              messages.validatedApplicationTooltipForRegistrar
            )}
          </ToolTipContainer>
        </ReactTooltip>
        <GridTable
          content={this.transformDeclaredContent(data)}
          columns={this.getColumns()}
          renderExpandedComponent={this.renderExpandedComponent}
          noResultText={intl.formatMessage(constantsMessages.noResults)}
          onPageChange={onPageChange}
          pageSize={this.pageSize}
          totalItems={(data && data.totalItems) || 0}
          currentPage={page}
          expandable={this.getExpandable()}
          clickable={!this.getExpandable()}
        />
      </HomeContent>
    )
  }
}

function mapStateToProps(state: IStoreState) {
  return {
    scope: getScope(state),
    outboxApplications: state.applicationsState.applications
  }
}

export const ReviewTab = connect(
  mapStateToProps,
  {
    goToPage,
    goToReviewDuplicate,
    goToApplicationDetails
  }
)(injectIntl(withTheme(ReviewTabComponent)))<|MERGE_RESOLUTION|>--- conflicted
+++ resolved
@@ -9,13 +9,6 @@
  * Copyright (C) The OpenCRVS Authors. OpenCRVS and the OpenCRVS
  * graphic logo are (registered/a) trademark(s) of Plan International.
  */
-import { DOWNLOAD_STATUS, IApplication } from '@client/applications'
-import { Action, Event } from '@client/forms'
-import {
-  constantsMessages,
-  dynamicConstantsMessages
-} from '@client/i18n/messages'
-import { messages } from '@client/i18n/messages/views/registrarHome'
 import {
   goToApplicationDetails,
   goToPage,
@@ -29,7 +22,7 @@
 import { Scope } from '@client/utils/authUtils'
 import { EVENT_STATUS } from '@client/views/RegistrationHome/RegistrationHome'
 import { RowHistoryView } from '@client/views/RegistrationHome/RowHistoryView'
-import { Download, Duplicate, Validate } from '@opencrvs/components/lib/icons'
+import { Duplicate, Validate } from '@opencrvs/components/lib/icons'
 import {
   ColumnContentAlignment,
   GridTable,
@@ -42,7 +35,6 @@
 import { injectIntl, WrappedComponentProps as IntlShapeProps } from 'react-intl'
 import { connect } from 'react-redux'
 import ReactTooltip from 'react-tooltip'
-<<<<<<< HEAD
 import {
   constantsMessages,
   dynamicConstantsMessages
@@ -51,9 +43,7 @@
 import { IApplication, DOWNLOAD_STATUS } from '@client/applications'
 import { Action } from '@client/forms'
 import { DownloadButton } from '@client/components/interface/DownloadButton'
-=======
 import { withTheme } from 'styled-components'
->>>>>>> c0911795
 
 const ToolTipContainer = styled.span`
   text-align: center;
