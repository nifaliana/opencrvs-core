--- conflicted
+++ resolved
@@ -62,17 +62,9 @@
   }
   page: number
   onPageChange: (newPageNumber: number) => void
-<<<<<<< HEAD
-  onDownloadApplication: (
-    event: Event,
-    compositionId: string,
-    action: Action
-  ) => void
   showPaginated?: boolean
   loading?: boolean
   error?: boolean
-=======
->>>>>>> 589fef23
 }
 
 interface IReviewTabState {
