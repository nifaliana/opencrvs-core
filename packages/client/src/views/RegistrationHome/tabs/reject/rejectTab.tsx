/*
 * This Source Code Form is subject to the terms of the Mozilla Public
 * License, v. 2.0. If a copy of the MPL was not distributed with this
 * file, You can obtain one at https://mozilla.org/MPL/2.0/.
 *
 * OpenCRVS is also distributed under the terms of the Civil Registration
 * & Healthcare Disclaimer located at http://opencrvs.org/license.
 *
 * Copyright (C) The OpenCRVS Authors. OpenCRVS and the OpenCRVS
 * graphic logo are (registered/a) trademark(s) of Plan International.
 */
import { DOWNLOAD_STATUS, IApplication } from '@client/applications'
import { Action, Event } from '@client/forms'
import {
  buttonMessages,
  constantsMessages,
  dynamicConstantsMessages
} from '@client/i18n/messages'
import { messages } from '@client/i18n/messages/views/registrarHome'
import {
  goToApplicationDetails,
  goToPage,
  goToReviewDuplicate
} from '@client/navigation'
import { REVIEW_EVENT_PARENT_FORM_PAGE } from '@client/navigation/routes'
import { getScope } from '@client/profile/profileSelectors'
import { transformData } from '@client/search/transformer'
import { IStoreState } from '@client/store'
import { ITheme } from '@client/styledComponents'
import { Scope } from '@client/utils/authUtils'
import { RowHistoryView } from '@client/views/RegistrationHome/RowHistoryView'
import { Download } from '@opencrvs/components/lib/icons'
import {
  ColumnContentAlignment,
  GridTable,
  IAction
} from '@opencrvs/components/lib/interface'
import { HomeContent } from '@opencrvs/components/lib/layout'
import { GQLEventSearchResultSet } from '@opencrvs/gateway/src/graphql/schema'
import moment from 'moment'
import * as React from 'react'
import { injectIntl, WrappedComponentProps as IntlShapeProps } from 'react-intl'
import { connect } from 'react-redux'
import { withTheme } from 'styled-components'
<<<<<<< HEAD
import { RowHistoryView } from '@client/views/RegistrationHome/RowHistoryView'
import {
  buttonMessages,
  constantsMessages,
  dynamicConstantsMessages
} from '@client/i18n/messages'
import { messages } from '@client/i18n/messages/views/registrarHome'
import { IApplication, DOWNLOAD_STATUS } from '@client/applications'
import { Action } from '@client/forms'
import { DownloadButton } from '@client/components/interface/DownloadButton'
=======
>>>>>>> c0911795

interface IBaseRejectTabProps {
  theme: ITheme
  scope: Scope | null
  goToPage: typeof goToPage
  goToReviewDuplicate: typeof goToReviewDuplicate
  registrarLocationId: string | null
  goToApplicationDetails: typeof goToApplicationDetails
  outboxApplications: IApplication[]
  queryData: {
    data: GQLEventSearchResultSet
  }
  page: number
  onPageChange: (newPageNumber: number) => void
}

interface IRejectTabState {
  width: number
}

type IRejectTabProps = IntlShapeProps & IBaseRejectTabProps

class RejectTabComponent extends React.Component<
  IRejectTabProps,
  IRejectTabState
> {
  pageSize = 10
  constructor(props: IRejectTabProps) {
    super(props)
    this.state = {
      width: window.innerWidth
    }
  }

  userHasRegisterScope() {
    return this.props.scope && this.props.scope.includes('register')
  }

  componentDidMount() {
    window.addEventListener('resize', this.recordWindowWidth)
  }

  componentWillUnmount() {
    window.removeEventListener('resize', this.recordWindowWidth)
  }

  recordWindowWidth = () => {
    this.setState({ width: window.innerWidth })
  }

  getExpandable = () => {
    return this.state.width > this.props.theme.grid.breakpoints.lg
      ? true
      : false
  }

  getColumns = () => {
    if (this.state.width > this.props.theme.grid.breakpoints.lg) {
      return [
        {
          label: this.props.intl.formatMessage(constantsMessages.type),
          width: 14,
          key: 'event'
        },
        {
          label: this.props.intl.formatMessage(constantsMessages.name),
          width: 23,
          key: 'name'
        },
        {
          label: this.props.intl.formatMessage(
            constantsMessages.applicantContactNumber
          ),
          width: 21,
          key: 'contactNumber'
        },
        {
          label: this.props.intl.formatMessage(constantsMessages.sentOn),
          width: 22,
          key: 'dateOfRejection'
        },
        {
          label: this.props.intl.formatMessage(messages.listItemAction),
          width: 20,
          key: 'actions',
          isActionColumn: true,
          alignment: ColumnContentAlignment.CENTER
        }
      ]
    } else {
      return [
        {
          label: this.props.intl.formatMessage(constantsMessages.type),
          width: 30,
          key: 'event'
        },
        {
          label: this.props.intl.formatMessage(constantsMessages.name),
          width: 70,
          key: 'name'
        }
      ]
    }
  }

  transformRejectedContent = (data: GQLEventSearchResultSet) => {
    const { intl } = this.props
    if (!data || !data.results) {
      return []
    }
    const transformedData = transformData(data, this.props.intl)
    return transformedData.map(reg => {
      const actions = [] as IAction[]
      const foundApplication = this.props.outboxApplications.find(
        application => application.id === reg.id
      )
      const downloadStatus =
        (foundApplication && foundApplication.downloadStatus) || undefined

      if (downloadStatus !== DOWNLOAD_STATUS.DOWNLOADED) {
        actions.push({
          actionComponent: (
            <DownloadButton
              downloadConfigs={{
                event: reg.event,
                compositionId: reg.id,
                action: Action.LOAD_REVIEW_APPLICATION
              }}
              status={downloadStatus as DOWNLOAD_STATUS}
            />
          )
        })
      } else {
        if (this.userHasRegisterScope()) {
          if (reg.duplicates && reg.duplicates.length > 0) {
            actions.push({
              label: this.props.intl.formatMessage(constantsMessages.review),
              handler: () => this.props.goToReviewDuplicate(reg.id)
            })
          } else {
            actions.push({
              label: this.props.intl.formatMessage(buttonMessages.update),
              handler: () =>
                this.props.goToPage(
                  REVIEW_EVENT_PARENT_FORM_PAGE,
                  reg.id,
                  'review',
                  reg.event ? reg.event.toLowerCase() : ''
                )
            })
          }
        }
      }
      const event =
        (reg.event &&
          intl.formatMessage(
            dynamicConstantsMessages[reg.event.toLowerCase()]
          )) ||
        ''
      return {
        ...reg,
        event,
        dateOfRejection:
          (reg.modifiedAt &&
            moment(
              moment(reg.modifiedAt, 'x').format('YYYY-MM-DD HH:mm:ss'),
              'YYYY-MM-DD HH:mm:ss'
            ).fromNow()) ||
          '',
        actions,
        rowClickHandler: [
          {
            label: 'rowClickHandler',
            handler: () => this.props.goToApplicationDetails(reg.id)
          }
        ]
      }
    })
  }

  renderExpandedComponent = (itemId: string) => {
    const { results } = this.props.queryData && this.props.queryData.data
    const eventDetails =
      results && results.find(result => result && result.id === itemId)
    return <RowHistoryView eventDetails={eventDetails} />
  }

  render() {
    const { intl, queryData, page, onPageChange } = this.props
    const { data } = queryData

    return (
      <HomeContent>
        <GridTable
          content={this.transformRejectedContent(data)}
          columns={this.getColumns()}
          renderExpandedComponent={this.renderExpandedComponent}
          noResultText={intl.formatMessage(constantsMessages.noResults)}
          onPageChange={onPageChange}
          pageSize={this.pageSize}
          totalItems={(data && data.totalItems) || 0}
          currentPage={page}
          expandable={this.getExpandable()}
          clickable={!this.getExpandable()}
        />
      </HomeContent>
    )
  }
}

function mapStateToProps(state: IStoreState) {
  return {
    scope: getScope(state),
    outboxApplications: state.applicationsState.applications
  }
}

export const RejectTab = connect(
  mapStateToProps,
  {
    goToPage,
    goToReviewDuplicate,
    goToApplicationDetails
  }
)(injectIntl(withTheme(RejectTabComponent)))<|MERGE_RESOLUTION|>--- conflicted
+++ resolved
@@ -9,14 +9,6 @@
  * Copyright (C) The OpenCRVS Authors. OpenCRVS and the OpenCRVS
  * graphic logo are (registered/a) trademark(s) of Plan International.
  */
-import { DOWNLOAD_STATUS, IApplication } from '@client/applications'
-import { Action, Event } from '@client/forms'
-import {
-  buttonMessages,
-  constantsMessages,
-  dynamicConstantsMessages
-} from '@client/i18n/messages'
-import { messages } from '@client/i18n/messages/views/registrarHome'
 import {
   goToApplicationDetails,
   goToPage,
@@ -28,8 +20,6 @@
 import { IStoreState } from '@client/store'
 import { ITheme } from '@client/styledComponents'
 import { Scope } from '@client/utils/authUtils'
-import { RowHistoryView } from '@client/views/RegistrationHome/RowHistoryView'
-import { Download } from '@opencrvs/components/lib/icons'
 import {
   ColumnContentAlignment,
   GridTable,
@@ -42,7 +32,6 @@
 import { injectIntl, WrappedComponentProps as IntlShapeProps } from 'react-intl'
 import { connect } from 'react-redux'
 import { withTheme } from 'styled-components'
-<<<<<<< HEAD
 import { RowHistoryView } from '@client/views/RegistrationHome/RowHistoryView'
 import {
   buttonMessages,
@@ -53,8 +42,6 @@
 import { IApplication, DOWNLOAD_STATUS } from '@client/applications'
 import { Action } from '@client/forms'
 import { DownloadButton } from '@client/components/interface/DownloadButton'
-=======
->>>>>>> c0911795
 
 interface IBaseRejectTabProps {
   theme: ITheme
