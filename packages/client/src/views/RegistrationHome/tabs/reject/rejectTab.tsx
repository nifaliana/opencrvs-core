/*
 * This Source Code Form is subject to the terms of the Mozilla Public
 * License, v. 2.0. If a copy of the MPL was not distributed with this
 * file, You can obtain one at https://mozilla.org/MPL/2.0/.
 *
 * OpenCRVS is also distributed under the terms of the Civil Registration
 * & Healthcare Disclaimer located at http://opencrvs.org/license.
 *
 * Copyright (C) The OpenCRVS Authors. OpenCRVS and the OpenCRVS
 * graphic logo are (registered/a) trademark(s) of Plan International.
 */
import {
  goToApplicationDetails,
  goToPage,
  goToReviewDuplicate
} from '@client/navigation'
import { REVIEW_EVENT_PARENT_FORM_PAGE } from '@client/navigation/routes'
import { getScope } from '@client/profile/profileSelectors'
import { transformData } from '@client/search/transformer'
import { IStoreState } from '@client/store'
import { ITheme } from '@client/styledComponents'
import { Scope } from '@client/utils/authUtils'
import {
  ColumnContentAlignment,
  GridTable,
  IAction
} from '@opencrvs/components/lib/interface'
import { HomeContent } from '@opencrvs/components/lib/layout'
import { GQLEventSearchResultSet } from '@opencrvs/gateway/src/graphql/schema'
import moment from 'moment'
import * as React from 'react'
import { injectIntl, WrappedComponentProps as IntlShapeProps } from 'react-intl'
import { connect } from 'react-redux'
import { withTheme } from 'styled-components'
<<<<<<< HEAD
import { LoadingIndicator } from '@client/views/RegistrationHome/LoadingIndicator'
=======
import { RowHistoryView } from '@client/views/RegistrationHome/RowHistoryView'
import {
  buttonMessages,
  constantsMessages,
  dynamicConstantsMessages
} from '@client/i18n/messages'
import { messages } from '@client/i18n/messages/views/registrarHome'
import { IApplication, DOWNLOAD_STATUS } from '@client/applications'
import { Action } from '@client/forms'
import { DownloadButton } from '@client/components/interface/DownloadButton'
>>>>>>> 589fef23

interface IBaseRejectTabProps {
  theme: ITheme
  scope: Scope | null
  goToPage: typeof goToPage
  goToReviewDuplicate: typeof goToReviewDuplicate
  registrarLocationId: string | null
  goToApplicationDetails: typeof goToApplicationDetails
  outboxApplications: IApplication[]
  queryData: {
    data: GQLEventSearchResultSet
  }
  page: number
  onPageChange: (newPageNumber: number) => void
<<<<<<< HEAD
  onDownloadApplication: (
    event: Event,
    compositionId: string,
    action: Action
  ) => void
  showPaginated?: boolean
  loading?: boolean
  error?: boolean
=======
>>>>>>> 589fef23
}

interface IRejectTabState {
  width: number
}

type IRejectTabProps = IntlShapeProps & IBaseRejectTabProps

class RejectTabComponent extends React.Component<
  IRejectTabProps,
  IRejectTabState
> {
  pageSize = 10
  constructor(props: IRejectTabProps) {
    super(props)
    this.state = {
      width: window.innerWidth
    }
  }

  userHasRegisterScope() {
    return this.props.scope && this.props.scope.includes('register')
  }

  componentDidMount() {
    window.addEventListener('resize', this.recordWindowWidth)
  }

  componentWillUnmount() {
    window.removeEventListener('resize', this.recordWindowWidth)
  }

  recordWindowWidth = () => {
    this.setState({ width: window.innerWidth })
  }

  getExpandable = () => {
    return this.state.width > this.props.theme.grid.breakpoints.lg
      ? true
      : false
  }

  getColumns = () => {
    if (this.state.width > this.props.theme.grid.breakpoints.lg) {
      return [
        {
          label: this.props.intl.formatMessage(constantsMessages.type),
          width: 14,
          key: 'event'
        },
        {
          label: this.props.intl.formatMessage(constantsMessages.name),
          width: 23,
          key: 'name'
        },
        {
          label: this.props.intl.formatMessage(
            constantsMessages.applicantContactNumber
          ),
          width: 21,
          key: 'contactNumber'
        },
        {
          label: this.props.intl.formatMessage(constantsMessages.sentOn),
          width: 22,
          key: 'dateOfRejection'
        },
        {
          label: this.props.intl.formatMessage(messages.listItemAction),
          width: 20,
          key: 'actions',
          isActionColumn: true,
          alignment: ColumnContentAlignment.CENTER
        }
      ]
    } else {
      return [
        {
          label: this.props.intl.formatMessage(constantsMessages.type),
          width: 30,
          key: 'event'
        },
        {
          label: this.props.intl.formatMessage(constantsMessages.name),
          width: 70,
          key: 'name'
        }
      ]
    }
  }

  transformRejectedContent = (data: GQLEventSearchResultSet) => {
    const { intl } = this.props
    if (!data || !data.results) {
      return []
    }
    const transformedData = transformData(data, this.props.intl)
    return transformedData.map(reg => {
      const actions = [] as IAction[]
      const foundApplication = this.props.outboxApplications.find(
        application => application.id === reg.id
      )
      const downloadStatus =
        (foundApplication && foundApplication.downloadStatus) || undefined

      if (downloadStatus !== DOWNLOAD_STATUS.DOWNLOADED) {
        actions.push({
          actionComponent: (
            <DownloadButton
              downloadConfigs={{
                event: reg.event,
                compositionId: reg.id,
                action: Action.LOAD_REVIEW_APPLICATION
              }}
              status={downloadStatus as DOWNLOAD_STATUS}
            />
          )
        })
      } else {
        if (this.userHasRegisterScope()) {
          if (reg.duplicates && reg.duplicates.length > 0) {
            actions.push({
              label: this.props.intl.formatMessage(constantsMessages.review),
              handler: () => this.props.goToReviewDuplicate(reg.id)
            })
          } else {
            actions.push({
              label: this.props.intl.formatMessage(buttonMessages.update),
              handler: () =>
                this.props.goToPage(
                  REVIEW_EVENT_PARENT_FORM_PAGE,
                  reg.id,
                  'review',
                  reg.event ? reg.event.toLowerCase() : ''
                )
            })
          }
        }
      }
      const event =
        (reg.event &&
          intl.formatMessage(
            dynamicConstantsMessages[reg.event.toLowerCase()]
          )) ||
        ''
      return {
        ...reg,
        event,
        dateOfRejection:
          (reg.modifiedAt &&
            moment(
              moment(reg.modifiedAt, 'x').format('YYYY-MM-DD HH:mm:ss'),
              'YYYY-MM-DD HH:mm:ss'
            ).fromNow()) ||
          '',
        actions,
        rowClickHandler: [
          {
            label: 'rowClickHandler',
            handler: () => this.props.goToApplicationDetails(reg.id)
          }
        ]
      }
    })
  }

  renderExpandedComponent = (itemId: string) => {
    const { results } = this.props.queryData && this.props.queryData.data
    const eventDetails =
      results && results.find(result => result && result.id === itemId)
    return <RowHistoryView eventDetails={eventDetails} />
  }

  render() {
    const { intl, queryData, page, onPageChange } = this.props
    const { data } = queryData

    return (
      <HomeContent>
        <GridTable
          content={this.transformRejectedContent(data)}
          columns={this.getColumns()}
          renderExpandedComponent={this.renderExpandedComponent}
          noResultText={intl.formatMessage(constantsMessages.noResults)}
          onPageChange={onPageChange}
          pageSize={this.pageSize}
          totalItems={(data && data.totalItems) || 0}
          currentPage={page}
          expandable={this.getExpandable()}
          clickable={!this.getExpandable()}
          showPaginated={this.props.showPaginated}
          loading={this.props.loading}
        />
        <LoadingIndicator
          loading={this.props.loading ? true : false}
          hasError={this.props.error ? true : false}
        />
      </HomeContent>
    )
  }
}

function mapStateToProps(state: IStoreState) {
  return {
    scope: getScope(state),
    outboxApplications: state.applicationsState.applications
  }
}

export const RejectTab = connect(
  mapStateToProps,
  {
    goToPage,
    goToReviewDuplicate,
    goToApplicationDetails
  }
)(injectIntl(withTheme(RejectTabComponent)))<|MERGE_RESOLUTION|>--- conflicted
+++ resolved
@@ -32,9 +32,7 @@
 import { injectIntl, WrappedComponentProps as IntlShapeProps } from 'react-intl'
 import { connect } from 'react-redux'
 import { withTheme } from 'styled-components'
-<<<<<<< HEAD
 import { LoadingIndicator } from '@client/views/RegistrationHome/LoadingIndicator'
-=======
 import { RowHistoryView } from '@client/views/RegistrationHome/RowHistoryView'
 import {
   buttonMessages,
@@ -45,7 +43,6 @@
 import { IApplication, DOWNLOAD_STATUS } from '@client/applications'
 import { Action } from '@client/forms'
 import { DownloadButton } from '@client/components/interface/DownloadButton'
->>>>>>> 589fef23
 
 interface IBaseRejectTabProps {
   theme: ITheme
@@ -60,17 +57,9 @@
   }
   page: number
   onPageChange: (newPageNumber: number) => void
-<<<<<<< HEAD
-  onDownloadApplication: (
-    event: Event,
-    compositionId: string,
-    action: Action
-  ) => void
   showPaginated?: boolean
   loading?: boolean
   error?: boolean
-=======
->>>>>>> 589fef23
 }
 
 interface IRejectTabState {
