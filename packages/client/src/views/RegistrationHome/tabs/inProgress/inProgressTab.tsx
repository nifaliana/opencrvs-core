--- conflicted
+++ resolved
@@ -52,16 +52,12 @@
   dynamicConstantsMessages
 } from '@client/i18n/messages'
 import { messages } from '@client/i18n/messages/views/registrarHome'
-<<<<<<< HEAD
 import { IOfflineData } from '@client/offline/reducer'
 import { getOfflineData } from '@client/offline/selectors'
 import { IStoreState } from '@client/store'
-import { get } from 'lodash'
-=======
 import { Download } from '@opencrvs/components/lib/icons'
 import { Action, Event } from '@client/forms'
-import { IStoreState } from '@client/store'
->>>>>>> 95c72957
+import { get } from 'lodash'
 
 const BlueButton = styled(Button)`
   background-color: ${({ theme }) => theme.colors.secondary};
@@ -216,10 +212,6 @@
         name = namesMap[locale] || namesMap[LANG_EN]
       }
 
-<<<<<<< HEAD
-      const updateAction = [
-        {
-=======
       const actions: IAction[] = []
       const foundApplication = this.props.outboxApplications.find(
         application => application.id === reg.id
@@ -250,7 +242,6 @@
         })
       } else {
         actions.push({
->>>>>>> 95c72957
           label: intl.formatMessage(buttonMessages.update),
           handler: () =>
             this.props.goToPage(
@@ -259,26 +250,8 @@
               'review',
               (event && event.toLowerCase()) || ''
             )
-<<<<<<< HEAD
-        }
-      ]
-
-      const downloadAction = [
-        {
-          label: intl.formatMessage(buttonMessages.update),
-          handler: () =>
-            this.props.goToPage(
-              pageRoute,
-              regId,
-              'review',
-              (event && event.toLowerCase()) || ''
-            )
-        }
-      ]
-=======
         })
       }
->>>>>>> 95c72957
 
       moment.locale(locale)
       return {
@@ -296,8 +269,7 @@
           (lastModificationDate &&
             moment(parseInt(lastModificationDate)).fromNow()) ||
           '',
-        updateAction,
-        downloadAction,
+        actions,
         rowClickHandler: [
           {
             label: 'rowClickHandler',
@@ -750,18 +722,13 @@
 
 function mapStateToProps(state: IStoreState) {
   return {
-    outboxApplications: state.applicationsState.applications
+    outboxApplications: state.applicationsState.applications,
+    resources: getOfflineData(state)
   }
 }
 
 export const InProgressTab = connect(
-<<<<<<< HEAD
-  (state: IStoreState) => ({
-    resources: getOfflineData(state)
-  }),
-=======
   mapStateToProps,
->>>>>>> 95c72957
   {
     goToPage: goToPageAction,
     goToRegistrarHomeTab: goToRegistrarHomeTabAction,
