--- conflicted
+++ resolved
@@ -88,13 +88,8 @@
   }
 `
 const Error = styled.span`
-<<<<<<< HEAD
-  color: ${({ theme }) => theme.colors.error};
+  color: ${({ theme }) => theme.colors.negative};
   ${({ theme }) => theme.fonts.reg12};
-=======
-  color: ${({ theme }) => theme.colors.negative};
-  ${({ theme }) => theme.fonts.captionStyle};
->>>>>>> bcad1c81
 `
 
 class SecurityQuestionView extends React.Component<IProps, IState> {
