/*
 * This Source Code Form is subject to the terms of the Mozilla Public
 * License, v. 2.0. If a copy of the MPL was not distributed with this
 * file, You can obtain one at https://mozilla.org/MPL/2.0/.
 *
 * OpenCRVS is also distributed under the terms of the Civil Registration
 * & Healthcare Disclaimer located at http://opencrvs.org/license.
 *
 * Copyright (C) The OpenCRVS Authors located at https://github.com/opencrvs/opencrvs-core/blob/master/AUTHORS.
 */
import { Mutation } from '@apollo/client/react/components'
import {
  IProtectedAccountSetupData,
  ISecurityQuestionAnswer,
  ProtectedAccoutStep
} from '@client/components/ProtectedAccount'
import {
  buttonMessages,
  constantsMessages,
  errorMessages,
  userMessages
} from '@client/i18n/messages'
import { messages } from '@client/i18n/messages/views/userSetup'
import { getUserDetails } from '@client/profile/profileSelectors'
import { IStoreState } from '@client/store'
<<<<<<< HEAD
=======
import { getUserName, UserDetails, getUserRole } from '@client/utils/userUtils'
>>>>>>> 90b024bc
import {
  SubmitActivateUserMutation,
  SubmitActivateUserMutationVariables
} from '@client/utils/gateway'
import { UserDetails, getUserName } from '@client/utils/userUtils'
import { activateUserMutation } from '@client/views/UserSetup/queries'
<<<<<<< HEAD
=======
import { messages } from '@client/i18n/messages/views/userSetup'
import { Content } from '@opencrvs/components/lib/Content'
import { getLanguage } from '@client/i18n/selectors'
>>>>>>> 90b024bc
import { ErrorText } from '@opencrvs/components/lib/'
import { ActionPageLight } from '@opencrvs/components/lib/ActionPageLight'
import { Button } from '@opencrvs/components/lib/Button'
import { Content } from '@opencrvs/components/lib/Content'
import { Icon } from '@opencrvs/components/lib/Icon'
import { Loader } from '@opencrvs/components/lib/Loader'
import { DataRow, IDataProps } from '@opencrvs/components/lib/ViewData'
import * as React from 'react'
import { useIntl } from 'react-intl'
import { useSelector } from 'react-redux'
import styled from 'styled-components'

const GlobalError = styled.div`
  color: ${({ theme }) => theme.colors.negative};
`

interface IProps {
  setupData: IProtectedAccountSetupData
  goToStep: (
    step: ProtectedAccoutStep,
    data: IProtectedAccountSetupData
  ) => void
}

export function UserSetupReview({ setupData, goToStep }: IProps) {
  const intl = useIntl()
  const [submitError, setSubmitError] = React.useState(false)
  const userDetails = useSelector<IStoreState, UserDetails | null>(
    getUserDetails
  )
  const englishName = getUserName(userDetails)
  const mobile = (userDetails && (userDetails.mobile as string)) || ''
  const email = (userDetails && (userDetails.email as string)) || ''
  const role = userDetails && intl.formatMessage(userDetails.role.label)

  const primaryOffice =
    (userDetails &&
      userDetails.primaryOffice &&
      userDetails.primaryOffice.name) ||
    ''

  const answeredQuestions: IDataProps[] = []
  setupData.securityQuestionAnswers &&
    setupData.securityQuestionAnswers.forEach((e) => {
      answeredQuestions.push({
        id: `Question_${e.questionKey}`,
        label: intl.formatMessage(userMessages[e.questionKey]),
        value: e.answer,
        action: {
          id: `Question_Action_${e.questionKey}`,
          label: intl.formatMessage(buttonMessages.change),
          handler: () =>
            goToStep(ProtectedAccoutStep.SECURITY_QUESTION, setupData)
        }
      })
    })
  const items = [
    {
      id: 'EnglishName',
      label: intl.formatMessage(messages.labelEnglishName),
      value: englishName,
      action: {
        label: intl.formatMessage(buttonMessages.change),
        disabled: true
      }
    },
    {
      id: 'UserPhone',
      label: intl.formatMessage(constantsMessages.labelPhone),
      value: mobile,
      action: {
        label: intl.formatMessage(buttonMessages.change),
        disabled: true
      }
    },
    {
      id: 'Email',
      label: intl.formatMessage(constantsMessages.labelEmail),
      value: email,
      action: {
        label: intl.formatMessage(buttonMessages.change),
        disabled: true
      }
    },
    {
      id: 'RegisterOffice',
      label: intl.formatMessage(messages.labelAssignedOffice),
      value: primaryOffice
    },
    {
      id: 'Role',
      label: `${intl.formatMessage(constantsMessages.labelRole)}`,
      value: role
    },
    ...answeredQuestions
  ]

  const onCompleted = () => {
    goToStep(ProtectedAccoutStep.CONFIRMATION, setupData)
  }
  const onError = () => {
    setSubmitError(true)
  }
  return (
    <Mutation<SubmitActivateUserMutation, SubmitActivateUserMutationVariables>
      mutation={activateUserMutation}
      variables={{
        userId: String(setupData.userId),
        password: String(setupData.password),
        securityQuestionAnswers:
          setupData.securityQuestionAnswers as ISecurityQuestionAnswer[]
      }}
      onCompleted={() => onCompleted()}
      onError={() => onError()}
    >
      {(submitActivateUser, { loading }) => {
        return (
          <ActionPageLight
            title={intl.formatMessage(messages.userSetupRevieTitle)}
            hideBackground
            goBack={() => {
              goToStep(ProtectedAccoutStep.SECURITY_QUESTION, setupData)
            }}
          >
            {loading ? (
              <Content>
                <Loader
                  id="setup_submit_waiting"
                  loadingText={intl.formatMessage(messages.waiting)}
                />
              </Content>
            ) : (
              <Content
                title={intl.formatMessage(messages.userSetupReviewHeader)}
                bottomActionButtons={[
                  <Button
                    key="confirm"
                    id="Confirm"
                    type="primary"
                    size="large"
                    fullWidth
                    onClick={() => submitActivateUser()}
                  >
                    <Icon name="Check" />
                    {intl.formatMessage(buttonMessages.confirm)}
                  </Button>
                ]}
              >
                <GlobalError id="GlobalError">
                  {submitError && (
                    <ErrorText>
                      {intl.formatMessage(errorMessages.pleaseTryAgainError)}
                    </ErrorText>
                  )}
                </GlobalError>
                <div id="UserSetupData">
                  {items.map((item: IDataProps, index: number) => (
                    <DataRow key={index} {...item} />
                  ))}
                </div>
              </Content>
            )}
          </ActionPageLight>
        )
      }}
    </Mutation>
  )
}<|MERGE_RESOLUTION|>--- conflicted
+++ resolved
@@ -20,29 +20,19 @@
   errorMessages,
   userMessages
 } from '@client/i18n/messages'
-import { messages } from '@client/i18n/messages/views/userSetup'
 import { getUserDetails } from '@client/profile/profileSelectors'
 import { IStoreState } from '@client/store'
-<<<<<<< HEAD
-=======
-import { getUserName, UserDetails, getUserRole } from '@client/utils/userUtils'
->>>>>>> 90b024bc
 import {
   SubmitActivateUserMutation,
   SubmitActivateUserMutationVariables
 } from '@client/utils/gateway'
 import { UserDetails, getUserName } from '@client/utils/userUtils'
 import { activateUserMutation } from '@client/views/UserSetup/queries'
-<<<<<<< HEAD
-=======
 import { messages } from '@client/i18n/messages/views/userSetup'
 import { Content } from '@opencrvs/components/lib/Content'
-import { getLanguage } from '@client/i18n/selectors'
->>>>>>> 90b024bc
 import { ErrorText } from '@opencrvs/components/lib/'
 import { ActionPageLight } from '@opencrvs/components/lib/ActionPageLight'
 import { Button } from '@opencrvs/components/lib/Button'
-import { Content } from '@opencrvs/components/lib/Content'
 import { Icon } from '@opencrvs/components/lib/Icon'
 import { Loader } from '@opencrvs/components/lib/Loader'
 import { DataRow, IDataProps } from '@opencrvs/components/lib/ViewData'
