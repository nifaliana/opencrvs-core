/*
 * This Source Code Form is subject to the terms of the Mozilla Public
 * License, v. 2.0. If a copy of the MPL was not distributed with this
 * file, You can obtain one at https://mozilla.org/MPL/2.0/.
 *
 * OpenCRVS is also distributed under the terms of the Civil Registration
 * & Healthcare Disclaimer located at http://opencrvs.org/license.
 *
 * Copyright (C) The OpenCRVS Authors. OpenCRVS and the OpenCRVS
 * graphic logo are (registered/a) trademark(s) of Plan International.
 */
import {
  IntlShape,
  MessageDescriptor,
  createIntl,
  createIntlCache
} from 'react-intl'
import { createPDF, printPDF } from '@client/pdfRenderer'
import { IDeclaration } from '@client/declarations'
import { ILocation, IOfflineData } from '@client/offline/reducer'
import {
  OptionalData,
  IPDFTemplate
} from '@client/pdfRenderer/transformer/types'
import { PageSize } from 'pdfmake/interfaces'
import { certificateBaseTemplate } from '@client/templates/register'
import * as Handlebars from 'handlebars'
import { UserDetails } from '@client/utils/userUtils'
import { EMPTY_STRING, MARRIAGE_SIGNATURE_KEYS } from '@client/utils/constants'
import { IStoreState } from '@client/store'
import getDate from 'date-fns/getDate'
import getMonth from 'date-fns/getMonth'
import getYear from 'date-fns/getYear'
import isValid from 'date-fns/isValid'
import formatDate, { formatLongDate } from '@client/utils/date-formatting'
import { fetchImageAsBase64 } from '@client/utils/imageUtils'
<<<<<<< HEAD
import { constantsMessages } from '@client/i18n/messages'
import { getDefaultLanguage } from '@client/i18n/utils'
=======
import { getOfflineData } from '@client/offline/selectors'
import isValid from 'date-fns/isValid'
import format from 'date-fns/format'
>>>>>>> f163f702

type TemplateDataType = string | MessageDescriptor | Array<string>
function isMessageDescriptor(
  obj: Record<string, unknown>
): obj is MessageDescriptor & Record<string, string> {
  return (
    obj !== null &&
    obj.hasOwnProperty('id') &&
    obj.hasOwnProperty('defaultMessage') &&
    typeof (obj as MessageDescriptor).id === 'string' &&
    typeof (obj as MessageDescriptor).defaultMessage === 'string'
  )
}

export function formatAllNonStringValues(
  templateData: Record<string, TemplateDataType>,
  intl: IntlShape
): Record<string, string> {
  for (const key of Object.keys(templateData)) {
    if (
      typeof templateData[key] === 'object' &&
      isMessageDescriptor(templateData[key] as Record<string, unknown>)
    ) {
      templateData[key] = intl.formatMessage(
        templateData[key] as MessageDescriptor
      )
    } else if (Array.isArray(templateData[key])) {
      // For address field, country label is a MessageDescriptor
      // but state, province is string
      templateData[key] = (
        templateData[key] as Array<string | MessageDescriptor>
      )
        .filter(Boolean)
        .map((item) =>
          isMessageDescriptor(item as Record<string, unknown>)
            ? intl.formatMessage(item as MessageDescriptor)
            : item
        )
        .join(', ')
    } else if (
      typeof templateData[key] === 'object' &&
      templateData[key] !== null
    ) {
      templateData[key] = formatAllNonStringValues(
        templateData[key] as Record<string, TemplateDataType>,
        intl
      )
    }
  }
  return templateData as Record<string, string>
}

const cache = createIntlCache()
/**
 *
 * Formats message with a fallback if key not found
 * @param intl
 * @param key
 */
function formatMessage(intl: IntlShape, key: string) {
  return intl.formatMessage({
    id: key,
    defaultMessage: 'Missing translation for ' + key
  })
}

const getNumberInWords = (
  n: number,
  tenthKey: string,
  unitKey: string,
  intl: IntlShape
) => {
  let word = ''
  let remainder
  if (n < 20) {
    if (n > 0) {
      word = formatMessage(intl, [unitKey, n].join('.'))
    }
  } else if (n < 100) {
    remainder = n % 10
    word = formatMessage(intl, [tenthKey, Math.floor(n / 10)].join('.'))
    // In case of remainder, we need to handle it here to be able to add the “-”
    if (remainder) {
      word += '-' + formatMessage(intl, [unitKey, remainder].join('.'))
    }
  }
  return word
}

export function executeHandlebarsTemplate(
  templateString: string,
  data: Record<string, any> = {},
  state: IStoreState
): string {
  const intl = createIntl(
    {
      locale: state.i18n.language,
      messages: state.i18n.messages
    },
    cache
  )

  Handlebars.registerHelper(
    'split',
    function (str: string, separator: string, index: number) {
      if (!str) {
        return ''
      }

      return str.split(separator)[index] || ''
    }
  )

  Handlebars.registerHelper('translateDate', function (date: string) {
    if (date) {
      const longDate = formatLongDate(
        date,
        intl.locale,
        intl.formatMessage(constantsMessages.format)
      )
      if (!longDate) {
        return formatDate(
          new Date(date),
          intl.formatMessage(constantsMessages.format)
        )
      } else {
        return longDate
      }
    }
    return ''
  })

  Handlebars.registerHelper(
    'translateAge',
    function (
      ageOfIndividualInYears: number,
      registrationDate: string,
      ...args
    ) {
      return getYear(new Date(registrationDate)) - ageOfIndividualInYears
    }
  )

  Handlebars.registerHelper(
    'intl',
    function (this: any, ...args: [...string[], Handlebars.HelperOptions]) {
      // If even one of the parts is undefined, then return empty string
      const idParts = args.slice(0, -1)
      if (idParts.some((part) => part === undefined)) {
        return ''
      }

      const id = idParts.join('.')

      return intl.formatMessage({
        id,
        defaultMessage: 'Missing translation for ' + id
      })
    } as any /* This is here because Handlebars typing is insufficient and we can make the function type stricter */
  )

  Handlebars.registerHelper(
    'intlVariable',
    function (messageId: string, key: string, value: string) {
      return intl.formatMessage(
        {
          id: messageId,
          defaultMessage: 'Missing translation for ' + messageId
        },
        { [key]: value }
      )
    }
  )

  Handlebars.registerHelper(
    'ifCond',
    function (
      this: any,
      v1: string,
      operator: string,
      v2: string,
      options: Handlebars.HelperOptions
    ) {
      switch (operator) {
        case '===':
          return v1 === v2 ? options.fn(this) : options.inverse(this)
        case '!==':
          return v1 !== v2 ? options.fn(this) : options.inverse(this)
        case '<':
          return v1 < v2 ? options.fn(this) : options.inverse(this)
        case '<=':
          return v1 <= v2 ? options.fn(this) : options.inverse(this)
        case '>':
          return v1 > v2 ? options.fn(this) : options.inverse(this)
        case '>=':
          return v1 >= v2 ? options.fn(this) : options.inverse(this)
        case '&&':
          return v1 && v2 ? options.fn(this) : options.inverse(this)
        case '||':
          return v1 || v2 ? options.fn(this) : options.inverse(this)
        default:
          return options.inverse(this)
      }
    }
  )

  Handlebars.registerHelper(
<<<<<<< HEAD
    'dateToWords',
    function (
      keys: {
        century: string
        tenth: string
        number: string
        ordinal: string
        month: string
      },
      dateString: string
    ) {
      const translationFileKeys: Array<keyof typeof keys> = [
        'century',
        'tenth',
        'number',
        'ordinal',
        'month'
      ]

      for (const key of translationFileKeys) {
        if (!keys[key as keyof typeof keys]) {
          return (
            'Cannot turn date to words without all translation keys. Missing: ' +
            key
          )
        }
      }

      const date = new Date(dateString)

      if (!isValid(date)) {
        return ''
      }
      const year = getYear(date)
      const month = getMonth(date) + 1
      const dayOfMonth = getDate(date)

      const century = Math.floor(year / 100) * 100
      const centuryYear = year - century

      const yearMessage = `${formatMessage(
        intl,
        [keys.century, century].join('.')
      )} ${getNumberInWords(centuryYear, keys.tenth, keys.number, intl)}`
      const monthMessage = formatMessage(intl, [keys.month, month].join('.'))
      const dayOfMonthMessage = formatMessage(
        intl,
        [keys.ordinal, dayOfMonth].join('.')
      )
      return [dayOfMonthMessage, monthMessage, yearMessage].join(' ')
    }
  )

  Handlebars.registerHelper(
    'keys',
    function (options: Handlebars.HelperOptions) {
      return options.hash
    }
  )

  Handlebars.registerHelper('uppercase', function (str) {
    if (str && typeof str === 'string') {
      return str.toUpperCase()
    }
    return ''
  })

  Handlebars.registerHelper('lowercase', function (str) {
    if (str && typeof str === 'string') {
      return str.toLowerCase()
    }
    return ''
  })

  Handlebars.registerHelper('camelize', function (str: string) {
    if (str && typeof str === 'string') {
      return str.replace(/\W+(.)/g, function (match, chr) {
        return chr.toUpperCase()
      })
    }
    return ''
  })

  Handlebars.registerHelper('concat', function () {
    // eslint-disable-next-line prefer-rest-params
    return Array.prototype.slice.call(arguments, 0, -1).join('')
  })

  Handlebars.registerHelper(
    'getLocalizedLocationName',
    function (office: ILocation) {
      if (intl.locale === getDefaultLanguage()) {
        return office.name
      } else {
        return office.alias?.toString()
      }
=======
    'formatDate',
    function (this: any, dateString: string, formatString: string) {
      const date = new Date(dateString)
      return isValid(date) ? format(date, formatString) : ''
    }
  )

  Handlebars.registerHelper(
    'location',
    function (this: any, locationId: string, key: keyof ILocation) {
      const locations = getOfflineData(state).locations
      return locations[locationId]
        ? locations[locationId][key]
        : `Missing location for id: ${locationId}`
>>>>>>> f163f702
    }
  )

  const template = Handlebars.compile(templateString)
  const formattedTemplateData = formatAllNonStringValues(data, intl)
  const output = template(formattedTemplateData)
  return output
}

export async function previewCertificate(
  intl: IntlShape,
  declaration: IDeclaration,
  userDetails: UserDetails | null,
  offlineResource: IOfflineData,
  callBack: (pdf: string) => void,
  state: IStoreState,
  optionalData?: OptionalData,
  pageSize: PageSize = 'A4'
) {
  if (!userDetails) {
    throw new Error('No user details found')
  }

  createPDF(
    await getPDFTemplateWithSVG(offlineResource, declaration, pageSize, state),
    declaration,
    userDetails,
    offlineResource,
    intl,
    optionalData
  ).getDataUrl((pdf: string) => {
    callBack(pdf)
  })
}

export async function printCertificate(
  intl: IntlShape,
  declaration: IDeclaration,
  userDetails: UserDetails | null,
  offlineResource: IOfflineData,
  state: IStoreState,
  optionalData?: OptionalData,
  pageSize: PageSize = 'A4'
) {
  if (!userDetails) {
    throw new Error('No user details found')
  }
  printPDF(
    await getPDFTemplateWithSVG(offlineResource, declaration, pageSize, state),
    declaration,
    userDetails,
    offlineResource,
    intl,
    optionalData
  )
}

async function getPDFTemplateWithSVG(
  offlineResource: IOfflineData,
  declaration: IDeclaration,
  pageSize: PageSize,
  state: IStoreState
): Promise<IPDFTemplate> {
  const svgTemplate =
    offlineResource.templates.certificates![declaration.event]?.definition ||
    EMPTY_STRING
  const fonts = getFontsFromSVG(svgTemplate)

  const resolvedSignatures = await Promise.all(
    MARRIAGE_SIGNATURE_KEYS.map((k) => ({
      signatureKey: k,
      url: declaration.data.template[k]
    }))
      .filter(({ url }) => Boolean(url))
      .map(({ signatureKey, url }) =>
        fetchImageAsBase64(url as string).then((value) => ({
          [signatureKey]: value
        }))
      )
  ).then((res) => res.reduce((acc, cur) => ({ ...acc, ...cur }), {}))

  const declarationTemplate = {
    ...declaration.data.template,
    ...resolvedSignatures
  }
  const svgCode = executeHandlebarsTemplate(
    svgTemplate,
    declarationTemplate,
    state
  )

  const pdfTemplate: IPDFTemplate = certificateBaseTemplate
  pdfTemplate.vfs = getVFSFromFonts(fonts)
  pdfTemplate.fonts.en = {
    ...certificateBaseTemplate.fonts.en,
    ...getTemplateFonts(fonts)
  }
  pdfTemplate.definition.pageSize = pageSize
  updatePDFTemplateWithSVGContent(pdfTemplate, svgCode, pageSize)
  return pdfTemplate
}

function parseDataURL(dataURL: string) {
  if (!dataURL.startsWith('data:')) return
  const contentAndType = dataURL.split(':')[1]
  const [type, content] = contentAndType.split(';')
  let ext = ''
  let data = ''
  if (type) {
    ext = type.split('/')[1]
  }
  if (content) {
    data = content.split(',')[1]
  }
  return {
    ext,
    data
  }
}

interface IFont {
  fontFamily: string
  ext: string
  data: string
  fontStyle: string
}
/**
 *
 * @param fontFamily
 * This function assumes that fontFamily
 * is set by a convention: Name-Style
 * i.e. Roboto-Italic, Roboto-Bold
 *
 */

function getPDFMakeFontStyle(fontFamily: string) {
  const style = fontFamily.split('-')[1]?.toLowerCase()
  if (style === 'bold') return 'bold'
  else if (style === 'italic') return 'italics'
  else if (style === 'bolditalic') return 'bolditalics'
  else return 'normal'
}

function getFontsFromSVG(svgCode: string) {
  const parser = new DOMParser()
  const svg = parser.parseFromString(svgCode, 'image/svg+xml')
  const style = svg.querySelector('style')
  const fontFaceRules = Array.from(style?.sheet?.cssRules || []).filter(
    isCSSFontFaceRule
  )

  return fontFaceRules.reduce<IFont[]>((fonts, rule) => {
    // @ts-ignore
    const dataurl = rule.style.src.split('"')[1].slice(0, -1)
    const parsed = parseDataURL(dataurl)

    if (parsed) {
      const { ext, data } = parsed
      const fontFamily = rule.style.fontFamily.replaceAll('"', '')
      return [
        ...fonts,
        {
          fontFamily,
          ext,
          data,
          fontStyle: getPDFMakeFontStyle(fontFamily)
        }
      ]
    }
    return fonts
  }, [])
}

function getVFSFromFonts(fonts: IFont[]) {
  return fonts.reduce(
    (vfs, font) => ({
      ...vfs,
      [`${font.fontFamily}.${font.ext}`]: font.data
    }),
    {}
  )
}

function getTemplateFonts(fonts: IFont[]) {
  const name = fonts.find((font) => font.fontStyle === 'normal')?.fontFamily
  if (!name) return {}
  return {
    [name]: fonts.reduce(
      (style, font) => ({
        ...style,
        [font.fontStyle]: `${font.fontFamily}.${font.ext}`
      }),
      {}
    )
  }
}

function isCSSFontFaceRule(cssRule: CSSRule): cssRule is CSSFontFaceRule {
  return cssRule instanceof CSSFontFaceRule
}

export function downloadFile(
  contentType: string,
  data: string,
  fileName: string
) {
  const linkSource = `data:${contentType};base64,${window.btoa(data)}`
  const downloadLink = document.createElement('a')
  downloadLink.setAttribute('href', linkSource)
  downloadLink.setAttribute('download', fileName)
  downloadLink.click()
}

function updatePDFTemplateWithSVGContent(
  template: IPDFTemplate,
  svg: string,
  pageSize: PageSize
) {
  template.definition['content'] = {
    svg,
    fit: getPageDimensions(pageSize)
  }
}

const standardPageSizes: Record<string, [number, number]> = {
  A2: [1190.55, 1683.78],
  A3: [841.89, 1190.55],
  A4: [595.28, 841.89],
  A5: [419.53, 595.28]
}

function getPageDimensions(pageSize: PageSize) {
  if (
    typeof pageSize === 'string' &&
    standardPageSizes.hasOwnProperty(pageSize)
  ) {
    return standardPageSizes[pageSize]
  } else {
    throw new Error(
      `Pagesize ${pageSize} is not found in standardPageSizes map`
    )
  }
}<|MERGE_RESOLUTION|>--- conflicted
+++ resolved
@@ -34,14 +34,10 @@
 import isValid from 'date-fns/isValid'
 import formatDate, { formatLongDate } from '@client/utils/date-formatting'
 import { fetchImageAsBase64 } from '@client/utils/imageUtils'
-<<<<<<< HEAD
 import { constantsMessages } from '@client/i18n/messages'
 import { getDefaultLanguage } from '@client/i18n/utils'
-=======
 import { getOfflineData } from '@client/offline/selectors'
-import isValid from 'date-fns/isValid'
 import format from 'date-fns/format'
->>>>>>> f163f702
 
 type TemplateDataType = string | MessageDescriptor | Array<string>
 function isMessageDescriptor(
@@ -249,7 +245,6 @@
   )
 
   Handlebars.registerHelper(
-<<<<<<< HEAD
     'dateToWords',
     function (
       keys: {
@@ -346,7 +341,10 @@
       } else {
         return office.alias?.toString()
       }
-=======
+    }
+  )
+
+  Handlebars.registerHelper(
     'formatDate',
     function (this: any, dateString: string, formatString: string) {
       const date = new Date(dateString)
@@ -361,7 +359,6 @@
       return locations[locationId]
         ? locations[locationId][key]
         : `Missing location for id: ${locationId}`
->>>>>>> f163f702
     }
   )
 
