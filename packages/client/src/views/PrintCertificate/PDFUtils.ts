--- conflicted
+++ resolved
@@ -28,14 +28,11 @@
 import { UserDetails } from '@client/utils/userUtils'
 import { EMPTY_STRING } from '@client/utils/constants'
 import { IStoreState } from '@client/store'
-<<<<<<< HEAD
-=======
 import getDate from 'date-fns/getDate'
 import getMonth from 'date-fns/getMonth'
 import getYear from 'date-fns/getYear'
 import isValid from 'date-fns/isValid'
 import formatDate from '@client/utils/date-formatting'
->>>>>>> c6496939
 
 type TemplateDataType = string | MessageDescriptor | Array<string>
 function isMessageDescriptor(
@@ -86,8 +83,6 @@
 }
 
 const cache = createIntlCache()
-<<<<<<< HEAD
-=======
 /**
  *
  * Formats message with a fallback if key not found
@@ -123,7 +118,6 @@
   }
   return word
 }
->>>>>>> c6496939
 
 export function executeHandlebarsTemplate(
   templateString: string,
@@ -139,8 +133,6 @@
   )
 
   Handlebars.registerHelper(
-<<<<<<< HEAD
-=======
     'translateDatasetValue',
     function (this: any, dataSetName: string, value: string, ...args) {
       if (value) {
@@ -172,7 +164,6 @@
   })
 
   Handlebars.registerHelper(
->>>>>>> c6496939
     'intl',
     function (this: any, ...args: [...string[], Handlebars.HelperOptions]) {
       // If even one of the parts is undefined, then return empty string
@@ -221,8 +212,6 @@
       }
     }
   )
-<<<<<<< HEAD
-=======
 
   Handlebars.registerHelper(
     'dateToWords',
@@ -285,7 +274,6 @@
     }
   )
 
->>>>>>> c6496939
   const template = Handlebars.compile(templateString)
   const formattedTemplateData = formatAllNonStringValues(data)
   const output = template(formattedTemplateData)
