/*
 * This Source Code Form is subject to the terms of the Mozilla Public
 * License, v. 2.0. If a copy of the MPL was not distributed with this
 * file, You can obtain one at https://mozilla.org/MPL/2.0/.
 *
 * OpenCRVS is also distributed under the terms of the Civil Registration
 * & Healthcare Disclaimer located at http://opencrvs.org/license.
 *
 * Copyright (C) The OpenCRVS Authors. OpenCRVS and the OpenCRVS
 * graphic logo are (registered/a) trademark(s) of Plan International.
 */
import { PrimaryButton, TertiaryButton } from '@opencrvs/components/lib/buttons'
import { PDFViewer } from '@opencrvs/components/lib/forms'
import { Check } from '@opencrvs/components/lib/icons'
import {
  ResponsiveModal,
  ActionPageLight
} from '@opencrvs/components/lib/interface'
import {
  IPrintableApplication,
  IApplicationsState,
  modifyApplication,
  writeApplication,
  storeApplication,
  SUBMISSION_STATUS
} from '@opencrvs/client/src/applications'
import { Action, Event, IForm } from '@client/forms'
import { constantsMessages } from '@client/i18n/messages'
import { buttonMessages } from '@client/i18n/messages/buttons'
import { messages as certificateMessages } from '@client/i18n/messages/views/certificate'
import {
  goToRegistrarHomeTab as goToRegistrarHomeTabAction,
  goBack
} from '@client/navigation'
import { IStoreState } from '@client/store'
import styled from '@client/styledComponents'
import { TAB_ID } from '@client/views/RegistrationHome/tabs/inProgress/inProgressTab'
import * as React from 'react'
import { WrappedComponentProps as IntlShapeProps, injectIntl } from 'react-intl'
import { connect } from 'react-redux'
import { RouteComponentProps } from 'react-router'
import { getUserDetails } from '@client/profile/profileSelectors'
import { IUserDetails } from '@client/utils/userUtils'
import {
  previewCertificate,
  printCertificate
} from '@client/views/PrintCertificate/PDFUtils'
import { getEventRegisterForm } from '@client/forms/register/application-selectors'
import { IOfflineData } from '@client/offline/reducer'
import {
  getCountryTranslations,
  IAvailableCountries,
  isCertificateForPrintInAdvance,
  getEventDate,
  isFreeOfCost,
  calculatePrice
} from './utils'
import { getOfflineData } from '@client/offline/selectors'
import { countries } from '@client/forms/countries'

export const ActionPageWrapper = styled.div`
  position: fixed;
  top: 0;
  bottom: 0;
  left: 0;
  right: 0;
  background: ${({ theme }) => theme.colors.background};
  z-index: 4;
  width: 100%;
  height: 100%;
  overflow-y: scroll;
`

const CustomTertiaryButton = styled(TertiaryButton)`
  height: 48px;
  &:disabled {
    background: ${({ theme }) => theme.colors.white};
    color: ${({ theme }) => theme.colors.scrollBarGrey};
  }
`
const ButtonWrapper = styled.div`
  display: flex;

  button {
    margin-right: 10px;
  }
  button:last-child {
    margin-right: 0px;
  }
`
const PdfWrapper = styled.div`
  ${({ theme }) => theme.shadows.mistyShadow};
  background: ${({ theme }) => theme.colors.blueDeepSeaLight};
  display: flex;
  height: 100%;
  align-items: center;
  justify-content: center;
  margin-bottom: 32px;
`

const Info = styled.div`
  ${({ theme }) => theme.fonts.bodyStyle};
  margin-bottom: 30px;
  color: ${({ theme }) => theme.colors.menuBackground};
  width: 80%;
`
const Title = styled.h4`
  ${({ theme }) => theme.fonts.h4Style};
  margin: 0 0 20px 0;
`

type State = {
  certificatePdf: string | null
  showConfirmationModal: boolean
}
type IProps = {
  event: Event
  registrationId: string
  draft: IPrintableApplication
  userDetails: IUserDetails | null
  countries: IAvailableCountries[]
  registerForm: IForm
  resources: IOfflineData
  goBack: typeof goBack
  modifyApplication: typeof modifyApplication
  writeApplication: typeof writeApplication
  goToRegistrarHomeTabAction: typeof goToRegistrarHomeTabAction
  storeApplication: typeof storeApplication
}

type IFullProps = IntlShapeProps &
  RouteComponentProps<{}> &
  IProps & { drafts: IApplicationsState }

class ReviewCertificateActionComponent extends React.Component<
  IFullProps,
  State
> {
  constructor(props: IFullProps) {
    super(props)
    this.state = {
      certificatePdf: null,
      showConfirmationModal: false
    }
  }
  componentDidMount() {
    if (this.state.certificatePdf === null) {
      previewCertificate(
        this.props.intl,
        this.props.draft,
        this.props.userDetails,
        this.props.resources,
        (base64PDF: string) => {
          this.setState({
            certificatePdf: base64PDF
          })
        },
        this.props.countries
      )
    }
  }

  toggleModal = () => {
    this.setState({
      showConfirmationModal: !this.state.showConfirmationModal
    })
  }

  readyToCertify = () => {
    const { draft } = this.props
    draft.submissionStatus = SUBMISSION_STATUS.READY_TO_CERTIFY
    draft.action = Action.COLLECT_CERTIFICATE

    const certificate = draft.data.registration.certificates[0]
    const eventDate = getEventDate(draft.data, draft.event)
    let submittableCertificate
    if (isCertificateForPrintInAdvance(draft)) {
      if (isFreeOfCost(draft.event, eventDate)) {
        submittableCertificate = {}
      } else {
        const paymentAmount = calculatePrice(draft.event, eventDate)
        submittableCertificate = {
          payments: {
            type: 'MANUAL' as const,
            total: Number(paymentAmount),
            amount: Number(paymentAmount),
            outcome: 'COMPLETED' as const,
            date: Date.now()
          }
        }
      }
    } else {
      submittableCertificate = certificate
    }
    draft.data.registration = {
      ...draft.data.registration,
      certificates: [
        {
          ...submittableCertificate,
          data:
            this.state.certificatePdf === null ? '' : this.state.certificatePdf
        }
      ]
    }
    printCertificate(
      this.props.intl,
      draft,
      this.props.userDetails,
      this.props.resources,
      this.props.countries
    )
    this.props.modifyApplication(draft)
    this.props.writeApplication(draft)
    this.toggleModal()
    this.props.goToRegistrarHomeTabAction(TAB_ID.readyForPrint)
  }

  getTitle = () => {
    const { intl, event } = this.props
    let eventName = intl.formatMessage(constantsMessages.birth).toLowerCase()

    switch (event) {
      case Event.BIRTH:
<<<<<<< HEAD
        return intl.formatMessage(certificateMessages.reviewTitle, {
=======
        return intl.formatMessage(certificateMessages.retiewTitle, {
>>>>>>> 06e29442
          event: eventName
        })
      case Event.DEATH:
        eventName = intl.formatMessage(constantsMessages.death).toLowerCase()
<<<<<<< HEAD
        return intl.formatMessage(certificateMessages.reviewTitle, {
          event: eventName
        })
      default:
        return intl.formatMessage(certificateMessages.reviewTitle, {
=======
        return intl.formatMessage(certificateMessages.retiewTitle, {
          event: eventName
        })
      default:
        return intl.formatMessage(certificateMessages.retiewTitle, {
>>>>>>> 06e29442
          event: eventName
        })
    }
  }

  goBack = () => {
    const historyState = this.props.location.state as any
    const naviagatedFromInsideApp = Boolean(
      historyState && historyState.isNavigatedInsideApp
    )
    if (naviagatedFromInsideApp) {
      this.props.goBack()
    } else {
      this.props.goToRegistrarHomeTabAction(TAB_ID.readyForPrint)
    }
  }

  render = () => {
    const { intl } = this.props

    return (
      <ActionPageLight
        id="collector_form"
        title={intl.formatMessage(
          certificateMessages.certificateCollectionTitle
        )}
        goBack={this.goBack}
      >
        <Title>{this.getTitle()}</Title>
<<<<<<< HEAD
        <Info>{intl.formatMessage(certificateMessages.reviewDescription)}</Info>
=======
        <Info>{intl.formatMessage(certificateMessages.retiewDescription)}</Info>
>>>>>>> 06e29442

        <PdfWrapper id="pdfwrapper">
          <PDFViewer id="pdfholder" pdfSource={this.state.certificatePdf} />
        </PdfWrapper>

        <ButtonWrapper>
          <PrimaryButton
            align={0}
            id="confirm-print"
            onClick={this.toggleModal}
            icon={() => <Check />}
          >
            {intl.formatMessage(certificateMessages.confirmAndPrint)}
          </PrimaryButton>

          <CustomTertiaryButton disabled>
            {intl.formatMessage(buttonMessages.editRecord)}
          </CustomTertiaryButton>
        </ButtonWrapper>

        <ResponsiveModal
          id="confirm-print-modal"
          title={intl.formatMessage(certificateMessages.modalTitle)}
          actions={[
            <CustomTertiaryButton onClick={this.toggleModal} id="close-modal">
              {intl.formatMessage(buttonMessages.cancel)}
            </CustomTertiaryButton>,
            <PrimaryButton onClick={this.readyToCertify} id="print-certificate">
              {intl.formatMessage(buttonMessages.print)}
            </PrimaryButton>
          ]}
          show={this.state.showConfirmationModal}
          handleClose={this.toggleModal}
          contentHeight={100}
        >
          {intl.formatMessage(certificateMessages.modalBody)}
        </ResponsiveModal>
      </ActionPageLight>
    )
  }
}

const getEvent = (eventType: string | undefined) => {
  switch (eventType && eventType.toLowerCase()) {
    case 'birth':
    default:
      return Event.BIRTH
    case 'death':
      return Event.DEATH
  }
}

const getDraft = (
  drafts: IPrintableApplication[],
  registrationId: string,
  eventType: string
) =>
  drafts.find(draftItem => draftItem.id === registrationId) ||
  ({
    id: '',
    data: {},
    event: getEvent(eventType)
  } as IPrintableApplication)

function mapStatetoProps(
  state: IStoreState,
  props: RouteComponentProps<{ registrationId: string; eventType: string }>
) {
  const { registrationId, eventType } = props.match.params
  const applications = state.applicationsState
    .applications as IPrintableApplication[]

  const draft = getDraft(applications, registrationId, eventType)
  const event = getEvent(draft.event)

  return {
    event,
    registrationId,
    draft,
    countries: getCountryTranslations(state.i18n.languages, countries),
    drafts: state.applicationsState,
    userDetails: getUserDetails(state),
    resources: getOfflineData(state),
    registerForm: getEventRegisterForm(state, event)
  }
}
const mapDispatchToProps = {
  modifyApplication,
  writeApplication,
  goToRegistrarHomeTabAction,
  storeApplication,
  goBack
}
export const ReviewCertificateAction = connect(
  mapStatetoProps,
  mapDispatchToProps
)(injectIntl<'intl', IFullProps>(ReviewCertificateActionComponent))<|MERGE_RESOLUTION|>--- conflicted
+++ resolved
@@ -221,28 +221,16 @@
 
     switch (event) {
       case Event.BIRTH:
-<<<<<<< HEAD
-        return intl.formatMessage(certificateMessages.reviewTitle, {
-=======
         return intl.formatMessage(certificateMessages.retiewTitle, {
->>>>>>> 06e29442
           event: eventName
         })
       case Event.DEATH:
         eventName = intl.formatMessage(constantsMessages.death).toLowerCase()
-<<<<<<< HEAD
         return intl.formatMessage(certificateMessages.reviewTitle, {
           event: eventName
         })
       default:
-        return intl.formatMessage(certificateMessages.reviewTitle, {
-=======
         return intl.formatMessage(certificateMessages.retiewTitle, {
-          event: eventName
-        })
-      default:
-        return intl.formatMessage(certificateMessages.retiewTitle, {
->>>>>>> 06e29442
           event: eventName
         })
     }
@@ -272,11 +260,7 @@
         goBack={this.goBack}
       >
         <Title>{this.getTitle()}</Title>
-<<<<<<< HEAD
-        <Info>{intl.formatMessage(certificateMessages.reviewDescription)}</Info>
-=======
         <Info>{intl.formatMessage(certificateMessages.retiewDescription)}</Info>
->>>>>>> 06e29442
 
         <PdfWrapper id="pdfwrapper">
           <PDFViewer id="pdfholder" pdfSource={this.state.certificatePdf} />
