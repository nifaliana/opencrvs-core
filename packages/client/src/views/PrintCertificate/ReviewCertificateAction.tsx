/*
 * This Source Code Form is subject to the terms of the Mozilla Public
 * License, v. 2.0. If a copy of the MPL was not distributed with this
 * file, You can obtain one at https://mozilla.org/MPL/2.0/.
 *
 * OpenCRVS is also distributed under the terms of the Civil Registration
 * & Healthcare Disclaimer located at http://opencrvs.org/license.
 *
 * Copyright (C) The OpenCRVS Authors. OpenCRVS and the OpenCRVS
 * graphic logo are (registered/a) trademark(s) of Plan International.
 */
import { PrimaryButton, TertiaryButton } from '@opencrvs/components/lib/buttons'
import { PDFViewer } from '@opencrvs/components/lib/forms'
import { Check } from '@opencrvs/components/lib/icons'
import {
  ResponsiveModal,
  ActionPageLight
} from '@opencrvs/components/lib/interface'
import {
  IPrintableApplication,
  IApplicationsState,
  modifyApplication,
  writeApplication,
  storeApplication,
  SUBMISSION_STATUS
} from '@opencrvs/client/src/applications'
import { Action, Event, IForm } from '@client/forms'
import { constantsMessages } from '@client/i18n/messages'
import { buttonMessages } from '@client/i18n/messages/buttons'
import { messages as certificateMessages } from '@client/i18n/messages/views/certificate'
import {
  goToRegistrarHomeTab as goToRegistrarHomeTabAction,
  goBack
} from '@client/navigation'
import { IStoreState } from '@client/store'
import styled from '@client/styledComponents'
import { TAB_ID } from '@client/views/RegistrationHome/tabs/inProgress/inProgressTab'
import * as React from 'react'
import { WrappedComponentProps as IntlShapeProps, injectIntl } from 'react-intl'
import { connect } from 'react-redux'
import { RouteComponentProps } from 'react-router'
import { getUserDetails } from '@client/profile/profileSelectors'
import { IUserDetails } from '@client/utils/userUtils'
import {
  previewCertificate,
  printCertificate
} from '@client/views/PrintCertificate/PDFUtils'
import { getEventRegisterForm } from '@client/forms/register/application-selectors'
import { IOfflineData } from '@client/offline/reducer'
import {
  getCountryTranslations,
  IAvailableCountries,
  isCertificateForPrintInAdvance,
  getEventDate,
  isFreeOfCost,
  calculatePrice
} from './utils'
import { getOfflineData } from '@client/offline/selectors'
import { countries } from '@client/forms/countries'

export const ActionPageWrapper = styled.div`
  position: fixed;
  top: 0;
  bottom: 0;
  left: 0;
  right: 0;
  background: ${({ theme }) => theme.colors.background};
  z-index: 4;
  width: 100%;
  height: 100%;
  overflow-y: scroll;
`

const CustomTertiaryButton = styled(TertiaryButton)`
  height: 48px;
  &:disabled {
    background: ${({ theme }) => theme.colors.white};
    color: ${({ theme }) => theme.colors.scrollBarGrey};
  }
`
const ButtonWrapper = styled.div`
  display: flex;

  button {
    margin-right: 10px;
  }
  button:last-child {
    margin-right: 0px;
  }
`
const PdfWrapper = styled.div`
  ${({ theme }) => theme.shadows.mistyShadow};
  background: ${({ theme }) => theme.colors.blueDeepSeaLight};
  display: flex;
  height: 100%;
  align-items: center;
  justify-content: center;
  margin-bottom: 32px;
`

const Info = styled.div`
  ${({ theme }) => theme.fonts.bodyStyle};
  margin-bottom: 30px;
  color: ${({ theme }) => theme.colors.menuBackground};
  width: 80%;
`
const Title = styled.h4`
  ${({ theme }) => theme.fonts.h4Style};
  margin: 0 0 20px 0;
`

type State = {
  certificatePdf: string | null
  showConfirmationModal: boolean
}
type IProps = {
  event: Event
  registrationId: string
  draft: IPrintableApplication
  userDetails: IUserDetails | null
  countries: IAvailableCountries[]
  registerForm: IForm
  resources: IOfflineData
  goBack: typeof goBack
  modifyApplication: typeof modifyApplication
  writeApplication: typeof writeApplication
  goToRegistrarHomeTabAction: typeof goToRegistrarHomeTabAction
  storeApplication: typeof storeApplication
}

type IFullProps = IntlShapeProps &
  RouteComponentProps<{}> &
  IProps & { drafts: IApplicationsState }

class ReviewCertificateActionComponent extends React.Component<
  IFullProps,
  State
> {
  constructor(props: IFullProps) {
    super(props)
    this.state = {
      certificatePdf: null,
      showConfirmationModal: false
    }
  }
  componentDidMount() {
    if (this.state.certificatePdf === null) {
      previewCertificate(
        this.props.intl,
        this.props.draft,
        this.props.userDetails,
        this.props.resources,
        (base64PDF: string) => {
          this.setState({
            certificatePdf: base64PDF
          })
        },
        this.props.countries
      )
    }
  }

  toggleModal = () => {
    this.setState({
      showConfirmationModal: !this.state.showConfirmationModal
    })
  }

  readyToCertify = () => {
    const { draft } = this.props
    draft.submissionStatus = SUBMISSION_STATUS.READY_TO_CERTIFY
    draft.action = Action.COLLECT_CERTIFICATE

    const certificate = draft.data.registration.certificates[0]
    const eventDate = getEventDate(draft.data, draft.event)
    let submittableCertificate
    if (isCertificateForPrintInAdvance(draft)) {
      if (isFreeOfCost(draft.event, eventDate)) {
        submittableCertificate = {}
      } else {
        const paymentAmount = calculatePrice(draft.event, eventDate)
        submittableCertificate = {
          payments: {
            type: 'MANUAL' as const,
            total: Number(paymentAmount),
            amount: Number(paymentAmount),
            outcome: 'COMPLETED' as const,
            date: Date.now()
          }
        }
      }
    } else {
      submittableCertificate = certificate
    }
    draft.data.registration = {
      ...draft.data.registration,
      certificates: [
        {
          ...submittableCertificate,
          data:
            this.state.certificatePdf === null ? '' : this.state.certificatePdf
        }
      ]
    }
    printCertificate(
      this.props.intl,
      draft,
      this.props.userDetails,
      this.props.resources,
      this.props.countries
    )
    this.props.modifyApplication(draft)
    this.props.writeApplication(draft)
    this.toggleModal()
    this.props.goToRegistrarHomeTabAction(TAB_ID.readyForPrint)
  }

  getTitle = () => {
    const { intl, event } = this.props
    let eventName = intl.formatMessage(constantsMessages.birth).toLowerCase()

    switch (event) {
      case Event.BIRTH:
<<<<<<< HEAD
        return intl.formatMessage(certificateMessages.retiewTitle, {
          event: eventName
        })
      case Event.DEATH:
        eventName = intl.formatMessage(constantsMessages.death).toLowerCase()
        return intl.formatMessage(certificateMessages.retiewTitle, {
          event: eventName
        })
      default:
        return intl.formatMessage(certificateMessages.retiewTitle, {
=======
        return intl.formatHTMLMessage(certificateMessages.reviewTitle, {
          event: eventName
        })
      case Event.DEATH:
        eventName = intl
          .formatHTMLMessage(constantsMessages.death)
          .toLowerCase()
        return intl.formatHTMLMessage(certificateMessages.reviewTitle, {
          event: eventName
        })
      default:
        return intl.formatHTMLMessage(certificateMessages.reviewTitle, {
>>>>>>> 3a723241
          event: eventName
        })
    }
  }

  goBack = () => {
    const historyState = this.props.location.state as any
    const naviagatedFromInsideApp = Boolean(
      historyState && historyState.isNavigatedInsideApp
    )
    if (naviagatedFromInsideApp) {
      this.props.goBack()
    } else {
      this.props.goToRegistrarHomeTabAction(TAB_ID.readyForPrint)
    }
  }

  render = () => {
    const { intl } = this.props

    return (
      <ActionPageLight
        id="collector_form"
        title={intl.formatMessage(
          certificateMessages.certificateCollectionTitle
        )}
        goBack={this.goBack}
      >
        <Title>{this.getTitle()}</Title>
<<<<<<< HEAD
        <Info>{intl.formatMessage(certificateMessages.retiewDescription)}</Info>
=======
        <Info>
          {intl.formatHTMLMessage(certificateMessages.reviewDescription)}
        </Info>
>>>>>>> 3a723241

        <PdfWrapper id="pdfwrapper">
          <PDFViewer id="pdfholder" pdfSource={this.state.certificatePdf} />
        </PdfWrapper>

        <ButtonWrapper>
          <PrimaryButton
            align={0}
            id="confirm-print"
            onClick={this.toggleModal}
            icon={() => <Check />}
          >
            {intl.formatMessage(certificateMessages.confirmAndPrint)}
          </PrimaryButton>

          <CustomTertiaryButton disabled>
            {intl.formatMessage(buttonMessages.editRecord)}
          </CustomTertiaryButton>
        </ButtonWrapper>

        <ResponsiveModal
          id="confirm-print-modal"
          title={intl.formatMessage(certificateMessages.modalTitle)}
          actions={[
            <CustomTertiaryButton onClick={this.toggleModal} id="close-modal">
              {intl.formatMessage(buttonMessages.cancel)}
            </CustomTertiaryButton>,
            <PrimaryButton onClick={this.readyToCertify} id="print-certificate">
              {intl.formatMessage(buttonMessages.print)}
            </PrimaryButton>
          ]}
          show={this.state.showConfirmationModal}
          handleClose={this.toggleModal}
          contentHeight={100}
        >
          {intl.formatMessage(certificateMessages.modalBody)}
        </ResponsiveModal>
      </ActionPageLight>
    )
  }
}

const getEvent = (eventType: string | undefined) => {
  switch (eventType && eventType.toLowerCase()) {
    case 'birth':
    default:
      return Event.BIRTH
    case 'death':
      return Event.DEATH
  }
}

const getDraft = (
  drafts: IPrintableApplication[],
  registrationId: string,
  eventType: string
) =>
  drafts.find(draftItem => draftItem.id === registrationId) ||
  ({
    id: '',
    data: {},
    event: getEvent(eventType)
  } as IPrintableApplication)

function mapStatetoProps(
  state: IStoreState,
  props: RouteComponentProps<{ registrationId: string; eventType: string }>
) {
  const { registrationId, eventType } = props.match.params
  const applications = state.applicationsState
    .applications as IPrintableApplication[]

  const draft = getDraft(applications, registrationId, eventType)
  const event = getEvent(draft.event)

  return {
    event,
    registrationId,
    draft,
    countries: getCountryTranslations(state.i18n.languages, countries),
    drafts: state.applicationsState,
    userDetails: getUserDetails(state),
    resources: getOfflineData(state),
    registerForm: getEventRegisterForm(state, event)
  }
}
const mapDispatchToProps = {
  modifyApplication,
  writeApplication,
  goToRegistrarHomeTabAction,
  storeApplication,
  goBack
}
export const ReviewCertificateAction = connect(
  mapStatetoProps,
  mapDispatchToProps
)(injectIntl<'intl', IFullProps>(ReviewCertificateActionComponent))<|MERGE_RESOLUTION|>--- conflicted
+++ resolved
@@ -221,31 +221,16 @@
 
     switch (event) {
       case Event.BIRTH:
-<<<<<<< HEAD
-        return intl.formatMessage(certificateMessages.retiewTitle, {
+        return intl.formatMessage(certificateMessages.reviewTitle, {
           event: eventName
         })
       case Event.DEATH:
         eventName = intl.formatMessage(constantsMessages.death).toLowerCase()
-        return intl.formatMessage(certificateMessages.retiewTitle, {
+        return intl.formatMessage(certificateMessages.reviewTitle, {
           event: eventName
         })
       default:
-        return intl.formatMessage(certificateMessages.retiewTitle, {
-=======
-        return intl.formatHTMLMessage(certificateMessages.reviewTitle, {
-          event: eventName
-        })
-      case Event.DEATH:
-        eventName = intl
-          .formatHTMLMessage(constantsMessages.death)
-          .toLowerCase()
-        return intl.formatHTMLMessage(certificateMessages.reviewTitle, {
-          event: eventName
-        })
-      default:
-        return intl.formatHTMLMessage(certificateMessages.reviewTitle, {
->>>>>>> 3a723241
+        return intl.formatMessage(certificateMessages.reviewTitle, {
           event: eventName
         })
     }
@@ -275,13 +260,7 @@
         goBack={this.goBack}
       >
         <Title>{this.getTitle()}</Title>
-<<<<<<< HEAD
-        <Info>{intl.formatMessage(certificateMessages.retiewDescription)}</Info>
-=======
-        <Info>
-          {intl.formatHTMLMessage(certificateMessages.reviewDescription)}
-        </Info>
->>>>>>> 3a723241
+        <Info>{intl.formatMessage(certificateMessages.reviewDescription)}</Info>
 
         <PdfWrapper id="pdfwrapper">
           <PDFViewer id="pdfholder" pdfSource={this.state.certificatePdf} />
