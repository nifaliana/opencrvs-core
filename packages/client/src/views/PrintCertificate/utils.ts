--- conflicted
+++ resolved
@@ -271,15 +271,7 @@
   declaration: IPrintableDeclaration | undefined
 ) {
   const collectorType =
-<<<<<<< HEAD
-    declaration &&
-    declaration.data.registration?.certificates &&
-    declaration.data.registration.certificates[0] &&
-    declaration.data.registration.certificates[0].collector &&
-    declaration.data.registration.certificates[0].collector.type
-=======
     declaration?.data?.registration?.certificates?.[0]?.collector?.type
->>>>>>> 1daa9113
   if (collectorType && collectorType === 'PRINT_IN_ADVANCE') {
     return true
   }
