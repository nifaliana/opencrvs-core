/*
 * This Source Code Form is subject to the terms of the Mozilla Public
 * License, v. 2.0. If a copy of the MPL was not distributed with this
 * file, You can obtain one at https://mozilla.org/MPL/2.0/.
 *
 * OpenCRVS is also distributed under the terms of the Civil Registration
 * & Healthcare Disclaimer located at http://opencrvs.org/license.
 *
 * Copyright (C) The OpenCRVS Authors. OpenCRVS and the OpenCRVS
 * graphic logo are (registered/a) trademark(s) of Plan International.
 */
import * as React from 'react'
import styled, { keyframes } from 'styled-components'
import { WrappedComponentProps as IntlShapeProps, injectIntl } from 'react-intl'
import { connect } from 'react-redux'
import { ErrorText } from '@opencrvs/components/lib/ErrorText'
import { RadioButton } from '@opencrvs/components/lib/Radio'
import { Frame } from '@opencrvs/components/lib/Frame'
import { AppBar } from '@opencrvs/components/lib/AppBar'
import { Content } from '@opencrvs/components/lib/Content'
import { Button } from '@opencrvs/components/lib/Button'
import { Icon } from '@opencrvs/components/lib/Icon'
import { Event } from '@client/utils/gateway'
import {
  goBack,
  goToHome,
  goToDeathInformant,
  goToBirthRegistrationAsParent,
  goToMarriageInformant
} from '@client/navigation'
import { messages } from '@client/i18n/messages/views/selectVitalEvent'
import { constantsMessages, buttonMessages } from '@client/i18n/messages'

import {
  storeDeclaration,
  IDeclaration,
  createDeclaration
} from '@client/declarations'

const Actions = styled.div`
  & > div {
    margin-bottom: 16px;
  }
`

class SelectVitalEventView extends React.Component<
  IntlShapeProps & {
    goBack: typeof goBack
    goToHome: typeof goToHome
    storeDeclaration: typeof storeDeclaration
    goToBirthRegistrationAsParent: typeof goToBirthRegistrationAsParent
    goToDeathInformant: typeof goToDeathInformant
    goToMarriageInformant: typeof goToMarriageInformant
  }
> {
  state = {
    goTo: '',
    noEventSelectedError: false
  }
  handleContinue = () => {
    if (this.state.goTo === '') {
      this.setState({ noEventSelectedError: true })
    } else {
      let declaration: IDeclaration
      switch (this.state.goTo as Event) {
        case Event.Birth:
          declaration = createDeclaration(Event.Birth)
          this.props.storeDeclaration(declaration)
          this.props.goToBirthRegistrationAsParent(declaration.id)
          break
        case Event.Death:
          declaration = createDeclaration(Event.Death)
          this.props.storeDeclaration(declaration)
          this.props.goToDeathInformant(declaration.id)
          break
        case Event.Marriage:
          declaration = createDeclaration(Event.Marriage)
          this.props.storeDeclaration(declaration)
          this.props.goToMarriageInformant(declaration.id)
          break
        default:
          throw new Error(`Unknown eventType ${this.state.goTo}`)
      }
    }
  }

  render() {
    const { intl } = this.props
    return (
      <Frame
        header={
          <AppBar
            desktopLeft={<Icon name="Draft" size="large" />}
            desktopTitle={intl.formatMessage(messages.registerNewEventTitle)}
            desktopRight={
              <Button
<<<<<<< HEAD
                id="goBack"
                type="icon"
=======
                type="secondary"
>>>>>>> ca523d16
                size="medium"
                onClick={this.props.goToHome}
              >
                <Icon name="X" />
                {intl.formatMessage(buttonMessages.exitButton)}
              </Button>
            }
            mobileLeft={<Icon name="Draft" size="large" />}
            mobileTitle={intl.formatMessage(messages.registerNewEventTitle)}
            mobileRight={
              <Button type="icon" size="medium" onClick={this.props.goToHome}>
                <Icon name="X" />
              </Button>
            }
          />
        }
        skipToContentText={intl.formatMessage(
          constantsMessages.skipToMainContent
        )}
      >
        <Content
          title={intl.formatMessage(messages.registerNewEventHeading)}
          bottomActionButtons={[
            <Button
              key="select-vital-event-continue"
              id="continue"
              type="primary"
              size="large"
              onClick={this.handleContinue}
            >
              {intl.formatMessage(buttonMessages.continueButton)}
            </Button>
          ]}
        >
          {this.state.noEventSelectedError && (
            <ErrorText id="require-error">
              {intl.formatMessage(messages.errorMessage)}
            </ErrorText>
          )}
          <Actions id="select_vital_event_view">
            <RadioButton
              size="large"
              key="birthevent"
              name="birthevent"
              label={intl.formatMessage(constantsMessages.birth)}
              value="birth"
              id="select_birth_event"
              selected={this.state.goTo === 'birth' ? 'birth' : ''}
              onChange={() =>
                this.setState({ goTo: 'birth', noEventSelectedError: false })
              }
            />
            <RadioButton
              size="large"
              key="deathevent"
              name="deathevent"
              label={intl.formatMessage(constantsMessages.death)}
              value="death"
              id="select_death_event"
              selected={this.state.goTo === 'death' ? 'death' : ''}
              onChange={() =>
                this.setState({ goTo: 'death', noEventSelectedError: false })
              }
            />
            {window.config.MARRIAGE_REGISTRATION && (
              <RadioButton
                size="large"
                key="marriagevent"
                name="marriageevent"
                label={intl.formatMessage(constantsMessages.marriage)}
                value="marriage"
                id="select_marriage_event"
                selected={this.state.goTo === 'marriage' ? 'marriage' : ''}
                onChange={() =>
                  this.setState({
                    goTo: 'marriage',
                    noEventSelectedError: false
                  })
                }
              />
            )}
          </Actions>
        </Content>
      </Frame>
    )
  }
}

export const SelectVitalEvent = connect(null, {
  goBack,
  goToHome,
  storeDeclaration,
  goToBirthRegistrationAsParent,
  goToDeathInformant,
  goToMarriageInformant
})(injectIntl(SelectVitalEventView))<|MERGE_RESOLUTION|>--- conflicted
+++ resolved
@@ -94,12 +94,8 @@
             desktopTitle={intl.formatMessage(messages.registerNewEventTitle)}
             desktopRight={
               <Button
-<<<<<<< HEAD
                 id="goBack"
-                type="icon"
-=======
                 type="secondary"
->>>>>>> ca523d16
                 size="medium"
                 onClick={this.props.goToHome}
               >
