/*
 * This Source Code Form is subject to the terms of the Mozilla Public
 * License, v. 2.0. If a copy of the MPL was not distributed with this
 * file, You can obtain one at https://mozilla.org/MPL/2.0/.
 *
 * OpenCRVS is also distributed under the terms of the Civil Registration
 * & Healthcare Disclaimer located at http://opencrvs.org/license.
 *
 * Copyright (C) The OpenCRVS Authors. OpenCRVS and the OpenCRVS
 * graphic logo are (registered/a) trademark(s) of Plan International.
 */
import * as React from 'react'
import styled, { keyframes } from 'styled-components'
import { WrappedComponentProps as IntlShapeProps, injectIntl } from 'react-intl'
import { connect } from 'react-redux'
import { ErrorText } from '@opencrvs/components/lib/ErrorText'
import { RadioButton } from '@opencrvs/components/lib/Radio'
import { Frame } from '@opencrvs/components/lib/Frame'
import { AppBar } from '@opencrvs/components/lib/AppBar'
import { Content } from '@opencrvs/components/lib/Content'
import { Button } from '@opencrvs/components/lib/Button'
import { Icon } from '@opencrvs/components/lib/Icon'
import { Event } from '@client/utils/gateway'
import {
  goBack,
  goToHome,
  goToDeathInformant,
  goToBirthRegistrationAsParent,
  goToMarriageInformant
} from '@client/navigation'
import { messages } from '@client/i18n/messages/views/selectVitalEvent'
import { constantsMessages, buttonMessages } from '@client/i18n/messages'
<<<<<<< HEAD
import {
  FIELD_AGENT_ROLES,
  PAGE_TRANSITIONS_CLASSNAME,
  PAGE_TRANSITIONS_ENTER_TIME,
  PAGE_TRANSITIONS_TIMING_FUNC_N_FILL_MODE
} from '@client/utils/constants'
=======

>>>>>>> db130711
import {
  storeDeclaration,
  IDeclaration,
  createDeclaration
} from '@client/declarations'
import { IStoreState } from '@client/store'
import { getUserDetails } from '@client/profile/profileSelectors'
import { UserDetails } from '@client/utils/userUtils'

const Actions = styled.div`
  & > div {
    margin-bottom: 16px;
  }
`

class SelectVitalEventView extends React.Component<
  IntlShapeProps & {
    goBack: typeof goBack
    goToHome: typeof goToHome
    storeDeclaration: typeof storeDeclaration
    goToBirthRegistrationAsParent: typeof goToBirthRegistrationAsParent
    goToDeathInformant: typeof goToDeathInformant
<<<<<<< HEAD
    user: UserDetails | null
=======
    goToMarriageInformant: typeof goToMarriageInformant
>>>>>>> db130711
  }
> {
  state = {
    goTo: '',
    noEventSelectedError: false
  }
  handleContinue = () => {
    if (this.state.goTo === '') {
      this.setState({ noEventSelectedError: true })
    } else {
      let declaration: IDeclaration
<<<<<<< HEAD
      if (this.state.goTo === Event.Marriage) {
        declaration = createDeclaration(Event.Marriage)
        this.props.storeDeclaration(declaration)
        this.props.goToDeathInformant(declaration.id)
      } else if (window.config.HIDE_EVENT_REGISTER_INFORMATION) {
        switch (this.state.goTo as Event) {
          case Event.Birth:
            declaration = createDeclaration(Event.Birth)
            this.props.storeDeclaration(declaration)
            this.props.goToBirthInformant(declaration.id)
            break
          case Event.Death:
            declaration = createDeclaration(Event.Death)
            this.props.storeDeclaration(declaration)
            this.props.goToDeathInformant(declaration.id)
            break
          default:
            throw new Error(`Unknown eventType ${this.state.goTo}`)
        }
      } else {
        this.props.goToEventInfo(this.state.goTo as Event)
=======
      switch (this.state.goTo as Event) {
        case Event.Birth:
          declaration = createDeclaration(Event.Birth)
          this.props.storeDeclaration(declaration)
          this.props.goToBirthRegistrationAsParent(declaration.id)
          break
        case Event.Death:
          declaration = createDeclaration(Event.Death)
          this.props.storeDeclaration(declaration)
          this.props.goToDeathInformant(declaration.id)
          break
        case Event.Marriage:
          declaration = createDeclaration(Event.Marriage)
          this.props.storeDeclaration(declaration)
          this.props.goToMarriageInformant(declaration.id)
          break
        default:
          throw new Error(`Unknown eventType ${this.state.goTo}`)
>>>>>>> db130711
      }
    }
  }

  render() {
    const { intl } = this.props
    const systemRole = this.props.user?.systemRole
    const isFieldAgent =
      systemRole && FIELD_AGENT_ROLES.includes(systemRole) ? true : false
    return (
      <Frame
        header={
          <AppBar
            desktopLeft={<Icon name="Draft" size="large" />}
            desktopTitle={intl.formatMessage(messages.registerNewEventTitle)}
            desktopRight={
              <Button
                id="goBack"
                type="secondary"
                size="medium"
                onClick={this.props.goToHome}
              >
                <Icon name="X" />
                {intl.formatMessage(buttonMessages.exitButton)}
              </Button>
            }
            mobileLeft={<Icon name="Draft" size="large" />}
            mobileTitle={intl.formatMessage(messages.registerNewEventTitle)}
            mobileRight={
              <Button type="icon" size="medium" onClick={this.props.goToHome}>
                <Icon name="X" />
              </Button>
            }
          />
<<<<<<< HEAD
          <BodyContent>
            <Title>
              {intl.formatMessage(messages.registerNewEventHeading)}
            </Title>
            {this.state.noEventSelectedError && (
              <ErrorText id="require-error">
                {intl.formatMessage(messages.errorMessage)}
              </ErrorText>
            )}
            <Actions id="select_vital_event_view">
              <RadioButton
                size="large"
                key="birthevent"
                name="birthevent"
                label={intl.formatMessage(constantsMessages.birth)}
                value="birth"
                id="select_birth_event"
                selected={this.state.goTo === 'birth' ? 'birth' : ''}
                onChange={() =>
                  this.setState({ goTo: 'birth', noEventSelectedError: false })
                }
              />
              <RadioButton
                size="large"
                key="deathevent"
                name="deathevent"
                label={intl.formatMessage(constantsMessages.death)}
                value="death"
                id="select_death_event"
                selected={this.state.goTo === 'death' ? 'death' : ''}
                onChange={() =>
                  this.setState({ goTo: 'death', noEventSelectedError: false })
                }
              />
              {!isFieldAgent && (
                <RadioButton
                  size="large"
                  key="marriagevent"
                  name="marriageevent"
                  label={intl.formatMessage(constantsMessages.marriage)}
                  value="marriage"
                  id="select_marriage_event"
                  selected={this.state.goTo === 'marriage' ? 'marriage' : ''}
                  onChange={() =>
                    this.setState({
                      goTo: 'marriage',
                      noEventSelectedError: false
                    })
                  }
                />
              )}
            </Actions>
            <PrimaryButton id="continue" onClick={this.handleContinue}>
              {intl.formatMessage(buttonMessages.continueButton)}
            </PrimaryButton>
          </BodyContent>
        </Container>
      </StyledContainer>
    )
  }
}

export const SelectVitalEvent = connect(
  (state: IStoreState) => ({
    user: getUserDetails(state)
  }),
  {
    goBack,
    goToHome,
    storeDeclaration,
    goToBirthInformant,
    goToDeathInformant,
    goToEventInfo
  }
)(injectIntl(SelectVitalEventView))
=======
        }
        skipToContentText={intl.formatMessage(
          constantsMessages.skipToMainContent
        )}
      >
        <Content
          title={intl.formatMessage(messages.registerNewEventHeading)}
          bottomActionButtons={[
            <Button
              key="select-vital-event-continue"
              id="continue"
              type="primary"
              size="large"
              onClick={this.handleContinue}
            >
              {intl.formatMessage(buttonMessages.continueButton)}
            </Button>
          ]}
        >
          {this.state.noEventSelectedError && (
            <ErrorText id="require-error">
              {intl.formatMessage(messages.errorMessage)}
            </ErrorText>
          )}
          <Actions id="select_vital_event_view">
            <RadioButton
              size="large"
              key="birthevent"
              name="birthevent"
              label={intl.formatMessage(constantsMessages.birth)}
              value="birth"
              id="select_birth_event"
              selected={this.state.goTo === 'birth' ? 'birth' : ''}
              onChange={() =>
                this.setState({ goTo: 'birth', noEventSelectedError: false })
              }
            />
            <RadioButton
              size="large"
              key="deathevent"
              name="deathevent"
              label={intl.formatMessage(constantsMessages.death)}
              value="death"
              id="select_death_event"
              selected={this.state.goTo === 'death' ? 'death' : ''}
              onChange={() =>
                this.setState({ goTo: 'death', noEventSelectedError: false })
              }
            />
            {window.config.MARRIAGE_REGISTRATION && (
              <RadioButton
                size="large"
                key="marriagevent"
                name="marriageevent"
                label={intl.formatMessage(constantsMessages.marriage)}
                value="marriage"
                id="select_marriage_event"
                selected={this.state.goTo === 'marriage' ? 'marriage' : ''}
                onChange={() =>
                  this.setState({
                    goTo: 'marriage',
                    noEventSelectedError: false
                  })
                }
              />
            )}
          </Actions>
        </Content>
      </Frame>
    )
  }
}

export const SelectVitalEvent = connect(null, {
  goBack,
  goToHome,
  storeDeclaration,
  goToBirthRegistrationAsParent,
  goToDeathInformant,
  goToMarriageInformant
})(injectIntl(SelectVitalEventView))
>>>>>>> db130711
<|MERGE_RESOLUTION|>--- conflicted
+++ resolved
@@ -30,16 +30,12 @@
 } from '@client/navigation'
 import { messages } from '@client/i18n/messages/views/selectVitalEvent'
 import { constantsMessages, buttonMessages } from '@client/i18n/messages'
-<<<<<<< HEAD
 import {
   FIELD_AGENT_ROLES,
   PAGE_TRANSITIONS_CLASSNAME,
   PAGE_TRANSITIONS_ENTER_TIME,
   PAGE_TRANSITIONS_TIMING_FUNC_N_FILL_MODE
 } from '@client/utils/constants'
-=======
-
->>>>>>> db130711
 import {
   storeDeclaration,
   IDeclaration,
@@ -62,11 +58,8 @@
     storeDeclaration: typeof storeDeclaration
     goToBirthRegistrationAsParent: typeof goToBirthRegistrationAsParent
     goToDeathInformant: typeof goToDeathInformant
-<<<<<<< HEAD
+    goToMarriageInformant: typeof goToMarriageInformant
     user: UserDetails | null
-=======
-    goToMarriageInformant: typeof goToMarriageInformant
->>>>>>> db130711
   }
 > {
   state = {
@@ -78,29 +71,6 @@
       this.setState({ noEventSelectedError: true })
     } else {
       let declaration: IDeclaration
-<<<<<<< HEAD
-      if (this.state.goTo === Event.Marriage) {
-        declaration = createDeclaration(Event.Marriage)
-        this.props.storeDeclaration(declaration)
-        this.props.goToDeathInformant(declaration.id)
-      } else if (window.config.HIDE_EVENT_REGISTER_INFORMATION) {
-        switch (this.state.goTo as Event) {
-          case Event.Birth:
-            declaration = createDeclaration(Event.Birth)
-            this.props.storeDeclaration(declaration)
-            this.props.goToBirthInformant(declaration.id)
-            break
-          case Event.Death:
-            declaration = createDeclaration(Event.Death)
-            this.props.storeDeclaration(declaration)
-            this.props.goToDeathInformant(declaration.id)
-            break
-          default:
-            throw new Error(`Unknown eventType ${this.state.goTo}`)
-        }
-      } else {
-        this.props.goToEventInfo(this.state.goTo as Event)
-=======
       switch (this.state.goTo as Event) {
         case Event.Birth:
           declaration = createDeclaration(Event.Birth)
@@ -119,7 +89,6 @@
           break
         default:
           throw new Error(`Unknown eventType ${this.state.goTo}`)
->>>>>>> db130711
       }
     }
   }
@@ -154,83 +123,6 @@
               </Button>
             }
           />
-<<<<<<< HEAD
-          <BodyContent>
-            <Title>
-              {intl.formatMessage(messages.registerNewEventHeading)}
-            </Title>
-            {this.state.noEventSelectedError && (
-              <ErrorText id="require-error">
-                {intl.formatMessage(messages.errorMessage)}
-              </ErrorText>
-            )}
-            <Actions id="select_vital_event_view">
-              <RadioButton
-                size="large"
-                key="birthevent"
-                name="birthevent"
-                label={intl.formatMessage(constantsMessages.birth)}
-                value="birth"
-                id="select_birth_event"
-                selected={this.state.goTo === 'birth' ? 'birth' : ''}
-                onChange={() =>
-                  this.setState({ goTo: 'birth', noEventSelectedError: false })
-                }
-              />
-              <RadioButton
-                size="large"
-                key="deathevent"
-                name="deathevent"
-                label={intl.formatMessage(constantsMessages.death)}
-                value="death"
-                id="select_death_event"
-                selected={this.state.goTo === 'death' ? 'death' : ''}
-                onChange={() =>
-                  this.setState({ goTo: 'death', noEventSelectedError: false })
-                }
-              />
-              {!isFieldAgent && (
-                <RadioButton
-                  size="large"
-                  key="marriagevent"
-                  name="marriageevent"
-                  label={intl.formatMessage(constantsMessages.marriage)}
-                  value="marriage"
-                  id="select_marriage_event"
-                  selected={this.state.goTo === 'marriage' ? 'marriage' : ''}
-                  onChange={() =>
-                    this.setState({
-                      goTo: 'marriage',
-                      noEventSelectedError: false
-                    })
-                  }
-                />
-              )}
-            </Actions>
-            <PrimaryButton id="continue" onClick={this.handleContinue}>
-              {intl.formatMessage(buttonMessages.continueButton)}
-            </PrimaryButton>
-          </BodyContent>
-        </Container>
-      </StyledContainer>
-    )
-  }
-}
-
-export const SelectVitalEvent = connect(
-  (state: IStoreState) => ({
-    user: getUserDetails(state)
-  }),
-  {
-    goBack,
-    goToHome,
-    storeDeclaration,
-    goToBirthInformant,
-    goToDeathInformant,
-    goToEventInfo
-  }
-)(injectIntl(SelectVitalEventView))
-=======
         }
         skipToContentText={intl.formatMessage(
           constantsMessages.skipToMainContent
@@ -311,5 +203,4 @@
   goToBirthRegistrationAsParent,
   goToDeathInformant,
   goToMarriageInformant
-})(injectIntl(SelectVitalEventView))
->>>>>>> db130711
+})(injectIntl(SelectVitalEventView))