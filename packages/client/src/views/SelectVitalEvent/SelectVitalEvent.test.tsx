/*
 * This Source Code Form is subject to the terms of the Mozilla Public
 * License, v. 2.0. If a copy of the MPL was not distributed with this
 * file, You can obtain one at https://mozilla.org/MPL/2.0/.
 *
 * OpenCRVS is also distributed under the terms of the Civil Registration
 * & Healthcare Disclaimer located at http://opencrvs.org/license.
 *
 * Copyright (C) The OpenCRVS Authors located at https://github.com/opencrvs/opencrvs-core/blob/master/AUTHORS.
 */
import {
  createTestApp,
  flushPromises,
<<<<<<< HEAD
  REGISTRAR_DEFAULT_SCOPES,
=======
>>>>>>> d4838b9f
  setScopes,
  waitForReady
} from '@client/tests/util'
import { SELECT_VITAL_EVENT } from '@client/navigation/routes'
import { ReactWrapper } from 'enzyme'
import { History } from 'history'
import { waitForElement } from '@client/tests/wait-for-element'
import { AppStore } from '@client/store'
import { Scope, SCOPES } from '@client/utils/gateway'

describe('when user is selecting the vital event', () => {
  let app: ReactWrapper
  let history: History
  let store: AppStore

  beforeEach(async () => {
    const testApp = await createTestApp()
    app = testApp.app
    history = testApp.history
<<<<<<< HEAD
    const store = testApp.store
    setScopes(REGISTRAR_DEFAULT_SCOPES, store)
=======
    store = testApp.store
>>>>>>> d4838b9f

    await waitForReady(app)
  })

  describe('when user is in vital event selection view', () => {
    beforeEach(async () => {
      history.replace(SELECT_VITAL_EVENT)
      setScopes(
        [
          SCOPES.RECORD_DECLARE_BIRTH,
          SCOPES.RECORD_DECLARE_DEATH,
          SCOPES.RECORD_DECLARE_MARRIAGE
        ],
        store
      )
      await waitForElement(app, '#select_vital_event_view')
    })
    it('lists the options', () => {
      expect(app.find('#select_vital_event_view').hostNodes()).toHaveLength(1)
    })
    describe('when selects "Birth"', () => {
      beforeEach(() => {
        app.find('#select_birth_event').hostNodes().simulate('change')
        app.find('#continue').hostNodes().simulate('click')
        app.update()
      })
      it('takes user to the event info view', async () => {
        expect(app.find('#content-name').hostNodes().first().text()).toBe(
          'Introduce the birth registration process to the informant'
        )
      })
    })

    describe('when selects "Death"', () => {
      beforeEach(() => {
        app.find('#select_death_event').hostNodes().simulate('change')
        app.find('#continue').hostNodes().simulate('click')
      })
      it('takses user to the death registration form', () => {
        expect(history.location.pathname).toContain('events/death')
      })
    })

    describe('when no event is selected', () => {
      beforeEach(() => {
        app.find('#continue').hostNodes().simulate('click')
      })
      it('shows the required error to user', () => {
        expect(app.find('#require-error').hostNodes().length).toBe(1)
      })
    })

    describe('when clicked on cross button', () => {
      beforeEach(async () => {
        app.find('#goBack').hostNodes().simulate('click')
        await flushPromises()
        app.update()
      })
      it('go back to home page', async () => {
        expect(window.location.href).toContain('/')
      })
    })
  })

  describe('Birth option', () => {
    beforeEach(async () => {
      history.replace(SELECT_VITAL_EVENT)
    })

    const tests = [
      [[SCOPES.RECORD_DECLARE_BIRTH], true],
      [[SCOPES.RECORD_DECLARE_BIRTH_MY_JURISDICTION], true],
      [[SCOPES.RECORD_DECLARE_DEATH, SCOPES.RECORD_DECLARE_MARRIAGE], false]
    ]

    tests.forEach(([scopes, length]) => {
      it(`should render when user has correct scopes ${scopes}`, async () => {
        setScopes(scopes as Scope[], store)
        await waitForElement(app, '#select_vital_event_view')
        expect(app.exists('#select_birth_event')).toBe(length)
      })
    })
  })

  describe('Death option', () => {
    beforeEach(async () => {
      history.replace(SELECT_VITAL_EVENT)
    })

    const tests = [
      [[SCOPES.RECORD_DECLARE_DEATH], true],
      [[SCOPES.RECORD_DECLARE_DEATH_MY_JURISDICTION], true],
      [[SCOPES.RECORD_DECLARE_BIRTH, SCOPES.RECORD_DECLARE_MARRIAGE], false]
    ]

    tests.forEach(([scopes, exists]) => {
      it(`should render when user has correct scopes ${scopes}`, async () => {
        setScopes(scopes as Scope[], store)
        await waitForElement(app, '#select_vital_event_view')
        expect(app.exists('#select_death_event')).toBe(exists)
      })
    })
  })

  describe('Marriage option', () => {
    beforeEach(async () => {
      history.replace(SELECT_VITAL_EVENT)
    })

    const tests = [
      [[SCOPES.RECORD_DECLARE_MARRIAGE], true],
      [[SCOPES.RECORD_DECLARE_MARRIAGE_MY_JURISDICTION], true],
      [[SCOPES.RECORD_DECLARE_BIRTH, SCOPES.RECORD_DECLARE_DEATH], false]
    ]

    tests.forEach(([scopes, exists]) => {
      it(`should render when user has correct scopes ${scopes}`, async () => {
        setScopes(scopes as Scope[], store)
        await waitForElement(app, '#select_vital_event_view')
        expect(app.exists('#select_marriage_event')).toBe(exists)
      })
    })
  })
})<|MERGE_RESOLUTION|>--- conflicted
+++ resolved
@@ -11,10 +11,6 @@
 import {
   createTestApp,
   flushPromises,
-<<<<<<< HEAD
-  REGISTRAR_DEFAULT_SCOPES,
-=======
->>>>>>> d4838b9f
   setScopes,
   waitForReady
 } from '@client/tests/util'
@@ -34,19 +30,13 @@
     const testApp = await createTestApp()
     app = testApp.app
     history = testApp.history
-<<<<<<< HEAD
-    const store = testApp.store
-    setScopes(REGISTRAR_DEFAULT_SCOPES, store)
-=======
     store = testApp.store
->>>>>>> d4838b9f
 
     await waitForReady(app)
   })
 
   describe('when user is in vital event selection view', () => {
     beforeEach(async () => {
-      history.replace(SELECT_VITAL_EVENT)
       setScopes(
         [
           SCOPES.RECORD_DECLARE_BIRTH,
@@ -55,6 +45,8 @@
         ],
         store
       )
+      await waitForReady(app)
+      history.replace(SELECT_VITAL_EVENT)
       await waitForElement(app, '#select_vital_event_view')
     })
     it('lists the options', () => {
@@ -105,10 +97,6 @@
   })
 
   describe('Birth option', () => {
-    beforeEach(async () => {
-      history.replace(SELECT_VITAL_EVENT)
-    })
-
     const tests = [
       [[SCOPES.RECORD_DECLARE_BIRTH], true],
       [[SCOPES.RECORD_DECLARE_BIRTH_MY_JURISDICTION], true],
@@ -118,6 +106,7 @@
     tests.forEach(([scopes, length]) => {
       it(`should render when user has correct scopes ${scopes}`, async () => {
         setScopes(scopes as Scope[], store)
+        history.replace(SELECT_VITAL_EVENT)
         await waitForElement(app, '#select_vital_event_view')
         expect(app.exists('#select_birth_event')).toBe(length)
       })
@@ -125,10 +114,6 @@
   })
 
   describe('Death option', () => {
-    beforeEach(async () => {
-      history.replace(SELECT_VITAL_EVENT)
-    })
-
     const tests = [
       [[SCOPES.RECORD_DECLARE_DEATH], true],
       [[SCOPES.RECORD_DECLARE_DEATH_MY_JURISDICTION], true],
@@ -138,6 +123,8 @@
     tests.forEach(([scopes, exists]) => {
       it(`should render when user has correct scopes ${scopes}`, async () => {
         setScopes(scopes as Scope[], store)
+        history.replace(SELECT_VITAL_EVENT)
+
         await waitForElement(app, '#select_vital_event_view')
         expect(app.exists('#select_death_event')).toBe(exists)
       })
@@ -145,10 +132,6 @@
   })
 
   describe('Marriage option', () => {
-    beforeEach(async () => {
-      history.replace(SELECT_VITAL_EVENT)
-    })
-
     const tests = [
       [[SCOPES.RECORD_DECLARE_MARRIAGE], true],
       [[SCOPES.RECORD_DECLARE_MARRIAGE_MY_JURISDICTION], true],
@@ -158,6 +141,7 @@
     tests.forEach(([scopes, exists]) => {
       it(`should render when user has correct scopes ${scopes}`, async () => {
         setScopes(scopes as Scope[], store)
+        history.replace(SELECT_VITAL_EVENT)
         await waitForElement(app, '#select_vital_event_view')
         expect(app.exists('#select_marriage_event')).toBe(exists)
       })
