--- conflicted
+++ resolved
@@ -41,13 +41,10 @@
 import { getDefaultLanguage, getAvailableLanguages } from '@client/i18n/utils'
 import { IntlState } from '@client/i18n/reducer'
 import { PasswordChangeModal } from '@client/views/Settings/PasswordChangeModal'
-<<<<<<< HEAD
 import { Navigation } from '@client/components/interface/Navigation'
-=======
 import { AvatarChangeModal } from './AvatarChangeModal'
 import { ImageLoader } from './ImageLoader'
 import { IImage } from '@client/utils/imageUtils'
->>>>>>> 004d6701
 
 const Container = styled.div`
   ${({ theme }) => theme.shadows.mistyShadow};
@@ -380,7 +377,6 @@
     return (
       <>
         <Header title={intl.formatMessage(messages.settingsTitle)} />
-<<<<<<< HEAD
         <Navigation />
         <BodyContainer>
           <Container>
@@ -398,51 +394,28 @@
                 </Version>
               </Left>
               <Right>
-                <Avatar className="tablet" />
-                <AvatarLarge className="desktop" />
+                <ImageLoader
+                  onImageLoaded={this.handleImageLoaded}
+                  onLoadingStarted={this.toggleAvatarChangeModal}
+                  onError={(imageLoadingError) =>
+                    this.setState({ imageLoadingError })
+                  }
+                >
+                  <Avatar
+                    className="tablet clickable"
+                    avatar={userDetails?.avatar}
+                    name={englishName}
+                  />
+                  <AvatarLarge
+                    className="desktop clickable"
+                    avatar={userDetails?.avatar}
+                    name={englishName}
+                  />
+                </ImageLoader>
               </Right>
             </Content>
           </Container>
         </BodyContainer>
-
-=======
-        <Container>
-          <SettingsTitle>
-            {intl.formatMessage(messages.settingsTitle)}
-          </SettingsTitle>
-          <Content>
-            <Left>
-              {sections.map((sec, index: number) => (
-                <DataSection key={index} {...sec} />
-              ))}
-              <Version>
-                <span>OpenCRVS v1.1.0</span>
-                <span>{process.env.REACT_APP_VERSION || 'development'}</span>
-              </Version>
-            </Left>
-            <Right>
-              <ImageLoader
-                onImageLoaded={this.handleImageLoaded}
-                onLoadingStarted={this.toggleAvatarChangeModal}
-                onError={(imageLoadingError) =>
-                  this.setState({ imageLoadingError })
-                }
-              >
-                <Avatar
-                  className="tablet clickable"
-                  avatar={userDetails?.avatar}
-                  name={englishName}
-                />
-                <AvatarLarge
-                  className="desktop clickable"
-                  avatar={userDetails?.avatar}
-                  name={englishName}
-                />
-              </ImageLoader>
-            </Right>
-          </Content>
-        </Container>
->>>>>>> 004d6701
         <ResponsiveModal
           id="ChangeLanguageModal"
           title={intl.formatMessage(messages.changeLanguageTitle)}
