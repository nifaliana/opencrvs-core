/*
 * This Source Code Form is subject to the terms of the Mozilla Public
 * License, v. 2.0. If a copy of the MPL was not distributed with this
 * file, You can obtain one at https://mozilla.org/MPL/2.0/.
 *
 * OpenCRVS is also distributed under the terms of the Civil Registration
 * & Healthcare Disclaimer located at http://opencrvs.org/license.
 *
 * Copyright (C) The OpenCRVS Authors located at https://github.com/opencrvs/opencrvs-core/blob/master/AUTHORS.
 */
import * as React from 'react'
import { ListViewItemSimplified } from '@opencrvs/components/lib/ListViewSimplified'
import { useIntl } from 'react-intl'
import { constantsMessages, buttonMessages } from '@client/i18n/messages'
import {
  LabelContainer,
  ValueContainer,
  DynamicHeightLinkButton
} from '@client/views/Settings/items/components'
import { useSelector } from 'react-redux'
import { IStoreState } from '@client/store'
<<<<<<< HEAD

=======
import { getLanguage } from '@client/i18n/selectors'
import { getUserRole } from '@client/utils/userUtils'
>>>>>>> 3d6c36de
import { getUserDetails } from '@client/profile/profileSelectors'

export function Role() {
  const intl = useIntl()
  const systemRole = useSelector<IStoreState, string>((state) => {
    const userDetails = getUserDetails(state)
    return (userDetails && intl.formatMessage(userDetails.role.label)) || ''
  })
  return (
    <ListViewItemSimplified
      label={
        <LabelContainer>
          {intl.formatMessage(constantsMessages.labelRole)}
        </LabelContainer>
      }
      value={<ValueContainer>{systemRole}</ValueContainer>}
      actions={
        <DynamicHeightLinkButton disabled>
          {intl.formatMessage(buttonMessages.change)}
        </DynamicHeightLinkButton>
      }
    />
  )
}<|MERGE_RESOLUTION|>--- conflicted
+++ resolved
@@ -19,12 +19,6 @@
 } from '@client/views/Settings/items/components'
 import { useSelector } from 'react-redux'
 import { IStoreState } from '@client/store'
-<<<<<<< HEAD
-
-=======
-import { getLanguage } from '@client/i18n/selectors'
-import { getUserRole } from '@client/utils/userUtils'
->>>>>>> 3d6c36de
 import { getUserDetails } from '@client/profile/profileSelectors'
 
 export function Role() {
