/*
 * This Source Code Form is subject to the terms of the Mozilla Public
 * License, v. 2.0. If a copy of the MPL was not distributed with this
 * file, You can obtain one at https://mozilla.org/MPL/2.0/.
 *
 * OpenCRVS is also distributed under the terms of the Civil Registration
 * & Healthcare Disclaimer located at http://opencrvs.org/license.
 *
 * Copyright (C) The OpenCRVS Authors. OpenCRVS and the OpenCRVS
 * graphic logo are (registered/a) trademark(s) of Plan International.
 */
import gql from 'graphql-tag'
import { IForm, Action } from '@client/forms'
import { IApplication } from '@client/applications'
import {
  draftToGqlTransformer,
  appendGqlMetadataFromDraft
} from '@client/transformer'
import { REQUEST_DEATH_REG_CORRECTION } from '@client/forms/correction/mutations'

const SUBMIT_DEATH_APPLICATION = gql`
  mutation submitMutation($details: DeathRegistrationInput!) {
    createDeathRegistration(details: $details) {
      trackingId
      compositionId
    }
  }
`
export const APPROVE_DEATH_APPLICATION = gql`
  mutation submitMutation($id: ID!, $details: DeathRegistrationInput) {
    markDeathAsValidated(id: $id, details: $details)
  }
`
export const REGISTER_DEATH_APPLICATION = gql`
  mutation submitMutation($id: ID!, $details: DeathRegistrationInput) {
    markDeathAsRegistered(id: $id, details: $details) {
      id
      registration {
        id
        status {
          id
          user {
            id
            name {
              use
              firstNames
              familyName
            }
            role
          }
          location {
            id
            name
            alias
          }
          office {
            name
            alias
            address {
              district
              state
            }
          }
          type
          timestamp
          comments {
            comment
          }
        }
      }
    }
  }
`
export const REJECT_DEATH_APPLICATION = gql`
  mutation submitMutation($id: String!, $reason: String!, $comment: String!) {
    markEventAsVoided(id: $id, reason: $reason, comment: $comment)
  }
`
export const REINSTATE_DEATH_APPLICATION = gql`
  mutation submitMutation($id: String!) {
    markApplicationAsReinstated(id: $id)
  }
`

export const ARCHIVE_DEATH_APPLICATION = gql`
  mutation submitMutation($id: String!) {
    markEventAsArchived(id: $id)
  }
`

<<<<<<< HEAD
=======
export const ARCHIVE_DEATH_DECLARATION = gql`
  mutation submitMutation($id: String!) {
    markEventAsArchived(id: $id)
  }
`

>>>>>>> 26233fc6
export const COLLECT_DEATH_CERTIFICATE = gql`
  mutation submitMutation($id: ID!, $details: DeathRegistrationInput!) {
    markDeathAsCertified(id: $id, details: $details)
  }
`

export function getDeathMutationMappings(
  action: Action,
  payload?: any,
  form?: IForm,
  draft?: IApplication
) {
  let gqlDetails = {}
  if (form && draft) {
    gqlDetails = draftToGqlTransformer(
      form,
      draft.data,
      draft.id,
      draft.originalData
    )
    appendGqlMetadataFromDraft(draft, gqlDetails)
  }

  switch (action) {
    case Action.SUBMIT_FOR_REVIEW:
      return {
        mutation: SUBMIT_DEATH_APPLICATION,
        variables: { details: gqlDetails },
        dataKey: 'createDeathRegistration'
      }
    case Action.APPROVE_APPLICATION:
      return {
        mutation: APPROVE_DEATH_APPLICATION,
        variables: {
          id: draft && draft.id,
          details: gqlDetails
        },
        dataKey: 'markDeathAsValidated'
      }
    case Action.REGISTER_APPLICATION:
      return {
        mutation: REGISTER_DEATH_APPLICATION,
        variables: {
          id: draft && draft.id,
          details: gqlDetails
        },
        dataKey: 'markDeathAsRegistered'
      }
    case Action.REJECT_APPLICATION:
      return {
        mutation: REJECT_DEATH_APPLICATION,
        variables: {
          ...payload
        },
        dataKey: 'markEventAsVoided'
      }
<<<<<<< HEAD
    case Action.REINSTATE_APPLICATION:
      return {
        mutation: REINSTATE_DEATH_APPLICATION,
        variables: {
          ...payload
        },
        dataKey: 'markApplicationAsReinstate'
      }
    case Action.ARCHIVE_APPLICATION:
      return {
        mutation: ARCHIVE_DEATH_APPLICATION,
=======
    case Action.ARCHIVE_DECLARATION:
      return {
        mutation: ARCHIVE_DEATH_DECLARATION,
>>>>>>> 26233fc6
        variables: {
          ...payload
        },
        dataKey: 'markEventAsArchived'
      }
    case Action.COLLECT_CERTIFICATE:
      return {
        mutation: COLLECT_DEATH_CERTIFICATE,
        variables: {
          id: draft && draft.id,
          details: gqlDetails
        },
        dataKey: 'markDeathAsCertified'
      }
    case Action.REQUEST_CORRECTION_APPLICATION:
      return {
        mutation: REQUEST_DEATH_REG_CORRECTION,
        variables: {
          id: draft && draft.id,
          details: gqlDetails
        },
        dataKey: 'requestDeathRegistrationCorrection'
      }
    default:
      return null
  }
}<|MERGE_RESOLUTION|>--- conflicted
+++ resolved
@@ -78,25 +78,24 @@
 `
 export const REINSTATE_DEATH_APPLICATION = gql`
   mutation submitMutation($id: String!) {
-    markApplicationAsReinstated(id: $id)
+    markEventAsReinstated(id: $id) {
+      taskEntryResourceID
+      registrationStatus
+    }
   }
 `
-
 export const ARCHIVE_DEATH_APPLICATION = gql`
   mutation submitMutation($id: String!) {
     markEventAsArchived(id: $id)
   }
 `
 
-<<<<<<< HEAD
-=======
 export const ARCHIVE_DEATH_DECLARATION = gql`
   mutation submitMutation($id: String!) {
     markEventAsArchived(id: $id)
   }
 `
 
->>>>>>> 26233fc6
 export const COLLECT_DEATH_CERTIFICATE = gql`
   mutation submitMutation($id: ID!, $details: DeathRegistrationInput!) {
     markDeathAsCertified(id: $id, details: $details)
@@ -153,7 +152,6 @@
         },
         dataKey: 'markEventAsVoided'
       }
-<<<<<<< HEAD
     case Action.REINSTATE_APPLICATION:
       return {
         mutation: REINSTATE_DEATH_APPLICATION,
@@ -162,14 +160,9 @@
         },
         dataKey: 'markApplicationAsReinstate'
       }
-    case Action.ARCHIVE_APPLICATION:
-      return {
-        mutation: ARCHIVE_DEATH_APPLICATION,
-=======
     case Action.ARCHIVE_DECLARATION:
       return {
         mutation: ARCHIVE_DEATH_DECLARATION,
->>>>>>> 26233fc6
         variables: {
           ...payload
         },
