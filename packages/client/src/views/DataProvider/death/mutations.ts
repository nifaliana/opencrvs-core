--- conflicted
+++ resolved
@@ -26,20 +26,12 @@
     }
   }
 `
-<<<<<<< HEAD
-export const APPROVE_DEATH_APPLICATION = gql`
-=======
-const APPROVE_DEATH_DECLARATION = gql`
->>>>>>> bcad1c81
+export const APPROVE_DEATH_DECLARATION = gql`
   mutation submitMutation($id: ID!, $details: DeathRegistrationInput) {
     markDeathAsValidated(id: $id, details: $details)
   }
 `
-<<<<<<< HEAD
-export const REGISTER_DEATH_APPLICATION = gql`
-=======
-const REGISTER_DEATH_DECLARATION = gql`
->>>>>>> bcad1c81
+export const REGISTER_DEATH_DECLARATION = gql`
   mutation submitMutation($id: ID!, $details: DeathRegistrationInput) {
     markDeathAsRegistered(id: $id, details: $details) {
       id
@@ -79,11 +71,7 @@
     }
   }
 `
-<<<<<<< HEAD
-export const REJECT_DEATH_APPLICATION = gql`
-=======
-const REJECT_DEATH_DECLARATION = gql`
->>>>>>> bcad1c81
+export const REJECT_DEATH_DECLARATION = gql`
   mutation submitMutation($id: String!, $reason: String!, $comment: String!) {
     markEventAsVoided(id: $id, reason: $reason, comment: $comment)
   }
@@ -158,13 +146,13 @@
         },
         dataKey: 'markEventAsVoided'
       }
-    case Action.REINSTATE_APPLICATION:
+    case Action.REINSTATE_DECLARATION:
       return {
         mutation: REINSTATE_DEATH_DECLARATION,
         variables: {
           ...payload
         },
-        dataKey: 'markApplicationAsReinstate'
+        dataKey: 'markDeclarationAsReinstate'
       }
     case Action.ARCHIVE_DECLARATION:
       return {
