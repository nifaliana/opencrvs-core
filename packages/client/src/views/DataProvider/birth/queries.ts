--- conflicted
+++ resolved
@@ -139,15 +139,11 @@
         contact
         contactRelationship
         contactPhoneNumber
-<<<<<<< HEAD
         duplicates {
           compositionId
           trackingId
         }
-=======
         informantsSignature
-        duplicates
->>>>>>> bb56c859
         attachments {
           data
           type
