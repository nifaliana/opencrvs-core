/*
 * This Source Code Form is subject to the terms of the Mozilla Public
 * License, v. 2.0. If a copy of the MPL was not distributed with this
 * file, You can obtain one at https://mozilla.org/MPL/2.0/.
 *
 * OpenCRVS is also distributed under the terms of the Civil Registration
 * & Healthcare Disclaimer located at http://opencrvs.org/license.
 *
 * Copyright (C) The OpenCRVS Authors. OpenCRVS and the OpenCRVS
 * graphic logo are (registered/a) trademark(s) of Plan International.
 */
import { messages } from '@client/i18n/messages/views/performance'
import {
  Description,
  SubHeader,
  ReportHeader
} from '@opencrvs/client/src/views/Performance/utils'
import { LinkButton } from '@opencrvs/components/lib/buttons'
import { GQLApplicationsStartedMetrics } from '@opencrvs/gateway/src/graphql/schema'
import * as React from 'react'
import { injectIntl, WrappedComponentProps } from 'react-intl'
import styled from 'styled-components'
import { getOfflineData } from '@client/offline/selectors'
import { connect } from 'react-redux'
import { IStoreState } from '@client/store'
import { getJurisidictionType } from '@client/utils/locationUtils'
<<<<<<< HEAD
=======
import { goToFieldAgentList } from '@client/navigation'
import moment from 'moment'
>>>>>>> 6f8d9d3c

const Report = styled.div<{
  total?: boolean
}>`
  ${({ total, theme }) =>
    total ? `background: ${theme.colors.background}; border-radius: 2px;` : ''}
  width: 25%;
  height: 109px;
  padding: 16px;
  @media (max-width: ${({ theme }) => theme.grid.breakpoints.lg}px) {
    width: 100%;
    margin-bottom: 24px;
  }
`

const Reports = styled.div<{ loading?: boolean }>`
  display: flex;
  @media (max-width: ${({ theme }) => theme.grid.breakpoints.lg}px) {
    flex-direction: column;
  }
  @media (max-width: ${({ theme }) => theme.grid.breakpoints.lg}px) {
    ${({ loading }) => {
      return loading
        ? `${Report}:nth-child(2) {
          display: none;
        }`
        : `{
          width: 100%;
          margin-bottom: 24px;
        }`
    }}
  }
`

const KeyNumber = styled.div`
  color: ${({ theme }) => theme.colors.copy};
  ${({ theme }) => theme.fonts.h2Style};
  position: relative;
  width: 100%;
  height: 100%;
`

const KeyPercentage = styled.span`
  color: ${({ theme }) => theme.colors.placeholder};
  ${({ theme }) => theme.fonts.bodyStyle};
  margin: 16px 10px;
`

const PerformanceLink = styled(LinkButton)<{ disabled: boolean }>`
  ${({ theme }) => theme.fonts.bodyBoldStyle};
  ${({ disabled, theme }) =>
    disabled
      ? `
    cursor: default;
    text-decoration-line: none;
    &:hover {
      opacity: 1;
      text-decoration-line: none;
    }`
      : ''}
  &:disabled {
    color: ${({ theme }) => theme.colors.copy};
    background-color: none;
  }
`

const ReportTitle = styled.div`
  color: ${({ theme }) => theme.colors.copy};
  ${({ theme }) => theme.fonts.bodyBoldStyle};
`

const LoaderBox = styled.span<{
  width?: number
}>`
  background: ${({ theme }) => theme.colors.background};
  display: inline-block;
  height: 24px;
  width: ${({ width }) => (width ? `${width}%` : '100%')};
`

type Props = WrappedComponentProps & BaseProps & IDispatchProps

interface BaseProps {
  data?: GQLApplicationsStartedMetrics
  loading?: boolean
<<<<<<< HEAD
  reportTimeFrom?: string
  reportTimeTo?: string
  jurisdictionType?: string
  locationId: string
=======
  reportTimeFrom: moment.Moment
  reportTimeTo: moment.Moment
  jurisdictionType?: string
  locationId: string
}

interface IDispatchProps {
  goToFieldAgentList: typeof goToFieldAgentList
>>>>>>> 6f8d9d3c
}

interface States {}

class ApplicationsStartedReportComponent extends React.Component<
  Props,
  States
> {
  getTotal(applicationMetrics: GQLApplicationsStartedMetrics): number {
    return (
      applicationMetrics.fieldAgentApplications +
      applicationMetrics.hospitalApplications +
      applicationMetrics.officeApplications
    )
  }

  getPercentage(
    totalMetrics: GQLApplicationsStartedMetrics,
    value: number
  ): number {
    return value && value > 0
      ? Math.round((value / this.getTotal(totalMetrics)) * 100)
      : 0
  }

  getLoader() {
    const { intl } = this.props
    return (
      <>
        <ReportHeader>
          <SubHeader>
            {intl.formatMessage(messages.applicationsStartedTitle)}
          </SubHeader>
          <LoaderBox width={60} />
        </ReportHeader>

        <Reports id="applications-started-reports-loader">
          <Report total={true}>
            <ReportTitle>
              <LoaderBox width={40} />
            </ReportTitle>
            <KeyNumber>
              <LoaderBox width={10} />
            </KeyNumber>
          </Report>
          <Report>
            <ReportTitle>
              <LoaderBox width={40} />
            </ReportTitle>
            <KeyNumber>
              <LoaderBox width={10} />
            </KeyNumber>
          </Report>
          <Report>
            <ReportTitle>
              <LoaderBox width={40} />
            </ReportTitle>
            <KeyNumber>
              <LoaderBox width={10} />
            </KeyNumber>
          </Report>
          <Report>
            <ReportTitle>
              <LoaderBox width={40} />
            </ReportTitle>
            <KeyNumber>
              <LoaderBox width={10} />
            </KeyNumber>
          </Report>
        </Reports>
      </>
    )
  }

  getReport(data: GQLApplicationsStartedMetrics) {
<<<<<<< HEAD
    const { intl, reportTimeFrom, reportTimeTo, jurisdictionType } = this.props
=======
    const {
      intl,
      reportTimeFrom,
      reportTimeTo,
      jurisdictionType,
      locationId
    } = this.props
>>>>>>> 6f8d9d3c
    const {
      fieldAgentApplications,
      hospitalApplications,
      officeApplications
    } = data
    return (
      <>
        <ReportHeader>
          <SubHeader>
            {intl.formatMessage(messages.applicationsStartedTitle)}
          </SubHeader>
          <Description>
            {intl.formatMessage(messages.applicationsStartedDescription)}
            {reportTimeFrom.format()} - {reportTimeTo.format()}
          </Description>
        </ReportHeader>
        <Reports id="applications-started-reports">
          <Report total={true}>
            <ReportTitle>
              {intl.formatMessage(messages.applicationsStartedTotal)}
            </ReportTitle>
            <KeyNumber id="total-applications">
              {intl.formatNumber(this.getTotal(data))}
            </KeyNumber>
          </Report>
          <Report>
            <PerformanceLink
              disabled={
<<<<<<< HEAD
                !window.config.APPLICATION_AUDIT_LOCATIONS.includes(
                  jurisdictionType as string
                )
              }
=======
                !window.config.FIELD_AGENT_AUDIT_LOCATIONS.includes(
                  jurisdictionType as string
                )
              }
              onClick={() => {
                this.props.goToFieldAgentList(
                  locationId,
                  reportTimeFrom.toISOString(),
                  reportTimeTo.toISOString()
                )
              }}
>>>>>>> 6f8d9d3c
            >
              {intl.formatMessage(messages.applicationsStartedFieldAgents)}
            </PerformanceLink>
            <KeyNumber>
              {intl.formatNumber(fieldAgentApplications)}

              <KeyPercentage id="field-agent-percentage">
                (
                {intl.formatNumber(
                  this.getPercentage(data, fieldAgentApplications)
                )}
                %)
              </KeyPercentage>
            </KeyNumber>
          </Report>
          <Report>
            <ReportTitle>
              {intl.formatMessage(messages.applicationsStartedHospitals)}
            </ReportTitle>
            <KeyNumber>
              {intl.formatNumber(hospitalApplications)}

              <KeyPercentage>
                (
                {intl.formatNumber(
                  this.getPercentage(data, hospitalApplications)
                )}
                %)
              </KeyPercentage>
            </KeyNumber>
          </Report>
          <Report>
            <ReportTitle>
              {intl.formatMessage(messages.applicationsStartedOffices)}
            </ReportTitle>
            <KeyNumber>
              {intl.formatNumber(officeApplications)}

              <KeyPercentage>
                (
                {intl.formatNumber(
                  this.getPercentage(data, officeApplications)
                )}
                %)
              </KeyPercentage>
            </KeyNumber>
          </Report>
        </Reports>
      </>
    )
  }

  render() {
    const { data, loading } = this.props
    return (
      <>
        {loading && this.getLoader()}
        {data && this.getReport(data)}
      </>
    )
  }
}

export const ApplicationsStartedReport = connect(
  (state: IStoreState, ownProps: BaseProps) => {
    const offlineLocations = getOfflineData(state).locations
    const jurisdictionType = getJurisidictionType(
      offlineLocations,
      ownProps.locationId
    )
    return {
      ...ownProps,
      jurisdictionType
    }
  },
<<<<<<< HEAD
  null
=======
  {
    goToFieldAgentList
  }
>>>>>>> 6f8d9d3c
)(injectIntl(ApplicationsStartedReportComponent))<|MERGE_RESOLUTION|>--- conflicted
+++ resolved
@@ -24,11 +24,8 @@
 import { connect } from 'react-redux'
 import { IStoreState } from '@client/store'
 import { getJurisidictionType } from '@client/utils/locationUtils'
-<<<<<<< HEAD
-=======
 import { goToFieldAgentList } from '@client/navigation'
 import moment from 'moment'
->>>>>>> 6f8d9d3c
 
 const Report = styled.div<{
   total?: boolean
@@ -114,12 +111,6 @@
 interface BaseProps {
   data?: GQLApplicationsStartedMetrics
   loading?: boolean
-<<<<<<< HEAD
-  reportTimeFrom?: string
-  reportTimeTo?: string
-  jurisdictionType?: string
-  locationId: string
-=======
   reportTimeFrom: moment.Moment
   reportTimeTo: moment.Moment
   jurisdictionType?: string
@@ -128,7 +119,6 @@
 
 interface IDispatchProps {
   goToFieldAgentList: typeof goToFieldAgentList
->>>>>>> 6f8d9d3c
 }
 
 interface States {}
@@ -204,9 +194,6 @@
   }
 
   getReport(data: GQLApplicationsStartedMetrics) {
-<<<<<<< HEAD
-    const { intl, reportTimeFrom, reportTimeTo, jurisdictionType } = this.props
-=======
     const {
       intl,
       reportTimeFrom,
@@ -214,7 +201,6 @@
       jurisdictionType,
       locationId
     } = this.props
->>>>>>> 6f8d9d3c
     const {
       fieldAgentApplications,
       hospitalApplications,
@@ -243,12 +229,6 @@
           <Report>
             <PerformanceLink
               disabled={
-<<<<<<< HEAD
-                !window.config.APPLICATION_AUDIT_LOCATIONS.includes(
-                  jurisdictionType as string
-                )
-              }
-=======
                 !window.config.FIELD_AGENT_AUDIT_LOCATIONS.includes(
                   jurisdictionType as string
                 )
@@ -260,7 +240,6 @@
                   reportTimeTo.toISOString()
                 )
               }}
->>>>>>> 6f8d9d3c
             >
               {intl.formatMessage(messages.applicationsStartedFieldAgents)}
             </PerformanceLink>
@@ -336,11 +315,7 @@
       jurisdictionType
     }
   },
-<<<<<<< HEAD
-  null
-=======
   {
     goToFieldAgentList
   }
->>>>>>> 6f8d9d3c
 )(injectIntl(ApplicationsStartedReportComponent))