/*
 * This Source Code Form is subject to the terms of the Mozilla Public
 * License, v. 2.0. If a copy of the MPL was not distributed with this
 * file, You can obtain one at https://mozilla.org/MPL/2.0/.
 *
 * OpenCRVS is also distributed under the terms of the Civil Registration
 * & Healthcare Disclaimer located at http://opencrvs.org/license.
 *
 * Copyright (C) The OpenCRVS Authors. OpenCRVS and the OpenCRVS
 * graphic logo are (registered/a) trademark(s) of Plan International.
 */
import * as React from 'react'
import Select, { components } from 'react-select'
import { ISelectOption } from '@opencrvs/components/lib/forms/Select'
import styled from '@client/styledComponents'
import { IndicatorProps } from 'react-select/lib/components/indicators'
import { KeyboardArrowDown } from '@opencrvs/components/lib/icons'

export interface IPerformanceSelectOption extends ISelectOption {
  type?: string
}
interface IOperationalSelectProps {
  id?: string
  value: string
  options: IPerformanceSelectOption[]
  onChange?: (selectedOption: IPerformanceSelectOption) => void
}

const StyledSelect = styled(Select)<{ defaultWidth: number }>`
  .react-select__container {
    border-radius: 2px;
    ${({ theme }) => theme.fonts.smallButtonStyleNoCapitalize};
  }

  .react-select__control {
    ${({ defaultWidth }) =>
      defaultWidth ? `min-width: ${defaultWidth}px` : 'min-width: 160px'};
    background-color: ${({ theme }) => theme.colors.secondary} !important;
    justify-content: center;
    ${({ theme }) => theme.fonts.smallButtonStyleNoCapitalize};
    text-transform: none;
    max-height: 32px;

    &:hover {
      ${({ theme }) => theme.gradients.gradientBabyShade}
    }
  }

  .react-select__indicator-separator {
    display: none;
  }

  .react-select__dropdown-indicator {
    padding-top: 6px;
  }

  .react-select__menu {
<<<<<<< HEAD
    min-width: 160px;
  }

  .react-select__menu {
    ${({ theme }) => theme.fonts.bodyStyle};
=======
    ${({ defaultWidth }) =>
      defaultWidth ? `min-width: ${defaultWidth}` : 'min-width: 160px'};
    ${({ theme }) => theme.fonts.smallButtonStyleNoCapitalize};
>>>>>>> 67a545cf
  }

  .react-select__single-value {
    color: ${({ theme }) => theme.colors.white};
    margin-top: -3px;
  }
  .react-select__control--is-focused {
    background: ${({ theme }) => theme.colors.secondary};
    box-shadow: 0 0 0px 3px ${({ theme }) => theme.colors.focus};
  }
`

const DropdownIndicator = (props: IndicatorProps<ISelectOption>) => {
  return (
    components.DropdownIndicator && (
      <components.DropdownIndicator {...props}>
        <KeyboardArrowDown pathStroke="white" />
      </components.DropdownIndicator>
    )
  )
}

function getSelectedOption(
  value: string,
  options: IPerformanceSelectOption[]
): IPerformanceSelectOption | null {
  const selectedOption = options.find(
    (x: IPerformanceSelectOption) => x.value === value
  )
  if (selectedOption) {
    return selectedOption
  }

  return null
}

export function PerformanceSelect(props: IOperationalSelectProps) {
  function handleChange(item: IPerformanceSelectOption) {
    if (props.onChange) {
      props.onChange(item)
    }
  }

  const selectedOption: IPerformanceSelectOption = getSelectedOption(
    props.value,
    props.options
  ) as IPerformanceSelectOption

  return (
    <StyledSelect
      isSearchable={false}
      value={getSelectedOption(props.value, props.options)}
      classNamePrefix="react-select"
      components={{ DropdownIndicator }}
      options={props.options}
      onChange={handleChange}
      defaultWidth={selectedOption.label.length * 8 + 50}
    />
  )
}<|MERGE_RESOLUTION|>--- conflicted
+++ resolved
@@ -55,17 +55,9 @@
   }
 
   .react-select__menu {
-<<<<<<< HEAD
-    min-width: 160px;
-  }
-
-  .react-select__menu {
-    ${({ theme }) => theme.fonts.bodyStyle};
-=======
     ${({ defaultWidth }) =>
       defaultWidth ? `min-width: ${defaultWidth}` : 'min-width: 160px'};
     ${({ theme }) => theme.fonts.smallButtonStyleNoCapitalize};
->>>>>>> 67a545cf
   }
 
   .react-select__single-value {
