--- conflicted
+++ resolved
@@ -55,14 +55,12 @@
     display: none;
   }
 
-<<<<<<< HEAD
   .react-select__value-container {
     padding: 0 8px;
-=======
+  }
+
   .react-select__menu {
-    min-width: 160px;
     ${({ theme }) => theme.fonts.bodyStyle};
->>>>>>> 1f75eb1a
   }
 
   .react-select__single-value {
