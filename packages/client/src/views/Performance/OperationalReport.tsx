/*
 * This Source Code Form is subject to the terms of the Mozilla Public
 * License, v. 2.0. If a copy of the MPL was not distributed with this
 * file, You can obtain one at https://mozilla.org/MPL/2.0/.
 *
 * OpenCRVS is also distributed under the terms of the Civil Registration
 * & Healthcare Disclaimer located at http://opencrvs.org/license.
 *
 * Copyright (C) The OpenCRVS Authors. OpenCRVS and the OpenCRVS
 * graphic logo are (registered/a) trademark(s) of Plan International.
 */
import * as React from 'react'
import { injectIntl, WrappedComponentProps } from 'react-intl'
import { connect } from 'react-redux'
import { RouteComponentProps } from 'react-router'
import { PerformanceContentWrapper } from './PerformanceContentWrapper'
import styled from '@client/styledComponents'
import {
  LinkButton,
  TertiaryButton,
  ICON_ALIGNMENT
} from '@opencrvs/components/lib/buttons'
import { Activity, ArrowDownBlue } from '@opencrvs/components/lib/icons'
import { buttonMessages, constantsMessages } from '@client/i18n/messages'
import { PerformanceSelect } from '@client/views/Performance/PerformanceSelect'
<<<<<<< HEAD
import {
  goToPerformanceHome,
  goToOperationalReport,
  goToPerformanceReport
} from '@client/navigation'
=======
import { goToPerformanceHome, goToRegistrationRates } from '@client/navigation'
>>>>>>> 53ffa89c
import { messages } from '@client/i18n/messages/views/performance'
import { Query } from '@client/components/Query'
import { OPERATIONAL_REPORTS_METRICS } from './metricsQuery'
import { ApolloError } from 'apollo-client'
import {
  GQLEventEstimationMetrics,
  GQLApplicationsStartedMetrics
} from '@opencrvs/gateway/src/graphql/schema'
import { RegistrationRatesReport } from './reports/operational/RegistrationRatesReport'
import { ApplicationsStartedReport } from './reports/operational/ApplicationsStartedReport'
import moment from 'moment'
<<<<<<< HEAD
import { ListTable } from '@opencrvs/components/lib/interface'
import { Event } from '@client/forms'
import {
  PERFORMANCE_REPORT_TYPE_MONTHLY,
  MONTHS_IN_YEAR
} from '@client/utils/constants'
import { getMonthDateRange } from '@client/views/Performance/utils'

interface IDispatchProps {
  goToPerformanceHome: typeof goToPerformanceHome
  goToOperationalReport: typeof goToOperationalReport
  goToPerformanceReport: typeof goToPerformanceReport
=======
import { Event } from '@client/forms'

interface IDispatchProps {
  goToPerformanceHome: typeof goToPerformanceHome
  goToRegistrationRates: typeof goToRegistrationRates
>>>>>>> 53ffa89c
}

interface IMetricsQueryResult {
  getEventEstimationMetrics: GQLEventEstimationMetrics
  getApplicationsStartedMetrics: GQLApplicationsStartedMetrics
}
export enum OPERATIONAL_REPORT_SECTION {
  OPERATIONAL = 'OPERATIONAL',
  REPORTS = 'REPORTS'
}

type Props = WrappedComponentProps &
  Pick<RouteComponentProps, 'history'> &
  IDispatchProps

interface State {
  timeStart: moment.Moment
  timeEnd: moment.Moment
}

const Header = styled.h1`
  color: ${({ theme }) => theme.colors.copy};
  ${({ theme }) => theme.fonts.h2Style};
`

const HeaderContainer = styled.div`
  display: flex;
  align-items: baseline;
  flex-wrap: wrap;

  & > :first-child {
    margin-right: 24px;
  }

  & > :nth-child(2) {
    position: relative;
    bottom: 2px;
  }
`

const ActionContainer = styled.div`
  display: flex;
  justify-content: space-between;
  align-items: flex-end;
  flex-wrap: wrap;
  margin: 0 -40px 0 -40px;
  padding: 0 40px 16px 40px;
  border-bottom: 1px solid ${({ theme }) => theme.colors.dividerDark};
`

const MonthlyReportsList = styled.div`
  margin-top: 16px;
`

class OperationalReportComponent extends React.Component<Props, State> {
  constructor(props: Props) {
    super(props)
    moment.locale(this.props.intl.locale)
    moment.defaultFormat = 'MMMM YYYY'
    const timeEnd = moment()
    const timeStart = moment().subtract(1, 'years')

    this.state = {
      timeStart,
      timeEnd
    }
  }

  onChangeLocation = () => {
    this.props.goToPerformanceHome({
      selectedLocation: this.props.history.location.state.selectedLocation
    })
  }

  getTotal(applicationMetrics: GQLApplicationsStartedMetrics): number {
    return (
      applicationMetrics.fieldAgentApplications +
      applicationMetrics.hospitalApplications +
      applicationMetrics.officeApplications
    )
  }

  getContent(eventType: Event) {
    moment.locale(this.props.intl.locale)
    let content = []

    const currentYear = moment().year()
    let currentMonth = 1

    while (currentMonth <= 12) {
      const { start, end } = getMonthDateRange(currentYear, currentMonth)
      const title = start.format('MMMM YYYY')
      content.push({
        month: (
          <LinkButton
            onClick={() =>
              this.props.goToPerformanceReport(
                this.props.history.location.state.selectedLocation!,
                PERFORMANCE_REPORT_TYPE_MONTHLY,
                eventType,
                start.toDate(),
                end.toDate()
              )
            }
            disabled={!this.props.history.location.state.selectedLocation}
          >
            {title}
          </LinkButton>
        ),
        export: (
          <>
            <LinkButton>CSV</LinkButton> <LinkButton>PDF</LinkButton>
          </>
        )
      })
      currentMonth++
    }
    return content
  }

  getPercentage(
    totalMetrics: GQLApplicationsStartedMetrics,
    value: number
  ): number {
    return Math.round((value / this.getTotal(totalMetrics)) * 100)
  }

  onClickRegistrationRatesDetails = (event: Event, title: string) => {
    const { selectedLocation } = this.props.history.location.state
    const { timeStart, timeEnd } = this.state
    this.props.goToRegistrationRates(
      event,
      selectedLocation,
      title,
      timeStart.toDate(),
      timeEnd.toDate()
    )
  }

  render() {
    const {
      intl,
      history: {
        location: {
          state: { selectedLocation, sectionId }
        }
      }
    } = this.props

    const { displayLabel: title, id: locationId } = selectedLocation
    const { timeStart, timeEnd } = this.state
    return (
      <PerformanceContentWrapper hideTopBar>
        <HeaderContainer>
          <Header id="header-location-name">{title}</Header>
          <LinkButton id="change-location-link" onClick={this.onChangeLocation}>
            {intl.formatMessage(buttonMessages.change)}
          </LinkButton>
        </HeaderContainer>
        <ActionContainer>
          <div>
            <PerformanceSelect
              onChange={(selectedValue: string) =>
                this.props.goToOperationalReport(
                  selectedLocation,
                  selectedValue as OPERATIONAL_REPORT_SECTION
                )
              }
              id="operational-select"
              value={OPERATIONAL_REPORT_SECTION.OPERATIONAL}
              options={[
                {
                  label: intl.formatMessage(messages.operational),
                  value: OPERATIONAL_REPORT_SECTION.OPERATIONAL
                },
                {
                  label: intl.formatMessage(messages.reports),
                  value: OPERATIONAL_REPORT_SECTION.REPORTS
                }
              ]}
            />
          </div>
          <TertiaryButton align={ICON_ALIGNMENT.LEFT} icon={() => <Activity />}>
            {intl.formatMessage(buttonMessages.status)}
          </TertiaryButton>
        </ActionContainer>
<<<<<<< HEAD
        {sectionId === OPERATIONAL_REPORT_SECTION.OPERATIONAL && (
          <Query
            query={OPERATIONAL_REPORTS_METRICS}
            variables={{
              timeStart: timeStart.toISOString(),
              timeEnd: timeEnd.toISOString(),
              locationId
            }}
          >
            {({
              loading,
              error,
              data
            }: {
              loading: boolean
              error?: ApolloError
              data?: IMetricsQueryResult
            }) => {
              return (
                <>
                  <RegistrationRatesReport
                    loading={loading}
                    data={data && data.getEventEstimationMetrics}
                    reportTimeFrom={timeStart.format()}
                    reportTimeTo={timeEnd.format()}
                  />

                  <ApplicationsStartedReport
                    loading={loading}
                    data={data && data.getApplicationsStartedMetrics}
                    reportTimeFrom={timeStart.format()}
                    reportTimeTo={timeEnd.format()}
                  />
                </>
              )
            }}
          </Query>
        )}
        {sectionId === OPERATIONAL_REPORT_SECTION.REPORTS && (
          <MonthlyReportsList>
            <ListTable
              tableTitle={intl.formatMessage(constantsMessages.birth)}
              isLoading={false}
              content={this.getContent(Event.BIRTH)}
              tableHeight={280}
              pageSize={MONTHS_IN_YEAR}
              hideBoxShadow={true}
              columns={[
                {
                  label: intl.formatMessage(constantsMessages.month),
                  width: 70,
                  key: 'month',
                  isSortable: true,
                  icon: <ArrowDownBlue />,
                  sortFunction: () => {}
                },
                {
                  label: intl.formatMessage(constantsMessages.export),
                  width: 30,
                  key: 'export'
                }
              ]}
              noResultText={intl.formatMessage(constantsMessages.noResults)}
            />

            <ListTable
              tableTitle={intl.formatMessage(constantsMessages.death)}
              isLoading={false}
              content={this.getContent(Event.DEATH)}
              tableHeight={280}
              pageSize={MONTHS_IN_YEAR}
              hideBoxShadow={true}
              columns={[
                {
                  label: intl.formatMessage(constantsMessages.month),
                  width: 70,
                  key: 'month',
                  isSortable: true,
                  icon: <ArrowDownBlue />,
                  sortFunction: () => {}
                },
                {
                  label: intl.formatMessage(constantsMessages.export),
                  width: 30,
                  key: 'export'
                }
              ]}
              noResultText={intl.formatMessage(constantsMessages.noResults)}
            />
          </MonthlyReportsList>
        )}
=======
        <Query
          query={OPERATIONAL_REPORTS_METRICS}
          variables={{
            timeStart: timeStart.toISOString(),
            timeEnd: timeEnd.toISOString(),
            locationId
          }}
        >
          {({
            loading,
            error,
            data
          }: {
            loading: boolean
            error?: ApolloError
            data?: IMetricsQueryResult
          }) => {
            return (
              <>
                <RegistrationRatesReport
                  loading={loading}
                  data={data && data.getEventEstimationMetrics}
                  reportTimeFrom={timeStart.format()}
                  reportTimeTo={timeEnd.format()}
                  onClickEventDetails={this.onClickRegistrationRatesDetails}
                />

                <ApplicationsStartedReport
                  loading={loading}
                  data={data && data.getApplicationsStartedMetrics}
                  reportTimeFrom={timeStart.format()}
                  reportTimeTo={timeEnd.format()}
                />
              </>
            )
          }}
        </Query>
>>>>>>> 53ffa89c
      </PerformanceContentWrapper>
    )
  }
}

export const OperationalReport = connect(
  null,
<<<<<<< HEAD
  { goToPerformanceHome, goToOperationalReport, goToPerformanceReport }
=======
  { goToPerformanceHome, goToRegistrationRates }
>>>>>>> 53ffa89c
)(injectIntl(OperationalReportComponent))<|MERGE_RESOLUTION|>--- conflicted
+++ resolved
@@ -23,15 +23,12 @@
 import { Activity, ArrowDownBlue } from '@opencrvs/components/lib/icons'
 import { buttonMessages, constantsMessages } from '@client/i18n/messages'
 import { PerformanceSelect } from '@client/views/Performance/PerformanceSelect'
-<<<<<<< HEAD
 import {
   goToPerformanceHome,
   goToOperationalReport,
-  goToPerformanceReport
+  goToPerformanceReport,
+  goToRegistrationRates
 } from '@client/navigation'
-=======
-import { goToPerformanceHome, goToRegistrationRates } from '@client/navigation'
->>>>>>> 53ffa89c
 import { messages } from '@client/i18n/messages/views/performance'
 import { Query } from '@client/components/Query'
 import { OPERATIONAL_REPORTS_METRICS } from './metricsQuery'
@@ -43,7 +40,6 @@
 import { RegistrationRatesReport } from './reports/operational/RegistrationRatesReport'
 import { ApplicationsStartedReport } from './reports/operational/ApplicationsStartedReport'
 import moment from 'moment'
-<<<<<<< HEAD
 import { ListTable } from '@opencrvs/components/lib/interface'
 import { Event } from '@client/forms'
 import {
@@ -56,13 +52,7 @@
   goToPerformanceHome: typeof goToPerformanceHome
   goToOperationalReport: typeof goToOperationalReport
   goToPerformanceReport: typeof goToPerformanceReport
-=======
-import { Event } from '@client/forms'
-
-interface IDispatchProps {
-  goToPerformanceHome: typeof goToPerformanceHome
   goToRegistrationRates: typeof goToRegistrationRates
->>>>>>> 53ffa89c
 }
 
 interface IMetricsQueryResult {
@@ -249,7 +239,6 @@
             {intl.formatMessage(buttonMessages.status)}
           </TertiaryButton>
         </ActionContainer>
-<<<<<<< HEAD
         {sectionId === OPERATIONAL_REPORT_SECTION.OPERATIONAL && (
           <Query
             query={OPERATIONAL_REPORTS_METRICS}
@@ -275,6 +264,7 @@
                     data={data && data.getEventEstimationMetrics}
                     reportTimeFrom={timeStart.format()}
                     reportTimeTo={timeEnd.format()}
+                    onClickEventDetails={this.onClickRegistrationRatesDetails}
                   />
 
                   <ApplicationsStartedReport
@@ -341,45 +331,6 @@
             />
           </MonthlyReportsList>
         )}
-=======
-        <Query
-          query={OPERATIONAL_REPORTS_METRICS}
-          variables={{
-            timeStart: timeStart.toISOString(),
-            timeEnd: timeEnd.toISOString(),
-            locationId
-          }}
-        >
-          {({
-            loading,
-            error,
-            data
-          }: {
-            loading: boolean
-            error?: ApolloError
-            data?: IMetricsQueryResult
-          }) => {
-            return (
-              <>
-                <RegistrationRatesReport
-                  loading={loading}
-                  data={data && data.getEventEstimationMetrics}
-                  reportTimeFrom={timeStart.format()}
-                  reportTimeTo={timeEnd.format()}
-                  onClickEventDetails={this.onClickRegistrationRatesDetails}
-                />
-
-                <ApplicationsStartedReport
-                  loading={loading}
-                  data={data && data.getApplicationsStartedMetrics}
-                  reportTimeFrom={timeStart.format()}
-                  reportTimeTo={timeEnd.format()}
-                />
-              </>
-            )
-          }}
-        </Query>
->>>>>>> 53ffa89c
       </PerformanceContentWrapper>
     )
   }
@@ -387,9 +338,10 @@
 
 export const OperationalReport = connect(
   null,
-<<<<<<< HEAD
-  { goToPerformanceHome, goToOperationalReport, goToPerformanceReport }
-=======
-  { goToPerformanceHome, goToRegistrationRates }
->>>>>>> 53ffa89c
+  {
+    goToPerformanceHome,
+    goToOperationalReport,
+    goToPerformanceReport,
+    goToRegistrationRates
+  }
 )(injectIntl(OperationalReportComponent))