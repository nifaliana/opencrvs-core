/*
 * This Source Code Form is subject to the terms of the Mozilla Public
 * License, v. 2.0. If a copy of the MPL was not distributed with this
 * file, You can obtain one at https://mozilla.org/MPL/2.0/.
 *
 * OpenCRVS is also distributed under the terms of the Civil Registration
 * & Healthcare Disclaimer located at http://opencrvs.org/license.
 *
 * Copyright (C) The OpenCRVS Authors. OpenCRVS and the OpenCRVS
 * graphic logo are (registered/a) trademark(s) of Plan International.
 */
import { DateRangePicker } from '@client/components/DateRangePicker'
import { ApplicationStatusWindow } from '@client/components/interface/ApplicationStatusWindow'
import { Query } from '@client/components/Query'
import { Event } from '@client/forms'
import { buttonMessages, constantsMessages } from '@client/i18n/messages'
import { messages } from '@client/i18n/messages/views/performance'
import {
  goToOperationalReport,
  goToPerformanceHome,
  goToPerformanceReport,
  goToRegistrationRates
} from '@client/navigation'
<<<<<<< HEAD
import { messages } from '@client/i18n/messages/views/performance'
import { Query } from '@client/components/Query'
import { OPERATIONAL_REPORTS_METRICS } from './metricsQuery'
import { ApolloError } from 'apollo-client'
import {
  GQLEventEstimationMetrics,
  GQLApplicationsStartedMetrics
} from '@opencrvs/gateway/src/graphql/schema'
import { RegistrationRatesReport } from './reports/operational/RegistrationRatesReport'
import { ApplicationsStartedReport } from './reports/operational/ApplicationsStartedReport'
import moment from 'moment'
import { ListTable, ISearchLocation } from '@opencrvs/components/lib/interface'
import { Event } from '@client/forms'
import { DateRangePicker } from '@client/components/DateRangePicker'
=======
import styled from '@client/styledComponents'
>>>>>>> fc3489c5
import {
  MONTHS_IN_YEAR,
  PERFORMANCE_REPORT_TYPE_MONTHLY
} from '@client/utils/constants'
import { PerformanceSelect } from '@client/views/Performance/PerformanceSelect'
import {
  ActionContainer,
  FilterContainer,
  getMonthDateRange
} from '@client/views/Performance/utils'
<<<<<<< HEAD
import { getOfflineData } from '@client/offline/selectors'
import { IOfflineData } from '@client/offline/reducer'
import { generateLocations } from '@client/utils/locationUtils'
import querystring from 'query-string'
import { IStoreState } from '@client/store'
interface IConnectProps {
  offlineLocations: IOfflineData['locations']
}
=======
import {
  ICON_ALIGNMENT,
  LinkButton,
  TertiaryButton
} from '@opencrvs/components/lib/buttons'
import { Activity, ArrowDownBlue } from '@opencrvs/components/lib/icons'
import { ListTable } from '@opencrvs/components/lib/interface'
import { ITheme } from '@opencrvs/components/lib/theme'
import {
  GQLApplicationsStartedMetrics,
  GQLEventEstimationMetrics
} from '@opencrvs/gateway/src/graphql/schema'
import { ApolloError } from 'apollo-client'
import moment from 'moment'
import * as React from 'react'
import { injectIntl, WrappedComponentProps } from 'react-intl'
import { connect } from 'react-redux'
import { RouteComponentProps } from 'react-router'
import { withTheme } from 'styled-components'
import { OPERATIONAL_REPORTS_METRICS } from './metricsQuery'
import { PerformanceContentWrapper } from './PerformanceContentWrapper'
import { ApplicationsStartedReport } from './reports/operational/ApplicationsStartedReport'
import { RegistrationRatesReport } from './reports/operational/RegistrationRatesReport'
>>>>>>> fc3489c5

interface IDispatchProps {
  goToPerformanceHome: typeof goToPerformanceHome
  goToOperationalReport: typeof goToOperationalReport
  goToPerformanceReport: typeof goToPerformanceReport
  goToRegistrationRates: typeof goToRegistrationRates
}

interface IMetricsQueryResult {
  getEventEstimationMetrics: GQLEventEstimationMetrics
  getApplicationsStartedMetrics: GQLApplicationsStartedMetrics
}
export enum OPERATIONAL_REPORT_SECTION {
  OPERATIONAL = 'OPERATIONAL',
  REPORTS = 'REPORTS'
}

interface ISearchParams {
  sectionId: OPERATIONAL_REPORT_SECTION
  locationId: string
  timeStart: string
  timeEnd: string
}

type Props = WrappedComponentProps &
<<<<<<< HEAD
  RouteComponentProps &
  IConnectProps &
  IDispatchProps
=======
  Pick<RouteComponentProps, 'history'> &
  IDispatchProps & { theme: ITheme }
>>>>>>> fc3489c5

interface State {
  sectionId: OPERATIONAL_REPORT_SECTION
  selectedLocation: ISearchLocation
  timeStart: moment.Moment
  timeEnd: moment.Moment
  expandStatusWindow: boolean
  statusWindowWidth: number
  mainWindowRightMargin: number
}

const Header = styled.h1`
  color: ${({ theme }) => theme.colors.copy};
  ${({ theme }) => theme.fonts.h2Style};
`

const HeaderContainer = styled.div`
  display: flex;
  align-items: baseline;
  flex-wrap: wrap;
  margin-top: -32px;

  & > :first-child {
    margin-right: 24px;
  }

  & > :nth-child(2) {
    position: relative;
    bottom: 2px;
  }
`

const Container = styled.div<{
  marginRight: number
}>`
  margin-right: ${({ marginRight }) => `${marginRight}px`};
`

const MonthlyReportsList = styled.div`
  margin-top: 16px;
`

const StatusTitleContainer = styled.div`
  display: flex;
  flex-direction: row;
  align-items: center;
`

const Title = styled.div`
  ${({ theme }) => theme.fonts.bigBodyBoldStyle}
  margin-left: 8px;
  @media (max-width: ${({ theme }) => theme.grid.breakpoints.md}px) {
    ${({ theme }) => theme.fonts.bodyBoldStyle}
  }
`

class OperationalReportComponent extends React.Component<Props, State> {
  static transformPropsToState(props: Props) {
    const {
      location: { search }
    } = props
    const { timeStart, timeEnd, locationId, sectionId } = (querystring.parse(
      search
    ) as unknown) as ISearchParams
    const searchableLocations = generateLocations(props.offlineLocations)
    const selectedLocation = searchableLocations.find(
      ({ id }) => id === locationId
    ) as ISearchLocation

    return {
      sectionId,
      selectedLocation,
      timeStart: moment(timeStart),
      timeEnd: moment(timeEnd)
    }
  }

  constructor(props: Props) {
    super(props)
    moment.locale(this.props.intl.locale)
    moment.defaultFormat = 'MMMM YYYY'

<<<<<<< HEAD
    this.state = OperationalReportComponent.transformPropsToState(props)
  }

  static getDerivedStateFromProps(props: Props) {
    return OperationalReportComponent.transformPropsToState(props)
=======
    this.state = {
      timeStart,
      timeEnd,
      expandStatusWindow: false,
      statusWindowWidth: 0,
      mainWindowRightMargin: 0
    }
>>>>>>> fc3489c5
  }

  onChangeLocation = () => {
    this.props.goToPerformanceHome({
      selectedLocation: this.state.selectedLocation
    })
  }

  getTotal(applicationMetrics: GQLApplicationsStartedMetrics): number {
    return (
      applicationMetrics.fieldAgentApplications +
      applicationMetrics.hospitalApplications +
      applicationMetrics.officeApplications
    )
  }

  getContent(eventType: Event) {
    moment.locale(this.props.intl.locale)
    let content = []

    const currentYear = moment().year()
    let currentMonth = 1

    while (currentMonth <= 12) {
      const { start, end } = getMonthDateRange(currentYear, currentMonth)
      const title = start.format('MMMM YYYY')
      content.push({
        month: (
          <LinkButton
            onClick={() =>
              this.props.goToPerformanceReport(
                this.state.selectedLocation!,
                PERFORMANCE_REPORT_TYPE_MONTHLY,
                eventType,
                start.toDate(),
                end.toDate()
              )
            }
            disabled={!this.state.selectedLocation}
          >
            {title}
          </LinkButton>
        ),
        export: (
          <>
            <LinkButton>CSV</LinkButton> <LinkButton>PDF</LinkButton>
          </>
        )
      })
      currentMonth++
    }
    return content
  }

  getPercentage(
    totalMetrics: GQLApplicationsStartedMetrics,
    value: number
  ): number {
    return Math.round((value / this.getTotal(totalMetrics)) * 100)
  }

  onClickRegistrationRatesDetails = (event: Event, title: string) => {
    const { selectedLocation, timeStart, timeEnd } = this.state
    this.props.goToRegistrationRates(
      event,
      title,
      selectedLocation.id,
      timeStart.toDate(),
      timeEnd.toDate()
    )
  }

  statusButtonClickHandler = () => {
    this.setState({
      ...this.state,
      expandStatusWindow: true,
      statusWindowWidth: 400,
      mainWindowRightMargin: 100
    })
  }

  statusWindowCrossClickHandler = () => {
    this.setState({
      ...this.state,
      expandStatusWindow: false,
      statusWindowWidth: 0,
      mainWindowRightMargin: 0
    })
  }

  getStatusWindowTitle = () => {
    const { intl, theme } = this.props
    return (
      <StatusTitleContainer>
        <Activity stroke={theme.colors.copy} />{' '}
        <Title>{intl.formatMessage(buttonMessages.status)}</Title>
      </StatusTitleContainer>
    )
  }

  render() {
    const { intl } = this.props

    const { timeStart, timeEnd, sectionId, selectedLocation } = this.state
    const { displayLabel: title, id: locationId } = selectedLocation
<<<<<<< HEAD
    return (
      <PerformanceContentWrapper hideTopBar>
        <HeaderContainer>
          <Header id="header-location-name">{title}</Header>
          <LinkButton id="change-location-link" onClick={this.onChangeLocation}>
            {intl.formatMessage(buttonMessages.change)}
          </LinkButton>
        </HeaderContainer>
        <ActionContainer>
          <FilterContainer id="operational-report-view">
            <PerformanceSelect
              onChange={option => {
                this.props.goToOperationalReport(
                  selectedLocation.id,
                  option.value as OPERATIONAL_REPORT_SECTION,
                  timeStart.toDate(),
                  timeEnd.toDate()
                )
              }}
              id="operational-select"
              value={sectionId || OPERATIONAL_REPORT_SECTION.OPERATIONAL}
              options={[
                {
                  label: intl.formatMessage(messages.operational),
                  value: OPERATIONAL_REPORT_SECTION.OPERATIONAL
                },
                {
                  label: intl.formatMessage(messages.reports),
                  value: OPERATIONAL_REPORT_SECTION.REPORTS
                }
              ]}
            />
            <DateRangePicker
              startDate={timeStart.toDate()}
              endDate={timeEnd.toDate()}
              onDatesChange={({ startDate, endDate }) => {
                this.props.goToOperationalReport(
                  selectedLocation.id,
                  sectionId,
                  startDate,
                  endDate
                )
=======
    const {
      timeStart,
      timeEnd,
      expandStatusWindow,
      statusWindowWidth,
      mainWindowRightMargin
    } = this.state
    return (
      <PerformanceContentWrapper hideTopBar>
        <Container marginRight={mainWindowRightMargin}>
          <HeaderContainer>
            <Header id="header-location-name">{title}</Header>
            <LinkButton
              id="change-location-link"
              onClick={this.onChangeLocation}
            >
              {intl.formatMessage(buttonMessages.change)}
            </LinkButton>
          </HeaderContainer>
          <ActionContainer>
            <FilterContainer id="operational-report-view">
              <PerformanceSelect
                onChange={option => {
                  this.props.goToOperationalReport(
                    selectedLocation,
                    option.value as OPERATIONAL_REPORT_SECTION
                  )
                }}
                id="operational-select"
                value={sectionId || OPERATIONAL_REPORT_SECTION.OPERATIONAL}
                options={[
                  {
                    label: intl.formatMessage(messages.operational),
                    value: OPERATIONAL_REPORT_SECTION.OPERATIONAL
                  },
                  {
                    label: intl.formatMessage(messages.reports),
                    value: OPERATIONAL_REPORT_SECTION.REPORTS
                  }
                ]}
              />
              <DateRangePicker
                startDate={timeStart.toDate()}
                endDate={timeEnd.toDate()}
                onDatesChange={({ startDate, endDate }) => {
                  this.setState({
                    timeStart: moment(startDate),
                    timeEnd: moment(endDate)
                  })
                }}
              />
            </FilterContainer>
            {!expandStatusWindow && (
              <TertiaryButton
                id="btn-status"
                align={ICON_ALIGNMENT.LEFT}
                icon={() => <Activity />}
                onClick={this.statusButtonClickHandler}
              >
                {intl.formatMessage(buttonMessages.status)}
              </TertiaryButton>
            )}
          </ActionContainer>
          {sectionId === OPERATIONAL_REPORT_SECTION.OPERATIONAL && (
            <Query
              query={OPERATIONAL_REPORTS_METRICS}
              variables={{
                timeStart: timeStart.toISOString(),
                timeEnd: timeEnd.toISOString(),
                locationId
>>>>>>> fc3489c5
              }}
            >
              {({
                loading,
                error,
                data
              }: {
                loading: boolean
                error?: ApolloError
                data?: IMetricsQueryResult
              }) => {
                return (
                  <>
                    <RegistrationRatesReport
                      loading={loading}
                      data={data && data.getEventEstimationMetrics}
                      reportTimeFrom={timeStart.format()}
                      reportTimeTo={timeEnd.format()}
                      onClickEventDetails={this.onClickRegistrationRatesDetails}
                    />

                    <ApplicationsStartedReport
                      loading={loading}
                      data={data && data.getApplicationsStartedMetrics}
                      reportTimeFrom={timeStart.format()}
                      reportTimeTo={timeEnd.format()}
                    />
                  </>
                )
              }}
            </Query>
          )}
          {sectionId === OPERATIONAL_REPORT_SECTION.REPORTS && (
            <MonthlyReportsList id="report-lists">
              <ListTable
                tableTitle={intl.formatMessage(constantsMessages.births)}
                isLoading={false}
                content={this.getContent(Event.BIRTH)}
                tableHeight={280}
                pageSize={MONTHS_IN_YEAR}
                hideBoxShadow={true}
                columns={[
                  {
                    label: intl.formatMessage(constantsMessages.month),
                    width: 70,
                    key: 'month',
                    isSortable: true,
                    icon: <ArrowDownBlue />,
                    sortFunction: () => {}
                  },
                  {
                    label: intl.formatMessage(constantsMessages.export),
                    width: 30,
                    key: 'export'
                  }
                ]}
                noResultText={intl.formatMessage(constantsMessages.noResults)}
              />

              <ListTable
                tableTitle={intl.formatMessage(constantsMessages.deaths)}
                isLoading={false}
                content={this.getContent(Event.DEATH)}
                tableHeight={280}
                pageSize={MONTHS_IN_YEAR}
                hideBoxShadow={true}
                columns={[
                  {
                    label: intl.formatMessage(constantsMessages.month),
                    width: 70,
                    key: 'month',
                    isSortable: true,
                    icon: <ArrowDownBlue />,
                    sortFunction: () => {}
                  },
                  {
                    label: intl.formatMessage(constantsMessages.export),
                    width: 30,
                    key: 'export'
                  }
                ]}
                noResultText={intl.formatMessage(constantsMessages.noResults)}
              />
            </MonthlyReportsList>
          )}
        </Container>
        {expandStatusWindow && (
          <ApplicationStatusWindow
            width={statusWindowWidth}
            crossClickHandler={this.statusWindowCrossClickHandler}
            title={this.getStatusWindowTitle()}
          >
            {/* Todo Status window contents */}
          </ApplicationStatusWindow>
        )}
      </PerformanceContentWrapper>
    )
  }
}

function mapStateToProps(state: IStoreState) {
  const offlineResources = getOfflineData(state)
  return {
    offlineLocations: offlineResources.locations
  }
}

export const OperationalReport = connect(
  mapStateToProps,
  {
    goToPerformanceHome,
    goToOperationalReport,
    goToPerformanceReport,
    goToRegistrationRates
  }
)(withTheme(injectIntl(OperationalReportComponent)))<|MERGE_RESOLUTION|>--- conflicted
+++ resolved
@@ -21,24 +21,7 @@
   goToPerformanceReport,
   goToRegistrationRates
 } from '@client/navigation'
-<<<<<<< HEAD
-import { messages } from '@client/i18n/messages/views/performance'
-import { Query } from '@client/components/Query'
-import { OPERATIONAL_REPORTS_METRICS } from './metricsQuery'
-import { ApolloError } from 'apollo-client'
-import {
-  GQLEventEstimationMetrics,
-  GQLApplicationsStartedMetrics
-} from '@opencrvs/gateway/src/graphql/schema'
-import { RegistrationRatesReport } from './reports/operational/RegistrationRatesReport'
-import { ApplicationsStartedReport } from './reports/operational/ApplicationsStartedReport'
-import moment from 'moment'
-import { ListTable, ISearchLocation } from '@opencrvs/components/lib/interface'
-import { Event } from '@client/forms'
-import { DateRangePicker } from '@client/components/DateRangePicker'
-=======
 import styled from '@client/styledComponents'
->>>>>>> fc3489c5
 import {
   MONTHS_IN_YEAR,
   PERFORMANCE_REPORT_TYPE_MONTHLY
@@ -49,23 +32,13 @@
   FilterContainer,
   getMonthDateRange
 } from '@client/views/Performance/utils'
-<<<<<<< HEAD
-import { getOfflineData } from '@client/offline/selectors'
-import { IOfflineData } from '@client/offline/reducer'
-import { generateLocations } from '@client/utils/locationUtils'
-import querystring from 'query-string'
-import { IStoreState } from '@client/store'
-interface IConnectProps {
-  offlineLocations: IOfflineData['locations']
-}
-=======
 import {
   ICON_ALIGNMENT,
   LinkButton,
   TertiaryButton
 } from '@opencrvs/components/lib/buttons'
 import { Activity, ArrowDownBlue } from '@opencrvs/components/lib/icons'
-import { ListTable } from '@opencrvs/components/lib/interface'
+import { ListTable, ISearchLocation } from '@opencrvs/components/lib/interface'
 import { ITheme } from '@opencrvs/components/lib/theme'
 import {
   GQLApplicationsStartedMetrics,
@@ -82,8 +55,15 @@
 import { PerformanceContentWrapper } from './PerformanceContentWrapper'
 import { ApplicationsStartedReport } from './reports/operational/ApplicationsStartedReport'
 import { RegistrationRatesReport } from './reports/operational/RegistrationRatesReport'
->>>>>>> fc3489c5
-
+import { IOfflineData } from '@client/offline/reducer'
+import { generateLocations } from '@client/utils/locationUtils'
+import querystring from 'query-string'
+import { getOfflineData } from '@client/offline/selectors'
+import { IStoreState } from '@client/store'
+
+interface IConnectProps {
+  offlineLocations: IOfflineData['locations']
+}
 interface IDispatchProps {
   goToPerformanceHome: typeof goToPerformanceHome
   goToOperationalReport: typeof goToOperationalReport
@@ -108,14 +88,9 @@
 }
 
 type Props = WrappedComponentProps &
-<<<<<<< HEAD
   RouteComponentProps &
   IConnectProps &
-  IDispatchProps
-=======
-  Pick<RouteComponentProps, 'history'> &
   IDispatchProps & { theme: ITheme }
->>>>>>> fc3489c5
 
 interface State {
   sectionId: OPERATIONAL_REPORT_SECTION
@@ -173,7 +148,7 @@
 `
 
 class OperationalReportComponent extends React.Component<Props, State> {
-  static transformPropsToState(props: Props) {
+  static transformPropsToState(props: Props, state?: State) {
     const {
       location: { search }
     } = props
@@ -189,7 +164,10 @@
       sectionId,
       selectedLocation,
       timeStart: moment(timeStart),
-      timeEnd: moment(timeEnd)
+      timeEnd: moment(timeEnd),
+      expandStatusWindow: state ? state.expandStatusWindow : false,
+      statusWindowWidth: state ? state.statusWindowWidth : 0,
+      mainWindowRightMargin: state ? state.mainWindowRightMargin : 0
     }
   }
 
@@ -198,21 +176,14 @@
     moment.locale(this.props.intl.locale)
     moment.defaultFormat = 'MMMM YYYY'
 
-<<<<<<< HEAD
-    this.state = OperationalReportComponent.transformPropsToState(props)
-  }
-
-  static getDerivedStateFromProps(props: Props) {
-    return OperationalReportComponent.transformPropsToState(props)
-=======
-    this.state = {
-      timeStart,
-      timeEnd,
-      expandStatusWindow: false,
-      statusWindowWidth: 0,
-      mainWindowRightMargin: 0
-    }
->>>>>>> fc3489c5
+    this.state = OperationalReportComponent.transformPropsToState(
+      props,
+      undefined
+    )
+  }
+
+  static getDerivedStateFromProps(props: Props, state: State) {
+    return OperationalReportComponent.transformPropsToState(props, state)
   }
 
   onChangeLocation = () => {
@@ -316,59 +287,16 @@
   render() {
     const { intl } = this.props
 
-    const { timeStart, timeEnd, sectionId, selectedLocation } = this.state
-    const { displayLabel: title, id: locationId } = selectedLocation
-<<<<<<< HEAD
-    return (
-      <PerformanceContentWrapper hideTopBar>
-        <HeaderContainer>
-          <Header id="header-location-name">{title}</Header>
-          <LinkButton id="change-location-link" onClick={this.onChangeLocation}>
-            {intl.formatMessage(buttonMessages.change)}
-          </LinkButton>
-        </HeaderContainer>
-        <ActionContainer>
-          <FilterContainer id="operational-report-view">
-            <PerformanceSelect
-              onChange={option => {
-                this.props.goToOperationalReport(
-                  selectedLocation.id,
-                  option.value as OPERATIONAL_REPORT_SECTION,
-                  timeStart.toDate(),
-                  timeEnd.toDate()
-                )
-              }}
-              id="operational-select"
-              value={sectionId || OPERATIONAL_REPORT_SECTION.OPERATIONAL}
-              options={[
-                {
-                  label: intl.formatMessage(messages.operational),
-                  value: OPERATIONAL_REPORT_SECTION.OPERATIONAL
-                },
-                {
-                  label: intl.formatMessage(messages.reports),
-                  value: OPERATIONAL_REPORT_SECTION.REPORTS
-                }
-              ]}
-            />
-            <DateRangePicker
-              startDate={timeStart.toDate()}
-              endDate={timeEnd.toDate()}
-              onDatesChange={({ startDate, endDate }) => {
-                this.props.goToOperationalReport(
-                  selectedLocation.id,
-                  sectionId,
-                  startDate,
-                  endDate
-                )
-=======
     const {
+      selectedLocation,
+      sectionId,
       timeStart,
       timeEnd,
       expandStatusWindow,
       statusWindowWidth,
       mainWindowRightMargin
     } = this.state
+    const { displayLabel: title, id: locationId } = selectedLocation
     return (
       <PerformanceContentWrapper hideTopBar>
         <Container marginRight={mainWindowRightMargin}>
@@ -386,7 +314,7 @@
               <PerformanceSelect
                 onChange={option => {
                   this.props.goToOperationalReport(
-                    selectedLocation,
+                    selectedLocation.id,
                     option.value as OPERATIONAL_REPORT_SECTION
                   )
                 }}
@@ -407,10 +335,12 @@
                 startDate={timeStart.toDate()}
                 endDate={timeEnd.toDate()}
                 onDatesChange={({ startDate, endDate }) => {
-                  this.setState({
-                    timeStart: moment(startDate),
-                    timeEnd: moment(endDate)
-                  })
+                  this.props.goToOperationalReport(
+                    selectedLocation.id,
+                    sectionId,
+                    startDate,
+                    endDate
+                  )
                 }}
               />
             </FilterContainer>
@@ -432,7 +362,6 @@
                 timeStart: timeStart.toISOString(),
                 timeEnd: timeEnd.toISOString(),
                 locationId
->>>>>>> fc3489c5
               }}
             >
               {({
