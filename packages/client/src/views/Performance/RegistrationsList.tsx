/*
 * This Source Code Form is subject to the terms of the Mozilla Public
 * License, v. 2.0. If a copy of the MPL was not distributed with this
 * file, You can obtain one at https://mozilla.org/MPL/2.0/.
 *
 * OpenCRVS is also distributed under the terms of the Civil Registration
 * & Healthcare Disclaimer located at http://opencrvs.org/license.
 *
 * Copyright (C) The OpenCRVS Authors located at https://github.com/opencrvs/opencrvs-core/blob/master/AUTHORS.
 */
import { ISearchLocation, Stack } from '@client/../../components/lib'
import { DateRangePicker } from '@client/components/DateRangePicker'
import { GenericErrorToast } from '@client/components/GenericErrorToast'
import { LocationPicker } from '@client/components/LocationPicker'
import { Query } from '@client/components/Query'
import { SegmentedControl } from '@client/components/SegmentedControl'
import { constantsMessages, userMessages } from '@client/i18n/messages'
import { messages } from '@client/i18n/messages/views/performance'
import {
  goToFieldAgentList,
  goToPerformanceHome,
  goToRegistrationsList,
  goToUserProfile,
  goToTeamUserList
} from '@client/navigation'
import { AvatarSmall } from '@client/components/Avatar'
import { ILocation } from '@client/offline/reducer'
import { getOfflineData } from '@client/offline/selectors'
import { IStoreState } from '@client/store'
import {
  GetRegistrationsListByFilterQuery,
  QueryGetRegistrationsListByFilterArgs,
  RegistrationsListByLocationFilter,
  RegistrationsListByRegistrarFilter,
  RegistrationsListByTimeFilter,
  RegistrationType
} from '@client/utils/gateway'
import { generateLocations } from '@client/utils/locationUtils'
import { getName } from '@client/views/RecordAudit/utils'
import {
  IPerformanceSelectOption,
  PerformanceSelect
} from '@client/views/SysAdmin/Performance/PerformanceSelect'
import { FETCH_REGISTRATIONS } from '@client/views/SysAdmin/Performance/queries'
import { SORT_ORDER } from '@client/views/SysAdmin/Performance/reports/completenessRates/CompletenessDataTable'
import {
  getAdditionalLocations,
  NATIONAL_ADMINISTRATIVE_LEVEL
} from '@client/views/SysAdmin/Performance/utils'
import { SysAdminContentWrapper } from '@client/views/SysAdmin/SysAdminContentWrapper'
import { Content, ContentSize } from '@opencrvs/components/lib/Content'
import { SortArrow } from '@opencrvs/components/lib/icons'
import { Pagination } from '@opencrvs/components/lib/Pagination'
import { Table } from '@opencrvs/components/lib/Table'
import { orderBy } from 'lodash'
import { parse } from 'query-string'
import React from 'react'
import { injectIntl, WrappedComponentProps } from 'react-intl'
import { connect } from 'react-redux'
import { RouteComponentProps } from 'react-router'
import ReactTooltip from 'react-tooltip'
import styled from 'styled-components'
import { Link } from '@opencrvs/components/lib/Link'
<<<<<<< HEAD
import { usePermissions } from '@client/hooks/useAuthorization'
import { formatLongDate } from '@client/utils/date-formatting'
=======
import { useAuthorization } from '@client/hooks/useAuthorization'
import formatDate from '@client/utils/date-formatting'
>>>>>>> 575a7e05

const ToolTipContainer = styled.span`
  text-align: center;
`
const DEFAULT_PAGE_SIZE = 10

interface SortMap {
  month: SORT_ORDER
  location: SORT_ORDER
  total: SORT_ORDER
  late: SORT_ORDER
  delayed: SORT_ORDER
  healthFacility: SORT_ORDER
  home: SORT_ORDER
  late_num: SORT_ORDER
  delayed_num: SORT_ORDER
  healthFacility_num: SORT_ORDER
  home_num: SORT_ORDER
  time: SORT_ORDER
}
const INITIAL_SORT_MAP = {
  month: SORT_ORDER.ASCENDING,
  location: SORT_ORDER.ASCENDING,
  total: SORT_ORDER.ASCENDING,
  late: SORT_ORDER.ASCENDING,
  delayed: SORT_ORDER.ASCENDING,
  healthFacility: SORT_ORDER.ASCENDING,
  home: SORT_ORDER.ASCENDING,
  late_num: SORT_ORDER.ASCENDING,
  delayed_num: SORT_ORDER.ASCENDING,
  healthFacility_num: SORT_ORDER.ASCENDING,
  home_num: SORT_ORDER.ASCENDING,
  time: SORT_ORDER.DESCENDING
}

interface ISearchParams {
  locationId: string
  timeStart: string
  timeEnd: string
  event: string
  filterBy: string
  currentPageNumber: string
}

interface IConnectProps {
  offlineOffices: { [key: string]: ILocation }
  offlineLocations: { [key: string]: ILocation }
}

interface IDispatchProps {
  goToPerformanceHome: typeof goToPerformanceHome
  goToFieldAgentList: typeof goToFieldAgentList
  goToRegistrationsList: typeof goToRegistrationsList
  goToTeamUserList: typeof goToTeamUserList
  goToUserProfile: typeof goToUserProfile
}
type IProps = RouteComponentProps &
  WrappedComponentProps &
  IConnectProps &
  IDispatchProps

enum EVENT_OPTIONS {
  BIRTH = 'BIRTH',
  DEATH = 'DEATH'
}

enum RESULT_TYPE {
  by_registrar = 'TotalMetricsByRegistrar',
  by_location = 'TotalMetricsByLocation',
  by_time = 'TotalMetricsByTime'
}

enum FILTER_BY_OPTIONS {
  BY_TIME = 'by_time',
  BY_LOCATION = 'by_location',
  BY_REGISTRAR = 'by_registrar'
}

const TableDiv = styled.div`
  overflow: auto;
`

function getPercentage(total: number | undefined, current: number | undefined) {
  if (!total || total <= 0 || !current || current <= 0) {
    return 0
  }
  return Math.round((current / total) * 100)
}

function RegistrationListComponent(props: IProps) {
  const {
    intl,
    location: { search }
  } = props
  const {
    locationId,
    timeStart,
    timeEnd,
    event = EVENT_OPTIONS.BIRTH,
    filterBy = FILTER_BY_OPTIONS.BY_TIME,
    currentPageNumber = '1'
  } = parse(search) as unknown as ISearchParams
  const isOfficeSelected = isLocationOffice(locationId)
  const [sortOrder, setSortOrder] = React.useState<SortMap>(INITIAL_SORT_MAP)
  const [columnToBeSort, setColumnToBeSort] =
    React.useState<keyof SortMap>('time')

  const currentPage = parseInt(currentPageNumber)
  const recordCount = DEFAULT_PAGE_SIZE * currentPage
  const dateStart = new Date(timeStart)
  const dateEnd = new Date(timeEnd)
  const { canReadUser } = usePermissions()

  const queryVariables: QueryGetRegistrationsListByFilterArgs = {
    timeStart: timeStart,
    timeEnd: timeEnd,
    event: event || RegistrationType.Birth,
    skip: recordCount,
    size: DEFAULT_PAGE_SIZE,
    filterBy
  }

  if (locationId !== NATIONAL_ADMINISTRATIVE_LEVEL) {
    queryVariables.locationId = locationId
  }

  function toggleSort(key: keyof SortMap) {
    const invertedOrder =
      sortOrder[key] === SORT_ORDER.DESCENDING
        ? SORT_ORDER.ASCENDING
        : SORT_ORDER.DESCENDING
    setSortOrder({ ...sortOrder, [key]: invertedOrder })
    setColumnToBeSort(key)
  }

  function getColumns() {
    const commonColumns = [
      {
        key: 'total',
        label: intl.formatMessage(messages.totalRegistrations),
        width: 20,
        isSortable: true,
        sortFunction: () => toggleSort('total'),
        icon:
          columnToBeSort === 'total' ? (
            <SortArrow active={true} />
          ) : (
            <SortArrow active={false} />
          ),
        isSorted: columnToBeSort === 'total' ? true : false
      },
      {
        key: 'delayed',
        label: intl.formatMessage(
          messages.performanceDelayedRegistrationsLabel
        ),
        width: 20,
        isSortable: true,
        sortFunction: () => toggleSort('delayed_num'),
        icon:
          columnToBeSort === 'delayed_num' ? (
            <SortArrow active={true} />
          ) : (
            <SortArrow active={false} />
          ),
        isSorted: columnToBeSort === 'delayed_num' ? true : false
      }
    ]

    if (event === EVENT_OPTIONS.BIRTH) {
      commonColumns.push({
        key: 'late',
        label: intl.formatMessage(messages.performanceLateRegistrationsLabel),
        width: 20,
        isSortable: true,
        sortFunction: () => toggleSort('late_num'),
        icon:
          columnToBeSort === 'late_num' ? (
            <SortArrow active={true} />
          ) : (
            <SortArrow active={false} />
          ),
        isSorted: columnToBeSort === 'late_num' ? true : false
      })
    }

    if (filterBy === FILTER_BY_OPTIONS.BY_TIME)
      return [
        {
          key: 'month',
          label: intl.formatMessage(messages.month),
          width: 20,
          isSortable: true,
          sortFunction: () => toggleSort('time'),
          icon:
            columnToBeSort === 'time' ? (
              <SortArrow active={true} />
            ) : (
              <SortArrow active={false} />
            ),
          isSorted: columnToBeSort === 'time' ? true : false
        },
        ...commonColumns,
        {
          key: 'home',
          label:
            event === EVENT_OPTIONS.DEATH
              ? intl.formatMessage(messages.performanceHomeDeath)
              : intl.formatMessage(messages.performanceHomeBirth),
          width: 20,
          isSortable: true,
          sortFunction: () => toggleSort('home_num'),
          icon:
            columnToBeSort === 'home_num' ? (
              <SortArrow active={true} />
            ) : (
              <SortArrow active={false} />
            ),
          isSorted: columnToBeSort === 'home_num' ? true : false
        },
        {
          key: 'healthFacility',
          label:
            event === EVENT_OPTIONS.DEATH
              ? intl.formatMessage(messages.performanceHealthFacilityDeath)
              : intl.formatMessage(messages.performanceHealthFacilityBirth),
          width: 20,
          isSortable: true,
          sortFunction: () => toggleSort('healthFacility_num'),
          icon:
            columnToBeSort === 'healthFacility_num' ? (
              <SortArrow active={true} />
            ) : (
              <SortArrow active={false} />
            ),
          isSorted: columnToBeSort === 'healthFacility_num' ? true : false
        }
      ]
    if (filterBy === FILTER_BY_OPTIONS.BY_LOCATION)
      return [
        {
          key: 'location',
          label: intl.formatMessage(messages.location),
          width: 20,
          isSortable: true,
          sortFunction: () => toggleSort('location'),
          icon:
            columnToBeSort === 'location' ? (
              <SortArrow active={true} />
            ) : (
              <SortArrow active={false} />
            ),
          isSorted: columnToBeSort === 'location' ? true : false
        },
        ...commonColumns,
        {
          key: 'home',
          label:
            event === EVENT_OPTIONS.DEATH
              ? intl.formatMessage(messages.performanceHomeDeath)
              : intl.formatMessage(messages.performanceHomeBirth),
          width: 20,
          isSortable: true,
          sortFunction: () => toggleSort('home_num'),
          icon:
            columnToBeSort === 'home_num' ? (
              <SortArrow active={true} />
            ) : (
              <SortArrow active={false} />
            ),
          isSorted: columnToBeSort === 'home_num' ? true : false
        },
        {
          key: 'healthFacility',
          label:
            event === EVENT_OPTIONS.DEATH
              ? intl.formatMessage(messages.performanceHealthFacilityDeath)
              : intl.formatMessage(messages.performanceHealthFacilityBirth),
          width: 20,
          isSortable: true,
          sortFunction: () => toggleSort('healthFacility_num'),
          icon:
            columnToBeSort === 'healthFacility_num' ? (
              <SortArrow active={true} />
            ) : (
              <SortArrow active={false} />
            ),
          isSorted: columnToBeSort === 'healthFacility_num' ? true : false
        }
      ]
    if (filterBy === FILTER_BY_OPTIONS.BY_REGISTRAR)
      return [
        {
          key: 'name',
          label: intl.formatMessage(messages.registrar),
          width: 20
        },
        {
          key: 'systemRole',
          label: intl.formatMessage(messages.typeColumnHeader),
          width: 20
        },
        {
          key: 'location',
          label: intl.formatMessage(messages.officeColumnHeader),
          width: 20
        },
        ...commonColumns
      ]
    throw new Error('Invalid Filter')
  }

  function getFieldAgentTypeLabel(type: string) {
    return userMessages[type] ? intl.formatMessage(userMessages[type]) : type
  }

  function showWithTooltip(
    total: number,
    amount: number,
    key: string,
    index: number
  ) {
    return (
      <>
        <ReactTooltip id={`${key}_${index}`}>
          <ToolTipContainer>{amount}</ToolTipContainer>
        </ReactTooltip>
        <span data-tip data-for={`${key}_${index}`}>
          {getPercentage(total, amount)}%
        </span>
      </>
    )
  }

<<<<<<< HEAD
  function getContent(data?: GQLMixedTotalMetricsResult) {
    const content = { ...data } as IDynamicValues
    let finalContent: IDynamicValues[] = []

    if (content.__typename === RESULT_TYPE.by_registrar) {
      finalContent = content.results.map(
        (result: IDynamicValues, index: number) => ({
          ...result,
          name: (
            <Stack>
              <AvatarSmall
                name={
                  result.registrarPractitioner.name
                    ? getName(result.registrarPractitioner.name, 'en')
                    : ''
                }
                avatar={result.registrarPractitioner.avatar}
              />
              <>
                {canReadUser(result.registrarPractitioner) ? (
                  <Link
                    font="bold14"
                    onClick={() => {
                      props.goToUserProfile(
                        String(result.registrarPractitioner.id)
                      )
                    }}
                  >
                    {result.registrarPractitioner.name
                      ? getName(result.registrarPractitioner.name, 'en')
                      : ''}
                  </Link>
                ) : (
                  String(
                    result.registrarPractitioner.name
                      ? getName(result.registrarPractitioner.name, 'en')
                      : ''
                  )
                )}
              </>
            </Stack>
          ),
          location: (
            <>
              {canReadUser(result.registrarPractitioner) ? (
                <Link
                  font="bold14"
                  onClick={() => {
                    props.goToTeamUserList(
                      result.registrarPractitioner.primaryOffice?.id as string
                    )
                  }}
                >
                  {result.registrarPractitioner.primaryOffice.name}
                </Link>
              ) : (
                String(result.registrarPractitioner.primaryOffice.name)
              )}
            </>
          ),
          systemRole: getFieldAgentTypeLabel(
            result.registrarPractitioner.systemRole
          ),
          total: String(result.total),
          delayed: showWithTooltip(
            result.total,
            result.delayed,
            'delayed',
            index
          ),
          delayed_num: getPercentage(result.total, result.delayed),
          late: showWithTooltip(result.total, result.late, 'late', index),
          late_num: getPercentage(result.total, result.late)
        })
      )
    } else if (content.__typename === RESULT_TYPE.by_location) {
      finalContent = content.results.map(
        (result: IDynamicValues, index: number) => ({
          ...result,
          location: result.location.name,
          total: String(result.total),
          delayed: showWithTooltip(
            result.total,
            result.delayed,
            'delayed',
            index
          ),
          delayed_num: getPercentage(result.total, result.delayed),
          late: showWithTooltip(result.total, result.late, 'late', index),
          late_num: getPercentage(result.total, result.late),
          home: showWithTooltip(result.total, result.home, 'home', index),
          home_num: getPercentage(result.total, result.home),
          healthFacility: showWithTooltip(
            result.total,
            result.healthFacility,
            'healthFacility',
            index
          ),
          healthFacility_num: getPercentage(result.total, result.healthFacility)
        })
      )
    } else if (content.__typename === RESULT_TYPE.by_time) {
      finalContent = content.results.map(
        (result: IDynamicValues, index: number) => ({
          ...result,
          month: formatLongDate(
            new Date(result.month).toISOString(),
            intl.locale,
            'MMMM yyyy'
          ),
          total: String(result.total),
          delayed: showWithTooltip(
            result.total,
            result.delayed,
            'delayed',
            index
          ),
          delayed_num: getPercentage(result.total, result.delayed),
          late: showWithTooltip(result.total, result.late, 'late', index),
          late_num: getPercentage(result.total, result.late),
          home: showWithTooltip(result.total, result.home, 'home', index),
          home_num: getPercentage(result.total, result.home),
          healthFacility: showWithTooltip(
            result.total,
            result.healthFacility,
            'healthFacility',
            index
          ),
          healthFacility_num: getPercentage(result.total, result.healthFacility)
        })
      )
=======
  const getTableContentByRegistrar = (
    result: RegistrationsListByRegistrarFilter['results'][0],
    index: number
  ) => ({
    ...result,
    name: (
      <Stack>
        <AvatarSmall
          name={
            result.registrarPractitioner?.name
              ? getName(result.registrarPractitioner.name, 'en')
              : ''
          }
          avatar={result.registrarPractitioner?.avatar}
        />
        <>
          {!isPerformanceManager ? (
            <Link
              font="bold14"
              onClick={() => {
                props.goToUserProfile(String(result.registrarPractitioner?.id))
              }}
            >
              {result.registrarPractitioner?.name
                ? getName(result.registrarPractitioner.name, 'en')
                : ''}
            </Link>
          ) : (
            String(
              result.registrarPractitioner?.name
                ? getName(result.registrarPractitioner.name, 'en')
                : ''
            )
          )}
        </>
      </Stack>
    ),
    location: (
      <>
        {!isPerformanceManager ? (
          <Link
            font="bold14"
            onClick={() => {
              props.goToTeamUserList(
                result.registrarPractitioner?.primaryOffice?.id as string
              )
            }}
          >
            {result.registrarPractitioner?.primaryOffice?.name}
          </Link>
        ) : (
          String(result.registrarPractitioner?.primaryOffice?.name)
        )}
      </>
    ),
    systemRole: getFieldAgentTypeLabel(
      result.registrarPractitioner?.systemRole as string
    ),
    total: String(result.total),
    delayed: showWithTooltip(result.total, result.delayed, 'delayed', index),
    delayed_num: getPercentage(result.total, result.delayed),
    late: showWithTooltip(result.total, result.late, 'late', index),
    late_num: getPercentage(result.total, result.late)
  })

  const getTableContentByLocation = (
    result: RegistrationsListByLocationFilter['results'][0],
    index: number
  ) => ({
    ...result,
    location: result.location.name,
    total: String(result.total),
    delayed: showWithTooltip(result.total, result.delayed, 'delayed', index),
    delayed_num: getPercentage(result.total, result.delayed),
    late: showWithTooltip(result.total, result.late, 'late', index),
    late_num: getPercentage(result.total, result.late),
    home: showWithTooltip(result.total, result.home, 'home', index),
    home_num: getPercentage(result.total, result.home),
    healthFacility: showWithTooltip(
      result.total,
      result.healthFacility,
      'healthFacility',
      index
    ),
    healthFacility_num: getPercentage(result.total, result.healthFacility)
  })

  const getTableContentByTime = (
    result: RegistrationsListByTimeFilter['results'][0],
    index: number
  ) => {
    return {
      ...result,
      // Time is epoch but returned as a string
      month: formatDate(new Date(result.month), 'MMMM yyyy', intl.locale),
      total: String(result.total),
      delayed: showWithTooltip(result.total, result.delayed, 'delayed', index),
      delayed_num: getPercentage(result.total, result.delayed),
      late: showWithTooltip(result.total, result.late, 'late', index),
      late_num: getPercentage(result.total, result.late),
      home: showWithTooltip(result.total, result.home, 'home', index),
      home_num: getPercentage(result.total, result.home),
      healthFacility: showWithTooltip(
        result.total,
        result.healthFacility,
        'healthFacility',
        index
      ),
      healthFacility_num: getPercentage(result.total, result.healthFacility)
    }
  }

  function getContent(
    content?: GetRegistrationsListByFilterQuery['getRegistrationsListByFilter']
  ) {
    if (!content) {
      return []
    }

    const orderRows = (
      rows: Array<
        ReturnType<
          | typeof getTableContentByTime
          | typeof getTableContentByLocation
          | typeof getTableContentByRegistrar
        >
      >
    ) => orderBy(rows, [columnToBeSort], [sortOrder[columnToBeSort]])

    switch (content.__typename) {
      case RESULT_TYPE.by_registrar:
        return orderRows(content.results.map(getTableContentByRegistrar))
      case RESULT_TYPE.by_location:
        return orderRows(content.results.map(getTableContentByLocation))
      case RESULT_TYPE.by_time:
        return orderRows(content.results.map(getTableContentByTime))
      default:
        return []
>>>>>>> 575a7e05
    }
  }

  const options: (IPerformanceSelectOption & { disabled?: boolean })[] = [
    {
      label: intl.formatMessage(messages.overTime),
      value: FILTER_BY_OPTIONS.BY_TIME
    },
    {
      label: intl.formatMessage(messages.byLocation),
      value: FILTER_BY_OPTIONS.BY_LOCATION,
      disabled: isOfficeSelected
    },
    {
      label: intl.formatMessage(messages.byRegistrar),
      value: FILTER_BY_OPTIONS.BY_REGISTRAR
    }
  ]

  const selectLocation = (
    locationId: string,
    searchableLocations: ISearchLocation[]
  ) => {
    return searchableLocations.find(
      ({ id }) => id === locationId
    ) as ISearchLocation
  }

  function isLocationOffice(locationId: string) {
    return Boolean(props.offlineOffices[locationId])
  }

  const skip = (currentPage - 1) * DEFAULT_PAGE_SIZE
  queryVariables.skip = skip
  return (
    <SysAdminContentWrapper
      id="registrations-list"
      isCertificatesConfigPage={true}
    >
      <Content
        title={intl.formatMessage(messages.performanceTotalRegitrationsHeader)}
        showTitleOnMobile={true}
        size={ContentSize.LARGE}
        filterContent={
          <>
            <LocationPicker
              additionalLocations={getAdditionalLocations(intl)}
              selectedLocationId={locationId || NATIONAL_ADMINISTRATIVE_LEVEL}
              onChangeLocation={(newLocationId) => {
                const newLocation = selectLocation(
                  newLocationId,
                  generateLocations(
                    {
                      ...props.offlineOffices,
                      ...props.offlineLocations
                    },
                    props.intl
                  ).concat(getAdditionalLocations(intl))
                )

                let filterCriteria = filterBy
                const isSelectedLocationOffice = isLocationOffice(
                  newLocation.id
                )
                if (isSelectedLocationOffice) {
                  filterCriteria = FILTER_BY_OPTIONS.BY_TIME
                }

                props.goToRegistrationsList(
                  timeStart,
                  timeEnd,
                  newLocation.id,
                  event,
                  filterCriteria,
                  1
                )
              }}
            />
            <PerformanceSelect
              onChange={(option) => {
                const selectedEvent =
                  Object.values(EVENT_OPTIONS).find(
                    (val) => val === option.value
                  ) || EVENT_OPTIONS.BIRTH
                props.goToRegistrationsList(
                  timeStart,
                  timeEnd,
                  locationId,
                  selectedEvent,
                  filterBy,
                  1
                )
              }}
              id="event-select"
              withLightTheme={true}
              defaultWidth={110}
              value={event}
              options={[
                {
                  label: intl.formatMessage(messages.eventOptionForBirths),
                  value: EVENT_OPTIONS.BIRTH
                },
                {
                  label: intl.formatMessage(messages.eventOptionForDeaths),
                  value: EVENT_OPTIONS.DEATH
                }
              ]}
            />
            <DateRangePicker
              startDate={dateStart}
              endDate={dateEnd}
              onDatesChange={({ startDate, endDate }) => {
                props.goToRegistrationsList(
                  startDate.toISOString(),
                  endDate.toISOString(),
                  locationId,
                  event,
                  filterBy,
                  1
                )
              }}
            />

            <SegmentedControl
              id="base-select"
              value={filterBy}
              options={options}
              onChange={(option) =>
                props.goToRegistrationsList(
                  timeStart,
                  timeEnd,
                  locationId,
                  event,
                  option?.value,
                  1
                )
              }
            />
          </>
        }
      >
        <Query<GetRegistrationsListByFilterQuery>
          query={FETCH_REGISTRATIONS}
          variables={queryVariables}
          fetchPolicy={'no-cache'}
        >
          {({ data, loading, error }) => {
            if (error) {
              return (
                <>
                  <Table
                    id={'registrations-error-list'}
                    noResultText={intl.formatMessage(
                      constantsMessages.noResults
                    )}
                    isLoading={true}
                    columns={getColumns()}
                    content={getContent(data?.getRegistrationsListByFilter)}
                  />
                  <GenericErrorToast />
                </>
              )
            } else {
              const registrationCount =
                data?.getRegistrationsListByFilter?.total ?? 0

              return (
                <>
                  <TableDiv>
                    <Table
                      id={'registrations-list-result'}
                      noResultText={intl.formatMessage(
                        constantsMessages.noResults
                      )}
                      fixedWidth={1200}
                      isLoading={loading}
                      disableScrollOnOverflow={true}
                      columns={getColumns()}
                      content={getContent(data?.getRegistrationsListByFilter)}
                      totalItems={registrationCount}
                      currentPage={currentPage}
                      pageSize={recordCount}
                      highlightRowOnMouseOver
                      noPagination={true}
                    />
                  </TableDiv>
                  {registrationCount > DEFAULT_PAGE_SIZE && (
                    <Pagination
                      currentPage={currentPage}
                      totalPages={Math.ceil(
                        registrationCount / DEFAULT_PAGE_SIZE
                      )}
                      onPageChange={(cp: number) => {
                        props.goToRegistrationsList(
                          timeStart,
                          timeEnd,
                          locationId,
                          event,
                          filterBy,
                          cp
                        )
                      }}
                    />
                  )}
                </>
              )
            }
          }}
        </Query>
      </Content>
    </SysAdminContentWrapper>
  )
}

export const RegistrationList = connect(
  (state: IStoreState) => {
    const offlineOffices = getOfflineData(state).offices
    const offlineLocations = getOfflineData(state).locations
    return {
      offlineOffices,
      offlineLocations
    }
  },
  {
    goToPerformanceHome,
    goToFieldAgentList,
    goToRegistrationsList,
    goToUserProfile,
    goToTeamUserList
  }
)(injectIntl(RegistrationListComponent))<|MERGE_RESOLUTION|>--- conflicted
+++ resolved
@@ -61,13 +61,8 @@
 import ReactTooltip from 'react-tooltip'
 import styled from 'styled-components'
 import { Link } from '@opencrvs/components/lib/Link'
-<<<<<<< HEAD
 import { usePermissions } from '@client/hooks/useAuthorization'
-import { formatLongDate } from '@client/utils/date-formatting'
-=======
-import { useAuthorization } from '@client/hooks/useAuthorization'
 import formatDate from '@client/utils/date-formatting'
->>>>>>> 575a7e05
 
 const ToolTipContainer = styled.span`
   text-align: center;
@@ -402,139 +397,6 @@
     )
   }
 
-<<<<<<< HEAD
-  function getContent(data?: GQLMixedTotalMetricsResult) {
-    const content = { ...data } as IDynamicValues
-    let finalContent: IDynamicValues[] = []
-
-    if (content.__typename === RESULT_TYPE.by_registrar) {
-      finalContent = content.results.map(
-        (result: IDynamicValues, index: number) => ({
-          ...result,
-          name: (
-            <Stack>
-              <AvatarSmall
-                name={
-                  result.registrarPractitioner.name
-                    ? getName(result.registrarPractitioner.name, 'en')
-                    : ''
-                }
-                avatar={result.registrarPractitioner.avatar}
-              />
-              <>
-                {canReadUser(result.registrarPractitioner) ? (
-                  <Link
-                    font="bold14"
-                    onClick={() => {
-                      props.goToUserProfile(
-                        String(result.registrarPractitioner.id)
-                      )
-                    }}
-                  >
-                    {result.registrarPractitioner.name
-                      ? getName(result.registrarPractitioner.name, 'en')
-                      : ''}
-                  </Link>
-                ) : (
-                  String(
-                    result.registrarPractitioner.name
-                      ? getName(result.registrarPractitioner.name, 'en')
-                      : ''
-                  )
-                )}
-              </>
-            </Stack>
-          ),
-          location: (
-            <>
-              {canReadUser(result.registrarPractitioner) ? (
-                <Link
-                  font="bold14"
-                  onClick={() => {
-                    props.goToTeamUserList(
-                      result.registrarPractitioner.primaryOffice?.id as string
-                    )
-                  }}
-                >
-                  {result.registrarPractitioner.primaryOffice.name}
-                </Link>
-              ) : (
-                String(result.registrarPractitioner.primaryOffice.name)
-              )}
-            </>
-          ),
-          systemRole: getFieldAgentTypeLabel(
-            result.registrarPractitioner.systemRole
-          ),
-          total: String(result.total),
-          delayed: showWithTooltip(
-            result.total,
-            result.delayed,
-            'delayed',
-            index
-          ),
-          delayed_num: getPercentage(result.total, result.delayed),
-          late: showWithTooltip(result.total, result.late, 'late', index),
-          late_num: getPercentage(result.total, result.late)
-        })
-      )
-    } else if (content.__typename === RESULT_TYPE.by_location) {
-      finalContent = content.results.map(
-        (result: IDynamicValues, index: number) => ({
-          ...result,
-          location: result.location.name,
-          total: String(result.total),
-          delayed: showWithTooltip(
-            result.total,
-            result.delayed,
-            'delayed',
-            index
-          ),
-          delayed_num: getPercentage(result.total, result.delayed),
-          late: showWithTooltip(result.total, result.late, 'late', index),
-          late_num: getPercentage(result.total, result.late),
-          home: showWithTooltip(result.total, result.home, 'home', index),
-          home_num: getPercentage(result.total, result.home),
-          healthFacility: showWithTooltip(
-            result.total,
-            result.healthFacility,
-            'healthFacility',
-            index
-          ),
-          healthFacility_num: getPercentage(result.total, result.healthFacility)
-        })
-      )
-    } else if (content.__typename === RESULT_TYPE.by_time) {
-      finalContent = content.results.map(
-        (result: IDynamicValues, index: number) => ({
-          ...result,
-          month: formatLongDate(
-            new Date(result.month).toISOString(),
-            intl.locale,
-            'MMMM yyyy'
-          ),
-          total: String(result.total),
-          delayed: showWithTooltip(
-            result.total,
-            result.delayed,
-            'delayed',
-            index
-          ),
-          delayed_num: getPercentage(result.total, result.delayed),
-          late: showWithTooltip(result.total, result.late, 'late', index),
-          late_num: getPercentage(result.total, result.late),
-          home: showWithTooltip(result.total, result.home, 'home', index),
-          home_num: getPercentage(result.total, result.home),
-          healthFacility: showWithTooltip(
-            result.total,
-            result.healthFacility,
-            'healthFacility',
-            index
-          ),
-          healthFacility_num: getPercentage(result.total, result.healthFacility)
-        })
-      )
-=======
   const getTableContentByRegistrar = (
     result: RegistrationsListByRegistrarFilter['results'][0],
     index: number
@@ -551,7 +413,7 @@
           avatar={result.registrarPractitioner?.avatar}
         />
         <>
-          {!isPerformanceManager ? (
+          {canReadUser(result.registrarPractitioner) ? (
             <Link
               font="bold14"
               onClick={() => {
@@ -574,7 +436,7 @@
     ),
     location: (
       <>
-        {!isPerformanceManager ? (
+        {canReadUser(result.registrarPractitioner) ? (
           <Link
             font="bold14"
             onClick={() => {
@@ -673,7 +535,6 @@
         return orderRows(content.results.map(getTableContentByTime))
       default:
         return []
->>>>>>> 575a7e05
     }
   }
 
