/*
 * This Source Code Form is subject to the terms of the Mozilla Public
 * License, v. 2.0. If a copy of the MPL was not distributed with this
 * file, You can obtain one at https://mozilla.org/MPL/2.0/.
 *
 * OpenCRVS is also distributed under the terms of the Civil Registration
 * & Healthcare Disclaimer located at http://opencrvs.org/license.
 *
 * Copyright (C) The OpenCRVS Authors. OpenCRVS and the OpenCRVS
 * graphic logo are (registered/a) trademark(s) of Plan International.
 */
import { RegRatesLineChart } from '@client/components/charts/RegRatesLineChart'
import { Query } from '@client/components/Query'
import { Event } from '@client/forms'
import { buttonMessages } from '@client/i18n/messages'
import { messages } from '@client/i18n/messages/views/performance'
import { goToOperationalReport } from '@client/navigation'
import styled from '@client/styledComponents'
import { OPERATIONAL_REPORT_SECTION } from '@client/views/Performance/OperationalReport'
import { PerformanceContentWrapper } from '@client/views/Performance/PerformanceContentWrapper'
import {
  ActionContainer,
  getJurisidictionType,
  Header
} from '@client/views/Performance/utils'
import {
  ICON_ALIGNMENT,
  TertiaryButton
} from '@opencrvs/components/lib/buttons'
import { ArrowBack } from '@opencrvs/components/lib/icons'
import {
  GQLMonthWise45DayEstimation,
  GQLMonthWiseEstimationMetrics
} from '@opencrvs/gateway/src/graphql/schema'
import * as React from 'react'
import { injectIntl, WrappedComponentProps } from 'react-intl'
import { connect } from 'react-redux'
import { RouteComponentProps } from 'react-router'
import {
  IPerformanceSelectOption,
  PerformanceSelect
} from './PerformanceSelect'
import {
<<<<<<< HEAD
  getJurisidictionType,
  Header,
  ActionContainer,
  FilterContainer
} from '@client/views/Performance/utils'
import {
  goToOperationalReport,
  goToRegistrationRates
} from '@client/navigation'
import { Within45DaysTable } from './reports/registrationRates/Within45DaysTable'
import { Event } from '@client/forms'
import { OPERATIONAL_REPORT_SECTION } from '@client/views/Performance/OperationalReport'
import { DateRangePicker } from '@client/components/DateRangePicker'
import querystring from 'query-string'
=======
  FETCH_LOCATION_WISE_EVENT_ESTIMATIONS,
  FETCH_MONTH_WISE_EVENT_ESTIMATIONS,
  HAS_CHILD_LOCATION
} from './queries'
import { Within45DaysTable } from './reports/registrationRates/Within45DaysTable'
>>>>>>> fc3489c5

const { useState } = React
const NavigationActionContainer = styled.div`
  margin-top: 24px;
`

export enum REG_RATE_BASE {
  TIME = 'TIME',
  LOCATION = 'LOCATION'
}

interface IDispatchProps {
  goToOperationalReport: typeof goToOperationalReport
  goToRegistrationRates: typeof goToRegistrationRates
}
type IRegistrationRateProps = RouteComponentProps<{ eventType: string }> &
  WrappedComponentProps &
  IDispatchProps

export interface IEstimationBase {
  baseType: REG_RATE_BASE
  locationJurisdictionType?: string
}

<<<<<<< HEAD
interface ISearchParams {
  title: string
  locationId: string
  timeStart: string
  timeEnd: string
=======
function prepareChartData(data: GQLMonthWiseEstimationMetrics) {
  return (
    data &&
    data.details &&
    data.details.reduce(
      (chartData: any[], dataDetails: GQLMonthWise45DayEstimation | null) => {
        if (dataDetails !== null) {
          chartData.push({
            label: `${dataDetails.month.slice(0, 3)} ${dataDetails.year}`,
            registeredIn45Days: dataDetails.actual45DayRegistration,
            totalRegistered: dataDetails.actualTotalRegistration,
            totalEstimate: dataDetails.estimatedRegistration,
            registrationPercentage: `${dataDetails.estimated45DayPercentage}%`
          })
        }
        return chartData
      },
      []
    )
  )
>>>>>>> fc3489c5
}

function RegistrationRatesComponent(props: IRegistrationRateProps) {
  const [base, setBase] = useState<IEstimationBase>({
    baseType: REG_RATE_BASE.TIME
  })

  const {
    intl,
    location: { search },
    match: {
      params: { eventType }
    },
    goToOperationalReport
  } = props
  const { locationId, timeStart, timeEnd, title } = (querystring.parse(
    search
  ) as unknown) as ISearchParams

  const dateStart = new Date(timeStart)
  const dateEnd = new Date(timeEnd)

  return (
    <PerformanceContentWrapper hideTopBar>
      <NavigationActionContainer>
        <TertiaryButton
          id="reg-rates-action-back"
          icon={() => <ArrowBack />}
          align={ICON_ALIGNMENT.LEFT}
          onClick={() =>
            goToOperationalReport(
              locationId,
              OPERATIONAL_REPORT_SECTION.OPERATIONAL,
              dateStart,
              dateEnd
            )
          }
        >
          {intl.formatMessage(buttonMessages.back)}
        </TertiaryButton>
      </NavigationActionContainer>
      <Header id="reg-rates-header">{title}</Header>

      <Query query={HAS_CHILD_LOCATION} variables={{ parentId: locationId }}>
        {({ data, loading, error }) => {
          let options: IPerformanceSelectOption[] = [
            {
              label: intl.formatMessage(messages.overTime),
              value: REG_RATE_BASE.TIME
            }
          ]
          if (
            data &&
            data.hasChildLocation &&
            data.hasChildLocation.type === 'ADMIN_STRUCTURE'
          ) {
            const jurisdictionType = getJurisidictionType(data.hasChildLocation)

            options.push({
              label: intl.formatMessage(messages.byLocation, {
                jurisdictionType
              }),
              value: REG_RATE_BASE.LOCATION,
              type: jurisdictionType || ''
            })
          }

          return (
            <ActionContainer>
              <FilterContainer>
                <PerformanceSelect
                  id="base-select"
                  value={base.baseType}
                  options={options}
                  onChange={option =>
                    setBase({
                      baseType: option.value as REG_RATE_BASE,
                      locationJurisdictionType: option.type
                    })
                  }
                />
                <DateRangePicker
                  startDate={dateStart}
                  endDate={dateEnd}
                  onDatesChange={({ startDate, endDate }) =>
                    props.goToRegistrationRates(
                      eventType as Event,
                      title,
                      locationId as string,
                      startDate,
                      endDate
                    )
                  }
                />
              </FilterContainer>
            </ActionContainer>
          )
        }}
      </Query>
      <Query
        query={
          base.baseType === REG_RATE_BASE.TIME
            ? FETCH_MONTH_WISE_EVENT_ESTIMATIONS
            : FETCH_LOCATION_WISE_EVENT_ESTIMATIONS
        }
        variables={{
          event: eventType.toUpperCase(),
          timeStart: timeStart,
          timeEnd: timeEnd,
          locationId: locationId
        }}
      >
        {({ data, loading, error }) => {
          if (error) {
            // TODO: need error view here
            return <></>
          } else {
            return (
              <>
                {base.baseType === REG_RATE_BASE.TIME && (
                  <RegRatesLineChart
                    loading={loading}
                    data={prepareChartData(
                      data && data.fetchMonthWiseEventMetrics
                    )}
                    eventType={eventType as Event}
                  />
                )}
                <Within45DaysTable
                  loading={loading}
                  base={base}
                  data={
                    data &&
                    (data.fetchMonthWiseEventMetrics ||
                      data.fetchLocationWiseEventMetrics)
                  }
                  eventType={eventType as Event}
                />
              </>
            )
          }
        }}
      </Query>
    </PerformanceContentWrapper>
  )
}

export const RegistrationRates = connect(
  null,
  { goToOperationalReport, goToRegistrationRates }
)(injectIntl(RegistrationRatesComponent))<|MERGE_RESOLUTION|>--- conflicted
+++ resolved
@@ -14,14 +14,18 @@
 import { Event } from '@client/forms'
 import { buttonMessages } from '@client/i18n/messages'
 import { messages } from '@client/i18n/messages/views/performance'
-import { goToOperationalReport } from '@client/navigation'
+import {
+  goToOperationalReport,
+  goToRegistrationRates
+} from '@client/navigation'
 import styled from '@client/styledComponents'
 import { OPERATIONAL_REPORT_SECTION } from '@client/views/Performance/OperationalReport'
 import { PerformanceContentWrapper } from '@client/views/Performance/PerformanceContentWrapper'
 import {
   ActionContainer,
   getJurisidictionType,
-  Header
+  Header,
+  FilterContainer
 } from '@client/views/Performance/utils'
 import {
   ICON_ALIGNMENT,
@@ -41,28 +45,13 @@
   PerformanceSelect
 } from './PerformanceSelect'
 import {
-<<<<<<< HEAD
-  getJurisidictionType,
-  Header,
-  ActionContainer,
-  FilterContainer
-} from '@client/views/Performance/utils'
-import {
-  goToOperationalReport,
-  goToRegistrationRates
-} from '@client/navigation'
-import { Within45DaysTable } from './reports/registrationRates/Within45DaysTable'
-import { Event } from '@client/forms'
-import { OPERATIONAL_REPORT_SECTION } from '@client/views/Performance/OperationalReport'
-import { DateRangePicker } from '@client/components/DateRangePicker'
-import querystring from 'query-string'
-=======
   FETCH_LOCATION_WISE_EVENT_ESTIMATIONS,
   FETCH_MONTH_WISE_EVENT_ESTIMATIONS,
   HAS_CHILD_LOCATION
 } from './queries'
 import { Within45DaysTable } from './reports/registrationRates/Within45DaysTable'
->>>>>>> fc3489c5
+import { DateRangePicker } from '@client/components/DateRangePicker'
+import querystring from 'query-string'
 
 const { useState } = React
 const NavigationActionContainer = styled.div`
@@ -73,27 +62,26 @@
   TIME = 'TIME',
   LOCATION = 'LOCATION'
 }
-
-interface IDispatchProps {
-  goToOperationalReport: typeof goToOperationalReport
-  goToRegistrationRates: typeof goToRegistrationRates
-}
-type IRegistrationRateProps = RouteComponentProps<{ eventType: string }> &
-  WrappedComponentProps &
-  IDispatchProps
-
-export interface IEstimationBase {
-  baseType: REG_RATE_BASE
-  locationJurisdictionType?: string
-}
-
-<<<<<<< HEAD
 interface ISearchParams {
   title: string
   locationId: string
   timeStart: string
   timeEnd: string
-=======
+}
+
+interface IDispatchProps {
+  goToOperationalReport: typeof goToOperationalReport
+  goToRegistrationRates: typeof goToRegistrationRates
+}
+type IRegistrationRateProps = RouteComponentProps<{ eventType: string }> &
+  WrappedComponentProps &
+  IDispatchProps
+
+export interface IEstimationBase {
+  baseType: REG_RATE_BASE
+  locationJurisdictionType?: string
+}
+
 function prepareChartData(data: GQLMonthWiseEstimationMetrics) {
   return (
     data &&
@@ -114,7 +102,6 @@
       []
     )
   )
->>>>>>> fc3489c5
 }
 
 function RegistrationRatesComponent(props: IRegistrationRateProps) {
