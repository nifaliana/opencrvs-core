/*
 * This Source Code Form is subject to the terms of the Mozilla Public
 * License, v. 2.0. If a copy of the MPL was not distributed with this
 * file, You can obtain one at https://mozilla.org/MPL/2.0/.
 *
 * OpenCRVS is also distributed under the terms of the Civil Registration
 * & Healthcare Disclaimer located at http://opencrvs.org/license.
 *
 * Copyright (C) The OpenCRVS Authors. OpenCRVS and the OpenCRVS
 * graphic logo are (registered/a) trademark(s) of Plan International.
 */
import { RegRatesLineChart } from '@client/components/charts/RegRatesLineChart'
import { DateRangePicker } from '@client/components/DateRangePicker'
import {
  NOTIFICATION_TYPE,
  ToastNotification
} from '@client/components/interface/ToastNotification'
import { Query } from '@client/components/Query'
import { Event } from '@client/forms'
import { messages } from '@client/i18n/messages/views/performance'
import {
  goToOperationalReport,
  goToRegistrationRates
} from '@client/navigation'
import { getOfflineData } from '@client/offline/selectors'
import { IStoreState } from '@client/store'
import styled from '@client/styledComponents'
import { generateLocations } from '@client/utils/locationUtils'
import { OPERATIONAL_REPORT_SECTION } from '@client/views/Performance/OperationalReport'
import {
  PerformanceContentWrapper,
  PerformancePageVariant
} from '@client/views/Performance/PerformanceContentWrapper'
import {
<<<<<<< HEAD
  getJurisidictionType,
  FilterContainer
} from '@client/views/Performance/utils'
import { MapPin } from '@opencrvs/components/lib/icons'
=======
  ActionContainer,
  FilterContainer,
  getJurisidictionType,
  Header
} from '@client/views/Performance/utils'
import {
  ICON_ALIGNMENT,
  TertiaryButton
} from '@opencrvs/components/lib/buttons'
import { ArrowBack, MapPin } from '@opencrvs/components/lib/icons'
import { ISearchLocation } from '@opencrvs/components/lib/interface'
>>>>>>> c5cafcde
import {
  GQLMonthWise45DayEstimation,
  GQLMonthWiseEstimationMetrics
} from '@opencrvs/gateway/src/graphql/schema'
import querystring from 'query-string'
import * as React from 'react'
import { injectIntl, WrappedComponentProps } from 'react-intl'
import { connect } from 'react-redux'
import { RouteComponentProps } from 'react-router'
import {
  IPerformanceSelectOption,
  PerformanceSelect
} from './PerformanceSelect'
import {
  FETCH_LOCATION_WISE_EVENT_ESTIMATIONS,
  FETCH_MONTH_WISE_EVENT_ESTIMATIONS,
  HAS_CHILD_LOCATION
} from './queries'
import { Within45DaysTable } from './reports/registrationRates/Within45DaysTable'

const { useState } = React

export enum REG_RATE_BASE {
  TIME = 'TIME',
  LOCATION = 'LOCATION'
}
interface ISearchParams {
  title: string
  locationId: string
  timeStart: string
  timeEnd: string
}
interface IConnectProps {
  locations: ISearchLocation[]
}
interface IDispatchProps {
  goToOperationalReport: typeof goToOperationalReport
  goToRegistrationRates: typeof goToRegistrationRates
}
type IRegistrationRateProps = RouteComponentProps<{ eventType: string }> &
  WrappedComponentProps &
  IConnectProps &
  IDispatchProps

export interface IEstimationBase {
  baseType: REG_RATE_BASE
  locationJurisdictionType?: string
}

const PickerButton = styled.button`
  border: 1px solid ${({ theme }) => theme.colors.secondary};
  border-radius: 2px;
  &:focus {
    outline: none;
  }
  &:hover {
    background: ${({ theme }) => theme.colors.smallButtonFocus};
  }
  white-space: nowrap;
  padding: 0;
  height: 38px;
  background: transparent;
  & > div {
    padding: 0 8px;
    height: 100%;
  }
`

const ContentWrapper = styled.div`
  display: flex;
  width: 100%;
  align-items: center;
  ${({ theme }) => theme.fonts.smallButtonStyleNoCapitalize};
  color: ${({ theme }) => theme.colors.tertiary};

  & > svg {
    margin-left: 8px;
  }
`
interface LocationPickerProps {
  handler?: () => void
  children: React.ReactNode
}

function LocationPicker(props: LocationPickerProps) {
  return (
    <PickerButton onClick={props.handler}>
      <ContentWrapper>
        <span>{props.children}</span>
        <MapPin />
      </ContentWrapper>
    </PickerButton>
  )
}

function prepareChartData(data: GQLMonthWiseEstimationMetrics) {
  return (
    data &&
    data.details &&
    data.details.reduce(
      (chartData: any[], dataDetails: GQLMonthWise45DayEstimation | null) => {
        if (dataDetails !== null) {
          chartData.push({
            label: `${dataDetails.month.slice(0, 3)} ${dataDetails.year}`,
            registeredIn45Days: dataDetails.actual45DayRegistration,
            totalRegistered: dataDetails.actualTotalRegistration,
            totalEstimate: dataDetails.estimatedRegistration,
            registrationPercentage: `${dataDetails.estimated45DayPercentage}%`
          })
        }
        return chartData
      },
      []
    )
  )
}

function RegistrationRatesComponent(props: IRegistrationRateProps) {
  const [base, setBase] = useState<IEstimationBase>({
    baseType: REG_RATE_BASE.TIME
  })

  const {
    intl,
    location: { search },
    match: {
      params: { eventType }
    },
    locations,
    goToOperationalReport
  } = props
  const { locationId, timeStart, timeEnd, title } = (querystring.parse(
    search
  ) as unknown) as ISearchParams

  const selectedSearchedLocation = locations.find(
    ({ id }) => id === locationId
  ) as ISearchLocation
  const dateStart = new Date(timeStart)
  const dateEnd = new Date(timeEnd)

  return (
    <PerformanceContentWrapper
      id="reg-rates"
      hideTopBar
      type={PerformancePageVariant.SUBPAGE}
      backActionHandler={() =>
        goToOperationalReport(
          locationId,
          OPERATIONAL_REPORT_SECTION.OPERATIONAL,
          dateStart,
          dateEnd
        )
      }
      headerTitle={title}
      toolbarComponent={
        <Query query={HAS_CHILD_LOCATION} variables={{ parentId: locationId }}>
          {({ data, loading, error }) => {
            let options: IPerformanceSelectOption[] = [
              {
                label: intl.formatMessage(messages.overTime),
                value: REG_RATE_BASE.TIME
              }
            ]
            if (
              data &&
              data.hasChildLocation &&
              data.hasChildLocation.type === 'ADMIN_STRUCTURE'
            ) {
              const jurisdictionType = getJurisidictionType(
                data.hasChildLocation
              )

              options.push({
                label: intl.formatMessage(messages.byLocation, {
                  jurisdictionType
                }),
                value: REG_RATE_BASE.LOCATION,
                type: jurisdictionType || ''
              })
            }

            return (
              <FilterContainer>
                <PerformanceSelect
                  id="base-select"
                  value={base.baseType}
                  options={options}
                  onChange={option =>
                    setBase({
                      baseType: option.value as REG_RATE_BASE,
                      locationJurisdictionType: option.type
                    })
                  }
                />
                <LocationPicker>
                  {selectedSearchedLocation.displayLabel}
                </LocationPicker>
                <DateRangePicker
                  startDate={dateStart}
                  endDate={dateEnd}
                  onDatesChange={({ startDate, endDate }) =>
                    props.goToRegistrationRates(
                      eventType as Event,
                      title,
                      locationId as string,
                      startDate,
                      endDate
                    )
                  }
                />
              </FilterContainer>
            )
          }}
        </Query>
      }
    >
      <Query
        query={
          base.baseType === REG_RATE_BASE.TIME
            ? FETCH_MONTH_WISE_EVENT_ESTIMATIONS
            : FETCH_LOCATION_WISE_EVENT_ESTIMATIONS
        }
        variables={{
          event: eventType.toUpperCase(),
          timeStart: timeStart,
          timeEnd: timeEnd,
          locationId: locationId
        }}
      >
        {({ data, loading, error }) => {
          if (error) {
            return (
              <>
                {base.baseType === REG_RATE_BASE.TIME && (
                  <RegRatesLineChart loading={true} />
                )}
                <Within45DaysTable loading={true} />
                <ToastNotification type={NOTIFICATION_TYPE.ERROR} />
              </>
            )
          } else {
            return (
              <>
                {base.baseType === REG_RATE_BASE.TIME && (
                  <RegRatesLineChart
                    loading={loading}
                    data={prepareChartData(
                      data && data.fetchMonthWiseEventMetrics
                    )}
                    eventType={eventType as Event}
                  />
                )}
                <Within45DaysTable
                  loading={loading}
                  base={base}
                  data={
                    data &&
                    (data.fetchMonthWiseEventMetrics ||
                      data.fetchLocationWiseEventMetrics)
                  }
                  eventType={eventType as Event}
                />
              </>
            )
          }
        }}
      </Query>
    </PerformanceContentWrapper>
  )
}

export const RegistrationRates = connect(
  (state: IStoreState) => {
    const offlineLocations = getOfflineData(state).locations
    const offlineSearchableLocations = generateLocations(offlineLocations)
    return {
      locations: offlineSearchableLocations
    }
  },
  { goToOperationalReport, goToRegistrationRates }
)(injectIntl(RegistrationRatesComponent))<|MERGE_RESOLUTION|>--- conflicted
+++ resolved
@@ -32,24 +32,11 @@
   PerformancePageVariant
 } from '@client/views/Performance/PerformanceContentWrapper'
 import {
-<<<<<<< HEAD
   getJurisidictionType,
   FilterContainer
 } from '@client/views/Performance/utils'
 import { MapPin } from '@opencrvs/components/lib/icons'
-=======
-  ActionContainer,
-  FilterContainer,
-  getJurisidictionType,
-  Header
-} from '@client/views/Performance/utils'
-import {
-  ICON_ALIGNMENT,
-  TertiaryButton
-} from '@opencrvs/components/lib/buttons'
-import { ArrowBack, MapPin } from '@opencrvs/components/lib/icons'
 import { ISearchLocation } from '@opencrvs/components/lib/interface'
->>>>>>> c5cafcde
 import {
   GQLMonthWise45DayEstimation,
   GQLMonthWiseEstimationMetrics
