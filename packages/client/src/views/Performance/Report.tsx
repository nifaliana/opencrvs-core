/*
 * This Source Code Form is subject to the terms of the Mozilla Public
 * License, v. 2.0. If a copy of the MPL was not distributed with this
 * file, You can obtain one at https://mozilla.org/MPL/2.0/.
 *
 * OpenCRVS is also distributed under the terms of the Civil Registration
 * & Healthcare Disclaimer located at http://opencrvs.org/license.
 *
 * Copyright (C) The OpenCRVS Authors. OpenCRVS and the OpenCRVS
 * graphic logo are (registered/a) trademark(s) of Plan International.
 */
import {
  ICON_ALIGNMENT,
  TertiaryButton
} from '@opencrvs/components/lib/buttons'
import { BackArrow } from '@opencrvs/components/lib/icons'
import { buttonMessages, constantsMessages } from '@client/i18n/messages'
import { goBack } from '@client/navigation'
import styled from '@client/styledComponents'
import { PERFORMANCE_REPORT_TYPE_WEEKY } from '@client/utils/constants'
import { Header } from '@client/views/Performance/utils'
import * as React from 'react'
import { injectIntl, WrappedComponentProps } from 'react-intl'
import { connect } from 'react-redux'
import { RouteComponentProps } from 'react-router'
import { PerformanceContentWrapper } from './PerformanceContentWrapper'
import { NoResultMessage } from './NoResultMessage'
import { generateLocations } from '@client/utils/locationUtils'
import {
  LocationSearch,
  ISearchLocation
} from '@opencrvs/components/lib/interface'
import { getOfflineData } from '@client/offline/selectors'
import { IOfflineData } from '@client/offline/reducer'
import { IStoreState } from '@client/store'
import { Query } from '@client/components/Query'
import { PERFORMANCE_METRICS } from '@client/views/Performance/metricsQuery'
import {
  GQLCertificationPaymentMetrics,
  GQLRegistrationMetrics,
  GQLRegistrationGenderBasisMetrics,
  GQLRegistrationTimeFrameMetrics
} from '@opencrvs/gateway/src/graphql/schema'
import { ApolloError } from 'apollo-client'
import {
  TimeFrameReports,
  GenderBasisReports,
  CertificationPaymentReports
} from '@client/views/Performance/reports'
import moment from 'moment'

const BackButton = styled(TertiaryButton)`
  margin-top: 24px;
`

const ReportWrapper = styled.div`
  margin-top: 16px;
  ${({ theme }) =>
    `border-top: 1px solid ${theme.colors.chartAreaGradientStart};`}
`

interface ReportProps {
  timeRange: { start: Date; end: Date }
  reportType: string
  goBack: typeof goBack
  offlineResources: IOfflineData
}

interface IMetricsQueryResult {
  fetchBirthRegistrationMetrics: GQLRegistrationMetrics
}

type Props = ReportProps &
  WrappedComponentProps &
  RouteComponentProps<
    {},
    {},
    { reportType: string; timeRange: { start: Date; end: Date } }
  >

function ReportComponent(props: Props) {
  const [
    selectedLocation,
    setSelectedLocation
  ] = React.useState<ISearchLocation | null>(null)
  const { reportType, timeRange, intl } = props
  const { start, end } = timeRange

  const title = `${moment(start).format('DD MMMM')}  ${props.intl.formatMessage(
    constantsMessages.to
  )} ${moment(end).format('DD MMMM YYYY')}`

  return (
    <PerformanceContentWrapper tabId={reportType}>
      <BackButton
        align={ICON_ALIGNMENT.LEFT}
        icon={() => <BackArrow />}
        onClick={props.goBack}
      >
        {intl.formatMessage(buttonMessages.back)}
      </BackButton>
      <Header>{title}</Header>
      <LocationSearch
        locationList={generateLocations(props.offlineResources.locations)}
        searchHandler={item => {
          setSelectedLocation(item)
        }}
      />
      {selectedLocation && (
        <Query
          query={PERFORMANCE_METRICS}
          variables={{
            timeStart: start.toISOString(),
            timeEnd: end.toISOString(),
            locationId: selectedLocation.id
          }}
        >
          {({
            loading,
            error,
            data
          }: {
            loading: boolean
            error?: ApolloError
            data?: IMetricsQueryResult
          }) => {
            if (
              !loading &&
              (data &&
                data.fetchBirthRegistrationMetrics &&
                data.fetchBirthRegistrationMetrics.timeFrames &&
                data.fetchBirthRegistrationMetrics.timeFrames.details &&
                data.fetchBirthRegistrationMetrics.timeFrames.details.length ===
                  0) &&
              (data &&
                data.fetchBirthRegistrationMetrics &&
                data.fetchBirthRegistrationMetrics.genderBasisMetrics &&
                data.fetchBirthRegistrationMetrics.genderBasisMetrics.details &&
                data.fetchBirthRegistrationMetrics.genderBasisMetrics.details
                  .length === 0) &&
              (data &&
                data.fetchBirthRegistrationMetrics &&
                data.fetchBirthRegistrationMetrics.payments &&
                data.fetchBirthRegistrationMetrics.payments.length === 0)
            )
              return (
                <NoResultMessage
                  id="reports"
                  searchedLocation={selectedLocation.displayLabel}
                />
              )

            return (
              <ReportWrapper>
                <GenderBasisReports
                  loading={loading}
                  genderBasisMetrics={
                    (data &&
                      (data.fetchBirthRegistrationMetrics &&
                        (data.fetchBirthRegistrationMetrics
<<<<<<< HEAD
                          .genderBasisMetrics as GQLRegistrationGenderBasisMetrics[]))) ||
                    []
=======
                          .genderBasisMetrics as GQLBirthRegistrationGenderBasisMetrics))) ||
                    {}
>>>>>>> 300102e4
                  }
                />
                <TimeFrameReports
                  loading={loading}
                  data={
                    (data &&
                      (data.fetchBirthRegistrationMetrics &&
                        (data.fetchBirthRegistrationMetrics
<<<<<<< HEAD
                          .timeFrames as GQLRegistrationTimeFrameMetrics[]))) ||
                    []
=======
                          .timeFrames as GQLBirthRegistrationTimeFrameMetrics))) ||
                    {}
>>>>>>> 300102e4
                  }
                />
                <CertificationPaymentReports
                  loading={loading}
                  data={
                    (data &&
                      (data.fetchBirthRegistrationMetrics &&
                        (data.fetchBirthRegistrationMetrics
                          .payments as GQLCertificationPaymentMetrics[]))) ||
                    []
                  }
                />
              </ReportWrapper>
            )
          }}
        </Query>
      )}
    </PerformanceContentWrapper>
  )
}

function mapStateToProps(state: IStoreState, props: Props) {
  return {
    reportType:
      (props.location.state && props.location.state.reportType) ||
      PERFORMANCE_REPORT_TYPE_WEEKY,
    timeRange: (props.location.state && props.location.state.timeRange) || {
      start: new Date(),
      end: new Date()
    },
    offlineResources: getOfflineData(state)
  }
}

export const Report = connect(
  mapStateToProps,
  { goBack }
)(injectIntl(ReportComponent))<|MERGE_RESOLUTION|>--- conflicted
+++ resolved
@@ -158,13 +158,8 @@
                     (data &&
                       (data.fetchBirthRegistrationMetrics &&
                         (data.fetchBirthRegistrationMetrics
-<<<<<<< HEAD
-                          .genderBasisMetrics as GQLRegistrationGenderBasisMetrics[]))) ||
-                    []
-=======
-                          .genderBasisMetrics as GQLBirthRegistrationGenderBasisMetrics))) ||
+                          .genderBasisMetrics as GQLRegistrationGenderBasisMetrics))) ||
                     {}
->>>>>>> 300102e4
                   }
                 />
                 <TimeFrameReports
@@ -173,13 +168,8 @@
                     (data &&
                       (data.fetchBirthRegistrationMetrics &&
                         (data.fetchBirthRegistrationMetrics
-<<<<<<< HEAD
-                          .timeFrames as GQLRegistrationTimeFrameMetrics[]))) ||
-                    []
-=======
-                          .timeFrames as GQLBirthRegistrationTimeFrameMetrics))) ||
+                          .timeFrames as GQLRegistrationTimeFrameMetrics))) ||
                     {}
->>>>>>> 300102e4
                   }
                 />
                 <CertificationPaymentReports
