--- conflicted
+++ resolved
@@ -14,12 +14,7 @@
 import { Role } from '@client/utils/gateway'
 
 export function getUserRole(lang: string, role: Role) {
-<<<<<<< HEAD
-  const defaultLabel = role?.labels.find((label) => label.lang === LANG_EN)
-  const label = role?.labels.find((label) => label.lang === lang)
-=======
   const defaultLabel = role?.labels?.find((label) => label.lang === LANG_EN)
   const label = role?.labels?.find((label) => label.lang === lang)
->>>>>>> 1daa9113
   return label?.label || defaultLabel?.label
 }