--- conflicted
+++ resolved
@@ -69,13 +69,6 @@
 import { configApplicationMutations } from '@client/views/SysAdmin/Config/Application/mutations'
 import { UserDetails } from '@client/utils/userUtils'
 
-const ListViewContainer = styled.div`
-  margin-top: 24px;
-`
-
-const Label = styled.span`
-  ${({ theme }) => theme.fonts.bold16};
-`
 const Value = styled.span`
   ${({ theme }) => theme.fonts.reg16};
   margin-top: 15px;
@@ -133,14 +126,6 @@
   previewImage: IAttachmentValue | null
   imageFile: IAttachmentValue
   activeTabId: Event
-<<<<<<< HEAD
-  allowPrinting: {
-    birth: boolean
-    death: boolean
-    marriage: boolean
-  }
-=======
->>>>>>> 836d5f8c
 }
 
 interface ICertification {
@@ -242,14 +227,6 @@
         name: EMPTY_STRING,
         type: EMPTY_STRING,
         data: EMPTY_STRING
-<<<<<<< HEAD
-      },
-      allowPrinting: {
-        birth: this.props.offlineResources.config.BIRTH.PRINT_IN_ADVANCE,
-        death: this.props.offlineResources.config.DEATH.PRINT_IN_ADVANCE,
-        marriage: true
-=======
->>>>>>> 836d5f8c
       }
     }
   }
