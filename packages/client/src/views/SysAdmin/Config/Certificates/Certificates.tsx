/*
 * This Source Code Form is subject to the terms of the Mozilla Public
 * License, v. 2.0. If a copy of the MPL was not distributed with this
 * file, You can obtain one at https://mozilla.org/MPL/2.0/.
 *
 * OpenCRVS is also distributed under the terms of the Civil Registration
 * & Healthcare Disclaimer located at http://opencrvs.org/license.
 *
 * Copyright (C) The OpenCRVS Authors. OpenCRVS and the OpenCRVS
 * graphic logo are (registered/a) trademark(s) of Plan International.
 */
import { IOfflineData } from '@client/offline/reducer'
import { getOfflineData } from '@client/offline/selectors'
import { IStoreState } from '@client/store'
import * as React from 'react'
import {
  FormattedMessage,
  injectIntl,
  IntlShape,
  WrappedComponentProps
} from 'react-intl'
import { connect } from 'react-redux'
import styled from 'styled-components'
import { SysAdminContentWrapper } from '@client/views/SysAdmin/SysAdminContentWrapper'
import { TertiaryButton } from '@opencrvs/components/lib/buttons'
import { messages } from '@client/i18n/messages/views/config'
import { messages as imageUploadMessages } from '@client/i18n/messages/views/imageUpload'
import { buttonMessages } from '@client/i18n/messages/buttons'
import {
  ListViewItemSimplified,
  ListViewSimplified
} from '@opencrvs/components/lib/ListViewSimplified'
import { ToggleMenu } from '@opencrvs/components/lib/ToggleMenu'
import { Toast } from '@opencrvs/components/lib/Toast'
import { ResponsiveModal } from '@opencrvs/components/lib/ResponsiveModal'
import { VerticalThreeDots } from '@opencrvs/components/lib/icons'
import { EMPTY_STRING } from '@client/utils/constants'
import { certificateTemplateMutations } from '@client/certificate/mutations'
import { getScope, getUserDetails } from '@client/profile/profileSelectors'
import { Event } from '@client/utils/gateway'
import { IAttachmentValue, IForm } from '@client/forms'
import { DocumentPreview } from '@client/components/form/DocumentUploadfield/DocumentPreview'
import {
  getDummyCertificateTemplateData,
  getDummyDeclarationData
} from './previewDummyData'
import { getRegisterForm } from '@client/forms/register/declaration-selectors'
import {
  executeHandlebarsTemplate,
  printCertificate,
  downloadFile
} from '@client/views/PrintCertificate/PDFUtils'
import { Content } from '@opencrvs/components/lib/Content'
import {
  updateOfflineCertificate,
  updateOfflineConfigData
} from '@client/offline/actions'
import { ICertificateTemplateData } from '@client/utils/referenceApi'
import { IDeclaration } from '@client/declarations'
import {
  ApplyButton,
  Field
} from '@client/views/SysAdmin/Config/Application/Components'
import { SimpleDocumentUploader } from '@client/components/form/DocumentUploadfield/SimpleDocumentUploader'
import { constantsMessages } from '@client/i18n/messages/constants'
import { FormTabs } from '@opencrvs/components/lib/FormTabs'
import { Link, Text, Toggle } from '@client/../../components/lib'
import { NOTIFICATION_STATUS } from '@client/views/SysAdmin/Config/Application/utils'
import { configApplicationMutations } from '@client/views/SysAdmin/Config/Application/mutations'
import { UserDetails } from '@client/utils/userUtils'

const Value = styled.span`
  ${({ theme }) => theme.fonts.reg16};
  margin-top: 15px;
  margin-bottom: 8px;
`

const ToggleWrapper = styled.div`
  margin-left: 24px;
`
const StyledText = styled.h6`
  ${({ theme }) => theme.fonts.h4}
  color: ${({ theme }) => theme.colors.copy};
  margin-top: 15px;
  margin-bottom: 8px;
`
const StyledSubtext = styled(Text)`
  flex: none;
  color: ${({ theme }) => theme.colors.grey500};
  order: 1;
  flex-grow: 0;
`

const StyledHeader = styled(ListViewItemSimplified)`
  color: ${({ theme }) => theme.colors.grey400};
`

export type Scope = string[]

export enum SVGFile {
  type = 'image/svg+xml'
}

type Props = WrappedComponentProps & {
  intl: IntlShape
  userDetails: UserDetails | null
  scope: Scope | null
  offlineResources: IOfflineData
  registerForm: {
    birth: IForm
    death: IForm
    marriage: IForm
  }
} & {
  updateOfflineCertificate: typeof updateOfflineCertificate
  updateOfflineConfigData: typeof updateOfflineConfigData
}

interface State {
  selectedSubMenuItem: string
  imageUploading: boolean
  imageLoadingError: string
  showNotification: boolean
  notificationForPrinting: NOTIFICATION_STATUS
  showPrompt: boolean
  eventName: string
  previewImage: IAttachmentValue | null
  imageFile: IAttachmentValue
  activeTabId: Event
}

interface ICertification {
  id: string
  label: string
  value: string
  actionsMenu: JSX.Element
}

type CertificationProps = {
  item: ICertification
}

function blobToBase64(blob: Blob): Promise<string | null | ArrayBuffer> {
  return new Promise((resolve, _) => {
    const reader = new FileReader()
    reader.onload = () => resolve(reader.result)
    reader.readAsDataURL(blob)
  })
}

<<<<<<< HEAD
async function updatePreviewSvgWithSampleSignature(
  svgCode: string
): Promise<string> {
  const html = document.createElement('html')
  if (svgCode.includes('data:image/svg+xml;base64')) {
    svgCode = atob(svgCode.split(',')[1])
  }
  html.innerHTML = svgCode

  const certificateImages = html.querySelectorAll('image')
  const signatureImages = Array.from(certificateImages).filter(
    (image) => image.getAttribute('data-content') === 'signature'
  )
  for (const signatureImage of signatureImages) {
    const baseURL = window.location.origin
    const res = await fetch(`${baseURL}/assets/sample-signature.png`)
    const blob = await res.blob()
    const base64signature = await blobToBase64(blob)
    signatureImage.setAttribute('xlink:href', base64signature as string)
  }
  svgCode = html.getElementsByTagName('svg')[0].outerHTML
  return unescape(encodeURIComponent(svgCode))
}

=======
>>>>>>> 314fde90
export const printDummyCertificate = async (
  event: string,
  registerForm: { birth: IForm; death: IForm; marriage: IForm },
  intl: IntlShape,
  userDetails: UserDetails,
  offlineData: IOfflineData
) => {
  const data = getDummyDeclarationData(event, registerForm)

  printCertificate(
    intl,
    { data, event } as IDeclaration,
    userDetails,
    offlineData
  )
}

class CertificatesConfigComponent extends React.Component<Props, State> {
  constructor(props: Props) {
    super(props)
    this.state = {
      activeTabId: Event.Birth,
      selectedSubMenuItem: this.SUB_MENU_ID.certificatesConfig,
      imageUploading: false,
      imageLoadingError: '',
      showNotification: false,
      notificationForPrinting: NOTIFICATION_STATUS.IDLE,
      showPrompt: false,
      eventName: '',
      previewImage: null,
      imageFile: {
        name: EMPTY_STRING,
        type: EMPTY_STRING,
        data: EMPTY_STRING
      }
    }
  }

  SUB_MENU_ID = {
    certificatesConfig: 'Certificates'
  }

  handleTabChange = (tab: Event) => {
    this.setState({ activeTabId: tab })
  }
  getMenuItems(
    intl: IntlShape,
    event: string,
    svgCode: string,
    svgFilename: string
  ) {
    const menuItems = [
      {
        label: intl.formatMessage(buttonMessages.preview),
        handler: async () => {
          const dummyTemplateData = getDummyCertificateTemplateData(
            event,
            this.props.registerForm
          )

          svgCode = executeHandlebarsTemplate(svgCode, dummyTemplateData)
          const linkSource = `data:${SVGFile.type};base64,${window.btoa(
            svgCode
          )}`
          this.setState({
            eventName: event,
            previewImage: { type: SVGFile.type, data: linkSource }
          })
        }
      },
      {
        label: intl.formatMessage(buttonMessages.print),
        handler: async () => {
          await printDummyCertificate(
            event,
            this.props.registerForm,
            intl,
            this.props.userDetails as UserDetails,
            this.props.offlineResources
          )
        }
      },
      {
        label: intl.formatMessage(messages.downloadTemplate),
        handler: () => {
          downloadFile(SVGFile.type, svgCode, svgFilename)
        }
      },
      {
        label: intl.formatMessage(buttonMessages.upload),
        handler: () => {
          this.setState({
            eventName: event
          })
          this.togglePrompt()
        }
      }
    ]
    return menuItems
  }

  handleSelectFile = async (certificateId: string) => {
    const status = 'ACTIVE'
    const userMgntUserID = this.props.userDetails?.userMgntUserID
    this.setState({
      imageUploading: true,
      imageLoadingError: ''
    })
    this.toggleNotification()

    // Convert base64 data to svg
    const svgCode = atob(this.state.imageFile.data.split(',')[1])

    this.updateCertificateTemplate(
      certificateId,
      svgCode,
      this.state.imageFile.name || '',
      userMgntUserID as string,
      status,
      this.state.eventName
    )
  }

  onUploadingStateChanged = (isUploading: boolean) => {
    this.setState({ ...this.state, imageUploading: isUploading })
  }

  handleCertificateFile(file: IAttachmentValue) {
    this.setState({
      ...this.state,
      imageFile: file
    })
  }

  toggleNotification = () => {
    this.setState((state) => ({
      showNotification: !state.showNotification
    }))
  }

  togglePrompt = () => {
    this.setState((prevState) => ({ showPrompt: !prevState.showPrompt }))
    this.setState({
      imageFile: {
        name: EMPTY_STRING,
        type: EMPTY_STRING,
        data: EMPTY_STRING
      }
    })
  }

  closePreviewSection = () => {
    this.setState({ previewImage: null })
  }

  onDelete = () => {
    this.closePreviewSection()
  }

  async updateCertificateTemplate(
    id: string,
    svgCode: string,
    svgFilename: string,
    user: string,
    status: string,
    event: string
  ) {
    try {
      const res = await certificateTemplateMutations.updateCertificateTemplate(
        id,
        svgCode,
        svgFilename,
        user,
        status,
        event
      )
      if (res && res.createOrUpdateCertificateSVG) {
        this.setState({ imageUploading: false })
        this.props.updateOfflineCertificate(
          res.createOrUpdateCertificateSVG as ICertificateTemplateData
        )
      }
    } catch (err) {
      this.setState({
        imageLoadingError: this.props.intl.formatMessage(
          imageUploadMessages.imageFormat
        )
      })
    }
  }

  render() {
    const {
      eventName,
      imageUploading,
      imageLoadingError,
      showNotification,
      showPrompt,
      activeTabId
    } = this.state

    const { intl, offlineResources } = this.props
    const tabSections = [
      {
        id: Event.Birth,
        title: intl.formatMessage(constantsMessages.births)
      },
      {
        id: Event.Death,
        title: intl.formatMessage(constantsMessages.deaths)
      },
      {
        id: Event.Marriage,
        title: intl.formatMessage(constantsMessages.marriages)
      }
    ]

    const birthCertFileName =
      offlineResources.templates.certificates?.birth.fileName
    const deathCertFileName =
      offlineResources.templates.certificates?.death.fileName
    const marriageCertFileName =
      offlineResources.templates.certificates?.marriage.fileName

    const birthLastModified =
      offlineResources.templates.certificates?.birth.lastModifiedDate
    const deathLastModified =
      offlineResources.templates.certificates?.death.lastModifiedDate
    const marriageLastModified =
      offlineResources.templates.certificates?.marriage.lastModifiedDate
    const CertificateSection = {
      title: intl.formatMessage(messages.listTitle),
      items: [
        {
          id: 'birth',
          label: intl.formatMessage(messages.certificateTemplate),
          value: birthLastModified
            ? intl.formatMessage(messages.eventUpdatedTempDesc, {
                lastModified: birthLastModified
              })
            : intl.formatMessage(messages.birthDefaultTempDesc),
          actionsMenu: (
            <>
              {offlineResources.templates.certificates?.birth && (
                <ToggleMenu
                  id={`template-birth-action-menu`}
                  toggleButton={<VerticalThreeDots />}
                  menuItems={this.getMenuItems(
                    intl,
                    Event.Birth,
                    offlineResources.templates.certificates.birth.definition,
                    offlineResources.templates.certificates.birth.fileName
                  )}
                />
              )}
            </>
          )
        },
        {
          id: 'death',
          label: intl.formatMessage(messages.certificateTemplate),
          value: deathLastModified
            ? intl.formatMessage(messages.eventUpdatedTempDesc, {
                lastModified: deathLastModified
              })
            : intl.formatMessage(messages.deathDefaultTempDesc),
          actionsMenu: (
            <>
              {offlineResources.templates.certificates?.death && (
                <ToggleMenu
                  id={`template-death-action-menu`}
                  toggleButton={<VerticalThreeDots />}
                  menuItems={this.getMenuItems(
                    intl,
                    Event.Death,
                    offlineResources.templates.certificates.death.definition,
                    offlineResources.templates.certificates.death.fileName
                  )}
                />
              )}
            </>
          )
        },
        {
          id: 'marriage',
          label: intl.formatMessage(messages.certificateTemplate),
          value: marriageLastModified
            ? intl.formatMessage(messages.eventUpdatedTempDesc, {
                lastModified: marriageLastModified
              })
            : intl.formatMessage(messages.marriageDefaultTempDesc),
          actionsMenu: (
            <>
              {offlineResources.templates.certificates?.marriage && (
                <ToggleMenu
                  id={`template-marriage-action-menu`}
                  toggleButton={<VerticalThreeDots />}
                  menuItems={this.getMenuItems(
                    intl,
                    Event.Marriage,
                    offlineResources.templates.certificates.marriage.definition,
                    offlineResources.templates.certificates.marriage.fileName
                  )}
                />
              )}
            </>
          )
        }
      ]
    }

    let certificateFileName

    const toggleOnChange = async (event: Event) => {
      const upperCaseEvent = event.toUpperCase() as Uppercase<Event>

      this.props.updateOfflineConfigData({
        config: {
          ...offlineResources.config,
          [upperCaseEvent]: {
            ...offlineResources.config[upperCaseEvent],
            PRINT_IN_ADVANCE:
              !offlineResources.config[upperCaseEvent].PRINT_IN_ADVANCE
          }
        }
      })
      try {
        await configApplicationMutations.mutateApplicationConfig({
          [upperCaseEvent]: {
            PRINT_IN_ADVANCE:
              !offlineResources.config[upperCaseEvent].PRINT_IN_ADVANCE
          }
        })
        this.setState({
          notificationForPrinting: NOTIFICATION_STATUS.SUCCESS
        })
      } catch (err) {
        this.setState({
          notificationForPrinting: NOTIFICATION_STATUS.ERROR
        })
      }
    }

    const TabContent = (props: CertificationProps) => {
      certificateFileName =
        props.item.id === 'birth'
          ? birthCertFileName
          : props.item.id === 'death'
          ? deathCertFileName
          : marriageCertFileName

      return (
        <>
          <ListViewSimplified key={'certification'}>
            <StyledHeader
              key="template"
              label={
                <Text variant="bold14" element="p" color="grey400">
                  {intl.formatMessage(messages.template)}
                </Text>
              }
            />

            <ListViewItemSimplified
              compactLabel
              key={`${props.item.id}_file`}
              label={
                <div>
                  <StyledText>{props.item.label}</StyledText>
                </div>
              }
              value={
                <Value id={`${props.item.id}_value`}>
                  {certificateFileName}
                </Value>
              }
              actions={props.item.actionsMenu}
            />

            <StyledHeader
              key="options"
              label={
                <Text variant="bold14" element="p" color="grey400">
                  {intl.formatMessage(messages.options)}
                </Text>
              }
            />
            <ListViewItemSimplified
              key={`${props.item.id}`}
              label={
                <div>
                  <StyledText>
                    {intl.formatMessage(messages.allowPrinting)}
                  </StyledText>
                  <StyledSubtext element="p" variant="reg14">
                    {intl.formatMessage(messages.allowPrintingDescription)}
                  </StyledSubtext>
                </div>
              }
              actions={
                <ToggleWrapper>
                  <Toggle
                    id={'allow-printing-toggle'}
                    defaultChecked={
                      this.state.activeTabId === Event.Birth
                        ? offlineResources.config.BIRTH.PRINT_IN_ADVANCE
                        : this.state.activeTabId === Event.Death
                        ? offlineResources.config.DEATH.PRINT_IN_ADVANCE
                        : offlineResources.config.MARRIAGE.PRINT_IN_ADVANCE
                    }
                    onChange={async () => {
                      await toggleOnChange(this.state.activeTabId)
                    }}
                  />
                </ToggleWrapper>
              }
            />
          </ListViewSimplified>
        </>
      )
    }
    return (
      <>
        <SysAdminContentWrapper
          isCertificatesConfigPage={true}
          hideBackground={true}
        >
          {this.state.selectedSubMenuItem ===
            this.SUB_MENU_ID.certificatesConfig && (
            <Content
              title={CertificateSection.title}
              titleColor={'copy'}
              tabBarContent={
                <FormTabs
                  sections={tabSections}
                  activeTabId={activeTabId}
                  onTabClick={(id: Event) => this.handleTabChange(id)}
                />
              }
            >
              <>
                {intl.formatMessage(messages.listDetails)}
                <Link
                  id="certificate-instructions-link"
                  onClick={() => {
                    window.open(
                      'https://documentation.opencrvs.org/setup/4.-functional-configuration/4.4-configure-a-certificate-template',
                      '_blank',
                      'noopener,noreferrer'
                    )
                  }}
                >
                  {intl.formatMessage(messages.listDetailsQsn)}
                </Link>
              </>
              <TabContent
                item={
                  CertificateSection.items.find(
                    (item) => item.id === activeTabId
                  ) as ICertification
                }
              />
            </Content>
          )}
          {showNotification && (
            <Toast
              type={
                imageLoadingError
                  ? 'warning'
                  : this.state.imageUploading
                  ? 'loading'
                  : 'success'
              }
              onClose={
                imageUploading ? undefined : () => this.toggleNotification()
              }
            >
              <FormattedMessage
                {...(this.state.imageUploading
                  ? messages.certificateUploading
                  : !!this.state.imageLoadingError
                  ? messages.certificateValidationError
                  : messages.certificateUpdated)}
                values={{
                  eventName: !this.state.imageUploading
                    ? eventName.toUpperCase()[0] +
                      eventName.toLowerCase().slice(1)
                    : eventName
                }}
              />
            </Toast>
          )}

          {this.state.notificationForPrinting !== NOTIFICATION_STATUS.IDLE && (
            <Toast
              id="allow-printing-notification"
              type={
                this.state.notificationForPrinting ===
                NOTIFICATION_STATUS.SUCCESS
                  ? 'success'
                  : this.state.notificationForPrinting ===
                    NOTIFICATION_STATUS.IN_PROGRESS
                  ? 'loading'
                  : this.state.notificationForPrinting ===
                    NOTIFICATION_STATUS.ERROR
                  ? 'error'
                  : 'warning'
              }
              onClose={() =>
                this.setState({
                  notificationForPrinting: NOTIFICATION_STATUS.IDLE
                })
              }
            >
              {this.state.notificationForPrinting ===
              NOTIFICATION_STATUS.IN_PROGRESS
                ? intl.formatMessage(messages.applicationConfigUpdatingMessage)
                : this.state.notificationForPrinting ===
                  NOTIFICATION_STATUS.SUCCESS
                ? intl.formatMessage(messages.updateAllowPrintingNotification)
                : intl.formatMessage(messages.applicationConfigChangeError)}
            </Toast>
          )}

          <ResponsiveModal
            id="withoutVerificationPrompt"
            show={showPrompt}
            title={intl.formatMessage(messages.uploadCertificateDialogTitle)}
            autoHeight={true}
            handleClose={this.togglePrompt}
            actions={[
              <TertiaryButton
                id="cancel"
                key="cancel"
                onClick={this.togglePrompt}
              >
                {intl.formatMessage(messages.uploadCertificateDialogCancel)}
              </TertiaryButton>,
              <ApplyButton
                key="apply"
                id="apply_change"
                disabled={!Boolean(this.state.imageFile.name)}
                onClick={() => {
                  this.togglePrompt()
                  if (eventName === Event.Birth) {
                    this.handleSelectFile(
                      `${offlineResources.templates.certificates?.birth.id}`
                    )
                  } else if (eventName === Event.Death) {
                    this.handleSelectFile(
                      `${offlineResources.templates.certificates?.death.id}`
                    )
                  } else if (eventName === Event.Marriage) {
                    this.handleSelectFile(
                      `${offlineResources.templates.certificates?.marriage.id}`
                    )
                  }
                }}
              >
                {intl.formatMessage(buttonMessages.apply)}
              </ApplyButton>
            ]}
          >
            {intl.formatMessage(messages.uploadCertificateDialogDescription)}
            <Field id="certificate">
              <SimpleDocumentUploader
                label={
                  this.state.imageFile.name ? this.state.imageFile.name : ''
                }
                disableDeleteInPreview={false}
                name="Simple"
                allowedDocType={[SVGFile.type]}
                key="cancel"
                onComplete={(file) => {
                  this.handleCertificateFile(file as IAttachmentValue)
                }}
                files={this.state.imageFile}
                onUploadingStateChanged={this.onUploadingStateChanged}
                previewTransformer={(file) => {
                  const dummyTemplateData = getDummyCertificateTemplateData(
                    this.state.eventName,
                    this.props.registerForm
                  )
                  let svgCode = atob(file.data.split(',')[1])
                  svgCode = executeHandlebarsTemplate(
                    svgCode,
                    dummyTemplateData
                  )
                  const data = `data:${SVGFile.type};base64,${window.btoa(
                    svgCode
                  )}`
                  return { ...file, data }
                }}
              />
            </Field>
          </ResponsiveModal>
          {this.state.previewImage && (
            <DocumentPreview
              previewImage={this.state.previewImage}
              disableDelete={true}
              title={
                eventName === Event.Birth
                  ? intl.formatMessage(messages.birthTemplate)
                  : eventName === Event.Death
                  ? intl.formatMessage(messages.deathTemplate)
                  : intl.formatMessage(messages.marriageTemplate)
              }
              goBack={this.closePreviewSection}
              onDelete={this.onDelete}
            />
          )}
        </SysAdminContentWrapper>
      </>
    )
  }
}

function mapStateToProps(state: IStoreState) {
  return {
    offlineResources: getOfflineData(state),
    registerForm: getRegisterForm(state),
    userDetails: getUserDetails(state),
    scope: getScope(state)
  }
}

export const CertificatesConfig = connect(mapStateToProps, {
  updateOfflineConfigData,
  updateOfflineCertificate
})(injectIntl(CertificatesConfigComponent))<|MERGE_RESOLUTION|>--- conflicted
+++ resolved
@@ -140,41 +140,6 @@
   item: ICertification
 }
 
-function blobToBase64(blob: Blob): Promise<string | null | ArrayBuffer> {
-  return new Promise((resolve, _) => {
-    const reader = new FileReader()
-    reader.onload = () => resolve(reader.result)
-    reader.readAsDataURL(blob)
-  })
-}
-
-<<<<<<< HEAD
-async function updatePreviewSvgWithSampleSignature(
-  svgCode: string
-): Promise<string> {
-  const html = document.createElement('html')
-  if (svgCode.includes('data:image/svg+xml;base64')) {
-    svgCode = atob(svgCode.split(',')[1])
-  }
-  html.innerHTML = svgCode
-
-  const certificateImages = html.querySelectorAll('image')
-  const signatureImages = Array.from(certificateImages).filter(
-    (image) => image.getAttribute('data-content') === 'signature'
-  )
-  for (const signatureImage of signatureImages) {
-    const baseURL = window.location.origin
-    const res = await fetch(`${baseURL}/assets/sample-signature.png`)
-    const blob = await res.blob()
-    const base64signature = await blobToBase64(blob)
-    signatureImage.setAttribute('xlink:href', base64signature as string)
-  }
-  svgCode = html.getElementsByTagName('svg')[0].outerHTML
-  return unescape(encodeURIComponent(svgCode))
-}
-
-=======
->>>>>>> 314fde90
 export const printDummyCertificate = async (
   event: string,
   registerForm: { birth: IForm; death: IForm; marriage: IForm },
