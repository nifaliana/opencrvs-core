/*
 * This Source Code Form is subject to the terms of the Mozilla Public
 * License, v. 2.0. If a copy of the MPL was not distributed with this
 * file, You can obtain one at https://mozilla.org/MPL/2.0/.
 *
 * OpenCRVS is also distributed under the terms of the Civil Registration
 * & Healthcare Disclaimer located at http://opencrvs.org/license.
 *
 * Copyright (C) The OpenCRVS Authors. OpenCRVS and the OpenCRVS
 * graphic logo are (registered/a) trademark(s) of Plan International.
 */
import { Canvas } from '@client/components/formConfig/Canvas'
import { CustomFieldForms } from '@client/components/formConfig/CustomFieldForm'
import { DefaultFieldTools } from '@client/components/formConfig/formTools/DefaultFieldTools'
import { FormTools } from '@client/components/formConfig/formTools/FormTools'
import { SectionNavigation } from '@client/components/formConfig/SectionNavigation'
import { BirthSection, DeathSection, Event, IFormField } from '@client/forms'
import { AddCustomField } from '@client/forms/configuration/configFields/actions'
import { IEventTypes } from '@client/forms/configuration/configFields/reducer'
import {
  IConfigFormField,
  ICustomFieldAttribute,
  prepareNewCustomFieldConfig
} from '@client/forms/configuration/configFields/utils'
import { selectEventFormDraft } from '@client/forms/configuration/selector'
import { buttonMessages } from '@client/i18n/messages'
import { constantsMessages } from '@client/i18n/messages/constants'
import { getDefaultLanguage } from '@client/i18n/utils'
import { goToFormConfig } from '@client/navigation'
import { HOME } from '@client/navigation/routes'
import { IStoreState } from '@client/store'
import styled from '@client/styledComponents'
import {
  SecondaryButton,
  SuccessButton,
  TertiaryButton
} from '@opencrvs/components/lib/buttons'
<<<<<<< HEAD
import { SettingsBlue } from '@opencrvs/components/lib/icons'
import { EventTopBar } from '@opencrvs/components/lib/interface'
import React from 'react'
import { IntlShape, useIntl } from 'react-intl'
import { useDispatch, useSelector } from 'react-redux'
import { Redirect, useParams } from 'react-router'
import { useHasNatlSysAdminScope, useLoadFormDraft } from './hooks'
=======
import styled from '@client/styledComponents'
import { SectionNavigation } from '@client/components/formConfig/SectionNavigation'
import { FormTools } from '@client/components/formConfig/formTools/FormTools'
import { Event, BirthSection, DeathSection, WizardSection } from '@client/forms'
import { buttonMessages } from '@client/i18n/messages'
import { Canvas } from '@client/components/formConfig/Canvas'
import { selectEventFormDraft } from '@client/forms/configuration/selector'
import { IConfigFormField } from '@client/forms/configuration/configFields/utils'
import { DefaultFieldTools } from '@client/components/formConfig/formTools/DefaultFieldTools'
import { useLoadFormDraft, useHasNatlSysAdminScope } from './hooks'
import { constantsMessages } from '@client/i18n/messages/constants'
import { IStoreState } from '@client/store'
import { goToFormConfig, goToFormConfigWizard } from '@client/navigation'
import { Dispatch } from 'redux'
import { FormConfigSettings } from './FormConfigSettings'
>>>>>>> e4409d13

const Container = styled.div`
  display: flex;
  flex-direction: column;
  height: 100vh;
`

const WizardContainer = styled.div`
  margin-top: 56px;
  height: calc(100% - 56px);
  overflow: hidden;
  display: flex;
  justify-content: space-between;
  flex-grow: 1;
  @media (max-width: ${({ theme }) => theme.grid.breakpoints.lg}px) {
    display: none;
  }
`

const NavigationContainer = styled.div`
  width: 250px;
  flex-shrink: 0;
  border-right: 1px solid ${({ theme }) => theme.colors.grey300};
  background-color: ${({ theme }) => theme.colors.white};
`

const ToolsContainer = styled.div`
  width: 348px;
  flex-shrink: 0;
  padding-left: 24px;
  padding-right: 24px;
  padding-top: 30px;
  border-left: 1px solid ${({ theme }) => theme.colors.grey300};
  background-color: ${({ theme }) => theme.colors.white};
  overflow-y: auto;
`

const CanvasContainer = styled.div`
  overflow-y: auto;
  flex: 0 1 800px;
  margin-left: 40px;
  margin-right: 40px;
  margin-top: 18px;
`

const CanvasWrapper = styled.div`
  width: 100%;
  display: flex;
  justify-content: center;
`

type IRouteProps = {
  event: Event
  section: string
}

<<<<<<< HEAD
const DEFAULT_TEXT: IFormField = {
  name: 'customField',
  previewGroup: '',
  type: 'TEXT',
  label: {
    defaultMessage: 'Custom text input',
    description: 'Custom field label',
    id: 'form.customField.label.customField'
  },
  validate: [],
  required: false,
  hidden: false,
  initialValue: '',
  mapping: {
    template: ['', () => {}]
  }
}

const DEFAULT_CUSTOM_FIELD_ATTRIBUTE: ICustomFieldAttribute = {
  label: [
    {
      lang: getDefaultLanguage(),
      descriptor: DEFAULT_TEXT.label
    }
  ]
}

const customField: IConfigFormField = {
  fieldId: 'customField',
  precedingFieldId: null,
  foregoingFieldId: null,
  required: false,
  enabled: 'enabled',
  custom: true,
  customizedFieldAttributes: DEFAULT_CUSTOM_FIELD_ATTRIBUTE,
  definition: {
    ...DEFAULT_TEXT
  }
}

const topBarActions = (intl: IntlShape) => {
=======
const topBarActions = (event: Event, intl: IntlShape, dispatch: Dispatch) => {
>>>>>>> e4409d13
  return [
    <TertiaryButton
      id="settings"
      icon={() => <SettingsBlue />}
      onClick={() => dispatch(goToFormConfigWizard(event, 'settings'))}
    ></TertiaryButton>,
    <SecondaryButton key="save" size="small" onClick={() => {}}>
      {intl.formatMessage(buttonMessages.save)}
    </SecondaryButton>,
    <SuccessButton key="publish" size="small" onClick={() => {}}>
      {intl.formatMessage(buttonMessages.publish)}
    </SuccessButton>
  ]
}

function isValidEvent(event: string): event is Event {
  return Object.values<string>(Event).includes(event)
}

function isValidSection(section: string): section is WizardSection {
  return [
    ...Object.values<string>(BirthSection),
    ...Object.values<string>(DeathSection),
    'settings'
  ].includes(section)
}

function useNewDraftVersion(event: Event) {
  const formDraft = useSelector((store: IStoreState) =>
    selectEventFormDraft(store, event)
  )
  return (formDraft?.version || 0) + 1
}

export function FormConfigWizard() {
  useLoadFormDraft()
  const [selectedField, setSelectedField] =
    React.useState<IConfigFormField | null>(null)
  const hasNatlSysAdminScope = useHasNatlSysAdminScope()
  const dispatch = useDispatch()
  const intl = useIntl()
  const { event, section } = useParams<IRouteProps>()
  const version = useNewDraftVersion(event)
  const state = useSelector((store: IStoreState) => store.configFields)

  if (
    !hasNatlSysAdminScope ||
    !isValidEvent(event) ||
    !isValidSection(section)
  ) {
    return <Redirect to={HOME} />
  }

  if (
    selectedField &&
    undefined === (state as IEventTypes)[event][section][selectedField.fieldId]
  ) {
    setSelectedField(null)
  }

  return (
    <Container>
      <EventTopBar
        title={`${intl.formatMessage(constantsMessages[event])} v${version}`}
        pageIcon={<></>}
        topBarActions={topBarActions(event, intl, dispatch)}
        goHome={() => dispatch(goToFormConfig())}
      />
      <WizardContainer>
        <NavigationContainer>
<<<<<<< HEAD
          <SectionNavigation
            event={event}
            section={section}
            onSectionChange={setSelectedField}
          />
        </NavigationContainer>
        <CanvasWrapper onClick={() => setSelectedField(null)}>
          <CanvasContainer>
            <Canvas
              event={event}
              section={section}
              selectedField={selectedField}
              onFieldSelect={(field) => setSelectedField(field)}
            />
          </CanvasContainer>
        </CanvasWrapper>
        <ToolsContainer>
          {selectedField ? (
            !selectedField.custom ? (
              <DefaultFieldTools configField={selectedField} />
            ) : (
              <CustomFieldForms
                key={selectedField.fieldId}
                selectedField={selectedField}
              />
            )
          ) : (
            <FormTools
              onAddClickListener={(fieldType: string) => {
                const modifiedFieldMap = {
                  ...customField,
                  definition: {
                    ...customField.definition,
                    type: fieldType as IFormField['type']
                  }
                } as IConfigFormField

                const customFieldConfig = prepareNewCustomFieldConfig(
                  state as IEventTypes,
                  event,
                  section,
                  modifiedFieldMap
                )
                if (!customFieldConfig) {
                  return
                }
                dispatch(AddCustomField(event, section, customFieldConfig))
                setSelectedField(customFieldConfig)
                setTimeout(() => {
                  document
                    .getElementById(customFieldConfig.fieldId)
                    ?.scrollIntoView()
                }, 300)
              }}
            />
          )}
        </ToolsContainer>
=======
          <SectionNavigation event={event} section={section} />
        </NavigationContainer>
        {section !== 'settings' ? (
          <>
            <CanvasContainer>
              <Canvas
                event={event}
                section={section}
                selectedField={selectedField}
                onFieldSelect={(field) => setSelectedField(field)}
              />
            </CanvasContainer>
            <ToolsContainer>
              {selectedField ? (
                !selectedField.definition.custom && (
                  <DefaultFieldTools configField={selectedField} />
                )
              ) : (
                <FormTools />
              )}
            </ToolsContainer>
          </>
        ) : (
          <FormConfigSettings />
        )}
>>>>>>> e4409d13
      </WizardContainer>
    </Container>
  )
}<|MERGE_RESOLUTION|>--- conflicted
+++ resolved
@@ -9,12 +9,8 @@
  * Copyright (C) The OpenCRVS Authors. OpenCRVS and the OpenCRVS
  * graphic logo are (registered/a) trademark(s) of Plan International.
  */
-import { Canvas } from '@client/components/formConfig/Canvas'
+
 import { CustomFieldForms } from '@client/components/formConfig/CustomFieldForm'
-import { DefaultFieldTools } from '@client/components/formConfig/formTools/DefaultFieldTools'
-import { FormTools } from '@client/components/formConfig/formTools/FormTools'
-import { SectionNavigation } from '@client/components/formConfig/SectionNavigation'
-import { BirthSection, DeathSection, Event, IFormField } from '@client/forms'
 import { AddCustomField } from '@client/forms/configuration/configFields/actions'
 import { IEventTypes } from '@client/forms/configuration/configFields/reducer'
 import {
@@ -22,11 +18,8 @@
   ICustomFieldAttribute,
   prepareNewCustomFieldConfig
 } from '@client/forms/configuration/configFields/utils'
-import { selectEventFormDraft } from '@client/forms/configuration/selector'
-import { buttonMessages } from '@client/i18n/messages'
-import { constantsMessages } from '@client/i18n/messages/constants'
 import { getDefaultLanguage } from '@client/i18n/utils'
-import { goToFormConfig } from '@client/navigation'
+
 import { HOME } from '@client/navigation/routes'
 import { IStoreState } from '@client/store'
 import styled from '@client/styledComponents'
@@ -35,7 +28,6 @@
   SuccessButton,
   TertiaryButton
 } from '@opencrvs/components/lib/buttons'
-<<<<<<< HEAD
 import { SettingsBlue } from '@opencrvs/components/lib/icons'
 import { EventTopBar } from '@opencrvs/components/lib/interface'
 import React from 'react'
@@ -43,23 +35,23 @@
 import { useDispatch, useSelector } from 'react-redux'
 import { Redirect, useParams } from 'react-router'
 import { useHasNatlSysAdminScope, useLoadFormDraft } from './hooks'
-=======
-import styled from '@client/styledComponents'
 import { SectionNavigation } from '@client/components/formConfig/SectionNavigation'
 import { FormTools } from '@client/components/formConfig/formTools/FormTools'
-import { Event, BirthSection, DeathSection, WizardSection } from '@client/forms'
+import {
+  Event,
+  BirthSection,
+  DeathSection,
+  WizardSection,
+  IFormField
+} from '@client/forms'
 import { buttonMessages } from '@client/i18n/messages'
 import { Canvas } from '@client/components/formConfig/Canvas'
 import { selectEventFormDraft } from '@client/forms/configuration/selector'
-import { IConfigFormField } from '@client/forms/configuration/configFields/utils'
 import { DefaultFieldTools } from '@client/components/formConfig/formTools/DefaultFieldTools'
-import { useLoadFormDraft, useHasNatlSysAdminScope } from './hooks'
 import { constantsMessages } from '@client/i18n/messages/constants'
-import { IStoreState } from '@client/store'
 import { goToFormConfig, goToFormConfigWizard } from '@client/navigation'
 import { Dispatch } from 'redux'
 import { FormConfigSettings } from './FormConfigSettings'
->>>>>>> e4409d13
 
 const Container = styled.div`
   display: flex;
@@ -116,7 +108,6 @@
   section: string
 }
 
-<<<<<<< HEAD
 const DEFAULT_TEXT: IFormField = {
   name: 'customField',
   previewGroup: '',
@@ -157,10 +148,7 @@
   }
 }
 
-const topBarActions = (intl: IntlShape) => {
-=======
 const topBarActions = (event: Event, intl: IntlShape, dispatch: Dispatch) => {
->>>>>>> e4409d13
   return [
     <TertiaryButton
       id="settings"
@@ -231,91 +219,69 @@
       />
       <WizardContainer>
         <NavigationContainer>
-<<<<<<< HEAD
           <SectionNavigation
             event={event}
             section={section}
             onSectionChange={setSelectedField}
           />
         </NavigationContainer>
-        <CanvasWrapper onClick={() => setSelectedField(null)}>
-          <CanvasContainer>
-            <Canvas
-              event={event}
-              section={section}
-              selectedField={selectedField}
-              onFieldSelect={(field) => setSelectedField(field)}
-            />
-          </CanvasContainer>
-        </CanvasWrapper>
-        <ToolsContainer>
-          {selectedField ? (
-            !selectedField.custom ? (
-              <DefaultFieldTools configField={selectedField} />
-            ) : (
-              <CustomFieldForms
-                key={selectedField.fieldId}
-                selectedField={selectedField}
-              />
-            )
-          ) : (
-            <FormTools
-              onAddClickListener={(fieldType: string) => {
-                const modifiedFieldMap = {
-                  ...customField,
-                  definition: {
-                    ...customField.definition,
-                    type: fieldType as IFormField['type']
-                  }
-                } as IConfigFormField
-
-                const customFieldConfig = prepareNewCustomFieldConfig(
-                  state as IEventTypes,
-                  event,
-                  section,
-                  modifiedFieldMap
-                )
-                if (!customFieldConfig) {
-                  return
-                }
-                dispatch(AddCustomField(event, section, customFieldConfig))
-                setSelectedField(customFieldConfig)
-                setTimeout(() => {
-                  document
-                    .getElementById(customFieldConfig.fieldId)
-                    ?.scrollIntoView()
-                }, 300)
-              }}
-            />
-          )}
-        </ToolsContainer>
-=======
-          <SectionNavigation event={event} section={section} />
-        </NavigationContainer>
         {section !== 'settings' ? (
           <>
-            <CanvasContainer>
-              <Canvas
-                event={event}
-                section={section}
-                selectedField={selectedField}
-                onFieldSelect={(field) => setSelectedField(field)}
-              />
-            </CanvasContainer>
+            <CanvasWrapper onClick={() => setSelectedField(null)}>
+              <CanvasContainer>
+                <Canvas
+                  event={event}
+                  section={section}
+                  selectedField={selectedField}
+                  onFieldSelect={(field) => setSelectedField(field)}
+                />
+              </CanvasContainer>
+            </CanvasWrapper>
             <ToolsContainer>
               {selectedField ? (
-                !selectedField.definition.custom && (
+                !selectedField.custom ? (
                   <DefaultFieldTools configField={selectedField} />
+                ) : (
+                  <CustomFieldForms
+                    key={selectedField.fieldId}
+                    selectedField={selectedField}
+                  />
                 )
               ) : (
-                <FormTools />
+                <FormTools
+                  onAddClickListener={(fieldType: string) => {
+                    const modifiedFieldMap = {
+                      ...customField,
+                      definition: {
+                        ...customField.definition,
+                        type: fieldType as IFormField['type']
+                      }
+                    } as IConfigFormField
+
+                    const customFieldConfig = prepareNewCustomFieldConfig(
+                      state as IEventTypes,
+                      event,
+                      section,
+                      modifiedFieldMap
+                    )
+                    if (!customFieldConfig) {
+                      return
+                    }
+                    dispatch(AddCustomField(event, section, customFieldConfig))
+                    setSelectedField(customFieldConfig)
+                    setTimeout(() => {
+                      document
+                        .getElementById(customFieldConfig.fieldId)
+                        ?.scrollIntoView()
+                    }, 300)
+                  }}
+                />
               )}
             </ToolsContainer>
           </>
         ) : (
           <FormConfigSettings />
         )}
->>>>>>> e4409d13
       </WizardContainer>
     </Container>
   )
