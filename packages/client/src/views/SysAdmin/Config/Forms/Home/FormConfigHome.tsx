/*
 * This Source Code Form is subject to the terms of the Mozilla Public
 * License, v. 2.0. If a copy of the MPL was not distributed with this
 * file, You can obtain one at https://mozilla.org/MPL/2.0/.
 *
 * OpenCRVS is also distributed under the terms of the Civil Registration
 * & Healthcare Disclaimer located at http://opencrvs.org/license.
 *
 * Copyright (C) The OpenCRVS Authors. OpenCRVS and the OpenCRVS
 * graphic logo are (registered/a) trademark(s) of Plan International.
 */
import { IStoreState } from '@client/store'
import * as React from 'react'
import { useIntl } from 'react-intl'
import { useSelector } from 'react-redux'
import { SysAdminContentWrapper } from '@client/views/SysAdmin/SysAdminContentWrapper'
import { Content } from '@opencrvs/components/lib/interface/Content'
import {
  messages,
  draftTabsMessages
} from '@client/i18n/messages/views/formConfig'
import { DraftStatus, Event } from '@client/utils/gateway'
import { DraftsTab } from './DraftsTab'
import { selectFormDraft } from '@client/forms/configuration/formConfig/selectors'
import { PreviewTab } from './PreviewTab'
import { PublishedTab } from './PublishedTab'
import styled from '@client/styledComponents'
import { Warning } from '@opencrvs/components/lib/interface'
import { constantsMessages } from '@client/i18n/messages'
import {
  ActionState,
  ActionContext,
  ActionsModal,
  defaultActionState
} from './ActionsModal'
import { ActionsNotification } from './ActionsNotification'
import { FormTabs } from '@opencrvs/components/lib/forms'

const StyledWarning = styled(Warning)`
  margin: 24px auto 16px;
  max-width: 778px;
`

export function UnbuplishedWarning(hideIcon?: boolean) {
  const intl = useIntl()
  const { status: birthStatus } = useSelector((store: IStoreState) =>
    selectFormDraft(store, Event.Birth)
  )
  const { status: deathStatus } = useSelector((store: IStoreState) =>
    selectFormDraft(store, Event.Death)
  )
  const events: string[] = []
  if (birthStatus !== DraftStatus.Published) {
    events.push(intl.formatMessage(constantsMessages[Event.Birth]))
  }
  if (deathStatus !== DraftStatus.Published) {
    events.push(intl.formatMessage(constantsMessages[Event.Death]))
  }

  return (
    <>
      {events.length > 0 && (
        <StyledWarning
          hideIcon={hideIcon}
          label={intl.formatMessage(messages.publishedWarning, {
            events: events.join(', ')
          })}
        />
      )}
    </>
  )
}

export function FormConfigHome() {
  const intl = useIntl()
  const [selectedTab, setSelectedTab] = React.useState<string>(
    DraftStatus.Draft
  )
  /* This reducer is for ActionsModal and Notifications */
  const [actionState, setAction] = React.useReducer(
    (state: ActionState, newState: Partial<ActionState>) => ({
      ...state,
      ...newState
    }),
    defaultActionState
  )

  return (
<<<<<<< HEAD
    <SysAdminContentWrapper isCertificatesConfigPage>
      {UnbuplishedWarning()}
=======
    <SysAdminContentWrapper isCertificatesConfigPage hideBackground={true}>
      <UnbuplishedWarning />
>>>>>>> dce371b3
      <Content
        title={intl.formatMessage(messages.title)}
        subtitle={
          selectedTab === DraftStatus.InPreview
            ? intl.formatMessage(messages.previewDescription)
            : selectedTab === DraftStatus.Published
            ? intl.formatMessage(messages.publishedDescription)
            : undefined
        }
        tabBarContent={
          <FormTabs
            sections={[
              {
                id: DraftStatus.Draft,
                title: intl.formatMessage(draftTabsMessages[DraftStatus.Draft])
              },
              {
                id: DraftStatus.InPreview,
                title: intl.formatMessage(
                  draftTabsMessages[DraftStatus.InPreview]
                )
              },
              {
                id: DraftStatus.Published,
                title: intl.formatMessage(
                  draftTabsMessages[DraftStatus.Published]
                )
              }
            ]}
            activeTabId={selectedTab}
            onTabClick={(tabId) => setSelectedTab(tabId)}
          />
        }
      >
        <ActionContext.Provider value={{ actionState, setAction }}>
          {selectedTab === DraftStatus.Draft ? (
            <DraftsTab />
          ) : selectedTab === DraftStatus.InPreview ? (
            <PreviewTab />
          ) : selectedTab === DraftStatus.Published ? (
            <PublishedTab />
          ) : (
            <></>
          )}
          <ActionsModal />
          <ActionsNotification />
        </ActionContext.Provider>
      </Content>
    </SysAdminContentWrapper>
  )
}<|MERGE_RESOLUTION|>--- conflicted
+++ resolved
@@ -86,13 +86,8 @@
   )
 
   return (
-<<<<<<< HEAD
-    <SysAdminContentWrapper isCertificatesConfigPage>
+    <SysAdminContentWrapper isCertificatesConfigPage hideBackground={true}>
       {UnbuplishedWarning()}
-=======
-    <SysAdminContentWrapper isCertificatesConfigPage hideBackground={true}>
-      <UnbuplishedWarning />
->>>>>>> dce371b3
       <Content
         title={intl.formatMessage(messages.title)}
         subtitle={
