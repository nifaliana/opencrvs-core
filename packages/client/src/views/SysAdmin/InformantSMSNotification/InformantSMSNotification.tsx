/*
 * This Source Code Form is subject to the terms of the Mozilla Public
 * License, v. 2.0. If a copy of the MPL was not distributed with this
 * file, You can obtain one at https://mozilla.org/MPL/2.0/.
 *
 * OpenCRVS is also distributed under the terms of the Civil Registration
 * & Healthcare Disclaimer located at http://opencrvs.org/license.
 *
 * Copyright (C) The OpenCRVS Authors. OpenCRVS and the OpenCRVS
 * graphic logo are (registered/a) trademark(s) of Plan International.
 */
import React from 'react'
import { FormTabs } from '@opencrvs/components/lib/FormTabs'
import styled from 'styled-components'
import { useIntl } from 'react-intl'
import { Content } from '@opencrvs/components/lib/Content'
import { messages } from '@client/i18n/messages/views/config'
import {
  ListViewItemSimplified,
  ListViewSimplified
} from '@opencrvs/components/lib/ListViewSimplified'
import { GET_INFORMANT_SMS_NOTIFICATIONS } from './queries'
import {
  Label,
  Value
} from '@client/views/SysAdmin/Config/Application/Components'
import {
  LoadingIndicator,
  useOnlineStatus
} from '@client/views/OfficeHome/LoadingIndicator'
import { Toggle } from '@opencrvs/components/lib/Toggle'
import { GenericErrorToast } from '@client/components/GenericErrorToast'
import {
  Event,
  GetInformantSmsNotificationsQuery,
  SmsNotification,
  SmsNotificationInput,
  ToggleInformantSmsNotificationMutation,
  ToggleInformantSmsNotificationMutationVariables
} from '@client/utils/gateway'
import { find, lowerFirst } from 'lodash'
import { Frame } from '@opencrvs/components/lib/Frame'
import { Navigation } from '@client/components/interface/Navigation'
import { buttonMessages, constantsMessages } from '@client/i18n/messages'
import { Button } from '@opencrvs/components/lib/Button'
import { useMutation, useQuery } from '@apollo/client'
import { TOGGLE_INFORMANT_SMS_NOTIFICATION_MUTATION } from './mutations'
import { NOTIFICATION_STATUS } from '@client/views/SysAdmin/Config/Application/utils'
import { Toast } from '@opencrvs/components/lib/Toast'
import { AppBar } from '@opencrvs/components/lib/AppBar'
import { HistoryNavigator } from '@client/components/Header/HistoryNavigator'
import { ProfileMenu } from '@client/components/ProfileMenu'

const ToggleWrapper = styled.div`
  margin-left: 24px;
`
const Action = styled.div`
  margin-top: 32px;
`

type SmsNotificationProps = {
  items: SmsNotification[]
}

const NotificationNames = [
  'birthInProgressSMS',
  'birthDeclarationSMS',
  'birthRegistrationSMS',
  'birthRejectionSMS',
  'deathInProgressSMS',
  'deathDeclarationSMS',
  'deathRegistrationSMS',
  'deathRejectionSMS'
] as const

type INotificationName = typeof NotificationNames[number]

type IState = Record<INotificationName, boolean>

const InformantNotification = () => {
  const intl = useIntl()
  const isOnline = useOnlineStatus()
  const { loading, error, data, refetch } =
    useQuery<GetInformantSmsNotificationsQuery>(
      GET_INFORMANT_SMS_NOTIFICATIONS,
      {
        fetchPolicy: 'no-cache',
        onCompleted: (data) => {
          if (data && data.informantSMSNotifications) {
            setInformantSMSNotificationState((state) => {
              const modifiedState: IState = { ...state }
<<<<<<< HEAD
              data?.informantSMSNotifications?.forEach((notification) => {
=======
              data.informantSMSNotifications?.forEach((notification) => {
>>>>>>> 34bbcd50
                modifiedState[notification.name as INotificationName] =
                  notification.enabled
              })
              return {
                ...state,
                ...modifiedState
              }
            })
          }
        }
      }
    )

  const informantNotificationsData = React.useMemo(() => {
    return data?.informantSMSNotifications ?? []
  }, [data])

  const [informantSMSNotificationState, setInformantSMSNotificationState] =
    React.useState<IState>({
      birthInProgressSMS: true,
      birthDeclarationSMS: true,
      birthRegistrationSMS: true,
      birthRejectionSMS: true,
      deathInProgressSMS: true,
      deathDeclarationSMS: true,
      deathRegistrationSMS: true,
      deathRejectionSMS: true
    })

  const [activeTabId, setActiveTabId] = React.useState(Event.Birth)
  const [notificationStatus, setNotificationStatus] =
    React.useState<NOTIFICATION_STATUS>(NOTIFICATION_STATUS.IDLE)

  const notificationsState = Object.entries(informantSMSNotificationState).map(
    ([name, enabled]) => ({
      name,
      enabled
    })
  )

  const tabSections = [
    {
      id: Event.Birth,
      title: intl.formatMessage(constantsMessages.births)
    },
    {
      id: Event.Death,
      title: intl.formatMessage(constantsMessages.deaths)
    }
  ]

  const toggleOnChange = (notificationName: INotificationName) => {
    setInformantSMSNotificationState({
      ...informantSMSNotificationState,
      [notificationName]: !informantSMSNotificationState[notificationName]
    })
  }

  const isNotificationsChanges = (notificationData: SmsNotification[]) => {
    return !notificationData.every((notification) => {
      const diff = find(notificationsState, {
        name: notification.name,
        enabled: notification.enabled
      })
      return Boolean(diff)
    })
  }

  const [informantSMSNotificationsResult] = useMutation<
    ToggleInformantSmsNotificationMutation,
    ToggleInformantSmsNotificationMutationVariables
  >(TOGGLE_INFORMANT_SMS_NOTIFICATION_MUTATION, {
    onError() {
      setNotificationStatus(NOTIFICATION_STATUS.ERROR)
    },
    async onCompleted() {
      await refetch()
      setNotificationStatus(NOTIFICATION_STATUS.SUCCESS)
    }
  })

  const informantNotificationMutationHandler = async (
    notificationData: SmsNotification[]
  ) => {
    const updatedInformantNotifications = notificationData.map(
      (notification) => {
        return {
          id: notification.id,
          name: notification.name,
          enabled: notificationsState.find(
            (notifState) => notifState.name === notification.name
          )?.enabled
        }
      }
    )

    await informantSMSNotificationsResult({
      variables: {
        smsNotifications:
          updatedInformantNotifications as SmsNotificationInput[]
      }
    })
  }

  const TabContent = (props: SmsNotificationProps) => {
    const intl = useIntl()
    const items: SmsNotification[] = props.items
    return (
      <>
        <ListViewSimplified key={`listViewSimplified`}>
          {items.map((item: SmsNotification) => {
            return (
              <ListViewItemSimplified
                label={
                  <Label id={`${item.name}_label`}>
                    {intl.formatMessage(
                      messages[lowerFirst(item.name.slice(5))]
                    )}
                  </Label>
                }
                value={<Value id={`${item.name}_value`}>{item.message}</Value>}
                actions={
                  <ToggleWrapper>
                    <Toggle
                      id={`${item.name}`}
                      defaultChecked={Boolean(
                        informantSMSNotificationState[
                          item.name as INotificationName
                        ]
                      )}
                      onChange={() => {
                        toggleOnChange(item.name as INotificationName)
                      }}
                    />
                  </ToggleWrapper>
                }
              />
            )
          })}
        </ListViewSimplified>
      </>
    )
  }

  return (
    <>
      <Frame
        header={
          <AppBar
            desktopLeft={<HistoryNavigator />}
            desktopRight={<ProfileMenu key="profileMenu" />}
            mobileLeft={<HistoryNavigator hideForward />}
          />
        }
        navigation={<Navigation />}
        skipToContentText={intl.formatMessage(
          constantsMessages.skipToMainContent
        )}
      >
        <Content
          title={intl.formatMessage(messages.informantNotifications)}
          titleColor={'copy'}
          subtitle={intl.formatMessage(messages.informantNotificationSubtitle)}
          tabBarContent={
            <FormTabs
              sections={tabSections}
              activeTabId={activeTabId}
              onTabClick={(id: React.SetStateAction<Event>) =>
                setActiveTabId(id)
              }
            />
          }
        >
          {error && <GenericErrorToast />}
          {loading && <LoadingIndicator loading />}
          {!error && !loading && (
            <>
              <TabContent
                items={informantNotificationsData.filter(({ name }) =>
                  name.includes(activeTabId)
                )}
              />
              <Action>
                <Button
                  id="save"
                  type="primary"
                  onClick={async () => {
                    setNotificationStatus(NOTIFICATION_STATUS.IN_PROGRESS)
                    await informantNotificationMutationHandler(
                      informantNotificationsData
                    )
                  }}
                  disabled={
                    !isOnline ||
                    !isNotificationsChanges(informantNotificationsData) ||
                    notificationStatus === NOTIFICATION_STATUS.IN_PROGRESS
                  }
                  loading={
                    notificationStatus === NOTIFICATION_STATUS.IN_PROGRESS
                  }
                >
                  {notificationStatus === NOTIFICATION_STATUS.IN_PROGRESS
                    ? intl.formatMessage(buttonMessages.saving)
                    : intl.formatMessage(buttonMessages.save)}
                </Button>
              </Action>
            </>
          )}

          {(notificationStatus === NOTIFICATION_STATUS.SUCCESS ||
            notificationStatus === NOTIFICATION_STATUS.ERROR) && (
            <Toast
              id={`informant_notification`}
              type={
                notificationStatus === NOTIFICATION_STATUS.SUCCESS
                  ? 'success'
                  : 'error'
              }
              onClose={() => {
                setNotificationStatus(NOTIFICATION_STATUS.IDLE)
              }}
            >
              {notificationStatus === NOTIFICATION_STATUS.ERROR
                ? intl.formatMessage(messages.applicationConfigChangeError)
                : intl.formatMessage(
                    messages.informantNotificationUpdatingMessage
                  )}
            </Toast>
          )}
        </Content>
      </Frame>
    </>
  )
}

export default InformantNotification<|MERGE_RESOLUTION|>--- conflicted
+++ resolved
@@ -89,11 +89,7 @@
           if (data && data.informantSMSNotifications) {
             setInformantSMSNotificationState((state) => {
               const modifiedState: IState = { ...state }
-<<<<<<< HEAD
-              data?.informantSMSNotifications?.forEach((notification) => {
-=======
               data.informantSMSNotifications?.forEach((notification) => {
->>>>>>> 34bbcd50
                 modifiedState[notification.name as INotificationName] =
                   notification.enabled
               })
