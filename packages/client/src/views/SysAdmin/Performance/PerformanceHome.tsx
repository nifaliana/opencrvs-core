--- conflicted
+++ resolved
@@ -381,14 +381,9 @@
   }
 
   render() {
-<<<<<<< HEAD
-    const { intl } = this.props
+    const { intl, isOnline } = this.props
     const { timeStart, timeEnd, event, toggleStatus, officeSelected } =
       this.state
-=======
-    const { intl, isOnline } = this.props
-    const { timeStart, timeEnd, event, toggleStatus } = this.state
->>>>>>> 045f457e
     const queryVariablesWithoutLocationId = {
       timeStart: timeStart.toISOString(),
       timeEnd: timeEnd.toISOString(),
@@ -442,56 +437,6 @@
                           </>
                         )
                       }
-<<<<<<< HEAD
-                    : queryVariablesWithoutLocationId
-                }
-              >
-                {({
-                  error,
-                  data
-                }: {
-                  loading: boolean
-                  error?: ApolloError
-                  data?: IMetricsQueryResult
-                }) => {
-                  if (error) {
-                    return (
-                      <>
-                        <ToastNotification type={NOTIFICATION_TYPE.ERROR} />
-                      </>
-                    )
-                  }
-
-                  if (this.isQueriesInProgress()) {
-                    return <Spinner id="performance-home-loading" />
-                  }
-
-                  return (
-                    <>
-                      {!officeSelected && (
-                        <CompletenessReport
-                          data={data!.getTotalMetrics}
-                          selectedEvent={
-                            event.toUpperCase() as 'BIRTH' | 'DEATH'
-                          }
-                          onClickDetails={this.onClickDetails}
-                        />
-                      )}
-
-                      <RegistrationsReport
-                        data={data!.getTotalMetrics}
-                        selectedEvent={event.toUpperCase() as 'BIRTH' | 'DEATH'}
-                      />
-                      <CertificationRatesReport
-                        totalRegistrations={calculateTotal(
-                          data?.getTotalMetrics.results || []
-                        )}
-                        {...(this.state.selectedLocation &&
-                        !isCountry(this.state.selectedLocation)
-                          ? {
-                              ...queryVariablesWithoutLocationId,
-                              locationId: this.state.selectedLocation.id
-=======
 
                       if (this.isQueriesInProgress()) {
                         return <Spinner id="performance-home-loading" />
@@ -510,7 +455,6 @@
                             data={data!.getTotalMetrics}
                             selectedEvent={
                               event.toUpperCase() as 'BIRTH' | 'DEATH'
->>>>>>> 045f457e
                             }
                           />
                           <CertificationRatesReport
@@ -709,7 +653,7 @@
                   <LayoutRight>
                     {!officeSelected && (
                       <LocationStats>
-                        {loading ? (
+                        {!isOnline ? null : loading ? (
                           <Spinner id="location-stats-loading" />
                         ) : (
                           <LocationStatsView
@@ -726,37 +670,9 @@
                               Math.round(data.getLocationStatistics!.registrars)
                             }
                           />
-<<<<<<< HEAD
                         )}
                       </LocationStats>
                     )}
-=======
-                        </>
-                      )}
-                    </ResponsiveModalContent>
-                  </ResponsiveModal>
-                  <LayoutRight>
-                    <LocationStats>
-                      {!isOnline ? (
-                        <></>
-                      ) : loading ? (
-                        <Spinner id="location-stats-loading" />
-                      ) : (
-                        <LocationStatsView
-                          registrationOffices={
-                            data.getLocationStatistics!.offices
-                          }
-                          totalRegistrars={
-                            data.getLocationStatistics!.registrars
-                          }
-                          citizen={
-                            Math.round(data.getLocationStatistics!.population) /
-                            Math.round(data.getLocationStatistics!.registrars)
-                          }
-                        />
-                      )}
-                    </LocationStats>
->>>>>>> 045f457e
 
                     <RegistrationStatus>
                       {!isOnline ? (
