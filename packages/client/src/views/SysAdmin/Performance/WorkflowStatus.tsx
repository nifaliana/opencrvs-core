--- conflicted
+++ resolved
@@ -63,11 +63,6 @@
 import { Spinner } from '@opencrvs/components/lib/Spinner'
 import { Table } from '@opencrvs/components/lib/Table'
 import { Pagination } from '@opencrvs/components/lib/Pagination'
-<<<<<<< HEAD
-
-=======
-import { getUserRole } from '@client/utils/userUtils'
->>>>>>> 3d6c36de
 import { getLanguage } from '@client/i18n/selectors'
 
 const ToolTipContainer = styled.span`
