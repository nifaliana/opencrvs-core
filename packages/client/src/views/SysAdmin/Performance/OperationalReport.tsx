--- conflicted
+++ resolved
@@ -215,16 +215,11 @@
     } = props
     const { timeStart, timeEnd, locationId, sectionId } = parse(
       search
-<<<<<<< HEAD
     ) as unknown as ISearchParams
-    const searchableLocations = generateLocations(props.offlineLocations)
-=======
-    ) as unknown) as ISearchParams
     const searchableLocations = generateLocations(
       { ...locations, ...offices },
       props.intl
     )
->>>>>>> 0f0fa177
     const selectedLocation = searchableLocations.find(
       ({ id }) => id === locationId
     ) as ISearchLocation
