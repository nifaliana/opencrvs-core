--- conflicted
+++ resolved
@@ -180,32 +180,6 @@
   }
 }
 
-<<<<<<< HEAD
-export const StatusWiseApplicationCountView = connect(
-  (state: IStoreState, ownProps: BaseProps) => {
-    const offlineLocations = getOfflineData(state).locations
-    let disableApplicationLink =
-      !window.config.APPLICATION_AUDIT_LOCATIONS.includes(
-        getJurisidictionType(offlineLocations, ownProps.locationId) as string
-      )
-    const userDetails = getUserDetails(state)
-    if (
-      userDetails &&
-      userDetails.role &&
-      !SYS_ADMIN_ROLES.includes(userDetails.role)
-    ) {
-      disableApplicationLink =
-        ownProps.locationId !==
-        getJurisdictionLocationIdFromUserDetails(userDetails)
-    }
-    return {
-      ...ownProps,
-      disableApplicationLink
-    }
-  },
-  null
-)(injectIntl(StatusWiseApplicationCountViewComponent))
-=======
 export const StatusWiseApplicationCountView = connect<
   IStateProps,
   {},
@@ -229,9 +203,8 @@
     userDetails.role &&
     !SYS_ADMIN_ROLES.includes(userDetails.role)
   ) {
-    const jurisdictionLocation = getJurisdictionLocationIdFromUserDetails(
-      userDetails
-    )
+    const jurisdictionLocation =
+      getJurisdictionLocationIdFromUserDetails(userDetails)
     disableApplicationLink = !isUnderJurisdictionOfUser(
       offlineLocations,
       isOfficeSelected
@@ -246,5 +219,4 @@
   return {
     disableApplicationLink
   }
-})(injectIntl(StatusWiseApplicationCountViewComponent))
->>>>>>> 0f0fa177
+})(injectIntl(StatusWiseApplicationCountViewComponent))