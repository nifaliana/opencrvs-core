--- conflicted
+++ resolved
@@ -85,13 +85,8 @@
 `
 
 const KeyPercentage = styled.span`
-<<<<<<< HEAD
   color: ${({ theme }) => theme.colors.placeholder};
   ${({ theme }) => theme.fonts.reg16};
-=======
-  color: ${({ theme }) => theme.colors.placeholderCopy};
-  ${({ theme }) => theme.fonts.bodyStyle};
->>>>>>> bcad1c81
   margin: 16px 10px;
 `
 
