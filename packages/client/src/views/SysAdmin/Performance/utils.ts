--- conflicted
+++ resolved
@@ -19,13 +19,8 @@
 import { ILocation } from '@client/offline/reducer'
 
 export const Header = styled.h1`
-<<<<<<< HEAD
   color: ${({ theme }) => theme.colors.menuBackground};
   ${({ theme }) => theme.fonts.h2};
-=======
-  color: ${({ theme }) => theme.colors.copy};
-  ${({ theme }) => theme.fonts.h4Style};
->>>>>>> bcad1c81
 `
 
 export function getMonthDateRange(year: number, month: number) {
@@ -49,13 +44,8 @@
 
 export const Description = styled.div`
   margin: 8px 0px;
-<<<<<<< HEAD
   color: ${({ theme }) => theme.colors.placeholder};
   ${({ theme }) => theme.fonts.reg16};
-=======
-  color: ${({ theme }) => theme.colors.supportingCopy};
-  ${({ theme }) => theme.fonts.bodyStyle};
->>>>>>> bcad1c81
 `
 
 export const ActionContainer = styled.div`
