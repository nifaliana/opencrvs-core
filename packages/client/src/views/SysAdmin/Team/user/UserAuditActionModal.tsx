--- conflicted
+++ resolved
@@ -37,14 +37,10 @@
   showSubmitFormErrorToast
 } from '@client/notification/actions'
 import { TOAST_MESSAGES } from '@client/user/userReducer'
-<<<<<<< HEAD
 import { ApolloClient, InternalRefetchQueriesInclude } from '@apollo/client'
-import { withApollo, WithApolloClient } from '@apollo/client/react/hoc'
-=======
 import { RefetchQueryDescription } from 'apollo-client/core/watchQueryOptions'
 import { withApollo, WithApolloClient } from 'react-apollo'
 import { User } from '@client/utils/gateway'
->>>>>>> bf117feb
 
 const { useState, useEffect } = React
 
@@ -161,7 +157,7 @@
   function handleConfirm() {
     if (makeAllFieldsDirty) {
       const touched = props.form.fields.reduce(
-        (memo, field) => ({ ...memo, [field.name]: true }),
+        (memo: any, field: { name: any }) => ({ ...memo, [field.name]: true }),
         {}
       )
       makeAllFieldsDirty(touched)
