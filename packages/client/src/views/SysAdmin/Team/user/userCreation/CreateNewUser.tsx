--- conflicted
+++ resolved
@@ -48,11 +48,11 @@
 
 type IUserProps = {
   userId?: string
-  section: IFormSection
-  activeGroup: IFormSectionGroup
-  nextSectionId: string
-  nextGroupId: string
-  formData: IFormSectionData
+  section?: IFormSection
+  activeGroup?: IFormSectionGroup
+  nextSectionId?: string
+  nextGroupId?: string
+  formData?: IFormSectionData
   submitting: boolean
   userDetailsStored?: boolean
   loadingRoles?: boolean
@@ -140,14 +140,32 @@
   }
 
   render() {
-    const { section, submitting, userDetailsStored, loadingRoles, userId } =
-      this.props
+    const {
+      section,
+      submitting,
+      userDetailsStored,
+      loadingRoles,
+      userId,
+      activeGroup,
+      nextSectionId,
+      nextGroupId,
+      formData
+    } = this.props
     if (submitting || loadingRoles || (userId && !userDetailsStored)) {
       return this.renderLoadingPage()
     }
 
     if (section?.viewType === 'form') {
-      return <UserForm {...this.props} />
+      return (
+        <UserForm
+          {...this.props}
+          section={section}
+          formData={formData!}
+          activeGroup={activeGroup!}
+          nextSectionId={nextSectionId!}
+          nextGroupId={nextGroupId!}
+        />
+      )
     }
 
     if (section?.viewType === 'preview') {
@@ -155,6 +173,8 @@
         <UserReviewForm
           client={this.props.client as ApolloClient<any>}
           {...this.props}
+          section={section}
+          formData={formData!}
         />
       )
     }
@@ -201,11 +221,7 @@
   const sectionId =
     props.match.params.sectionId || state.userForm.userForm?.sections[0].id
 
-<<<<<<< HEAD
   const section = state.userForm.userForm?.sections.find(
-=======
-  const section = state.userForm.userForm.sections.find(
->>>>>>> fee62ccf
     (section) => section.id === sectionId
   ) as IFormSection
 
