--- conflicted
+++ resolved
@@ -237,11 +237,7 @@
     })
 
     it('clicking on confirm button with complete data takes user to signature attachment page', async () => {
-<<<<<<< HEAD
-      store.dispatch(modifyUserFormData(mockCompleteFormData))
-=======
       store.dispatch(modifyUserFormData(mockDataWithRegistarRoleSelected))
->>>>>>> c6496939
       await waitForElement(testComponent, '#confirm_form')
       testComponent.find('#confirm_form').hostNodes().simulate('click')
       await flushPromises()
