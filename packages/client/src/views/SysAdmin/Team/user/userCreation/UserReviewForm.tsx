--- conflicted
+++ resolved
@@ -125,11 +125,11 @@
   ${({ theme }) => theme.fonts.reg16}
 `
 
-<<<<<<< HEAD
 interface ICommonProps {
   offlineCountryConfiguration: IOfflineData
   formData: IFormSectionData
   userRoles: UserRole[]
+  userDetails: UserDetails | null
   intl: IntlShape
 }
 interface ISectionDataProps {
@@ -156,20 +156,6 @@
   const sections: ISectionData[] = []
   getVisibleSectionGroupsBasedOnConditions(userFormSection, formData).forEach(
     (group) => {
-=======
-class UserReviewFormComponent extends React.Component<
-  IFullProps & IDispatchProps
-> {
-  transformSectionData = () => {
-    const { intl, userFormSection, userDetails } = this.props
-    let nameJoined = false,
-      fieldValue
-    const sections: ISectionData[] = []
-    getVisibleSectionGroupsBasedOnConditions(
-      userFormSection,
-      this.props.formData
-    ).forEach((group) => {
->>>>>>> 3e01161a
       group.fields.forEach((field: IFormField, idx) => {
         if (field.hideValueInPreview) {
           return
@@ -184,16 +170,10 @@
           if (
             !getConditionalActionsForField(
               field,
-<<<<<<< HEAD
               props.formData,
               props.offlineCountryConfiguration,
-              { user: props.formData }
-=======
-              this.props.formData,
-              this.props.offlineCountryConfiguration,
-              { user: this.props.formData },
-              userDetails
->>>>>>> 3e01161a
+              { user: props.formData },
+              props.userDetails
             ).includes('hide')
           ) {
             fieldValue = getValue({ ...props, field })
@@ -420,6 +400,7 @@
             hasUpdateUserScope,
             hasCreateUserScope,
             userRoles,
+            userDetails,
             offlineCountryConfiguration,
             goToCreateUserSection,
             goToUserReviewForm
