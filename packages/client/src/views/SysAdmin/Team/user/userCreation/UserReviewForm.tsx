--- conflicted
+++ resolved
@@ -151,7 +151,6 @@
           sections.push({ title: intl.formatMessage(field.label), items: [] })
         } else if (field && sections.length > 0) {
           if (field.name === 'username' && !this.getValue(field)) return
-<<<<<<< HEAD
 
           let label =
             field.type === SIMPLE_DOCUMENT_UPLOADER ? (
@@ -183,9 +182,6 @@
             ) : (
               intl.formatMessage(field.label)
             )
-=======
-          let label = intl.formatMessage(field.label)
->>>>>>> fee62ccf
           if (
             !getConditionalActionsForField(field, this.props.formData).includes(
               'hide'
