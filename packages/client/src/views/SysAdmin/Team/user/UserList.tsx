--- conflicted
+++ resolved
@@ -208,16 +208,12 @@
   status: string
 }
 
-<<<<<<< HEAD
-export const Status = (statusProps: IStatusProps) => {
-=======
 interface ToggleUserActivation {
   modalVisible: boolean
   selectedUser: GQLUser | null
 }
 
-const Status = (statusProps: IStatusProps) => {
->>>>>>> 20985680
+export const Status = (statusProps: IStatusProps) => {
   const status =
     statusProps.status.charAt(0).toUpperCase() + statusProps.status.slice(1)
   switch (status.toLowerCase()) {
