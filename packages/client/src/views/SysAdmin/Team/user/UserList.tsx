/*
 * This Source Code Form is subject to the terms of the Mozilla Public
 * License, v. 2.0. If a copy of the MPL was not distributed with this
 * file, You can obtain one at https://mozilla.org/MPL/2.0/.
 *
 * OpenCRVS is also distributed under the terms of the Civil Registration
 * & Healthcare Disclaimer located at http://opencrvs.org/license.
 *
 * Copyright (C) The OpenCRVS Authors. OpenCRVS and the OpenCRVS
 * graphic logo are (registered/a) trademark(s) of Plan International.
 */
import { Query } from '@client/components/Query'
import {
  buttonMessages,
  constantsMessages,
  errorMessages,
  userMessages
} from '@client/i18n/messages'
import { messages } from '@client/i18n/messages/views/sysAdmin'
import {
  goToCreateNewUser,
  goToCreateNewUserWithLocationId,
  goToReviewUserDetails,
  goToTeamSearch,
  goToUserProfile
} from '@client/navigation'
import { ILocation } from '@client/offline/reducer'
import { getOfflineData } from '@client/offline/selectors'
import { IStoreState } from '@client/store'
import { withTheme } from '@client/styledComponents'
import { SEARCH_USERS } from '@client/user/queries'
import { LANG_EN } from '@client/utils/constants'
import { createNamesMap } from '@client/utils/data-formatting'
import { SysAdminContentWrapper } from '@client/views/SysAdmin/SysAdminContentWrapper'
import { UserStatus } from '@client/views/SysAdmin/Team/utils'
import { LinkButton } from '@opencrvs/components/lib/buttons'
import {
  AddUser,
  VerticalThreeDots,
  SearchRed
} from '@opencrvs/components/lib/icons'
import { AvatarSmall } from '@client/components/Avatar'
import {
  ColumnContentAlignment,
  ListTable,
  ToggleMenu,
  FloatingNotification,
  NOTIFICATION_TYPE
} from '@opencrvs/components/lib/interface'
import {
  IColumn,
  IDynamicValues
} from '@opencrvs/components/lib/interface/GridTable/types'
import { BodyContent } from '@opencrvs/components/lib/layout'
import { ITheme } from '@opencrvs/components/lib/theme'
import {
  GQLHumanName,
  GQLQuery,
  GQLUser
} from '@opencrvs/gateway/src/graphql/schema'
import { parse } from 'query-string'
import * as React from 'react'
import { injectIntl, WrappedComponentProps as IntlShapeProps } from 'react-intl'
import { connect } from 'react-redux'
import { RouteComponentProps } from 'react-router'
import styled from 'styled-components'
import { UserAuditActionModal } from '@client/views/SysAdmin/Team/user/UserAuditActionModal'
import { userMutations } from '@client/user/mutations'

const DEFAULT_FIELD_AGENT_LIST_SIZE = 10
const { useState, useEffect } = React

const UserTable = styled(BodyContent)`
  padding: 0px;
  margin: 32px auto 0;
  @media (max-width: ${({ theme }) => theme.grid.breakpoints.md}px) {
    padding: 0px;
  }
`

const TableHeader = styled.div`
  display: flex;
  justify-content: space-between;
  align-items: center;
  width: 100%;
  padding: 8px 18px;
  background: ${({ theme }) => theme.colors.white};
  color: ${({ theme }) => theme.colors.copy};
  ${({ theme }) => theme.fonts.bodyBoldStyle};
  border-bottom: 1px solid ${({ theme }) => theme.colors.silverSand};
`
const ErrorText = styled.div`
  color: ${({ theme }) => theme.colors};
  ${({ theme }) => theme.fonts.bodyStyle};
  text-align: center;
  margin-top: 100px;
`

const StatusBox = styled.span`
  padding: 4px 8px;
  ${({ theme }) => theme.fonts.captionBold};
  border-radius: 2px;
  height: 30px;
  text-align: center;
  margin-left: 4px;
`
const ActiveStatusBox = styled(StatusBox)`
  background: rgba(73, 183, 141, 0.3);
`
const DeactivatedStatusBox = styled(StatusBox)`
  background: rgba(245, 209, 209, 1);
`
const PendingStatusBox = styled(StatusBox)`
  background: rgba(252, 236, 217, 1);
`
const DisabledStatusBox = styled(StatusBox)`
  background: rgba(206, 206, 206, 0.3);
`
const AddUserContainer = styled.div`
  display: flex;
  cursor: pointer;
  color: ${({ theme }) => theme.colors.primary};

  @media (max-width: ${({ theme }) => theme.grid.breakpoints.lg}px) {
    display: none;
  }
`
const AddUserIcon = styled(AddUser)`
  padding: 4px;
`

const Header = styled.h1`
  color: ${({ theme }) => theme.colors.copy};
  ${({ theme }) => theme.fonts.h2Style};
`

const HeaderContainer = styled.div`
  display: flex;
  align-items: baseline;
  flex-wrap: wrap;
  margin-top: -32px;

  & > :first-child {
    margin-right: 24px;
  }

  & > :nth-child(2) {
    position: relative;
    bottom: 2px;
  }
`

const PhotoNameRoleContainer = styled.div`
  display: flex;
`

const MarginPhotoRight = styled.span`
  margin-right: 16px;
`

const LocationInfo = styled.div`
  padding: 8px 0px;
`

const LocationInfoKey = styled.div`
  color: ${({ theme }) => theme.colors.copy};
  ${({ theme }) => theme.fonts.bodyBoldStyle};
`

const LocationInfoValue = styled.div`
  color: ${({ theme }) => theme.colors.copy};
  ${({ theme }) => theme.fonts.bodyStyle};
`

const LocationInfoEmptyValue = styled.div`
  color: ${({ theme }) => theme.colors.placeholder};
  ${({ theme }) => theme.fonts.bodyStyle};
`

const ChangeButton = styled(LinkButton)`
  @media (max-width: ${({ theme }) => theme.grid.breakpoints.lg}px) {
    display: none;
  }
`

const NameRoleTypeContainer = styled.div`
  margin-right: auto;
  display: flex;
  flex-direction: column;
`

const StatusMenu = styled.div`
  display: flex;
  align-items: center;
`

const Name = styled(LinkButton)`
  align-self: flex-start;
  text-align: left;
`

const RoleType = styled.div`
  ${({ theme }) => theme.fonts.chartLegendStyle}
  color: ${({ theme }) => theme.colors.waitingForExternalValidation};
`

interface ISearchParams {
  locationId: string
  viewOnly?: boolean
}

type BaseProps = {
  theme: ITheme
  offlineOffices: ILocation[]
  goToCreateNewUser: typeof goToCreateNewUser
  goToCreateNewUserWithLocationId: typeof goToCreateNewUserWithLocationId
  goToReviewUserDetails: typeof goToReviewUserDetails
  goToTeamSearch: typeof goToTeamSearch
  goToUserProfile: typeof goToUserProfile
}

type IProps = BaseProps & IntlShapeProps & RouteComponentProps

interface IStatusProps {
  status: string
}

interface ToggleUserActivation {
  modalVisible: boolean
  selectedUser: GQLUser | null
}

export const Status = (statusProps: IStatusProps) => {
  const status =
    statusProps.status.charAt(0).toUpperCase() + statusProps.status.slice(1)
  switch (status.toLowerCase()) {
    case UserStatus[UserStatus.ACTIVE].toLowerCase():
      return <ActiveStatusBox>{status}</ActiveStatusBox>
    case UserStatus[UserStatus.DEACTIVATED].toLowerCase():
      return <DeactivatedStatusBox>{status}</DeactivatedStatusBox>
    case UserStatus[UserStatus.DISABLED].toLowerCase():
      return <DisabledStatusBox>{status}</DisabledStatusBox>
    case UserStatus[UserStatus.PENDING].toLowerCase():
    default:
      return <PendingStatusBox>{status}</PendingStatusBox>
  }
}

function UserListComponent(props: IProps) {
  const [showResendSMSSuccess, setShowResendSMSSuccess] = useState<boolean>(
    false
  )
  const [showResendSMSError, setShowResendSMSError] = useState<boolean>(false)

  const {
    intl,
    goToReviewUserDetails,
    goToCreateNewUser,
    goToCreateNewUserWithLocationId,
    goToTeamSearch,
    goToUserProfile,
    offlineOffices,
    location: { search }
  } = props

  const { locationId, viewOnly } = (parse(search) as unknown) as ISearchParams

  const [toggleActivation, setToggleActivation] = useState<
    ToggleUserActivation
  >({
    modalVisible: false,
    selectedUser: null
  })

  const [viewportWidth, setViewportWidth] = useState<number>(window.innerWidth)
  useEffect(() => {
    function recordWindowWidth() {
      setViewportWidth(window.innerWidth)
    }

    window.addEventListener('resize', recordWindowWidth)

    return () => window.removeEventListener('resize', recordWindowWidth)
  }, [])
  const [currentPageNumber, setCurrentPageNumber] = useState<number>(1)
  const recordCount = DEFAULT_FIELD_AGENT_LIST_SIZE * currentPageNumber
  const searchedLocation: ILocation | undefined = offlineOffices.find(
    ({ id }) => locationId === id
  )

  function toggleUserActivationModal(user?: GQLUser) {
    if (user !== undefined) {
      setToggleActivation({
        ...toggleActivation,
        modalVisible: true,
        selectedUser: user
      })
    } else {
      setToggleActivation({
        ...toggleActivation,
        modalVisible: false,
        selectedUser: null
      })
    }
  }

  async function resendSMS(userId: string) {
    try {
      const res = await userMutations.resendSMSInvite(userId, [
        {
          query: SEARCH_USERS,
          variables: { primaryOfficeId: locationId, count: recordCount }
        }
      ])
      if (res && res.data && res.data.resendSMSInvite) {
        setShowResendSMSSuccess(true)
      }
    } catch (err) {
      setShowResendSMSError(true)
    }
  }

  function getMenuItems(user: GQLUser) {
    const menuItems = [
      {
        label: intl.formatMessage(messages.editUserDetailsTitle),
        handler: () => {
          goToReviewUserDetails(user.id as string)
        }
      }
    ]

    if (user.status !== 'deactivated' && user.status !== 'disabled') {
      menuItems.push({
        label: intl.formatMessage(messages.resendSMS),
        handler: () => {
          resendSMS(user.id as string)
        }
      })
    }

    if (user.status === 'active') {
      menuItems.push({
        label: intl.formatMessage(messages.deactivate),
        handler: () => toggleUserActivationModal(user)
      })
    }

    if (user.status === 'deactivated') {
      menuItems.push({
        label: intl.formatMessage(messages.reactivate),
        handler: () => toggleUserActivationModal(user)
      })
    }

    return menuItems
  }

  function getRoleType(role: string, type: string) {
    return (
      <>
        {role} &middot; {type}
      </>
    )
  }

  function getNameRoleType(
    id: string,
    name: string,
    role: string,
    type: string
  ) {
    return (
      <NameRoleTypeContainer>
        <Name
          id={`name-role-type-link-${id}`}
          onClick={() => goToUserProfile(id)}
        >
          {name}
        </Name>
        <RoleType>{getRoleType(role, type)}</RoleType>
      </NameRoleTypeContainer>
    )
  }

  function getPhotoNameRoleType(
    id: string,
    name: string,
    role: string,
    type: string
  ) {
    return (
      <PhotoNameRoleContainer>
        <AvatarSmall />
        <MarginPhotoRight />
        <NameRoleTypeContainer>
          <Name
            id={`name-role-type-link-${id}`}
            onClick={() => goToUserProfile(id)}
          >
            {name}
          </Name>
          <RoleType>{getRoleType(role, type)}</RoleType>
        </NameRoleTypeContainer>
      </PhotoNameRoleContainer>
    )
  }

  function getPhotoNameType(id: string, name: string) {
    return (
      <>
        <AvatarSmall />
        <MarginPhotoRight />
        <LinkButton
          id={`name-link-${id}`}
          onClick={() => goToUserProfile(id || '')}
        >
          {name}
        </LinkButton>
      </>
    )
  }

  function renderStatus(status?: string, underInvestigation?: boolean) {
    return (
      <>
        {underInvestigation && <SearchRed />}
        <Status status={status || 'pending'} />
      </>
    )
  }

  function getStatusMenuType(
    user: GQLUser,
    index: number,
    status?: string,
    underInvestigation?: boolean
  ) {
    const statusDetails = renderStatus(status, underInvestigation)
    return (
      <StatusMenu>
        {statusDetails}
        <ToggleMenu
          id={`user-item-${index}-menu`}
          toggleButton={<VerticalThreeDots />}
          menuItems={getMenuItems(user)}
        />
      </StatusMenu>
    )
  }

  function generateUserContents(data: GQLQuery) {
    if (!data || !data.searchUsers || !data.searchUsers.results) {
      return []
    }

    return data.searchUsers.results.map(
      (user: GQLUser | null, index: number) => {
        if (user !== null) {
          const name =
            (user &&
              user.name &&
              ((createNamesMap(user.name as GQLHumanName[])[
                intl.locale
              ] as string) ||
                (createNamesMap(user.name as GQLHumanName[])[
                  LANG_EN
                ] as string))) ||
            ''
          const role =
            (user.role && intl.formatMessage(userMessages[user.role])) || '-'
          const type =
            (user.type && intl.formatMessage(userMessages[user.type])) || '-'

          return {
<<<<<<< HEAD
            photo: <AvatarSmall name={name} avatar={user.avatar} />,
            name: (
              <LinkButton
                id={`name-link-${user.id}`}
                onClick={() => goToUserProfile(user.id || '')}
              >
                {name}
              </LinkButton>
            ),
=======
            photoNameType: getPhotoNameType(user.id || '', name),
>>>>>>> 0f0fa177
            nameRoleType: getNameRoleType(user.id || '', name, role, type),
            photoNameRoleType: getPhotoNameRoleType(
              user.id || '',
              name,
              role,
              type
            ),
            roleType: getRoleType(role, type),
            status: renderStatus(user.status, user.underInvestigation),
            statusMenu: getStatusMenuType(
              user,
              index,
              user.status,
              user.underInvestigation
            )
          }
        }
        return {}
      }
    )
  }

  function onClickAddUser() {
    ;(searchedLocation &&
      goToCreateNewUserWithLocationId(searchedLocation.id)) ||
      goToCreateNewUser()
  }

  function onChangeLocation() {
    goToTeamSearch(
      searchedLocation && {
        selectedLocation: {
          id: searchedLocation.id,
          searchableText: searchedLocation.name,
          displayLabel: searchedLocation.name
        }
      }
    )
  }

  function renderUserList() {
    let columns: IColumn[] = []
    if (viewportWidth <= props.theme.grid.breakpoints.md) {
      columns = columns.concat([
        {
          label: intl.formatMessage(constantsMessages.name),
          width: 70,
          key: 'nameRoleType'
        },
        {
          label: intl.formatMessage(constantsMessages.status),
          width: 30,
          alignment: ColumnContentAlignment.RIGHT,
          key: 'status'
        }
      ])
    } else if (viewportWidth <= props.theme.grid.breakpoints.lg) {
      columns = columns.concat([
        {
          label: intl.formatMessage(constantsMessages.name),
          width: 75,
          key: 'photoNameRoleType'
        },
        {
          label: intl.formatMessage(constantsMessages.status),
          width: 25,
          alignment: ColumnContentAlignment.RIGHT,
          key: 'status'
        }
      ])
    } else {
      if (viewOnly) {
        columns = columns.concat([
          {
            label: intl.formatMessage(constantsMessages.name),
            width: 35,
            key: 'photoNameType'
          },
          {
            label: intl.formatMessage(constantsMessages.labelRole),
            width: 50,
            key: 'roleType'
          },
          {
            label: intl.formatMessage(constantsMessages.status),
            width: 15,
            alignment: ColumnContentAlignment.RIGHT,
            key: 'status'
          }
        ])
      } else {
        columns = columns.concat([
          {
            label: intl.formatMessage(constantsMessages.name),
            width: 35,
            key: 'photoNameType'
          },
          {
            label: intl.formatMessage(constantsMessages.labelRole),
            width: 40,
            key: 'roleType'
          },
          {
            label: intl.formatMessage(constantsMessages.status),
            width: 25,
            alignment: ColumnContentAlignment.RIGHT,
            key: 'statusMenu'
          }
        ])
      }
    }
    return (
      <Query
        query={SEARCH_USERS}
        variables={{
          primaryOfficeId: locationId,
          count: recordCount
        }}
        fetchPolicy={'cache-and-network'}
      >
        {({ data, loading, error }) => {
          if (error) {
            return (
              <ErrorText id="user_loading_error">
                {intl.formatMessage(errorMessages.userQueryError)}
              </ErrorText>
            )
          }
          return (
            <UserTable id="user_list">
              <TableHeader>
                {(data && data.searchUsers && data.searchUsers.totalItems) || 0}{' '}
                users
                {!viewOnly && (
                  <AddUserContainer id="add-user" onClick={onClickAddUser}>
                    <AddUserIcon />
                    {' New user'}
                  </AddUserContainer>
                )}
              </TableHeader>
              <ListTable
                isLoading={loading}
                content={generateUserContents(data) as IDynamicValues[]}
                columns={columns}
                noResultText="No result to display"
                onPageChange={(currentPage: number) => {
                  setCurrentPageNumber(currentPage)
                }}
                pageSize={recordCount}
                totalItems={
                  data && data.searchUsers && data.searchUsers.totalItems
                }
                currentPage={currentPageNumber}
                loadMoreText={intl.formatMessage(constantsMessages.showMore, {
                  pageSize: DEFAULT_FIELD_AGENT_LIST_SIZE
                })}
                hideBoxShadow={true}
                hideTableHeader={true}
                disableScrollOnOverflow
                rowStyle={{
                  height: {
                    lg: 56,
                    md: 80
                  },
                  horizontalPadding: {
                    lg: 8,
                    md: 16
                  }
                }}
              />
              <UserAuditActionModal
                show={toggleActivation.modalVisible}
                user={toggleActivation.selectedUser}
                onClose={() => toggleUserActivationModal()}
                onConfirmRefetchQueries={[
                  {
                    query: SEARCH_USERS,
                    variables: {
                      primaryOfficeId: locationId,
                      count: recordCount
                    }
                  }
                ]}
              />
            </UserTable>
          )
        }}
      </Query>
    )
  }

  return (
    <SysAdminContentWrapper
      mapPinClickHandler={(!viewOnly && onChangeLocation) || undefined}
    >
      <HeaderContainer>
        <Header id="header">
          {(searchedLocation && searchedLocation.name) || ''}
        </Header>
        {!viewOnly && (
          <ChangeButton id="chng-loc" onClick={onChangeLocation}>
            {intl.formatMessage(buttonMessages.change)}
          </ChangeButton>
        )}
      </HeaderContainer>
      <LocationInfo>
        <LocationInfoKey>
          {intl.formatMessage(constantsMessages.address)}
        </LocationInfoKey>
        {searchedLocation && searchedLocation.address ? (
          <LocationInfoValue>{searchedLocation.address}</LocationInfoValue>
        ) : (
          <LocationInfoEmptyValue>
            {intl.formatMessage(constantsMessages.notAvailable)}
          </LocationInfoEmptyValue>
        )}
      </LocationInfo>
      {renderUserList()}
      {showResendSMSSuccess && (
        <FloatingNotification
          id="resend_invite_success"
          type={NOTIFICATION_TYPE.SUCCESS}
          show={showResendSMSSuccess}
          callback={() => setShowResendSMSSuccess(false)}
        >
          {intl.formatMessage(messages.resendSMSSuccess)}
        </FloatingNotification>
      )}
      {showResendSMSError && (
        <FloatingNotification
          id="resend_invite_error"
          type={NOTIFICATION_TYPE.ERROR}
          show={showResendSMSError}
          callback={() => setShowResendSMSError(false)}
        >
          {intl.formatMessage(messages.resendSMSError)}
        </FloatingNotification>
      )}
    </SysAdminContentWrapper>
  )
}

export const UserList = connect(
  (state: IStoreState) => ({
    offlineOffices: Object.values(getOfflineData(state).offices)
  }),
  {
    goToCreateNewUser,
    goToCreateNewUserWithLocationId,
    goToReviewUserDetails,
    goToTeamSearch,
    goToUserProfile
  }
)(withTheme(injectIntl(UserListComponent)))<|MERGE_RESOLUTION|>--- conflicted
+++ resolved
@@ -66,6 +66,7 @@
 import styled from 'styled-components'
 import { UserAuditActionModal } from '@client/views/SysAdmin/Team/user/UserAuditActionModal'
 import { userMutations } from '@client/user/mutations'
+import { IAvatar } from '@client/utils/userUtils'
 
 const DEFAULT_FIELD_AGENT_LIST_SIZE = 10
 const { useState, useEffect } = React
@@ -387,11 +388,12 @@
     id: string,
     name: string,
     role: string,
-    type: string
+    type: string,
+    avatar: IAvatar | undefined
   ) {
     return (
       <PhotoNameRoleContainer>
-        <AvatarSmall />
+        <AvatarSmall name={name} avatar={avatar} />
         <MarginPhotoRight />
         <NameRoleTypeContainer>
           <Name
@@ -406,10 +408,14 @@
     )
   }
 
-  function getPhotoNameType(id: string, name: string) {
+  function getPhotoNameType(
+    id: string,
+    name: string,
+    avatar: IAvatar | undefined
+  ) {
     return (
       <>
-        <AvatarSmall />
+        <AvatarSmall name={name} avatar={avatar} />
         <MarginPhotoRight />
         <LinkButton
           id={`name-link-${id}`}
@@ -472,26 +478,17 @@
           const type =
             (user.type && intl.formatMessage(userMessages[user.type])) || '-'
 
+          const avatar = user.avatar
+
           return {
-<<<<<<< HEAD
-            photo: <AvatarSmall name={name} avatar={user.avatar} />,
-            name: (
-              <LinkButton
-                id={`name-link-${user.id}`}
-                onClick={() => goToUserProfile(user.id || '')}
-              >
-                {name}
-              </LinkButton>
-            ),
-=======
-            photoNameType: getPhotoNameType(user.id || '', name),
->>>>>>> 0f0fa177
+            photoNameType: getPhotoNameType(user.id || '', name, avatar),
             nameRoleType: getNameRoleType(user.id || '', name, role, type),
             photoNameRoleType: getPhotoNameRoleType(
               user.id || '',
               name,
               role,
-              type
+              type,
+              avatar
             ),
             roleType: getRoleType(role, type),
             status: renderStatus(user.status, user.underInvestigation),
