--- conflicted
+++ resolved
@@ -67,7 +67,6 @@
 import styled from 'styled-components'
 import { UserAuditActionModal } from '@client/views/SysAdmin/Team/user/UserAuditActionModal'
 import { userMutations } from '@client/user/mutations'
-import { IAvatar } from '@client/utils/userUtils'
 
 const DEFAULT_FIELD_AGENT_LIST_SIZE = 10
 const { useState, useEffect } = React
@@ -388,11 +387,7 @@
     name: string,
     role: string,
     type: string,
-<<<<<<< HEAD
-    avatar: IAvatar
-=======
     avatar: IAvatar | undefined
->>>>>>> 77939c84
   ) {
     return (
       <PhotoNameRoleContainer>
@@ -411,15 +406,11 @@
     )
   }
 
-<<<<<<< HEAD
-  function getPhotoNameType(id: string, name: string, avatar: IAvatar) {
-=======
   function getPhotoNameType(
     id: string,
     name: string,
     avatar: IAvatar | undefined
   ) {
->>>>>>> 77939c84
     return (
       <>
         <AvatarSmall name={name} avatar={avatar} />
@@ -488,26 +479,14 @@
           const avatar = user.avatar
 
           return {
-<<<<<<< HEAD
-            photoNameType: getPhotoNameType(
-              user.id || '',
-              name,
-              user.avatar as IAvatar
-            ),
-=======
             photoNameType: getPhotoNameType(user.id || '', name, avatar),
->>>>>>> 77939c84
             nameRoleType: getNameRoleType(user.id || '', name, role, type),
             photoNameRoleType: getPhotoNameRoleType(
               user.id || '',
               name,
               role,
               type,
-<<<<<<< HEAD
-              user.avatar as IAvatar
-=======
               avatar
->>>>>>> 77939c84
             ),
             roleType: getRoleType(role, type),
             status: renderStatus(user.status, user.underInvestigation),
