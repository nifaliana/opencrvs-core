--- conflicted
+++ resolved
@@ -59,11 +59,7 @@
   ContentSize
 } from '@opencrvs/components/lib/Content'
 import { ITheme } from '@opencrvs/components/lib/theme'
-<<<<<<< HEAD
-import { GQLHumanName, GQLUser } from '@opencrvs/gateway/src/graphql/schema'
-=======
 import { GQLHumanName } from '@opencrvs/gateway/src/graphql/schema'
->>>>>>> 6ccfb0c4
 import { parse } from 'query-string'
 import * as React from 'react'
 import {
