/*
 * This Source Code Form is subject to the terms of the Mozilla Public
 * License, v. 2.0. If a copy of the MPL was not distributed with this
 * file, You can obtain one at https://mozilla.org/MPL/2.0/.
 *
 * OpenCRVS is also distributed under the terms of the Civil Registration
 * & Healthcare Disclaimer located at http://opencrvs.org/license.
 *
 * Copyright (C) The OpenCRVS Authors. OpenCRVS and the OpenCRVS
 * graphic logo are (registered/a) trademark(s) of Plan International.
 */
import { Query } from '@client/components/Query'
import {
  buttonMessages,
  constantsMessages,
  errorMessages,
  userMessages
} from '@client/i18n/messages'
import { messages } from '@client/i18n/messages/views/sysAdmin'
import { messages as headerMessages } from '@client/i18n/messages/views/header'
import {
  goToCreateNewUser,
  goToCreateNewUserWithLocationId,
  goToReviewUserDetails,
  goToTeamSearch,
  goToTeamUserList,
  goToUserProfile
} from '@client/navigation'
import { ILocation } from '@client/offline/reducer'
import { getOfflineData } from '@client/offline/selectors'
import { IStoreState } from '@client/store'
import { withTheme } from '@client/styledComponents'
import { SEARCH_USERS } from '@client/user/queries'
import {
  LANG_EN,
  NATL_ADMIN_ROLES,
  SYS_ADMIN_ROLES
} from '@client/utils/constants'
import { createNamesMap } from '@client/utils/data-formatting'
import { SysAdminContentWrapper } from '@client/views/SysAdmin/SysAdminContentWrapper'
import { UserStatus } from '@client/views/SysAdmin/Team/utils'
import { LinkButton } from '@opencrvs/components/lib/buttons'
import { IUserDetails } from '@client/utils/userUtils'
import { getUserDetails } from '@client/profile/profileSelectors'
import {
  AddUser,
  VerticalThreeDots,
  SearchRed,
  NoWifi
} from '@opencrvs/components/lib/icons'
import { AvatarSmall } from '@client/components/Avatar'
import { ToggleMenu } from '@opencrvs/components/lib/ToggleMenu'
import { Toast } from '@opencrvs/components/lib/Toast'
import {
  BodyContent,
  Content,
  ContentSize
} from '@opencrvs/components/lib/Content'
import { ITheme } from '@opencrvs/components/lib/theme'
import { GQLHumanName, GQLQuery } from '@opencrvs/gateway/src/graphql/schema'
import { parse } from 'query-string'
import * as React from 'react'
import {
  injectIntl,
  useIntl,
  WrappedComponentProps as IntlShapeProps
} from 'react-intl'
import { connect } from 'react-redux'
import { RouteComponentProps } from 'react-router'
import styled from 'styled-components'
import { UserAuditActionModal } from '@client/views/SysAdmin/Team/user/UserAuditActionModal'
import { userMutations } from '@client/user/mutations'
import { Pagination } from '@opencrvs/components/lib/Pagination'
import {
  ListViewItemSimplified,
  ListViewSimplified
} from '@opencrvs/components/lib/ListViewSimplified'
import { useCallback } from 'react'
import {
  withOnlineStatus,
  LoadingIndicator
} from '@client/views/OfficeHome/LoadingIndicator'
import { LocationPicker } from '@client/components/LocationPicker'
<<<<<<< HEAD
=======
import { ApolloError } from 'apollo-client'
import { Query as QueryType, User } from '@client/utils/gateway'
>>>>>>> bf117feb

const DEFAULT_FIELD_AGENT_LIST_SIZE = 10
const { useState } = React

const UserTable = styled(BodyContent)`
  padding: 0px;
  margin: 8px auto 0;
  @media (max-width: ${({ theme }) => theme.grid.breakpoints.md}px) {
    padding: 0px;
  }
`

const ErrorText = styled.div`
  ${({ theme }) => theme.fonts.bold16};
  text-align: center;
  height: 328px;
  margin-top: 16px;
  display: flex;
  gap: 12px;
  @media (max-width: ${({ theme }) => theme.grid.breakpoints.md}px) {
    margin-top: 12px;
    height: calc(100vh - 104px);
  }
`

const Loading = styled.div`
  @media (max-width: ${({ theme }) => theme.grid.breakpoints.md}px) {
    height: calc(100vh - 104px);
  }
`
const LinkButtonWithoutSpacing = styled(LinkButton)`
  height: auto !important;
`

const StatusBox = styled.div`
  padding: 4px 8px;
  ${({ theme }) => theme.fonts.bold12};
  border-radius: 100px;
  height: 30px;
  text-align: center;
  margin-left: 4px;
`
const ActiveStatusBox = styled(StatusBox)`
  background: rgba(73, 183, 141, 0.3);
`
const DeactivatedStatusBox = styled(StatusBox)`
  background: rgba(245, 209, 209, 1);
`
const PendingStatusBox = styled(StatusBox)`
  background: rgba(252, 236, 217, 1);
`
const DisabledStatusBox = styled(StatusBox)`
  background: rgba(206, 206, 206, 0.3);
`

const AddUserIcon = styled(AddUser)`
  cursor: pointer;
`

const Header = styled.h1`
  color: ${({ theme }) => theme.colors.copy};
  ${({ theme }) => theme.fonts.h2};
  margin: 8px 0;
  @media (min-width: ${({ theme }) => theme.grid.breakpoints.lg}px) {
    display: none;
  }
`

const LocationInfo = styled.div`
  padding: 8px 0px;
`

const LocationInfoValue = styled.div`
  color: ${({ theme }) => theme.colors.supportingCopy};
  ${({ theme }) => theme.fonts.reg18};
`

const LocationInfoEmptyValue = styled.div`
  color: ${({ theme }) => theme.colors.supportingCopy};
  ${({ theme }) => theme.fonts.reg16};
`

const StatusMenuContainer = styled.div`
  display: flex;
  align-items: center;
`

const Value = styled.span`
  color: ${({ theme }) => theme.colors.grey500};
  ${({ theme }) => theme.fonts.reg16}
`

const Name = styled.span`
  ${({ theme }) => theme.fonts.reg16}
`

const NoRecord = styled.div<{ isFullPage?: boolean }>`
  ${({ theme }) => theme.fonts.h3};
  text-align: left;
  margin-left: ${({ isFullPage }) => (isFullPage ? `40px` : `10px`)};
  color: ${({ theme }) => theme.colors.copy};
  margin-top: 20px;
`

const ConnectivityContainer = styled.div`
  height: 328px;
  margin-top: 16px;
  display: flex;
  gap: 12px;
  @media (max-width: ${({ theme }) => theme.grid.breakpoints.md}px) {
    margin-top: 12px;
    height: calc(100vh - 104px);
  }
`
const NoConnectivity = styled(NoWifi)`
  width: 24px;
`
const Text = styled.div`
  ${({ theme }) => theme.fonts.reg16};
  text-align: center;
`
const LinkButtonModified = styled(LinkButton)`
  height: 24px;
`

interface ISearchParams {
  locationId: string
}

type IOnlineStatusProps = {
  isOnline: boolean
}

type BaseProps = {
  theme: ITheme
  offlineOffices: ILocation[]
  userDetails: IUserDetails | null
  goToCreateNewUser: typeof goToCreateNewUser
  goToCreateNewUserWithLocationId: typeof goToCreateNewUserWithLocationId
  goToReviewUserDetails: typeof goToReviewUserDetails
  goToTeamSearch: typeof goToTeamSearch
  goToTeamUserList: typeof goToTeamUserList
  goToUserProfile: typeof goToUserProfile
}

type IProps = BaseProps &
  IntlShapeProps &
  RouteComponentProps &
  IOnlineStatusProps

interface IStatusProps {
  status: string
}

interface ToggleUserActivation {
  modalVisible: boolean
  selectedUser: User | null
}

export const Status = (statusProps: IStatusProps) => {
  const status = statusProps.status
  const intl = useIntl()
  switch (status) {
    case UserStatus[UserStatus.ACTIVE].toLowerCase():
      return (
        <ActiveStatusBox>{intl.formatMessage(messages.active)}</ActiveStatusBox>
      )
    case UserStatus[UserStatus.DEACTIVATED].toLowerCase():
      return (
        <DeactivatedStatusBox>
          {intl.formatMessage(messages.deactivated)}
        </DeactivatedStatusBox>
      )
    case UserStatus[UserStatus.DISABLED].toLowerCase():
      return (
        <DisabledStatusBox>
          {intl.formatMessage(messages.disabled)}
        </DisabledStatusBox>
      )
    case UserStatus[UserStatus.PENDING].toLowerCase():
    default:
      return (
        <PendingStatusBox>
          {intl.formatMessage(messages.pending)}
        </PendingStatusBox>
      )
  }
}

function UserListComponent(props: IProps) {
  const [showResendSMSSuccess, setShowResendSMSSuccess] = useState(false)
  const [showResendSMSError, setShowResendSMSError] = useState(false)
  const {
    intl,
    userDetails,
    goToReviewUserDetails,
    goToCreateNewUser,
    goToCreateNewUserWithLocationId,
    goToTeamSearch,
    goToUserProfile,
    offlineOffices,
    isOnline,
    location: { search }
  } = props
  const isNatlSysAdmin = userDetails?.role
    ? NATL_ADMIN_ROLES.includes(userDetails.role)
      ? true
      : false
    : false

  const { locationId } = parse(search) as unknown as ISearchParams
  const [toggleActivation, setToggleActivation] =
    useState<ToggleUserActivation>({
      modalVisible: false,
      selectedUser: null
    })

  const [currentPageNumber, setCurrentPageNumber] = useState<number>(1)
  const recordCount = DEFAULT_FIELD_AGENT_LIST_SIZE * currentPageNumber
  const searchedLocation: ILocation | undefined = offlineOffices.find(
    ({ id }) => locationId === id
  )

  const toggleUserActivationModal = useCallback(
    function toggleUserActivationModal(user?: User) {
      if (user !== undefined) {
        setToggleActivation({
          ...toggleActivation,
          modalVisible: true,
          selectedUser: user
        })
      } else {
        setToggleActivation({
          ...toggleActivation,
          modalVisible: false,
          selectedUser: null
        })
      }
    },
    [toggleActivation]
  )

  const resendSMS = useCallback(
    async function resendSMS(userId: string) {
      try {
        const res = await userMutations.resendSMSInvite(userId, [
          {
            query: SEARCH_USERS,
            variables: { primaryOfficeId: locationId, count: recordCount }
          }
        ])
        if (res && res.data && res.data.resendSMSInvite) {
          setShowResendSMSSuccess(true)
        }
      } catch (err) {
        setShowResendSMSError(true)
      }
    },
    [locationId, recordCount]
  )

  const getMenuItems = useCallback(
    function getMenuItems(user: User) {
      const menuItems = [
        {
          label: intl.formatMessage(messages.editUserDetailsTitle),
          handler: () => {
            goToReviewUserDetails(user.id as string)
          }
        }
      ]

      if (user.status === 'pending') {
        menuItems.push({
          label: intl.formatMessage(messages.resendSMS),
          handler: () => {
            resendSMS(user.id as string)
          }
        })
      }

      if (user.status === 'active') {
        menuItems.push({
          label: intl.formatMessage(messages.deactivate),
          handler: () => toggleUserActivationModal(user)
        })
      }

      if (user.status === 'deactivated') {
        menuItems.push({
          label: intl.formatMessage(messages.reactivate),
          handler: () => toggleUserActivationModal(user)
        })
      }

      return menuItems
    },
    [goToReviewUserDetails, intl, resendSMS, toggleUserActivationModal]
  )

  function getViewOnly(
    locationId: string,
    userDetails: IUserDetails | null,
    onlyNational: boolean
  ) {
    if (
      userDetails &&
      userDetails.role &&
      userDetails.primaryOffice &&
      SYS_ADMIN_ROLES.includes(userDetails.role) &&
      locationId === userDetails.primaryOffice.id &&
      !onlyNational
    ) {
      return false
    } else if (
      userDetails &&
      userDetails.role &&
      NATL_ADMIN_ROLES.includes(userDetails.role)
    ) {
      return false
    } else {
      return true
    }
  }

  const StatusMenu = useCallback(
    function StatusMenu({
      userDetails,
      locationId,
      user,
      index,
      status,
      underInvestigation
    }: {
      userDetails: IUserDetails | null
      locationId: string
      user: User
      index: number
      status?: string
      underInvestigation?: boolean
    }) {
      const canEditUserDetails =
        userDetails?.role === 'NATIONAL_SYSTEM_ADMIN' ||
        (userDetails?.role === 'LOCAL_SYSTEM_ADMIN' &&
          userDetails?.primaryOffice?.id === locationId)
          ? true
          : false
      return (
        // TODO use Pill Component from #2780
        <StatusMenuContainer>
          {underInvestigation && <SearchRed />}
          <Status status={status || 'pending'} />
          {canEditUserDetails && (
            <ToggleMenu
              id={`user-item-${index}-menu`}
              toggleButton={<VerticalThreeDots />}
              menuItems={getMenuItems(user)}
            />
          )}
        </StatusMenuContainer>
      )
    },
    [getMenuItems]
  )

  const generateUserContents = useCallback(
    function generateUserContents(
      data: QueryType,
      locationId: string,
      userDetails: IUserDetails | null
    ) {
      if (!data || !data.searchUsers || !data.searchUsers.results) {
        return []
      }

      return data.searchUsers.results.map(
        (user: User | null, index: number) => {
          if (user !== null) {
            const name =
              (user &&
                user.name &&
                ((createNamesMap(user.name as GQLHumanName[])[
                  intl.locale
                ] as string) ||
                  (createNamesMap(user.name as GQLHumanName[])[
                    LANG_EN
                  ] as string))) ||
              ''
            const role =
              (user.role && intl.formatMessage(userMessages[user.role])) || '-'

            const avatar = user.avatar

            return {
<<<<<<< HEAD
              image: <AvatarSmall name={name} avatar={avatar} />,
=======
              image: <AvatarSmall name={name} avatar={avatar || undefined} />,
>>>>>>> bf117feb
              label: (
                <LinkButtonWithoutSpacing
                  id="profile-link"
                  onClick={() => goToUserProfile(String(user.id))}
                >
                  {name}
                </LinkButtonWithoutSpacing>
              ),
              value: <Value>{role}</Value>,
              actions: (
                <StatusMenu
                  userDetails={userDetails}
                  locationId={locationId}
                  user={user}
                  index={index}
                  status={user.status || undefined}
                  underInvestigation={user.underInvestigation || false}
                />
              )
            }
          }
          return {
            label: '',
            value: <></>
          }
        }
      )
    },
    [StatusMenu, intl, goToUserProfile]
  )

  const onClickAddUser = useCallback(
    function onClickAddUser() {
      ;(searchedLocation &&
        goToCreateNewUserWithLocationId(searchedLocation.id)) ||
        goToCreateNewUser()
    },
    [goToCreateNewUser, goToCreateNewUserWithLocationId, searchedLocation]
  )

  function onChangeLocation() {
    goToTeamSearch(
      searchedLocation && {
        selectedLocation: {
          id: searchedLocation.id,
          searchableText: searchedLocation.name,
          displayLabel: searchedLocation.name
        }
      }
    )
  }

  const LocationButton = (
    locationId: string,
    userDetails: IUserDetails | null,
    onlyNational: boolean
  ) => {
    const buttons: React.ReactElement[] = []
    if (!getViewOnly(locationId, userDetails, onlyNational)) {
      buttons.push(
        <LocationPicker
          selectedLocationId={locationId}
          onChangeLocation={(locationId) => {
            props.goToTeamUserList(locationId)
          }}
          requiredLocationTypes={'CRVS_OFFICE'}
        />
      )
      buttons.push(<AddUserIcon id="add-user" onClick={onClickAddUser} />)
    }
    return buttons
  }

  const RenderUserList = useCallback(
    function RenderUserList({
      data,
      locationId,
      userDetails
    }: {
      data: any
      locationId: string
      userDetails: IUserDetails | null
    }) {
      const totalData =
        (data && data.searchUsers && data.searchUsers.totalItems) || 0
      const userContent = generateUserContents(data, locationId, userDetails)

      return (
        <>
          <UserTable id="user_list">
            <ListViewSimplified>
              {userContent.length <= 0 ? (
                <NoRecord id="no-record">
                  {intl.formatMessage(constantsMessages.noResults)}
                </NoRecord>
              ) : (
                userContent.map((content, index) => {
                  return (
                    <ListViewItemSimplified
                      key={index}
                      image={content.image}
                      label={content.label}
                      value={content.value}
                      actions={content.actions}
                    />
                  )
                })
              )}
            </ListViewSimplified>
            {totalData > DEFAULT_FIELD_AGENT_LIST_SIZE && (
              <Pagination
                currentPage={currentPageNumber}
                totalPages={Math.ceil(
                  totalData / DEFAULT_FIELD_AGENT_LIST_SIZE
                )}
                onPageChange={(currentPage: number) =>
                  setCurrentPageNumber(currentPage)
                }
              />
            )}
            <UserAuditActionModal
              show={toggleActivation.modalVisible}
              user={toggleActivation.selectedUser}
              onClose={() => toggleUserActivationModal()}
              onConfirmRefetchQueries={[
                {
                  query: SEARCH_USERS,
                  variables: {
                    primaryOfficeId: locationId,
                    count: recordCount
                  }
                }
              ]}
            />
          </UserTable>
        </>
      )
    },
    [
      currentPageNumber,
      generateUserContents,
      intl,
      recordCount,
      toggleActivation.modalVisible,
      toggleActivation.selectedUser,
      toggleUserActivationModal
    ]
  )

  return (
    <SysAdminContentWrapper
      changeTeamLocation={
        (!getViewOnly(locationId, userDetails, true) && onChangeLocation) ||
        undefined
      }
      isCertificatesConfigPage={true}
      hideBackground={true}
    >
      {isOnline ? (
        <Query
          query={SEARCH_USERS}
          variables={{
            primaryOfficeId: locationId,
            count: DEFAULT_FIELD_AGENT_LIST_SIZE,
            skip: (currentPageNumber - 1) * DEFAULT_FIELD_AGENT_LIST_SIZE
          }}
          fetchPolicy={'cache-and-network'}
        >
          {({ data, loading, error }) => {
            return (
              <Content
                title={
                  !loading && !error
                    ? searchedLocation?.name || ''
                    : intl.formatMessage(headerMessages.teamTitle)
                }
                size={ContentSize.LARGE}
                topActionButtons={LocationButton(
                  locationId,
                  userDetails,
                  isNatlSysAdmin
                )}
              >
                {error ? (
                  <ErrorText id="user_loading_error">
                    <>{intl.formatMessage(errorMessages.userQueryError)}</>
                    <LinkButtonModified
                      onClick={() => window.location.reload()}
                    >
                      {intl.formatMessage(constantsMessages.refresh)}
                    </LinkButtonModified>
                  </ErrorText>
                ) : loading ? (
                  <Loading>
                    <LoadingIndicator loading={true} />
                  </Loading>
                ) : (
                  <>
                    <Header id="header">
                      {(searchedLocation && searchedLocation.name) || ''}
                    </Header>
                    <LocationInfo>
                      {searchedLocation && searchedLocation.address ? (
                        <LocationInfoValue>
                          {searchedLocation.address}
                        </LocationInfoValue>
                      ) : (
                        <LocationInfoEmptyValue>
                          {intl.formatMessage(constantsMessages.notAvailable)}
                        </LocationInfoEmptyValue>
                      )}
                    </LocationInfo>
                    <RenderUserList
                      data={data}
                      locationId={locationId}
                      userDetails={userDetails}
                    />
                  </>
                )}
              </Content>
            )
          }}
        </Query>
      ) : (
        <Content
          title={intl.formatMessage(headerMessages.teamTitle)}
          size={ContentSize.LARGE}
        >
          <ConnectivityContainer>
            <NoConnectivity />
            <Text id="no-connection-text">
              {intl.formatMessage(constantsMessages.noConnection)}
            </Text>
          </ConnectivityContainer>
        </Content>
      )}

      {showResendSMSSuccess && (
        <Toast
          id="resend_invite_success"
          type="success"
          onClose={() => setShowResendSMSSuccess(false)}
        >
          {intl.formatMessage(messages.resendSMSSuccess)}
        </Toast>
      )}
      {showResendSMSError && (
        <Toast
          id="resend_invite_error"
          type="warning"
          onClose={() => setShowResendSMSError(false)}
        >
          {intl.formatMessage(messages.resendSMSError)}
        </Toast>
      )}
    </SysAdminContentWrapper>
  )
}

export const UserList = connect(
  (state: IStoreState) => ({
    offlineOffices: Object.values(getOfflineData(state).offices),
    userDetails: getUserDetails(state)
  }),
  {
    goToCreateNewUser,
    goToCreateNewUserWithLocationId,
    goToReviewUserDetails,
    goToTeamSearch,
    goToUserProfile,
    goToTeamUserList
  }
)(withTheme(injectIntl(withOnlineStatus(UserListComponent))))<|MERGE_RESOLUTION|>--- conflicted
+++ resolved
@@ -81,11 +81,7 @@
   LoadingIndicator
 } from '@client/views/OfficeHome/LoadingIndicator'
 import { LocationPicker } from '@client/components/LocationPicker'
-<<<<<<< HEAD
-=======
-import { ApolloError } from 'apollo-client'
 import { Query as QueryType, User } from '@client/utils/gateway'
->>>>>>> bf117feb
 
 const DEFAULT_FIELD_AGENT_LIST_SIZE = 10
 const { useState } = React
@@ -480,11 +476,7 @@
             const avatar = user.avatar
 
             return {
-<<<<<<< HEAD
-              image: <AvatarSmall name={name} avatar={avatar} />,
-=======
               image: <AvatarSmall name={name} avatar={avatar || undefined} />,
->>>>>>> bf117feb
               label: (
                 <LinkButtonWithoutSpacing
                   id="profile-link"
