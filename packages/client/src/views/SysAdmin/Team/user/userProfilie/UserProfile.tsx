--- conflicted
+++ resolved
@@ -313,13 +313,8 @@
           <LoadingTitle width={120} marginRight={112} />
           <LoadingValue width={15} />
         </InformationHolder>
-<<<<<<< HEAD
         <UserAuditHistory isLoading={true} />
-        {hasError && <ToastNotification type={NOTIFICATION_TYPE.ERROR} />}
-=======
-        <UserAuditList isLoading={true} />
         {hasError && <GenericErrorToast />}
->>>>>>> d10f62c8
       </SysAdminContentWrapper>
     )
   }
