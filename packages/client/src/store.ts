--- conflicted
+++ resolved
@@ -60,14 +60,7 @@
   IFormConfigState
 } from './forms/configuration/formConfig/reducer'
 import { workqueueReducer, WorkqueueState } from './workqueue'
-<<<<<<< HEAD
-=======
-import {
-  advancedSearchParamReducer,
-  IAdvancedSearchParamState
-} from '@client/search/advancedSearch/reducer'
 import { persistenceMiddleware } from './utils/persistence/persistenceMiddleware'
->>>>>>> 7bf29c88
 
 export interface IStoreState {
   profile: ProfileState
