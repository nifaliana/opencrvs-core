--- conflicted
+++ resolved
@@ -25,7 +25,7 @@
       required: true,
       hideAsterisk: true,
       hideHeader: true,
-      validate: [],
+      validator: [],
       maxLength: 500,
       ignoreMediaQuery: true,
       ignoreBottomMargin: true
@@ -37,30 +37,14 @@
       hideHeader: true,
       hideAsterisk: true,
       initialValue: [],
-<<<<<<< HEAD
       validator: [],
-=======
-      validate: [],
       ignoreBottomMargin: true,
->>>>>>> 314fde90
       options: [
         {
           value: 'duplicate',
           label: messages.markAsDuplicate
         }
       ]
-<<<<<<< HEAD
-    },
-    {
-      name: 'rejectionCommentForHealthWorker',
-      type: TEXTAREA,
-      label: messages.rejectionCommentForHealthWorkerLabel,
-      initialValue: '',
-      validator: [],
-      required: true,
-      maxLength: 500
-=======
->>>>>>> 314fde90
     }
   ]
 }