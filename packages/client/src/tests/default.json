--- conflicted
+++ resolved
@@ -1206,14 +1206,10 @@
                     "template": {
                       "fieldName": "placeOfBirth",
                       "operation": "eventLocationNameQueryOfflineTransformer",
-<<<<<<< HEAD
                       "parameters": [
                         "facilities",
                         "placeOfBirth"
                       ]
-=======
-                      "parameters": ["facilities"]
->>>>>>> bd892e36
                     },
                     "mutation": {
                       "operation": "birthEventLocationMutationTransformer",
@@ -4238,14 +4234,10 @@
                     "template": {
                       "fieldName": "placeOfDeath",
                       "operation": "eventLocationNameQueryOfflineTransformer",
-<<<<<<< HEAD
                       "parameters": [
                         "facilities",
                         "placeOfDeath"
                       ]
-=======
-                      "parameters": ["facilities"]
->>>>>>> bd892e36
                     },
                     "mutation": {
                       "operation": "deathEventLocationMutationTransformer",
