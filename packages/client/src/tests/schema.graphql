"""
Exposes a URL that specifies the behaviour of this scalar.
"""
directive @specifiedBy(
  """
  The URL that specifies the behaviour of this scalar.
  """
  url: String!
) on SCALAR

type AdditionalIdWithCompositionId {
  compositionId: String!
  trackingId: String!
}

type Address {
  use: String
  type: String
  text: String
  line: [String]
  lineName: [String]
  city: String
  district: String
  districtName: String
  state: String
  stateName: String
  postalCode: String
  country: String
  from: Date
  to: Date
}

input AddressInput {
  use: AddressUse
  type: AddressType
  text: String
  line: [String!]
  city: String
  district: String
  state: String
  postalCode: String
  country: String
  from: Date
  to: Date
}

enum AddressType {
  PRIMARY_ADDRESS
  SECONDARY_ADDRESS
  postal
  physical
  both
}

enum AddressUse {
  home
  work
  temp
  old
}

type AdvancedSeachParameters {
  event: Event
  name: String
  registrationStatuses: [String]
  dateOfEvent: String
  dateOfEventStart: String
  dateOfEventEnd: String
  contactNumber: String
  nationalId: String
  registrationNumber: String
  trackingId: String
  dateOfRegistration: String
  dateOfRegistrationStart: String
  dateOfRegistrationEnd: String
  declarationLocationId: String
  declarationJurisdictionId: String
  eventLocationId: String
  eventCountry: String
  eventLocationLevel1: String
  eventLocationLevel2: String
  eventLocationLevel3: String
  eventLocationLevel4: String
  eventLocationLevel5: String
  childFirstNames: String
  childLastName: String
  childDoB: String
  childDoBStart: String
  childDoBEnd: String
  childGender: String
  childIdentifier: String
  deceasedFirstNames: String
  deceasedFamilyName: String
  deceasedGender: String
  deceasedDoB: String
  deceasedDoBStart: String
  deceasedDoBEnd: String
  deceasedIdentifier: String
  motherFirstNames: String
  motherFamilyName: String
  motherDoB: String
  motherDoBStart: String
  motherDoBEnd: String
  motherIdentifier: String
  fatherFirstNames: String
  fatherFamilyName: String
  fatherDoB: String
  fatherDoBStart: String
  fatherDoBEnd: String
  fatherIdentifier: String
  informantFirstNames: String
  informantFamilyName: String
  informantDoB: String
  informantDoBStart: String
  informantDoBEnd: String
  informantIdentifier: String
  compositionType: [String]
}

input AdvancedSearchParametersInput {
  event: Event
  name: String
  registrationStatuses: [String]
  dateOfEvent: String
  dateOfEventStart: String
  dateOfEventEnd: String
  contactNumber: String
  nationalId: String
  registrationNumber: String
  trackingId: String
  recordId: ID
  dateOfRegistration: String
  dateOfRegistrationStart: String
  dateOfRegistrationEnd: String
  declarationLocationId: String
  declarationJurisdictionId: String
  eventLocationId: String
  eventCountry: String
  eventLocationLevel1: String
  eventLocationLevel2: String
  eventLocationLevel3: String
  eventLocationLevel4: String
  eventLocationLevel5: String
  childFirstNames: String
  childLastName: String
  childDoB: String
  childDoBStart: String
  childDoBEnd: String
  childGender: String
  childIdentifier: String
  deceasedFirstNames: String
  deceasedFamilyName: String
  deceasedGender: String
  deceasedDoB: String
  deceasedDoBStart: String
  deceasedDoBEnd: String
  deceasedIdentifier: String
  groomFirstNames: String
  groomFamilyName: String
  groomDoB: String
  groomDoBStart: String
  groomDoBEnd: String
  groomIdentifier: String
  brideFirstNames: String
  brideFamilyName: String
  brideDoB: String
  brideDoBStart: String
  brideDoBEnd: String
  brideIdentifier: String
  dateOfMarriage: String
  motherFirstNames: String
  motherFamilyName: String
  motherDoB: String
  motherDoBStart: String
  motherDoBEnd: String
  motherIdentifier: String
  fatherFirstNames: String
  fatherFamilyName: String
  fatherDoB: String
  fatherDoBStart: String
  fatherDoBEnd: String
  fatherIdentifier: String
  informantFirstNames: String
  informantFamilyName: String
  informantDoB: String
  informantDoBStart: String
  informantDoBEnd: String
  informantIdentifier: String
  compositionType: [String]
}

type ApplicationConfiguration {
  APPLICATION_NAME: String
  BIRTH: Birth
  COUNTRY_LOGO: CountryLogo
  CURRENCY: Currency
  DEATH: Death
  MARRIAGE: Marriage
  MARRIAGE_REGISTRATION: Boolean
  FIELD_AGENT_AUDIT_LOCATIONS: String
  EXTERNAL_VALIDATION_WORKQUEUE: Boolean
  PHONE_NUMBER_PATTERN: String
  NID_NUMBER_PATTERN: String
  INFORMANT_SIGNATURE: Boolean
  INFORMANT_SIGNATURE_REQUIRED: Boolean
  USER_NOTIFICATION_DELIVERY_METHOD: String
  INFORMANT_NOTIFICATION_DELIVERY_METHOD: String
  DATE_OF_BIRTH_UNKNOWN: Boolean
  LOGIN_BACKGROUND: LoginBackground
}

input ApplicationConfigurationInput {
  APPLICATION_NAME: String
  BIRTH: BirthInput
  COUNTRY_LOGO: CountryLogoInput
  CURRENCY: CurrencyInput
  DEATH: DeathInput
  MARRIAGE: MarriageInput
  FIELD_AGENT_AUDIT_LOCATIONS: String
  EXTERNAL_VALIDATION_WORKQUEUE: Boolean
  PHONE_NUMBER_PATTERN: String
  NID_NUMBER_PATTERN: String
  INFORMANT_SIGNATURE: Boolean
  INFORMANT_SIGNATURE_REQUIRED: Boolean
  USER_NOTIFICATION_DELIVERY_METHOD: String
  INFORMANT_NOTIFICATION_DELIVERY_METHOD: String
  DATE_OF_BIRTH_UNKNOWN: Boolean
  LOGIN_BACKGROUND: LoginBackgroundInput
}

type AssignmentData {
  userId: String
  firstName: String
  lastName: String
  officeName: String
  avatarURL: String!
}

type Attachment {
  id: ID!
  _fhirID: ID
  contentType: String
  data: String
  uri: String
  status: String
  originalFileName: String
  systemFileName: String
  type: String
  description: String
  subject: String
  createdAt: Date
}

input AttachmentInput {
  _fhirID: ID
  contentType: String
  data: String
  uri: String
  status: AttachmentStatus
  originalFileName: String
  systemFileName: String
  type: String
  description: String
  subject: String
  createdAt: Date
}

enum AttachmentStatus {
  ENTERED_IN_ERROR
  PRELIMINARY
  FINAL
  AMENDED
}

interface AuditLogItemBase {
  time: String!
  ipAddress: String!
  userAgent: String!
  action: String!
  practitionerId: String!
}

type Avatar {
  type: String!
  data: String!
}

input AvatarInput {
  type: String!
  data: String!
}

type Birth {
  REGISTRATION_TARGET: Int
  LATE_REGISTRATION_TARGET: Int
  FEE: BirthFee
  PRINT_IN_ADVANCE: Boolean
}

type BirthEventSearchSet implements EventSearchSet {
  id: ID!
  type: String
  childName: [HumanName]
  childIdentifier: String
  dateOfBirth: Date
  registration: RegistrationSearchSet
  operationHistories: [OperationHistorySearchSet]
  placeOfBirth: String
  childGender: String
  mothersFirstName: String
  mothersLastName: String
  fathersFirstName: String
  fathersLastName: String
  motherDateOfBirth: String
  fatherDateOfBirth: String
  motherIdentifier: String
  fatherIdentifier: String
}

type BirthFee {
  ON_TIME: Float
  LATE: Float
  DELAYED: Float
}

input BirthFeeInput {
  ON_TIME: Float
  LATE: Float
  DELAYED: Float
}

input BirthInput {
  REGISTRATION_TARGET: Int
  LATE_REGISTRATION_TARGET: Int
  FEE: BirthFeeInput
  PRINT_IN_ADVANCE: Boolean
}

type BirthRegistration implements EventRegistration {
  id: ID!
  _fhirIDMap: Map
  registration: Registration
  child: Person
  mother: Person
  father: Person
  informant: RelatedPerson
  eventLocation: Location
  birthType: String
  questionnaire: [QuestionnaireQuestion]
  weightAtBirth: Float
  attendantAtBirth: String
  otherAttendantAtBirth: String
  childrenBornAliveToMother: Int
  foetalDeathsToMother: Int
  lastPreviousLiveBirth: Date
  createdAt: Date
  updatedAt: Date
  history: [History]
}

input BirthRegistrationInput {
  _fhirIDMap: FHIRIDMap
  registration: RegistrationInput
  child: PersonInput
  mother: PersonInput
  father: PersonInput
  informant: RelatedPersonInput
  eventLocation: LocationInput
  birthType: String
  questionnaire: [QuestionnaireQuestionInput]
  weightAtBirth: Float
  attendantAtBirth: String
  otherAttendantAtBirth: String
  childrenBornAliveToMother: Int
  foetalDeathsToMother: Int
  lastPreviousLiveBirth: Date
  createdAt: Date
  updatedAt: Date
}

type BirthRegResultSet {
  results: [BirthRegistration]
  totalItems: Int
}

type BookmarkedSeachItem {
  searchId: String!
  name: String!
  parameters: AdvancedSeachParameters!
}

type BookMarkedSearches {
  searchList: [BookmarkedSeachItem!]
}

input BookmarkSearchInput {
  userId: String!
  name: String!
  parameters: AdvancedSearchParametersInput!
}

type Certificate {
  collector: RelatedPerson
  hasShowedVerifiedDocument: Boolean
  payments: [Payment]
  data: String
}

input CertificateInput {
  collector: RelatedPersonInput
  hasShowedVerifiedDocument: Boolean
  payments: [PaymentInput]
  data: String
}

enum CertificateStatus {
  ACTIVE
  INACTIVE
}

type CertificateSVG {
  id: ID!
  svgCode: String!
  svgFilename: String!
  svgDateUpdated: String!
  svgDateCreated: String!
  user: String!
  event: Event!
  status: CertificateStatus!
}

input CertificateSVGInput {
  id: ID
  svgCode: String!
  svgFilename: String!
  svgDateUpdated: Int
  svgDateCreated: Int
  user: String!
  event: Event!
  status: CertificateStatus!
}

type CertificationMetric {
  total: Float!
  eventType: String!
}

type Comment {
  id: ID!
  user: User
  comment: String
  createdAt: Date
}

input CommentInput {
  user: UserInput
  comment: String
  createdAt: Date
}

<<<<<<< HEAD
input ComparisonInput {
  eq: String
  gt: String
  lt: String
  gte: String
  lte: String
  in: [String!]
  ne: String
  nin: [String!]
}

type ContactPoint {
  system: String
  value: String
  use: String
=======
type MonthWiseEstimationMetric {
  total: Float!
  withinTarget: Float!
  within1Year: Float!
  within5Years: Float!
  estimated: Float!
  month: Int!
  year: Int!
}

type LocationWiseEstimationMetric {
  total: Float!
  withinTarget: Float!
  within1Year: Float!
  within5Years: Float!
  estimated: Float!
  locationId: String!
  locationName: String!
>>>>>>> 0e8cfccc
}

input ContactPointInput {
  system: TelecomSystem
  value: String
  use: TelecomUse
}

input CorrectionInput {
  requester: String!
  requesterOther: String
  hasShowedVerifiedDocument: Boolean!
  noSupportingDocumentationRequired: Boolean!
  attachments: [AttachmentInput!]!
  payment: CorrectionPaymentInput
  values: [CorrectionValueInput!]!
  location: LocationInput!
  reason: String!
  otherReason: String!
  note: String!
}

type CorrectionMetric {
  total: Float!
  reason: String!
}

input CorrectionPaymentInput {
  _fhirID: ID
  attachmentData: String
  type: PaymentType!
  amount: Float!
  outcome: PaymentOutcomeType!
  date: Date!
}

input CorrectionRejectionInput {
  reason: String!
}

input CorrectionValueInput {
  section: String!
  fieldName: String!
  oldValue: String!
  newValue: String!
}

type CountryLogo {
  fileName: String
  file: String
}

input CountryLogoInput {
  fileName: String
  file: String
}

type CreatedIds {
  compositionId: String
  trackingId: String
  isPotentiallyDuplicate: Boolean
}

type Currency {
  isoCode: String
  languagesAndCountry: [String]
}

input CurrencyInput {
  isoCode: String
  languagesAndCountry: [String]
}

scalar Date

type Death {
  REGISTRATION_TARGET: Int
  FEE: DeathFee
  PRINT_IN_ADVANCE: Boolean
}

type DeathEventSearchSet implements EventSearchSet {
  id: ID!
  type: String
  deceasedGender: String
  deceasedName: [HumanName]
  dateOfDeath: Date
  registration: RegistrationSearchSet
  operationHistories: [OperationHistorySearchSet]
}

type DeathFee {
  ON_TIME: Float
  DELAYED: Float
}

input DeathFeeInput {
  ON_TIME: Float
  DELAYED: Float
}

input DeathInput {
  REGISTRATION_TARGET: Int
  FEE: DeathFeeInput
  PRINT_IN_ADVANCE: Boolean
}

type DeathRegistration implements EventRegistration {
  id: ID!
  _fhirIDMap: Map
  registration: Registration
  deceased: Person
  informant: RelatedPerson
  mother: Person
  father: Person
  spouse: Person
  eventLocation: Location
  questionnaire: [QuestionnaireQuestion]
  mannerOfDeath: String
  deathDescription: String
  causeOfDeathMethod: String
  causeOfDeathEstablished: String
  causeOfDeath: String
  maleDependentsOfDeceased: Float
  femaleDependentsOfDeceased: Float
  medicalPractitioner: MedicalPractitioner
  createdAt: Date
  updatedAt: Date
  history: [History]
}

input DeathRegistrationInput {
  _fhirIDMap: FHIRIDMap
  registration: RegistrationInput
  deceased: PersonInput
  informant: RelatedPersonInput
  mother: PersonInput
  father: PersonInput
  spouse: PersonInput
  eventLocation: LocationInput
  questionnaire: [QuestionnaireQuestionInput]
  mannerOfDeath: String
  deathDescription: String
  causeOfDeathMethod: String
  causeOfDeathEstablished: String
  causeOfDeath: String
  maleDependentsOfDeceased: Float
  femaleDependentsOfDeceased: Float
  medicalPractitioner: MedicalPractitionerInput
  createdAt: Date
  updatedAt: Date
}

type Deceased {
  deceased: Boolean
  deathDate: String
}

input DeceasedInput {
  deceased: Boolean
  deathDate: String
}

type DeclarationsStartedMetrics {
  fieldAgentDeclarations: Int!
  hospitalDeclarations: Int!
  officeDeclarations: Int!
}

type Dummy {
  dummy: String!
}

type DuplicatesInfo {
  compositionId: ID
  trackingId: String
}

type Estimation {
  totalEstimation: Int!
  maleEstimation: Int!
  femaleEstimation: Int!
  locationId: String!
  locationLevel: String!
}

enum Event {
  birth
  death
  marriage
}

type EventMetrics {
  total: Int!
  gender: String!
  eventLocationType: String!
  timeLabel: String!
  practitionerRole: String!
}

type EventMetricsByLocation {
  location: Location!
  total: Int!
  late: Int!
  delayed: Int!
  home: Int!
  healthFacility: Int!
}

type EventMetricsByRegistrar {
  registrarPractitioner: User
  total: Int!
  late: Int!
  delayed: Int!
}

type EventMetricsByTime {
  total: Int!
  late: Int!
  delayed: Int!
  home: Int!
  healthFacility: Int!
  month: String!
  time: String!
}

type EventProgressData {
  timeInProgress: Int
  timeInReadyForReview: Int
  timeInRequiresUpdates: Int
  timeInWaitingForApproval: Int
  timeInWaitingForBRIS: Int
  timeInReadyToPrint: Int
}

type EventProgressResultSet {
  results: [EventProgressSet]
  totalItems: Int
}

type EventProgressSet {
  id: ID!
  type: String
  name: [HumanName]
  dateOfEvent: Date
  registration: RegistrationSearchSet
  startedBy: User
  startedByFacility: String
  startedAt: Date
  progressReport: EventProgressData
}

interface EventRegistration {
  id: ID!
  registration: Registration
  history: [History]
  createdAt: Date
}

type EventSearchResultSet {
  results: [EventSearchSet]
  totalItems: Int
}

interface EventSearchSet {
  id: ID!
  type: String
  registration: RegistrationSearchSet
  operationHistories: [OperationHistorySearchSet]
}

input FHIRIDMap {
  composition: String
  encounter: String
  eventLocation: String
  questionnaireResponse: String
  observation: ObservationFHIRIDS
}

enum Gender {
  male
  female
  other
  unknown
}

type History {
  user: User
  date: Date
  regStatus: RegStatus
  ipAddress: String
  action: RegAction
  note: String
  statusReason: StatusReason
  reason: String
  requester: String
  requesterOther: String
  hasShowedVerifiedDocument: Boolean
  noSupportingDocumentationRequired: Boolean
  otherReason: String
  system: IntegratedSystem
  location: Location
  office: Location
  dhis2Notification: Boolean
  comments: [Comment]
  input: [InputOutput]
  output: [InputOutput]
  certificates: [Certificate]
  signature: Signature
  payment: Payment
  documents: [Attachment!]!
  duplicateOf: String
  potentialDuplicates: [String!]
}

type HumanName {
  use: String
  firstNames: String
  familyName: String
  marriedLastName: String
}

input HumanNameInput {
  use: String
  firstNames: String
  familyName: String
  marriedLastName: String
}

type Identifier {
  system: String
  value: String
}

input IdentityInput {
  id: ID
  type: String
  otherType: String
  fieldsModifiedByIdentity: [String]
}

type IdentityType {
  id: ID
  type: String
  otherType: String
  fieldsModifiedByIdentity: [String]
}

enum ImageFit {
  FILL
  TILE
}

type InputOutput {
  valueCode: String!
  valueId: String!
  valueString: String!
}

type IntegratedSystem {
  name: String
  username: String
  type: String
}

enum IntegratingSystemType {
  MOSIP
  OSIA
  OTHER
}

input LabelInput {
  lang: String!
  label: String!
}

type LocalRegistrar {
  name: [HumanName]!
  role: SystemRoleType!
  signature: Signature
}

type Location {
  id: ID!
  _fhirID: ID
  identifier: [Identifier!]
  status: String
  name: String
  alias: [String!]
  description: String
  partOf: String
  type: String
  telecom: [ContactPoint]
  address: Address
  longitude: Float
  latitude: Float
  altitude: Float
  geoData: String
}

input LocationInput {
  _fhirID: ID
  identifier: [ID]
  status: String
  name: String
  alias: [String]
  description: String
  partOf: String
  type: String
  telecom: [ContactPointInput]
  address: AddressInput
  longitude: Float
  latitude: Float
  altitude: Float
  geoData: String
}

type LocationStatisticsResponse {
  population: Int
  registrars: Int!
  offices: Int!
}

type LocationWiseEstimationMetric {
  total: Int!
  withinTarget: Int!
  within1Year: Int!
  within5Years: Int!
  estimated: Int!
  locationId: String!
  locationName: String!
}

type LoginBackground {
  backgroundColor: String
  backgroundImage: String
  imageFit: ImageFit
}

input LoginBackgroundInput {
  backgroundColor: String
  backgroundImage: String
  imageFit: ImageFit
}

scalar Map

type Marriage {
  REGISTRATION_TARGET: Int
  FEE: MarriageFee
  PRINT_IN_ADVANCE: Boolean
}

type MarriageEventSearchSet implements EventSearchSet {
  id: ID!
  type: String
  brideName: [HumanName]
  groomName: [HumanName]
  brideIdentifier: String
  groomIdentifier: String
  dateOfMarriage: Date
  registration: RegistrationSearchSet
  operationHistories: [OperationHistorySearchSet]
}

type MarriageFee {
  ON_TIME: Float
  DELAYED: Float
}

input MarriageFeeInput {
  ON_TIME: Float
  DELAYED: Float
}

input MarriageInput {
  REGISTRATION_TARGET: Int
  FEE: MarriageFeeInput
  PRINT_IN_ADVANCE: Boolean
}

type MarriageRegistration implements EventRegistration {
  id: ID!
  _fhirIDMap: Map
  registration: Registration
  informant: RelatedPerson
  bride: Person
  groom: Person
  witnessOne: RelatedPerson
  witnessTwo: RelatedPerson
  eventLocation: Location
  typeOfMarriage: String
  questionnaire: [QuestionnaireQuestion]
  createdAt: Date
  updatedAt: Date
  history: [History]
}

input MarriageRegistrationInput {
  _fhirIDMap: FHIRIDMap
  registration: RegistrationInput
  informant: RelatedPersonInput
  bride: PersonInput
  groom: PersonInput
  witnessOne: RelatedPersonInput
  witnessTwo: RelatedPersonInput
  eventLocation: LocationInput
  typeOfMarriage: String
  questionnaire: [QuestionnaireQuestionInput]
  createdAt: Date
  updatedAt: Date
}

type MedicalPractitioner {
  name: String
  qualification: String
  lastVisitDate: Date
}

input MedicalPractitionerInput {
  name: String
  qualification: String
  lastVisitDate: Date
}

union MixedTotalMetricsResult =
    TotalMetricsByRegistrar
  | TotalMetricsByLocation
  | TotalMetricsByTime

type MonthWiseEstimationMetric {
  total: Int!
  withinTarget: Int!
  within1Year: Int!
  within5Years: Int!
  estimated: Int!
  month: Int!
  year: Int!
}

type Mutation {
  createNotification(details: NotificationInput!): Notification!
  voidNotification(id: ID!): Notification
  requestRegistrationCorrection(id: ID!, details: CorrectionInput!): ID!
  rejectRegistrationCorrection(id: ID!, details: CorrectionRejectionInput!): ID!
  approveBirthRegistrationCorrection(
    id: ID!
    details: BirthRegistrationInput!
  ): ID!
  approveDeathRegistrationCorrection(
    id: ID!
    details: DeathRegistrationInput!
  ): ID!
  approveMarriageRegistrationCorrection(
    id: ID!
    details: MarriageRegistrationInput!
  ): ID!
  createBirthRegistrationCorrection(
    id: ID!
    details: BirthRegistrationInput!
  ): ID!
  createDeathRegistrationCorrection(
    id: ID!
    details: DeathRegistrationInput!
  ): ID!
  createMarriageRegistrationCorrection(
    id: ID!
    details: MarriageRegistrationInput!
  ): ID!
  createBirthRegistration(details: BirthRegistrationInput!): CreatedIds!
  updateBirthRegistration(id: ID!, details: BirthRegistrationInput!): ID!
  markBirthAsVerified(
    id: ID!
    details: BirthRegistrationInput
  ): BirthRegistration
  markBirthAsValidated(id: ID!, details: BirthRegistrationInput): ID
  markBirthAsRegistered(
    id: ID!
    details: BirthRegistrationInput!
  ): BirthRegistration!
  markBirthAsCertified(id: ID!, details: BirthRegistrationInput!): ID!
  markBirthAsIssued(id: ID!, details: BirthRegistrationInput!): ID!
  markEventAsVoided(id: String!, reason: String!, comment: String): ID!
  markEventAsReinstated(id: String!): Reinstated
  markEventAsNotDuplicate(id: String!): ID!
  markEventAsArchived(
    id: String!
    reason: String
    comment: String
    duplicateTrackingId: String
  ): ID!
  createDeathRegistration(details: DeathRegistrationInput!): CreatedIds!
  updateDeathRegistration(id: ID!, details: DeathRegistrationInput!): ID!
  markDeathAsVerified(
    id: ID!
    details: DeathRegistrationInput
  ): DeathRegistration
  markDeathAsValidated(id: ID!, details: DeathRegistrationInput): ID
  markDeathAsRegistered(
    id: ID!
    details: DeathRegistrationInput!
  ): DeathRegistration!
  markDeathAsCertified(id: ID!, details: DeathRegistrationInput!): ID!
  markDeathAsIssued(id: ID!, details: DeathRegistrationInput!): ID!
  markEventAsUnassigned(id: String!): ID!
  createMarriageRegistration(details: MarriageRegistrationInput!): CreatedIds!
  markMarriageAsValidated(id: ID!, details: MarriageRegistrationInput): ID
  markMarriageAsRegistered(
    id: ID!
    details: MarriageRegistrationInput!
  ): MarriageRegistration!
  markMarriageAsCertified(id: ID!, details: MarriageRegistrationInput!): ID!
  markMarriageAsIssued(id: ID!, details: MarriageRegistrationInput!): ID!
  markEventAsDuplicate(
    id: String!
    reason: String!
    comment: String
    duplicateTrackingId: String
  ): ID!
  createOrUpdateUser(user: UserInput!): User!
  activateUser(
    userId: String!
    password: String!
    securityQNAs: [SecurityQuestionAnswer]!
  ): String
  changePassword(
    userId: String!
    existingPassword: String!
    password: String!
  ): String
  changePhone(
    userId: String!
    phoneNumber: String!
    nonce: String!
    verifyCode: String!
  ): String
  changeEmail(
    userId: String!
    email: String!
    nonce: String!
    verifyCode: String!
  ): String
  changeAvatar(userId: String!, avatar: AvatarInput!): Avatar
  auditUser(
    userId: String!
    action: String!
    reason: String!
    comment: String
  ): String
  resendInvite(userId: String!): String
  usernameReminder(userId: String!): String
  resetPasswordInvite(userId: String!): String
  updateRole(systemRole: SystemRoleInput): Response!
  createOrUpdateCertificateSVG(
    certificateSVG: CertificateSVGInput!
  ): CertificateSVG
  updateApplicationConfig(
    applicationConfig: ApplicationConfigurationInput
  ): ApplicationConfiguration
  reactivateSystem(clientId: ID!): System
  deactivateSystem(clientId: ID!): System
  registerSystem(system: SystemInput): SystemSecret
  refreshSystemSecret(clientId: String!): SystemSecret
  updatePermissions(setting: UpdatePermissionsInput!): System
  deleteSystem(clientId: ID!): System
  bookmarkAdvancedSearch(
    bookmarkSearchInput: BookmarkSearchInput!
  ): BookMarkedSearches
  removeBookmarkedAdvancedSearch(
    removeBookmarkedSearchInput: RemoveBookmarkedSeachInput!
  ): BookMarkedSearches
  toggleInformantSMSNotification(
    smsNotifications: [SMSNotificationInput!]
  ): [SMSNotification!]
}

type Notification {
  id: ID!
  child: Person
  mother: Person
  father: Person
  informant: Person
  location: Location
  createdAt: Date
  updatedAt: Date
}

input NotificationInput {
  child: PersonInput
  mother: PersonInput
  father: PersonInput
  informant: PersonInput
  location: LocationInput
  createdAt: Date
  updatedAt: Date
}

input ObservationFHIRIDS {
  maleDependentsOfDeceased: String
  femaleDependentsOfDeceased: String
  mannerOfDeath: String
  deathDescription: String
  causeOfDeathEstablished: String
  causeOfDeathMethod: String
  causeOfDeath: String
  birthType: String
  typeOfMarriage: String
  weightAtBirth: String
  attendantAtBirth: String
  childrenBornAliveToMother: String
  foetalDeathsToMother: String
  lastPreviousLiveBirth: String
}

type OIDPUserAddress {
  formatted: String
  street_address: String
  locality: String
  region: String
  postal_code: String
  city: String
  country: String
}

type OIDPUserInfo {
  sub: String!
  name: String
  given_name: String
  family_name: String
  middle_name: String
  nickname: String
  preferred_username: String
  profile: String
  picture: String
  website: String
  email: String
  email_verified: Boolean
  gender: String
  birthdate: String
  zoneinfo: String
  locale: String
  phone_number: String
  phone_number_verified: Boolean
  address: OIDPUserAddress
  updated_at: Int
}

type OperationHistorySearchSet {
  operationType: String
  operatedOn: Date
  operatorRole: String
  operatorName: [HumanName]
  operatorOfficeName: String
  operatorOfficeAlias: [String]
  notificationFacilityName: String
  notificationFacilityAlias: [String]
  rejectReason: String
  rejectComment: String
}

type Payment {
  id: ID!
  type: PaymentType!
  amount: Float!
  outcome: PaymentOutcomeType!
  date: Date!
  attachmentURL: String
}

input PaymentInput {
  paymentId: ID
  type: PaymentType
  total: Float
  amount: Float
  outcome: PaymentOutcomeType
  date: Date
  data: String
}

type PaymentMetric {
  total: Float!
  paymentType: String!
}

enum PaymentOutcomeType {
  COMPLETED
  ERROR
  PARTIAL
}

enum PaymentType {
  MANUAL
}

type Person {
  id: ID
  _fhirID: ID
  identifier: [IdentityType]
  name: [HumanName]
  telecom: [ContactPoint]
  gender: String
  birthDate: String
  age: Float
  maritalStatus: String
  occupation: String
  detailsExist: Boolean
  reasonNotApplying: String
  dateOfMarriage: Date
  multipleBirth: Int
  address: [Address]
  photo: [Attachment]
  deceased: Deceased
  nationality: [String]
  educationalAttainment: String
  ageOfIndividualInYears: Int
  exactDateOfBirthUnknown: Boolean
}

input PersonInput {
  _fhirID: ID
  identifier: [IdentityInput]
  name: [HumanNameInput]
  telecom: [ContactPointInput]
  gender: Gender
  birthDate: String
  age: Float
  maritalStatus: String
  occupation: String
  detailsExist: Boolean
  reasonNotApplying: String
  dateOfMarriage: Date
  multipleBirth: Int
  address: [AddressInput]
  photo: [AttachmentInput!]
  deceased: DeceasedInput
  nationality: [String]
  educationalAttainment: String
  ageOfIndividualInYears: Int
}

type Query {
  listNotifications(
    locationIds: [String]
    status: String
    userId: String
    from: Date
    to: Date
  ): [Notification]
  fetchBirthRegistration(id: ID!): BirthRegistration
  searchBirthRegistrations(fromDate: Date, toDate: Date): [BirthRegistration]
  searchDeathRegistrations(fromDate: Date, toDate: Date): [DeathRegistration]
  queryRegistrationByIdentifier(identifier: ID!): BirthRegistration
  queryPersonByIdentifier(identifier: ID!): Person
  listBirthRegistrations(
    locationIds: [String]
    status: String
    userId: String
    from: Date
    to: Date
    count: Int
    skip: Int
  ): BirthRegResultSet
  fetchDeathRegistration(id: ID!): DeathRegistration
  fetchEventRegistration(id: ID!): EventRegistration
  fetchRegistration(id: ID!): EventRegistration
  fetchRegistrationForViewing(id: ID!): EventRegistration
  queryPersonByNidIdentifier(dob: String, nid: String, country: String): Person
  fetchRegistrationCountByStatus(
    status: [String]!
    locationId: String
    event: String
  ): RegistrationCountResult
  fetchMarriageRegistration(id: ID!): MarriageRegistration
  fetchRecordDetailsForVerification(id: String!): RecordDetails
  locationsByParent(parentId: String, type: String): [Location]
  locationById(locationId: String): Location
  hasChildLocation(parentId: String): Location
  getUser(userId: String): User
  getUserByMobile(mobile: String): User
  getUserByEmail(email: String): User
  searchUsers(
    username: String
    mobile: String
    email: String
    status: String
    systemRole: String
    primaryOfficeId: String
    locationId: String
    count: Int
    skip: Int
    sort: String
  ): SearchUserResult
  searchFieldAgents(
    locationId: String
    primaryOfficeId: String
    status: String
    language: String
    timeStart: String!
    timeEnd: String!
    event: String
    count: Int
    skip: Int
    sort: String
  ): SearchFieldAgentResult
  verifyPasswordById(id: String!, password: String!): VerifyPasswordResult
  getTotalMetrics(
    timeStart: String!
    timeEnd: String!
    locationId: String
    event: String!
  ): TotalMetricsResult
  getRegistrationsListByFilter(
    timeStart: String!
    timeEnd: String!
    locationId: String
    event: String!
    filterBy: String!
    skip: Int!
    size: Int!
  ): MixedTotalMetricsResult
  getVSExports: TotalVSExport
  getTotalPayments(
    timeStart: String!
    timeEnd: String!
    locationId: String
    event: String!
  ): [PaymentMetric!]
  getTotalCertifications(
    timeStart: String!
    timeEnd: String!
    locationId: String
  ): [CertificationMetric!]
  getTotalCorrections(
    timeStart: String!
    timeEnd: String!
    locationId: String
    event: String!
  ): [CorrectionMetric!]
  getLocationStatistics(
    locationId: String
    populationYear: Int!
  ): LocationStatisticsResponse
  getDeclarationsStartedMetrics(
    timeStart: String!
    timeEnd: String!
    locationId: String!
  ): DeclarationsStartedMetrics
  fetchMonthWiseEventMetrics(
    timeStart: String!
    timeEnd: String!
    locationId: String
    event: String!
  ): [MonthWiseEstimationMetric!]
  fetchLocationWiseEventMetrics(
    timeStart: String!
    timeEnd: String!
    locationId: String
    event: String!
  ): [LocationWiseEstimationMetric!]
  getUserAuditLog(
    practitionerId: String!
    skip: Int
    count: Int!
    timeStart: String
    timeEnd: String
  ): UserAuditLogResultSet
  searchEvents(
    userId: String
    advancedSearchParameters: AdvancedSearchParametersInput!
    count: Int
    skip: Int
    sort: String
    sortColumn: String
  ): EventSearchResultSet
  getEventsWithProgress(
    declarationJurisdictionId: String
    registrationStatuses: [String]
    compositionType: [String]
    count: Int
    skip: Int
    sort: String
  ): EventProgressResultSet
  getSystemRoles(
    title: String
    value: ComparisonInput
    role: String
    active: Boolean
    sortBy: String
    sortOrder: String
  ): [SystemRole!]
  getCertificateSVG(status: CertificateStatus!, event: Event!): CertificateSVG
  getActiveCertificatesSVG: [CertificateSVG!]
  fetchSystem(clientId: ID!): System
  informantSMSNotifications: [SMSNotification!]
  getOIDPUserInfo(
    code: String!
    clientId: String!
    redirectUri: String!
    grantType: String
  ): UserInfo
}

type QuestionnaireQuestion {
  fieldId: String
  value: String
}

input QuestionnaireQuestionInput {
  fieldId: String
  value: String
}

union RecordDetails = BirthRegistration | DeathRegistration

enum RegAction {
  VERIFIED
  ASSIGNED
  UNASSIGNED
  REINSTATED
  REQUESTED_CORRECTION
  APPROVED_CORRECTION
  REJECTED_CORRECTION
  CORRECTED
  DOWNLOADED
  VIEWED
  MARKED_AS_DUPLICATE
  MARKED_AS_NOT_DUPLICATE
  FLAGGED_AS_POTENTIAL_DUPLICATE
}

type Registration {
  id: ID
  _fhirID: ID
  draftId: String
  trackingId: String
  mosipAid: String
  registrationNumber: String
  paperFormID: String
  page: String
  book: String
  informantType: String
  otherInformantType: String
  assignment: AssignmentData
  contact: String
  contactRelationship: String
  informantsSignature: String
  groomSignature: String
  brideSignature: String
  witnessOneSignature: String
  witnessTwoSignature: String
  informantsSignatureURI: String
  groomSignatureURI: String
  brideSignatureURI: String
  witnessOneSignatureURI: String
  witnessTwoSignatureURI: String
  contactPhoneNumber: String
  contactEmail: String
  status: [RegWorkflow]
  type: RegistrationType
  inCompleteFields: String
  attachments: [Attachment]
  certificates: [Certificate]
  duplicates: [DuplicatesInfo]
}

type RegistrationCountResult {
  results: [StatusWiseRegistrationCount]!
  total: Int!
}

input RegistrationInput {
  _fhirID: ID
  draftId: String
  trackingId: String
  mosipAid: String
  registrationNumber: String
  paperFormID: String
  page: String
  book: String
  informantsSignature: String
  groomSignature: String
  brideSignature: String
  witnessOneSignature: String
  witnessTwoSignature: String
  informantType: String
  otherInformantType: String
  contactPhoneNumber: String
  contactEmail: String
  status: [RegWorkflowInput]
  type: RegistrationType
  inCompleteFields: String
  attachments: [AttachmentInput!]
  certificates: [CertificateInput]
  location: LocationInput
  correction: CorrectionInput
}

type RegistrationSearchSet {
  status: String
  contactNumber: String
  contactRelationship: String
  dateOfDeclaration: Date
  trackingId: String
  registrationNumber: String
  eventLocationId: String
  registeredLocationId: String
  reason: String
  comment: String
  duplicates: [ID]
  createdAt: String
  modifiedAt: String
  assignment: AssignmentData
}

enum RegistrationType {
  BIRTH
  DEATH
  MARRIAGE
}

enum RegStatus {
  IN_PROGRESS
  ARCHIVED
  DECLARED
  DECLARATION_UPDATED
  WAITING_VALIDATION
  CORRECTION_REQUESTED
  VALIDATED
  REGISTERED
  CERTIFIED
  REJECTED
  ISSUED
}

type RegWorkflow {
  id: ID!
  type: RegStatus
  user: User
  timestamp: Date
  comments: [Comment]
  reason: String
  location: Location
  office: Location
  timeLogged: Int
}

input RegWorkflowInput {
  type: RegStatus
  user: UserInput
  timestamp: Date
  reason: String
  comments: [CommentInput]
  location: LocationInput
  timeLoggedMS: Int
}

type Reinstated {
  taskEntryResourceID: ID!
  registrationStatus: RegStatus
}

type RelatedPerson {
  id: ID
  _fhirID: ID
  _fhirIDPatient: ID
  relationship: String
  otherRelationship: String
  affidavit: [Attachment]
  identifier: [IdentityType]
  name: [HumanName]
  telecom: [ContactPoint]
  gender: String
  birthDate: String
  age: Float
  maritalStatus: String
  occupation: String
  detailsExist: Boolean
  reasonNotApplying: String
  dateOfMarriage: Date
  multipleBirth: Int
  address: [Address]
  photo: [Attachment]
  deceased: Deceased
  nationality: [String]
  educationalAttainment: String
  ageOfIndividualInYears: Int
  exactDateOfBirthUnknown: Boolean
}

input RelatedPersonInput {
  id: ID
  _fhirID: ID
  _fhirIDPatient: ID
  relationship: String
  otherRelationship: String
  affidavit: [AttachmentInput!]
  exactDateOfBirthUnknown: Boolean
  identifier: [IdentityInput]
  name: [HumanNameInput]
  telecom: [ContactPointInput]
  gender: Gender
  birthDate: String
  age: Float
  maritalStatus: String
  occupation: String
  detailsExist: Boolean
  reasonNotApplying: String
  dateOfMarriage: Date
  multipleBirth: Int
  address: [AddressInput]
  photo: [AttachmentInput!]
  deceased: DeceasedInput
  nationality: [String]
  educationalAttainment: String
  ageOfIndividualInYears: Int
}

input RemoveBookmarkedSeachInput {
  userId: String!
  searchId: String!
}

type Response {
  roleIdMap: Map!
}

type Role {
  _id: ID!
  labels: [RoleLabel!]!
}

input RoleInput {
  _id: ID
  labels: [LabelInput!]!
}

type RoleLabel {
  lang: String!
  label: String!
}

type SearchFieldAgentResponse {
  practitionerId: String
  fullName: String
  role: Role
  status: Status
  avatar: Avatar
  primaryOfficeId: String
  creationDate: String
  totalNumberOfDeclarationStarted: Int
  totalNumberOfInProgressAppStarted: Int
  totalNumberOfRejectedDeclarations: Int
  averageTimeForDeclaredDeclarations: Int
}

type SearchFieldAgentResult {
  results: [SearchFieldAgentResponse]
  totalItems: Int
}

type SearchUserResult {
  results: [User]
  totalItems: Int
}

input SecurityQuestionAnswer {
  questionKey: String
  answer: String
}

type Signature {
  data: String
  type: String
}

input SignatureInput {
  data: String!
  type: String
}

type SMSNotification {
  id: String
  name: String!
  enabled: Boolean!
  updatedAt: String!
  createdAt: String!
}

input SMSNotificationInput {
  id: String!
  name: String!
  enabled: Boolean!
}

input SortBy {
  column: String!
  order: String!
}

enum Status {
  active
  deactivated
  pending
  disabled
}

type StatusReason {
  text: String
}

type StatusWiseRegistrationCount {
  status: String!
  count: Int!
}

type System {
  _id: ID!
  clientId: ID!
  shaSecret: ID!
  status: SystemStatus!
  name: String!
  type: SystemType!
  integratingSystemType: IntegratingSystemType
  settings: SystemSettings
}

input SystemInput {
  name: String!
  type: SystemType!
  settings: SystemSettingsInput
  integratingSystemType: IntegratingSystemType
}

type SystemRole {
  id: ID!
  value: SystemRoleType!
  roles: [Role!]!
  active: Boolean!
}

input SystemRoleInput {
  id: ID!
  value: String
  active: Boolean
  roles: [RoleInput!]
}

enum SystemRoleType {
  FIELD_AGENT
  REGISTRATION_AGENT
  LOCAL_REGISTRAR
  LOCAL_SYSTEM_ADMIN
  NATIONAL_SYSTEM_ADMIN
  PERFORMANCE_MANAGEMENT
  NATIONAL_REGISTRAR
}

type SystemSecret {
  system: System!
  clientSecret: ID!
}

type SystemSettings {
  dailyQuota: Int
  webhook: [WebhookPermission!]
  openIdProviderClientId: String
  openIdProviderBaseUrl: String
  openIdProviderClaims: String
}

input SystemSettingsInput {
  dailyQuota: Int
  webhook: [WebhookInput]
}

enum SystemStatus {
  active
  deactivated
}

enum SystemType {
  NATIONAL_ID
  HEALTH
  RECORD_SEARCH
  WEBHOOK
}

enum TelecomSystem {
  other
  phone
  fax
  email
  pager
  url
  sms
}

enum TelecomUse {
  home
  work
  temp
  old
  mobile
}

type TotalMetricsByLocation {
  results: [EventMetricsByLocation!]!
  total: Int
}

type TotalMetricsByRegistrar {
  results: [EventMetricsByRegistrar!]!
  total: Int
}

type TotalMetricsByTime {
  results: [EventMetricsByTime!]!
  total: Int
}

type TotalMetricsResult {
  estimated: Estimation!
  results: [EventMetrics!]!
}

type TotalVSExport {
  results: [VSExport!]
}

input UpdatePermissionsInput {
  clientId: String!
  webhook: [WebhookInput!]!
}

type User {
  id: ID!
  userMgntUserID: ID!
  practitionerId: String!
  name: [HumanName!]!
  username: String
  mobile: String
  systemRole: SystemRoleType!
  role: Role!
  email: String
  status: Status!
  underInvestigation: Boolean
  primaryOffice: Location
  catchmentArea: [Location!]
  localRegistrar: LocalRegistrar
  identifier: Identifier
  signature: Signature
  creationDate: String!
  avatar: Avatar
  device: String
  searches: [BookmarkedSeachItem!]
}

type UserAuditLogItem implements AuditLogItemBase {
  time: String!
  ipAddress: String!
  userAgent: String!
  action: String!
  practitionerId: String!
}

type UserAuditLogItemWithComposition implements AuditLogItemBase {
  time: String!
  ipAddress: String!
  userAgent: String!
  action: String!
  practitionerId: String!
  data: AdditionalIdWithCompositionId!
}

union UserAuditLogResultItem =
    UserAuditLogItemWithComposition
  | UserAuditLogItem

type UserAuditLogResultSet {
  total: Int!
  results: [UserAuditLogResultItem!]!
}

input UserIdentifierInput {
  use: String
  system: String
  value: String
}

type UserInfo {
  oidpUserInfo: OIDPUserInfo
  districtFhirId: String
  stateFhirId: String
  locationLevel3FhirId: String
}

input UserInput {
  id: ID
  name: [HumanNameInput!]!
  identifier: [UserIdentifierInput]
  username: String
  mobile: String
  password: String
  status: Status
  systemRole: SystemRoleType!
  role: String
  email: String
  primaryOffice: String
  catchmentArea: [String]
  device: String
  signature: SignatureInput
}

type VerifyPasswordResult {
  mobile: String
  scrope: [String]
  status: String
  username: String
  id: String
}

type VSExport {
  event: String!
  startDate: Date!
  endDate: Date!
  fileSize: String!
  url: String!
  createdOn: Date!
}

input WebhookInput {
  event: String!
  permissions: [String]!
}

type WebhookPermission {
  event: String!
  permissions: [String!]!
}<|MERGE_RESOLUTION|>--- conflicted
+++ resolved
@@ -458,23 +458,6 @@
   createdAt: Date
 }
 
-<<<<<<< HEAD
-input ComparisonInput {
-  eq: String
-  gt: String
-  lt: String
-  gte: String
-  lte: String
-  in: [String!]
-  ne: String
-  nin: [String!]
-}
-
-type ContactPoint {
-  system: String
-  value: String
-  use: String
-=======
 type MonthWiseEstimationMetric {
   total: Float!
   withinTarget: Float!
@@ -493,7 +476,6 @@
   estimated: Float!
   locationId: String!
   locationName: String!
->>>>>>> 0e8cfccc
 }
 
 input ContactPointInput {
