--- conflicted
+++ resolved
@@ -204,14 +204,11 @@
   createOrUpdateCertificateSVG(
     certificateSVG: CertificateSVGInput!
   ): CertificateSVG
-<<<<<<< HEAD
   createOrUpdateQuestion(question: QuestionInput!): Question
   createOrUpdateFormDraft(formDraft: formDraftInput!): formDraft
-=======
   updateApplicationConfig(
     applicationConfig: ApplicationConfigurationInput
   ): ApplicationConfiguration
->>>>>>> f41cc4a7
 }
 
 type Dummy {
@@ -573,7 +570,6 @@
   status: String!
 }
 
-<<<<<<< HEAD
 input QuestionInput {
   id: ID
   fieldId: String!
@@ -595,7 +591,8 @@
   event: String!
   status: String!
   comment: String
-=======
+}
+
 type ApplicationConfiguration {
   APPLICATION_NAME: String
   BACKGROUND_SYNC_BROADCAST_CHANNEL: String
@@ -640,7 +637,6 @@
   LOGROCKET: String
   PHONE_NUMBER_PATTERN: String
   NID_NUMBER_PATTERN: String
->>>>>>> f41cc4a7
 }
 
 scalar Map
