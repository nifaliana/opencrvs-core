/*
 * This Source Code Form is subject to the terms of the Mozilla Public
 * License, v. 2.0. If a copy of the MPL was not distributed with this
 * file, You can obtain one at https://mozilla.org/MPL/2.0/.
 *
 * OpenCRVS is also distributed under the terms of the Civil Registration
 * & Healthcare Disclaimer located at http://opencrvs.org/license.
 *
 * Copyright (C) The OpenCRVS Authors. OpenCRVS and the OpenCRVS
 * graphic logo are (registered/a) trademark(s) of Plan International.
 */
import { App } from '@client/App'
import { Event } from '@client/utils/gateway'
import { getRegisterForm } from '@client/forms/register/declaration-selectors'
import { getReviewForm } from '@client/forms/register/review-selectors'
import { offlineDataReady, setOfflineData } from '@client/offline/actions'
import { AppStore, createStore, IStoreState } from '@client/store'
import { ThemeProvider } from '@client/styledComponents'
import { getSchema } from '@client/tests/graphql-schema-mock'
import { I18nContainer } from '@opencrvs/client/src/i18n/components/I18nContainer'
import { getTheme } from '@opencrvs/components/lib/theme'
import {
  configure,
  mount,
  ReactWrapper,
  shallow,
  MountRendererProps
} from 'enzyme'
import Adapter from 'enzyme-adapter-react-16'
import { readFileSync } from 'fs'
import { graphql, print } from 'graphql'
import * as jwt from 'jsonwebtoken'
import * as React from 'react'
import {
  ApolloProvider,
  NetworkStatus,
  ApolloClient,
  InMemoryCache,
  ApolloLink,
  Observable
} from '@apollo/client'
import { MockedProvider } from '@apollo/client/testing'
import { IntlShape } from 'react-intl'
import { Provider } from 'react-redux'
import { AnyAction, Store } from 'redux'
import { waitForElement } from './wait-for-element'
import { setUserDetails } from '@client/profile/profileActions'
import { createLocation, createMemoryHistory, History } from 'history'
import { stringify } from 'query-string'
import { match as Match } from 'react-router'
import { ConnectedRouter } from 'connected-react-router'
import { mockOfflineData } from './mock-offline-data'
import { Section, SubmissionAction } from '@client/forms'
import { SUBMISSION_STATUS } from '@client/declarations'
import { vi } from 'vitest'
<<<<<<< HEAD
=======
import { NetworkStatus, ApolloClient } from 'apollo-client'
>>>>>>> bf117feb
import { getRolesQuery } from '@client/forms/user/query/queries'
import { createOrUpdateUserMutation } from '@client/forms/user/mutation/mutations'
import { draftToGqlTransformer } from '@client/transformer'
import { deserializeFormSection } from '@client/forms/mappings/deserializer'

export const registerScopeToken =
  'eyJhbGciOiJSUzI1NiIsInR5cCI6IkpXVCJ9.eyJzY29wZSI6WyJyZWdpc3RlciIsImNlcnRpZnkiLCJkZW1vIl0sImlhdCI6MTU0MjY4ODc3MCwiZXhwIjoxNTQzMjkzNTcwLCJhdWQiOlsib3BlbmNydnM6YXV0aC11c2VyIiwib3BlbmNydnM6dXNlci1tZ250LXVzZXIiLCJvcGVuY3J2czpoZWFydGgtdXNlciIsIm9wZW5jcnZzOmdhdGV3YXktdXNlciIsIm9wZW5jcnZzOm5vdGlmaWNhdGlvbi11c2VyIiwib3BlbmNydnM6d29ya2Zsb3ctdXNlciJdLCJpc3MiOiJvcGVuY3J2czphdXRoLXNlcnZpY2UiLCJzdWIiOiI1YmVhYWY2MDg0ZmRjNDc5MTA3ZjI5OGMifQ.ElQd99Lu7WFX3L_0RecU_Q7-WZClztdNpepo7deNHqzro-Cog4WLN7RW3ZS5PuQtMaiOq1tCb-Fm3h7t4l4KDJgvC11OyT7jD6R2s2OleoRVm3Mcw5LPYuUVHt64lR_moex0x_bCqS72iZmjrjS-fNlnWK5zHfYAjF2PWKceMTGk6wnI9N49f6VwwkinJcwJi6ylsjVkylNbutQZO0qTc7HRP-cBfAzNcKD37FqTRNpVSvHdzQSNcs7oiv3kInDN5aNa2536XSd3H-RiKR9hm9eID9bSIJgFIGzkWRd5jnoYxT70G0t03_mTVnDnqPXDtyI-lmerx24Ost0rQLUNIg'
export const registrationClerkScopeToken =
  'eyJhbGciOiJSUzI1NiIsInR5cCI6IkpXVCJ9.eyJzY29wZSI6WyJ2YWxpZGF0ZSIsImNlcnRpZnkiLCJkZW1vIl0sImlhdCI6MTU3ODMwNzgzOSwiZXhwIjoxNTc4OTEyNjM5LCJhdWQiOlsib3BlbmNydnM6YXV0aC11c2VyIiwib3BlbmNydnM6dXNlci1tZ250LXVzZXIiLCJvcGVuY3J2czpoZWFydGgtdXNlciIsIm9wZW5jcnZzOmdhdGV3YXktdXNlciIsIm9wZW5jcnZzOm5vdGlmaWNhdGlvbi11c2VyIiwib3BlbmNydnM6d29ya2Zsb3ctdXNlciIsIm9wZW5jcnZzOnNlYXJjaC11c2VyIiwib3BlbmNydnM6bWV0cmljcy11c2VyIiwib3BlbmNydnM6cmVzb3VyY2VzLXVzZXIiXSwiaXNzIjoib3BlbmNydnM6YXV0aC1zZXJ2aWNlIiwic3ViIjoiNWRmYmE5NDYxMTEyNTliZDBjMzhhY2JhIn0.CFUy-L414-8MLf6pjA8EapK6qN1yYN6Y0ywcg1GtWhRxSWnT0Kw9d2OOK_IVFBAqTXLROQcwHYnXC2r6Ka53MB14HUZ39H7HrOTFURCYknYGIeGmyFpBjoXUj4yc95_f1FCpW6fQReBMnSIzUwlUGcxK-ttitSLfQebPFaVosM6kQpKd-n5g6cg6eS9hsYzxVme9kKkrxy5HRkxjNe8VfXEheKGqpRHxLGP7bo1bIhw8BWto9kT2kxm0NLkWzbqhxKyVrk8cEdcFiIAbUt6Fzjcx_uVPvLnJPNQAkZEO3AdqbZDFuvmBQWCf2Z6l9c8fYuWRD4SA5tBCcIKzUcalEg'
export const fieldAgentScopeToken =
  'eyJ0eXAiOiJKV1QiLCJhbGciOiJIUzI1NiJ9.eyJpc3MiOiIiLCJpYXQiOjE1NjQ5OTgyNzUsImV4cCI6MTU5NjUzNDI3NSwiYXVkIjoiIiwic3ViIjoiMSIsInNjb3BlIjoiWydkZWNsYXJlJ10ifQ.uriNBNUYD9xColqKq7FraHf8X8b1erMXqRkyzRDJzQk'
export const validToken =
  'eyJhbGciOiJSUzI1NiIsInR5cCI6IkpXVCJ9.eyJyb2xlIjoiYWRtaW4iLCJpYXQiOjE1MzMxOTUyMjgsImV4cCI6MTU0MzE5NTIyNywiYXVkIjpbImdhdGV3YXkiXSwic3ViIjoiMSJ9.G4KzkaIsW8fTkkF-O8DI0qESKeBI332UFlTXRis3vJ6daisu06W5cZsgYhmxhx_n0Q27cBYt2OSOnjgR72KGA5IAAfMbAJifCul8ib57R4VJN8I90RWqtvA0qGjV-sPndnQdmXzCJx-RTumzvr_vKPgNDmHzLFNYpQxcmQHA-N8li-QHMTzBHU4s9y8_5JOCkudeoTMOd_1021EDAQbrhonji5V1EOSY2woV5nMHhmq166I1L0K_29ngmCqQZYi1t6QBonsIowlXJvKmjOH5vXHdCCJIFnmwHmII4BK-ivcXeiVOEM_ibfxMWkAeTRHDshOiErBFeEvqd6VWzKvbKAH0UY-Rvnbh4FbprmO4u4_6Yd2y2HnbweSo-v76dVNcvUS0GFLFdVBt0xTay-mIeDy8CKyzNDOWhmNUvtVi9mhbXYfzzEkwvi9cWwT1M8ZrsWsvsqqQbkRCyBmey_ysvVb5akuabenpPsTAjiR8-XU2mdceTKqJTwbMU5gz-8fgulbTB_9TNJXqQlH7tyYXMWHUY3uiVHWg2xgjRiGaXGTiDgZd01smYsxhVnPAddQOhqZYCrAgVcT1GBFVvhO7CC-rhtNlLl21YThNNZNpJHsCgg31WA9gMQ_2qAJmw2135fAyylO8q7ozRUvx46EezZiPzhCkPMeELzLhQMEIqjo'
export const sysadminToken =
  'Bearer eyJhbGciOiJSUzI1NiIsInR5cCI6IkpXVCJ9.eyJzY29wZSI6WyJzeXNhZG1pbiIsImRlbW8iXSwiaWF0IjoxNTU5MTk5MTE3LCJleHAiOjE1NTk4MDM5MTcsImF1ZCI6WyJvcGVuY3J2czphdXRoLXVzZXIiLCJvcGVuY3J2czp1c2VyLW1nbnQtdXNlciIsIm9wZW5jcnZzOmhlYXJ0aC11c2VyIiwib3BlbmNydnM6Z2F0ZXdheS11c2VyIiwib3BlbmNydnM6bm90aWZpY2F0aW9uLXVzZXIiLCJvcGVuY3J2czp3b3JrZmxvdy11c2VyIiwib3BlbmNydnM6c2VhcmNoLXVzZXIiLCJvcGVuY3J2czptZXRyaWNzLXVzZXIiLCJvcGVuY3J2czpyZXNvdXJjZXMtdXNlciJdLCJpc3MiOiJvcGVuY3J2czphdXRoLXNlcnZpY2UiLCJzdWIiOiI1Y2VlNmM1MzU0NWRjMTYwYTIyODQyYjQifQ.Typ3XPwbfofrvWrYuWWHBEIuhzUypsSlTpPZUionO1SxTcAGbm0msn0chpdMw6AJtV0JbC0u-7lpmzpbpHjeQ98emt29pez1EteP8ZapQQmivT55DnwB0_YRg4BdlBGC561aOf6btnFtQsMULhJ8DkPNWUaa-a5_8gPEZmpUVExUw1yslGNCsGwPoNkEEcpXZ8dc-QWXWOFz7eEvKUAXTiLzOQFt4ea7BjU0fVBgMpLr5JmK42OAU3k6xvJHLNM3b8OlPm3fsmsfqZY7_n7L7y7ia5lKFAuFf33pii1_VtG-NZKhu8OecioOpb8ShIqHseU0sDFl58tIf7o1uMS9DQ'
export const validImageB64String =
  'iVBORw0KGgoAAAANSUhEUgAAAAgAAAACCAYAAABllJ3tAAAABHNCSVQICAgIfAhkiAAAABl0RVh0U29mdHdhcmUAZ25vbWUtc2NyZWVuc2hvdO8Dvz4AAAAXSURBVAiZY1RWVv7PgAcw4ZNkYGBgAABYyAFsic1CfAAAAABJRU5ErkJggg=='
export const inValidImageB64String =
  'wee7dfaKGgoAAAANSUhEUgAAAAgAAAACCAYAAABllJ3tAAAABHNCSVQICAgIfAhkiAAAABl0RVh0U29mdHdhcmUAZ25vbWUtc2NyZWVuc2hvdO8Dvz4AAAAXSURBVAiZY1RWVv7PgAcw4ZNkYGBgAABYyAFsic1CfAAAAABJRU5ErkJggg=='
export const natlSysAdminToken =
  'Bearer eyJhbGciOiJSUzI1NiIsInR5cCI6IkpXVCJ9.eyJzY29wZSI6WyJzeXNhZG1pbiIsIm5hdGxzeXNhZG1pbiIsImRlbW8iXSwiaWF0IjoxNjQ5NjU3MTM4LCJleHAiOjE2NTAyNjE5MzgsImF1ZCI6WyJvcGVuY3J2czphdXRoLXVzZXIiLCJvcGVuY3J2czp1c2VyLW1nbnQtdXNlciIsIm9wZW5jcnZzOmhlYXJ0aC11c2VyIiwib3BlbmNydnM6Z2F0ZXdheS11c2VyIiwib3BlbmNydnM6bm90aWZpY2F0aW9uLXVzZXIiLCJvcGVuY3J2czp3b3JrZmxvdy11c2VyIiwib3BlbmNydnM6c2VhcmNoLXVzZXIiLCJvcGVuY3J2czptZXRyaWNzLXVzZXIiLCJvcGVuY3J2czpjb3VudHJ5Y29uZmlnLXVzZXIiLCJvcGVuY3J2czp3ZWJob29rcy11c2VyIiwib3BlbmNydnM6Y29uZmlnLXVzZXIiXSwiaXNzIjoib3BlbmNydnM6YXV0aC1zZXJ2aWNlIiwic3ViIjoiNjIyZjgxYjQyY2Q1MzdiZjkxZGFhMTBiIn0.MojnxjSVja4VkS5ufVtpJHmiqQqngW3Zb6rHv4MqKwqSgHptjta1A-1xdpkfadxr0pVIYTh-rhKP93LPCTfThkA01oW8qgkUr0t_02cgJ5KLe1B3R5QFJ9i1IzLye9yOeakfpbtnk67cwJ2r4KTJMxj5BWucdPGK8ifZRBdDrt9HsTtcDOutgLmEp2VnxLvc2eAEmoBBp6mRZ8lOYIRei5UHfaROCk0vdwjLchiqQWH9GE8hxU3RIA1jpzshd3_TC4G0rvuIXnBGf9VQaH-gkNW7a44xLVHhdENxAsGTdyeSHRC83wbeoUZkuOFQpF8Iz-8SbLEQfmipdzeBAsBgWg'

export const ACTION_STATUS_MAP = {
  [SubmissionAction.SUBMIT_FOR_REVIEW]: SUBMISSION_STATUS.READY_TO_SUBMIT,
  [SubmissionAction.APPROVE_DECLARATION]: SUBMISSION_STATUS.READY_TO_APPROVE,
  [SubmissionAction.REGISTER_DECLARATION]: SUBMISSION_STATUS.READY_TO_REGISTER,
  [SubmissionAction.REJECT_DECLARATION]: SUBMISSION_STATUS.READY_TO_REJECT,
  [SubmissionAction.REQUEST_CORRECTION_DECLARATION]:
    SUBMISSION_STATUS.READY_TO_REQUEST_CORRECTION,
  [SubmissionAction.COLLECT_CERTIFICATE]: SUBMISSION_STATUS.READY_TO_CERTIFY,
  [SubmissionAction.ARCHIVE_DECLARATION]: SUBMISSION_STATUS.READY_TO_ARCHIVE
} as const

export const validateScopeToken = jwt.sign(
  { scope: ['validate'] },
  readFileSync('../auth/test/cert.key'),
  {
    algorithm: 'RS256',
    issuer: 'opencrvs:auth-service',
    audience: 'opencrvs:gateway-user'
  }
)

export function flushPromises() {
  return new Promise((resolve) => setImmediate(resolve))
}

export const getItem = vi.fn()
export const setItem = vi.fn()

configure({ adapter: new Adapter() })

function createGraphQLClient() {
  const schema = getSchema()
  return new ApolloClient({
    cache: new InMemoryCache(),
    link: new ApolloLink((operation) => {
      return new Observable((observer) => {
        const { query, operationName, variables } = operation

        graphql(schema, print(query), null, null, variables, operationName)
          .then((result) => {
            observer.next(result)
            observer.complete()
          })
          .catch(observer.error.bind(observer))
      })
    })
  })
}

export function getInitialState(): IStoreState {
  const { store: mockStore } = createStore()

  mockStore.dispatch({ type: 'NOOP' })

  return mockStore.getState()
}

export function waitForReady(app: ReactWrapper) {
  return waitForElement(app, '#readyDeclaration')
}

export async function createTestApp(
  config = { waitUntilOfflineCountryConfigLoaded: true }
) {
  const { store, history } = await createTestStore()
  const app = mount(
    <App store={store} history={history} client={createGraphQLClient()} />
  )

  if (config.waitUntilOfflineCountryConfigLoaded) {
    await waitForReady(app)
  }
  return { history, app, store }
}

interface ITestView {
  intl: IntlShape
}

export function createShallowRenderedComponent(
  node: React.ReactElement<ITestView>
) {
  return shallow(node)
}

export const wait = () => new Promise((res) => process.nextTick(res))

export const resizeWindow = (width: number, height: number) => {
  const resizeEvent = document.createEvent('Event')
  resizeEvent.initEvent('resize', true, true)
  Object.defineProperty(window, 'innerWidth', {
    writable: true,
    configurable: true,
    value: width
  })
  Object.defineProperty(window, 'innerHeight', {
    writable: true,
    configurable: true,
    value: height
  })
  window.dispatchEvent(resizeEvent)
}

export const selectOption = (
  wrapper: ReactWrapper<{}, {}, React.Component<{}, {}, any>>,
  selector: string,
  option: string
): ReactWrapper => {
  const input = wrapper.find(selector).hostNodes()

  input.find('input').simulate('focus').update()
  input.find('.react-select__control').simulate('mousedown').update()

  const availableOptions: string[] = []

  const nodes = input
    .update()
    .find('.react-select__option')
    .findWhere((el: ReactWrapper) => {
      const text = el.text()
      availableOptions.push(text)
      return text === option
    })
    .hostNodes()

  if (nodes.length === 0) {
    throw new Error(
      `Couldn't find an option "${option}" from select.\nAvailable options are:\n${availableOptions.join(
        ',\n'
      )}`
    )
  }

  nodes.simulate('click').update()

  return input.find('.react-select__control')
}

const currentUserId = '123'

export const graphQLEventLocationAddressMock = {
  id: 'd3225149-d28a-4cc6-be41-4ba89d165ad3',
  type: 'PRIVATE_HOME',
  address: {
    type: null,
    line: ['', '', '', '', '', '', 'URBAN'],
    district: '852b103f-2fe0-4871-a323-51e51c6d9198',
    state: 'bac22b09-1260-4a59-a5b9-c56c43ae889c',
    city: null,
    postalCode: null,
    country: 'FAR',
    __typename: 'Address'
  },
  __typename: 'Location'
}

export const graphQLPersonAddressMock = [
  {
    type: 'PRIMARY_ADDRESS',
    line: ['', '', '', '', '', '', 'URBAN'],
    district: '852b103f-2fe0-4871-a323-51e51c6d9198',
    state: 'bac22b09-1260-4a59-a5b9-c56c43ae889c',
    city: null,
    postalCode: null,
    country: 'FAR',
    __typename: 'Address'
  },
  {
    type: 'SECONDARY_ADDRESS',
    line: ['', '', '', '', '', '', 'URBAN'],
    district: '852b103f-2fe0-4871-a323-51e51c6d9198',
    state: 'bac22b09-1260-4a59-a5b9-c56c43ae889c',
    city: null,
    postalCode: null,
    country: 'FAR',
    __typename: 'Address'
  }
]

export const eventAddressData = {
  country: 'FAR',
  state: 'bac22b09-1260-4a59-a5b9-c56c43ae889c',
  district: '852b103f-2fe0-4871-a323-51e51c6d9198',
  ruralOrUrban: 'URBAN',
  cityUrbanOption: 'my town',
  addressLine3UrbanOption: 'my res area',
  addressLine2UrbanOption: 'my street',
  numberUrbanOption: 12,
  postalCode: 'my postcode',
  addressLine5: '',
  internationalState: '',
  internationalDistrict: '',
  internationalCity: '',
  internationalAddressLine1: '',
  internationalAddressLine2: '',
  internationalAddressLine3: '',
  internationalPostcode: ''
}

export const primaryAddressData = {
  primaryAddress: '',
  countryPrimary: 'FAR',
  statePrimary: 'bac22b09-1260-4a59-a5b9-c56c43ae889c',
  districtPrimary: '852b103f-2fe0-4871-a323-51e51c6d9198',
  ruralOrUrbanPrimary: 'RURAL',
  cityUrbanOptionPrimary: '',
  addressLine3UrbanOptionPrimary: '',
  addressLine2UrbanOptionPrimary: '',
  numberUrbanOptionPrimary: '',
  postcodePrimary: '',
  addressLine5Primary: 'my village'
}

export const secondaryAddressData = {
  secondaryAddress: '',
  countrySecondary: 'FAR',
  stateSecondary: 'bac22b09-1260-4a59-a5b9-c56c43ae889c',
  districtSecondary: '852b103f-2fe0-4871-a323-51e51c6d9198',
  ruralOrUrbanSecondary: 'URBAN',
  cityUrbanOptionSecondary: 'my secondary town',
  addressLine3UrbanOptionSecondary: 'my secondary res area',
  addressLine2UrbanOptionSecondary: 'my secondary street',
  numberUrbanOptionSecondary: 12,
  postcodeSecondary: 'my secondary postcode',
  addressLine5Secondary: ''
}

export const primaryInternationalAddressLines = {
  internationalStatePrimary: 'ujggiu',
  internationalDistrictPrimary: 'iuoug',
  internationalCityPrimary: '',
  internationalAddressLine1Primary: '',
  internationalAddressLine2Primary: '',
  internationalAddressLine3Primary: '',
  internationalPostcodePrimary: ''
}

export const secondaryInternationalAddressLines = {
  internationalStateSecondary: 'ugou',
  internationalDistrictSecondary: 'iugoug',
  internationalCitySecondary: '',
  internationalAddressLine1Secondary: '',
  internationalAddressLine2Secondary: '',
  internationalAddressLine3Secondary: '',
  internationalPostcodeSecondary: ''
}

// This object has more than 10 drafts to utilize pagination testing in draft tab
export const currentUserDeclarations = {
  userID: currentUserId,
  declarations: [
    {
      id: '72c18939-70c1-40b4-9b80-b162c4871160',
      data: {
        child: {
          firstNames: 'রফিক',
          familyName: 'ইসলাম',
          firstNamesEng: 'Rafiq',
          familyNameEng: 'Islam',
          gender: 'male',
          childBirthDate: '2010-01-01',
          attendantAtBirth: '',
          birthType: '',
          multipleBirth: 1,
          weightAtBirth: '',
          placeOfBirth: '',
          birthLocation: '',
          ...eventAddressData
        },
        mother: {
          iDType: 'NATIONAL_ID',
          iDTypeOther: '',
          iD: 1212312331212,
          fetchButton: '',
          nationality: 'BGD',
          firstNames: 'বেগম',
          familyName: 'রোকেয়া',
          firstNamesEng: 'Begum',
          familyNameEng: 'Rokeya',
          motherBirthDate: '1980-01-01',
          maritalStatus: 'MARRIED',
          dateOfMarriage: '',
          educationalAttainment: '',
          ...primaryAddressData,
          ...primaryInternationalAddressLines,
          ...secondaryAddressData,
          ...secondaryInternationalAddressLines
        },
        father: {
          detailsExist: false,
          iDType: '',
          iDTypeOther: '',
          iD: '',
          fetchButton: '',
          nationality: 'BGD',
          firstNames: '',
          familyName: '',
          firstNamesEng: '',
          familyNameEng: '',
          fatherBirthDate: '',
          maritalStatus: 'MARRIED',
          dateOfMarriage: '',
          educationalAttainment: '',
          primaryAddressSameAsOtherPrimary: true,
          ...primaryAddressData,
          ...primaryInternationalAddressLines,
          ...secondaryAddressData,
          ...secondaryInternationalAddressLines
        },
        registration: {
          informantType: '',
          whoseContactDetails: '',
          registrationPhone: '01711111111',
          phoneVerificationWarning: '',
          commentsOrNotes: ''
        },
        documents: { imageUploader: '', paragraph: '', list: '' },
        preview: {}
      },
      event: 'birth',
      submissionStatus: 'DRAFT',
      savedOn: 1558418612279,
      modifiedOn: 1558418756714
    },
    {
      id: '78f2f8a7-5daa-4fdc-918c-d386036c3e56',
      data: {
        child: {
          firstNames: '',
          familyName: 'পল',
          firstNamesEng: '',
          familyNameEng: 'Paul',
          gender: 'male',
          childBirthDate: '2010-01-01',
          attendantAtBirth: '',
          birthType: '',
          multipleBirth: 1,
          weightAtBirth: '',
          placeOfBirth: '',
          birthLocation: '',
          ...eventAddressData
        },
        mother: {
          iDType: '',
          iDTypeOther: '',
          iD: '',
          fetchButton: '',
          nationality: 'BGD',
          firstNames: '',
          familyName: '',
          firstNamesEng: '',
          familyNameEng: '',
          motherBirthDate: '',
          maritalStatus: 'MARRIED',
          dateOfMarriage: '',
          educationalAttainment: '',
          ...primaryAddressData,
          ...primaryInternationalAddressLines,
          ...secondaryAddressData,
          ...secondaryInternationalAddressLines
        },
        '': {}
      },
      event: 'birth',
      submissionStatus: 'DRAFT',
      savedOn: 1558419428583,
      modifiedOn: 1558419488611
    },
    {
      id: '72c18939-70c1-40b4-9b80-b162c4871161',
      data: {
        child: {
          firstNames: 'রফিক',
          familyName: 'ইসলাম',
          firstNamesEng: 'Rafiq',
          familyNameEng: 'Islam',
          gender: 'male',
          childBirthDate: '2010-01-01',
          attendantAtBirth: '',
          birthType: '',
          multipleBirth: 1,
          weightAtBirth: '',
          placeOfBirth: '',
          birthLocation: '',
          ...eventAddressData
        },
        mother: {
          iDType: 'NATIONAL_ID',
          iDTypeOther: '',
          iD: 1212312331212,
          fetchButton: '',
          nationality: 'BGD',
          firstNames: 'বেগম',
          familyName: 'রোকেয়া',
          firstNamesEng: 'Begum',
          familyNameEng: 'Rokeya',
          motherBirthDate: '1980-01-01',
          maritalStatus: 'MARRIED',
          dateOfMarriage: '',
          educationalAttainment: '',
          ...primaryAddressData,
          ...primaryInternationalAddressLines,
          ...secondaryAddressData,
          ...secondaryInternationalAddressLines
        },
        father: {
          detailsExist: false,
          iDType: '',
          iDTypeOther: '',
          iD: '',
          fetchButton: '',
          nationality: 'BGD',
          firstNames: '',
          familyName: '',
          firstNamesEng: '',
          familyNameEng: '',
          fatherBirthDate: '',
          maritalStatus: 'MARRIED',
          dateOfMarriage: '',
          primaryAddressSameAsOtherPrimary: true,
          ...primaryAddressData,
          ...primaryInternationalAddressLines,
          ...secondaryAddressData,
          ...secondaryInternationalAddressLines
        },
        registration: {
          informantType: '',
          whoseContactDetails: '',
          registrationPhone: '01711111111',
          phoneVerificationWarning: '',
          commentsOrNotes: ''
        },
        documents: { imageUploader: '', paragraph: '', list: '' },
        preview: {}
      },
      event: 'birth',
      submissionStatus: 'DRAFT',
      savedOn: 1558418612279,
      modifiedOn: 1558418756714
    },
    {
      id: '72c18939-70c1-40b4-9b80-b162c4871162',
      data: {
        child: {
          firstNames: 'রফিক',
          familyName: 'ইসলাম',
          firstNamesEng: 'Rafiq',
          familyNameEng: 'Islam',
          gender: 'male',
          childBirthDate: '2010-01-01',
          attendantAtBirth: '',
          birthType: '',
          multipleBirth: 1,
          weightAtBirth: '',
          placeOfBirth: '',
          birthLocation: '',
          ...eventAddressData
        },
        mother: {
          iDType: 'NATIONAL_ID',
          iDTypeOther: '',
          iD: 1212312331212,
          fetchButton: '',
          nationality: 'BGD',
          firstNames: 'বেগম',
          familyName: 'রোকেয়া',
          firstNamesEng: 'Begum',
          familyNameEng: 'Rokeya',
          motherBirthDate: '1980-01-01',
          maritalStatus: 'MARRIED',
          dateOfMarriage: '',
          educationalAttainment: '',
          ...primaryAddressData,
          ...primaryInternationalAddressLines,
          ...secondaryAddressData,
          ...secondaryInternationalAddressLines
        },
        father: {
          detailsExist: false,
          iDType: '',
          iDTypeOther: '',
          iD: '',
          fetchButton: '',
          nationality: 'BGD',
          firstNames: '',
          familyName: '',
          firstNamesEng: '',
          familyNameEng: '',
          fatherBirthDate: '',
          maritalStatus: 'MARRIED',
          dateOfMarriage: '',
          primaryAddressSameAsOtherPrimary: true,
          ...primaryAddressData,
          ...primaryInternationalAddressLines,
          ...secondaryAddressData,
          ...secondaryInternationalAddressLines
        },
        registration: {
          informantType: '',
          whoseContactDetails: '',
          registrationPhone: '01711111111',
          phoneVerificationWarning: '',
          commentsOrNotes: ''
        },
        documents: { imageUploader: '', paragraph: '', list: '' },
        preview: {}
      },
      event: 'birth',
      submissionStatus: 'DRAFT',
      savedOn: 1558418612279,
      modifiedOn: 1558418756714
    },
    {
      id: '72c18939-70c1-40b4-9b80-b162c4871163',
      data: {
        child: {
          firstNames: 'রফিক',
          familyName: 'ইসলাম',
          firstNamesEng: 'Rafiq',
          familyNameEng: 'Islam',
          gender: 'male',
          childBirthDate: '2010-01-01',
          attendantAtBirth: '',
          birthType: '',
          multipleBirth: 1,
          weightAtBirth: '',
          placeOfBirth: '',
          birthLocation: '',
          ...eventAddressData
        },
        mother: {
          iDType: 'NATIONAL_ID',
          iDTypeOther: '',
          iD: 1212312331212,
          fetchButton: '',
          nationality: 'BGD',
          firstNames: 'বেগম',
          familyName: 'রোকেয়া',
          firstNamesEng: 'Begum',
          familyNameEng: 'Rokeya',
          motherBirthDate: '1980-01-01',
          maritalStatus: 'MARRIED',
          dateOfMarriage: '',
          educationalAttainment: '',
          ...primaryAddressData,
          ...primaryInternationalAddressLines,
          ...secondaryAddressData,
          ...secondaryInternationalAddressLines
        },
        father: {
          detailsExist: false,
          iDType: '',
          iDTypeOther: '',
          iD: '',
          fetchButton: '',
          nationality: 'BGD',
          firstNames: '',
          familyName: '',
          firstNamesEng: '',
          familyNameEng: '',
          fatherBirthDate: '',
          maritalStatus: 'MARRIED',
          dateOfMarriage: '',
          primaryAddressSameAsOtherPrimary: true,
          ...primaryAddressData,
          ...primaryInternationalAddressLines,
          ...secondaryAddressData,
          ...secondaryInternationalAddressLines
        },
        registration: {
          informantType: '',
          whoseContactDetails: '',
          registrationPhone: '01711111111',
          phoneVerificationWarning: '',
          commentsOrNotes: ''
        },
        documents: { imageUploader: '', paragraph: '', list: '' },
        preview: {}
      },
      submissionStatus: 'DRAFT',
      savedOn: 1558418612279,
      modifiedOn: 1558418756714
    },
    {
      id: '72c18939-70c1-40b4-9b80-b162c4871164',
      data: {
        child: {
          firstNames: '',
          familyName: '',
          firstNamesEng: '',
          familyNameEng: '',
          gender: 'male',
          childBirthDate: '2010-01-01',
          attendantAtBirth: '',
          birthType: '',
          multipleBirth: 1,
          weightAtBirth: '',
          placeOfBirth: '',
          birthLocation: '',
          ...eventAddressData
        },
        mother: {
          iDType: 'NATIONAL_ID',
          iDTypeOther: '',
          iD: 1212312331212,
          fetchButton: '',
          nationality: 'BGD',
          firstNames: 'বেগম',
          familyName: 'রোকেয়া',
          firstNamesEng: 'Begum',
          familyNameEng: 'Rokeya',
          motherBirthDate: '1980-01-01',
          maritalStatus: 'MARRIED',
          dateOfMarriage: '',
          educationalAttainment: '',
          ...primaryAddressData,
          ...primaryInternationalAddressLines,
          ...secondaryAddressData,
          ...secondaryInternationalAddressLines
        },
        father: {
          detailsExist: false,
          iDType: '',
          iDTypeOther: '',
          iD: '',
          fetchButton: '',
          nationality: 'BGD',
          firstNames: '',
          familyName: '',
          firstNamesEng: '',
          familyNameEng: '',
          fatherBirthDate: '',
          maritalStatus: 'MARRIED',
          dateOfMarriage: '',
          primaryAddressSameAsOtherPrimary: true,
          ...primaryAddressData,
          ...primaryInternationalAddressLines,
          ...secondaryAddressData,
          ...secondaryInternationalAddressLines
        },
        registration: {
          informantType: '',
          whoseContactDetails: '',
          registrationPhone: '01711111111',
          phoneVerificationWarning: '',
          commentsOrNotes: ''
        },
        documents: { imageUploader: '', paragraph: '', list: '' },
        preview: {}
      },
      event: 'birth',
      submissionStatus: 'DRAFT',
      savedOn: 1558418612279,
      modifiedOn: 1558418756714
    },
    {
      id: '72c18939-70c1-40b4-9b80-b162c4871167',
      data: {
        child: {
          firstNames: 'রফিক',
          familyName: 'ইসলাম',
          firstNamesEng: 'Rafiq',
          familyNameEng: 'Islam',
          gender: 'male',
          childBirthDate: '2010-01-01',
          attendantAtBirth: '',
          birthType: '',
          multipleBirth: 1,
          weightAtBirth: '',
          placeOfBirth: '',
          birthLocation: '',
          ...eventAddressData
        },
        mother: {
          iDType: 'NATIONAL_ID',
          iDTypeOther: '',
          iD: 1212312331212,
          fetchButton: '',
          nationality: 'BGD',
          firstNames: 'বেগম',
          familyName: 'রোকেয়া',
          firstNamesEng: 'Begum',
          familyNameEng: 'Rokeya',
          motherBirthDate: '1980-01-01',
          maritalStatus: 'MARRIED',
          dateOfMarriage: '',
          educationalAttainment: '',
          ...primaryAddressData,
          ...primaryInternationalAddressLines,
          ...secondaryAddressData,
          ...secondaryInternationalAddressLines
        },
        father: {
          detailsExist: false,
          iDType: '',
          iDTypeOther: '',
          iD: '',
          fetchButton: '',
          nationality: 'BGD',
          firstNames: '',
          familyName: '',
          firstNamesEng: '',
          familyNameEng: '',
          fatherBirthDate: '',
          maritalStatus: 'MARRIED',
          dateOfMarriage: '',
          primaryAddressSameAsOtherPrimary: true,
          ...primaryAddressData,
          ...primaryInternationalAddressLines,
          ...secondaryAddressData,
          ...secondaryInternationalAddressLines
        },
        registration: {
          informantType: '',
          whoseContactDetails: '',
          registrationPhone: '01711111111',
          phoneVerificationWarning: '',
          commentsOrNotes: ''
        },
        documents: { imageUploader: '', paragraph: '', list: '' },
        preview: {}
      },
      event: 'birth',
      submissionStatus: 'DRAFT',
      savedOn: 1558418612279,
      modifiedOn: 1558418756714
    },
    {
      id: '72c18939-70c1-40b4-9b80-b162c487116',
      data: {
        child: {
          firstNames: 'রফিক',
          familyName: 'ইসলাম',
          firstNamesEng: '',
          familyNameEng: '',
          gender: 'male',
          childBirthDate: '2010-01-01',
          attendantAtBirth: '',
          birthType: '',
          multipleBirth: 1,
          weightAtBirth: '',
          placeOfBirth: '',
          birthLocation: '',
          ...eventAddressData
        },
        mother: {
          iDType: 'NATIONAL_ID',
          iDTypeOther: '',
          iD: 1212312331212,
          fetchButton: '',
          nationality: 'BGD',
          firstNames: 'বেগম',
          familyName: 'রোকেয়া',
          firstNamesEng: 'Begum',
          familyNameEng: 'Rokeya',
          motherBirthDate: '1980-01-01',
          maritalStatus: 'MARRIED',
          dateOfMarriage: '',
          educationalAttainment: '',
          ...primaryAddressData,
          ...primaryInternationalAddressLines,
          ...secondaryAddressData,
          ...secondaryInternationalAddressLines
        },
        father: {
          detailsExist: false,
          iDType: '',
          iDTypeOther: '',
          iD: '',
          fetchButton: '',
          nationality: 'BGD',
          firstNames: '',
          familyName: '',
          firstNamesEng: '',
          familyNameEng: '',
          fatherBirthDate: '',
          maritalStatus: 'MARRIED',
          dateOfMarriage: '',
          primaryAddressSameAsOtherPrimary: true,
          ...primaryAddressData,
          ...primaryInternationalAddressLines,
          ...secondaryAddressData,
          ...secondaryInternationalAddressLines
        },
        registration: {
          informantType: '',
          whoseContactDetails: '',
          registrationPhone: '01711111111',
          phoneVerificationWarning: '',
          commentsOrNotes: ''
        },
        documents: { imageUploader: '', paragraph: '', list: '' },
        preview: {}
      },
      event: 'birth',
      submissionStatus: 'DRAFT',
      savedOn: 1558418612279,
      modifiedOn: 1558418756714
    },
    {
      id: 'b77b78af-a259-4bc1-85d5-b1e8c1382271',
      data: {
        deceased: {
          iDType: 'NATIONAL_ID',
          iDTypeOther: '',
          iD: 1212121211111,
          fetchButton: '',
          firstNames: '',
          familyName: 'ইসলাম',
          firstNamesEng: '',
          familyNameEng: '',
          nationality: 'BGD',
          gender: 'male',
          maritalStatus: 'MARRIED',
          birthDate: '1940-01-01',
          ...primaryAddressData,
          ...primaryInternationalAddressLines,
          ...secondaryAddressData,
          ...secondaryInternationalAddressLines
        },
        informant: {
          iDType: 'NATIONAL_ID',
          iDTypeOther: '',
          informantID: 1111111111111,
          fetchButton: '',
          informantFirstNames: 'স্যাম',
          informantFamilyName: 'পল',
          informantFirstNamesEng: 'Sam',
          informantFamilyNameEng: 'Paul',
          nationality: 'BGD',
          informantBirthDate: '2000-01-01',
          relationship: 'OTHER',
          informantPhone: '01711111111',
          ...primaryAddressData,
          ...primaryInternationalAddressLines,
          ...secondaryAddressData,
          ...secondaryInternationalAddressLines
        },
        deathEvent: {
          deathDate: '2010-01-01',
          manner: 'NATURAL_CAUSES',
          deathPlace: '',
          placeOfDeath: 'PRIMARY_ADDRESS',
          deathLocation: '',
          ...eventAddressData
        },
        causeOfDeath: {
          causeOfDeathEstablished: false,
          methodOfCauseOfDeath: '',
          causeOfDeathCode: ''
        },
        documents: { imageUploader: '', paragraph: '', list: '' },
        preview: {}
      },
      event: 'death',
      submissionStatus: 'DRAFT',
      savedOn: 1558532017732,
      modifiedOn: 1558532146774
    },
    {
      id: '72c18939-70c1-40b4-9b80-b162c4871167',
      data: {
        child: {
          firstNames: 'রফিক',
          familyName: 'ইসলাম',
          firstNamesEng: 'Rafiq',
          familyNameEng: 'Islam',
          gender: 'male',
          childBirthDate: '2010-01-01',
          attendantAtBirth: '',
          birthType: '',
          multipleBirth: 1,
          weightAtBirth: '',
          placeOfBirth: '',
          birthLocation: '',
          ...eventAddressData
        },
        mother: {
          iDType: 'NATIONAL_ID',
          iDTypeOther: '',
          iD: 1212312331212,
          fetchButton: '',
          nationality: 'BGD',
          firstNames: 'বেগম',
          familyName: 'রোকেয়া',
          firstNamesEng: 'Begum',
          familyNameEng: 'Rokeya',
          motherBirthDate: '1980-01-01',
          maritalStatus: 'MARRIED',
          dateOfMarriage: '',
          educationalAttainment: '',
          ...primaryAddressData,
          ...primaryInternationalAddressLines,
          ...secondaryAddressData,
          ...secondaryInternationalAddressLines
        },
        father: {
          detailsExist: false,
          iDType: '',
          iDTypeOther: '',
          iD: '',
          fetchButton: '',
          nationality: 'BGD',
          firstNames: '',
          familyName: '',
          firstNamesEng: '',
          familyNameEng: '',
          fatherBirthDate: '',
          maritalStatus: 'MARRIED',
          dateOfMarriage: '',
          primaryAddressSameAsOtherPrimary: true,
          ...primaryAddressData,
          ...primaryInternationalAddressLines,
          ...secondaryAddressData,
          ...secondaryInternationalAddressLines
        },
        registration: {
          informantType: '',
          whoseContactDetails: '',
          registrationPhone: '01711111111',
          phoneVerificationWarning: '',
          commentsOrNotes: ''
        },
        documents: { imageUploader: '', paragraph: '', list: '' },
        preview: {}
      },
      event: 'birth',
      submissionStatus: 'DRAFT',
      savedOn: 1558418612279,
      modifiedOn: 1558418756714
    },
    {
      id: '72c18939-70c1-40b4-9b80-b162c4871168',
      data: {
        child: {
          firstNames: 'রফিক',
          familyName: 'ইসলাম',
          firstNamesEng: 'Rafiq',
          familyNameEng: 'Islam',
          gender: 'male',
          childBirthDate: '2010-01-01',
          attendantAtBirth: '',
          birthType: '',
          multipleBirth: 1,
          weightAtBirth: '',
          placeOfBirth: '',
          birthLocation: '',
          ...eventAddressData
        },
        mother: {
          iDType: 'NATIONAL_ID',
          iDTypeOther: '',
          iD: 1212312331212,
          fetchButton: '',
          nationality: 'BGD',
          firstNames: 'বেগম',
          familyName: 'রোকেয়া',
          firstNamesEng: 'Begum',
          familyNameEng: 'Rokeya',
          motherBirthDate: '1980-01-01',
          maritalStatus: 'MARRIED',
          dateOfMarriage: '',
          educationalAttainment: '',
          ...primaryAddressData,
          ...primaryInternationalAddressLines,
          ...secondaryAddressData,
          ...secondaryInternationalAddressLines
        },
        father: {
          detailsExist: false,
          iDType: '',
          iDTypeOther: '',
          iD: '',
          fetchButton: '',
          nationality: 'BGD',
          firstNames: '',
          familyName: '',
          firstNamesEng: '',
          familyNameEng: '',
          fatherBirthDate: '',
          maritalStatus: 'MARRIED',
          dateOfMarriage: '',
          primaryAddressSameAsOtherPrimary: true,
          ...primaryAddressData,
          ...primaryInternationalAddressLines,
          ...secondaryAddressData,
          ...secondaryInternationalAddressLines
        },
        registration: {
          informantType: '',
          whoseContactDetails: '',
          registrationPhone: '01711111111',
          phoneVerificationWarning: '',
          commentsOrNotes: ''
        },
        documents: { imageUploader: '', paragraph: '', list: '' },
        preview: {}
      },
      event: 'birth',
      submissionStatus: 'DRAFT',
      savedOn: 1558418612279,
      modifiedOn: 1558418756714
    },
    {
      id: 'b77b78af-a259-4bc1-85d5-b1e8c1382272',
      data: {
        deceased: {
          iDType: 'NATIONAL_ID',
          iDTypeOther: '',
          iD: 1212121211111,
          fetchButton: '',
          firstNames: '',
          familyName: 'ইসলাম',
          firstNamesEng: '',
          familyNameEng: '',
          nationality: 'BGD',
          gender: 'male',
          maritalStatus: 'MARRIED',
          birthDate: '1940-01-01',
          ...primaryAddressData,
          ...primaryInternationalAddressLines,
          ...secondaryAddressData,
          ...secondaryInternationalAddressLines
        },
        informant: {
          iDType: 'NATIONAL_ID',
          iDTypeOther: '',
          informantID: 1111111111111,
          fetchButton: '',
          informantFirstNames: 'স্যাম',
          informantFamilyName: 'পল',
          informantFirstNamesEng: 'Sam',
          informantFamilyNameEng: 'Paul',
          nationality: 'BGD',
          informantBirthDate: '2000-01-01',
          relationship: 'SON',
          informantPhone: '01711111111',
          ...primaryAddressData,
          ...primaryInternationalAddressLines,
          ...secondaryAddressData,
          ...secondaryInternationalAddressLines
        },
        deathEvent: {
          deathDate: '2010-01-01',
          manner: 'NATURAL_CAUSES',
          deathPlace: '',
          placeOfDeath: 'PRIMARY_ADDRESS',
          deathLocation: '',
          ...eventAddressData
        },
        causeOfDeath: {
          causeOfDeathEstablished: false,
          methodOfCauseOfDeath: '',
          causeOfDeathCode: ''
        },
        documents: { imageUploader: '', paragraph: '', list: '' },
        preview: {}
      },
      event: 'death',
      submissionStatus: 'DRAFT',
      savedOn: 1558532017732,
      modifiedOn: 1558532146774
    },
    {
      id: 'b77b78af-a259-4bc1-85d5-b1e8c1382273',
      data: {
        deceased: {
          iDType: 'NATIONAL_ID',
          iDTypeOther: '',
          iD: 1212121211112,
          fetchButton: '',
          firstNames: '',
          familyName: 'ইসলাম',
          firstNamesEng: '',
          familyNameEng: 'Islam',
          nationality: 'BGD',
          gender: 'male',
          maritalStatus: 'MARRIED',
          birthDate: '1940-01-01',
          ...primaryAddressData,
          ...primaryInternationalAddressLines,
          ...secondaryAddressData,
          ...secondaryInternationalAddressLines
        },
        informant: {
          iDType: 'NATIONAL_ID',
          iDTypeOther: '',
          informantID: 1111111111111,
          fetchButton: '',
          informantFirstNames: 'স্যাম',
          informantFamilyName: 'পল',
          informantFirstNamesEng: 'Sam',
          informantFamilyNameEng: 'Paul',
          nationality: 'BGD',
          informantBirthDate: '2000-01-01',
          relationship: 'SON',
          informantPhone: '01711111111',
          ...primaryAddressData,
          ...primaryInternationalAddressLines,
          ...secondaryAddressData,
          ...secondaryInternationalAddressLines
        },
        deathEvent: {
          deathDate: '2010-01-01',
          manner: 'NATURAL_CAUSES',
          deathPlace: '',
          placeOfDeath: 'PRIMARY_ADDRESS',
          deathLocation: '',
          ...eventAddressData
        },
        causeOfDeath: {
          causeOfDeathEstablished: false,
          methodOfCauseOfDeath: '',
          causeOfDeathCode: ''
        },
        documents: { imageUploader: '', paragraph: '', list: '' },
        preview: {}
      },
      event: 'death',
      submissionStatus: 'DRAFT',
      savedOn: 1558532017732,
      modifiedOn: 1558532146774
    },
    {
      id: 'b77b78af-a259-4bc1-85d5-b1e8c1382273',
      data: {
        deceased: {
          iDType: 'NATIONAL_ID',
          iDTypeOther: '',
          iD: 1212121211112,
          fetchButton: '',
          firstNames: '',
          familyName: '',
          firstNamesEng: '',
          familyNameEng: '',
          nationality: 'BGD',
          gender: 'male',
          maritalStatus: 'MARRIED',
          birthDate: '1940-01-01',
          ...primaryAddressData,
          ...primaryInternationalAddressLines,
          ...secondaryAddressData,
          ...secondaryInternationalAddressLines
        },
        informant: {
          iDType: 'NATIONAL_ID',
          iDTypeOther: '',
          informantID: 1111111111111,
          fetchButton: '',
          informantFirstNames: 'স্যাম',
          informantFamilyName: 'পল',
          informantFirstNamesEng: 'Sam',
          informantFamilyNameEng: 'Paul',
          nationality: 'BGD',
          informantBirthDate: '2000-01-01',
          relationship: 'SON',
          ...primaryAddressData,
          ...primaryInternationalAddressLines,
          ...secondaryAddressData,
          ...secondaryInternationalAddressLines
        },
        deathEvent: {
          deathDate: '2010-01-01',
          manner: 'NATURAL_CAUSES',
          deathPlace: '',
          placeOfDeath: 'PRIMARY_ADDRESS',
          deathLocation: '',
          ...eventAddressData
        },
        causeOfDeath: {
          causeOfDeathEstablished: false,
          methodOfCauseOfDeath: '',
          causeOfDeathCode: ''
        },
        documents: { imageUploader: '', paragraph: '', list: '' },
        preview: {}
      },
      event: 'death',
      submissionStatus: 'DRAFT',
      savedOn: 1558532017732
    }
  ]
}

export const userDetails = {
  userMgntUserID: '123',
  language: 'en',
  name: [
    {
      use: 'en',
      firstNames: 'Shakib',
      familyName: 'Al Hasan'
    },
    { use: 'bn', firstNames: '', familyName: '' }
  ],
  role: 'FIELD_AGENT',
  mobile: '01677701431',
  primaryOffice: {
    id: '6327dbd9-e118-4dbe-9246-cb0f7649a666',
    name: 'Kaliganj Union Sub Center',
    alias: ['কালিগাঞ্জ ইউনিয়ন পরিষদ'],
    status: 'active'
  },
  catchmentArea: [
    {
      id: '850f50f3-2ed4-4ae6-b427-2d894d4a3329',
      name: 'Dhaka',
      alias: ['ঢাকা'],
      status: 'active',
      identifier: [
        {
          system: 'http://opencrvs.org/specs/id/geo-id',
          value: '3'
        },
        { system: 'http://opencrvs.org/specs/id/bbs-code', value: '30' },
        {
          system: 'http://opencrvs.org/specs/id/jurisdiction-type',
          value: 'DIVISION'
        }
      ]
    },
    {
      id: '812ed387-f8d5-4d55-ad05-936292385990',
      name: 'GAZIPUR',
      alias: ['গাজীপুর'],
      status: 'active',
      identifier: [
        {
          system: 'http://opencrvs.org/specs/id/geo-id',
          value: '20'
        },
        { system: 'http://opencrvs.org/specs/id/bbs-code', value: '33' },
        {
          system: 'http://opencrvs.org/specs/id/jurisdiction-type',
          value: 'DISTRICT'
        }
      ]
    },
    {
      id: '90d39759-7f02-4646-aca3-9272b4b5ce5a',
      name: 'KALIGANJ',
      alias: ['কালিগাঞ্জ'],
      status: 'active',
      identifier: [
        {
          system: 'http://opencrvs.org/specs/id/geo-id',
          value: '165'
        },
        { system: 'http://opencrvs.org/specs/id/bbs-code', value: '34' },
        {
          system: 'http://opencrvs.org/specs/id/jurisdiction-type',
          value: 'UPAZILA'
        }
      ]
    },
    {
      id: '43c17986-62cf-4551-877c-be095fb6e5d0',
      name: 'BAKTARPUR',
      alias: ['বক্তারপুর'],
      status: 'active',
      identifier: [
        {
          system: 'http://opencrvs.org/specs/id/geo-id',
          value: '3473'
        },
        { system: 'http://opencrvs.org/specs/id/bbs-code', value: '17' },
        {
          system: 'http://opencrvs.org/specs/id/jurisdiction-type',
          value: 'UNION'
        }
      ]
    }
  ],
  localRegistrar: {
    role: 'LOCAL_REGISTRAR',
    signature: {
      data: `data:image/png;base64,${validImageB64String}`,
      type: 'image/png'
    },
    name: [
      {
        use: 'en',
        firstNames: 'Mohammad',
        familyName: 'Ashraful',
        __typename: 'HumanName'
      }
    ]
  }
}

export const mockUserResponseWithName = {
  data: {
    getUser: userDetails
  }
}

export const mockUserResponse = {
  data: {
    getUser: {
      userMgntUserID: '123',
      catchmentArea: [
        {
          id: 'ddab090d-040e-4bef-9475-314a448a576a',
          name: 'Dhaka',
          status: 'active',
          identifier: [
            {
              system: 'http://opencrvs.org/specs/id/geo-id',
              value: '3'
            },
            { system: 'http://opencrvs.org/specs/id/bbs-code', value: '30' },
            {
              system: 'http://opencrvs.org/specs/id/jurisdiction-type',
              value: 'DIVISION'
            }
          ],
          __typename: 'Location'
        },
        {
          id: 'f9ec1fdb-086c-4b3d-ba9f-5257f3638286',
          name: 'GAZIPUR',
          status: 'active',
          identifier: [
            {
              system: 'http://opencrvs.org/specs/id/geo-id',
              value: '20'
            },
            { system: 'http://opencrvs.org/specs/id/bbs-code', value: '33' },
            {
              system: 'http://opencrvs.org/specs/id/jurisdiction-type',
              value: 'DISTRICT'
            }
          ],
          __typename: 'Location'
        },
        {
          id: '825b17fb-4308-48cb-b77c-2f2cee4f14b9',
          name: 'KALIGANJ',
          status: 'active',
          identifier: [
            {
              system: 'http://opencrvs.org/specs/id/geo-id',
              value: '165'
            },
            { system: 'http://opencrvs.org/specs/id/bbs-code', value: '34' },
            {
              system: 'http://opencrvs.org/specs/id/jurisdiction-type',
              value: 'UPAZILA'
            }
          ],
          __typename: 'Location'
        },
        {
          id: '123456789',
          name: 'BAKTARPUR',
          status: 'active',
          identifier: [
            {
              system: 'http://opencrvs.org/specs/id/geo-id',
              value: '3473'
            },
            { system: 'http://opencrvs.org/specs/id/bbs-code', value: '17' },
            {
              system: 'http://opencrvs.org/specs/id/jurisdiction-type',
              value: 'UNION'
            }
          ],
          __typename: 'Location'
        }
      ],
      primaryOffice: {
        id: '2a83cf14-b959-47f4-8097-f75a75d1867f',
        name: 'Kaliganj Union Sub Center',
        status: 'active',
        __typename: 'Location'
      },
      __typename: 'User',
      signature: {
        data: `data:image/png;base64,${validImageB64String}`,
        type: 'image/png'
      },
      localRegistrar: {
        role: 'LOCAL_REGISTRAR',
        signature: {
          data: `data:image/png;base64,${validImageB64String}`,
          type: 'image/png'
        },
        name: [
          {
            use: 'en',
            firstNames: 'Mohammad',
            familyName: 'Ashraful',
            __typename: 'HumanName'
          }
        ]
      },
      role: 'LOCAL_REGISTRAR'
    }
  }
}

export const mockLocalSysAdminUserResponse = {
  data: {
    getUser: {
      userMgntUserID: '123',
      catchmentArea: [
        {
          id: 'ddab090d-040e-4bef-9475-314a448a576a',
          name: 'Dhaka',
          status: 'active',
          identifier: [
            {
              system: 'http://opencrvs.org/specs/id/geo-id',
              value: '3'
            }
          ],
          __typename: 'Location'
        },
        {
          id: 'f9ec1fdb-086c-4b3d-ba9f-5257f3638286',
          name: 'GAZIPUR',
          status: 'active',
          identifier: [
            {
              system: 'http://opencrvs.org/specs/id/geo-id',
              value: '20'
            }
          ],
          __typename: 'Location'
        },
        {
          id: '825b17fb-4308-48cb-b77c-2f2cee4f14b9',
          name: 'KALIGANJ',
          status: 'active',
          identifier: [
            {
              system: 'http://opencrvs.org/specs/id/geo-id',
              value: '165'
            }
          ],
          __typename: 'Location'
        },
        {
          id: '123456789',
          name: 'BAKTARPUR',
          status: 'active',
          identifier: [
            {
              system: 'http://opencrvs.org/specs/id/geo-id',
              value: '3473'
            }
          ],
          __typename: 'Location'
        }
      ],
      primaryOffice: {
        id: '0d8474da-0361-4d32-979e-af91f012340a',
        name: 'Kaliganj Union Sub Center',
        status: 'active',
        __typename: 'Location'
      },
      role: 'LOCAL_SYSTEM_ADMIN',
      signature: {
        data: `data:image/png;base64,${validImageB64String}`,
        type: 'image/png'
      },
      localRegistrar: {
        role: 'LOCAL_SYSTEM_ADMIN',
        signature: {
          data: `data:image/png;base64,${validImageB64String}`,
          type: 'image/png'
        },
        name: [
          {
            use: 'en',
            given: ['Mohammad'],
            family: 'Ashraful'
          }
        ]
      },
      __typename: 'User'
    }
  }
}

export const mockRegistrarUserResponse = {
  data: {
    getUser: {
      userMgntUserID: '123',
      catchmentArea: [
        {
          id: 'ddab090d-040e-4bef-9475-314a448a576a',
          name: 'Dhaka',
          status: 'active',
          identifier: [
            {
              system: 'http://opencrvs.org/specs/id/geo-id',
              value: '3'
            }
          ],
          __typename: 'Location'
        },
        {
          id: 'f9ec1fdb-086c-4b3d-ba9f-5257f3638286',
          name: 'GAZIPUR',
          status: 'active',
          identifier: [
            {
              system: 'http://opencrvs.org/specs/id/geo-id',
              value: '20'
            }
          ],
          __typename: 'Location'
        },
        {
          id: '825b17fb-4308-48cb-b77c-2f2cee4f14b9',
          name: 'KALIGANJ',
          status: 'active',
          identifier: [
            {
              system: 'http://opencrvs.org/specs/id/geo-id',
              value: '165'
            }
          ],
          __typename: 'Location'
        },
        {
          id: '123456789',
          name: 'BAKTARPUR',
          status: 'active',
          identifier: [
            {
              system: 'http://opencrvs.org/specs/id/geo-id',
              value: '3473'
            }
          ],
          __typename: 'Location'
        }
      ],
      primaryOffice: {
        id: '2a83cf14-b959-47f4-8097-f75a75d1867f',
        name: 'Kaliganj Union Sub Center',
        status: 'active',
        __typename: 'Location'
      },
      role: 'LOCAL_REGISTRAR',
      signature: {
        data: `data:image/png;base64,${validImageB64String}`,
        type: 'image/png'
      },
      localRegistrar: {
        role: 'LOCAL_REGISTRAR',
        signature: {
          data: `data:image/png;base64,${validImageB64String}`,
          type: 'image/png'
        },
        name: [
          {
            use: 'en',
            given: ['Mohammad'],
            family: 'Ashraful'
          }
        ]
      },
      __typename: 'User'
    }
  }
}

export const mockDeclarationData = {
  child: {
    firstNames: 'গায়ত্রী',
    familyName: 'স্পিভক',
    firstNamesEng: 'Mike',
    familyNameEng: 'Test',
    childBirthDate: '1977-09-20',
    gender: 'male',
    weightAtBirth: '3.5',
    attendantAtBirth: 'MIDWIFE',
    birthType: 'SINGLE',
    multipleBirth: 1,
    placeOfBirth: 'HEALTH_FACILITY',
    birthLocation: '627fc0cc-e0e2-4c09-804d-38a9fa1807ee'
  },
  mother: {
    firstNames: 'স্পিভক',
    familyName: 'গায়ত্রী',
    firstNamesEng: 'Liz',
    familyNameEng: 'Test',
    iD: '6546511876932',
    iDType: 'NATIONAL_ID',
    motherBirthDate: '1949-05-31',
    dateOfMarriage: '1972-09-19',
    maritalStatus: 'MARRIED',
    educationalAttainment: 'SECOND_STAGE_TERTIARY_ISCED_6',
    nationality: 'BGD',
    ...primaryAddressData,
    ...primaryInternationalAddressLines,
    ...secondaryAddressData,
    ...secondaryInternationalAddressLines
  },
  father: {
    detailsExist: true,
    firstNames: 'গায়ত্রী',
    familyName: 'স্পিভক',
    firstNamesEng: 'Jeff',
    familyNameEng: 'Test',
    iD: '123456789',
    iDType: 'PASSPORT',
    fatherBirthDate: '1950-05-19',
    dateOfMarriage: '1972-09-19',
    maritalStatus: 'MARRIED',
    educationalAttainment: 'SECOND_STAGE_TERTIARY_ISCED_6',
    nationality: 'BGD',
    ...primaryAddressData,
    ...primaryInternationalAddressLines,
    ...secondaryAddressData,
    ...secondaryInternationalAddressLines,
    primaryAddressSameAsOtherPrimary: true
  },
  registration: {
    whoseContactDetails: {
      value: 'MOTHER',
      nestedFields: { registrationPhone: '01557394986' }
    },
    informantType: {
      value: 'MOTHER',
      nestedFields: { otherInformantType: '' }
    },
    registrationNumber: '201908122365BDSS0SE1',
    regStatus: {
      type: 'REGISTERED',
      officeName: 'MokhtarPur',
      officeAlias: 'মখতারপুর',
      officeAddressLevel3: 'Gazipur',
      officeAddressLevel4: 'Dhaka'
    },
    certificates: [{}]
  }
}

export const mockDeathDeclarationData = {
  deceased: {
    iDType: 'NATIONAL_ID',
    iD: '1230000000000',
    firstNames: 'মকবুল',
    familyName: 'ইসলাম',
    firstNamesEng: 'Mokbul',
    familyNameEng: 'Islam',
    nationality: 'BGD',
    gender: 'male',
    maritalStatus: 'MARRIED',
    birthDate: '1987-02-16',
    ...primaryAddressData,
    ...primaryInternationalAddressLines,
    ...secondaryAddressData,
    ...secondaryInternationalAddressLines
  },
  informant: {
    informantIdType: 'NATIONAL_ID',
    iDType: 'NATIONAL_ID',
    informantID: '1230000000000',
    informantFirstNames: '',
    informantFamilyName: 'ইসলাম',
    informantFirstNamesEng: 'Islam',
    informantFamilyNameEng: 'Islam',
    nationality: 'BGD',
    informantBirthDate: '',
    relationship: 'MOTHER',
    ...primaryAddressData,
    ...primaryInternationalAddressLines,
    ...secondaryAddressData,
    ...secondaryInternationalAddressLines
  },
  father: {
    fatherFirstNames: 'মোক্তার',
    fatherFamilyName: 'আলী',
    fatherFirstNamesEng: 'Moktar',
    fatherFamilyNameEng: 'Ali'
  },
  spouse: {
    hasDetails: {
      value: 'Yes',
      nestedFields: {
        spouseFirstNames: 'রেহানা',
        spouseFamilyName: 'আলী',
        spouseFirstNamesEng: 'Rehana',
        spouseFamilyNameEng: 'Ali'
      }
    }
  },
  deathEvent: {
    deathDate: '1987-02-16',
    manner: 'ACCIDENT',
    placeOfDeath: 'OTHER',
    deathLocation: '',
    ...eventAddressData
  },
  causeOfDeath: {
    causeOfDeathEstablished: false,
    methodOfCauseOfDeath: '',
    causeOfDeathCode: ''
  },
  documents: {
    imageUploader: [
      {
        data: 'base64-data',
        type: 'image/jpeg',
        optionValues: ["Proof of Deceased's ID", 'National ID (front)'],
        title: "Proof of Deceased's ID",
        description: 'National ID (front)'
      }
    ]
  },
  registration: {
    registrationPhone: '01557394986',
    registrationNumber: '201908122365DDSS0SE1',
    contact: 'OTHER',
    contactPhoneNumber: '+8801671010143',
    contactRelationship: 'Friend',
    regStatus: {
      type: 'REGISTERED',
      officeName: 'MokhtarPur',
      officeAlias: 'মখতারপুর',
      officeAddressLevel3: 'Gazipur',
      officeAddressLevel4: 'Dhaka'
    },
    certificates: [
      {
        collector: {
          type: 'MOTHER'
        },
        hasShowedVerifiedDocument: true
      }
    ]
  }
}

export const mockBirthRegistrationSectionData = {
  whoseContactDetails: {
    value: 'MOTHER',
    nestedFields: { registrationPhone: '01557394986' }
  },
  informantType: {
    value: 'MOTHER',
    nestedFields: { otherInformantType: '' }
  },
  registrationPhone: '01557394986',
  trackingId: 'BDSS0SE',
  registrationNumber: '201908122365BDSS0SE1',
  regStatus: {
    type: 'REGISTERED',
    officeName: 'MokhtarPur',
    officeAlias: 'মখতারপুর',
    officeAddressLevel3: 'Gazipur',
    officeAddressLevel4: 'Dhaka'
  },
  certificates: [
    {
      collector: {
        type: 'OTHER',
        relationship: 'Uncle',
        firstName: 'Mushraful',
        lastName: 'Hoque',
        iDType: 'PASSPORT',
        iD: '123456789',
        affidavitFile: {
          type: 'abc',
          data: 'BASE64 data'
        }
      },
      hasShowedVerifiedDocument: true
    }
  ]
}

export const mockDeathRegistrationSectionData = {
  whoseContactDetails: 'MOTHER',
  informantType: {
    value: 'MOTHER',
    nestedFields: { otherInformantType: '' }
  },
  registrationPhone: '01557394986',
  trackingId: 'DDSS0SE',
  registrationNumber: '201908122365DDSS0SE1',
  contact: 'OTHER',
  contactPhoneNumber: '+8801671010143',
  contactRelationship: 'Friend',
  regStatus: {
    type: 'REGISTERED',
    officeName: 'MokhtarPur',
    officeAlias: 'মখতারপুর',
    officeAddressLevel3: 'Gazipur',
    officeAddressLevel4: 'Dhaka'
  },
  certificates: [
    {
      collector: {
        type: 'OTHER',
        relationship: 'Uncle',
        firstName: 'Mushraful',
        lastName: 'Hoque',
        iDType: 'PASSPORT',
        iD: '123456789'
      },
      hasShowedVerifiedDocument: true
    }
  ]
}

export const mockFetchCertificatesTemplatesDefinition = [
  {
    id: '12313546',
    event: Event.Birth,
    status: 'ACTIVE',
    svgCode:
      '<svg width="420" height="595" viewBox="0 0 420 595" fill="none" xmlns="http://www.w3.org/2000/svg" xmlns:xlink="http://www.w3.org/1999/xlink">\n<rect width="420" height="595" fill="white"/>\n<rect x="16.5" y="16.5" width="387" height="562" stroke="#D7DCDE"/>\n<path d="M138.429 511.629H281.571" stroke="#F4F4F4" stroke-width="1.22857" stroke-linecap="square" stroke-linejoin="round"/>\n<text fill="#35495D" xml:space="preserve" style="white-space: pre" font-family="Noto Sans" font-size="8" font-weight="300" letter-spacing="0px"><tspan x="50%" y="526.552" text-anchor="middle">{registrarName}&#x2028;</tspan><tspan x="50%" y="538.552" text-anchor="middle">({role}) &#10;</tspan></text>\n<text fill="#35495D" xml:space="preserve" style="white-space: pre" font-family="Noto Sans" font-size="8" font-weight="300" letter-spacing="0px"><tspan x="209.884" y="549.336">&#10;</tspan></text>\n<text fill="#292F33" xml:space="preserve" style="white-space: pre" font-family="Noto Sans" font-size="8" font-weight="300" letter-spacing="0px"><tspan x="210" y="445.552">&#10;</tspan></text>\n<text fill="#292F33" xml:space="preserve" style="white-space: pre" font-family="Noto Sans" font-size="8" letter-spacing="0px"><tspan x="50%" y="429.552" text-anchor="middle">This event was registered at {registrationLocation}&#10;</tspan></text>\n<text fill="#35495D" xml:space="preserve" style="white-space: pre" font-family="Noto Sans" font-size="12" font-weight="600" letter-spacing="0px"><tspan x="50%" y="308.828" text-anchor="middle">{eventDate}&#10;</tspan></text>\n<text fill="#35495D" xml:space="preserve" style="white-space: pre" font-family="Noto Sans" font-size="10" font-weight="300" letter-spacing="0px"><tspan x="50%" y="287.69" text-anchor="middle">Died on&#10;</tspan></text>\n<text fill="#35495D" xml:space="preserve" style="white-space: pre" font-family="Noto Sans" font-size="10" font-weight="300" letter-spacing="0px"><tspan x="50%" y="345.69" text-anchor="middle">Place of death&#10;</tspan></text>\n<text fill="#35495D" xml:space="preserve" style="white-space: pre" font-family="Noto Sans" font-size="12" font-weight="500" letter-spacing="0px"><tspan x="211" y="384.004">&#10;</tspan></text>\n<text fill="#35495D" xml:space="preserve" style="white-space: pre" font-family="Noto Sans" font-size="12" font-weight="600" letter-spacing="0px"><tspan x="50%" y="367.828" text-anchor="middle">{placeOfDeath}&#10;</tspan></text>\n<text fill="#35495D" xml:space="preserve" style="white-space: pre" font-family="Noto Sans" font-size="12" font-weight="600" letter-spacing="0px"><tspan x="50%" y="245.828" text-anchor="middle">{informantName}&#10;</tspan></text>\n<text fill="#35495D" xml:space="preserve" style="white-space: pre" font-family="Noto Sans" font-size="10" font-weight="300" letter-spacing="0px"><tspan x="50%" y="224.69" text-anchor="middle">This is to certify that&#10;</tspan></text>\n<text fill="#35495D" xml:space="preserve" style="white-space: pre" font-family="Noto Sans" font-size="12" font-weight="600" letter-spacing="1px"><tspan x="50%" y="145.828" text-anchor="middle">{registrationNumber}&#10;</tspan></text>\n<text fill="#35495D" xml:space="preserve" style="white-space: pre" font-family="Noto Sans" font-size="12" letter-spacing="0px"><tspan x="50%" y="127.828" text-anchor="middle">Death Registration No&#10;</tspan></text>\n<text fill="#292F33" xml:space="preserve" style="white-space: pre" font-family="Noto Sans" font-size="8" letter-spacing="0px"><tspan x="50%" y="170.104" text-anchor="middle">Date of issuance of certificate:  {certificateDate}</tspan></text>\n<line x1="44.9985" y1="403.75" x2="377.999" y2="401.75" stroke="#D7DCDE" stroke-width="0.5"/>\n<line x1="44.9985" y1="189.75" x2="377.999" y2="187.75" stroke="#D7DCDE" stroke-width="0.5"/>\n<rect x="188" y="51" width="46.7463" height="54" fill="url(#pattern0)"/>\n<defs>\n<pattern id="pattern0" patternContentUnits="objectBoundingBox" width="1" height="1">\n<use xlink:href="#image0_43_3545" transform="translate(0 -0.000358256) scale(0.0005)"/>\n</pattern>\n<image id="image0_43_3545" width="2000" height="2312" xlink:href="{countryLogo}"/>\n</defs>\n</svg>\n',
    svgDateCreated: '1640696680593',
    svgDateUpdated: '1644326332088',
    svgFilename: 'oCRVS_DefaultZambia_Death_v1.svg',
    user: '61d42359f1a2c25ea01beb4b'
  },
  {
    id: '25313546',
    event: Event.Death,
    status: 'ACTIVE',
    svgCode:
      '<svg width="420" height="595" viewBox="0 0 420 595" fill="none" xmlns="http://www.w3.org/2000/svg" xmlns:xlink="http://www.w3.org/1999/xlink">\n<rect width="420" height="595" fill="white"/>\n<rect x="16.5" y="16.5" width="387" height="562" stroke="#D7DCDE"/>\n<path d="M138.429 511.629H281.571" stroke="#F4F4F4" stroke-width="1.22857" stroke-linecap="square" stroke-linejoin="round"/>\n<text fill="#35495D" xml:space="preserve" style="white-space: pre" font-family="Noto Sans" font-size="8" font-weight="300" letter-spacing="0px"><tspan x="50%" y="526.552" text-anchor="middle">{registrarName}&#x2028;</tspan><tspan x="50%" y="538.552" text-anchor="middle">({role}) &#10;</tspan></text>\n<text fill="#35495D" xml:space="preserve" style="white-space: pre" font-family="Noto Sans" font-size="8" font-weight="300" letter-spacing="0px"><tspan x="50%" y="549.336" text-anchor="middle">&#10;</tspan></text>\n<text fill="#292F33" xml:space="preserve" style="white-space: pre" font-family="Noto Sans" font-size="8" font-weight="300" letter-spacing="0px"><tspan x="50%" y="445.552" text-anchor="middle">&#10;</tspan></text>\n<text fill="#292F33" xml:space="preserve" style="white-space: pre" font-family="Noto Sans" font-size="8" letter-spacing="0px"><tspan x="50%" y="429.552" text-anchor="middle">This event was registered at {registrationLocation}&#10;</tspan></text>\n<text fill="#35495D" xml:space="preserve" style="white-space: pre" font-family="Noto Sans" font-size="12" font-weight="600" letter-spacing="0px"><tspan x="50%" y="308.828" text-anchor="middle">{eventDate}&#10;</tspan></text>\n<text fill="#35495D" xml:space="preserve" style="white-space: pre" font-family="Noto Sans" font-size="10" font-weight="300" letter-spacing="0px"><tspan x="50%" y="287.69" text-anchor="middle">Was born on&#10;</tspan></text>\n<text fill="#35495D" xml:space="preserve" style="white-space: pre" font-family="Noto Sans" font-size="10" font-weight="300" letter-spacing="0px"><tspan x="50%" y="345.69" text-anchor="middle">Place of birth&#10;</tspan></text>\n<text fill="#35495D" xml:space="preserve" style="white-space: pre" font-family="Noto Sans" font-size="12" font-weight="500" letter-spacing="0px"><tspan x="50%" y="384.004" text-anchor="middle">&#10;</tspan></text>\n<text fill="#35495D" xml:space="preserve" style="white-space: pre" font-family="Noto Sans" font-size="12" font-weight="600" letter-spacing="0px"><tspan x="50%" y="367.828" text-anchor="middle">{placeOfBirth}&#10;</tspan></text>\n<text fill="#35495D" xml:space="preserve" style="white-space: pre" font-family="Noto Sans" font-size="12" font-weight="600" letter-spacing="0px"><tspan x="50%" y="245.828" text-anchor="middle">{informantName}&#10;</tspan></text>\n<text fill="#35495D" xml:space="preserve" style="white-space: pre" font-family="Noto Sans" font-size="10" font-weight="300" letter-spacing="0px"><tspan x="50%" y="224.69" text-anchor="middle">This is to certify that&#10;</tspan></text>\n<text fill="#35495D" xml:space="preserve" style="white-space: pre" font-family="Noto Sans" font-size="12" font-weight="600" letter-spacing="1px"><tspan x="50%" y="145.828" text-anchor="middle">{registrationNumber}&#10;</tspan></text>\n<text fill="#35495D" xml:space="preserve" style="white-space: pre" font-family="Noto Sans" font-size="12" letter-spacing="0px"><tspan x="50%" y="127.828" text-anchor="middle">Birth Registration No&#10;</tspan></text>\n<text fill="#292F33" xml:space="preserve" style="white-space: pre" font-family="Noto Sans" font-size="8" letter-spacing="0px"><tspan x="50%" y="170.104" text-anchor="middle">Date of issuance of certificate:  {certificateDate}</tspan></text>\n<line x1="44.9985" y1="403.75" x2="377.999" y2="401.75" stroke="#D7DCDE" stroke-width="0.5"/>\n<line x1="44.9985" y1="189.75" x2="377.999" y2="187.75" stroke="#D7DCDE" stroke-width="0.5"/>\n<rect x="188" y="51" width="46.7463" height="54" fill="url(#pattern0)"/>\n<defs>\n<pattern id="pattern0" patternContentUnits="objectBoundingBox" width="1" height="1">\n<use xlink:href="#image0_43_3545" transform="translate(0 -0.000358256) scale(0.0005)"/>\n</pattern>\n<image id="image0_43_3545" width="2000" height="2312" xlink:href="{countryLogo}"/>\n</defs>\n</svg>\n',
    svgDateCreated: '1640696804785',
    svgDateUpdated: '1643885502999',
    svgFilename: 'oCRVS_DefaultZambia_Birth_v1.svg',
    user: '61d42359f1a2c25ea01beb4b'
  }
]

export const mockConfigResponse = {
  config: mockOfflineData.config,
  certificates: mockFetchCertificatesTemplatesDefinition,
  formConfig: mockOfflineData.formConfig
}

export const mockOfflineDataDispatch = {
  languages: mockOfflineData.languages,
  templates: mockOfflineData.templates,
  locations: mockOfflineData.locations,
  facilities: mockOfflineData.facilities,
  pilotLocations: mockOfflineData.pilotLocations,
  offices: mockOfflineData.offices,
  assets: mockOfflineData.assets,
  config: mockOfflineData.config,
  formConfig: mockOfflineData.formConfig
}

export async function createTestStore() {
  const { store, history } = createStore()
  await store.dispatch(offlineDataReady(mockOfflineDataDispatch))
  return { store, history }
}

export async function createTestComponent(
  node: React.ReactElement<ITestView>,
  {
    store,
    history,
    graphqlMocks,
    apolloClient
  }: {
    store: AppStore
    history: History
    graphqlMocks?: MockedProvider['props']['mocks']
    apolloClient?: ApolloClient<any>
  },
  options?: MountRendererProps
) {
  await store.dispatch(offlineDataReady(mockOfflineDataDispatch))

  const withGraphQL = (node: JSX.Element) => {
    if (apolloClient) {
      return <ApolloProvider client={apolloClient}>{node}</ApolloProvider>
    }

    return (
      <MockedProvider
        mocks={graphqlMocks}
        addTypename={false}
        defaultOptions={{
          watchQuery: { fetchPolicy: 'no-cache' },
          query: { fetchPolicy: 'no-cache' }
        }}
      >
        {node}
      </MockedProvider>
    )
  }

  function PropProxy(props: Record<string, any>) {
    return withGraphQL(
      <Provider store={store}>
        <ConnectedRouter noInitialPop={true} history={history}>
          <I18nContainer>
            <ThemeProvider theme={getTheme()}>
              <node.type {...node.props} {...props} />
            </ThemeProvider>
          </I18nContainer>
        </ConnectedRouter>
      </Provider>
    )
  }

  return mount(<PropProxy {...node.props} />, options)
}

export const mockDeathDeclarationDataWithoutFirstNames = {
  deceased: {
    iDType: 'NATIONAL_ID',
    iD: '1230000000000',
    firstNames: '',
    familyName: 'ইসলাম',
    firstNamesEng: '',
    familyNameEng: 'Islam',
    nationality: 'BGD',
    gender: 'male',
    maritalStatus: 'MARRIED',
    birthDate: '1987-02-16',
    primaryAddress: '',
    countryPrimary: 'BGD',
    statePrimary: '6d190887-c8a6-4818-a914-9cdbd36a1d70',
    districtPrimary: '22244d72-a10e-4edc-a5c4-4ffaed00f854',
    addressLine4Primary: '7b9c37e3-8d04-45f9-88be-1f0fe481018a',
    addressLine3Primary: '59c55c4c-fb7d-4334-b0ba-d1020ca5b549',
    addressLine2Primary: '193 Kalibari Road',
    addressLine1Primary: '193 Kalibari Road',
    postCodePrimary: '2200',
    secondaryAddress: '',
    country: 'BGD',
    state: '',
    district: '',
    addressLine4: '',
    addressLine3: '',
    addressLine2: '',
    addressLine1: '',
    postCode: ''
  },
  informant: {
    informantIdType: 'NATIONAL_ID',
    iDType: 'NATIONAL_ID',
    informantID: '1230000000000',
    informantFirstNames: '',
    informantFamilyName: 'ইসলাম',
    informantFirstNamesEng: 'Islam',
    informantFamilyNameEng: 'Islam',
    nationality: 'BGD',
    informantBirthDate: '',
    relationship: 'SPOUSE',
    secondaryAddress: '',
    country: 'BGD',
    state: '6d190887-c8a6-4818-a914-9cdbd36a1d70',
    district: '22244d72-a10e-4edc-a5c4-4ffaed00f854',
    addressLine4: '7b9c37e3-8d04-45f9-88be-1f0fe481018a',
    addressLine3: '59c55c4c-fb7d-4334-b0ba-d1020ca5b549',
    addressLine2: '',
    addressLine1: '193 Kalibari Road',
    postCode: '2200',
    primaryAddress: '',
    informantPrimaryAddressSameAsCurrent: true,
    countryPrimary: 'BGD',
    statePrimary: '',
    districtPrimary: '',
    addressLine4Primary: '',
    addressLine3Primary: '',
    addressLine2Primary: '',
    addressLine1Primary: '',
    postCodePrimary: ''
  },
  deathEvent: {
    deathDate: '1987-02-16',
    manner: 'ACCIDENT',
    deathPlace: '',
    placeOfDeath: 'OTHER',
    deathLocation: '',
    addressType: '',
    country: 'BGD',
    state: 'state',
    district: 'district',
    addressLine4: 'upazila',
    addressLine3: 'union',
    addressLine2: '',
    addressLine1: '',
    postCode: ''
  },
  causeOfDeath: {
    causeOfDeathEstablished: false,
    methodOfCauseOfDeath: '',
    causeOfDeathCode: ''
  },
  documents: {
    imageUploader: [
      {
        data: 'base64-data',
        type: 'image/jpeg',
        optionValues: ["Proof of Deceased's ID", 'National ID (front)'],
        title: "Proof of Deceased's ID",
        description: 'National ID (front)'
      }
    ]
  }
}

export const getFileFromBase64String = (
  base64String: string,
  name: string,
  contentType: string
): File => {
  const byteCharacters = atob(base64String)
  const bytesLength = byteCharacters.length
  const slicesCount = Math.ceil(bytesLength / 1024)
  const byteArrays = new Array(slicesCount)

  for (let sliceIndex = 0; sliceIndex < slicesCount; ++sliceIndex) {
    const begin = sliceIndex * 1024
    const end = Math.min(begin + 1024, bytesLength)

    const bytes = new Array(end - begin)
    for (let offset = begin, i = 0; offset < end; ++i, ++offset) {
      bytes[i] = byteCharacters[offset].charCodeAt(0)
    }
    byteArrays[sliceIndex] = new Uint8Array(bytes)
  }
  return new File(byteArrays, name, {
    type: contentType
  })
}

export async function goToSection(component: ReactWrapper, nth: number) {
  for (let i = 0; i < nth; i++) {
    await waitForElement(component, '#next_section')
    component.find('#next_section').hostNodes().simulate('click')
    await flushPromises()
    await component.update()
  }
}

export async function goToEndOfForm(component: ReactWrapper) {
  await goToSection(component, 6)
  await waitForElement(component, '#review_header')
}

export async function goToDocumentsSection(component: ReactWrapper) {
  await goToSection(component, 3)
  await waitForElement(component, '#form_section_id_documents-view-group')
}

export async function goToFatherSection(component: ReactWrapper) {
  await goToSection(component, 2)
  await waitForElement(component, '#form_section_id_father-view-group')
}

export async function goToMotherSection(component: ReactWrapper) {
  await goToSection(component, 1)
  await waitForElement(component, '#form_section_id_mother-view-group')
}

export async function getRegisterFormFromStore(
  store: Store<IStoreState, AnyAction>,
  event: Event
) {
  await store.dispatch(setOfflineData(userDetails))
  const state = store.getState()
  return getRegisterForm(state)[event]
}

export async function getReviewFormFromStore(
  store: Store<IStoreState, AnyAction>,
  event: Event
) {
  await store.dispatch(setOfflineData(userDetails))
  const state = store.getState()
  return getReviewForm(state)![event]
}

export async function setPinCode(component: ReactWrapper) {
  component.find('#createPinBtn').hostNodes().simulate('click')

  for (let i = 1; i <= 8; i++) {
    component
      .find(`#keypad-${i % 2}`)
      .hostNodes()
      .simulate('click')
  }
  await flushPromises()
  component.update()
}

export function setPageVisibility(isVisible: boolean) {
  // @ts-ignore
  document.hidden = !isVisible
  const evt = document.createEvent('HTMLEvents')
  evt.initEvent('visibilitychange', false, true)
  document.dispatchEvent(evt)
}

export function loginAsFieldAgent(store: AppStore) {
  return store.dispatch(
    setUserDetails({
      loading: false,
      networkStatus: NetworkStatus.ready,
      data: {
        getUser: {
          id: '5eba726866458970cf2e23c2',
          username: 'a.alhasan',
          creationDate: '2022-10-03T10:42:46.920Z',
          userMgntUserID: '5eba726866458970cf2e23c2',
          practitionerId: '778464c0-08f8-4fb7-8a37-b86d1efc462a',
          mobile: '+8801711111111',
          role: 'FIELD_AGENT',
          type: 'CHA',
          status: 'active',
          name: [
            {
              use: 'en',
              firstNames: 'Shakib',
              familyName: 'Al Hasan'
            }
          ],
          catchmentArea: [
            {
              id: '514cbc3a-cc99-4095-983f-535ea8cb6ac0',
              name: 'Baniajan',
              alias: ['বানিয়াজান'],
              status: 'active',
              identifier: [
                {
                  system: 'http://opencrvs.org/specs/id/a2i-internal-reference',
                  value: 'division=9&district=30&upazila=233&union=4194'
                }
              ]
            }
          ],
          primaryOffice: {
            id: '0d8474da-0361-4d32-979e-af91f012340a',
            name: 'Kaliganj Union Sub Center',
            status: 'active'
          },
          localRegistrar: {
            name: [
              {
                use: 'en',
                firstNames: 'Mohammad',
                familyName: 'Ashraful'
              }
            ],
            role: 'LOCAL_REGISTRAR',
            signature: undefined
          }
        }
      }
    })
  )
}

export function createRouterProps<
  T,
  Params extends { [K in keyof Params]?: string | undefined }
>(
  path: string,
  locationState?: T,
  {
    search,
    matchParams = {} as Params
  }: { search?: Record<string, string>; matchParams?: Params } = {}
) {
  const location = createLocation(path, locationState)

  /*
   * Uses memory history because goBack
   * wasn't working in the test environment
   */
  const history = createMemoryHistory<T>({
    initialEntries: [path]
  })
  history.location = location
  if (search) {
    location.search = stringify(search)
  }
  const match: Match<Params> = {
    isExact: false,
    path,
    url: path,
    params: matchParams
  }

  return { location, history, match }
}

export { mockOfflineData } from './mock-offline-data'

export const mockFetchRoleGraphqlOperation = {
  request: {
    query: getRolesQuery,
    variables: {}
  },
  result: {
    data: {
      getRoles: [
        {
          title: 'Field Agent',
          value: 'FIELD_AGENT',
          types: ['HOSPITAL', 'CHA']
        },
        {
          title: 'Registration Agent',
          value: 'REGISTRATION_AGENT',
          types: ['ENTREPENEUR', 'DATA_ENTRY_CLERK']
        },
        {
          title: 'Registrar',
          value: 'LOCAL_REGISTRAR',
          types: ['SECRETARY', 'CHAIRMAN', 'MAYOR']
        },
        {
          title: 'System admin (local)',
          value: 'LOCAL_SYSTEM_ADMIN',
          types: ['LOCAL_SYSTEM_ADMIN']
        },
        {
          title: 'System admin (national)',
          value: 'NATIONAL_SYSTEM_ADMIN',
          types: ['NATIONAL_SYSTEM_ADMIN']
        },
        {
          title: 'Performance Management',
          value: 'PERFORMANCE_MANAGEMENT',
          types: ['HEALTH_DIVISION', 'ORG_DIVISION']
        }
      ]
    }
  }
}

export const mockCompleteFormData = {
  accountDetails: '',
  assignedRegistrationOffice: '',
  device: '',
  familyName: 'হোসেন',
  familyNameEng: 'Hossain',
  firstNames: 'Jeff',
  firstNamesEng: 'Jeff',
  nid: '123456789',
  phoneNumber: '01662132132',
  registrationOffice: '895cc945-94a9-4195-9a29-22e9310f3385',
  role: 'FIELD_AGENT',
  type: 'HOSPITAL',
  userDetails: '',
  username: ''
}

export const mockUserGraphqlOperation = {
  request: {
    query: createOrUpdateUserMutation,
    variables: draftToGqlTransformer(
      {
        sections: [
          deserializeFormSection({
            id: 'user' as Section,
            viewType: 'form',
            name: {
              defaultMessage: 'User',
              description: 'The name of the user form',
              id: 'constants.user'
            },
            title: {
              defaultMessage: 'Create new user',
              description: 'The title of user form',
              id: 'form.section.user.title'
            },
            groups: [
              {
                id: 'registration-office',
                title: {
                  defaultMessage: 'Assigned Registration Office',
                  description: 'Assigned Registration Office section',
                  id: 'form.section.assignedRegistrationOffice'
                },
                conditionals: [
                  {
                    action: 'hide',
                    expression:
                      'values.skippedOfficeSelction && values.registrationOffice'
                  }
                ],
                fields: [
                  {
                    name: 'assignedRegistrationOffice',
                    type: 'FIELD_GROUP_TITLE',
                    label: {
                      defaultMessage: 'Assigned registration office',
                      description: 'Assigned Registration Office section',
                      id: 'form.section.assignedRegistrationOfficeGroupTitle'
                    },
                    required: false,
                    hidden: true,
                    initialValue: '',
                    validate: []
                  },
                  {
                    name: 'registrationOffice',
                    type: 'LOCATION_SEARCH_INPUT',
                    label: {
                      defaultMessage: 'Registration Office',
                      description: 'Registration office',
                      id: 'form.field.label.registrationOffice'
                    },
                    required: true,
                    initialValue: '',
                    searchableResource: 'facilities',
                    searchableType: 'CRVS_OFFICE',
                    locationList: [],
                    validate: [
                      {
                        operation: 'officeMustBeSelected'
                      }
                    ],
                    mapping: {
                      mutation: {
                        operation: 'fieldNameTransformer',
                        parameters: ['primaryOffice']
                      },
                      query: {
                        operation: 'locationIDToFieldTransformer',
                        parameters: ['primaryOffice']
                      }
                    }
                  }
                ]
              },
              {
                id: 'user-view-group',
                fields: [
                  {
                    name: 'userDetails',
                    type: 'FIELD_GROUP_TITLE',
                    label: {
                      defaultMessage: 'User details',
                      description: 'User details section',
                      id: 'form.section.userDetails'
                    },
                    required: false,
                    initialValue: '',
                    validate: []
                  },
                  {
                    name: 'firstNames',
                    type: 'TEXT',
                    label: {
                      defaultMessage: 'Bengali first name',
                      description: 'Bengali first name',
                      id: 'form.field.label.firstNameBN'
                    },
                    required: false,
                    initialValue: '',
                    validate: [{ operation: 'bengaliOnlyNameFormat' }],
                    mapping: {
                      mutation: {
                        operation: 'fieldToNameTransformer',
                        parameters: ['bn']
                      },
                      query: {
                        operation: 'nameToFieldTransformer',
                        parameters: ['bn']
                      }
                    }
                  },
                  {
                    name: 'familyName',
                    type: 'TEXT',
                    label: {
                      defaultMessage: 'Bengali last name',
                      description: 'Bengali last name',
                      id: 'form.field.label.lastNameBN'
                    },
                    required: true,
                    initialValue: '',
                    validate: [{ operation: 'bengaliOnlyNameFormat' }],
                    mapping: {
                      mutation: {
                        operation: 'fieldToNameTransformer',
                        parameters: ['bn']
                      },
                      query: {
                        operation: 'nameToFieldTransformer',
                        parameters: ['bn']
                      }
                    }
                  },
                  {
                    name: 'firstNamesEng',
                    type: 'TEXT',
                    label: {
                      defaultMessage: 'English first name',
                      description: 'English first name',
                      id: 'form.field.label.firstNameEN'
                    },
                    required: false,
                    initialValue: '',
                    validate: [{ operation: 'englishOnlyNameFormat' }],
                    mapping: {
                      mutation: {
                        operation: 'fieldToNameTransformer',
                        parameters: ['en', 'firstNames']
                      },
                      query: {
                        operation: 'nameToFieldTransformer',
                        parameters: ['en', 'firstNames']
                      }
                    }
                  },
                  {
                    name: 'familyNameEng',
                    type: 'TEXT',
                    label: {
                      defaultMessage: 'English last name',
                      description: 'English last name',
                      id: 'form.field.label.lastNameEN'
                    },
                    required: true,
                    initialValue: '',
                    validate: [{ operation: 'englishOnlyNameFormat' }],
                    mapping: {
                      mutation: {
                        operation: 'fieldToNameTransformer',
                        parameters: ['en', 'familyName']
                      },
                      query: {
                        operation: 'nameToFieldTransformer',
                        parameters: ['en', 'familyName']
                      }
                    }
                  },
                  {
                    name: 'phoneNumber',
                    type: 'TEXT',
                    label: {
                      defaultMessage: 'Phone number',
                      description: 'Input label for phone input',
                      id: 'form.field.label.phoneNumber'
                    },
                    required: true,
                    initialValue: '',
                    validate: [{ operation: 'phoneNumberFormat' }],
                    mapping: {
                      mutation: {
                        operation: 'msisdnTransformer',
                        parameters: ['user.mobile']
                      },
                      query: {
                        operation: 'localPhoneTransformer',
                        parameters: ['user.mobile']
                      }
                    }
                  },
                  {
                    name: 'nid',
                    type: 'TEXT',
                    label: {
                      defaultMessage: 'NID',
                      description: 'National ID',
                      id: 'form.field.label.NID'
                    },
                    required: true,
                    initialValue: '',
                    validate: [
                      {
                        operation: 'validIDNumber',
                        parameters: ['NATIONAL_ID']
                      }
                    ],
                    mapping: {
                      mutation: {
                        operation: 'fieldToIdentifierWithTypeTransformer',
                        parameters: ['NATIONAL_ID']
                      },
                      query: {
                        operation: 'identifierWithTypeToFieldTransformer',
                        parameters: ['NATIONAL_ID']
                      }
                    }
                  },
                  {
                    name: 'accountDetails',
                    type: 'FIELD_GROUP_TITLE',
                    label: {
                      defaultMessage: 'Account details',
                      description: 'Account details section',
                      id: 'form.section.accountDetails'
                    },
                    required: false,
                    initialValue: '',
                    validate: []
                  },
                  {
                    name: 'role',
                    type: 'SELECT_WITH_OPTIONS',
                    label: {
                      defaultMessage: 'Role',
                      description: 'Role label',
                      id: 'constants.role'
                    },
                    required: true,
                    initialValue: '',
                    validate: [],
                    options: []
                  },
                  {
                    name: 'type',
                    type: 'SELECT_WITH_DYNAMIC_OPTIONS',
                    label: {
                      defaultMessage: 'Type',
                      description:
                        'Label for type of event in work queue list item',
                      id: 'constants.type'
                    },
                    required: true,
                    initialValue: '',
                    validate: [],
                    dynamicOptions: {
                      dependency: 'role',
                      options: {}
                    }
                  },
                  {
                    name: 'device',
                    type: 'TEXT',
                    label: {
                      defaultMessage: 'Device',
                      description: 'User device',
                      id: 'form.field.label.userDevice'
                    },
                    required: false,
                    initialValue: '',
                    validate: []
                  }
                ]
              },
              {
                id: 'signature-attachment',
                title: {
                  defaultMessage: 'Attach the signature',
                  description: 'Title for user signature attachment',
                  id: 'form.field.label.userSignatureAttachmentTitle'
                },
                conditionals: [
                  {
                    action: 'hide',
                    expression:
                      'values.role!=="LOCAL_REGISTRAR" && values.role!=="REGISTRATION_AGENT"'
                  }
                ],
                fields: [
                  {
                    name: 'attachmentTitle',
                    type: 'FIELD_GROUP_TITLE',
                    hidden: true,
                    label: {
                      defaultMessage: 'Attachments',
                      description: 'label for user signature attachment',
                      id: 'form.field.label.userAttachmentSection'
                    },
                    required: false,
                    initialValue: '',
                    validate: []
                  },
                  {
                    name: 'signature',
                    type: 'SIMPLE_DOCUMENT_UPLOADER',
                    label: {
                      defaultMessage: 'User’s signature',
                      description: 'Input label for user signature attachment',
                      id: 'form.field.label.userSignatureAttachment'
                    },
                    description: {
                      defaultMessage:
                        'Ask the user to sign a piece of paper and then scan or take a photo.',
                      description: 'Description for user signature attachment',
                      id: 'form.field.label.userSignatureAttachmentDesc'
                    },
                    allowedDocType: ['image/png'],
                    initialValue: '',
                    required: false,
                    validate: []
                  }
                ]
              }
            ]
          })
        ]
      },
      { user: mockCompleteFormData }
    )
  },
  result: {
    data: {
      createOrUpdateUserMutation: { username: 'hossain123', __typename: 'User' }
    }
  }
}

export const mockIncompleteFormData = {
  accountDetails: '',
  assignedRegistrationOffice: '',
  device: '',
  familyName: 'হোসেন',
  familyNameEng: 'Hossain',
  firstNames: 'Jeff',
  firstNamesEng: 'Jeff',
  nid: '101488192',
  phoneNumber: '',
  registrationOffice: '895cc945-94a9-4195-9a29-22e9310f3385',
  role: 'FIELD_AGENT',
  userDetails: '',
  username: ''
}

export const mockDataWithRegistarRoleSelected = {
  accountDetails: '',
  assignedRegistrationOffice: '',
  device: '',
  familyName: 'হোসেন',
  familyNameEng: 'Hossain',
  firstNames: 'Jeff',
  firstNamesEng: 'Jeff',
  nid: '101488192',
  phoneNumber: '01662132132',
  registrationOffice: '895cc945-94a9-4195-9a29-22e9310f3385',
  role: 'LOCAL_REGISTRAR',
  type: 'SECRETARY',
  userDetails: '',
  username: '',
  signature: {
    type: 'image/png',
    data: 'iVBORw0KGgoAAAANSUhEUgAAAAgAAAACCAYAAABllJ3tAAAABHNCSVQICAgIfAhkiAAAABl0RVh0U29mdHdhcmUAZ25vbWUt'
  }
}<|MERGE_RESOLUTION|>--- conflicted
+++ resolved
@@ -53,10 +53,6 @@
 import { Section, SubmissionAction } from '@client/forms'
 import { SUBMISSION_STATUS } from '@client/declarations'
 import { vi } from 'vitest'
-<<<<<<< HEAD
-=======
-import { NetworkStatus, ApolloClient } from 'apollo-client'
->>>>>>> bf117feb
 import { getRolesQuery } from '@client/forms/user/query/queries'
 import { createOrUpdateUserMutation } from '@client/forms/user/mutation/mutations'
 import { draftToGqlTransformer } from '@client/transformer'
