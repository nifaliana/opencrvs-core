--- conflicted
+++ resolved
@@ -79,52 +79,34 @@
 
 const ACTION_LIST: IActionList = {
   [Action.SUBMIT_FOR_REVIEW]: Action.SUBMIT_FOR_REVIEW,
-<<<<<<< HEAD
-  [Action.APPROVE_APPLICATION]: Action.APPROVE_APPLICATION,
-  [Action.REGISTER_APPLICATION]: Action.REGISTER_APPLICATION,
-  [Action.REJECT_APPLICATION]: Action.REJECT_APPLICATION,
-  [Action.REINSTATE_APPLICATION]: Action.REINSTATE_APPLICATION,
-  [Action.COLLECT_CERTIFICATE]: Action.COLLECT_CERTIFICATE,
-  [Action.ARCHIVE_DECLARATION]: Action.ARCHIVE_DECLARATION,
-  [Action.REQUEST_CORRECTION_APPLICATION]: Action.REQUEST_CORRECTION_APPLICATION
-}
-const REQUEST_IN_PROGRESS_STATUS: IActionList = {
-  [Action.SUBMIT_FOR_REVIEW]: SUBMISSION_STATUS.SUBMITTING,
-  [Action.APPROVE_APPLICATION]: SUBMISSION_STATUS.APPROVING,
-  [Action.REGISTER_APPLICATION]: SUBMISSION_STATUS.REGISTERING,
-  [Action.REJECT_APPLICATION]: SUBMISSION_STATUS.REJECTING,
-  [Action.ARCHIVE_DECLARATION]: SUBMISSION_STATUS.ARCHIVING,
-  [Action.REINSTATE_APPLICATION]: SUBMISSION_STATUS.REINSTATING,
-=======
   [Action.APPROVE_DECLARATION]: Action.APPROVE_DECLARATION,
   [Action.REGISTER_DECLARATION]: Action.REGISTER_DECLARATION,
   [Action.REJECT_DECLARATION]: Action.REJECT_DECLARATION,
   [Action.COLLECT_CERTIFICATE]: Action.COLLECT_CERTIFICATE,
-  [Action.REQUEST_CORRECTION_DECLARATION]: Action.REQUEST_CORRECTION_DECLARATION
+  [Action.REQUEST_CORRECTION_DECLARATION]:
+    Action.REQUEST_CORRECTION_DECLARATION,
+  [Action.REINSTATE_DECLARATION]: Action.REINSTATE_DECLARATION,
+  [Action.COLLECT_CERTIFICATE]: Action.COLLECT_CERTIFICATE,
+  [Action.ARCHIVE_DECLARATION]: Action.ARCHIVE_DECLARATION
 }
 const REQUEST_IN_PROGRESS_STATUS: IActionList = {
   [Action.SUBMIT_FOR_REVIEW]: SUBMISSION_STATUS.SUBMITTING,
   [Action.APPROVE_DECLARATION]: SUBMISSION_STATUS.APPROVING,
   [Action.REGISTER_DECLARATION]: SUBMISSION_STATUS.REGISTERING,
   [Action.REJECT_DECLARATION]: SUBMISSION_STATUS.REJECTING,
->>>>>>> bcad1c81
+  [Action.ARCHIVE_DECLARATION]: SUBMISSION_STATUS.ARCHIVING,
+  [Action.REINSTATE_DECLARATION]: SUBMISSION_STATUS.REINSTATING,
   [Action.COLLECT_CERTIFICATE]: SUBMISSION_STATUS.CERTIFYING,
   [Action.REQUEST_CORRECTION_DECLARATION]:
     SUBMISSION_STATUS.REQUESTING_CORRECTION
 }
 const SUCCESS_SUBMISSION_STATUS: IActionList = {
   [Action.SUBMIT_FOR_REVIEW]: SUBMISSION_STATUS.SUBMITTED,
-<<<<<<< HEAD
-  [Action.APPROVE_APPLICATION]: SUBMISSION_STATUS.APPROVED,
-  [Action.REGISTER_APPLICATION]: SUBMISSION_STATUS.REGISTERED,
-  [Action.REJECT_APPLICATION]: SUBMISSION_STATUS.REJECTED,
   [Action.ARCHIVE_DECLARATION]: SUBMISSION_STATUS.ARCHIVED,
-  [Action.REINSTATE_APPLICATION]: SUBMISSION_STATUS.REINSTATED,
-=======
+  [Action.REINSTATE_DECLARATION]: SUBMISSION_STATUS.REINSTATED,
   [Action.APPROVE_DECLARATION]: SUBMISSION_STATUS.APPROVED,
   [Action.REGISTER_DECLARATION]: SUBMISSION_STATUS.REGISTERED,
   [Action.REJECT_DECLARATION]: SUBMISSION_STATUS.REJECTED,
->>>>>>> bcad1c81
   [Action.COLLECT_CERTIFICATE]: SUBMISSION_STATUS.CERTIFIED,
   [Action.REQUEST_CORRECTION_DECLARATION]:
     SUBMISSION_STATUS.REQUESTED_CORRECTION
@@ -211,12 +193,8 @@
       return
     }
 
-<<<<<<< HEAD
-    const applicationAction = ACTION_LIST[application.action || ''] || null
-=======
     const declarationAction = ACTION_LIST[declaration.action || ''] || null
 
->>>>>>> bcad1c81
     const forms = getRegisterForm(this.store.getState())
 
     const result = getMutationMapping(
@@ -261,17 +239,14 @@
     const submissionStatus =
       SUCCESS_SUBMISSION_STATUS[declaration.action || ''] ||
       SUBMISSION_STATUS.SUBMITTED
-<<<<<<< HEAD
-    application.submissionStatus = submissionStatus
-
-    if (application.action === Action.REINSTATE_APPLICATION) {
-      application.submissionStatus = ''
-      application.registrationStatus =
+
+    declaration.submissionStatus = submissionStatus
+
+    if (declaration.action === Action.REINSTATE_DECLARATION) {
+      declaration.submissionStatus = ''
+      declaration.registrationStatus =
         result.data.markEventAsReinstated.registrationStatus
     }
-=======
-    declaration.submissionStatus = submissionStatus
->>>>>>> bcad1c81
     const response =
       (result && result.data && result.data.createBirthRegistration) ||
       (result && result.data && result.data.createDeathRegistration) ||
@@ -299,23 +274,10 @@
       }
       declaration.operationHistories.push(taskHistory)
     }
-<<<<<<< HEAD
     //It needs some times to elasticSearch to update index
     setTimeout(async () => {
       await this.store.dispatch(updateRegistrarWorkqueue())
     }, 100)
-    await this.store.dispatch(modifyApplication(application))
-
-    if (
-      application.submissionStatus === SUBMISSION_STATUS.SUBMITTED ||
-      application.submissionStatus === SUBMISSION_STATUS.APPROVED ||
-      application.submissionStatus === SUBMISSION_STATUS.REGISTERED ||
-      application.submissionStatus === SUBMISSION_STATUS.REJECTED ||
-      application.submissionStatus === SUBMISSION_STATUS.ARCHIVED ||
-      application.submissionStatus === SUBMISSION_STATUS.REINSTATED ||
-      application.submissionStatus === SUBMISSION_STATUS.REQUESTED_CORRECTION
-=======
-    await this.store.dispatch(updateRegistrarWorkqueue())
     await this.store.dispatch(modifyDeclaration(declaration))
 
     if (
@@ -323,8 +285,9 @@
       declaration.submissionStatus === SUBMISSION_STATUS.APPROVED ||
       declaration.submissionStatus === SUBMISSION_STATUS.REGISTERED ||
       declaration.submissionStatus === SUBMISSION_STATUS.REJECTED ||
+      declaration.submissionStatus === SUBMISSION_STATUS.ARCHIVED ||
+      declaration.submissionStatus === SUBMISSION_STATUS.REINSTATED ||
       declaration.submissionStatus === SUBMISSION_STATUS.REQUESTED_CORRECTION
->>>>>>> bcad1c81
     ) {
       if (scopes.includes('declare')) {
         const attachmentSectionKey = getAttachmentSectionKey(declaration.event)
