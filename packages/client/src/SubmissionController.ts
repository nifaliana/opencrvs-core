--- conflicted
+++ resolved
@@ -32,12 +32,9 @@
 import { getScope } from './profile/profileSelectors'
 import { RequestHandler } from 'mock-apollo-client'
 import differenceInMinutes from 'date-fns/differenceInMinutes'
-<<<<<<< HEAD
 import { GraphQLError } from 'graphql'
 import { showUnassigned } from '@client/notification/actions'
-=======
 import { FIELD_AGENT_ROLES } from './utils/constants'
->>>>>>> 667fbb8e
 
 const INTERVAL_TIME = 5000
 const HANGING_EXPIRE_MINUTES = 15
