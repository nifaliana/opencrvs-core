/*
 * This Source Code Form is subject to the terms of the Mozilla Public
 * License, v. 2.0. If a copy of the MPL was not distributed with this
 * file, You can obtain one at https://mozilla.org/MPL/2.0/.
 *
 * OpenCRVS is also distributed under the terms of the Civil Registration
 * & Healthcare Disclaimer located at http://opencrvs.org/license.
 *
 * Copyright (C) The OpenCRVS Authors. OpenCRVS and the OpenCRVS
 * graphic logo are (registered/a) trademark(s) of Plan International.
 */
import {
  IForm,
  IFormData,
  TransformedData,
  IFormField,
  IFormFieldMapping,
  IFormFieldMutationMapFunction,
  IFormFieldQueryMapFunction,
  IFormSectionData,
  IFormSection
} from '@client/forms'
import {
  getConditionalActionsForField,
  getVisibleSectionGroupsBasedOnConditions,
  stringifyFieldValue,
  isRadioGroupWithNestedField,
  getSelectedRadioOptionWithNestedFields
} from '@client/forms/utils'
import { IDeclaration, IDuplicates } from '@client/declarations'
import { hasFieldChanged } from '@client/views/CorrectionForm/utils'
import { get } from 'lodash'
import { sectionTransformer } from '@client/forms/register/mappings/query'
import { IOfflineData } from '@client/offline/reducer'
import {
  EventRegistration,
  EventSearchSet,
  DuplicatesInfo
} from '@client/utils/gateway'
import { UserDetails } from '@client/utils/userUtils'

const nestedFieldsMapping = (
  transformedData: TransformedData,
  draftData: IFormData,
  sectionId: string,
  fieldDef: IFormField,
  mappingKey: keyof IFormFieldMapping
) => {
  let tempFormField: IFormField
  for (const index in fieldDef.nestedFields) {
    for (const nestedIndex in fieldDef.nestedFields[index]) {
      tempFormField = fieldDef.nestedFields[index][nestedIndex]
      tempFormField &&
        tempFormField.mapping &&
        tempFormField.mapping[mappingKey] &&
        (
          tempFormField.mapping[mappingKey] as
            | IFormFieldMutationMapFunction
            | IFormFieldQueryMapFunction
        )(transformedData, draftData, sectionId, fieldDef, tempFormField)
    }
  }
}

const transformRegistrationCorrection = (
  section: IFormSection,
  fieldDef: IFormField,
  draftData: IFormData,
  originalDraftData: IFormData,
  transformedData: TransformedData,
  nestedFieldDef: IFormField | null = null
): void => {
  if (!transformedData.registration) {
    transformedData.registration = {}
  }
  if (!transformedData.registration.correction) {
    transformedData.registration.correction = draftData.registration.correction
      ? { ...(draftData.registration.correction as IFormSectionData) }
      : {}
  }
  if (!transformedData.registration.correction.values) {
    transformedData.registration.correction.values = []
  }

  if (nestedFieldDef) {
    const valuePath = `${fieldDef.name}.nestedFields.${nestedFieldDef.name}`
    const newFieldValue = get(draftData[section.id], valuePath)
    const oldFieldValue = get(originalDraftData[section.id], valuePath)
    if (newFieldValue !== oldFieldValue) {
      transformedData.registration.correction.values.push({
        section: section.id,
        fieldName: valuePath,
        newValue: stringifyFieldValue(
          fieldDef,
          newFieldValue,
          draftData[section.id]
        ),
        oldValue: stringifyFieldValue(
          fieldDef,
          oldFieldValue,
          originalDraftData[section.id]
        )
      })
    }
  } else if (isRadioGroupWithNestedField(fieldDef)) {
    const selectedRadioOption = getSelectedRadioOptionWithNestedFields(
      fieldDef,
      draftData[section.id]
    )
    const selectedRadioOptionOld = getSelectedRadioOptionWithNestedFields(
      fieldDef,
      originalDraftData[section.id]
    )

    if (selectedRadioOption !== selectedRadioOptionOld) {
      transformedData.registration.correction.values.push({
        section: section.id,
        fieldName: fieldDef.name,
        newValue: selectedRadioOption,
        oldValue: selectedRadioOptionOld
      })
    }

    if (
      selectedRadioOption &&
      Array.isArray(fieldDef.nestedFields[selectedRadioOption])
    ) {
      for (const nestedFieldDef of fieldDef.nestedFields[selectedRadioOption]) {
        transformRegistrationCorrection(
          section,
          fieldDef,
          draftData,
          originalDraftData,
          transformedData,
          nestedFieldDef
        )
      }
    }
  } else {
    transformedData.registration.correction.values.push({
      section: section.id,
      fieldName: fieldDef.name,
      newValue: stringifyFieldValue(
        fieldDef,
        draftData[section.id][fieldDef.name],
        draftData[section.id]
      ),
      oldValue: stringifyFieldValue(
        fieldDef,
        originalDraftData[section.id][fieldDef.name],
        originalDraftData[section.id]
      )
    })
  }
}

export function addCorrectionDetails(
  formDefinition: IForm,
  declaration: IDeclaration,
  transformedData: TransformedData,
  offlineCountryConfig?: IOfflineData
) {
  const draftData = declaration.data
  const originalDraftData = declaration.originalData || {}

  if (!formDefinition.sections) {
    throw new Error('Sections are missing in form definition')
  }

  formDefinition.sections.forEach((section) => {
    if (!draftData[section.id]) {
      return
    }

    getVisibleSectionGroupsBasedOnConditions(
      section,
      draftData[section.id],
      draftData
    ).forEach((groupDef) => {
      groupDef.fields.forEach((fieldDef) => {
        const conditionalActions: string[] = getConditionalActionsForField(
          fieldDef,
          draftData[section.id],
          offlineCountryConfig,
          draftData
        )

        if (Object.keys(originalDraftData).length) {
          if (
            !conditionalActions.includes('hide') &&
            !conditionalActions.includes('disable') &&
            hasFieldChanged(
              fieldDef,
              draftData[section.id],
              originalDraftData[section.id]
            )
          ) {
            transformRegistrationCorrection(
              section,
              fieldDef,
              draftData,
              originalDraftData,
              transformedData
            )
          }
        }
      })
    })
  })

  return transformedData
}

export const draftToGqlTransformer = (
  formDefinition: IForm,
  draftData: IFormData,
  draftId?: string,
<<<<<<< HEAD
=======
  userDetails?: UserDetails | null,
  originalDraftData: IFormData = {},
>>>>>>> fb0b7aa2
  offlineCountryConfig?: IOfflineData
) => {
  if (!formDefinition.sections) {
    throw new Error('Sections are missing in form definition')
  }

  const transformedData: TransformedData = { createdAt: new Date() }
  const inCompleteFieldList: string[] = []
  formDefinition.sections.forEach((section) => {
    if (!draftData[section.id]) {
      draftData[section.id] = {}
    }
    if (!transformedData[section.id]) {
      transformedData[section.id] = {}
    }
    getVisibleSectionGroupsBasedOnConditions(
      section,
      draftData[section.id],
      draftData,
      userDetails
    ).forEach((groupDef) => {
      groupDef.fields.forEach((fieldDef) => {
        const conditionalActions: string[] = getConditionalActionsForField(
          fieldDef,
          draftData[section.id],
          offlineCountryConfig,
          draftData
        )
        if (
          fieldDef.required &&
          !conditionalActions.includes('hide') &&
          !conditionalActions.includes('disable') &&
          (draftData[section.id][fieldDef.name] === undefined ||
            draftData[section.id][fieldDef.name] === '')
        ) {
          /* eslint-disable no-console */
          console.error(
            `Data is missing for a required field: ${fieldDef.name}` +
              ` on section ${section.id}`
          )
          /* eslint-enable no-console */
          inCompleteFieldList.push(
            `${section.id}/${groupDef.id}/${fieldDef.name}`
          )
          return
        }

        if (
          draftData[section.id][fieldDef.name] !== null &&
          draftData[section.id][fieldDef.name] !== undefined &&
          draftData[section.id][fieldDef.name] !== '' &&
          !conditionalActions.includes('hide')
        ) {
          if (fieldDef.mapping && fieldDef.mapping.mutation) {
            fieldDef.mapping.mutation(
              transformedData,
              draftData,
              section.id,
              fieldDef
            )
            nestedFieldsMapping(
              transformedData,
              draftData,
              section.id,
              fieldDef,
              'mutation'
            )
          } else {
            transformedData[section.id][fieldDef.name] =
              draftData[section.id][fieldDef.name]
          }
        }
      })
    })
    if (draftData[section.id]._fhirID) {
      transformedData[section.id]._fhirID = draftData[section.id]._fhirID
    }
    if (section.mapping && section.mapping.mutation) {
      section.mapping.mutation(transformedData, draftData, section.id)
    }
    if (
      transformedData[section.id] &&
      Object.keys(transformedData[section.id]).length < 1
    ) {
      delete transformedData[section.id]
    }
  })
  if (draftData._fhirIDMap) {
    transformedData._fhirIDMap = draftData._fhirIDMap
  }
  if (inCompleteFieldList && inCompleteFieldList.length > 0) {
    if (transformedData.registration) {
      transformedData.registration.inCompleteFields =
        inCompleteFieldList.join(',')
    } else {
      transformedData.registration = {
        inCompleteFields: inCompleteFieldList.join(',')
      }
    }
  }
  if (draftId) {
    if (transformedData.registration) {
      transformedData.registration.draftId = draftId
    } else {
      transformedData.registration = { draftId }
    }
  }
  return transformedData
}

export const appendGqlMetadataFromDraft = (
  draft: IDeclaration,
  gqlDetails: TransformedData
) => {
  const { timeLoggedMS } = draft

  if (!gqlDetails.registration.status) {
    gqlDetails.registration.status = []
  }
  if (!gqlDetails.registration.status[0]) {
    gqlDetails.registration.status[0] = {}
  }
  gqlDetails.registration.status[0].timeLoggedMS = timeLoggedMS
}

export const gqlToDraftTransformer = (
  formDefinition: IForm,
  queryData: any,
  offlineData?: IOfflineData,
  userDetails?: UserDetails
) => {
  if (!formDefinition.sections) {
    throw new Error('Sections are missing in form definition')
  }
  if (!queryData) {
    throw new Error('Provided query data is not valid')
  }
  const transformedData: IFormData = {}

  const visibleSections = formDefinition.sections.filter((section) =>
    getVisibleSectionGroupsBasedOnConditions(
      section,
      queryData[section.id] || {},
      queryData,
      userDetails
    )
  )
  visibleSections.forEach((section) => {
    transformedData[section.id] = {}
    section.groups.forEach((groupDef) => {
      groupDef.fields.forEach((fieldDef) => {
        if (fieldDef.mapping?.template) {
          if (!transformedData.template) {
            transformedData.template = {}
          }
          /**
           * Wraps actual transformer with
           * section transformer
           */
          const [fieldName, fieldTransformer] = fieldDef.mapping.template
          sectionTransformer('template', fieldTransformer, fieldName)(
            transformedData,
            queryData,
            section.id,
            fieldDef,
            undefined,
            offlineData
          )
        }
        if (fieldDef.mapping && fieldDef.mapping.query) {
          fieldDef.mapping.query(
            transformedData,
            queryData,
            section.id,
            fieldDef
          )
          nestedFieldsMapping(
            transformedData,
            queryData,
            section.id,
            fieldDef,
            'query'
          )
        } else if (
          queryData[section.id] &&
          queryData[section.id][fieldDef.name] &&
          queryData[section.id][fieldDef.name] !== ''
        ) {
          transformedData[section.id][fieldDef.name] =
            queryData[section.id][fieldDef.name]
        }
      })
    })
    if (queryData[section.id] && queryData[section.id].id) {
      transformedData[section.id]._fhirID = queryData[section.id].id
    }
    if (section.mapping && section.mapping.query) {
      section.mapping.query(transformedData, queryData, section.id)
    }
    if (section.mapping?.template) {
      if (!transformedData.template) {
        transformedData.template = {}
      }
      section.mapping.template.forEach(([fieldName, transformer]) => {
        transformer(
          transformedData,
          queryData,
          section.id,
          'template',
          fieldName,
          offlineData,
          userDetails
        )
      })
    }
    if (
      transformedData[section.id] &&
      Object.keys(transformedData[section.id]).length < 1
    ) {
      delete transformedData[section.id]
    }
  })
  if (queryData._fhirIDMap) {
    transformedData._fhirIDMap = queryData._fhirIDMap
  }
  if (queryData.history) {
    transformedData.history = queryData.history
  }

  if (queryData.user?.role) {
    transformedData.user.role = queryData.user.role._id
  }

  return transformedData
}

export function getPotentialDuplicateIds(
  eventRegistration: EventRegistration | EventSearchSet | null
) {
  const duplicates = eventRegistration?.registration?.duplicates
  if (duplicates && duplicates[0] && typeof duplicates[0] === 'object') {
    return (eventRegistration?.registration?.duplicates as DuplicatesInfo[])
      .filter(
        (duplicate): duplicate is IDuplicates => !!duplicate.compositionId
      )
      .map(({ compositionId }) => compositionId)
  } else if (duplicates && typeof duplicates[0] === 'string') {
    return (eventRegistration?.registration?.duplicates as string[]).filter(
      (duplicate): duplicate is string => !!duplicate
    )
  }
}<|MERGE_RESOLUTION|>--- conflicted
+++ resolved
@@ -215,11 +215,7 @@
   formDefinition: IForm,
   draftData: IFormData,
   draftId?: string,
-<<<<<<< HEAD
-=======
   userDetails?: UserDetails | null,
-  originalDraftData: IFormData = {},
->>>>>>> fb0b7aa2
   offlineCountryConfig?: IOfflineData
 ) => {
   if (!formDefinition.sections) {
