--- conflicted
+++ resolved
@@ -32,17 +32,12 @@
 import { get } from 'lodash'
 import { sectionTransformer } from '@client/forms/mappings/query'
 import { IOfflineData } from '@client/offline/reducer'
-<<<<<<< HEAD
-import { IUserDetails } from '@client/utils/userUtils'
 import {
   EventRegistration,
   EventSearchSet,
   DuplicatesInfo
 } from '@client/utils/gateway'
-=======
-import { EventRegistration, EventSearchSet } from '@client/utils/gateway'
 import { UserDetails } from '@client/utils/userUtils'
->>>>>>> 7bf29c88
 
 const nestedFieldsMapping = (
   transformedData: TransformedData,
