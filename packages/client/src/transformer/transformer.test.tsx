--- conflicted
+++ resolved
@@ -112,11 +112,7 @@
       expect(
         draftToGqlTransformer(form, birthDraftData).registration
           .contactPhoneNumber
-<<<<<<< HEAD
-      ).toBe('2601733333333')
-=======
       ).toBe('+880 1733-333333')
->>>>>>> 7d7335e6
     })
     it('Pass false as detailsExist on father section', () => {
       const data = {
