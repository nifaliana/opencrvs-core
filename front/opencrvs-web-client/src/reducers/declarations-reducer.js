/*
 * @Author: Euan Millar
 * @Date: 2017-07-05 01:17:28
 * @Last Modified by: Euan Millar
 * @Last Modified time: 2017-09-07 15:26:40
 */
import {
  DECLARATION_REQUEST,
  DECLARATION_SUCCESS,
  DECLARATION_FAILURE,
  DECLARATION_SELECTED,
  NEW_DECL_MODAL_CLOSED,
  NEW_DECL_MODAL_OPENED,
  NEW_DECL_EDIT,
  SUBMIT_MODAL_TOGGLE,
  DECLARATION_SUBMIT_REQUEST,
  DECLARATION_SUBMIT_SUCCESS,
  DECLARATION_SUBMIT_FAILURE,
  TRACKING_MODAL_TOGGLE,
  DECLARATION_READY_TO_CONFIRM,
  REQD_MODAL_TOGGLE,
  SMS_MODAL_TOGGLE,
  DECLARATION_SEARCH,
  OLD_DOCUMENT_DELETED,
  NOTIFICATION_SELECTED,
  CERTIFICATION_SELECTED,
  REMOVE_NOTIFICATION,
  CHECK_CERTIFICATION,
  CLOSE_CERTIFICATION_MODAL,
} from '../actions/declaration-actions';

function declarationsReducer(
  state = {
    isFetching: false,
    isSubmitting: false,
    declarations: '',
    selectedDeclaration: '',
    selectedCertification: '',
    newDeclarationModal: false,
    newDeclaration: false,
    category: '',
    trackingID: '',
    submitModal: 0,
    trackingModal: 0,
    submitValues: '',
    reqDocsModal: 0,
<<<<<<< HEAD
    smsModal: 0,
=======
    certIDCheckModal: 0,
>>>>>>> a3ab84a2
    searchTerm: '',
    declarationsList: '',
    newNotification: false,
    newBirthRegistrationNumber: null,
    newChildPersonalID: null,
    declarationToCheckAgainst: null,
  },
  action
) {
  switch (action.type) {
    case DECLARATION_READY_TO_CONFIRM:
      return {
        ...state,
        submitValues: action.values,
      };
    case DECLARATION_SUBMIT_REQUEST:
      return {
        ...state,
        isSubmitting: true,
      };
    case DECLARATION_SUBMIT_SUCCESS:
      return {
        ...state,
        isSubmitting: false,
        trackingID: action.trackingID,
        newBirthRegistrationNumber: action.newBirthRegistrationNumber,
        newChildPersonalID: action.newChildPersonalID,
        selectedDeclaration: '',
        submitValues: '',
        submitModal: 0,
        newDeclaration: false,
        newNotification: false,
        category: '',
      };
    case DECLARATION_SUBMIT_FAILURE:
      return {
        ...state,
        isSubmitting: false,
      };
    case DECLARATION_REQUEST:
      return {
        ...state,
        isFetching: true,
      };
    case DECLARATION_SEARCH:
      return {
        ...state,
        seacrhTerm: action.seacrhTerm,
        declarationsList: action.declarationsList,
      };
    case DECLARATION_SUCCESS:
      return {
        ...state,
        isFetching: false,
        declarations: action.declarations,
        declarationsList: action.declarationsList,
      };
    case DECLARATION_FAILURE:
      return {
        ...state,
        isFetching: false,
      };
    case CLOSE_CERTIFICATION_MODAL:
      return {
        ...state,
        certIDCheckModal: state.certIDCheckModal == 0 ? 1 : 0,
        declarationToCheckAgainst: null,
      };
    case CHECK_CERTIFICATION:
      return {
        ...state,
        certIDCheckModal: state.certIDCheckModal == 0 ? 1 : 0,
        declarationToCheckAgainst: action.declarationToCheckAgainst,
      };
    case SUBMIT_MODAL_TOGGLE:
      return {
        ...state,
        submitModal: state.submitModal == 0 ? 1 : 0,
      };
    case REQD_MODAL_TOGGLE:
      return {
        ...state,
        reqDocsModal: state.reqDocsModal == 0 ? 1 : 0,
      };
    case TRACKING_MODAL_TOGGLE:
      return {
        ...state,
        trackingModal: state.trackingModal == 0 ? 1 : 0,
      };
    case SMS_MODAL_TOGGLE:
      return {
        ...state,
        smsModal: state.smsModal == 0 ? 1 : 0,
      };
    case DECLARATION_SELECTED:
      return {
        ...state,
        selectedDeclaration: action.selectedDeclaration,
        newDeclaration: false,
        newNotification: false,
        category: '',
      };
    case CERTIFICATION_SELECTED:
      return {
        ...state,
        selectedCertification: action.selectedCertification,
        newDeclaration: false,
        newNotification: false,
        category: '',
      };
    case NOTIFICATION_SELECTED:
      return {
        ...state,
        selectedDeclaration: action.selectedDeclaration,
        newNotification: true,
        category: '',
      };
    case NEW_DECL_MODAL_OPENED:
      return {
        ...state,
        newDeclarationModal: true,
      };
    case NEW_DECL_MODAL_CLOSED:
      return {
        ...state,
        newDeclarationModal: false,
      };
    case NEW_DECL_EDIT:
      return {
        ...state,
        newDeclaration: true,
        newNotification: false,
        selectedDeclaration: '',
        category: action.category,
      };
    case OLD_DOCUMENT_DELETED:
      return {
        ...state,
        selectedDeclaration: {
          ...state.selectedDeclaration,
          [action.reference] : [
            ...state.selectedDeclaration[action.reference].slice(0, action.index),
            ...state.selectedDeclaration[action.reference].slice(action.index + 1),
          ],
        },
      };
    case REMOVE_NOTIFICATION:
      return {
        ...state,
        declarations: [
          ...state.declarations.slice(0, action.index),
          ...state.declarations.slice(action.index + 1),
        ],
      };
    default:
      return state;
  }
}

export default declarationsReducer;<|MERGE_RESOLUTION|>--- conflicted
+++ resolved
@@ -44,11 +44,8 @@
     trackingModal: 0,
     submitValues: '',
     reqDocsModal: 0,
-<<<<<<< HEAD
+    certIDCheckModal: 0,
     smsModal: 0,
-=======
-    certIDCheckModal: 0,
->>>>>>> a3ab84a2
     searchTerm: '',
     declarationsList: '',
     newNotification: false,
