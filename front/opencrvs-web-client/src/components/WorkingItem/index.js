/*
 * @Author: Euan Millar
 * @Date: 2017-07-05 01:18:48
 * @Last Modified by: Euan Millar
 * @Last Modified time: 2017-08-16 13:49:33
 */
import React from 'react';
import styles from './styles.css';
import WorkingItemCanvas from 'components/WorkingItemCanvas';
import {connect} from 'react-redux';
import { Button } from 'react-toolbox/lib/button';
import { filter, get, head } from 'lodash';
import DocumentContainer from 'containers/DocumentContainer';
import AdoptionIcon from 'components/icons/AdoptionIcon';
import AnnulmentIcon from 'components/icons/AnnulmentIcon';
import BirthIcon from 'components/icons/BirthIcon';
import DeathIcon from 'components/icons/DeathIcon';
import FoetalIcon from 'components/icons/FoetalIcon';
import JudicialIcon from 'components/icons/JudicialIcon';
import LegitimationIcon from 'components/icons/LegitimationIcon';
import MarriageIcon from 'components/icons/MarriageIcon';
import RecognitionIcon from 'components/icons/RecognitionIcon';
import PrintPreview from 'components/PrintPreview';
import Input from 'react-toolbox/lib/input';
import theme from './printPreviewInput.css';
import InvestigationModal from 'components/InvestigationModal';
const Moment = require('moment');
const PrintTemplate = require('react-print');
import SmsButton from 'components/buttons/SmsButton';
import RejectIcon from 'components/icons/RejectIcon';
import StopWatchIcon from 'components/icons/StopWatchIcon';

class WorkingItem extends React.Component {
  state = {
    investigating: false,
  };

  constructor(props) {
    super(props);
  }

  openImageModal = (event) => {
    this.props.onModalOpenClick('image');
  }

  openSMSModal = () => {
    this.props.onModalOpenClick('sms');
  }

  openSubmit = (event) => {
    if (this.props.newDeclaration) {
      if (this.props.tempImages.length == 0) {
        this.props.onModalOpenClick('req');
      } else {
        this.props.onNavSubmitClick();
      }
    } else if (this.props.selectedDeclaration) {
      if (this.props.selectedDeclaration.documents.length == 0) {
        if (this.props.tempImages.length == 0) {
          this.props.onModalOpenClick('req');
        } else {
          this.props.onNavSubmitClick();
        }
      } else {
        this.props.onNavSubmitClick();
      }
    }
  }

  startInvestigating = () => {
    this.setState({investigating: true});
  }

  stopInvestigating = () => {
    this.setState({investigating: false});
  }

  handleInvestigationSubmit = (investigation) => {
    // TODO: Handle investigation
    this.stopInvestigating();
  }

  handleChange(name, value) {
    this.props.onUpdateCertNumber(value);
  }

  render = () => {
    const { selectedDeclaration,
      selectedCertification,
      patients,
      role,
      category,
      newDeclaration,
      tempImages,
      managerView } = this.props;
    const childPatient = head(filter(patients,
      function(patient) { return patient.patient.id == selectedDeclaration.childDetails; }));
    let declarationTitle = null;
    const TickIcon = () => (
      <svg viewBox="0 0 512 524">
      <path d="M433.8,2H78.2c-14,0-25.4,11.4-25.4,25.4v279.4C52.8,419,143.8,510,256,510s203.2-91,203.2-203.2V27.4
        C459.2,13.4,447.8,2,433.8,2z M375.6,172.4L223.2,324.7c-5,5-11.5,7.4-18,7.4s-13-2.5-18-7.4l-50.8-50.8c-9.9-9.9-9.9-26,0-35.9
        s26-9.9,35.9,0l32.8,32.8l134.4-134.4c9.9-9.9,26-9.9,35.9,0C385.5,146.4,385.5,162.4,375.6,172.4z"/>
      </svg>
    );
    let birthDate = null;

    if (selectedDeclaration) {
      declarationTitle = get(childPatient, 'patient.given').toString().replace(/,/g, '') + ' ' + get(childPatient, 'patient.family');
      birthDate = get(childPatient, 'patient.birthDate');
    } else {
      declarationTitle = 'New ' + category + ' Declaration';
      birthDate = '';
    }
    let iconType = null;
    switch (category) {
      case 'Birth':
        iconType = <BirthIcon />;
        break;
      case 'Marriage':
        iconType = <MarriageIcon />;
        break;
      case 'Adoption':
        iconType = <AdoptionIcon />;
        break;
      case 'Annulment':
        iconType = <AnnulmentIcon />;
        break;
      case 'Legitimation':
        iconType = <LegitimationIcon />;
        break;
      case 'Recognition':
        iconType = <RecognitionIcon />;
        break;
      case 'Separation':
        iconType = <JudicialIcon />;
        break;
      case 'Death':
        iconType = <DeathIcon />;
        break;
      case 'Foetal Death':
        iconType = <FoetalIcon />;
        break;
      default:
        iconType = <BirthIcon />;
        break;
    }
    let pixelHeight = 0;
    let showPics = false;
    if (selectedDeclaration) {
      if (tempImages.length > 0 && selectedDeclaration.documents.length > 0) {
        showPics = true;
        let multiplier = tempImages.length + selectedDeclaration.documents.length;
        pixelHeight = (multiplier * 750) + 'px';
      } else if (tempImages.length > 0) {
        showPics = true;
        pixelHeight = (tempImages.length * 750) + 'px';
      } else if (selectedDeclaration.documents.length > 0) {
        showPics = true;
        pixelHeight = (selectedDeclaration.documents.length * 750) + 'px';
      }
    } else if (tempImages.length > 0) {
      showPics = true;
      pixelHeight = (tempImages.length * 750) + 'px';
    } else {
      showPics = false;
    }
    const showTrash = role !== 'registrar';
    return (
      <div className={
        managerView
        ? styles.managerView
        :
        styles.workingItemContainer + ' pure-u-1'
        }>
        {
        selectedDeclaration || newDeclaration == true
          ?
          <div className={styles.wiContentHeader + ' pure-g'}>
            <div className="pure-u-1 pure-u-md-1-2">
              <div className={styles.wiContentDetails}>
                <div className={styles.iconHolder}>{iconType}</div>
                <div className={styles.titleText}>
                  <h1 className={
                    newDeclaration == true
                      ? styles.newWorkItem + ' ' + styles.wiContentTitle
                      : styles.wiContentTitle
                  }>
                    {declarationTitle}
                  </h1>
                  <p className={styles.wiContentSubtitle}>
                    <span>{' ' + Moment(birthDate).format('Do MMMM YYYY') }</span>
                  </p>
                </div>
<<<<<<< HEAD
                {
                  Moment().diff(selectedDeclaration.created_at, 'days') > 1
                    ? <StopWatchIcon />
                    : null
=======
                {
                  Moment().diff(selectedDeclaration.created_at, 'days') > 1
                    ? <StopWatchIcon />
                    : null
                }
              </div>
            </div>
            <div className={'pure-u-1 pure-u-md-1-2'}>
              <div className={styles.wiContentControls}>
                {
                  role !== 'field officer' && (
                    <SmsButton openSMSModal={this.openSMSModal} />
                  )
                }
                {
                  role === 'field officer' ? (
                    <Button icon="image" label="Upload" flat onClick={this.openImageModal} />
                  ) : (
                    <Button icon="save" label="Save" flat />
                  )
>>>>>>> 524f3523
                }
              </div>
            </div>
            <div className={'pure-u-1 pure-u-md-1-2'}>
              <div className={styles.wiContentControls}>
                {
<<<<<<< HEAD
                  role !== 'field officer' ? (
                    <SmsButton openSMSModal={this.openSMSModal} />
                  ) : null
                }
                <Button icon="save" label="Save" flat />
                <Button icon="image" label="Upload" flat onClick={this.openImageModal} />
                {
                  showTrash ? (
                    <Button icon="delete" label="Trash" flat />
                  ) : null
=======
                  role === 'field officer' ? (
                    <Button icon="save" label="Save" flat />
                  ) : (
                    <Button icon="image" label="Upload" flat onClick={this.openImageModal} />
                  )
                }
                {
                  showTrash && (
                    <Button icon="delete" label="Trash" flat />
                  )
>>>>>>> 524f3523
                }
                <Button icon="send" label="Submit" flat onClick={this.openSubmit} />
              </div>
            </div>
          </div>
          : selectedCertification ?
            <div className={styles.wiContentHeader + ' pure-g'}>
              <div className="pure-u-1 pure-u-md-1-2">
                <div className="pure-g">
                  <div className="pure-u-1 pure-u-md-1-2">
                    <form>
                    {
                      <Input theme={theme} type="text" label="Available certificate number" onChange={this.handleChange.bind(this, 'setCertNumber')} />
                    }
                    </form>
                  </div>
                  <div className={styles.alignRight + ' pure-u-1 pure-u-md-1-2'}>
                    <Button flat onClick={this.startInvestigating}>
                      <RejectIcon /> Investigate
                    </Button>
                    <InvestigationModal
                      active={this.state.investigating}
                      onSubmit={this.handleInvestigationSubmit}
                      onCancel={this.stopInvestigating}
                    />
                  </div>
                </div>
              </div>
              <div className={'pure-u-1 pure-u-md-1-2'}>
                <div className={styles.wiContentControls}>
                  <div className={styles.certInfo}><span>National ID</span><TickIcon /></div>
                  <div className={styles.certInfo}><span>Payment</span><TickIcon /></div>
                  <div className={styles.certInfo}><span>Status</span><TickIcon /></div>
                  <div className={styles.certInfo}>
                    <Button icon="print" label="Print" flat onClick={this.displayPrintPreview} />
                  </div>
                </div>
              </div>
            </div>
          : ''
        }
        <div className={ !selectedDeclaration && newDeclaration == false && !selectedCertification
                ? styles.noSelectedDeclaration + ' pure-g'
                : styles.formOpen + ' pure-g'}>
          {
            !selectedDeclaration && newDeclaration == false && !selectedCertification
            ?
              <div className={'pure-u-1 pure-u-md-1-1 ' + styles.noSelectedMessage}>
                <h1 className={styles.wiContentTitle}>
                  {
                    role == 'registrar' ?
                        <div><p>Select a declaration to validate,</p><p>or create a new declaration</p></div>
                      : role == 'field officer' ?
                        <div><p>Select a notification to declare,</p><p>or create a new declaration</p></div>
                      :
                        <div><p>Select a validated declaration,</p><p>to prepare the birth certificate</p></div>
                  }

                </h1>
              </div>
            : selectedCertification ?
            <div className={'pure-u-1 pure-u-md-1-1 ' + styles.printPreview}>
              <PrintPreview
                selectedCertification={selectedCertification}
              />
                <PrintTemplate>
                  <PrintPreview
                    selectedCertification={selectedCertification}
                  />
                </PrintTemplate>
            </div>
            :
            <div className={
              (showPics == true)
              ? 'pure-u-1 pure-u-md-1-2 ' + styles.wiContentBody
              : 'pure-u-1 pure-u-md-1-1 ' + styles.wiContentBody
              }>
              <WorkingItemCanvas
                selectedDeclaration={selectedDeclaration}
                newDeclaration={newDeclaration}
                patients={patients}
                category={category}
              />
            </div>
          }
          {
            showPics == true ?
              <div className={'pure-u-1 pure-u-md-1-2 ' + styles.wiContentBody} style={{ height: pixelHeight }}>
                <div className="pure-g">
                  <div className="pure-u-1">
                    <DocumentContainer
                      selectedDeclaration={selectedDeclaration}
                      newDeclaration={newDeclaration}
                      tempImages={tempImages}
                    />
                  </div>
                </div>
              </div>
            : ''
          }
        </div>
      </div>
    );
  }
}

const mapStateToProps = ({ declarationsReducer, imageReducer }) => {
  const {
    selectedDeclaration,
    newDeclaration,
    selectedCertification,
  } = declarationsReducer;
  const {
    tempImages,
  } = imageReducer;
  return {
    selectedDeclaration,
    selectedCertification,
    newDeclaration,
    tempImages,
  };
};

export default connect(
  mapStateToProps,
  null
)(WorkingItem);<|MERGE_RESOLUTION|>--- conflicted
+++ resolved
@@ -192,12 +192,6 @@
                     <span>{' ' + Moment(birthDate).format('Do MMMM YYYY') }</span>
                   </p>
                 </div>
-<<<<<<< HEAD
-                {
-                  Moment().diff(selectedDeclaration.created_at, 'days') > 1
-                    ? <StopWatchIcon />
-                    : null
-=======
                 {
                   Moment().diff(selectedDeclaration.created_at, 'days') > 1
                     ? <StopWatchIcon />
@@ -218,25 +212,8 @@
                   ) : (
                     <Button icon="save" label="Save" flat />
                   )
->>>>>>> 524f3523
-                }
-              </div>
-            </div>
-            <div className={'pure-u-1 pure-u-md-1-2'}>
-              <div className={styles.wiContentControls}>
-                {
-<<<<<<< HEAD
-                  role !== 'field officer' ? (
-                    <SmsButton openSMSModal={this.openSMSModal} />
-                  ) : null
-                }
-                <Button icon="save" label="Save" flat />
-                <Button icon="image" label="Upload" flat onClick={this.openImageModal} />
-                {
-                  showTrash ? (
-                    <Button icon="delete" label="Trash" flat />
-                  ) : null
-=======
+                }
+                {
                   role === 'field officer' ? (
                     <Button icon="save" label="Save" flat />
                   ) : (
@@ -247,7 +224,6 @@
                   showTrash && (
                     <Button icon="delete" label="Trash" flat />
                   )
->>>>>>> 524f3523
                 }
                 <Button icon="send" label="Submit" flat onClick={this.openSubmit} />
               </div>
