/*
 * @Author: Euan Millar
 * @Date: 2017-07-05 01:19:30
 * @Last Modified by: Euan Millar
 * @Last Modified time: 2017-09-07 15:25:35
 */
import { BASE_URL, OPEN_HIM_URL, SMS_API_URL, CORS_API_URL } from 'constants/urls';
import { apiMiddleware } from 'utils/api-middleware';
import { logoutUser } from 'actions/user-actions';
import { selectWorkView } from 'actions/global-actions';
import { clearTempImages } from 'actions/image-actions';
import { get, head, map, filter } from 'lodash';
const Moment = require('moment');
const Fuzzysearch = require('fuzzysearch');
import { fetchPatients } from 'actions/patient-actions';
export const DECLARATION_REQUEST = 'DECLARATION_REQUEST';
export const DECLARATION_SUCCESS = 'DECLARATION_SUCCESS';
export const DECLARATION_FAILURE = 'DECLARATION_FAILURE';
export const DECLARATION_SELECTED = 'DECLARATION_SELECTED';
export const NEW_DECL_MODAL_OPENED = 'NEW_DECL_MODAL_OPENED';
export const NEW_DECL_MODAL_CLOSED = 'NEW_DECL_MODAL_CLOSED';
export const NEW_DECL_EDIT = 'NEW_DECL_EDIT';
export const SUBMIT_MODAL_TOGGLE = 'SUBMIT_MODAL_TOGGLE';
export const DECLARATION_SUBMIT_REQUEST = 'DECLARATION_SUBMIT_REQUEST';
export const DECLARATION_SUBMIT_SUCCESS = 'DECLARATION_SUBMIT_SUCCESS';
export const DECLARATION_SUBMIT_FAILURE = 'DECLARATION_SUBMIT_FAILURE';
export const TRACKING_MODAL_TOGGLE = 'TRACKING_MODAL_TOGGLE';
export const REQD_MODAL_TOGGLE = 'REQD_MODAL_TOGGLE';
export const SMS_MODAL_TOGGLE = 'SMS_MODAL_TOGGLE';
export const DECLARATION_SEARCH = 'DECLARATION_SEARCH';
export const OLD_DOCUMENT_DELETED = 'OLD_DOCUMENT_DELETED';
export const DECLARATION_READY_TO_CONFIRM = 'DECLARATION_READY_TO_CONFIRM';
export const NOTIFICATION_SELECTED = 'NOTIFICATION_SELECTED';
export const CERTIFICATION_SELECTED = 'CERTIFICATION_SELECTED';
export const REMOVE_NOTIFICATION = 'REMOVE_NOTIFICATION';
export const CHECK_CERTIFICATION = 'CHECK_CERTIFICATION';
export const CLOSE_CERTIFICATION_MODAL = 'CLOSE_CERTIFICATION_MODAL';



const uuidv4 = require('uuid/v4');

// const requestDeclaration = () => ({
//   type: DECLARATION_REQUEST,
//   isFetching: true,
//   authenticated: true,
// });

function requestDeclaration() {
  return {
    type: DECLARATION_REQUEST,
    isFetching: true,
    authenticated: true,
  };
}

function submitDeclarationProcessed(trackingID, newBirthRegistrationNumber, newChildPersonalID) {
  return {
    type: DECLARATION_SUBMIT_SUCCESS,
    isSubmitting: false,
    trackingID,
    newBirthRegistrationNumber,
    newChildPersonalID,
  };

}

function removeNotification(index) {
  return {
    type: REMOVE_NOTIFICATION,
    index,
  };
}

function submitDeclarationSuccess(trackingID, newBirthRegistrationNumber, newChildPersonalID) {
  //  remove the notification from the list
  // prototype approach only

  const prefix = trackingID.substring(0, 1);
  const suffix = trackingID.substring(3, 8);
  const oldTrackID = prefix + 'n-' + suffix;
  return (dispatch, getState) => {
    const {declarations} = getState().declarationsReducer;
    const {role} = getState().userReducer;
    if (role == 'certification clerk') {
      map(declarations.declaration, (declaration, index ) => {
        const myID = declaration.tracking.toUpperCase();
        if (oldTrackID == myID) {
          dispatch(removeNotification(index));
        }
      });
    }
    dispatch(submitDeclarationProcessed(trackingID, newBirthRegistrationNumber, newChildPersonalID));
  };

}

export function newDeclarationEdit(category) {
  return {
    type: NEW_DECL_EDIT,
    newDeclaration: true,
    category: category,
  };
}

export function newDeclarationModalOpened() {
  return {
    type: NEW_DECL_MODAL_OPENED,
    newDeclarationModal: true,
  };
}

function setFormSubmitValues(values) {
  return {
    type: DECLARATION_READY_TO_CONFIRM,
    values,
  };
}

export function submitModalOpen(values) {
  return dispatch => {
    dispatch(submitModalOpened());
    dispatch(setFormSubmitValues(values));
  };
}

function setSearchValues(searchTerm, declarationsList) {
  return {
    type: DECLARATION_SEARCH,
    searchTerm,
    declarationsList,
  };
}

export function searchDeclarations(value) {

  return (dispatch, getState) => {

    let declarationsList = [];
    const {declarations} = getState().declarationsReducer;
    const {patients} = getState().patientsReducer;

    map(declarations.declaration, (declaration, index ) => {
      let addToList = false;
      let given = get(head(filter(patients, function(patient) {
        return patient.patient.id == declaration.childDetails;
      })), 'patient.given');
      let family = get(head(filter(patients, function(patient) {
        return patient.patient.id == declaration.childDetails;
      })), 'patient.family');

      let dob = get(head(filter(patients, function(patient) {
        return patient.patient.id == declaration.childDetails;
      })), 'patient.birthDate');

      const dobFormat = Moment(dob).format('MMM Do YY');
      const tests = [];
      tests.push(Fuzzysearch(value.toUpperCase(), given.toUpperCase()));
      tests.push(Fuzzysearch(value.toUpperCase(), family.toUpperCase()));
      tests.push(Fuzzysearch(value.toUpperCase(), declaration.tracking.toUpperCase()));
      tests.push(Fuzzysearch(value, dobFormat));

      tests.forEach((test) => {
        if (test == true) {
          addToList = true;
        }
      });
      if (addToList) {
        declarationsList.push(declaration);
      }
    });
    dispatch(setSearchValues(value, declarationsList));
  };
}

export function submitModalOpened() {
  return {
    type: SUBMIT_MODAL_TOGGLE,
  };
}

export function trackingModalOpened() {
  return {
    type: TRACKING_MODAL_TOGGLE,
  };
}

export function reqModalToggle() {
  return {
    type: REQD_MODAL_TOGGLE,
  };
}

export function smsModalToggle() {
  return {
    type: SMS_MODAL_TOGGLE,
  };
}

export function newDeclarationModalClosed() {
  return {
    type: NEW_DECL_MODAL_CLOSED,
    newDeclarationModal: false,
  };
}

function loadDeclaration(declaration) {
  return {
    type: DECLARATION_SELECTED,
    selectedDeclaration: declaration,
    newDeclaration: false,
  };
}

function loadCertification(declaration) {
  return {
    type: CERTIFICATION_SELECTED,
    selectedCertification: declaration,
  };
}

function loadNotification(declaration) {
  return {
    type: NOTIFICATION_SELECTED,
    selectedDeclaration: declaration,
    newDeclaration: true,
    newNotification: true,
  };
}

function loadCertCheck(declaration) {
  return {
    type: CHECK_CERTIFICATION,
    declarationToCheckAgainst: declaration,
  };
}

export function certCheckModalClosed() {
  return {
    type: CLOSE_CERTIFICATION_MODAL,
  };
}

export function selectDeclaration(declaration) {

  return (dispatch, getState) => {
    const {role} = getState().userReducer;
    const code = declaration.code;
    if ((code == 'birth-declaration' || code == 'birth-notification') && role == 'registrar') {
      dispatch(loadDeclaration(declaration));
    } else if (code == 'birth-declaration' && role == 'certification clerk') {
      // instead of loading a cert into print
      //I want to open a modal overlay
      //dispatch(loadCertification(declaration));
      dispatch(loadCertCheck(declaration));

    } else if (role == 'field officer') {
      dispatch(loadNotification(declaration));
    } else {
      console.error(`Inconsitent state, could not select declaration: declaration code ${code}, user role ${role}`);
    }
  };

}

export function oldImageDeleted(index) {
  return {
    type: OLD_DOCUMENT_DELETED,
    reference: 'documents',
    index,
  };
}

function receiveDeclaration(data) {
  let declarationsList = [];
  map(data.declaration, (declaration, index ) => {
    declarationsList.push(declaration);
  });
  return {
    type: DECLARATION_SUCCESS,
    isFetching: false,
    authenticated: true,
    declarations: data,
    declarationsList,
  };
}

function declarationError(message) {
  return {
    type: DECLARATION_FAILURE,
    isFetching: false,
    authenticated: true,
    message,
  };
}

function fetchDeclarationsFromAPI(dispatch, roleType, config, token) {
  config = {
    headers: { Authorization: `Bearer ${token}` },
  };

  const data = {roleType:roleType};

  return fetch(BASE_URL + `declarations/${data.roleType}`, config)
    .then(response =>
      response.json().then(payload => ({ payload, response }))
    )
    .then(({ payload, response }) => {
      if (!response.ok) {
        dispatch(declarationError(payload.message));
        return Promise.reject(payload);
      }

      dispatch(receiveDeclaration(payload));

      payload.declaration.forEach((declaration) => {
        dispatch(fetchPatients(declaration.childDetails, false));
        dispatch(fetchPatients(declaration.motherDetails, false));
        dispatch(fetchPatients(declaration.fatherDetails, false));
      });
      dispatch(selectWorkView('work'));
      return true;
    })
    .catch(err => {
      if (err.message == 'Invalid token') {
        dispatch(logoutUser());
      } else {
        console.log(err);
      }
    });
}

function fetchNotificationsFromHearth(dispatch) {
  return fetch(OPEN_HIM_URL + 'Composition?status=preliminary&type=birth-notification&entry=Location/ae150380-8329-11e7-82fe-a5724c7e1e43')
    .then(response =>
      response.json().then(payload => ({ payload, response }))
    )
    .then(({ payload, response }) => {
      if (!response.ok) {
        dispatch(declarationError(payload.message));
        return Promise.reject(payload);
      }

      //temporary reformat until declarations exists in FHIR
      //at which point refactor across the app will be required
      // transitioning between euan's assumed data and true standards
      let newPayload = {
        message: 'Declarations success',
        declaration: [],
      };
      map(get(payload, 'entry'), (notification, index ) => {
        const childIDArray = notification.resource.subject.reference.split('/');
        const childID = childIDArray[1];

        const mother = notification.resource.section.entry
          .find((entry) => entry.text === 'Mother\'s Details' )
          .reference;

        let newDeclaration = {
          id: index,
          code: 'birth-notification',
          created_at: notification.resource.meta.lastUpdated,
          updated_at: notification.resource.meta.lastUpdated,
          motherDetails: mother.split('/')[1],
          childDetails: childID,
          tracking: 'BN-' + notification.resource.id.substring(0, 12),
          documents:[],
        };
        const child = notification.resource.subject.reference;


        dispatch(fetchPatients(child, true));
        dispatch(fetchPatients(mother, true));
        newPayload.declaration.push(newDeclaration);
      });
      dispatch(receiveDeclaration(newPayload));
      dispatch(selectWorkView('work'));
      return true;
    })
    .catch(err => {
      console.log(err);
    });
}

export function fetchDeclarations(roleType) {
  let token = localStorage.getItem('token') || null;
  let config = {};
  return dispatch => {
    dispatch(requestDeclaration());
    if (roleType != 'field officer') {
<<<<<<< HEAD
      config = {
        headers: { Authorization: `Bearer ${token}` },
      };

      const data = {roleType:roleType};
      return fetch(BASE_URL + `declarations/${data.roleType}`, config)
        .then(response =>
          response.json().then(payload => ({ payload, response }))
        )
        .then(({ payload, response }) => {
          if (!response.ok) {
            dispatch(declarationError(payload.message));
            return Promise.reject(payload);
          }
          console.log(JSON.stringify(payload));
          dispatch(receiveDeclaration(payload));

          payload.declaration.forEach((declaration) => {
            dispatch(fetchPatients(declaration.childDetails, false));
            dispatch(fetchPatients(declaration.motherDetails, false));
            dispatch(fetchPatients(declaration.fatherDetails, false));
          });
          dispatch(selectWorkView('work'));
          return true;
        })
        .catch(err => {
          if (err.message == 'Invalid token') {
            dispatch(logoutUser());
          } else {
            console.log(err);
          }
        });
=======
      fetchDeclarationsFromAPI(dispatch, roleType, config, token);
>>>>>>> 3b34a4c5
    } else {
      fetchNotificationsFromHearth(dispatch);
    }
  };
}

export function sendSMS(phoneNumber, smsMessage) {
  doCORSRequest({
    method: 'GET',
    url: SMS_API_URL + 'to=' + phoneNumber + '&text=' + smsMessage,
  }, function printResult(result) {
    console.log(result);
  });
}

function doCORSRequest(options, printResult) {
  var x = new XMLHttpRequest();
  x.open(options.method, CORS_API_URL + options.url);
  x.onload = x.onerror = function() {
    printResult(
      options.method + ' ' + options.url + '\n' +
      x.status + ' ' + x.statusText + '\n\n' +
      (x.responseText || '')
    );
  };
  if (/^POST/i.test(options.method)) {
    x.setRequestHeader('Content-Type', 'application/x-www-form-urlencoded');
  }
  x.send(options.data);
}


export function submitDeclaration() {

  let token = localStorage.getItem('token') || null;
  let childPatientURL = BASE_URL + 'patient';
  let motherPatientURL = BASE_URL + 'patient';
  let fatherPatientURL = BASE_URL + 'patient';

  let childAddressURL = BASE_URL + 'address';
  let childTelecomURL = BASE_URL + 'telecom';
  let childExtraURL = BASE_URL + 'extra';

  let motherAddressURL = BASE_URL + 'address';
  let motherTelecomURL = BASE_URL + 'telecom';
  let motherExtraURL = BASE_URL + 'extra';

  let fatherAddressURL = BASE_URL + 'address';
  let fatherTelecomURL = BASE_URL + 'telecom';
  let fatherExtraURL = BASE_URL + 'extra';

  let declarationsURL = BASE_URL + 'declarations';
  let locationsURL = BASE_URL + 'locations';
  let informantsURL = BASE_URL + 'informant';

  return (dispatch, getState) => {
    const {selectedDeclaration, newDeclaration, submitValues, newNotification} = getState().declarationsReducer;
    const {role} = getState().userReducer;
    // check that this is not a confirmation from the delete image modal
    const {imageToDelete} = getState().imageReducer;
    if (imageToDelete == 0) {
      const {tempImages} = getState().imageReducer;

      let childConfig = {};

      const childData = new FormData();
      const motherData = new FormData();
      const fatherData = new FormData();

      const childAddressData = new FormData();
      const motherAddressData = new FormData();
      const fatherAddressData = new FormData();

      const childTelecomData = new FormData();
      const motherTelecomData = new FormData();
      const fatherTelecomData = new FormData();

      const motherExtraData = new FormData();
      const fatherExtraData = new FormData();

      const declarationsData = new FormData();
      const locationsData = new FormData();
      const informantsData = new FormData();

      if (newDeclaration || newNotification) {
        childConfig = {
          method: 'POST',
          headers: { Authorization: `Bearer ${token}` },
        };
      } else {
        childConfig = {
          method: 'PUT',
          headers: { Authorization: `Bearer ${token}` },
        };

<<<<<<< HEAD

        childData.append('id', get(submitValues, 'child_id'));
        motherData.append('id', get(submitValues, 'mother_id'));
        fatherData.append('id', get(submitValues, 'father_id'));

=======
        childData.append('id', get(submitValues, 'child_id'));
        motherData.append('id', get(submitValues, 'mother_id'));
        fatherData.append('id', get(submitValues, 'father_id'));
>>>>>>> 3b34a4c5
      }

      let motherConfig = Object.assign({}, childConfig);
      let fatherConfig = Object.assign({}, childConfig);

      let childAddressConfig = Object.assign({}, childConfig);
      let motherAddressConfig = Object.assign({}, childConfig);
      let fatherAddressConfig = Object.assign({}, childConfig);

      let childTelecomConfig = Object.assign({}, childConfig);
      let motherTelecomConfig = Object.assign({}, childConfig);
      let fatherTelecomConfig = Object.assign({}, childConfig);

      let motherExtraConfig = Object.assign({}, childConfig);
      let fatherExtraConfig = Object.assign({}, childConfig);

      let declarationsConfig = Object.assign({}, childConfig);
      let locationsConfig = Object.assign({}, childConfig);
      let informantsConfig = Object.assign({}, childConfig);

      if (get(submitValues, 'child_id')) {
        childPatientURL += '/' + get(submitValues, 'child_id');
      } else {
        childData.append('uuid', uuidv4());
        childData.append('prefix', 'ch');
      }

      childData.append('given', get(submitValues, 'firstName') + ', ' +  get(submitValues, 'middleName'));
      childData.append('family', get(submitValues, 'family'));
      childData.append('birthDate', get(submitValues, 'birthDate').toDateString());
      childData.append('gender', get(submitValues, 'gender'));
      childData.append('maritalStatus', 'single');
      childData.append('nationality', 'Ghana');
      childConfig.body = childData;

      if (get(submitValues, 'mother_id')) {
        motherPatientURL += '/' + get(submitValues, 'mother_id');
      } else {
        motherData.append('uuid', uuidv4());
        motherData.append('prefix', 'Mrs');
      }
      motherData.append('given', get(submitValues, 'mother_firstName') + ', ' +  get(submitValues, 'mother_middleName'));
      motherData.append('family', get(submitValues, 'mother_family'));
      motherData.append('birthDate', get(submitValues, 'mother_birthDate').toDateString());
      motherData.append('gender', get(submitValues, 'mother_gender'));
      motherData.append('maritalStatus', get(submitValues, 'mother_maritalStatus'));
      motherData.append('nationality', get(submitValues, 'mother_nationality'));
      motherConfig.body = motherData;

      if (get(submitValues, 'father_id')) {
        fatherPatientURL += '/' + get(submitValues, 'father_id');
      } else {
        fatherData.append('uuid', uuidv4());
        fatherData.append('prefix', 'Mr');
      }
      fatherData.append('given', get(submitValues, 'father_firstName') + ', ' +  get(submitValues, 'father_middleName'));
      fatherData.append('family', get(submitValues, 'father_family'));
      fatherData.append('birthDate', get(submitValues, 'father_birthDate').toDateString());
      fatherData.append('gender', get(submitValues, 'father_gender'));
      fatherData.append('maritalStatus', get(submitValues, 'father_maritalStatus'));
      fatherData.append('nationality', get(submitValues, 'father_nationality'));
      fatherConfig.body = fatherData;

      const patientPromises = [];
      patientPromises.push(apiMiddleware(childConfig, childPatientURL, dispatch));
      patientPromises.push(apiMiddleware(motherConfig, motherPatientURL, dispatch));
      patientPromises.push(apiMiddleware(fatherConfig, fatherPatientURL, dispatch));

      Promise.all(patientPromises).then(updatedPatient => {

        const subPromises = [];

        const childID = get(updatedPatient[0], 'updated.id');
        const motherID = get(updatedPatient[1], 'updated.id');
        const fatherID = get(updatedPatient[2], 'updated.id');

        // set up addresses

        if (get(submitValues, 'child_address_id')) {
          childAddressURL += '/' + get(submitValues, 'child_address_id');
        }
        childAddressData.append('addressLine1', get(submitValues, 'mother_addressLine1'));
        childAddressData.append('addressLine2', get(submitValues, 'mother_addressLine2'));
        childAddressData.append('addressLine3', get(submitValues, 'mother_addressLine3'));
        childAddressData.append('city', get(submitValues, 'mother_city'));
        childAddressData.append('county', get(submitValues, 'mother_county'));
        childAddressData.append('state', get(submitValues, 'mother_state'));
        childAddressData.append('postalCode', get(submitValues, 'mother_postalCode'));

        childAddressData.append('patient_id', childID);

        childAddressConfig.body = childAddressData;

        if (get(submitValues, 'mother_address_id')) {
          motherAddressURL += '/' + get(submitValues, 'mother_address_id');
        }
        motherAddressData.append('addressLine1', get(submitValues, 'mother_addressLine1'));
        motherAddressData.append('addressLine2', get(submitValues, 'mother_addressLine2'));
        motherAddressData.append('addressLine3', get(submitValues, 'mother_addressLine3'));
        motherAddressData.append('city', get(submitValues, 'mother_city'));
        motherAddressData.append('county', get(submitValues, 'mother_county'));
        motherAddressData.append('state', get(submitValues, 'mother_state'));
        motherAddressData.append('postalCode', get(submitValues, 'mother_postalCode'));

        motherAddressData.append('patient_id', motherID);

        motherAddressConfig.body = motherAddressData;

        if (get(submitValues, 'father_address_id')) {
          fatherAddressURL += '/' + get(submitValues, 'father_address_id');
        }
        fatherAddressData.append('addressLine1', get(submitValues, 'father_addressLine1'));
        fatherAddressData.append('addressLine2', get(submitValues, 'father_addressLine2'));
        fatherAddressData.append('addressLine3', get(submitValues, 'father_addressLine3'));
        fatherAddressData.append('city', get(submitValues, 'father_city'));
        fatherAddressData.append('county', get(submitValues, 'father_county'));
        fatherAddressData.append('state', get(submitValues, 'father_state'));
        fatherAddressData.append('postalCode', get(submitValues, 'father_postalCode'));

        fatherAddressData.append('patient_id', fatherID);

        fatherAddressConfig.body = fatherAddressData;

        subPromises.push(apiMiddleware(childAddressConfig, childAddressURL, dispatch));
        subPromises.push(apiMiddleware(motherAddressConfig, motherAddressURL, dispatch));
        subPromises.push(apiMiddleware(fatherAddressConfig, fatherAddressURL, dispatch));
        //set up telecom
        if (get(submitValues, 'child_telecom_id')) {
          childTelecomURL += '/' + get(submitValues, 'child_telecom_id');
        }
        childTelecomData.append('email', get(submitValues, 'mother_email'));
        childTelecomData.append('phone', get(submitValues, 'mother_phone'));
        childTelecomData.append('use', get(submitValues, 'mother_use'));

        childTelecomData.append('patient_id', childID);

        childTelecomConfig.body = childTelecomData;

        if (get(submitValues, 'mother_telecom_id')) {
          motherTelecomURL += '/' + get(submitValues, 'mother_telecom_id');
        }
        motherTelecomData.append('email', get(submitValues, 'mother_email'));
        motherTelecomData.append('phone', get(submitValues, 'mother_phone'));
        motherTelecomData.append('use', get(submitValues, 'mother_use'));
        const motherPhone = get(submitValues, 'mother_phone');
        motherTelecomData.append('patient_id', motherID);

        motherTelecomConfig.body = motherTelecomData;

        if (get(submitValues, 'father_telecom_id')) {
          fatherTelecomURL += '/' + get(submitValues, 'father_telecom_id');
        }
        fatherTelecomData.append('email', get(submitValues, 'father_email'));
        fatherTelecomData.append('phone', get(submitValues, 'father_phone'));
        fatherTelecomData.append('use', get(submitValues, 'father_use'));

        fatherTelecomData.append('patient_id', fatherID);

        fatherTelecomConfig.body = fatherTelecomData;

        subPromises.push(apiMiddleware(childTelecomConfig, childTelecomURL, dispatch));
        subPromises.push(apiMiddleware(motherTelecomConfig, motherTelecomURL, dispatch));
        subPromises.push(apiMiddleware(fatherTelecomConfig, fatherTelecomURL, dispatch));

        //set up extra
        const childExtraConfig = {
          method: 'POST',
          headers: { Authorization: `Bearer ${token}` },
        };
        let newChildPersonalID = null;
        // temporarily create a dummy personal ID number
        if (role == 'registrar') {
          const childExtraData = new FormData();
          newChildPersonalID = 'G' + uuidv4().substring(0, 6).toUpperCase();
          childExtraData.append('personalIDNummber', newChildPersonalID);
          childExtraData.append('patient_id', childID);
          childExtraConfig.body = childExtraData;
        }

<<<<<<< HEAD



=======
>>>>>>> 3b34a4c5
        if (get(submitValues, 'mother_extra_id')) {
          motherExtraURL += '/' + get(submitValues, 'mother_extra_id');
        }
        motherExtraData.append('childrenBornAlive', get(submitValues, 'mother_childrenBornAlive'));
        motherExtraData.append('childrenBornLiving', get(submitValues, 'mother_childrenBornLiving'));
        motherExtraData.append('foetalDeaths', get(submitValues, 'mother_foetalDeaths'));
        motherExtraData.append('birthDateLast', get(submitValues, 'mother_birthDateLast'));
        motherExtraData.append('formalEducation', get(submitValues, 'mother_formalEducation'));
        motherExtraData.append('occupation', get(submitValues, 'mother_occupation'));
        motherExtraData.append('religion', get(submitValues, 'mother_religion'));
        motherExtraData.append('employment', get(submitValues, 'mother_employment'));
        motherExtraData.append('personalIDNummber', get(submitValues, 'mother_personalIDNummber'));
        motherExtraData.append('maidenName', get(submitValues, 'mother_maidenName'));
        motherExtraData.append('marriageDate', get(submitValues, 'mother_marriageDate'));

        motherExtraData.append('patient_id', motherID);

        motherExtraConfig.body = motherExtraData;

        if (get(submitValues, 'father_extra_id')) {
          fatherExtraURL += '/' + get(submitValues, 'father_extra_id');
        }

        fatherExtraData.append('childrenBornAlive', get(submitValues, 'father_childrenBornAlive'));
        fatherExtraData.append('childrenBornLiving', get(submitValues, 'father_childrenBornLiving'));
        fatherExtraData.append('foetalDeaths', get(submitValues, 'father_foetalDeaths'));
        fatherExtraData.append('birthDateLast', get(submitValues, 'father_birthDateLast'));
        fatherExtraData.append('formalEducation', get(submitValues, 'father_formalEducation'));
        fatherExtraData.append('occupation', get(submitValues, 'father_occupation'));
        fatherExtraData.append('religion', get(submitValues, 'father_religion'));
        fatherExtraData.append('employment', get(submitValues, 'father_employment'));
        fatherExtraData.append('personalIDNummber', get(submitValues, 'father_personalIDNummber'));
        fatherExtraData.append('maidenName', get(submitValues, 'father_maidenName'));
        fatherExtraData.append('marriageDate', get(submitValues, 'father_marriageDate'));

        fatherExtraData.append('patient_id', fatherID);

        fatherExtraConfig.body = fatherExtraData;

        subPromises.push(apiMiddleware(motherExtraConfig, motherExtraURL, dispatch));
        subPromises.push(apiMiddleware(fatherExtraConfig, fatherExtraURL, dispatch));
        if (role == 'registrar') {
          subPromises.push(apiMiddleware(childExtraConfig, childExtraURL, dispatch));
        }

        Promise.all(subPromises).then(updatedItems => {

          const declarationPromises = [];
          let newBirthRegistrationNumber = null;

          if (newDeclaration) {
            const newUuid = uuidv4();
            const prefix = get(submitValues, 'code').substring(0, 1);
            const suffix1 = get(submitValues, 'tracking').substring(3, 8);
            const suffix2 = get(submitValues, 'firstName').substring(0, 1);
            const suffix3 = get(submitValues, 'family').substring(0, 1);
            const newTrackID = prefix + 'd-' + suffix1 + suffix2 + suffix3;

            declarationsData.append('uuid', newUuid);
            declarationsData.append('tracking', newTrackID.toUpperCase());
            declarationsData.append('motherDetails', motherID);
            declarationsData.append('fatherDetails', fatherID);
            declarationsData.append('childDetails', childID);
            declarationsData.append('code', get(submitValues, 'code'));
            declarationsData.append('status', 'declared');
          } else if (newNotification) {
            const newUuid = uuidv4();
            const prefix = get(submitValues, 'tracking').substring(0, 1);
            const suffix1 = get(submitValues, 'firstName').substring(0, 1);
            const suffix2 = get(submitValues, 'family').substring(0, 1);
            const newTrackID = prefix + 'd-' + newUuid.substring(0, 8) + suffix1 + suffix2;

            declarationsData.append('uuid', newUuid);
            declarationsData.append('tracking', newTrackID);
            declarationsData.append('motherDetails', motherID);
            declarationsData.append('fatherDetails', fatherID);
            declarationsData.append('childDetails', childID);
            declarationsData.append('code', 'birth-declaration');
            declarationsData.append('status', 'declared');
          } else {
            declarationsURL += '/' + selectedDeclaration.id;
            if (role == 'registrar') {
              declarationsData.append('status', 'validated');
              newBirthRegistrationNumber = uuidv4().substring(0, 6).toUpperCase();
              // temporarily create a dummy birth registration number
              childData.append('birthRegistrationNumber', newBirthRegistrationNumber);
<<<<<<< HEAD

=======
>>>>>>> 3b34a4c5
            }
          }

          declarationsConfig.body = declarationsData;

          declarationPromises.push(apiMiddleware(declarationsConfig, declarationsURL, dispatch));
          Promise.all(declarationPromises).then(updatedDeclaration => {

            const declarationID = updatedDeclaration[0].updated.id;
            const trackingID = updatedDeclaration[0].updated.tracking;
            const declarationExtraPromises = [];
            if (get(submitValues, 'location_id')) {
              locationsURL += '/' + get(submitValues, 'location_id');
            }
            locationsData.append('placeOfDelivery', get(submitValues, 'placeOfDelivery'));
            locationsData.append('attendantAtBirth', get(submitValues, 'attendantAtBirth'));
            locationsData.append('hospitalName', get(submitValues, 'hospitalName'));
            locationsData.append('addressLine1', get(submitValues, 'addressLine1'));
            locationsData.append('addressLine2', get(submitValues, 'addressLine2'));
            locationsData.append('addressLine3', get(submitValues, 'addressLine3'));
            locationsData.append('city', get(submitValues, 'city'));
            locationsData.append('county', get(submitValues, 'county'));
            locationsData.append('state', get(submitValues, 'state'));
            locationsData.append('postalCode', get(submitValues, 'postalCode'));
            locationsData.append('declaration_id', declarationID);
            locationsConfig.body = locationsData;


            if (get(submitValues, 'informant_id')) {
              informantsURL += '/' + get(submitValues, 'informant_id');
            } else {
              informantsData.append('uuid', uuidv4());
            }
            informantsData.append('given', get(submitValues, 'informant_firstName') + ', ' +  get(submitValues, 'informant_middleName'));
            informantsData.append('family', get(submitValues, 'informant_family'));
            informantsData.append('relationship', get(submitValues, 'informant_relationship'));
            informantsData.append('phone', get(submitValues, 'informant_phone'));
            informantsData.append('email', get(submitValues, 'informant_email'));
            informantsData.append('personalIDNummber', get(submitValues, 'informant_personalIDNummber'));
            informantsData.append('addressLine1', get(submitValues, 'addressLine1'));
            informantsData.append('addressLine2', get(submitValues, 'addressLine2'));
            informantsData.append('addressLine3', get(submitValues, 'addressLine3'));
            informantsData.append('city', get(submitValues, 'city'));
            informantsData.append('county', get(submitValues, 'county'));
            informantsData.append('state', get(submitValues, 'state'));
            informantsData.append('postalCode', get(submitValues, 'postalCode'));
            informantsData.append('declaration_id', declarationID);
            informantsConfig.body = informantsData;

            declarationExtraPromises.push(apiMiddleware(locationsConfig, locationsURL, dispatch));
            declarationExtraPromises.push(apiMiddleware(informantsConfig, informantsURL, dispatch));


            Promise.all(declarationExtraPromises).then(updatedDeclaration => {
              const imagePromises = [];
              if (newDeclaration) {
                if (tempImages.length > 0) {
                  tempImages.forEach((image) => {
                    let newDocURL = BASE_URL + 'documents/' + image.id;
                    let documentsData = new FormData();
                    documentsData.append('declaration_id', declarationID);
                    let documentsConfig = {
                      method: 'PUT',
                      headers: { Authorization: `Bearer ${token}` },
                    };
                    documentsConfig.body = documentsData;
                    imagePromises.push(apiMiddleware(documentsConfig, newDocURL, dispatch));
                  });

                  Promise.all(imagePromises).then(updatedImage => {

                    dispatch(submitDeclarationSuccess(trackingID));
                    dispatch(clearTempImages());
                    dispatch(fetchDeclarations(role));
                    dispatch(trackingModalOpened());
                  });
                } else {
                  console.log('error no images in declaration');
                }
              } else {
                dispatch(clearTempImages());
                console.log('images cleared');
                if (role == 'registrar') {
                  dispatch(submitDeclarationSuccess(trackingID, newBirthRegistrationNumber, newChildPersonalID));
                  const smsMessage = 'The registration process for tracking number '
                    + trackingID.toUpperCase() + ' is now complete. The birth registration number is '
                    + newBirthRegistrationNumber + '. Please now pay $15 for the birth certificate by mobile money transfer:'
                    + 'Mobile payment partners: Airtel, Mpesa Payee:'
                    + ' 98766 Reference: ' + trackingID.toUpperCase()
                    + 'Once payment is received, the birth certificate will be available for collection after '
                    + '3 days from Agona West Civil Registration Centre';
                  dispatch(sendSMS(motherPhone, smsMessage));
                  dispatch(fetchDeclarations(role));
                  dispatch(trackingModalOpened());
                } else {
                  dispatch(submitDeclarationSuccess(trackingID));
                  dispatch(fetchDeclarations(role));
                  dispatch(trackingModalOpened());
                }
              }
            });
          });
<<<<<<< HEAD

=======
>>>>>>> 3b34a4c5
        });
      });
    }
  };
}<|MERGE_RESOLUTION|>--- conflicted
+++ resolved
@@ -388,42 +388,7 @@
   return dispatch => {
     dispatch(requestDeclaration());
     if (roleType != 'field officer') {
-<<<<<<< HEAD
-      config = {
-        headers: { Authorization: `Bearer ${token}` },
-      };
-
-      const data = {roleType:roleType};
-      return fetch(BASE_URL + `declarations/${data.roleType}`, config)
-        .then(response =>
-          response.json().then(payload => ({ payload, response }))
-        )
-        .then(({ payload, response }) => {
-          if (!response.ok) {
-            dispatch(declarationError(payload.message));
-            return Promise.reject(payload);
-          }
-          console.log(JSON.stringify(payload));
-          dispatch(receiveDeclaration(payload));
-
-          payload.declaration.forEach((declaration) => {
-            dispatch(fetchPatients(declaration.childDetails, false));
-            dispatch(fetchPatients(declaration.motherDetails, false));
-            dispatch(fetchPatients(declaration.fatherDetails, false));
-          });
-          dispatch(selectWorkView('work'));
-          return true;
-        })
-        .catch(err => {
-          if (err.message == 'Invalid token') {
-            dispatch(logoutUser());
-          } else {
-            console.log(err);
-          }
-        });
-=======
       fetchDeclarationsFromAPI(dispatch, roleType, config, token);
->>>>>>> 3b34a4c5
     } else {
       fetchNotificationsFromHearth(dispatch);
     }
@@ -519,17 +484,9 @@
           headers: { Authorization: `Bearer ${token}` },
         };
 
-<<<<<<< HEAD
-
         childData.append('id', get(submitValues, 'child_id'));
         motherData.append('id', get(submitValues, 'mother_id'));
         fatherData.append('id', get(submitValues, 'father_id'));
-
-=======
-        childData.append('id', get(submitValues, 'child_id'));
-        motherData.append('id', get(submitValues, 'mother_id'));
-        fatherData.append('id', get(submitValues, 'father_id'));
->>>>>>> 3b34a4c5
       }
 
       let motherConfig = Object.assign({}, childConfig);
@@ -709,12 +666,6 @@
           childExtraConfig.body = childExtraData;
         }
 
-<<<<<<< HEAD
-
-
-
-=======
->>>>>>> 3b34a4c5
         if (get(submitValues, 'mother_extra_id')) {
           motherExtraURL += '/' + get(submitValues, 'mother_extra_id');
         }
@@ -801,10 +752,6 @@
               newBirthRegistrationNumber = uuidv4().substring(0, 6).toUpperCase();
               // temporarily create a dummy birth registration number
               childData.append('birthRegistrationNumber', newBirthRegistrationNumber);
-<<<<<<< HEAD
-
-=======
->>>>>>> 3b34a4c5
             }
           }
 
@@ -907,10 +854,6 @@
               }
             });
           });
-<<<<<<< HEAD
-
-=======
->>>>>>> 3b34a4c5
         });
       });
     }
