/*
 * @Author: Euan Millar
 * @Date: 2017-07-05 01:17:38
 * @Last Modified by: Euan Millar
 * @Last Modified time: 2017-09-19 10:38:13
 */
import React from 'react';
import styles from './styles.css';
import Worknav from 'components/Worknav';
import WorkList from 'components/WorkList';
import WorkingItem from 'components/WorkingItem';
import ImageLoader from 'components/ImageLoader';
import NewVitalEvent from 'components/NewVitalEvent';
import ImageZoom from 'components/ImageZoom';
import SubmitModal from 'components/SubmitModal';
import TrackingModal from 'components/TrackingModal';
import ReqDocsModal from 'components/ReqDocsModal';
<<<<<<< HEAD
import SMSModal from 'components/SMSModal';
=======
import CertCheckModal from 'components/CertCheckModal';

>>>>>>> a3ab84a2
import { submit } from 'redux-form';
import { connect } from 'react-redux';
import {
  selectDeclaration,
  newDeclarationModalOpened,
  newDeclarationModalClosed,
  newDeclarationEdit,
  submitModalOpened,
  trackingModalOpened,
  submitDeclaration,
  reqModalToggle,
<<<<<<< HEAD
  smsModalToggle,
  sendSMS,
=======
  certCheckModalClosed,
>>>>>>> a3ab84a2
} from 'actions/declaration-actions';
import { logoutUser,
  updateUserDetails } from 'actions/user-actions';
import {  imageModalOpened,
          imageModalClosed,
          imageOptionToggle,
          uploadImageFile,
          clearTempImages,
          deleteImage,
          closeZoomModal,
          resetDeleteImageFlag } from 'actions/image-actions';
import {
  mobileMenuControl,
} from 'actions/global-actions';
import {
  updateCertNumber,
} from 'actions/certification-actions';

class WorkContainer extends React.Component {

  constructor(props) {
    super(props);
  }

  componentWillMount() {
    this.props.fetchUserDetails();
  }

  render = () => {
    const {
      imageZoomID,
      submitModal,
      imageModal,
      imageToDelete,
      trackingModal,
      certIDCheckModal,
      role,
      reqDocsModal } = this.props;
    let managerView = false;
    if (role == 'admin' || role == 'manager' ) {
      managerView = true;
    }
    return (
      <div className={styles.workContainer}>
        <Worknav {...this.props} />
        <div className=" pure-g">
          <WorkList {...this.props} managerView={managerView}/>
          <WorkingItem {...this.props} managerView={managerView}/>
          <NewVitalEvent {...this.props} />
          { imageModal && <ImageLoader {...this.props} /> }
          { imageZoomID > 0 && <ImageZoom {...this.props} /> }
          { submitModal > 0 && <SubmitModal {...this.props} /> }
          { trackingModal > 0 && <TrackingModal {...this.props} /> }
<<<<<<< HEAD
          { reqDocsModal > 0 && <ReqDocsModal {...this.props} /> }
          <SMSModal {...this.props} />
=======
          { reqDocsModal > 0 && <ReqDocsModal {...this.props} /> }   
          { certIDCheckModal > 0 && <CertCheckModal {...this.props} /> }        
>>>>>>> a3ab84a2
        </div>
      </div>
    );
  };
}

const mapStateToProps = ({
  declarationsReducer,
  userReducer,
  imageReducer,
  patientsReducer,
  managerReducer,
  globalReducer,
  form }) => {
  const {
    declarations,
    selectedDeclaration,
    newDeclarationModal,
    newDeclaration,
    newNotification,
    category,
    submitModal,
    trackingModal,
    certIDCheckModal,
    trackingID,
    reqDocsModal,
    newChildPersonalID,
    newBirthRegistrationNumber,
    smsModal,
  } = declarationsReducer;

  const { isAuthenticated,
    role,
    username,
    given,
    family,
    avatar,
    location } = userReducer;
  const { patients } = patientsReducer;
  const {
    menuOpened } = globalReducer;
  const { imageModal,
    imageOption,
    imageFetching,
    imageErrorMessage,
    imageZoom,
    tempImages,
    imageToDelete,
    imageZoomID,
     } = imageReducer;
  const { activeDeclaration } = form;
  return {
    declarations,
    trackingID,
    reqDocsModal,
    trackingModal,
    certIDCheckModal,
    imageToDelete,
    submitModal,
    selectedDeclaration,
    newDeclaration,
    category,
    isAuthenticated,
    imageModal,
    imageOption,
    newNotification,
    tempImages,
    imageFetching,
    imageErrorMessage,
    patients,
    role,
    username,
    given,
    family,
    avatar,
    location,
    newDeclarationModal,
    imageZoom,
    imageZoomID,
    menuOpened,
    newChildPersonalID,
    newBirthRegistrationNumber,
    smsModal,
    sendSMS,
    activeDeclaration,
  };
};

const mapDispatchToProps = dispatch => {
  return {

    onModalOpenClick: context => {
      switch (context) {
        case 'image':
          dispatch(imageModalOpened());
          break;
        case 'new':
          dispatch(newDeclarationModalOpened());
          break;
        case 'req':
          dispatch(reqModalToggle());
          break;
        case 'sms':
          dispatch(smsModalToggle());
          break;
      }
    },
    onModalCloseClick: context => {
      switch (context) {
        case 'image':
          dispatch(imageModalClosed());
          break;
        case 'new':
          dispatch(newDeclarationModalClosed());
          break;
        case 'zoom':
          dispatch(closeZoomModal());
          break;
        case 'submit':
          dispatch(submitModalOpened());
          dispatch(resetDeleteImageFlag());
          break;
        case 'tracking':
          dispatch(trackingModalOpened());
          break;
        case 'certCheck':
          dispatch(certCheckModalClosed());
          break;
        case 'req':
          dispatch(reqModalToggle());
          break;
        case 'sms':
          dispatch(smsModalToggle());
          break;
      }
    },
    onWorkItemClick: declaration => {
      dispatch(selectDeclaration(declaration));
    },
    onNavSubmitClick: () => {
      dispatch(submit('activeDeclaration'));
    },
    onImageOptionClick: () => {
      dispatch(imageOptionToggle());
    },
    onLogout: () => {
      dispatch(logoutUser());
    },
    uploadImage: image => {
      dispatch(uploadImageFile(image));
    },
    onNewEventClick: category => {
      dispatch(clearTempImages());
      dispatch(newDeclarationModalClosed());
      dispatch(newDeclarationEdit(category));
    },
    fetchUserDetails: () => {
      dispatch(updateUserDetails());
    },
    onSubmitModalConfirm: context => {
      dispatch(deleteImage());
      dispatch(submitDeclaration());
    },
    toggleMobileMenu: () => {
      dispatch(mobileMenuControl());
    },
    onUpdateCertNumber: value => {
      dispatch(updateCertNumber(value));
    },
  };
};

export default connect(mapStateToProps, mapDispatchToProps)(WorkContainer);
<|MERGE_RESOLUTION|>--- conflicted
+++ resolved
@@ -15,12 +15,9 @@
 import SubmitModal from 'components/SubmitModal';
 import TrackingModal from 'components/TrackingModal';
 import ReqDocsModal from 'components/ReqDocsModal';
-<<<<<<< HEAD
+import CertCheckModal from 'components/CertCheckModal';
 import SMSModal from 'components/SMSModal';
-=======
-import CertCheckModal from 'components/CertCheckModal';
-
->>>>>>> a3ab84a2
+
 import { submit } from 'redux-form';
 import { connect } from 'react-redux';
 import {
@@ -32,12 +29,9 @@
   trackingModalOpened,
   submitDeclaration,
   reqModalToggle,
-<<<<<<< HEAD
+  certCheckModalClosed,
   smsModalToggle,
   sendSMS,
-=======
-  certCheckModalClosed,
->>>>>>> a3ab84a2
 } from 'actions/declaration-actions';
 import { logoutUser,
   updateUserDetails } from 'actions/user-actions';
@@ -75,7 +69,8 @@
       trackingModal,
       certIDCheckModal,
       role,
-      reqDocsModal } = this.props;
+      reqDocsModal,
+      smsModal } = this.props;
     let managerView = false;
     if (role == 'admin' || role == 'manager' ) {
       managerView = true;
@@ -91,13 +86,10 @@
           { imageZoomID > 0 && <ImageZoom {...this.props} /> }
           { submitModal > 0 && <SubmitModal {...this.props} /> }
           { trackingModal > 0 && <TrackingModal {...this.props} /> }
-<<<<<<< HEAD
           { reqDocsModal > 0 && <ReqDocsModal {...this.props} /> }
-          <SMSModal {...this.props} />
-=======
-          { reqDocsModal > 0 && <ReqDocsModal {...this.props} /> }   
-          { certIDCheckModal > 0 && <CertCheckModal {...this.props} /> }        
->>>>>>> a3ab84a2
+          { certIDCheckModal > 0 && <CertCheckModal {...this.props} /> }
+          { reqDocsModal > 0 && <ReqDocsModal {...this.props} /> }
+          { smsModal > 0 && <SMSModal {...this.props} /> }
         </div>
       </div>
     );
