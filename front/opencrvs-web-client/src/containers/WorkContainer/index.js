/*
 * @Author: Euan Millar
 * @Date: 2017-07-05 01:17:38
 * @Last Modified by: Euan Millar
 * @Last Modified time: 2017-09-19 12:45:26
 */
import React from 'react';
import styles from './styles.css';
import Worknav from 'components/Worknav';
import WorkList from 'components/WorkList';
import WorkingItem from 'components/WorkingItem';
import ImageLoader from 'components/ImageLoader';
import NewVitalEvent from 'components/NewVitalEvent';
import ImageZoom from 'components/ImageZoom';
import SubmitModal from 'components/SubmitModal';
import TrackingModal from 'components/TrackingModal';
import ReqDocsModal from 'components/ReqDocsModal';
import CertCheckModal from 'components/CertCheckModal';
import SMSModal from 'components/SMSModal';

import { submit } from 'redux-form';
import { connect } from 'react-redux';
import {
  selectDeclaration,
  newDeclarationModalOpened,
  newDeclarationModalClosed,
  newDeclarationEdit,
  submitModalOpened,
  trackingModalOpened,
  submitDeclaration,
  reqModalToggle,
  certCheckModalClosed,
<<<<<<< HEAD
  smsModalToggle,
  sendSMS,
=======
  proceedToPrintView,
>>>>>>> 03fb851f
} from 'actions/declaration-actions';
import { logoutUser,
  updateUserDetails } from 'actions/user-actions';
import {  imageModalOpened,
          imageModalClosed,
          imageOptionToggle,
          uploadImageFile,
          clearTempImages,
          deleteImage,
          closeZoomModal,
          resetDeleteImageFlag } from 'actions/image-actions';
import {
  mobileMenuControl,
} from 'actions/global-actions';
import {
  updateCertNumber,
} from 'actions/certification-actions';

class WorkContainer extends React.Component {

  constructor(props) {
    super(props);
  }

  componentWillMount() {
    this.props.fetchUserDetails();
  }

  render = () => {
    const {
      imageZoomID,
      submitModal,
      imageModal,
      imageToDelete,
      trackingModal,
      certIDCheckModal,
      role,
      reqDocsModal,
      smsModal } = this.props;
    let managerView = false;
    if (role == 'admin' || role == 'manager' ) {
      managerView = true;
    }
    return (
      <div className={styles.workContainer}>
        <Worknav {...this.props} />
        <div className=" pure-g">
          <WorkList {...this.props} managerView={managerView}/>
          <WorkingItem {...this.props} managerView={managerView}/>
          <NewVitalEvent {...this.props} />
          { imageModal && <ImageLoader {...this.props} /> }
          { imageZoomID > 0 && <ImageZoom {...this.props} /> }
          { submitModal > 0 && <SubmitModal {...this.props} /> }
          { trackingModal > 0 && <TrackingModal {...this.props} /> }
          { reqDocsModal > 0 && <ReqDocsModal {...this.props} /> }
          { certIDCheckModal > 0 && <CertCheckModal {...this.props} /> }
          { reqDocsModal > 0 && <ReqDocsModal {...this.props} /> }
          { smsModal > 0 && <SMSModal {...this.props} /> }
        </div>
      </div>
    );
  };
}

const mapStateToProps = ({
  declarationsReducer,
  userReducer,
  imageReducer,
  patientsReducer,
  managerReducer,
  globalReducer,
  form }) => {
  const {
    declarations,
    selectedDeclaration,
    newDeclarationModal,
    newDeclaration,
    newNotification,
    category,
    submitModal,
    trackingModal,
    certIDCheckModal,
    trackingID,
    reqDocsModal,
    newChildPersonalID,
    newBirthRegistrationNumber,
    smsModal,
  } = declarationsReducer;

  const { isAuthenticated,
    role,
    username,
    given,
    family,
    avatar,
    location } = userReducer;
  const { patients } = patientsReducer;
  const {
    menuOpened } = globalReducer;
  const { imageModal,
    imageOption,
    imageFetching,
    imageErrorMessage,
    imageZoom,
    tempImages,
    imageToDelete,
    imageZoomID,
     } = imageReducer;
  const { activeDeclaration } = form;
  return {
    declarations,
    trackingID,
    reqDocsModal,
    trackingModal,
    certIDCheckModal,
    imageToDelete,
    submitModal,
    selectedDeclaration,
    newDeclaration,
    category,
    isAuthenticated,
    imageModal,
    imageOption,
    newNotification,
    tempImages,
    imageFetching,
    imageErrorMessage,
    patients,
    role,
    username,
    given,
    family,
    avatar,
    location,
    newDeclarationModal,
    imageZoom,
    imageZoomID,
    menuOpened,
    newChildPersonalID,
    newBirthRegistrationNumber,
    smsModal,
    sendSMS,
    activeDeclaration,
  };
};

const mapDispatchToProps = dispatch => {
  return {

    onModalOpenClick: context => {
      switch (context) {
        case 'image':
          dispatch(imageModalOpened());
          break;
        case 'new':
          dispatch(newDeclarationModalOpened());
          break;
        case 'req':
          dispatch(reqModalToggle());
          break;
        case 'sms':
          dispatch(smsModalToggle());
          break;
      }
    },
    onModalCloseClick: context => {
      switch (context) {
        case 'image':
          dispatch(imageModalClosed());
          break;
        case 'new':
          dispatch(newDeclarationModalClosed());
          break;
        case 'zoom':
          dispatch(closeZoomModal());
          break;
        case 'submit':
          dispatch(submitModalOpened());
          dispatch(resetDeleteImageFlag());
          break;
        case 'tracking':
          dispatch(trackingModalOpened());
          break;
        case 'certCheck':
          dispatch(certCheckModalClosed());
          break;
        case 'req':
          dispatch(reqModalToggle());
          break;
        case 'sms':
          dispatch(smsModalToggle());
          break;
      }
    },
    onWorkItemClick: declaration => {
      dispatch(selectDeclaration(declaration));
    },
    onNavSubmitClick: () => {
      dispatch(submit('activeDeclaration'));
    },
    onImageOptionClick: () => {
      dispatch(imageOptionToggle());
    },
    onLogout: () => {
      dispatch(logoutUser());
    },
    uploadImage: image => {
      dispatch(uploadImageFile(image));
    },
    onNewEventClick: category => {
      dispatch(clearTempImages());
      dispatch(newDeclarationModalClosed());
      dispatch(newDeclarationEdit(category));
    },
    fetchUserDetails: () => {
      dispatch(updateUserDetails());
    },
    onSubmitModalConfirm: context => {
      dispatch(deleteImage());
      dispatch(submitDeclaration());
    },
    toggleMobileMenu: () => {
      dispatch(mobileMenuControl());
    },
    onUpdateCertNumber: value => {
      dispatch(updateCertNumber(value));
    },
    onPrintProceed: () => {
      dispatch(proceedToPrintView());
    },
  };
};

export default connect(mapStateToProps, mapDispatchToProps)(WorkContainer);
<|MERGE_RESOLUTION|>--- conflicted
+++ resolved
@@ -30,12 +30,9 @@
   submitDeclaration,
   reqModalToggle,
   certCheckModalClosed,
-<<<<<<< HEAD
+  proceedToPrintView,
   smsModalToggle,
   sendSMS,
-=======
-  proceedToPrintView,
->>>>>>> 03fb851f
 } from 'actions/declaration-actions';
 import { logoutUser,
   updateUserDetails } from 'actions/user-actions';
