# This Source Code Form is subject to the terms of the Mozilla Public
# License, v. 2.0. If a copy of the MPL was not distributed with this
# file, You can obtain one at https://mozilla.org/MPL/2.0/.
#
# OpenCRVS is also distributed under the terms of the Civil Registration
# & Healthcare Disclaimer located at http://opencrvs.org/license.
#
# Copyright (C) The OpenCRVS Authors. OpenCRVS and the OpenCRVS
# graphic logo are (registered/a) trademark(s) of Plan International.
set -e

print_usage_and_exit () {
    echo 'Usage: ./deploy.sh --clear-data=yes|no --restore-metadata=yes|no HOST ENV VERSION'
    echo "  --clear-data must have a value of 'yes' or 'no' set e.g. --clear-data=yes"
    echo "  --restore-metadata must have a value of 'yes' or 'no' set e.g. --restore-metadata=yes"
    echo '  HOST    is the server to deploy to'
    echo "  ENV can be 'production' or 'development' or 'qa'"
    echo "  VERSION can be any docker image tag or 'latest'"
    echo "  RESOURCES_PATH path to where your resources package is located"
    echo "  PAPERTRAIL can be any papertrail destination URL"
    exit 1
}

if [ -z "$1" ] || { [ $1 != '--clear-data=no' ] && [ $1 != '--clear-data=yes' ] ;} ; then
    echo 'Error: Argument --clear-data is required in position 1.'
    print_usage_and_exit
fi

if [ -z "$2" ] || { [ $2 != '--restore-metadata=no' ] && [ $2 != '--restore-metadata=yes' ] ;} ; then
    echo 'Error: Argument --restore-metadata is required in position 2.'
    print_usage_and_exit
fi

if [ -z "$3" ] ; then
    echo 'Error: Argument HOST is required in position 3.'
    print_usage_and_exit
fi

<<<<<<< HEAD
if [ -z "$4" ] || { [ $4 != '--update-metadata=no' ] && [ $4 != '--update-metadata=yes' ] ;} ; then
    echo 'Error: Argument --update-metadata is required in postition 4.'
=======
if [ -z "$4" ] ; then
    echo 'Error: Argument ENV is required in position 4.'
>>>>>>> 728c61d6
    print_usage_and_exit
fi

if [ -z "$5" ] ; then
<<<<<<< HEAD
    echo 'Error: Argument HOST is required in postition 5.'
=======
    echo 'Error: Argument VERSION is required in position 5.'
>>>>>>> 728c61d6
    print_usage_and_exit
fi

if [ -z "$6" ] ; then
<<<<<<< HEAD
    echo 'Error: Argument ENV is required in postition 6.'
    print_usage_and_exit
fi

if [ -z "$7" ] ; then
    echo 'Error: Argument VERSION is required in postition 7.'
    print_usage_and_exit
fi

COUNTRY=$1
HOST=$5
ENV=$6
VERSION=$7
=======
    echo 'Error: Argument RESOURCES_PATH is required in position 6.'
    print_usage_and_exit
fi

HOST=$3
ENV=$4
VERSION=$5
RESOURCES_PATH=$6
>>>>>>> 728c61d6
SSH_USER=${SSH_USER:-root}
SSH_HOST=${SSH_HOST:-$HOST}
LOG_LOCATION=${LOG_LOCATION:-/var/log}

# Netdata user and passwrod
NETDATA_USER=${NETDATA_USER:-monitor}
NETDATA_PASSWORD=${NETDATA_PASSWORD:-monitor-password}
NETDATA_USER_DETAILS_BASE64=`echo $(htpasswd -nb $NETDATA_USER $NETDATA_PASSWORD) | base64`

echo $NETDATA_USER $NETDATA_PASSWORD $NETDATA_USER_DETAILS_BASE64

echo
echo "Deploying version $VERSION to $SSH_HOST..."
echo

mkdir -p /tmp/compose/infrastructure/default_backups
mkdir -p /tmp/compose/infrastructure/default_updates

# Copy selected country default backups to infrastructure default_backups folder
cp $RESOURCES_PATH/backups/hearth-dev.gz /tmp/compose/infrastructure/default_backups/hearth-dev.gz
cp $RESOURCES_PATH/backups/openhim-dev.gz /tmp/compose/infrastructure/default_backups/openhim-dev.gz
cp $RESOURCES_PATH/backups/user-mgnt.gz /tmp/compose/infrastructure/default_backups/user-mgnt.gz

# Copy selected country default updates to infrastructure default_updates folder
[[ -d packages/resources/src/$COUNTRY/updates/generated ]] && cp packages/resources/src/$COUNTRY/updates/generated/*.json /tmp/compose/infrastructure/default_updates

# Copy all infrastructure files to the server
rsync -rP docker-compose* infrastructure $SSH_USER@$SSH_HOST:/tmp/compose/

# Copy all country compose files to the server
rsync -rP $RESOURCES_PATH/docker-compose.resources* infrastructure $SSH_USER@$SSH_HOST:/tmp/compose/

# Override configuration files with country specific files
rsync -rP /tmp/compose/infrastructure $SSH_USER@$SSH_HOST:/tmp/compose


# Prepare docker-compose.deploy.yml and docker-compose.<COUNTRY>.yml file - rotate secrets etc
if [[ "$ENV" = "development" ]]; then
    ssh $SSH_USER@$SSH_HOST '/tmp/compose/infrastructure/rotate-secrets.sh /tmp/compose/docker-compose.deploy.yml /tmp/compose/docker-compose.resources.deploy.yml | tee -a '$LOG_LOCATION'/rotate-secrets.log'
elif [[ "$ENV" = "qa" ]]; then
    ssh $SSH_USER@$SSH_HOST '/tmp/compose/infrastructure/rotate-secrets.sh /tmp/compose/docker-compose.deploy.yml /tmp/compose/docker-compose.qa-deploy.yml /tmp/compose/docker-compose.resources.deploy.yml | tee -a '$LOG_LOCATION'/rotate-secrets.log'
else
    ssh $SSH_USER@$SSH_HOST '/tmp/compose/infrastructure/rotate-secrets.sh /tmp/compose/docker-compose.deploy.yml /tmp/compose/docker-compose.prod-deploy.yml /tmp/compose/docker-compose.resources.deploy.yml | tee -a '$LOG_LOCATION'/rotate-secrets.log'
fi
# Setup configuration files and compose file for the deployment domain
ssh $SSH_USER@$SSH_HOST '/tmp/compose/infrastructure/setup-deploy-config.sh '$HOST' '$NETDATA_USER_DETAILS_BASE64' | tee -a '$LOG_LOCATION'/setup-deploy-config.log'

# Deploy the OpenCRVS stack onto the swarm
if [[ "$ENV" = "development" ]]; then
    ssh $SSH_USER@$SSH_HOST 'cd /tmp/compose && HOSTNAME='$HOST' VERSION='$VERSION' PAPERTRAIL='$PAPERTRAIL' docker stack deploy -c docker-compose.deps.yml -c docker-compose.yml -c docker-compose.deploy.yml -c docker-compose.resources.deploy.yml --with-registry-auth opencrvs'
elif [[ "$ENV" = "qa" ]]; then
    ssh $SSH_USER@$SSH_HOST 'cd /tmp/compose && HOSTNAME='$HOST' VERSION='$VERSION' PAPERTRAIL='$PAPERTRAIL' docker stack deploy -c docker-compose.deps.yml -c docker-compose.yml -c docker-compose.deploy.yml -c docker-compose.qa-deploy.yml -c docker-compose.resources.deploy.yml --with-registry-auth opencrvs'
else
    ssh $SSH_USER@$SSH_HOST 'cd /tmp/compose && HOSTNAME='$HOST' VERSION='$VERSION' PAPERTRAIL='$PAPERTRAIL' docker stack deploy -c docker-compose.deps.yml -c docker-compose.yml -c docker-compose.deploy.yml -c docker-compose.prod-deploy.yml -c docker-compose.resources.deploy.yml --with-registry-auth opencrvs'
fi

<<<<<<< HEAD
if [ $2 == "--clear-data=yes" ] || [ $3 == "--restore-metadata=yes" ] || [ $4 == "--update-metadata=yes" ] ; then
=======
if [ $1 == "--clear-data=yes" ] || [ $2 == "--restore-metadata=yes" ] ; then
>>>>>>> 728c61d6
    echo
    echo "Waiting 2 mins for stack to deploy before working with data..."
    echo
    sleep 120
fi

if [ $1 == "--clear-data=yes" ] ; then
    echo
    echo "Clearing all existing data..."
    echo
    ssh $SSH_USER@$SSH_HOST '/tmp/compose/infrastructure/clear-all-data.sh'
fi

if [ $2 == "--restore-metadata=yes" ] ; then
    echo
    echo "Restoring metadata..."
    echo
    ssh $SSH_USER@$SSH_HOST '/tmp/compose/infrastructure/restore-metadata.sh'
fi
<<<<<<< HEAD

if [ $4 == "--update-metadata=yes" ] ; then
    echo
    echo "Updating existing metadata..."
    echo
    ssh $SSH_USER@$SSH_HOST '/tmp/compose/infrastructure/update-metadata.sh'
fi
=======
>>>>>>> 728c61d6
<|MERGE_RESOLUTION|>--- conflicted
+++ resolved
@@ -10,14 +10,14 @@
 set -e
 
 print_usage_and_exit () {
-    echo 'Usage: ./deploy.sh --clear-data=yes|no --restore-metadata=yes|no HOST ENV VERSION'
+    echo 'Usage: ./deploy.sh --clear-data=yes|no --restore-metadata=yes|no --update-metadata=yes|no HOST ENV VERSION RESOURCES_PATH'
     echo "  --clear-data must have a value of 'yes' or 'no' set e.g. --clear-data=yes"
     echo "  --restore-metadata must have a value of 'yes' or 'no' set e.g. --restore-metadata=yes"
+    echo "  --update-metadata must have a value of 'yes' or 'no' set e.g. --update-metadata=yes"
     echo '  HOST    is the server to deploy to'
     echo "  ENV can be 'production' or 'development' or 'qa'"
     echo "  VERSION can be any docker image tag or 'latest'"
     echo "  RESOURCES_PATH path to where your resources package is located"
-    echo "  PAPERTRAIL can be any papertrail destination URL"
     exit 1
 }
 
@@ -31,55 +31,35 @@
     print_usage_and_exit
 fi
 
-if [ -z "$3" ] ; then
-    echo 'Error: Argument HOST is required in position 3.'
+if [ -z "$3" ] || { [ $3 != '--update-metadata=no' ] && [ $3 != '--update-metadata=yes' ] ;} ; then
+    echo 'Error: Argument --update-metadata is required in postition 3.'
     print_usage_and_exit
 fi
 
-<<<<<<< HEAD
-if [ -z "$4" ] || { [ $4 != '--update-metadata=no' ] && [ $4 != '--update-metadata=yes' ] ;} ; then
-    echo 'Error: Argument --update-metadata is required in postition 4.'
-=======
 if [ -z "$4" ] ; then
-    echo 'Error: Argument ENV is required in position 4.'
->>>>>>> 728c61d6
+    echo 'Error: Argument HOST is required in position 4.'
     print_usage_and_exit
 fi
 
 if [ -z "$5" ] ; then
-<<<<<<< HEAD
-    echo 'Error: Argument HOST is required in postition 5.'
-=======
-    echo 'Error: Argument VERSION is required in position 5.'
->>>>>>> 728c61d6
+    echo 'Error: Argument ENV is required in position 5.'
     print_usage_and_exit
 fi
 
 if [ -z "$6" ] ; then
-<<<<<<< HEAD
-    echo 'Error: Argument ENV is required in postition 6.'
+    echo 'Error: Argument VERSION is required in position 6.'
     print_usage_and_exit
 fi
 
 if [ -z "$7" ] ; then
-    echo 'Error: Argument VERSION is required in postition 7.'
+    echo 'Error: Argument RESOURCES_PATH is required in position 7.'
     print_usage_and_exit
 fi
 
-COUNTRY=$1
-HOST=$5
-ENV=$6
-VERSION=$7
-=======
-    echo 'Error: Argument RESOURCES_PATH is required in position 6.'
-    print_usage_and_exit
-fi
-
-HOST=$3
-ENV=$4
-VERSION=$5
-RESOURCES_PATH=$6
->>>>>>> 728c61d6
+HOST=$4
+ENV=$5
+VERSION=$6
+RESOURCES_PATH=$7
 SSH_USER=${SSH_USER:-root}
 SSH_HOST=${SSH_HOST:-$HOST}
 LOG_LOCATION=${LOG_LOCATION:-/var/log}
@@ -104,7 +84,7 @@
 cp $RESOURCES_PATH/backups/user-mgnt.gz /tmp/compose/infrastructure/default_backups/user-mgnt.gz
 
 # Copy selected country default updates to infrastructure default_updates folder
-[[ -d packages/resources/src/$COUNTRY/updates/generated ]] && cp packages/resources/src/$COUNTRY/updates/generated/*.json /tmp/compose/infrastructure/default_updates
+[[ -d $RESOURCES_PATH/updates/generated ]] && cp $RESOURCES_PATH/updates/generated/*.json /tmp/compose/infrastructure/default_updates
 
 # Copy all infrastructure files to the server
 rsync -rP docker-compose* infrastructure $SSH_USER@$SSH_HOST:/tmp/compose/
@@ -136,12 +116,8 @@
     ssh $SSH_USER@$SSH_HOST 'cd /tmp/compose && HOSTNAME='$HOST' VERSION='$VERSION' PAPERTRAIL='$PAPERTRAIL' docker stack deploy -c docker-compose.deps.yml -c docker-compose.yml -c docker-compose.deploy.yml -c docker-compose.prod-deploy.yml -c docker-compose.resources.deploy.yml --with-registry-auth opencrvs'
 fi
 
-<<<<<<< HEAD
-if [ $2 == "--clear-data=yes" ] || [ $3 == "--restore-metadata=yes" ] || [ $4 == "--update-metadata=yes" ] ; then
-=======
-if [ $1 == "--clear-data=yes" ] || [ $2 == "--restore-metadata=yes" ] ; then
->>>>>>> 728c61d6
-    echo
+if [ $1 == "--clear-data=yes" ] || [ $2 == "--restore-metadata=yes" ] || [ $3 == "--update-metadata=yes" ] ; then
+    echo 
     echo "Waiting 2 mins for stack to deploy before working with data..."
     echo
     sleep 120
@@ -160,13 +136,10 @@
     echo
     ssh $SSH_USER@$SSH_HOST '/tmp/compose/infrastructure/restore-metadata.sh'
 fi
-<<<<<<< HEAD
 
-if [ $4 == "--update-metadata=yes" ] ; then
+if [ $3 == "--update-metadata=yes" ] ; then
     echo
     echo "Updating existing metadata..."
     echo
     ssh $SSH_USER@$SSH_HOST '/tmp/compose/infrastructure/update-metadata.sh'
-fi
-=======
->>>>>>> 728c61d6
+fi