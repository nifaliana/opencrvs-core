# See http://help.github.com/ignore-files/ for more about ignoring files.

# dependencies
node_modules
package-lock.json

# testing
coverage

# production
build

# misc
.DS_Store
.env
*.log
.secrets/*
# But, keep the .gitignore so the folder is created
!.secrets/.gitignore
<<<<<<< HEAD
.vscode
=======
.data
>>>>>>> d287940b
<|MERGE_RESOLUTION|>--- conflicted
+++ resolved
@@ -17,8 +17,5 @@
 .secrets/*
 # But, keep the .gitignore so the folder is created
 !.secrets/.gitignore
-<<<<<<< HEAD
 .vscode
-=======
-.data
->>>>>>> d287940b
+data