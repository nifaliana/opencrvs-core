--- conflicted
+++ resolved
@@ -271,36 +271,7 @@
         group: 1000
         owner: 1000
         mode: ugo+rwx
-<<<<<<< HEAD
-      when: not elasticsearch_data_backup.stat.exists
-
-    - name: Check influxdb data directory
-      stat:
-        path: /data/influxdb
-      register: influxdb_data
-
-    - name: 'Create influxdb data directory'
-      file:
-        path: /data/influxdb
-        state: directory
-      when: not influxdb_data.stat.exists
-
-    - name: Check influxdb data backup directory
-      stat:
-        path: /data/backups/influxdb
-      register: influxdb_data_backup
-
-    - name: 'Create influxdb backup directory'
-      file:
-        path: /data/backups/influxdb
-        state: directory
-        group: 1000
-        owner: 1000
-        mode: g+rwx
-      when: not influxdb_data_backup.stat.exists
-=======
       when: not minio_data_backup.stat.exists
->>>>>>> ae66f187
 
     - name: 'Install UFW'
       apt:
