--- conflicted
+++ resolved
@@ -26,15 +26,9 @@
     "packages/gateway/src/graphql/schema.d.ts",
     "packages/gateway/src/graphql/schema.graphql",
     "infrastructure/configure-file-monitoring.sh",
-<<<<<<< HEAD
-    "packages/client/public/index.html",
-    "packages/login/public/index.html",
-    "packages/components/**/*.mdx",
-=======
     "packages/client/index.html",
     "packages/login/index.html",
-    "packages/components/.storybook/preview.jsx",
->>>>>>> 5ac5c13d
+    "packages/components/**/*.mdx",
     "grafana"
   ],
   "license": "infrastructure/license-header.txt",
