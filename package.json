{
  "description": "OpenCRVS core workspace",
  "license": "MPL-2.0",
  "version": "1.5.0",
  "private": true,
  "os": [
    "darwin",
    "linux"
  ],
  "engines": {
    "node": "18.x.x"
  },
  "workspaces": [
    "packages/*"
  ],
  "husky": {
    "hooks": {
      "pre-commit": "yarn check:license && lerna run --stream --parallel precommit"
    }
  },
  "scripts": {
    "postinstall": "patch-package",
    "start": "lerna run build --scope @opencrvs/commons && lerna run build --scope @opencrvs/components && lerna run --stream --parallel --ignore @opencrvs/dashboards --ignore @opencrvs/mobile-proxy $OTHER_LERNA_FLAGS start",
    "start:prod": "yarn build && lerna run --stream --parallel --ignore @opencrvs/components --ignore @opencrvs/dashboards --ignore @opencrvs/mobile-proxy $OTHER_LERNA_FLAGS start:prod",
    "dev": "bash development-environment/dev.sh",
    "dev:secrets:gen": "openssl genrsa -out .secrets/private-key.pem 2048 && openssl rsa -pubout -in .secrets/private-key.pem -out .secrets/public-key.pem",
    "open": "opener 'http://localhost:6060/' && opener 'http://localhost:3020/'",
    "lint": "lerna run lint",
    "test": "CI=true lerna run test --stream",
    "compose:deps:demo": "docker compose -p opencrvs -f docker-compose.deps.yml -f docker-compose.demo-deps.yml up",
    "compose:deps": "docker compose -p opencrvs -f docker-compose.deps.yml -f docker-compose.dev-deps.yml up",
    "compose:deps:detached": "docker compose -p opencrvs -f docker-compose.deps.yml -f docker-compose.dev-deps.yml up -d",
    "compose:down:deps": "docker compose -p opencrvs -f docker-compose.deps.yml -f docker-compose.dev-deps.yml down",
    "cov:client": "cd packages/client && yarn open:cov",
    "cov:login": "cd packages/login && yarn open:cov",
    "db:clear:all": "bash development-environment/clear-all-data.sh",
    "build": "lerna run build --stream && lerna run build-storybook",
    "build:image": "export VERSION=`git log -1 --pretty=format:%h` && docker build --build-arg VERSION=${VERSION} -t opencrvs-build . && unset VERSION",
    "build:clean": "lerna run build:clean",
    "check:license": "license-check-and-add check -f license-config.json",
    "seed:dev": "ACTIVATE_USERS=true lerna run seed --stream --scope @opencrvs/data-seeder",
    "seed:prod": "lerna run seed --stream --scope @opencrvs/data-seeder",
    "add:license": "license-check-and-add add -f license-config.json",
    "build:components": "lerna run build --scope @opencrvs/components"
  },
  "devDependencies": {
    "@types/dotenv": "^6.1.0",
    "concurrently": "^8.0.0",
    "husky": "1.3.1",
<<<<<<< HEAD
    "lerna": "^8.0.0",
    "lint-staged": "^7.1.0",
=======
    "js-yaml": "^3.13.1",
    "lerna": "^8.0.0",
    "lint-staged": "^15.0.0",
>>>>>>> 58f2bc7e
    "prettier": "2.8.8"
  },
  "dependencies": {
    "@types/react-signature-canvas": "^1.0.2",
    "license-check-and-add": "^3.0.3",
    "opener": "^1.5.1",
    "patch-package": "^6.1.2",
    "postinstall-postinstall": "^2.0.0",
    "react-signature-canvas": "^1.0.6"
  },
  "resolutions": {
    "@types/react": "18.3.1"
  }
}<|MERGE_RESOLUTION|>--- conflicted
+++ resolved
@@ -47,14 +47,9 @@
     "@types/dotenv": "^6.1.0",
     "concurrently": "^8.0.0",
     "husky": "1.3.1",
-<<<<<<< HEAD
-    "lerna": "^8.0.0",
-    "lint-staged": "^7.1.0",
-=======
     "js-yaml": "^3.13.1",
     "lerna": "^8.0.0",
     "lint-staged": "^15.0.0",
->>>>>>> 58f2bc7e
     "prettier": "2.8.8"
   },
   "dependencies": {
