--- conflicted
+++ resolved
@@ -1,11 +1,7 @@
 {
   "description": "OpenCRVS core workspace",
   "license": "MPL-2.0",
-<<<<<<< HEAD
-  "version": "1.3.1",
-=======
   "version": "1.3.2",
->>>>>>> 5baebaf7
   "private": true,
   "workspaces": [
     "packages/*"
