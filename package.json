{
	"scripts": {
		"precommit": "lerna run --parallel precommit",
		"postinstall": "lerna bootstrap",
		"start": "lerna run --parallel start",
		"dev": "concurrently \"yarn run start\" \"yarn run compose\"",
		"compose": "yarn run compose:build && yarn run compose:up",
		"compose:up": "docker-compose -p ocrvs up",
		"compose:down": "docker-compose -p ocrvs down",
		"compose:build": "docker-compose build"
	},
	"devDependencies": {
<<<<<<< HEAD
		"concurrently": "^3.5.1",
		"lerna": "^2.11.0"
=======
		"husky": "^0.14.3",
		"lerna": "^2.11.0",
		"lint-staged": "^7.1.0",
		"prettier": "^1.12.1"
>>>>>>> ab8f6c46
	}
}<|MERGE_RESOLUTION|>--- conflicted
+++ resolved
@@ -10,14 +10,10 @@
 		"compose:build": "docker-compose build"
 	},
 	"devDependencies": {
-<<<<<<< HEAD
 		"concurrently": "^3.5.1",
-		"lerna": "^2.11.0"
-=======
 		"husky": "^0.14.3",
 		"lerna": "^2.11.0",
 		"lint-staged": "^7.1.0",
 		"prettier": "^1.12.1"
->>>>>>> ab8f6c46
 	}
 }