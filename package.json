--- conflicted
+++ resolved
@@ -13,12 +13,9 @@
       "yarn dev:secrets:gen && concurrently \"yarn run start\" \"yarn run compose\"",
     "dev:secrets:gen":
       "openssl genrsa -out .secrets/private-key.pem 2048 && openssl rsa -pubout -in .secrets/private-key.pem -out .secrets/public-key.pem",
-<<<<<<< HEAD
     "dev:tmux": "tmuxinator start",
     "dev:tmux:kill": "tmux kill-session -t opencrvs",
-=======
     "open": "opener 'http://localhost:6060/' && opener 'http://localhost:3020/' && opener 'http://localhost:7070/graphiql'",
->>>>>>> af3b1604
     "test": "lerna run test --stream --concurrency=1 --watchAll=false",
     "compose": "yarn run compose:build && yarn run compose:up",
     "compose:up":
