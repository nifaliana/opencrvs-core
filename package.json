--- conflicted
+++ resolved
@@ -31,15 +31,11 @@
     "db:backup:create": "DEV=true ./infrastructure/backup-metadata.sh",
     "db:backup:restore": "DEV=true ./infrastructure/restore-metadata.sh",
     "db:clear:all": "DEV=true ./infrastructure/clear-all-data.sh",
-<<<<<<< HEAD
     "cy:open": "yarn db:clear:all && yarn db:backup:restore && cd packages/e2e && yarn open",
-    "cy:run": "yarn db:clear:all && yarn db:backup:restore && cd packages/e2e && CYPRESS_LOGIN_URL=http://localhost:3020/ CYPRESS_REGISTER_URL=http://localhost:3000/ CYPRESS_AUTH_URL=http://localhost:4040/ yarn start"
-=======
+    "cy:run": "yarn db:clear:all && yarn db:backup:restore && cd packages/e2e && CYPRESS_LOGIN_URL=http://localhost:3020/ CYPRESS_REGISTER_URL=http://localhost:3000/ CYPRESS_AUTH_URL=http://localhost:4040/ yarn start",
     "cov:register": "cd packages/register && yarn open:cov",
     "cov:login": "cd packages/login && yarn open:cov",
-    "cov:performance": "cd packages/performance && yarn open:cov",
-    "cy": "cd packages/e2e && yarn open"
->>>>>>> 35943022
+    "cov:performance": "cd packages/performance && yarn open:cov"
   },
   "devDependencies": {
     "@types/dotenv": "^6.1.0",
