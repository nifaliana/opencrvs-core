--- conflicted
+++ resolved
@@ -9,14 +9,9 @@
     }
   },
   "scripts": {
-<<<<<<< HEAD
     "postinstall": "patch-package",
-    "start": "lerna run build --scope @opencrvs/components && lerna run --parallel --ignore e2e --ignore @opencrvs/integration start",
-    "start:prod": "lerna run build --scope @opencrvs/components && lerna run --parallel --ignore e2e --ignore @opencrvs/integration start:prod",
-=======
     "start": "lerna run build --scope @opencrvs/components && lerna run --parallel --ignore e2e --ignore @opencrvs/integration $OTHER_LERNA_FLAGS start",
     "start:prod": "lerna run build --scope @opencrvs/components && lerna run --parallel --ignore e2e --ignore @opencrvs/integration $OTHER_LERNA_FLAGS start:prod",
->>>>>>> 485efa5a
     "dev": "yarn dev:secrets:gen && concurrently \"yarn run start\" \"yarn run compose\"",
     "dev:secrets:gen": "openssl genrsa -out .secrets/private-key.pem 2048 && openssl rsa -pubout -in .secrets/private-key.pem -out .secrets/public-key.pem",
     "dev:tmux": "tmuxinator start",
