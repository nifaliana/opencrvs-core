{
  "private": true,
  "workspaces": ["packages/*"],
  "husky": {
    "hooks": {
      "pre-commit": "lerna run --parallel precommit"
    }
  },
  "scripts": {
    "start": "lerna run --parallel start",
    "dev": "concurrently \"yarn run start\" \"yarn run compose\"",
    "test": "lerna run --parallel test -- --watchAll=false",
    "compose": "yarn run compose:build && yarn run compose:up",
    "compose:up": "docker-compose -p ocrvs -f docker-compose.deps.yml -f docker-compose.dev.yml up",
    "compose:down": "docker-compose -p ocrvs -f docker-compose.deps.yml -f docker-compose.dev.yml down",
    "compose:build": "docker-compose -f docker-compose.deps.yml -f docker-compose.dev.yml build",
    "compose:all": "yarn run compose:all:build && yarn run compose:all:up",
    "compose:all:up": "docker-compose -p ocrvs -f docker-compose.deps.yml -f docker-compose.yml up",
    "compose:all:down": "docker-compose -p ocrvs -f docker-compose.deps.yml -f docker-compose.yml down",
    "compose:all:build": "docker-compose -f docker-compose.deps.yml -f docker-compose.yml build",
    "deploy:staging": "scp -r docker-compose* infrastructure/ root@209.97.128.246:/tmp/ && ssh root@209.97.128.246 'cd /tmp && docker stack deploy -c docker-compose.deps.yml -c docker-compose.yml -c docker-compose.staging.yml --with-registry-auth opencrvs'"
  },
  "devDependencies": {
    "@types/dotenv": "^4.0.3",
    "concurrently": "^3.5.1",
    "husky": "1.0.0-rc.9",
    "lerna": "^2.11.0",
    "lint-staged": "^7.1.0",
<<<<<<< HEAD
    "prettier": "^1.12.1"
=======
    "prettier": "^1.12.1",
    "husky": "1.0.0-rc.9"
>>>>>>> 254320a0
  }
}<|MERGE_RESOLUTION|>--- conflicted
+++ resolved
@@ -26,11 +26,6 @@
     "husky": "1.0.0-rc.9",
     "lerna": "^2.11.0",
     "lint-staged": "^7.1.0",
-<<<<<<< HEAD
     "prettier": "^1.12.1"
-=======
-    "prettier": "^1.12.1",
-    "husky": "1.0.0-rc.9"
->>>>>>> 254320a0
   }
 }