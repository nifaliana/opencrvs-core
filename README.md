[![Build Status](https://travis-ci.com/jembi/OpenCRVS.svg?token=VAkt1HxiHGcBsXWJ7mWy&branch=master)](https://travis-ci.com/jembi/OpenCRVS) [![codecov](https://codecov.io/gh/jembi/OpenCRVS/branch/master/graph/badge.svg?token=ZDi55WmcbB)](https://codecov.io/gh/jembi/OpenCRVS)

# OpenCRVS

This repo contains the frontend components and frontend related middleware for the OpenCRVS app.

## Development environment setup

Pre-requisites:

- [Node.js](https://nodejs.org/en/download/) - using [node version manager](https://github.com/creationix/nvm) is also useful for installing node.
- [Yarn](https://yarnpkg.com/lang/en/docs/install)
- [Docker](https://docs.docker.com/install/) - if on linux you will need to make sure docker can be run by your user, not only by root or using sudo - see [here](https://docs.docker.com/install/linux/linux-postinstall/).

On Linux you will also need to:

- increase your file watch limit using: `echo fs.inotify.max_user_watches=524288 | sudo tee -a /etc/sysctl.conf && sudo sysctl -p`
- increase vm max heap for elasticsearch using: `echo vm.max_map_count=262144 | sudo tee -a /etc/sysctl.conf && sudo sysctl -p`
- run `chmod 775 data/elasticsearch` from root of the project

On Mac you will need:

- [Docker For Mac](https://docs.docker.com/docker-for-mac/)

Then:

1. Clone the repo
2. Run `yarn` to install deps
3. Run `docker swarm init` - out host has to be a swarm to use the overlay network as we use in staging and qa
4. **Starting the dev environment (necessary for Ubuntu):**Run `yarn dev` to up the dev environment (frontend and backend services in this repo start as local dev servers that will autoreload and dependencies are started via docker-compose) OR you may run the dependencies and the serviecs in this repo separated in two diffrent terminal with `yarn compose:deps` (dependencies) and `yarn start` (services in this repo)
   **Starting the dev environment (necessary for OSX):**
   Docker For Mac can affect OpenCRVS ability to find containers on localhost. Find your local IP address and start the dev environment like this: `LOCAL_IP=192.168.0.5 yarn dev`
5. `cd packages/resources && yarn db:backup:restore <<insert country code>>` to restore a pre-populated database with user, location and facility data for your country.

That's it! You should be running OpenCRVS with test users and test locations. Apps can be found running at the following URLs:

- Styleguide: http://localhost:6060/
- Login: http://localhost:3020/ - A test user you can use is u: sakibal.hasan, p: test, code: 000000
- Register: http://localhost:3000/
- Performance management: http://localhost:3001/

You can open all of them by running `yarn open`

### Manual backup setup (already done for you if you restore the pre-populated db dump)

1. Log into the OpenHIM at [here](http://localhost:8888) to load one initial config - default password is root@openhim.org:openhim-password (login will fail a security check as we are using self signed certs by default, follow the instructions in the error message)
2. Once logged in click Export/Import then drop the file `infrastructure/openhim-base-config.json` into the import box and click 'Import'
3. Click Channels and for each channel -
   1. click edit, and then go to routes tab and change the value of host from service name to your local IP address.
4. Test the setup with `curl http://localhost:5001/fhir/Patient/123` you should get some JSON with a 'Not found' error.

### Create a new metadata db dump

Start the development environment as described above, then:

1. Start the dev environment - as explained above.
2. Populate reference data for your country requirements from the resources package. `cd packages/resource && yarn populate:<<insert alpha3 country code>> && cd ../..`
<<<<<<< HEAD
3. Curl the practioners from hearth using the mobile phone numbers in resources/src/<<insert alpha3 country code>>/features/employees/generated/test-employees.csv to get the associated PractitionerRole id. e.g: `curl http://localhost:3447/fhir/Practitioner\?telecom\=phone\|01711111111`
4. Curl the PractitionerRole resource to get the location IDs. e.g.: `curl http://localhost:3447/fhir/PractitionerRole/<<insert id>>`
5. Curl the Locations by ID to check them and find the ones that should be inserted into user-mgnt/resources/populate.ts. Check the comments in user-mgnt/resources/populate.ts
6. Manually add the IDs into user-mgnt/resources/populate.ts
7. `cd packages/user-mgnt && yarn populate && cd ../..`
8. Login to the OpenHIM console and upload the base config file.
9. `cd packages/resources && yarn db:backup:create <<insert country code>>`
10. Commit and push the new db dump archive files that have been created.
=======
3. Login to the OpenHIM console and upload the base config file.
4. `yarn db:backup:create`
5. Commit and push the new db dump archive files that have been created.
>>>>>>> 4e1a9aec

### tmuxed development setup

Sometimes it's nice to have the option to restart all running build processes (webpack etc). To get the dependencies and the build processes running in separate sessions you can use

`yarn dev:tmux` - to start build processes and dependencies in different sessions
`yarn dev:tmux:kill` - to kill the tmux session

You can use **ctrl + b** and arrow keys to navigate between tmux windows.

This will require installation of [tmux](https://github.com/tmux/tmux/wiki) which is `brew install tmux` on OSX and [tmuxinator](https://github.com/tmuxinator/tmuxinator) which is usually `gem install tmuxinator`.

## Docker scripts

There are a number of docker scripts available via `yarn`. `yarn dev` is the easiest command to run to get started (see above) but if you need to manage the docker containers some of these scripts may be useful.

The `yarn compose:*` scripts only setup the dependencies in docker containers and not the applications in this repository.

For the command above there is:

- base scripts which build and start the containers. E.g. `yarn compose:deps`
  **Troubleshooting (necessary for OSX):** If you have issue with the OpenHIM not being able to access services running locally (probably a hostname not found error) then you can try specify your IP address manually using: `LOCAL_IP=192.168.0.5 yarn compose:deps`
- `*:build` scripts which just build the images
- `*:up` scripts which just run pre-build images in containers
- `*:down` scripts which stop and remove the containers (along with data not stored in a volume!)

## Deploying to staging

To deploy to staging we use the same docker-compose files that are used in the docker setup above with a few minor tweaks to configure the stack for staging. The deployment uses Docker Swarm and sets up an OpenCRVS stack containing each service with a number of replicas defined in the docker compose files. **Note:** This deployment is currently automated so that every time we push to master the build will be deployed during the CI process.

The deploy is easily executed by just running: `yarn deploy:staging <<insert country code>> --clear-data=yes --restore-metadata=yes <<insert host>> <<insert version>>` - you will need ssh access to the server for this to work.

The applications will be available here:

- [Register app](https://register.opencrvs-staging.jembi.org/)
- [Login app](https://login.opencrvs-staging.jembi.org/)
- [GraphQl gateway](https://gateway.opencrvs-staging.jembi.org/)
- [Auth service](https://auth.opencrvs-staging.jembi.org/)

Some useful commands to manage the swarm:

- `ssh root@opencrvs-staging.jembi.org docker service ls` - see all services running in the swarm including how many replicas are running
- `ssh root@opencrvs-staging.jembi.org docker service logs -f <service-id>` - stream the logs for a particular service (which could include logs from multiple replicas)
- `ssh root@opencrvs-staging.jembi.org docker stack ps opencrvs` - view all tasks (containers) running in the opencrvs stack

To scale a service change the deploy->replicas setting in the corresponding compose file and run the deploy again.

## Deploying to QA

Deploying to QA is much the same as above, however you may specify a version to deploy. The version can be any docker image tag. Each time master is build on CI docker images are created for that commit hash. Any of these hashes may be used as the version. In addition any time a git tag is created and pushed all the docker images will automatically build. Once complete the name of this tag can be used to deploy to the QA environemt as well.

`yarn deploy:qa <<insert country code>> --clear-data=yes --restore-metadata=yes <<insert host>> <<insert version>>`

The applications will be available here:

- [Register app](https://register.opencrvs.qa1.jembi.org/)
- [Login app](https://login.opencrvs.qa1.jembi.org/)
- [GraphQl gateway](https://gateway.opencrvs.qa1.jembi.org/)
- [Auth service](https://auth.opencrvs.qa1.jembi.org/)

## Setting up a new cluster of servers for OpenCRVS

[See the documentation here](infrastructure/server-setup/README.md)

## Release branches

When doing releases that will require hotfixes we will create a new release branch off `master` with the naming format of `release/<name_of_release>`. E.g. `git checkout -b release/bn-demo`.

All hotfixes that are done for that release should be submitted in a PR against that release branch AS WELL AS submitted to the master branch in another PR if the code is relevent to master as well. Please comment in the PRs with the link to the other PR so that they may be tracked together. The reviewer should look at both and merge them in when they are happy.

## How to do a release

1. Update all packages with the new version number according to [semver](https://semver.org/). All packages will have the same version for simplicity as they are all designed to be used together. Update all dependencies to point to the newly created versions. E.g. `register` depend on `components`, so update the dependency: Do a find and replace for `1.0.0-alpha.2` and replace with `1.0.0-alpha.3`
2. Run `yarn` to ensure there are no version errors.
3. Run `yarn test` and ensure all passed.
4. Run `git tag v<version_number>` e.g. `git tag v1.0.0-alpha.1.1`
5. Run `git push origin v<version_number>`
6. Create a [new release on Github](https://github.com/jembi/OpenCRVS/releases) using the tag you just pushed and including any release notes.
7. Dockerhub should automatically build the images when a new release tag is created in Git. Howver Dockerhub can sometimes timeout and you may need to compose and push the release tagged images locally. To do that, run `yarn compose:push:release`<|MERGE_RESOLUTION|>--- conflicted
+++ resolved
@@ -55,20 +55,9 @@
 
 1. Start the dev environment - as explained above.
 2. Populate reference data for your country requirements from the resources package. `cd packages/resource && yarn populate:<<insert alpha3 country code>> && cd ../..`
-<<<<<<< HEAD
-3. Curl the practioners from hearth using the mobile phone numbers in resources/src/<<insert alpha3 country code>>/features/employees/generated/test-employees.csv to get the associated PractitionerRole id. e.g: `curl http://localhost:3447/fhir/Practitioner\?telecom\=phone\|01711111111`
-4. Curl the PractitionerRole resource to get the location IDs. e.g.: `curl http://localhost:3447/fhir/PractitionerRole/<<insert id>>`
-5. Curl the Locations by ID to check them and find the ones that should be inserted into user-mgnt/resources/populate.ts. Check the comments in user-mgnt/resources/populate.ts
-6. Manually add the IDs into user-mgnt/resources/populate.ts
-7. `cd packages/user-mgnt && yarn populate && cd ../..`
-8. Login to the OpenHIM console and upload the base config file.
-9. `cd packages/resources && yarn db:backup:create <<insert country code>>`
-10. Commit and push the new db dump archive files that have been created.
-=======
 3. Login to the OpenHIM console and upload the base config file.
-4. `yarn db:backup:create`
+4. `cd packages/resources && yarn db:backup:create <<insert country code>>`
 5. Commit and push the new db dump archive files that have been created.
->>>>>>> 4e1a9aec
 
 ### tmuxed development setup
 
