--- conflicted
+++ resolved
@@ -335,15 +335,9 @@
 
 "bn,en"
 
-<<<<<<< HEAD
-   You will likely want to store your custom resources module in a private repo.
-
-   We have a lot of experience of customising OpenCRVS resources to any scale now that OpenCRVS has been deployed in Bangladesh, so if you need system integration help, [please get in touch](https://www.opencrvs.org).
-=======
 **English only**
 
 "en"
->>>>>>> e1bdea79
 
 Run `yarn dev <supported-languages>` to up the OpenCRVS core dev environment (frontend and backend services in this repo start as local dev servers that will autoreload and dependencies are started via docker-compose) OR alternatively you may run the dependencies and the services in this repo separated in two diffrent terminal with `yarn compose:deps` (dependencies) and `yarn start` manually setting the supported languages string in a .env file. We also provide [tmux](https://github.com/tmuxinator/tmuxinator) commands.
 
