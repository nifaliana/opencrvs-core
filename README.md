--- conflicted
+++ resolved
@@ -5,13 +5,7 @@
 <br>
 <a href="https://github.com/opencrvs/opencrvs-core/issues">Report an issue</a>  ·  <a href="https://www.opencrvs.org/case-studies">Case studies</a>  ·  <a href="https://www.opencrvs.org/implementation">Implementations</a>  ·  <a href="https://www.opencrvs.org/about-us">About us</a></p>
 
-<<<<<<< HEAD
 [![Build Status](https://travis-ci.com/opencrvs/opencrvs-core.svg?token=VAkt1HxiHGcBsXWJ7mWy&branch=master)](https://travis-ci.com/opencrvs/opencrvs-core) [![codecov](https://codecov.io/gh/jembi/OpenCRVS/branch/master/graph/badge.svg?token=ZDi55WmcbB)](https://codecov.io/gh/jembi/OpenCRVS)[![License: MPL 2.0](https://img.shields.io/badge/License-MPL%202.0-brightgreen.svg)](https://opensource.org/licenses/MPL-2.0)
-=======
-[![Build Status](https://travis-ci.com/jembi/OpenCRVS.svg?token=VAkt1HxiHGcBsXWJ7mWy&branch=master)](https://travis-ci.com/jembi/OpenCRVS) [![codecov](https://codecov.io/gh/jembi/OpenCRVS/branch/master/graph/badge.svg?token=ZDi55WmcbB)](https://codecov.io/gh/jembi/OpenCRVS) [![License: MPL 2.0](https://img.shields.io/badge/License-MPL%202.0-brightgreen.svg)](https://opensource.org/licenses/MPL-2.0)
-<br>
-<br>
->>>>>>> 06c882a9
 
 <!-- START doctoc generated TOC please keep comment here to allow auto update -->
 <!-- DON'T EDIT THIS SECTION, INSTEAD RE-RUN doctoc TO UPDATE -->
@@ -22,16 +16,25 @@
 - [Why OpenCRVS?](#why-opencrvs)
 - [How secure is OpenCRVS?](#how-secure-is-opencrvs)
 - [What is in the OpenCRVS Core repository?](#what-is-in-the-opencrvs-core-repository)
-- [What are the key OpenSource dependencies of OpenCRVS?](#what-are-the-key-opensource-dependencies-of-opencrvs)
-- [OpenCRVS microservice business layer packages](#opencrvs-microservice-business-layer-packages)
-- [OpenCRVS client application packages](#opencrvs-client-application-packages)
-- [OpenCRVS component library package](#opencrvs-component-library-package)
-- [OpenCRVS end-to-end and performance testing packages](#opencrvs-end-to-end-and-performance-testing-packages)
+  - [What are the key OpenSource dependencies of OpenCRVS?](#what-are-the-key-opensource-dependencies-of-opencrvs)
+    - [Hearth MongoDB Database layer](#hearth-mongodb-database-layer)
+    - [ElasticSearch](#elasticsearch)
+    - [InfluxData](#influxdata)
+    - [OpenHIM enterprise service bus, interoperability Layer](#openhim-enterprise-service-bus-interoperability-layer)
+  - [OpenCRVS microservice business layer packages](#opencrvs-microservice-business-layer-packages)
+  - [OpenCRVS client application packages](#opencrvs-client-application-packages)
+  - [OpenCRVS component library package](#opencrvs-component-library-package)
+  - [OpenCRVS end-to-end and performance testing packages](#opencrvs-end-to-end-and-performance-testing-packages)
 - [How do I set up a development environment?](#how-do-i-set-up-a-development-environment)
-- [How do I configure OpenCRVS?](#how-do-i-configure-opencrvs)
+  - [How do I configure OpenCRVS?](#how-do-i-configure-opencrvs)
 - [How can I test OpenCRVS locally on an Android device?](#how-can-i-test-opencrvs-locally-on-an-android-device)
 - [How can I set up continuous integration and delivery?](#how-can-i-set-up-continuous-integration-and-delivery)
-- [How can I install and manage an OpenCRVS server cluster?](#how-can-i-install-and-manage-an-opencrvs-server-cluster)
+  - [How can I install and manage an OpenCRVS server cluster?](#how-can-i-install-and-manage-an-opencrvs-server-cluster)
+    - [8 GB Memory (preferrably 16 GB) / 160 GB Disk / Ubuntu 18.04.3 (LTS) x64](#8-gb-memory-preferrably-16-gb--160-gb-disk--ubuntu-18043-lts-x64)
+  - [Clearing and creating your own reference data](#clearing-and-creating-your-own-reference-data)
+  - [Clearing and creating your own reference data in your resources module](#clearing-and-creating-your-own-reference-data-in-your-resources-module)
+  - [Create a new metadata db dump in your resources module](#create-a-new-metadata-db-dump-in-your-resources-module)
+- [Docker scripts](#docker-scripts)
 - [How can I deploy to a staging environment cluster?](#how-can-i-deploy-to-a-staging-environment-cluster)
 - [How can I deploy to a QA environment cluster?](#how-can-i-deploy-to-a-qa-environment-cluster)
 - [How can I deploy to production?](#how-can-i-deploy-to-production)
@@ -39,6 +42,9 @@
 - [How does OpenCRVS back up registration data?](#how-does-opencrvs-back-up-registration-data)
 - [How do I configure OpenCRVS for my country needs?](#how-do-i-configure-opencrvs-for-my-country-needs)
 - [Meet the people we are building OpenCRVS for](#meet-the-people-we-are-building-opencrvs-for)
+  - [Samira and Anir, Parents](#samira-and-anir-parents)
+  - [Sophia, Community Health Worker](#sophia-community-health-worker)
+  - [Raman, Civil Registrar](#raman-civil-registrar)
 - [Become part of the OpenCRVS Community](#become-part-of-the-opencrvs-community)
 - [Contributing](#contributing)
 - [How to tag an OpenCRVS release?](#how-to-tag-an-opencrvs-release)
@@ -199,7 +205,7 @@
 
 1. [auth](https://github.com/opencrvs/opencrvs-core/tree/master/packages/auth) - the authentication microservice for OpenCRVS, [JWT](https://jwt.io/) token generation and management in [Redis](https://www.redislabs.com/).
 
-⋅⋅⋅Our client applications are protected by SMS [2-Factor Authentication](https://en.wikipedia.org/wiki/Multi-factor_authentication). Our apps and microservices utilise [OAuth best practices](https://tools.ietf.org/id/draft-ietf-oauth-jwt-bcp-02.html) for JWT tokens.  
+⋅⋅⋅Our client applications are protected by SMS [2-Factor Authentication](https://en.wikipedia.org/wiki/Multi-factor_authentication). Our apps and microservices utilise [OAuth best practices](https://tools.ietf.org/id/draft-ietf-oauth-jwt-bcp-02.html) for JWT tokens.
 
 <p align="left">
 <img src="https://static.wixstatic.com/media/93440e_297d9c18fc9e48e78b39e885bbfdaa13~mv2_d_1200_1204_s_2.png/v1/fill/w_70,h_70,al_c,q_80,usm_0.66_1.00_0.01/OAuth_svg.webp" width="70" height="70">
@@ -240,22 +246,21 @@
 
 - [client](https://github.com/opencrvs/opencrvs-core/tree/master/packages/client) - the OpenCRVS UI client for civil registration built in [React](https://reactjs.org/).
 
-
 Client [npm](https://www.npmjs.com/) dependencies and enablers include:
 
- - Easy build configuration with [create-react-app](https://github.com/facebook/create-react-app), [craco](https://github.com/gsoft-inc/craco), [typrescript-eslint](https://github.com/typescript-eslint/typescript-eslint)
-
- - Multi-lingual content management support using [react-intl](https://github.com/formatjs/react-intl)
-
- - ES6 JS component styling using [styled-components](https://styled-components.com/)
-
- - Fully configurable, high performance form management using [formik](https://github.com/jaredpalmer/formik)
-
- - Pure JavaScript, client side, offline PDF certificate generation using [pdfmake](http://pdfmake.org/)
-
- - Read-only application state management using [redux](https://github.com/reduxjs/redux)
-
- - Unit tests coverage with [Jest](https://jestjs.io/) & [Enzyme](https://airbnb.io/enzyme/) UI component tests.
+- Easy build configuration with [create-react-app](https://github.com/facebook/create-react-app), [craco](https://github.com/gsoft-inc/craco), [typrescript-eslint](https://github.com/typescript-eslint/typescript-eslint)
+
+- Multi-lingual content management support using [react-intl](https://github.com/formatjs/react-intl)
+
+- ES6 JS component styling using [styled-components](https://styled-components.com/)
+
+- Fully configurable, high performance form management using [formik](https://github.com/jaredpalmer/formik)
+
+- Pure JavaScript, client side, offline PDF certificate generation using [pdfmake](http://pdfmake.org/)
+
+- Read-only application state management using [redux](https://github.com/reduxjs/redux)
+
+- Unit tests coverage with [Jest](https://jestjs.io/) & [Enzyme](https://airbnb.io/enzyme/) UI component tests.
 
 <br>
 <p align="left">
@@ -286,30 +291,29 @@
 
 1. First, make sure your environment is prepared by installing these pre-requisites:
 
-      - [Node.js](https://nodejs.org/en/download/) - using [node version manager](https://github.com/creationix/nvm) is also useful for installing node.
-      - [Yarn](https://yarnpkg.com/lang/en/docs/install)
-      - [Docker](https://docs.docker.com/install/) - if on linux you will need to make sure docker can be run by your user, not only by root or using sudo - see [here](https://docs.docker.com/install/linux/linux-postinstall/).
-
-    
-      On Linux you will also need to:
-      - increase your file watch limit using: `echo fs.inotify.max_user_watches=524288 | sudo tee -a /etc/sysctl.conf && sudo sysctl -p`
-      - increase vm max heap for [ElasticSearch](https://www.elastic.co/) using: `echo vm.max_map_count=262144 | sudo tee -a /etc/sysctl.conf && sudo sysctl -p`
-
-      On Mac you will need:
-      - [Docker For Mac](https://docs.docker.com/docker-for-mac/)
-
-
-2. Next, clone this repo! :)
-    `git clone https://github.com/opencrvs/opencrvs-core.git`
-
-3. `cd` into the repo and run `chmod 775 data/elasticsearch` from root of the project to allow ElasticSearch access
-
-4. Run `yarn` to install deps
-
-5. Run `docker swarm init` - your localhost has to be a Docker swarm manager in order to use the "overlay" network.
-
-<<<<<<< HEAD
-6. Run `yarn dev` to up the OpenCRVS core dev environment (frontend and backend services in this repo start as local dev servers that will autoreload and dependencies are started via docker-compose) OR alternatively you may run the dependencies and the services in this repo separated in two diffrent terminal with `yarn compose:deps` (dependencies) and `yarn start`. We also provide [tmux](https://github.com/tmuxinator/tmuxinator) commands.
+   - [Node.js](https://nodejs.org/en/download/) - using [node version manager](https://github.com/creationix/nvm) is also useful for installing node.
+   - [Yarn](https://yarnpkg.com/lang/en/docs/install)
+   - [Docker](https://docs.docker.com/install/) - if on linux you will need to make sure docker can be run by your user, not only by root or using sudo - see [here](https://docs.docker.com/install/linux/linux-postinstall/).
+
+   On Linux you will also need to:
+
+   - increase your file watch limit using: `echo fs.inotify.max_user_watches=524288 | sudo tee -a /etc/sysctl.conf && sudo sysctl -p`
+   - increase vm max heap for [ElasticSearch](https://www.elastic.co/) using: `echo vm.max_map_count=262144 | sudo tee -a /etc/sysctl.conf && sudo sysctl -p`
+
+   On Mac you will need:
+
+   - [Docker For Mac](https://docs.docker.com/docker-for-mac/)
+
+2) Next, clone this repo! :)
+   `git clone https://github.com/opencrvs/opencrvs-core.git`
+
+3) `cd` into the repo and run `chmod 775 data/elasticsearch` from root of the project to allow ElasticSearch access
+
+4) Run `yarn` to install deps
+
+5) Run `docker swarm init` - your localhost has to be a Docker swarm manager in order to use the "overlay" network.
+
+6) Run `yarn dev` to up the OpenCRVS core dev environment (frontend and backend services in this repo start as local dev servers that will autoreload and dependencies are started via docker-compose) OR alternatively you may run the dependencies and the services in this repo separated in two diffrent terminal with `yarn compose:deps` (dependencies) and `yarn start`. We also provide [tmux](https://github.com/tmuxinator/tmuxinator) commands.
 
 **If you are using OSX:**
 
@@ -322,40 +326,9 @@
 `cd ../` back up and clone this example [Zambia](https://github.com/opencrvs/opencrvs-zambia) resources module. You can iterate upon it for your needs.
 
 `git clone https://github.com/opencrvs/opencrvs-zambia.git`
-=======
-
-<br>
-
-### How do I configure OpenCRVS?
-
-OpenCRVS depends upon your own country specific "resources" module of reference data (addresses, employees, offices, facilities), custom configuration of vital event registration forms and your own integrations.
-
-A test "resources" module for [Zambia](https://github.com/opencrvs/opencrvs-zambia) is released for free in order to illustrate how this can be done. It contains documentation of how you would configure and deploy your own integrations, customise birth and death registration forms, add your own country specific address structure, and how you would populate OpenCRVS with [FHIR](https://www.hl7.org/fhir/) standardised reference data.
-
-1. `cd ../` back up and clone this example Zambia resources module. You can iterate upon it for your needs.
-
-2. `git clone https://github.com/opencrvs/opencrvs-zambia.git`
-
-    You will likely want to store your custom resources module in a private repo.
-
-    We have a lot of experience of customising OpenCRVS resources to any scale now that OpenCRVS has been deployed in Bangladesh, so if you need system integration help, [please get in touch](https://www.opencrvs.org).
-
-3. `cd opencrvs-zambia` into the resources repo and run `yarn` to install deps
-
-4. Run `yarn start` to run the resources module
-
-5. `cd ../opencrvs-core` to return to the core module.
-
-6. Run `yarn dev` to up the OpenCRVS core dev environment (frontend and backend services in this repo start as local dev servers that will autoreload and dependencies are started via docker-compose) OR alternatively you may run the dependencies and the services in this repo separated in two diffrent terminal with `yarn compose:deps` (dependencies) and `yarn start` (services in this repo). We also provide [tmux](https://github.com/tmuxinator/tmuxinator) commands.
-
-<br>
->>>>>>> 06c882a9
-
-NOTE: You will likely want to store your custom resources module in a private repo. We have a lot of experience of customising OpenCRVS resources to any scale now that OpenCRVS has been deployed in Bangladesh, so if you need system integration help, [please get in touch](https://www.opencrvs.org).
 
 8. `cd opencrvs-zambia` into the resources repo and run `yarn` to install deps
 
-<<<<<<< HEAD
 9. Run `CERT_PUBLIC_KEY_PATH=<where your core repo is>/.secrets/public-key.pem yarn start` to run the resources module
 
 Once your [Zambia](https://github.com/opencrvs/opencrvs-zambia) resources module is running, you will now need to populate your database with test data using the [Zambia](https://github.com/opencrvs/opencrvs-zambia) implementation.
@@ -367,30 +340,17 @@
 **That's it!** You should be running OpenCRVS with test users and test locations. Apps can be found running at the following URLs:
 
 - Login: http://localhost:3020/
-
-You can login using the following [Zambia](https://github.com/opencrvs/opencrvs-zambia) user accounts. In development, the password is "test" and the 2-factor auth SMS code is "000000".
-=======
-1. Populate the database with test data:\*\*
-
-2. Once your environment is running, you will now need to populate your database with test data using the Zambia implementation.`cd ../opencrvs-zambia` to return to the Zambia resources module
-
-3. Run `yarn db:backup:restore` to populate the database with reference data and test users.
-
-**That's it!** You should be running OpenCRVS with test users and test locations. Apps can be found running at the following URLs:
-
-  - Login: http://localhost:3020/
-  - Client: http://localhost:3000/
-  - Styleguide: http://localhost:6060/
-   
-   
-Login using using the following Zambia user accounts. 
-  - **Field agent:** kalusha.bwalya
-  - **Registration Agent:** felix.katongo
-  - **Registrar:** kennedy.mweene
-  - **System Administrator:** emmanuel.mayuka
-  
+- Client: http://localhost:3000/
+- Styleguide: http://localhost:6060/
+
+Login using using the following Zambia user accounts.
+
+- **Field agent:** kalusha.bwalya
+- **Registration Agent:** felix.katongo
+- **Registrar:** kennedy.mweene
+- **System Administrator:** emmanuel.mayuka
+
 In development, the password is "test" and the 2-factor auth SMS code is "000000".
->>>>>>> 06c882a9
 
 [Please get in touch](https://www.opencrvs.org) with us to find out more about the available business functionality for each user type.
 
@@ -434,8 +394,6 @@
 
 9. You can now open up the address you got from the mobile proxy in your mobile browser
 
-<<<<<<< HEAD
-=======
 <br>
 
 ## How can I set up continuous integration and delivery?
@@ -444,7 +402,6 @@
 
 <br>
 
->>>>>>> 06c882a9
 ### How can I install and manage an OpenCRVS server cluster?
 
 OpenCRVS should be deployed on a minimum cluster of 3 nodes, each with the following minimm specification:
@@ -455,15 +412,9 @@
 
 An [Ansible](https://www.ansible.com/) playbook script is provided [here](https://github.com/opencrvs/opencrvs-core/blob/master/infrastructure/server-setup/playbook.yml) to automate the vast majority of your server cluster setup.
 
-<<<<<<< HEAD
-## How can I set up continuous integration and delivery?
-
-We provide an example [Travis](https://travis-ci.org/) [configuration](https://github.com/opencrvs/opencrvs-core/blob/master/.travis.yml) to automate unit and end-to-end testing integration & deployment.
-=======
 <br>
 
 ### Clearing and creating your own reference data
->>>>>>> 06c882a9
 
 ### Clearing and creating your own reference data in your resources module
 
@@ -481,13 +432,7 @@
 
 7. Test the setup with `curl http://localhost:5001/fhir/Patient/123` you should get some JSON with a 'Not found' error.
 
-<<<<<<< HEAD
 ### Create a new metadata db dump in your resources module
-=======
-<br>
-
-### Create a new metadata db dump
->>>>>>> 06c882a9
 
 Start the development environment as described above, then:
 
@@ -507,11 +452,11 @@
 
 The `yarn compose:*` scripts only setup the dependencies in docker containers and not the applications in this repository.
 
-  - `*:build` scripts which just build the images
-
-  - `*:up` scripts which just run pre-build images in containers
-
-  - `*:down` scripts which stop and remove the containers (along with data not stored in a volume!)
+- `*:build` scripts which just build the images
+
+- `*:up` scripts which just run pre-build images in containers
+
+- `*:down` scripts which stop and remove the containers (along with data not stored in a volume!)
 
 A number of other useful Docker commands you will need to manage the swarm are accessible [here](https://github.com/opencrvs/opencrvs-core/tree/master/infrastructure/server-setup)
 
@@ -539,11 +484,9 @@
 
 Deploying to Production is much the same as deploying to QA.
 
-<<<<<<< HEAD
 `yarn deploy:prod --clear-data=yes --restore-metadata=yes <<insert host>> <<insert version>>`
-=======
-<br>
->>>>>>> 06c882a9
+
+<br>
 
 ## How do I export recent registrations?
 
