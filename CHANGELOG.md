# Changelog

## 1.6.0 (TBD)

### New features

- Certificate handlebar for registration fees `registrationFees` [#6817](https://github.com/opencrvs/opencrvs-core/issues/6817)
- Logged in user details handlebar `loggedInUser` [#6529](https://github.com/opencrvs/opencrvs-core/issues/6529)
- Supporting document fields can now be made required
- If there is only one option in the document uploader select, then it stays hidden and only the upload button is showed with the only option being selected by default

## 1.5.0 (TBD)

## Breaking changes

- #### Upgrade node version to 18

  This version enforces environment to have Node 18 installed (supported until April 2025) and removes support for Node 16

  - Supports node version `18.19.x`
  - Specified operating systems in js modules as `darwin, linux`
  - Dev scripts and Vite run with an environment variable `NODE_OPTIONS=--dns-result-order=ipv4first` to resolve ipv4 addresses for `localhost` to support systems that resolves ipv6 addresses by default in Node versions >=17

- #### Update the certificate preview mechanism

  In effort of minimizing JavaScript-bundle size, we have streamlined the way how review certificate -page renders certificates. In case the images in your certificates are previewing blurry, you need to update your SVG-certificates to print QR-codes and other images directly with `<image width="36" height="36" xlink:href="{{qrCode}}" x="500" y="770"></image>` instead of the more complicated `<rect fill="url(#pattern)"></rect>` -paradigm. This doesn't affect printed certificates as they are still created as previously.

- #### Remove unused GraphQL resolvers locationById and locationsByParent

- #### Remove unused GraphQL type `user.catchmentArea` in favor of `user.primaryOffice`

- #### Move default address generation to country-config

  We are dropping support for 'agentDefault' to be used as initial value for SELECT_WITH_DYNAMIC_OPTIONS type of fields. The country config package now must return the form with prepopulated initial values to show default addresses. [#6871](https://github.com/opencrvs/opencrvs-core/issues/6871)

## Bug fixes

- Fix print record page for an unsaved declaration [#6893](https://github.com/opencrvs/opencrvs-core/issues/6893)

## New features

- Add loading spinners before JavaScript bundle has loaded for both login and client
- Support for landscape certificate templates
- Allow defining maxLength attribute for number type fields [#6356](https://github.com/opencrvs/opencrvs-core/issues/6356)

## Bug fixes

- Handle back button click after issuing a declaration [#6424](https://github.com/opencrvs/opencrvs-core/issues/6424)
- Fix certificate verification QR code for a death declaration [#6230](https://github.com/opencrvs/opencrvs-core/issues/6230#issuecomment-1996766125)
- Fix certificate verification QR code crashing when gender is unknown [#6422](https://github.com/opencrvs/opencrvs-core/issues/6422)
- Fix certificate verification page missing registration center and the name of registrar [#6614](https://github.com/opencrvs/opencrvs-core/issues/6614)
- Fix records not getting issued [#6216] (https://github.com/opencrvs/opencrvs-core/issues/6216)
- Fix record correction e2e failing due to stale data getting saved on redux
- Convert eventDates to LocalDate before formatting [#6719](https://github.com/opencrvs/opencrvs-core/issues/6719)
- In advance search, any status tag is showing archived after search [#6678](https://github.com/opencrvs/opencrvs-core/issues/6678)
- Fix first name issues when creating a user [#6631](https://github.com/opencrvs/opencrvs-core/issues/6631)
- Show correct record option in certificate preview page when trying to print by RA [#6224](https://github.com/opencrvs/opencrvs-core/issues/6224)
- Fix certificate templates not getting populated for health facility event locations & ADMIN_LEVEL > 2
- Fix download failure for incomplete (without date of death) death declarations [#6807](https://github.com/opencrvs/opencrvs-core/issues/6807)
- Fix search result declaration record audit unassign issue [#5781](https://github.com/opencrvs/opencrvs-core/issues/5781)
- In review page, Eliminating the 'No supporting documents' and 'upload' prompts when documents are already uploaded [#6231] (https://github.com/opencrvs/opencrvs-core/issues/6231)
<<<<<<< HEAD
=======
- Fix Registrar of any location should be able to review a correction request [#6247](https://github.com/opencrvs/opencrvs-core/issues/6247)
- Fix issues of invisible inputs when navigating from can't login link in login page [#6163](https://github.com/opencrvs/opencrvs-core/issues/6163)
>>>>>>> 132a81e5

## Refactor

- Remove dependency on openhim. The openhim db is kept for backwards compatibility reasons and will be removed in v1.6. It has brought some major changes
  in how the microservices are communicating among them. More on this can be found on the updated [sequence diagrams](https://github.com/opencrvs/opencrvs-core/tree/develop/sequence-diagrams/backend)

## [1.3.4](https://github.com/opencrvs/opencrvs-core/compare/v1.3.3...v1.3.4)

## Bug fixes

- #### Include middlename when generating fullnames
  - Refactored out the scattered logic for generating fullnames and converged them into a single function
  - Make lastname optional for a registered declaration
- #### Recognize occupation as an optional field in informant section
- #### Fix download failure when `arrayToFieldTransormer` is used in template mapping
- #### Fix multiple records not being downloaded simultaneously [#6492](https://github.com/opencrvs/opencrvs-core/issues/6492#issuecomment-1961098936)
- #### Fix showing unassigned toast for reinstated declarations [#6492](https://github.com/opencrvs/opencrvs-core/issues/6492#issuecomment-1961098936)
- #### Fix system crash when opening the started action modal [#6551](https://github.com/opencrvs/opencrvs-core/issues/6551)
- #### Convert eventDates to LocalDate before formatting [#6719](https://github.com/opencrvs/opencrvs-core/issues/6719)

## [1.4.1](https://github.com/opencrvs/opencrvs-core/compare/v1.3.3...v1.4.1)

- Fix Metabase versions in Dashboards service. Previously the version used for local development wasn't the one built into the docker image, which caused the locally generated initialisation file to fail in deployed environments.
- Fix a seeding script bug, where it failed when done too quickly [#6553](https://github.com/opencrvs/opencrvs-core/issues/6553)
- Update minimum password length validation [#6559](https://github.com/opencrvs/opencrvs-core/issues/6559)
- Include middlename when generating fullnames
  - Refactored out the scattered logic for generating fullnames and converged them into a single function
  - Make lastname optional for a registered declaration
- Recognize occupation as an optional field in informant section
- Fix download failure when `arrayToFieldTransormer` is used in template mapping
- Fix multiple records not being downloaded simultaneously [#6492](https://github.com/opencrvs/opencrvs-core/issues/6492#issuecomment-1961098936)
- Fix showing unassigned toast for reinstated declarations [#6492](https://github.com/opencrvs/opencrvs-core/issues/6492#issuecomment-1961098936)
- Fix system crash when opening the started action modal [#6551](https://github.com/opencrvs/opencrvs-core/issues/6551)
- Make language names used in language select dropdowns configurable in country resource package copy
- Fix login to field agent when an incomplete record is previously retrieved by them [#6584](https://github.com/opencrvs/opencrvs-core/issues/6584)

## [1.4.0](https://github.com/opencrvs/opencrvs-core/compare/v1.3.3...v1.4.0)

In this release, we made **no changes** to OpenCRVS Core. All changes in this release apply only to the [OpenCRVS country configuration](https://github.com/opencrvs/opencrvs-countryconfig/releases/tag/v1.4.0) repository.

### Please note for 1.5.0 release

In the next OpenCRVS release v1.5.0, there will be two significant changes both in the country resource package and the infrastructure configuration inside of it:

- The `infrastructure` directory and related pipelines will be moved to a new repository.
- Both the new infrastructure repository and the OpenCRVS country resource package repositories will start following their own release cycles, mostly independent from the core's release cycle. From this release forward, both packages are released as "OpenCRVS minor compatible" releases, meaning that the OpenCRVS countryconfig 1.3.0-<incrementing release number> is compatible with OpenCRVS 1.3.0, 1.3.1, 1.3.2, etc. This allows for the release of new hotfix versions of the core without having to publish a new version of the infrastructure or countryconfig.

## [1.3.3](https://github.com/opencrvs/opencrvs-core/compare/v1.3.2...v1.3.3)

## Breaking changes

## New features

- #### New handlebars serving the location ids of the admin level locations
  Apart from the new handlebars, a couple more improvements were introduced:
  - stricter type for locations in client
  - **"location"** handlebar helper can now resolve offices & facilities
  - restrict the properties exposed through **"location"** handlebar helper
  - remove deprecated **DIVISION** & **UNION** from client

## Bug fixes

- #### Fix location seeding scripts throwing error when there are too many source locations from the country config
  Locations are now seeded in smaller segments instead of one big collection. The newer approach has improved performance to a significant extent and also clears the interruption caused for a large number of country config locations
- Filter user information such as usernames and authentication codes from server logs
- Core not recognizing "occupation" as an optional field for deceased
- Unassign declaration from a user if the declaration has already been proceeded through the workqueues by a separate user

## Dependency upgrades

- #### Metabase from v0.45.2.1 to v0.46.6.1

See [Releases](https://github.com/opencrvs/opencrvs-core/releases) for release notes of older releases.<|MERGE_RESOLUTION|>--- conflicted
+++ resolved
@@ -59,11 +59,8 @@
 - Fix download failure for incomplete (without date of death) death declarations [#6807](https://github.com/opencrvs/opencrvs-core/issues/6807)
 - Fix search result declaration record audit unassign issue [#5781](https://github.com/opencrvs/opencrvs-core/issues/5781)
 - In review page, Eliminating the 'No supporting documents' and 'upload' prompts when documents are already uploaded [#6231] (https://github.com/opencrvs/opencrvs-core/issues/6231)
-<<<<<<< HEAD
-=======
 - Fix Registrar of any location should be able to review a correction request [#6247](https://github.com/opencrvs/opencrvs-core/issues/6247)
 - Fix issues of invisible inputs when navigating from can't login link in login page [#6163](https://github.com/opencrvs/opencrvs-core/issues/6163)
->>>>>>> 132a81e5
 
 ## Refactor
 
