<<<<<<< HEAD
# Changelog

## [1.4.1](https://github.com/opencrvs/opencrvs-core/compare/v1.3.3...v1.4.1)

- Fix Metabase versions in Dashboards service. Previously the version used for local development wasn't the one built into the docker image, which caused the locally generated initialisation file to fail in deployed environments.
- Fix a seeding script bug, where it failed when done too quickly [#6553](https://github.com/opencrvs/opencrvs-core/issues/6553)
- Update minimum password length validation [#6559](https://github.com/opencrvs/opencrvs-core/issues/6559)

## [1.4.0](https://github.com/opencrvs/opencrvs-core/compare/v1.3.3...v1.4.0)

In this release, we made **no changes** to OpenCRVS Core. All changes in this release apply only to the [OpenCRVS country configuration](https://github.com/opencrvs/opencrvs-countryconfig/releases/tag/v1.4.0) repository.

### Please note for 1.5.0 release

In the next OpenCRVS release v1.5.0, there will be two significant changes both in the country resource package and the infrastructure configuration inside of it:

- The `infrastructure` directory and related pipelines will be moved to a new repository.
- Both the new infrastructure repository and the OpenCRVS country resource package repositories will start following their own release cycles, mostly independent from the core's release cycle. From this release forward, both packages are released as "OpenCRVS minor compatible" releases, meaning that the OpenCRVS countryconfig 1.3.0-<incrementing release number> is compatible with OpenCRVS 1.3.0, 1.3.1, 1.3.2, etc. This allows for the release of new hotfix versions of the core without having to publish a new version of the infrastructure or countryconfig.
=======
## [1.3.4](https://github.com/opencrvs/opencrvs-core/compare/v1.3.3...v1.3.4) (TBD)

## Bug fixes
- #### Include middlename when generating fullnames
  - Refactored out the scattered logic for generating fullnames and converged them into a single function
  - Make lastname optional for a registered declaration
- #### Recognize occupation as an optional field in informant section
- #### Fix download failure when `arrayToFieldTransormer` is used in template mapping
- #### Fix multiple records not being downloaded simultaneously [#6492](https://github.com/opencrvs/opencrvs-core/issues/6492#issuecomment-1961098936)
- #### Fix showing unassigned toast for reinstated declarations [#6492](https://github.com/opencrvs/opencrvs-core/issues/6492#issuecomment-1961098936)
- #### Fix system crash when opening the started action modal [#6551](https://github.com/opencrvs/opencrvs-core/issues/6551)
>>>>>>> d81a8c7e

## [1.3.3](https://github.com/opencrvs/opencrvs-core/compare/v1.3.2...v1.3.3)

## Breaking changes

## New features

- #### New handlebars serving the location ids of the admin level locations
  Apart from the new handlebars, a couple more improvements were introduced:
  - stricter type for locations in client
  - **"location"** handlebar helper can now resolve offices & facilities
  - restrict the properties exposed through **"location"** handlebar helper
  - remove deprecated **DIVISION** & **UNION** from client

## Bug fixes

- #### Fix location seeding scripts throwing error when there are too many source locations from the country config
  Locations are now seeded in smaller segments instead of one big collection. The newer approach has improved performance to a significant extent and also clears the interruption caused for a large number of country config locations
- Filter user information such as usernames and authentication codes from server logs
- Core not recognizing "occupation" as an optional field for deceased
- Unassign declaration from a user if the declaration has already been proceeded through the workqueues by a separate user

## Dependency upgrades

- #### Metabase from v0.45.2.1 to v0.46.6.1

See [Releases](https://github.com/opencrvs/opencrvs-core/releases) for release notes of older releases.<|MERGE_RESOLUTION|>--- conflicted
+++ resolved
@@ -1,4 +1,3 @@
-<<<<<<< HEAD
 # Changelog
 
 ## [1.4.1](https://github.com/opencrvs/opencrvs-core/compare/v1.3.3...v1.4.1)
@@ -6,6 +5,14 @@
 - Fix Metabase versions in Dashboards service. Previously the version used for local development wasn't the one built into the docker image, which caused the locally generated initialisation file to fail in deployed environments.
 - Fix a seeding script bug, where it failed when done too quickly [#6553](https://github.com/opencrvs/opencrvs-core/issues/6553)
 - Update minimum password length validation [#6559](https://github.com/opencrvs/opencrvs-core/issues/6559)
+- Include middlename when generating fullnames
+  - Refactored out the scattered logic for generating fullnames and converged them into a single function
+  - Make lastname optional for a registered declaration
+- Recognize occupation as an optional field in informant section
+- Fix download failure when `arrayToFieldTransormer` is used in template mapping
+- Fix multiple records not being downloaded simultaneously [#6492](https://github.com/opencrvs/opencrvs-core/issues/6492#issuecomment-1961098936)
+- Fix showing unassigned toast for reinstated declarations [#6492](https://github.com/opencrvs/opencrvs-core/issues/6492#issuecomment-1961098936)
+- Fix system crash when opening the started action modal [#6551](https://github.com/opencrvs/opencrvs-core/issues/6551)
 
 ## [1.4.0](https://github.com/opencrvs/opencrvs-core/compare/v1.3.3...v1.4.0)
 
@@ -17,19 +24,6 @@
 
 - The `infrastructure` directory and related pipelines will be moved to a new repository.
 - Both the new infrastructure repository and the OpenCRVS country resource package repositories will start following their own release cycles, mostly independent from the core's release cycle. From this release forward, both packages are released as "OpenCRVS minor compatible" releases, meaning that the OpenCRVS countryconfig 1.3.0-<incrementing release number> is compatible with OpenCRVS 1.3.0, 1.3.1, 1.3.2, etc. This allows for the release of new hotfix versions of the core without having to publish a new version of the infrastructure or countryconfig.
-=======
-## [1.3.4](https://github.com/opencrvs/opencrvs-core/compare/v1.3.3...v1.3.4) (TBD)
-
-## Bug fixes
-- #### Include middlename when generating fullnames
-  - Refactored out the scattered logic for generating fullnames and converged them into a single function
-  - Make lastname optional for a registered declaration
-- #### Recognize occupation as an optional field in informant section
-- #### Fix download failure when `arrayToFieldTransormer` is used in template mapping
-- #### Fix multiple records not being downloaded simultaneously [#6492](https://github.com/opencrvs/opencrvs-core/issues/6492#issuecomment-1961098936)
-- #### Fix showing unassigned toast for reinstated declarations [#6492](https://github.com/opencrvs/opencrvs-core/issues/6492#issuecomment-1961098936)
-- #### Fix system crash when opening the started action modal [#6551](https://github.com/opencrvs/opencrvs-core/issues/6551)
->>>>>>> d81a8c7e
 
 ## [1.3.3](https://github.com/opencrvs/opencrvs-core/compare/v1.3.2...v1.3.3)
 
