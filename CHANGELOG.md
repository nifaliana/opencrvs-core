# Changelog

## 1.5.0 (TBD)

## Breaking changes

- #### Upgrade node version to 18

  This version enforces environment to have Node 18 installed (supported until April 2025) and removes support for Node 16

  - Supports node version `18.19.x`
  - Specified operating systems in js modules as `darwin, linux`
  - Dev scripts and Vite run with an environment variable `NODE_OPTIONS=--dns-result-order=ipv4first` to resolve ipv4 addresses for `localhost` to support systems that resolves ipv6 addresses by default in Node versions >=17

- #### Update the certificate preview mechanism

  In effort of minimizing JavaScript-bundle size, we have streamlined the way how review certificate -page renders certificates. In case the images in your certificates are previewing blurry, you need to update your SVG-certificates to print QR-codes and other images directly with `<image width="36" height="36" xlink:href="{{qrCode}}" x="500" y="770"></image>` instead of the more complicated `<rect fill="url(#pattern)"></rect>` -paradigm. This doesn't affect printed certificates as they are still created as previously.

<<<<<<< HEAD
- #### Remove unused GraphQL resolvers locationById and locationsByParent
=======
- #### Move default address generation to country-config

  We are dropping support for 'agentDefault' to be used as initial value for SELECT_WITH_DYNAMIC_OPTIONS type of fields. The country config package now must return the form with prepopulated initial values to show default addresses. [#6871](https://github.com/opencrvs/opencrvs-core/issues/6871)
>>>>>>> a58a81d2

## New features

- Add loading spinners before JavaScript bundle has loaded for both login and client
- Support for landscape certificate templates
- Allow defining maxLength attribute for number type fields [#6356](https://github.com/opencrvs/opencrvs-core/issues/6356)

## Bug fixes

- Handle back button click after issuing a declaration [#6424](https://github.com/opencrvs/opencrvs-core/issues/6424)
- Fix certificate verification QR code for a death declaration [#6230](https://github.com/opencrvs/opencrvs-core/issues/6230#issuecomment-1996766125)
- Fix certificate verification QR code crashing when gender is unknown [#6422](https://github.com/opencrvs/opencrvs-core/issues/6422)
- Fix certificate verification page missing registration center and the name of registrar [#6614](https://github.com/opencrvs/opencrvs-core/issues/6614)
- Fix records not getting issued [#6216] (https://github.com/opencrvs/opencrvs-core/issues/6216)
- Fix record correction e2e failing due to stale data getting saved on redux
- Convert eventDates to LocalDate before formatting [#6719](https://github.com/opencrvs/opencrvs-core/issues/6719)
- In advance search, any status tag is showing archived after search [#6678](https://github.com/opencrvs/opencrvs-core/issues/6678)
- Fix first name issues when creating a user [#6631](https://github.com/opencrvs/opencrvs-core/issues/6631)
- Show correct record option in certificate preview page when trying to print by RA [#6224](https://github.com/opencrvs/opencrvs-core/issues/6224)
- Fix certificate templates not getting populated for health facility event locations & ADMIN_LEVEL > 2
- Fix download failure for incomplete (without date of death) death declarations [#6807](https://github.com/opencrvs/opencrvs-core/issues/6807)
- Fix search result declaration record audit unassign issue [#5781](https://github.com/opencrvs/opencrvs-core/issues/5781)
- In review page, Eliminating the 'No supporting documents' and 'upload' prompts when documents are already uploaded [#6231] (https://github.com/opencrvs/opencrvs-core/issues/6231)

## Refactor

- Remove dependency on openhim. The openhim db is kept for backwards compatibility reasons and will be removed in v1.6. It has brought some major changes
  in how the microservices are communicating among them. More on this can be found on the updated [sequence diagrams](https://github.com/opencrvs/opencrvs-core/tree/develop/sequence-diagrams/backend)

## [1.3.4](https://github.com/opencrvs/opencrvs-core/compare/v1.3.3...v1.3.4)

## Bug fixes

- #### Include middlename when generating fullnames
  - Refactored out the scattered logic for generating fullnames and converged them into a single function
  - Make lastname optional for a registered declaration
- #### Recognize occupation as an optional field in informant section
- #### Fix download failure when `arrayToFieldTransormer` is used in template mapping
- #### Fix multiple records not being downloaded simultaneously [#6492](https://github.com/opencrvs/opencrvs-core/issues/6492#issuecomment-1961098936)
- #### Fix showing unassigned toast for reinstated declarations [#6492](https://github.com/opencrvs/opencrvs-core/issues/6492#issuecomment-1961098936)
- #### Fix system crash when opening the started action modal [#6551](https://github.com/opencrvs/opencrvs-core/issues/6551)
- #### Convert eventDates to LocalDate before formatting [#6719](https://github.com/opencrvs/opencrvs-core/issues/6719)

## [1.4.1](https://github.com/opencrvs/opencrvs-core/compare/v1.3.3...v1.4.1)

- Fix Metabase versions in Dashboards service. Previously the version used for local development wasn't the one built into the docker image, which caused the locally generated initialisation file to fail in deployed environments.
- Fix a seeding script bug, where it failed when done too quickly [#6553](https://github.com/opencrvs/opencrvs-core/issues/6553)
- Update minimum password length validation [#6559](https://github.com/opencrvs/opencrvs-core/issues/6559)
- Include middlename when generating fullnames
  - Refactored out the scattered logic for generating fullnames and converged them into a single function
  - Make lastname optional for a registered declaration
- Recognize occupation as an optional field in informant section
- Fix download failure when `arrayToFieldTransormer` is used in template mapping
- Fix multiple records not being downloaded simultaneously [#6492](https://github.com/opencrvs/opencrvs-core/issues/6492#issuecomment-1961098936)
- Fix showing unassigned toast for reinstated declarations [#6492](https://github.com/opencrvs/opencrvs-core/issues/6492#issuecomment-1961098936)
- Fix system crash when opening the started action modal [#6551](https://github.com/opencrvs/opencrvs-core/issues/6551)
- Make language names used in language select dropdowns configurable in country resource package copy
- Fix login to field agent when an incomplete record is previously retrieved by them [#6584](https://github.com/opencrvs/opencrvs-core/issues/6584)

## [1.4.0](https://github.com/opencrvs/opencrvs-core/compare/v1.3.3...v1.4.0)

In this release, we made **no changes** to OpenCRVS Core. All changes in this release apply only to the [OpenCRVS country configuration](https://github.com/opencrvs/opencrvs-countryconfig/releases/tag/v1.4.0) repository.

### Please note for 1.5.0 release

In the next OpenCRVS release v1.5.0, there will be two significant changes both in the country resource package and the infrastructure configuration inside of it:

- The `infrastructure` directory and related pipelines will be moved to a new repository.
- Both the new infrastructure repository and the OpenCRVS country resource package repositories will start following their own release cycles, mostly independent from the core's release cycle. From this release forward, both packages are released as "OpenCRVS minor compatible" releases, meaning that the OpenCRVS countryconfig 1.3.0-<incrementing release number> is compatible with OpenCRVS 1.3.0, 1.3.1, 1.3.2, etc. This allows for the release of new hotfix versions of the core without having to publish a new version of the infrastructure or countryconfig.

## [1.3.3](https://github.com/opencrvs/opencrvs-core/compare/v1.3.2...v1.3.3)

## Breaking changes

## New features

- #### New handlebars serving the location ids of the admin level locations
  Apart from the new handlebars, a couple more improvements were introduced:
  - stricter type for locations in client
  - **"location"** handlebar helper can now resolve offices & facilities
  - restrict the properties exposed through **"location"** handlebar helper
  - remove deprecated **DIVISION** & **UNION** from client

## Bug fixes

- #### Fix location seeding scripts throwing error when there are too many source locations from the country config
  Locations are now seeded in smaller segments instead of one big collection. The newer approach has improved performance to a significant extent and also clears the interruption caused for a large number of country config locations
- Filter user information such as usernames and authentication codes from server logs
- Core not recognizing "occupation" as an optional field for deceased
- Unassign declaration from a user if the declaration has already been proceeded through the workqueues by a separate user

## Dependency upgrades

- #### Metabase from v0.45.2.1 to v0.46.6.1

See [Releases](https://github.com/opencrvs/opencrvs-core/releases) for release notes of older releases.<|MERGE_RESOLUTION|>--- conflicted
+++ resolved
@@ -16,13 +16,11 @@
 
   In effort of minimizing JavaScript-bundle size, we have streamlined the way how review certificate -page renders certificates. In case the images in your certificates are previewing blurry, you need to update your SVG-certificates to print QR-codes and other images directly with `<image width="36" height="36" xlink:href="{{qrCode}}" x="500" y="770"></image>` instead of the more complicated `<rect fill="url(#pattern)"></rect>` -paradigm. This doesn't affect printed certificates as they are still created as previously.
 
-<<<<<<< HEAD
 - #### Remove unused GraphQL resolvers locationById and locationsByParent
-=======
+
 - #### Move default address generation to country-config
 
   We are dropping support for 'agentDefault' to be used as initial value for SELECT_WITH_DYNAMIC_OPTIONS type of fields. The country config package now must return the form with prepopulated initial values to show default addresses. [#6871](https://github.com/opencrvs/opencrvs-core/issues/6871)
->>>>>>> a58a81d2
 
 ## New features
 
