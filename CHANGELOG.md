# Changelog

## 1.5.0 (TBD)

## Breaking changes

- #### Upgrade node version to 18
  This version enforces environment to have Node 18 installed (supported until April 2025) and removes support for Node 16
  - Supports node version `18.19.x`
  - Specified operating systems in js modules as `darwin, linux`
  - Dev scripts run with an environment variable `NODE_OPTIONS=--dns-result-order=ipv4first` to resolve ipv4 addresses for `localhost` to support systems that resolves ipv6 addresses by default in Node versions >=17

## New features

- Add loading spinners before JavaScript bundle has loaded for both login and client

## Bug fixes

- Handle back button click after issuing a declaration [#6424](https://github.com/opencrvs/opencrvs-core/issues/6424)
- Fix certificate verification QR code for a death declaration [#6230](https://github.com/opencrvs/opencrvs-core/issues/6230#issuecomment-1996766125)
- Fix certificate verification QR code crashing when gender is unknown [#6422](https://github.com/opencrvs/opencrvs-core/issues/6422)
- Fix certificate verification page missing registration center and the name of registrar [#6614](https://github.com/opencrvs/opencrvs-core/issues/6614)
- Fix records not getting issued [#6216] (https://github.com/opencrvs/opencrvs-core/issues/6216)
- Fix record correction e2e failing due to stale data getting saved on redux
<<<<<<< HEAD
=======

## Refactor

- Remove OPENHIM from Workflow service
- Redirect all operations to the Workflow service, thereby establishing it as the primary source for all services.
- Current operations are demonstrated in the updated sequence diagrams.(https://github.com/opencrvs/opencrvs-core/tree/develop/sequence-diagrams/backend)

>>>>>>> 9032e29f
- Convert eventDates to LocalDate before formatting [#6719](https://github.com/opencrvs/opencrvs-core/issues/6719)

## Refactor

- Remove dependency on openhim. The openhim db is kept for backwards compatibility reasons and will be removed in v1.6

## [1.4.1](https://github.com/opencrvs/opencrvs-core/compare/v1.3.3...v1.4.1)

- Fix Metabase versions in Dashboards service. Previously the version used for local development wasn't the one built into the docker image, which caused the locally generated initialisation file to fail in deployed environments.
- Fix a seeding script bug, where it failed when done too quickly [#6553](https://github.com/opencrvs/opencrvs-core/issues/6553)
- Update minimum password length validation [#6559](https://github.com/opencrvs/opencrvs-core/issues/6559)
- Include middlename when generating fullnames
  - Refactored out the scattered logic for generating fullnames and converged them into a single function
  - Make lastname optional for a registered declaration
- Recognize occupation as an optional field in informant section
- Fix download failure when `arrayToFieldTransormer` is used in template mapping
- Fix multiple records not being downloaded simultaneously [#6492](https://github.com/opencrvs/opencrvs-core/issues/6492#issuecomment-1961098936)
- Fix showing unassigned toast for reinstated declarations [#6492](https://github.com/opencrvs/opencrvs-core/issues/6492#issuecomment-1961098936)
- Fix system crash when opening the started action modal [#6551](https://github.com/opencrvs/opencrvs-core/issues/6551)
- Make language names used in language select dropdowns configurable in country resource package copy
- Fix login to field agent when an incomplete record is previously retrieved by them [#6584](https://github.com/opencrvs/opencrvs-core/issues/6584)

## [1.4.0](https://github.com/opencrvs/opencrvs-core/compare/v1.3.3...v1.4.0)

In this release, we made **no changes** to OpenCRVS Core. All changes in this release apply only to the [OpenCRVS country configuration](https://github.com/opencrvs/opencrvs-countryconfig/releases/tag/v1.4.0) repository.

### Please note for 1.5.0 release

In the next OpenCRVS release v1.5.0, there will be two significant changes both in the country resource package and the infrastructure configuration inside of it:

- The `infrastructure` directory and related pipelines will be moved to a new repository.
- Both the new infrastructure repository and the OpenCRVS country resource package repositories will start following their own release cycles, mostly independent from the core's release cycle. From this release forward, both packages are released as "OpenCRVS minor compatible" releases, meaning that the OpenCRVS countryconfig 1.3.0-<incrementing release number> is compatible with OpenCRVS 1.3.0, 1.3.1, 1.3.2, etc. This allows for the release of new hotfix versions of the core without having to publish a new version of the infrastructure or countryconfig.

## [1.3.3](https://github.com/opencrvs/opencrvs-core/compare/v1.3.2...v1.3.3)

## Breaking changes

## New features

- #### New handlebars serving the location ids of the admin level locations
  Apart from the new handlebars, a couple more improvements were introduced:
  - stricter type for locations in client
  - **"location"** handlebar helper can now resolve offices & facilities
  - restrict the properties exposed through **"location"** handlebar helper
  - remove deprecated **DIVISION** & **UNION** from client

## Bug fixes

- #### Fix location seeding scripts throwing error when there are too many source locations from the country config
  Locations are now seeded in smaller segments instead of one big collection. The newer approach has improved performance to a significant extent and also clears the interruption caused for a large number of country config locations
- Filter user information such as usernames and authentication codes from server logs
- Core not recognizing "occupation" as an optional field for deceased
- Unassign declaration from a user if the declaration has already been proceeded through the workqueues by a separate user

## Dependency upgrades

- #### Metabase from v0.45.2.1 to v0.46.6.1

See [Releases](https://github.com/opencrvs/opencrvs-core/releases) for release notes of older releases.<|MERGE_RESOLUTION|>--- conflicted
+++ resolved
@@ -22,21 +22,12 @@
 - Fix certificate verification page missing registration center and the name of registrar [#6614](https://github.com/opencrvs/opencrvs-core/issues/6614)
 - Fix records not getting issued [#6216] (https://github.com/opencrvs/opencrvs-core/issues/6216)
 - Fix record correction e2e failing due to stale data getting saved on redux
-<<<<<<< HEAD
-=======
-
-## Refactor
-
-- Remove OPENHIM from Workflow service
-- Redirect all operations to the Workflow service, thereby establishing it as the primary source for all services.
-- Current operations are demonstrated in the updated sequence diagrams.(https://github.com/opencrvs/opencrvs-core/tree/develop/sequence-diagrams/backend)
-
->>>>>>> 9032e29f
 - Convert eventDates to LocalDate before formatting [#6719](https://github.com/opencrvs/opencrvs-core/issues/6719)
 
 ## Refactor
 
-- Remove dependency on openhim. The openhim db is kept for backwards compatibility reasons and will be removed in v1.6
+- Remove dependency on openhim. The openhim db is kept for backwards compatibility reasons and will be removed in v1.6. It has brought some major changes 
+  in how the microservices are communicating among them. More on this can be found on the updated [sequence diagrams](https://github.com/opencrvs/opencrvs-core/tree/develop/sequence-diagrams/backend)
 
 ## [1.4.1](https://github.com/opencrvs/opencrvs-core/compare/v1.3.3...v1.4.1)
 
