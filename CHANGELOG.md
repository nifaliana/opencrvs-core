## [1.3.3](https://github.com/opencrvs/opencrvs-core/compare/v1.3.2...v1.3.3) (TBD)

## Breaking changes

## New features

- #### New handlebars serving the location ids of the admin level locations
  Apart from the new handlebars, a couple more improvements were introduced:
  - stricter type for locations in client
  - **"location"** handlebar helper can now resolve offices & facilities
  - restrict the properties exposed through **"location"** handlebar helper
  - remove deprecated **DIVISION** & **UNION** from client

## Bug fixes

<<<<<<< HEAD
- #### Fix location seeding scripts throwing error when there are too many source locations from the country config
  Locations are now seeded in smaller segments instead of one big collection. The newer approach has improved performance to a significant extent and also clears the interruption caused for a large number of country config locations
=======
- Filter user information such as usernames and authentication codes from server logs
- Core not recognizing "occupation" as an optional field for deceased
>>>>>>> 656a5a72

See [Releases](https://github.com/opencrvs/opencrvs-core/releases) for release notes of older releases.<|MERGE_RESOLUTION|>--- conflicted
+++ resolved
@@ -13,12 +13,9 @@
 
 ## Bug fixes
 
-<<<<<<< HEAD
 - #### Fix location seeding scripts throwing error when there are too many source locations from the country config
   Locations are now seeded in smaller segments instead of one big collection. The newer approach has improved performance to a significant extent and also clears the interruption caused for a large number of country config locations
-=======
 - Filter user information such as usernames and authentication codes from server logs
 - Core not recognizing "occupation" as an optional field for deceased
->>>>>>> 656a5a72
 
 See [Releases](https://github.com/opencrvs/opencrvs-core/releases) for release notes of older releases.