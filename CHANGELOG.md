--- conflicted
+++ resolved
@@ -24,11 +24,8 @@
 - Two new statuses of record are added: `Validated` and `Correction Requested` for advanced search parameters [#6365](https://github.com/opencrvs/opencrvs-core/issues/6365)
 - A new field: `Time Period` is added to advanced search [#6365](https://github.com/opencrvs/opencrvs-core/issues/6365)
 - Deploy UI-Kit Storybook to [opencrvs.pages.dev](https://opencrvs.pages.dev) to allow extending OpenCRVS using the component library
-<<<<<<< HEAD
 - Record audit action buttons are moved into action menu [#7390](https://github.com/opencrvs/opencrvs-core/issues/7390)
-=======
 - Reoder the sytem user add/edit field for surname to be first, also change labels from `Last name` to `User's surname` and lastly remove the NID question from the form [#6830](https://github.com/opencrvs/opencrvs-core/issues/6830)
->>>>>>> 1695fb12
 
 ## Bug fixes
 
