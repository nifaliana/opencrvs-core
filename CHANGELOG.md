--- conflicted
+++ resolved
@@ -9,11 +9,8 @@
 ## Improvements
 
 - Fetch child identifier in view record
-<<<<<<< HEAD
 - Auth token, ip address, remote address redacted from server log
-=======
 - **Align Patient data model with FHIR**: Previously we were using `string[]` for `Patient.name.family` field instead of `string` as mentioned in the FHIR standard. We've now aligned the field with the standard.
->>>>>>> afc8c5c6
 
 ### New features
 
@@ -65,11 +62,6 @@
 }
 ```
 
-<<<<<<< HEAD
-- **Title** Description
-
-=======
->>>>>>> afc8c5c6
 ## 1.5.1
 
 ## Improvements
