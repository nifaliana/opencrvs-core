# Changelog

## 1.7.0 Release candidate

### Breaking changes

- **Title** Description

## Improvements

- Fetch child identifier in view record

### New features

<<<<<<< HEAD
- **Major new feature** Description
- Misc new feature
=======
- Certificate handlebar for registration fees `registrationFees` [#6817](https://github.com/opencrvs/opencrvs-core/issues/6817)
- Logged in user details handlebar `loggedInUser` [#6529](https://github.com/opencrvs/opencrvs-core/issues/6529)
- Supporting document fields can now be made required
- If there is only one option in the document uploader select, then it stays hidden and only the upload button is showed with the only option being selected by default
- Allow configuring the default search criteria for record search [#6924](https://github.com/opencrvs/opencrvs-core/issues/6924)
- Add checks to validate client and server are always on the same version. This prevents browsers with a cached or outdated client versions from making potentially invalid requests to the backend [#6695](https://github.com/opencrvs/opencrvs-core/issues/6695)
>>>>>>> 2c2108a0

## Bug fixes

- TBC

## 1.6.0 Release candidate

### Breaking changes

- **Gateways searchEvents API updated** `operationHistories` only returns `operationType` & `operatedOn` due to the other fields being unused in OpenCRVS
- **Config changes to review/preview and signatures** Core used to provide review/preview section by default which are now removed and need to be provided from countryconfig. The signature field definitions (e.g. informant signature, bride signature etc.) were hard coded in core which also have now been removed. The signatures can now be added through the review/preview sections defined in countryconfig just like any other field. You can use the following section definition as the default which is without any additional fields. We highly recommend checking out our reference country repository which has the signature fields in it's review/preview sections

<<<<<<< HEAD
=======
- Remove `DEL /elasticIndex` endpoint due reindexing changes.
- Gateways searchEvents `operationHistories` only returns `operationType` & `operatedOn` due to the other fields being unused in OpenCRVS
- Core used to provide review/preview section by default which are now removed and need to be provided from countryconfig. The signature field definitions (e.g. informant signature, bride signature etc.) were hard coded in core which also have now been removed. The signatures can now be added through the review/preview sections defined in countryconfig just like any other field. You can use the following section definition as the default which is without any additional fields. We highly recommend checking out our reference country repository which has the signature fields in it's review/preview sections

>>>>>>> 2c2108a0
```
{
  id: 'preview',
  viewType: 'preview',
  name: {
    defaultMessage: 'Preview',
    description: 'Form section name for Preview',
    id: 'register.form.section.preview.name'
  },
  title: {
    defaultMessage: 'Preview',
    description: 'Form section title for Preview',
    id: 'register.form.section.preview.title'
  },
  groups: [
    {
      id: 'preview-view-group',
      fields: []
    }
  ]
}
```

<<<<<<< HEAD
- **Title** Description
=======
## 1.5.1

## Improvements

- Fetch child identifier in view record

## 1.5.0 (TBD)
>>>>>>> 2c2108a0

### New features

- Certificate handlebar for registration fees `registrationFees` [#6817](https://github.com/opencrvs/opencrvs-core/issues/6817)
- Logged in user details handlebar `loggedInUser` [#6529](https://github.com/opencrvs/opencrvs-core/issues/6529)
- Supporting document fields can now be made required
- If there is only one option in the document uploader select, then it stays hidden and only the upload button is showed with the only option being selected by default

* **ElasticSearch reindexing**

Allows reindexing ElasticSearch via a new search-service endpoint `reindex`. We're replacing the original `ocrvs` index with timestamped ones. This is done automatically when upgrading and migrating, but this is an important architectural change that should be noted. More details in [#7033](https://github.com/opencrvs/opencrvs-core/pull/7033).

- Introduce a new certificate handlebar "preview" which can be used to conditionally render some svg element when previewing the certificate e.g. background image similar to security paper


## Bug fixes

- TBC

## 1.5.0 (https://github.com/opencrvs/opencrvs-core/compare/v1.4.1...v1.5.0)

### Breaking changes

- **Removed dependency on OpenHIM.**&#x20;

  The performance of OpenHIM added an unexpected burden of 200 m/s to every interaction. Cumulatively, this was negatively affecting user experience and therefore we decided to deprecate it.&#x20;

  &#x20;Interested implementers are free to re-introduce OpenHIM should they wish to use it as an interoperability layer without affecting the performance of OpenCRVS now that our architecture no longer depends on it.

  The OpenHIM database is kept for backwards compatibility reasons and will be removed in v1.6. [OpenHIM](https://openhim.org/) is an Open Source middleware component designed for managing FHIR interoperability between disparate systems as part of the OpenHIE architectural specification. We had been using this component in a much more fundamental way to monitor microservice comms in a similar fashion to Amazon SQS. &#x20;

- **Upgrade node version to 18**

  This version enforces environment to have Node 18 installed (supported until April 2025) and removes support for Node 16

  - Use nvm to upgrade your local development environment to use node version `18.19.x.`
  - Specified operating systems in js modules as `darwin, linux`
  - Dev scripts and Vite run with an environment variable `NODE_OPTIONS=--dns-result-order=ipv4first` to resolve ipv4 addresses for `localhost` to support systems that resolves ipv6 addresses by default in Node versions >=17

- **Update the certificate preview mechanism** In effort of minimizing JavaScript-bundle size, we have streamlined the way how review certificate -page renders certificates. In case the images in your certificates are previewing blurry, you need to update your SVG-certificates to print QR-codes and other images directly with `<image width="36" height="36" xlink:href="{{qrCode}}" x="500" y="770"></image>` instead of the more complicated `<rect fill="url(#pattern)"></rect>` -paradigm. This doesn't affect printed certificates as they are still created as previously.
- **Generate default address according to logged-in user's location** We have dropped support for the 'agentDefault' prop which was used as initial value for SELECT_WITH_DYNAMIC_OPTIONS fields. If you have not made any changes to address generation, then this should not affect you. If you have, you can refer to this PR to see how agentDefault has been deprecated in an example country: [https://github.com/opencrvs/opencrvs-farajaland/pull/978](https://github.com/opencrvs/opencrvs-farajaland/pull/978)
- **Remove system admin UI items: Application, User roles** We have now moved to configuring these items away from the UI in favour of directly editing these from country configuration repository in code - specifically in application-config-default.ts.
- **Set Metabase default credentials.** These must be configured via countryconfig repository environment variables and secrets otherwise the dashboard service won't start: OPENCRVS_METABASE_ADMIN_EMAIL & OPENCRVS_METABASE_ADMIN_PASSWORD
- **Check your Metabase map file.** For Metabase configuration, we renamed `farajaland-map.geojson` to `map.geojson` to not tie implementations into example country naming conventions.
- **Feature flags** In order to make application config settings more readable, we re-organised `src/api/application/application-config-default.ts` with a clear feature flag block like so. These are then used across the front and back end of the application to control configurable functionality. New feature flags DEATH_REGISTRATION allow you to optionally run off death registration if your country doesnt want to run its first pilot including death and PRINT_DECLARATION (see New Features) have been added.
  `FEATURES: {
  DEATH_REGISTRATION: true, 
  MARRIAGE_REGISTRATION: false,
  ...
} `
- **Improve rendering of addresses in review page where addresses match** When entering father's address details, some countries make use of a checkbox which says "Address is the same as the mothers. " which, when selected, makes the mother's address and fathers address the same. The checkbox has a programatic value of "Yes" or "No". As a result on the review page, the value "Yes" was displayed which didn't make grammatical sense as a response. We decided to use a custom label: "Same as mother's", which is what was asked on the form. This requires some code changes in the src/form/addresses/index.ts file to pull in the `hideInPreview` prop which will hide the value "Yes" on the review page and replace with a content managed label. Associated bug [#5086](https://github.com/opencrvs/opencrvs-core/issues/5086)

### Infrastructure breaking changes

More improvements have been made to the infrastructure provisioning and Github environment creation scripts and documentation. The complexity is somewhat reduced.

- **We removed the example Wireguard VPN set up as it was confusing.** Our intention was to ensure that all implementers were aware that OpenCRVS should be installed behind a VPN and used Wireguard as an example. But the configuration requirements for Wireguard confused implementers who are not using it. Therefore we decided to remove Wireguard as an example. &#x20;
- **We now have a "backup" Github environment and the backup server is automatically provisioned.** We moved the inventory file location to an explicit directory and removed parameters to scripts that can be automated. To migrate, move all inventory files (qa.yml, production.yml, staging.yml from `infrastructure/server-setup` to `infrastructure/server-setup/inventory` and configure `infrastructure/server-setup/inventory/backup.yml`. Run environment creator for your backup server `yarn environment:init --environment=backup`
- **You can configure the file path on the backup server where backups are stored.** We can also allow using staging to both periodically restore a production backup and also give it the capability if required to backup it's own data to a different location using `backup_server_remote_target_directory` and `backup_server_remote_source_directory` Ansible variables. This use case is mostly meant for OpenCRVS team internal use.
- **We now automate SSH key exchange between application and backup server.** For staging servers, automatically fetch production backup encryption key if periodic restore is enabled using `ansible_ssh_private_key_file` Ansible variables. Therefore documentation is simplified for a new server set-up.
- **In infrastructure Github workflows: SSH_PORT is new and required allowing you the ability to use a non-standard SSH port.** This Github Action environment variable must be added.
- **In infrastructure Github workflows: SSH_HOST** should be moved from being a Github Action environment secret to a Github Action environment variable before it is deprecated in 1.7.0
- **No longer an assumption made that production server Docker replicas and Mongo replica-sets are necessary.** In our Docker Compose files, we had originally assumed that a production deployment would always be deployed on a cluster to enable load balancing. We applied a [Mongo replica set](https://github.com/opencrvs/opencrvs-countryconfig/blob/48cf278bab9d17e07b60b427294a26c8f35bcc1b/infrastructure/docker-compose.production-deploy.yml#L170C3-L201C19) by default on production and set [replicas: 2](https://github.com/opencrvs/opencrvs-countryconfig/blob/48cf278bab9d17e07b60b427294a26c8f35bcc1b/infrastructure/docker-compose.production-deploy.yml#L124) on each microservice. However after experience in multiple countries running small scale pilots, a production deployment usually starts off as 1 server node and then scales into a cluster over time in order to save costs and resources. Therefore these replicas are a waste of resources. So you will notice that this has been deleted. You can always manually add your desired replicas back into you Docker Compose configuration if you want. In Docker Compose files, search for REPLICAS and update accordingly as well as attending to the linked examples.

Follow the descriptions in the migration notes to re-provision all servers safely.

### New features

- Introduced rate limiting to routes that could potentially be bruteforced or extracted PII from.
- The login and client application loading experience has improved. A loading bar appears before the javaScript bundle has loaded and this transitions when fetching records.&#x20;
- Development time logs are now much tidier and errors easier to point out. Production logging will still remain as is.&#x20;
- Masked emails and phone numbers from notification logs.
- Support for landscape certificate templates.
- Allow defining maxLength attribute for number type fields.
- A new certificate handlebar for registration fees has been added `registrationFees`
- A new certificate handlebar for logged-in user details has been added `loggedInUser`&#x20;
- Add support for image compression configuration. Two new properties to this form field are available: `DOCUMENT_UPLOADER_WITH_OPTION`
  - `compressImagesToSizeMB` : An optional prop of number type to define a compressed size. Compression is ignored when the input file is already smaller or equal of the given value or a falsy given value.
  - `maxSizeMB`: An optional validation prop to prevent input of a file bigger than a defined value.
- If a country doesnt wish to use Sentry for logging errors, the SENTRY_DSN variable is now optional and the LogRocket option has been deprecated due to lack of demand.
- Given that upon an upgrade between versions of OpenCRVS, that users cache is cleared, it is important to inform staff to submit any draft applications before the upgrade date. We introduced an "Email all users" feature so that National System Admins can send all staff messages. This feature can be used for any other all staff comms that are deemed required.

<figure><img src="../../.gitbook/assets/Screenshot 2024-06-25 at 17.12.54.png" alt=""><figcaption></figcaption></figure>

- Included an endpoint for serving individual certificates in development mode. This improves the developer experience when configuring certificates.
- Removed logrocket refrences.
- Enable gzip compression in client & login
- Use docker compose v2 in github workflows
- Added SMTP environment variables into the qa compose file to enable QA of SMTP servers.
- In the certificate, the 'Place of Certification' now accurately reflects the correct location.
- Groom's and Bride's name, printIssue translation variables updated [#124](https://github.com/opencrvs/opencrvs-countryconfig/pull/124)
- Add query mapper for International Postal Code field
- Provide env variables for metabase admin credentials
- Improved formatting of informant name for inProgress declaration emails
- There is now an option to print the review page of an event declaration form. The PRINT_DECLARATION feature flag in application config settings can enable this on or off.


## Bug fixes

- Handle back button click after issuing a declaration [#6424](https://github.com/opencrvs/opencrvs-core/issues/6424)
- Fix certificate verification QR code for a death declaration [#6230](https://github.com/opencrvs/opencrvs-core/issues/6230#issuecomment-1996766125)
- Fix certificate verification QR code crashing when gender is unknown [#6422](https://github.com/opencrvs/opencrvs-core/issues/6422)
- Fix certificate verification page missing registration center and the name of registrar [#6614](https://github.com/opencrvs/opencrvs-core/issues/6614)
- Amend certificate verification showing the certifying date instead of records creation date [#7098](https://github.com/opencrvs/opencrvs-core/pull/7098)
- Fix records not getting issued [#6216] (https://github.com/opencrvs/opencrvs-core/issues/6216)
- Fix record correction e2e failing due to stale data getting saved on redux
- Convert eventDates to LocalDate before formatting [#6719](https://github.com/opencrvs/opencrvs-core/issues/6719)
- In advance search, any status tag is showing archived after search [#6678](https://github.com/opencrvs/opencrvs-core/issues/6678)
- Fix first name issues when creating a user [#6631](https://github.com/opencrvs/opencrvs-core/issues/6631)
- Show correct record option in certificate preview page when trying to print by RA [#6224](https://github.com/opencrvs/opencrvs-core/issues/6224)
- Fix certificate templates not getting populated for health facility event locations & ADMIN_LEVEL > 2
- Fix download failure for incomplete (without date of death) death declarations [#6807](https://github.com/opencrvs/opencrvs-core/issues/6807)
- Fix search result declaration record audit unassign issue [#5781](https://github.com/opencrvs/opencrvs-core/issues/5781)
- In review page, Eliminating the 'No supporting documents' and 'upload' prompts when documents are already uploaded [#6231] (https://github.com/opencrvs/opencrvs-core/issues/6231)
- Fix Registrar of any location should be able to review a correction request [#6247](https://github.com/opencrvs/opencrvs-core/issues/6247)
- remove upload button when no supporting docs are configured [#5944](https://github.com/opencrvs/opencrvs-core/issues/5944)
- Fix issues of invisible inputs when navigating from can't login link in login page [#6163](https://github.com/opencrvs/opencrvs-core/issues/6163)
- Fix the "Continue" button being disabled when changes in correction form is made [#6780](https://github.com/opencrvs/opencrvs-core/issues/6780)
- Remove leading slash from `resendAuthenticationCode` in login to fix resend email button [#6987](https://github.com/opencrvs/opencrvs-core/issues/6987) [#7037](https://github.com/opencrvs/opencrvs-core/issues/7037)
- Fix dashboard cron jobs not working [#7016](https://github.com/opencrvs/opencrvs-core/issues/7016)
- Fix client modal glitches on integrations page [#7002] (https://github.com/opencrvs/opencrvs-core/issues/7002)
- Fix 'Place of Certification' is showing wrong in certificate [#7060] (https://github.com/opencrvs/opencrvs-core/issues/7060)
- Fix Check for valid date to handle incomplete marriage declarations [#7017](https://github.com/opencrvs/opencrvs-core/issues/7017)
- Fix session expiration when user tries to change phone number [#7003](https://github.com/opencrvs/opencrvs-core/pull/7025)
- Fix French translation missing for relationship to informant when trying to correct record, print and issue record [#6341] (https://github.com/opencrvs/opencrvs-core/issues/6341)
- Fix print record page for an unsaved declaration [#6893](https://github.com/opencrvs/opencrvs-core/issues/6893)
- Fix Reset pagination to default page (1) when location changes in UserList [#6481](https://github.com/opencrvs/opencrvs-core/issues/6481)
- Fix unassign action not appearing in audit history [#7035](https://github.com/opencrvs/opencrvs-core/pull/7072)
- Fix client modal glitches on integrations page [#7002](https://github.com/opencrvs/opencrvs-core/issues/7002)
- Fix address property handling and corrected country data transformation logic [#6989](https://github.com/opencrvs/opencrvs-core/issues/6989)
- Fix "Print and issue to groom|bride" is added to a different variable [#7066](https://github.com/opencrvs/opencrvs-core/pull/7066)
- Fix search query is not being saved in the advanced search results [#7110](https://github.com/opencrvs/opencrvs-core/pull/7117)
- Fix Removed duplicateTrackingId check in createDuplicateTask method [#7081](https://github.com/opencrvs/opencrvs-core/pull/7081)
- Fix Disabling 'Mark as duplicate' button when duplicate reason is empty too [#7083](https://github.com/opencrvs/opencrvs-core/pull/7083)
- Fix correction done from a certificate preview page [#7065](https://github.com/opencrvs/opencrvs-core/pull/7093)
- Fix certificate overflowing in preview certificate view [#7157](https://github.com/opencrvs/opencrvs-core/pull/7157)
- Fix records going completely missing when an unexpected error happens in the backend [#7021](https://github.com/opencrvs/opencrvs-core/pull/7021)
- Fix search indexing BRN's in place of identifiers. Adds spouseIdentifier to search with [#7189](https://github.com/opencrvs/opencrvs-core/pull/7189)
- Rename `farajaland-map.geojson` in dashboards to `map.geojson` to not tie opencrvs-core into a specific country implementation name [#7251](https://github.com/opencrvs/opencrvs-core/pull/7251)
- Update advanced search list properly when assignments change [#7307](https://github.com/opencrvs/opencrvs-core/pull/7307)
- Update Content-Security-Policy to allow loading fonts from country configuration [#7296](https://github.com/opencrvs/opencrvs-core/pull/7296)
- Fix frontend crashing on 'Registration by Status' under performance due to missing translations [#7129](https://github.com/opencrvs/opencrvs-core/pull/7129)
- Fix email of practitioner to be saved in hearth. A migration is added to correct the email of practitoiner in existing db. [7315](https://github.com/opencrvs/opencrvs-core/pull/7315)

## [1.3.4](https://github.com/opencrvs/opencrvs-core/compare/v1.3.3...v1.3.4)

## Bug fixes

- #### Include middlename when generating fullnames
  - Refactored out the scattered logic for generating fullnames and converged them into a single function
  - Make lastname optional for a registered declaration
- #### Recognize occupation as an optional field in informant section
- #### Fix download failure when `arrayToFieldTransormer` is used in template mapping
- #### Fix multiple records not being downloaded simultaneously [#6492](https://github.com/opencrvs/opencrvs-core/issues/6492#issuecomment-1961098936)
- #### Fix showing unassigned toast for reinstated declarations [#6492](https://github.com/opencrvs/opencrvs-core/issues/6492#issuecomment-1961098936)
- #### Fix system crash when opening the started action modal [#6551](https://github.com/opencrvs/opencrvs-core/issues/6551)
- #### Convert eventDates to LocalDate before formatting [#6719](https://github.com/opencrvs/opencrvs-core/issues/6719)

## [1.4.1](https://github.com/opencrvs/opencrvs-core/compare/v1.3.3...v1.4.1)

- Fix Metabase versions in Dashboards service. Previously the version used for local development wasn't the one built into the docker image, which caused the locally generated initialisation file to fail in deployed environments.
- Fix a seeding script bug, where it failed when done too quickly [#6553](https://github.com/opencrvs/opencrvs-core/issues/6553)
- Update minimum password length validation [#6559](https://github.com/opencrvs/opencrvs-core/issues/6559)
- Include middlename when generating fullnames
  - Refactored out the scattered logic for generating fullnames and converged them into a single function
  - Make lastname optional for a registered declaration
- Recognize occupation as an optional field in informant section
- Fix download failure when `arrayToFieldTransormer` is used in template mapping
- Fix multiple records not being downloaded simultaneously [#6492](https://github.com/opencrvs/opencrvs-core/issues/6492#issuecomment-1961098936)
- Fix showing unassigned toast for reinstated declarations [#6492](https://github.com/opencrvs/opencrvs-core/issues/6492#issuecomment-1961098936)
- Fix system crash when opening the started action modal [#6551](https://github.com/opencrvs/opencrvs-core/issues/6551)
- Make language names used in language select dropdowns configurable in country resource package copy
- Fix login to field agent when an incomplete record is previously retrieved by them [#6584](https://github.com/opencrvs/opencrvs-core/issues/6584)

## [1.4.0](https://github.com/opencrvs/opencrvs-core/compare/v1.3.3...v1.4.0)

In this release, we made **no changes** to OpenCRVS Core. All changes in this release apply only to the [OpenCRVS country configuration](https://github.com/opencrvs/opencrvs-countryconfig/releases/tag/v1.4.0) repository.

### Please note for 1.5.0 release

In the next OpenCRVS release v1.5.0, there will be two significant changes both in the country resource package and the infrastructure configuration inside of it:

- The `infrastructure` directory and related pipelines will be moved to a new repository.
- Both the new infrastructure repository and the OpenCRVS country resource package repositories will start following their own release cycles, mostly independent from the core's release cycle. From this release forward, both packages are released as "OpenCRVS minor compatible" releases, meaning that the OpenCRVS countryconfig 1.3.0-<incrementing release number> is compatible with OpenCRVS 1.3.0, 1.3.1, 1.3.2, etc. This allows for the release of new hotfix versions of the core without having to publish a new version of the infrastructure or countryconfig.

## [1.3.3](https://github.com/opencrvs/opencrvs-core/compare/v1.3.2...v1.3.3)

## Breaking changes

## New features

- #### New handlebars serving the location ids of the admin level locations
  Apart from the new handlebars, a couple more improvements were introduced:
  - stricter type for locations in client
  - **"location"** handlebar helper can now resolve offices & facilities
  - restrict the properties exposed through **"location"** handlebar helper
  - remove deprecated **DIVISION** & **UNION** from client

## Bug fixes

- #### Fix location seeding scripts throwing error when there are too many source locations from the country config
  Locations are now seeded in smaller segments instead of one big collection. The newer approach has improved performance to a significant extent and also clears the interruption caused for a large number of country config locations
- Filter user information such as usernames and authentication codes from server logs
- Core not recognizing "occupation" as an optional field for deceased
- Unassign declaration from a user if the declaration has already been proceeded through the workqueues by a separate user

## Dependency upgrades

- #### Metabase from v0.45.2.1 to v0.46.6.1

See [Releases](https://github.com/opencrvs/opencrvs-core/releases) for release notes of older releases.<|MERGE_RESOLUTION|>--- conflicted
+++ resolved
@@ -12,17 +12,13 @@
 
 ### New features
 
-<<<<<<< HEAD
-- **Major new feature** Description
 - Misc new feature
-=======
 - Certificate handlebar for registration fees `registrationFees` [#6817](https://github.com/opencrvs/opencrvs-core/issues/6817)
 - Logged in user details handlebar `loggedInUser` [#6529](https://github.com/opencrvs/opencrvs-core/issues/6529)
 - Supporting document fields can now be made required
 - If there is only one option in the document uploader select, then it stays hidden and only the upload button is showed with the only option being selected by default
 - Allow configuring the default search criteria for record search [#6924](https://github.com/opencrvs/opencrvs-core/issues/6924)
 - Add checks to validate client and server are always on the same version. This prevents browsers with a cached or outdated client versions from making potentially invalid requests to the backend [#6695](https://github.com/opencrvs/opencrvs-core/issues/6695)
->>>>>>> 2c2108a0
 
 ## Bug fixes
 
@@ -35,13 +31,6 @@
 - **Gateways searchEvents API updated** `operationHistories` only returns `operationType` & `operatedOn` due to the other fields being unused in OpenCRVS
 - **Config changes to review/preview and signatures** Core used to provide review/preview section by default which are now removed and need to be provided from countryconfig. The signature field definitions (e.g. informant signature, bride signature etc.) were hard coded in core which also have now been removed. The signatures can now be added through the review/preview sections defined in countryconfig just like any other field. You can use the following section definition as the default which is without any additional fields. We highly recommend checking out our reference country repository which has the signature fields in it's review/preview sections
 
-<<<<<<< HEAD
-=======
-- Remove `DEL /elasticIndex` endpoint due reindexing changes.
-- Gateways searchEvents `operationHistories` only returns `operationType` & `operatedOn` due to the other fields being unused in OpenCRVS
-- Core used to provide review/preview section by default which are now removed and need to be provided from countryconfig. The signature field definitions (e.g. informant signature, bride signature etc.) were hard coded in core which also have now been removed. The signatures can now be added through the review/preview sections defined in countryconfig just like any other field. You can use the following section definition as the default which is without any additional fields. We highly recommend checking out our reference country repository which has the signature fields in it's review/preview sections
-
->>>>>>> 2c2108a0
 ```
 {
   id: 'preview',
@@ -65,9 +54,7 @@
 }
 ```
 
-<<<<<<< HEAD
 - **Title** Description
-=======
 ## 1.5.1
 
 ## Improvements
@@ -75,7 +62,6 @@
 - Fetch child identifier in view record
 
 ## 1.5.0 (TBD)
->>>>>>> 2c2108a0
 
 ### New features
 
