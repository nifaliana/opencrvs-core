# Changelog

## 1.6.0 (TBD)

## Improvements

- Fetch child identifier in view record

### New features

- Certificate handlebar for registration fees `registrationFees` [#6817](https://github.com/opencrvs/opencrvs-core/issues/6817)
- Logged in user details handlebar `loggedInUser` [#6529](https://github.com/opencrvs/opencrvs-core/issues/6529)
- Supporting document fields can now be made required
- If there is only one option in the document uploader select, then it stays hidden and only the upload button is showed with the only option being selected by default

- #### ElasticSearch reindexing

  Allows reindexing ElasticSearch via a new search-service endpoint `reindex`. We're replacing the original `ocrvs` index with timestamped ones. This is done automatically when upgrading and migrating, but this is an important architectural change that should be noted. More details in [#7033](https://github.com/opencrvs/opencrvs-core/pull/7033).

- Introduce a new certificate handlebar "preview" which can be used to conditionally render some svg element when previewing the certificate e.g. background image similar to security paper

### Improvements

- Internally we were storing the `family` name field as a required property which was limiting what how you could capture the name of a person in the forms. Now we are storing it as an optional property which would make more flexible.

## Bug fixes

- Custom form field validators from country config will work offline. [#7478](https://github.com/opencrvs/opencrvs-core/issues/7478)

### Breaking changes

- Remove `DEL /elasticIndex` endpoint due reindexing changes.
- Gateways searchEvents `operationHistories` only returns `operationType` & `operatedOn` due to the other fields being unused in OpenCRVS
- Core used to provide review/preview section by default which are now removed and need to be provided from countryconfig. The signature field definitions (e.g. informant signature, bride signature etc.) were hard coded in core which also have now been removed. The signatures can now be added through the review/preview sections defined in countryconfig just like any other field. You can use the following section definition as the default which is without any additional fields. We highly recommend checking out our reference country repository which has the signature fields in it's review/preview sections

```
{
  id: 'preview',
  viewType: 'preview',
  name: {
    defaultMessage: 'Preview',
    description: 'Form section name for Preview',
    id: 'register.form.section.preview.name'
  },
  title: {
    defaultMessage: 'Preview',
    description: 'Form section title for Preview',
    id: 'register.form.section.preview.title'
  },
  groups: [
    {
      id: 'preview-view-group',
      fields: []
    }
  ]
}
```

<<<<<<< HEAD
=======
### New features

- **Conditional filtering for document select options** The select options for the DOCUMENT_UPLOADER_WITH_OPTION field can now be conditionally filtered similar to the SELECT_WITH_OPTIONS field using the `optionCondition` field

>>>>>>> 21ea7115
## 1.5.1

## Improvements

- Fetch child identifier in view record
<<<<<<< HEAD
=======
- Home screen application’s name and icons are to be configured from country configuration package as manifest.json and app icon files are moved from core to country config (check `opencrvs-countryconfig/src/client-static` folder)

## Bug fixes

- On slow connections or in rare corner cases, it was possible that the same record got saved to the database twice. This was caused by a bug in how the unique technical identifier we generate were stored as FHIR. The backend now ensures every record is submitted only once. [#7477](https://github.com/opencrvs/opencrvs-core/issues/7477)
- Fixed an issue where address line fields (e.g., address line 1, address line 2, etc.) were not being updated correctly when a user attempted to update a record's event location, such as place of birth or place of death. [#7531](https://github.com/opencrvs/opencrvs-core/issues/7531)
- When a declaration(birth/death) is created the event location information was not being parsed to ElasticSearch which caused the Advanced search feature to not work when searching for records by event location.[7494](https://github.com/opencrvs/opencrvs-core/issues/7494)
- When any user's role was updated, incorrect role was shown for that user's actions in the history section of a declaration's record audit page. [#7495](https://github.com/opencrvs/opencrvs-core/issues/7495)
>>>>>>> 21ea7115

## 1.5.0 (TBD)

### New features

- Certificate handlebar for registration fees `registrationFees` [#6817](https://github.com/opencrvs/opencrvs-core/issues/6817)
- Logged in user details handlebar `loggedInUser` [#6529](https://github.com/opencrvs/opencrvs-core/issues/6529)
- Supporting document fields can now be made required
- If there is only one option in the document uploader select, then it stays hidden and only the upload button is showed with the only option being selected by default

* **ElasticSearch reindexing**

Allows reindexing ElasticSearch via a new search-service endpoint `reindex`. We're replacing the original `ocrvs` index with timestamped ones. This is done automatically when upgrading and migrating, but this is an important architectural change that should be noted. More details in [#7033](https://github.com/opencrvs/opencrvs-core/pull/7033).

- Introduce a new certificate handlebar "preview" which can be used to conditionally render some svg element when previewing the certificate e.g. background image similar to security paper

## Breaking changes

- #### Upgrade node version to 18

  This version enforces environment to have Node 18 installed (supported until April 2025) and removes support for Node 16

  - Supports node version `18.19.x`
  - Specified operating systems in js modules as `darwin, linux`
  - Dev scripts and Vite run with an environment variable `NODE_OPTIONS=--dns-result-order=ipv4first` to resolve ipv4 addresses for `localhost` to support systems that resolves ipv6 addresses by default in Node versions >=17

- #### Update the certificate preview mechanism

  In effort of minimizing JavaScript-bundle size, we have streamlined the way how review certificate -page renders certificates. In case the images in your certificates are previewing blurry, you need to update your SVG-certificates to print QR-codes and other images directly with `<image width="36" height="36" xlink:href="{{qrCode}}" x="500" y="770"></image>` instead of the more complicated `<rect fill="url(#pattern)"></rect>` -paradigm. This doesn't affect printed certificates as they are still created as previously.

- #### Remove unused GraphQL resolvers locationById and locationsByParent

- #### Remove unused GraphQL type `user.catchmentArea` in favor of `user.primaryOffice`

- #### Move default address generation to country-config

  We are dropping support for 'agentDefault' to be used as initial value for SELECT_WITH_DYNAMIC_OPTIONS type of fields. The country config package now must return the form with prepopulated initial values to show default addresses. [#6871](https://github.com/opencrvs/opencrvs-core/issues/6871)

- #### Remove system admin UI items: Application, Certificates, User roles, Informant notifications

  We have now moved to configuring these items directly from country configuration repository.

## New features

- Add loading spinners before JavaScript bundle has loaded for both login and client
- Add loading bar before javaScript bundle has loaded for client and when fetching records [#6641](https://github.com/opencrvs/opencrvs-core/issues/6641)
- Support for landscape certificate templates
- Allow defining maxLength attribute for number type fields [#6356](https://github.com/opencrvs/opencrvs-core/issues/6356)
- Introduce two new properties to the form field `DOCUMENT_UPLOADER_WITH_OPTION`
  - `compressImagesToSizeMB` : An optional prop of number type to define a compressed size. Compression is ignored when the input file is already smaller or equal of the given value or a falsy given value.
  - `maxSizeMB`: An optional validation prop to prevent input of a file bigger than a defined value.
- Metabase default credentials now must be configured via countryconfig repository environment variables and secrets otherwise the dashboard service won't start [#6578](https://github.com/opencrvs/opencrvs-core/issues/6578)
- Introduce rate limiting to routes that could potentially be bruteforced or extracted PII from [#6145](https://github.com/opencrvs/opencrvs-core/pull/6145)

## Improvements

- Development time logs are now much tidier and errors easier to point out. Production logging will still remain as is. [#7022](https://github.com/opencrvs/opencrvs-core/pull/7022)
- Mask emails and phone numbers from notification logs [#7204](https://github.com/opencrvs/opencrvs-core/pull/7204)

## Bug fixes

- Handle back button click after issuing a declaration [#6424](https://github.com/opencrvs/opencrvs-core/issues/6424)
- Fix certificate verification QR code for a death declaration [#6230](https://github.com/opencrvs/opencrvs-core/issues/6230#issuecomment-1996766125)
- Fix certificate verification QR code crashing when gender is unknown [#6422](https://github.com/opencrvs/opencrvs-core/issues/6422)
- Fix certificate verification page missing registration center and the name of registrar [#6614](https://github.com/opencrvs/opencrvs-core/issues/6614)
- Amend certificate verification showing the certifying date instead of records creation date [#7098](https://github.com/opencrvs/opencrvs-core/pull/7098)
- Fix records not getting issued [#6216] (https://github.com/opencrvs/opencrvs-core/issues/6216)
- Fix record correction e2e failing due to stale data getting saved on redux
- Convert eventDates to LocalDate before formatting [#6719](https://github.com/opencrvs/opencrvs-core/issues/6719)
- In advance search, any status tag is showing archived after search [#6678](https://github.com/opencrvs/opencrvs-core/issues/6678)
- Fix first name issues when creating a user [#6631](https://github.com/opencrvs/opencrvs-core/issues/6631)
- Show correct record option in certificate preview page when trying to print by RA [#6224](https://github.com/opencrvs/opencrvs-core/issues/6224)
- Fix certificate templates not getting populated for health facility event locations & ADMIN_LEVEL > 2
- Fix download failure for incomplete (without date of death) death declarations [#6807](https://github.com/opencrvs/opencrvs-core/issues/6807)
- Fix search result declaration record audit unassign issue [#5781](https://github.com/opencrvs/opencrvs-core/issues/5781)
- In review page, Eliminating the 'No supporting documents' and 'upload' prompts when documents are already uploaded [#6231] (https://github.com/opencrvs/opencrvs-core/issues/6231)
- Fix Registrar of any location should be able to review a correction request [#6247](https://github.com/opencrvs/opencrvs-core/issues/6247)
- remove upload button when no supporting docs are configured [#5944](https://github.com/opencrvs/opencrvs-core/issues/5944)
- Fix issues of invisible inputs when navigating from can't login link in login page [#6163](https://github.com/opencrvs/opencrvs-core/issues/6163)
- Fix the "Continue" button being disabled when changes in correction form is made [#6780](https://github.com/opencrvs/opencrvs-core/issues/6780)
- Remove leading slash from `resendAuthenticationCode` in login to fix resend email button [#6987](https://github.com/opencrvs/opencrvs-core/issues/6987) [#7037](https://github.com/opencrvs/opencrvs-core/issues/7037)
- Fix dashboard cron jobs not working [#7016](https://github.com/opencrvs/opencrvs-core/issues/7016)
- Fix client modal glitches on integrations page [#7002] (https://github.com/opencrvs/opencrvs-core/issues/7002)
- Fix 'Place of Certification' is showing wrong in certificate [#7060] (https://github.com/opencrvs/opencrvs-core/issues/7060)
- Fix Check for valid date to handle incomplete marriage declarations [#7017](https://github.com/opencrvs/opencrvs-core/issues/7017)
- Fix session expiration when user tries to change phone number [#7003](https://github.com/opencrvs/opencrvs-core/pull/7025)
- Fix French translation missing for relationship to informant when trying to correct record, print and issue record [#6341] (https://github.com/opencrvs/opencrvs-core/issues/6341)
- Fix print record page for an unsaved declaration [#6893](https://github.com/opencrvs/opencrvs-core/issues/6893)
- Fix Reset pagination to default page (1) when location changes in UserList [#6481](https://github.com/opencrvs/opencrvs-core/issues/6481)
- Fix unassign action not appearing in audit history [#7035](https://github.com/opencrvs/opencrvs-core/pull/7072)
- Fix client modal glitches on integrations page [#7002](https://github.com/opencrvs/opencrvs-core/issues/7002)
- Fix address property handling and corrected country data transformation logic [#6989](https://github.com/opencrvs/opencrvs-core/issues/6989)
- Fix "Print and issue to groom|bride" is added to a different variable [#7066](https://github.com/opencrvs/opencrvs-core/pull/7066)
- Fix search query is not being saved in the advanced search results [#7110](https://github.com/opencrvs/opencrvs-core/pull/7117)
- Fix Removed duplicateTrackingId check in createDuplicateTask method [#7081](https://github.com/opencrvs/opencrvs-core/pull/7081)
- Fix Disabling 'Mark as duplicate' button when duplicate reason is empty too [#7083](https://github.com/opencrvs/opencrvs-core/pull/7083)
- Fix correction done from a certificate preview page [#7065](https://github.com/opencrvs/opencrvs-core/pull/7093)
- Fix certificate overflowing in preview certificate view [#7157](https://github.com/opencrvs/opencrvs-core/pull/7157)
- Fix records going completely missing when an unexpected error happens in the backend [#7021](https://github.com/opencrvs/opencrvs-core/pull/7021)
- Fix search indexing BRN's in place of identifiers. Adds spouseIdentifier to search with [#7189](https://github.com/opencrvs/opencrvs-core/pull/7189)
- Rename `farajaland-map.geojson` in dashboards to `map.geojson` to not tie opencrvs-core into a specific country implementation name [#7251](https://github.com/opencrvs/opencrvs-core/pull/7251)
- Update advanced search list properly when assignments change [#7307](https://github.com/opencrvs/opencrvs-core/pull/7307)
- Update Content-Security-Policy to allow loading fonts from country configuration [#7296](https://github.com/opencrvs/opencrvs-core/pull/7296)
- Fix frontend crashing on 'Registration by Status' under performance due to missing translations [#7129](https://github.com/opencrvs/opencrvs-core/pull/7129)
- Fix email of practitioner to be saved in hearth. A migration is added to correct the email of practitoiner in existing db. [7315](https://github.com/opencrvs/opencrvs-core/pull/7315)
- Fix inaccessible and only partly visible "Edit" button in "Advanced Search" - feature's date range list [7485](https://github.com/opencrvs/opencrvs-core/pull/7485)

## Refactor

- Remove dependency on openhim. The openhim db is kept for backwards compatibility reasons and will be removed in v1.6. It has brought some major changes
  in how the microservices are communicating among them. More on this can be found on the updated [sequence diagrams](https://github.com/opencrvs/opencrvs-core/tree/develop/sequence-diagrams/backend)

## [1.3.4](https://github.com/opencrvs/opencrvs-core/compare/v1.3.3...v1.3.4)

## Bug fixes

- #### Include middlename when generating fullnames
  - Refactored out the scattered logic for generating fullnames and converged them into a single function
  - Make lastname optional for a registered declaration
- #### Recognize occupation as an optional field in informant section
- #### Fix download failure when `arrayToFieldTransormer` is used in template mapping
- #### Fix multiple records not being downloaded simultaneously [#6492](https://github.com/opencrvs/opencrvs-core/issues/6492#issuecomment-1961098936)
- #### Fix showing unassigned toast for reinstated declarations [#6492](https://github.com/opencrvs/opencrvs-core/issues/6492#issuecomment-1961098936)
- #### Fix system crash when opening the started action modal [#6551](https://github.com/opencrvs/opencrvs-core/issues/6551)
- #### Convert eventDates to LocalDate before formatting [#6719](https://github.com/opencrvs/opencrvs-core/issues/6719)

## [1.4.1](https://github.com/opencrvs/opencrvs-core/compare/v1.3.3...v1.4.1)

- Fix Metabase versions in Dashboards service. Previously the version used for local development wasn't the one built into the docker image, which caused the locally generated initialisation file to fail in deployed environments.
- Fix a seeding script bug, where it failed when done too quickly [#6553](https://github.com/opencrvs/opencrvs-core/issues/6553)
- Update minimum password length validation [#6559](https://github.com/opencrvs/opencrvs-core/issues/6559)
- Include middlename when generating fullnames
  - Refactored out the scattered logic for generating fullnames and converged them into a single function
  - Make lastname optional for a registered declaration
- Recognize occupation as an optional field in informant section
- Fix download failure when `arrayToFieldTransormer` is used in template mapping
- Fix multiple records not being downloaded simultaneously [#6492](https://github.com/opencrvs/opencrvs-core/issues/6492#issuecomment-1961098936)
- Fix showing unassigned toast for reinstated declarations [#6492](https://github.com/opencrvs/opencrvs-core/issues/6492#issuecomment-1961098936)
- Fix system crash when opening the started action modal [#6551](https://github.com/opencrvs/opencrvs-core/issues/6551)
- Make language names used in language select dropdowns configurable in country resource package copy
- Fix login to field agent when an incomplete record is previously retrieved by them [#6584](https://github.com/opencrvs/opencrvs-core/issues/6584)

## [1.4.0](https://github.com/opencrvs/opencrvs-core/compare/v1.3.3...v1.4.0)

In this release, we made **no changes** to OpenCRVS Core. All changes in this release apply only to the [OpenCRVS country configuration](https://github.com/opencrvs/opencrvs-countryconfig/releases/tag/v1.4.0) repository.

### Please note for 1.5.0 release

In the next OpenCRVS release v1.5.0, there will be two significant changes both in the country resource package and the infrastructure configuration inside of it:

- The `infrastructure` directory and related pipelines will be moved to a new repository.
- Both the new infrastructure repository and the OpenCRVS country resource package repositories will start following their own release cycles, mostly independent from the core's release cycle. From this release forward, both packages are released as "OpenCRVS minor compatible" releases, meaning that the OpenCRVS countryconfig 1.3.0-<incrementing release number> is compatible with OpenCRVS 1.3.0, 1.3.1, 1.3.2, etc. This allows for the release of new hotfix versions of the core without having to publish a new version of the infrastructure or countryconfig.

## [1.3.3](https://github.com/opencrvs/opencrvs-core/compare/v1.3.2...v1.3.3)

## Breaking changes

## New features

- #### New handlebars serving the location ids of the admin level locations
  Apart from the new handlebars, a couple more improvements were introduced:
  - stricter type for locations in client
  - **"location"** handlebar helper can now resolve offices & facilities
  - restrict the properties exposed through **"location"** handlebar helper
  - remove deprecated **DIVISION** & **UNION** from client

## Bug fixes

- #### Fix location seeding scripts throwing error when there are too many source locations from the country config
  Locations are now seeded in smaller segments instead of one big collection. The newer approach has improved performance to a significant extent and also clears the interruption caused for a large number of country config locations
- Filter user information such as usernames and authentication codes from server logs
- Core not recognizing "occupation" as an optional field for deceased
- Unassign declaration from a user if the declaration has already been proceeded through the workqueues by a separate user

## Dependency upgrades

- #### Metabase from v0.45.2.1 to v0.46.6.1

See [Releases](https://github.com/opencrvs/opencrvs-core/releases) for release notes of older releases.<|MERGE_RESOLUTION|>--- conflicted
+++ resolved
@@ -56,20 +56,15 @@
 }
 ```
 
-<<<<<<< HEAD
-=======
 ### New features
 
 - **Conditional filtering for document select options** The select options for the DOCUMENT_UPLOADER_WITH_OPTION field can now be conditionally filtered similar to the SELECT_WITH_OPTIONS field using the `optionCondition` field
 
->>>>>>> 21ea7115
 ## 1.5.1
 
 ## Improvements
 
 - Fetch child identifier in view record
-<<<<<<< HEAD
-=======
 - Home screen application’s name and icons are to be configured from country configuration package as manifest.json and app icon files are moved from core to country config (check `opencrvs-countryconfig/src/client-static` folder)
 
 ## Bug fixes
@@ -78,7 +73,6 @@
 - Fixed an issue where address line fields (e.g., address line 1, address line 2, etc.) were not being updated correctly when a user attempted to update a record's event location, such as place of birth or place of death. [#7531](https://github.com/opencrvs/opencrvs-core/issues/7531)
 - When a declaration(birth/death) is created the event location information was not being parsed to ElasticSearch which caused the Advanced search feature to not work when searching for records by event location.[7494](https://github.com/opencrvs/opencrvs-core/issues/7494)
 - When any user's role was updated, incorrect role was shown for that user's actions in the history section of a declaration's record audit page. [#7495](https://github.com/opencrvs/opencrvs-core/issues/7495)
->>>>>>> 21ea7115
 
 ## 1.5.0 (TBD)
 
