--- conflicted
+++ resolved
@@ -62,12 +62,9 @@
 - Handle label params used in form inputs when rendering in review section view
 - Fix probable migration issues for countries migrating from 1.2 [#7464](https://github.com/opencrvs/opencrvs-core/issues/7464)
 - When a declaration(birth/death) is created the event location information was not being parsed to ElasticSearch which caused the Advanced search feature to not work when searching for records by event location.[7494](https://github.com/opencrvs/opencrvs-core/issues/7494)
-<<<<<<< HEAD
-- When a user updates a marriage declaration editing the signature of the bride, groom, witness one or witness two, handle the changed value of the signature properly. [#7462](https://github.com/opencrvs/opencrvs-core/issues/7462)
-=======
 - When any user's role was updated, incorrect role was shown for that user's actions in the history section of a declaration's record audit page. [#7495](https://github.com/opencrvs/opencrvs-core/issues/7495)
 - Registration agent was unable to download declarations that were previously corrected by registrar. [#7582](https://github.com/opencrvs/opencrvs-core/issues/7582)
->>>>>>> 65944723
+- When a user updates a marriage declaration editing the signature of the bride, groom, witness one or witness two, handle the changed value of the signature properly. [#7462](https://github.com/opencrvs/opencrvs-core/issues/7462)
 
 ## 1.5.0 (TBD)
 
