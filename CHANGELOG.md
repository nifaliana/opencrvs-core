# Changelog

<<<<<<< HEAD
## 1.5.0 (TBD)

## Breaking changes

- #### Upgrade node version to 18
  This version enforces environment to have Node 18 installed (supported until April 2025) and removes support for Node 16
  - Supports node version `18.19.x`
  - Specified operating systems in js modules as `darwin, linux`
  - Dev scripts run with an environment variable `NODE_OPTIONS=--dns-result-order=ipv4first` to resolve ipv4 addresses for `localhost` to support systems that resolves ipv6 addresses by default in Node versions >=17

## New features

- Add loading spinners before JavaScript bundle has loaded for both login and client

## Bug fixes

- Handle back button click after issuing a declaration [#6424](https://github.com/opencrvs/opencrvs-core/issues/6424)
- Fix certificate verification QR code for a death declaration [#6230](https://github.com/opencrvs/opencrvs-core/issues/6230#issuecomment-1996766125)
- Fix certificate verification QR code crashing when gender is unknown [#6422](https://github.com/opencrvs/opencrvs-core/issues/6422)
- Fix certificate verification page missing registration center and the name of registrar [#6614](https://github.com/opencrvs/opencrvs-core/issues/6614)
- Fix records not getting issued [#6216] (https://github.com/opencrvs/opencrvs-core/issues/6216)
- Fix record correction e2e failing due to stale data getting saved on redux
- Convert eventDates to LocalDate before formatting [#6719](https://github.com/opencrvs/opencrvs-core/issues/6719)
- In advance search, any status tag is showing archived after search [#6678](https://github.com/opencrvs/opencrvs-core/issues/6678)

## Refactor

- Remove dependency on openhim. The openhim db is kept for backwards compatibility reasons and will be removed in v1.6. It has brought some major changes 
  in how the microservices are communicating among them. More on this can be found on the updated [sequence diagrams](https://github.com/opencrvs/opencrvs-core/tree/develop/sequence-diagrams/backend)
=======
## [1.3.4](https://github.com/opencrvs/opencrvs-core/compare/v1.3.3...v1.3.4)

## Bug fixes

- #### Include middlename when generating fullnames
  - Refactored out the scattered logic for generating fullnames and converged them into a single function
  - Make lastname optional for a registered declaration
- #### Recognize occupation as an optional field in informant section
- #### Fix download failure when `arrayToFieldTransormer` is used in template mapping
- #### Fix multiple records not being downloaded simultaneously [#6492](https://github.com/opencrvs/opencrvs-core/issues/6492#issuecomment-1961098936)
- #### Fix showing unassigned toast for reinstated declarations [#6492](https://github.com/opencrvs/opencrvs-core/issues/6492#issuecomment-1961098936)
- #### Fix system crash when opening the started action modal [#6551](https://github.com/opencrvs/opencrvs-core/issues/6551)
- #### Convert eventDates to LocalDate before formatting [#6719](https://github.com/opencrvs/opencrvs-core/issues/6719)
>>>>>>> 5c0fe5ca

## [1.4.1](https://github.com/opencrvs/opencrvs-core/compare/v1.3.3...v1.4.1)

- Fix Metabase versions in Dashboards service. Previously the version used for local development wasn't the one built into the docker image, which caused the locally generated initialisation file to fail in deployed environments.
- Fix a seeding script bug, where it failed when done too quickly [#6553](https://github.com/opencrvs/opencrvs-core/issues/6553)
- Update minimum password length validation [#6559](https://github.com/opencrvs/opencrvs-core/issues/6559)
- Include middlename when generating fullnames
  - Refactored out the scattered logic for generating fullnames and converged them into a single function
  - Make lastname optional for a registered declaration
- Recognize occupation as an optional field in informant section
- Fix download failure when `arrayToFieldTransormer` is used in template mapping
- Fix multiple records not being downloaded simultaneously [#6492](https://github.com/opencrvs/opencrvs-core/issues/6492#issuecomment-1961098936)
- Fix showing unassigned toast for reinstated declarations [#6492](https://github.com/opencrvs/opencrvs-core/issues/6492#issuecomment-1961098936)
- Fix system crash when opening the started action modal [#6551](https://github.com/opencrvs/opencrvs-core/issues/6551)
- Make language names used in language select dropdowns configurable in country resource package copy
- Fix login to field agent when an incomplete record is previously retrieved by them [#6584](https://github.com/opencrvs/opencrvs-core/issues/6584)


## [1.4.0](https://github.com/opencrvs/opencrvs-core/compare/v1.3.3...v1.4.0)

In this release, we made **no changes** to OpenCRVS Core. All changes in this release apply only to the [OpenCRVS country configuration](https://github.com/opencrvs/opencrvs-countryconfig/releases/tag/v1.4.0) repository.

### Please note for 1.5.0 release

In the next OpenCRVS release v1.5.0, there will be two significant changes both in the country resource package and the infrastructure configuration inside of it:

- The `infrastructure` directory and related pipelines will be moved to a new repository.
- Both the new infrastructure repository and the OpenCRVS country resource package repositories will start following their own release cycles, mostly independent from the core's release cycle. From this release forward, both packages are released as "OpenCRVS minor compatible" releases, meaning that the OpenCRVS countryconfig 1.3.0-<incrementing release number> is compatible with OpenCRVS 1.3.0, 1.3.1, 1.3.2, etc. This allows for the release of new hotfix versions of the core without having to publish a new version of the infrastructure or countryconfig.

## [1.3.3](https://github.com/opencrvs/opencrvs-core/compare/v1.3.2...v1.3.3)

## Breaking changes

## New features

- #### New handlebars serving the location ids of the admin level locations
  Apart from the new handlebars, a couple more improvements were introduced:
  - stricter type for locations in client
  - **"location"** handlebar helper can now resolve offices & facilities
  - restrict the properties exposed through **"location"** handlebar helper
  - remove deprecated **DIVISION** & **UNION** from client

## Bug fixes

- #### Fix location seeding scripts throwing error when there are too many source locations from the country config
  Locations are now seeded in smaller segments instead of one big collection. The newer approach has improved performance to a significant extent and also clears the interruption caused for a large number of country config locations
- Filter user information such as usernames and authentication codes from server logs
- Core not recognizing "occupation" as an optional field for deceased
- Unassign declaration from a user if the declaration has already been proceeded through the workqueues by a separate user

## Dependency upgrades

- #### Metabase from v0.45.2.1 to v0.46.6.1

See [Releases](https://github.com/opencrvs/opencrvs-core/releases) for release notes of older releases.<|MERGE_RESOLUTION|>--- conflicted
+++ resolved
@@ -1,6 +1,5 @@
 # Changelog
 
-<<<<<<< HEAD
 ## 1.5.0 (TBD)
 
 ## Breaking changes
@@ -28,9 +27,9 @@
 
 ## Refactor
 
-- Remove dependency on openhim. The openhim db is kept for backwards compatibility reasons and will be removed in v1.6. It has brought some major changes 
+- Remove dependency on openhim. The openhim db is kept for backwards compatibility reasons and will be removed in v1.6. It has brought some major changes
   in how the microservices are communicating among them. More on this can be found on the updated [sequence diagrams](https://github.com/opencrvs/opencrvs-core/tree/develop/sequence-diagrams/backend)
-=======
+
 ## [1.3.4](https://github.com/opencrvs/opencrvs-core/compare/v1.3.3...v1.3.4)
 
 ## Bug fixes
@@ -44,7 +43,6 @@
 - #### Fix showing unassigned toast for reinstated declarations [#6492](https://github.com/opencrvs/opencrvs-core/issues/6492#issuecomment-1961098936)
 - #### Fix system crash when opening the started action modal [#6551](https://github.com/opencrvs/opencrvs-core/issues/6551)
 - #### Convert eventDates to LocalDate before formatting [#6719](https://github.com/opencrvs/opencrvs-core/issues/6719)
->>>>>>> 5c0fe5ca
 
 ## [1.4.1](https://github.com/opencrvs/opencrvs-core/compare/v1.3.3...v1.4.1)
 
@@ -61,7 +59,6 @@
 - Fix system crash when opening the started action modal [#6551](https://github.com/opencrvs/opencrvs-core/issues/6551)
 - Make language names used in language select dropdowns configurable in country resource package copy
 - Fix login to field agent when an incomplete record is previously retrieved by them [#6584](https://github.com/opencrvs/opencrvs-core/issues/6584)
-
 
 ## [1.4.0](https://github.com/opencrvs/opencrvs-core/compare/v1.3.3...v1.4.0)
 
