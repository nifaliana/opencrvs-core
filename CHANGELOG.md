# Changelog

## 1.6.0 (TBD)

### New features

- Certificate handlebar for registration fees `registrationFees` [#6817](https://github.com/opencrvs/opencrvs-core/issues/6817)
- Logged in user details handlebar `loggedInUser` [#6529](https://github.com/opencrvs/opencrvs-core/issues/6529)
- Supporting document fields can now be made required
- If there is only one option in the document uploader select, then it stays hidden and only the upload button is showed with the only option being selected by default

- #### ElasticSearch reindexing

  Allows reindexing ElasticSearch via a new search-service endpoint `reindex`. We're replacing the original `ocrvs` index with timestamped ones. This is done automatically when upgrading and migrating, but this is an important architectural change that should be noted. More details in [#7033](https://github.com/opencrvs/opencrvs-core/pull/7033).

- Introduce a new certificate handlebar "preview" which can be used to conditionally render some svg element when previewing the certificate e.g. background image similar to security paper

### Improvements

- Internally we were storing the `family` name field as a required property which was limiting what how you could capture the name of a person in the forms. Now we are storing it as an optional property which would make more flexible.

### Breaking changes

- Remove `DEL /elasticIndex` endpoint due reindexing changes.
- Gateways searchEvents `operationHistories` only returns `operationType` & `operatedOn` due to the other fields being unused in OpenCRVS
- Core used to provide review/preview section by default which are now removed and need to be provided from countryconfig. The signature field definitions (e.g. informant signature, bride signature etc.) were hard coded in core which also have now been removed. The signatures can now be added through the review/preview sections defined in countryconfig just like any other field. You can use the following section definition as the default which is without any additional fields. We highly recommend checking out our reference country repository which has the signature fields in it's review/preview sections

```
{
  id: 'preview',
  viewType: 'preview',
  name: {
    defaultMessage: 'Preview',
    description: 'Form section name for Preview',
    id: 'register.form.section.preview.name'
  },
  title: {
    defaultMessage: 'Preview',
    description: 'Form section title for Preview',
    id: 'register.form.section.preview.title'
  },
  groups: [
    {
      id: 'preview-view-group',
      fields: []
    }
  ]
}
```

## 1.5.1

## Improvements

- Fetch child identifier in view record
- Home screen application’s name and icons are to be configured from country configuration package as manifest.json and app icon files are moved from core to country config (check `opencrvs-countryconfig/src/client-static` folder)

## 1.5.0 (TBD)

### New features

- Certificate handlebar for registration fees `registrationFees` [#6817](https://github.com/opencrvs/opencrvs-core/issues/6817)
- Logged in user details handlebar `loggedInUser` [#6529](https://github.com/opencrvs/opencrvs-core/issues/6529)
- Supporting document fields can now be made required
- If there is only one option in the document uploader select, then it stays hidden and only the upload button is showed with the only option being selected by default

* **ElasticSearch reindexing**

Allows reindexing ElasticSearch via a new search-service endpoint `reindex`. We're replacing the original `ocrvs` index with timestamped ones. This is done automatically when upgrading and migrating, but this is an important architectural change that should be noted. More details in [#7033](https://github.com/opencrvs/opencrvs-core/pull/7033).

- Introduce a new certificate handlebar "preview" which can be used to conditionally render some svg element when previewing the certificate e.g. background image similar to security paper

## Bug fixes

- On slow connections or in rare corner cases, it was possible that the same record got saved to the database twice. This was caused by a bug in how the unique technical identifier we generate were stored as FHIR. The backend now ensures every record is submitted only once. [#7477](https://github.com/opencrvs/opencrvs-core/issues/7477)
<<<<<<< HEAD
- Fixed an issue where address line fields (e.g., address line 1, address line 2, etc.) were not being updated correctly when a user attempted to update a record's event location, such as place of birth or place of death. [#7531](https://github.com/opencrvs/opencrvs-core/issues/7531)
- Handle label params used in form inputs when rendering in review section view
- Fix probable migration issues for countries migrating from 1.2 [#7464](https://github.com/opencrvs/opencrvs-core/issues/7464)
=======
>>>>>>> 090b4579

## 1.5.0 (TBD)

## Breaking changes

- #### Upgrade node version to 18

  This version enforces environment to have Node 18 installed (supported until April 2025) and removes support for Node 16

  - Supports node version `18.19.x`
  - Specified operating systems in js modules as `darwin, linux`
  - Dev scripts and Vite run with an environment variable `NODE_OPTIONS=--dns-result-order=ipv4first` to resolve ipv4 addresses for `localhost` to support systems that resolves ipv6 addresses by default in Node versions >=17

- #### Update the certificate preview mechanism

  In effort of minimizing JavaScript-bundle size, we have streamlined the way how review certificate -page renders certificates. In case the images in your certificates are previewing blurry, you need to update your SVG-certificates to print QR-codes and other images directly with `<image width="36" height="36" xlink:href="{{qrCode}}" x="500" y="770"></image>` instead of the more complicated `<rect fill="url(#pattern)"></rect>` -paradigm. This doesn't affect printed certificates as they are still created as previously.

- #### Remove unused GraphQL resolvers locationById and locationsByParent

- #### Remove unused GraphQL type `user.catchmentArea` in favor of `user.primaryOffice`

- #### Move default address generation to country-config

  We are dropping support for 'agentDefault' to be used as initial value for SELECT_WITH_DYNAMIC_OPTIONS type of fields. The country config package now must return the form with prepopulated initial values to show default addresses. [#6871](https://github.com/opencrvs/opencrvs-core/issues/6871)

- #### Remove system admin UI items: Application, Certificates, User roles, Informant notifications

  We have now moved to configuring these items directly from country configuration repository.

## New features

- Add loading spinners before JavaScript bundle has loaded for both login and client
- Add loading bar before javaScript bundle has loaded for client and when fetching records [#6641](https://github.com/opencrvs/opencrvs-core/issues/6641)
- Support for landscape certificate templates
- Allow defining maxLength attribute for number type fields [#6356](https://github.com/opencrvs/opencrvs-core/issues/6356)
- Introduce two new properties to the form field `DOCUMENT_UPLOADER_WITH_OPTION`
  - `compressImagesToSizeMB` : An optional prop of number type to define a compressed size. Compression is ignored when the input file is already smaller or equal of the given value or a falsy given value.
  - `maxSizeMB`: An optional validation prop to prevent input of a file bigger than a defined value.
- Metabase default credentials now must be configured via countryconfig repository environment variables and secrets otherwise the dashboard service won't start [#6578](https://github.com/opencrvs/opencrvs-core/issues/6578)
- Introduce rate limiting to routes that could potentially be bruteforced or extracted PII from [#6145](https://github.com/opencrvs/opencrvs-core/pull/6145)

## Improvements

- Development time logs are now much tidier and errors easier to point out. Production logging will still remain as is. [#7022](https://github.com/opencrvs/opencrvs-core/pull/7022)
- Mask emails and phone numbers from notification logs [#7204](https://github.com/opencrvs/opencrvs-core/pull/7204)

## Bug fixes

- Handle back button click after issuing a declaration [#6424](https://github.com/opencrvs/opencrvs-core/issues/6424)
- Fix certificate verification QR code for a death declaration [#6230](https://github.com/opencrvs/opencrvs-core/issues/6230#issuecomment-1996766125)
- Fix certificate verification QR code crashing when gender is unknown [#6422](https://github.com/opencrvs/opencrvs-core/issues/6422)
- Fix certificate verification page missing registration center and the name of registrar [#6614](https://github.com/opencrvs/opencrvs-core/issues/6614)
- Amend certificate verification showing the certifying date instead of records creation date [#7098](https://github.com/opencrvs/opencrvs-core/pull/7098)
- Fix records not getting issued [#6216] (https://github.com/opencrvs/opencrvs-core/issues/6216)
- Fix record correction e2e failing due to stale data getting saved on redux
- Convert eventDates to LocalDate before formatting [#6719](https://github.com/opencrvs/opencrvs-core/issues/6719)
- In advance search, any status tag is showing archived after search [#6678](https://github.com/opencrvs/opencrvs-core/issues/6678)
- Fix first name issues when creating a user [#6631](https://github.com/opencrvs/opencrvs-core/issues/6631)
- Show correct record option in certificate preview page when trying to print by RA [#6224](https://github.com/opencrvs/opencrvs-core/issues/6224)
- Fix certificate templates not getting populated for health facility event locations & ADMIN_LEVEL > 2
- Fix download failure for incomplete (without date of death) death declarations [#6807](https://github.com/opencrvs/opencrvs-core/issues/6807)
- Fix search result declaration record audit unassign issue [#5781](https://github.com/opencrvs/opencrvs-core/issues/5781)
- In review page, Eliminating the 'No supporting documents' and 'upload' prompts when documents are already uploaded [#6231] (https://github.com/opencrvs/opencrvs-core/issues/6231)
- Fix Registrar of any location should be able to review a correction request [#6247](https://github.com/opencrvs/opencrvs-core/issues/6247)
- remove upload button when no supporting docs are configured [#5944](https://github.com/opencrvs/opencrvs-core/issues/5944)
- Fix issues of invisible inputs when navigating from can't login link in login page [#6163](https://github.com/opencrvs/opencrvs-core/issues/6163)
- Fix the "Continue" button being disabled when changes in correction form is made [#6780](https://github.com/opencrvs/opencrvs-core/issues/6780)
- Remove leading slash from `resendAuthenticationCode` in login to fix resend email button [#6987](https://github.com/opencrvs/opencrvs-core/issues/6987) [#7037](https://github.com/opencrvs/opencrvs-core/issues/7037)
- Fix dashboard cron jobs not working [#7016](https://github.com/opencrvs/opencrvs-core/issues/7016)
- Fix client modal glitches on integrations page [#7002] (https://github.com/opencrvs/opencrvs-core/issues/7002)
- Fix 'Place of Certification' is showing wrong in certificate [#7060] (https://github.com/opencrvs/opencrvs-core/issues/7060)
- Fix Check for valid date to handle incomplete marriage declarations [#7017](https://github.com/opencrvs/opencrvs-core/issues/7017)
- Fix session expiration when user tries to change phone number [#7003](https://github.com/opencrvs/opencrvs-core/pull/7025)
- Fix French translation missing for relationship to informant when trying to correct record, print and issue record [#6341] (https://github.com/opencrvs/opencrvs-core/issues/6341)
- Fix print record page for an unsaved declaration [#6893](https://github.com/opencrvs/opencrvs-core/issues/6893)
- Fix Reset pagination to default page (1) when location changes in UserList [#6481](https://github.com/opencrvs/opencrvs-core/issues/6481)
- Fix unassign action not appearing in audit history [#7035](https://github.com/opencrvs/opencrvs-core/pull/7072)
- Fix client modal glitches on integrations page [#7002](https://github.com/opencrvs/opencrvs-core/issues/7002)
- Fix address property handling and corrected country data transformation logic [#6989](https://github.com/opencrvs/opencrvs-core/issues/6989)
- Fix "Print and issue to groom|bride" is added to a different variable [#7066](https://github.com/opencrvs/opencrvs-core/pull/7066)
- Fix search query is not being saved in the advanced search results [#7110](https://github.com/opencrvs/opencrvs-core/pull/7117)
- Fix Removed duplicateTrackingId check in createDuplicateTask method [#7081](https://github.com/opencrvs/opencrvs-core/pull/7081)
- Fix Disabling 'Mark as duplicate' button when duplicate reason is empty too [#7083](https://github.com/opencrvs/opencrvs-core/pull/7083)
- Fix correction done from a certificate preview page [#7065](https://github.com/opencrvs/opencrvs-core/pull/7093)
- Fix certificate overflowing in preview certificate view [#7157](https://github.com/opencrvs/opencrvs-core/pull/7157)
- Fix records going completely missing when an unexpected error happens in the backend [#7021](https://github.com/opencrvs/opencrvs-core/pull/7021)
- Fix search indexing BRN's in place of identifiers. Adds spouseIdentifier to search with [#7189](https://github.com/opencrvs/opencrvs-core/pull/7189)
- Rename `farajaland-map.geojson` in dashboards to `map.geojson` to not tie opencrvs-core into a specific country implementation name [#7251](https://github.com/opencrvs/opencrvs-core/pull/7251)
- Update advanced search list properly when assignments change [#7307](https://github.com/opencrvs/opencrvs-core/pull/7307)
- Update Content-Security-Policy to allow loading fonts from country configuration [#7296](https://github.com/opencrvs/opencrvs-core/pull/7296)
- Fix frontend crashing on 'Registration by Status' under performance due to missing translations [#7129](https://github.com/opencrvs/opencrvs-core/pull/7129)
- Fix email of practitioner to be saved in hearth. A migration is added to correct the email of practitoiner in existing db. [7315](https://github.com/opencrvs/opencrvs-core/pull/7315)

## Refactor

- Remove dependency on openhim. The openhim db is kept for backwards compatibility reasons and will be removed in v1.6. It has brought some major changes
  in how the microservices are communicating among them. More on this can be found on the updated [sequence diagrams](https://github.com/opencrvs/opencrvs-core/tree/develop/sequence-diagrams/backend)

## [1.3.4](https://github.com/opencrvs/opencrvs-core/compare/v1.3.3...v1.3.4)

## Bug fixes

- #### Include middlename when generating fullnames
  - Refactored out the scattered logic for generating fullnames and converged them into a single function
  - Make lastname optional for a registered declaration
- #### Recognize occupation as an optional field in informant section
- #### Fix download failure when `arrayToFieldTransormer` is used in template mapping
- #### Fix multiple records not being downloaded simultaneously [#6492](https://github.com/opencrvs/opencrvs-core/issues/6492#issuecomment-1961098936)
- #### Fix showing unassigned toast for reinstated declarations [#6492](https://github.com/opencrvs/opencrvs-core/issues/6492#issuecomment-1961098936)
- #### Fix system crash when opening the started action modal [#6551](https://github.com/opencrvs/opencrvs-core/issues/6551)
- #### Convert eventDates to LocalDate before formatting [#6719](https://github.com/opencrvs/opencrvs-core/issues/6719)

## [1.4.1](https://github.com/opencrvs/opencrvs-core/compare/v1.3.3...v1.4.1)

- Fix Metabase versions in Dashboards service. Previously the version used for local development wasn't the one built into the docker image, which caused the locally generated initialisation file to fail in deployed environments.
- Fix a seeding script bug, where it failed when done too quickly [#6553](https://github.com/opencrvs/opencrvs-core/issues/6553)
- Update minimum password length validation [#6559](https://github.com/opencrvs/opencrvs-core/issues/6559)
- Include middlename when generating fullnames
  - Refactored out the scattered logic for generating fullnames and converged them into a single function
  - Make lastname optional for a registered declaration
- Recognize occupation as an optional field in informant section
- Fix download failure when `arrayToFieldTransormer` is used in template mapping
- Fix multiple records not being downloaded simultaneously [#6492](https://github.com/opencrvs/opencrvs-core/issues/6492#issuecomment-1961098936)
- Fix showing unassigned toast for reinstated declarations [#6492](https://github.com/opencrvs/opencrvs-core/issues/6492#issuecomment-1961098936)
- Fix system crash when opening the started action modal [#6551](https://github.com/opencrvs/opencrvs-core/issues/6551)
- Make language names used in language select dropdowns configurable in country resource package copy
- Fix login to field agent when an incomplete record is previously retrieved by them [#6584](https://github.com/opencrvs/opencrvs-core/issues/6584)

## [1.4.0](https://github.com/opencrvs/opencrvs-core/compare/v1.3.3...v1.4.0)

In this release, we made **no changes** to OpenCRVS Core. All changes in this release apply only to the [OpenCRVS country configuration](https://github.com/opencrvs/opencrvs-countryconfig/releases/tag/v1.4.0) repository.

### Please note for 1.5.0 release

In the next OpenCRVS release v1.5.0, there will be two significant changes both in the country resource package and the infrastructure configuration inside of it:

- The `infrastructure` directory and related pipelines will be moved to a new repository.
- Both the new infrastructure repository and the OpenCRVS country resource package repositories will start following their own release cycles, mostly independent from the core's release cycle. From this release forward, both packages are released as "OpenCRVS minor compatible" releases, meaning that the OpenCRVS countryconfig 1.3.0-<incrementing release number> is compatible with OpenCRVS 1.3.0, 1.3.1, 1.3.2, etc. This allows for the release of new hotfix versions of the core without having to publish a new version of the infrastructure or countryconfig.

## [1.3.3](https://github.com/opencrvs/opencrvs-core/compare/v1.3.2...v1.3.3)

## Breaking changes

## New features

- #### New handlebars serving the location ids of the admin level locations
  Apart from the new handlebars, a couple more improvements were introduced:
  - stricter type for locations in client
  - **"location"** handlebar helper can now resolve offices & facilities
  - restrict the properties exposed through **"location"** handlebar helper
  - remove deprecated **DIVISION** & **UNION** from client

## Bug fixes

- #### Fix location seeding scripts throwing error when there are too many source locations from the country config
  Locations are now seeded in smaller segments instead of one big collection. The newer approach has improved performance to a significant extent and also clears the interruption caused for a large number of country config locations
- Filter user information such as usernames and authentication codes from server logs
- Core not recognizing "occupation" as an optional field for deceased
- Unassign declaration from a user if the declaration has already been proceeded through the workqueues by a separate user

## Dependency upgrades

- #### Metabase from v0.45.2.1 to v0.46.6.1

See [Releases](https://github.com/opencrvs/opencrvs-core/releases) for release notes of older releases.<|MERGE_RESOLUTION|>--- conflicted
+++ resolved
@@ -55,30 +55,12 @@
 - Fetch child identifier in view record
 - Home screen application’s name and icons are to be configured from country configuration package as manifest.json and app icon files are moved from core to country config (check `opencrvs-countryconfig/src/client-static` folder)
 
-## 1.5.0 (TBD)
-
-### New features
-
-- Certificate handlebar for registration fees `registrationFees` [#6817](https://github.com/opencrvs/opencrvs-core/issues/6817)
-- Logged in user details handlebar `loggedInUser` [#6529](https://github.com/opencrvs/opencrvs-core/issues/6529)
-- Supporting document fields can now be made required
-- If there is only one option in the document uploader select, then it stays hidden and only the upload button is showed with the only option being selected by default
-
-* **ElasticSearch reindexing**
-
-Allows reindexing ElasticSearch via a new search-service endpoint `reindex`. We're replacing the original `ocrvs` index with timestamped ones. This is done automatically when upgrading and migrating, but this is an important architectural change that should be noted. More details in [#7033](https://github.com/opencrvs/opencrvs-core/pull/7033).
-
-- Introduce a new certificate handlebar "preview" which can be used to conditionally render some svg element when previewing the certificate e.g. background image similar to security paper
-
 ## Bug fixes
 
 - On slow connections or in rare corner cases, it was possible that the same record got saved to the database twice. This was caused by a bug in how the unique technical identifier we generate were stored as FHIR. The backend now ensures every record is submitted only once. [#7477](https://github.com/opencrvs/opencrvs-core/issues/7477)
-<<<<<<< HEAD
 - Fixed an issue where address line fields (e.g., address line 1, address line 2, etc.) were not being updated correctly when a user attempted to update a record's event location, such as place of birth or place of death. [#7531](https://github.com/opencrvs/opencrvs-core/issues/7531)
 - Handle label params used in form inputs when rendering in review section view
 - Fix probable migration issues for countries migrating from 1.2 [#7464](https://github.com/opencrvs/opencrvs-core/issues/7464)
-=======
->>>>>>> 090b4579
 
 ## 1.5.0 (TBD)
 
