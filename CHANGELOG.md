# Changelog

## 1.6.0 (TBD)

### New features

- Certificate handlebar for registration fees `registrationFees` [#6817](https://github.com/opencrvs/opencrvs-core/issues/6817)
- Logged in user details handlebar `loggedInUser` [#6529](https://github.com/opencrvs/opencrvs-core/issues/6529)
- Supporting document fields can now be made required
- If there is only one option in the document uploader select, then it stays hidden and only the upload button is showed with the only option being selected by default

- #### ElasticSearch reindexing

  Allows reindexing ElasticSearch via a new search-service endpoint `reindex`. We're replacing the original `ocrvs` index with timestamped ones. This is done automatically when upgrading and migrating, but this is an important architectural change that should be noted. More details in [#7033](https://github.com/opencrvs/opencrvs-core/pull/7033).

- Introduce a new certificate handlebar "preview" which can be used to conditionally render some svg element when previewing the certificate e.g. background image similar to security paper

### Improvements

- Internally we were storing the `family` name field as a required property which was limiting what how you could capture the name of a person in the forms. Now we are storing it as an optional property which would make more flexible.

### Breaking changes

- Remove `DEL /elasticIndex` endpoint due reindexing changes.
- Gateways searchEvents `operationHistories` only returns `operationType` & `operatedOn` due to the other fields being unused in OpenCRVS
- Core used to provide review/preview section by default which are now removed and need to be provided from countryconfig. The signature field definitions (e.g. informant signature, bride signature etc.) were hard coded in core which also have now been removed. The signatures can now be added through the review/preview sections defined in countryconfig just like any other field. You can use the following section definition as the default which is without any additional fields. We highly recommend checking out our reference country repository which has the signature fields in it's review/preview sections

```
{
  id: 'preview',
  viewType: 'preview',
  name: {
    defaultMessage: 'Preview',
    description: 'Form section name for Preview',
    id: 'register.form.section.preview.name'
  },
  title: {
    defaultMessage: 'Preview',
    description: 'Form section title for Preview',
    id: 'register.form.section.preview.title'
  },
  groups: [
    {
      id: 'preview-view-group',
      fields: []
    }
  ]
}
```

## 1.5.1

## Improvements

- Fetch child identifier in view record
- Home screen application’s name and icons are to be configured from country configuration package as manifest.json and app icon files are moved from core to country config (check `opencrvs-countryconfig/src/client-static` folder)

## Bug fixes

- On slow connections or in rare corner cases, it was possible that the same record got saved to the database twice. This was caused by a bug in how the unique technical identifier we generate were stored as FHIR. The backend now ensures every record is submitted only once. [#7477](https://github.com/opencrvs/opencrvs-core/issues/7477)
<<<<<<< HEAD
- Fixed an issue where address line fields (e.g., address line 1, address line 2, etc.) were not being updated correctly when a user attempted to update a record's event location, such as place of birth or place of death. [#7531](https://github.com/opencrvs/opencrvs-core/issues/7531)
=======
- When a declaration(birth/death) is created the event location information was not being parsed to ElasticSearch which caused the Advanced search feature to not work when searching for records by event location.[7494](https://github.com/opencrvs/opencrvs-core/issues/7494)
- When any user's role was updated, incorrect role was shown for that user's actions in the history section of a declaration's record audit page. [#7495](https://github.com/opencrvs/opencrvs-core/issues/7495)
>>>>>>> 374236d7

## 1.5.0 (TBD)

### New features

- Certificate handlebar for registration fees `registrationFees` [#6817](https://github.com/opencrvs/opencrvs-core/issues/6817)
- Logged in user details handlebar `loggedInUser` [#6529](https://github.com/opencrvs/opencrvs-core/issues/6529)
- Supporting document fields can now be made required
- If there is only one option in the document uploader select, then it stays hidden and only the upload button is showed with the only option being selected by default

* **ElasticSearch reindexing**

Allows reindexing ElasticSearch via a new search-service endpoint `reindex`. We're replacing the original `ocrvs` index with timestamped ones. This is done automatically when upgrading and migrating, but this is an important architectural change that should be noted. More details in [#7033](https://github.com/opencrvs/opencrvs-core/pull/7033).

- Introduce a new certificate handlebar "preview" which can be used to conditionally render some svg element when previewing the certificate e.g. background image similar to security paper

## Breaking changes

- #### Upgrade node version to 18

  This version enforces environment to have Node 18 installed (supported until April 2025) and removes support for Node 16

  - Supports node version `18.19.x`
  - Specified operating systems in js modules as `darwin, linux`
  - Dev scripts and Vite run with an environment variable `NODE_OPTIONS=--dns-result-order=ipv4first` to resolve ipv4 addresses for `localhost` to support systems that resolves ipv6 addresses by default in Node versions >=17

- #### Update the certificate preview mechanism

  In effort of minimizing JavaScript-bundle size, we have streamlined the way how review certificate -page renders certificates. In case the images in your certificates are previewing blurry, you need to update your SVG-certificates to print QR-codes and other images directly with `<image width="36" height="36" xlink:href="{{qrCode}}" x="500" y="770"></image>` instead of the more complicated `<rect fill="url(#pattern)"></rect>` -paradigm. This doesn't affect printed certificates as they are still created as previously.

- #### Remove unused GraphQL resolvers locationById and locationsByParent

- #### Remove unused GraphQL type `user.catchmentArea` in favor of `user.primaryOffice`

- #### Move default address generation to country-config

  We are dropping support for 'agentDefault' to be used as initial value for SELECT_WITH_DYNAMIC_OPTIONS type of fields. The country config package now must return the form with prepopulated initial values to show default addresses. [#6871](https://github.com/opencrvs/opencrvs-core/issues/6871)

- #### Remove system admin UI items: Application, Certificates, User roles, Informant notifications

  We have now moved to configuring these items directly from country configuration repository.

## New features

- Add loading spinners before JavaScript bundle has loaded for both login and client
- Add loading bar before javaScript bundle has loaded for client and when fetching records [#6641](https://github.com/opencrvs/opencrvs-core/issues/6641)
- Support for landscape certificate templates
- Allow defining maxLength attribute for number type fields [#6356](https://github.com/opencrvs/opencrvs-core/issues/6356)
- Introduce two new properties to the form field `DOCUMENT_UPLOADER_WITH_OPTION`
  - `compressImagesToSizeMB` : An optional prop of number type to define a compressed size. Compression is ignored when the input file is already smaller or equal of the given value or a falsy given value.
  - `maxSizeMB`: An optional validation prop to prevent input of a file bigger than a defined value.
- Metabase default credentials now must be configured via countryconfig repository environment variables and secrets otherwise the dashboard service won't start [#6578](https://github.com/opencrvs/opencrvs-core/issues/6578)
- Introduce rate limiting to routes that could potentially be bruteforced or extracted PII from [#6145](https://github.com/opencrvs/opencrvs-core/pull/6145)

## Improvements

- Development time logs are now much tidier and errors easier to point out. Production logging will still remain as is. [#7022](https://github.com/opencrvs/opencrvs-core/pull/7022)
- Mask emails and phone numbers from notification logs [#7204](https://github.com/opencrvs/opencrvs-core/pull/7204)

## Bug fixes

- Handle back button click after issuing a declaration [#6424](https://github.com/opencrvs/opencrvs-core/issues/6424)
- Fix certificate verification QR code for a death declaration [#6230](https://github.com/opencrvs/opencrvs-core/issues/6230#issuecomment-1996766125)
- Fix certificate verification QR code crashing when gender is unknown [#6422](https://github.com/opencrvs/opencrvs-core/issues/6422)
- Fix certificate verification page missing registration center and the name of registrar [#6614](https://github.com/opencrvs/opencrvs-core/issues/6614)
- Amend certificate verification showing the certifying date instead of records creation date [#7098](https://github.com/opencrvs/opencrvs-core/pull/7098)
- Fix records not getting issued [#6216] (https://github.com/opencrvs/opencrvs-core/issues/6216)
- Fix record correction e2e failing due to stale data getting saved on redux
- Convert eventDates to LocalDate before formatting [#6719](https://github.com/opencrvs/opencrvs-core/issues/6719)
- In advance search, any status tag is showing archived after search [#6678](https://github.com/opencrvs/opencrvs-core/issues/6678)
- Fix first name issues when creating a user [#6631](https://github.com/opencrvs/opencrvs-core/issues/6631)
- Show correct record option in certificate preview page when trying to print by RA [#6224](https://github.com/opencrvs/opencrvs-core/issues/6224)
- Fix certificate templates not getting populated for health facility event locations & ADMIN_LEVEL > 2
- Fix download failure for incomplete (without date of death) death declarations [#6807](https://github.com/opencrvs/opencrvs-core/issues/6807)
- Fix search result declaration record audit unassign issue [#5781](https://github.com/opencrvs/opencrvs-core/issues/5781)
- In review page, Eliminating the 'No supporting documents' and 'upload' prompts when documents are already uploaded [#6231] (https://github.com/opencrvs/opencrvs-core/issues/6231)
- Fix Registrar of any location should be able to review a correction request [#6247](https://github.com/opencrvs/opencrvs-core/issues/6247)
- remove upload button when no supporting docs are configured [#5944](https://github.com/opencrvs/opencrvs-core/issues/5944)
- Fix issues of invisible inputs when navigating from can't login link in login page [#6163](https://github.com/opencrvs/opencrvs-core/issues/6163)
- Fix the "Continue" button being disabled when changes in correction form is made [#6780](https://github.com/opencrvs/opencrvs-core/issues/6780)
- Remove leading slash from `resendAuthenticationCode` in login to fix resend email button [#6987](https://github.com/opencrvs/opencrvs-core/issues/6987) [#7037](https://github.com/opencrvs/opencrvs-core/issues/7037)
- Fix dashboard cron jobs not working [#7016](https://github.com/opencrvs/opencrvs-core/issues/7016)
- Fix client modal glitches on integrations page [#7002] (https://github.com/opencrvs/opencrvs-core/issues/7002)
- Fix 'Place of Certification' is showing wrong in certificate [#7060] (https://github.com/opencrvs/opencrvs-core/issues/7060)
- Fix Check for valid date to handle incomplete marriage declarations [#7017](https://github.com/opencrvs/opencrvs-core/issues/7017)
- Fix session expiration when user tries to change phone number [#7003](https://github.com/opencrvs/opencrvs-core/pull/7025)
- Fix French translation missing for relationship to informant when trying to correct record, print and issue record [#6341] (https://github.com/opencrvs/opencrvs-core/issues/6341)
- Fix print record page for an unsaved declaration [#6893](https://github.com/opencrvs/opencrvs-core/issues/6893)
- Fix Reset pagination to default page (1) when location changes in UserList [#6481](https://github.com/opencrvs/opencrvs-core/issues/6481)
- Fix unassign action not appearing in audit history [#7035](https://github.com/opencrvs/opencrvs-core/pull/7072)
- Fix client modal glitches on integrations page [#7002](https://github.com/opencrvs/opencrvs-core/issues/7002)
- Fix address property handling and corrected country data transformation logic [#6989](https://github.com/opencrvs/opencrvs-core/issues/6989)
- Fix "Print and issue to groom|bride" is added to a different variable [#7066](https://github.com/opencrvs/opencrvs-core/pull/7066)
- Fix search query is not being saved in the advanced search results [#7110](https://github.com/opencrvs/opencrvs-core/pull/7117)
- Fix Removed duplicateTrackingId check in createDuplicateTask method [#7081](https://github.com/opencrvs/opencrvs-core/pull/7081)
- Fix Disabling 'Mark as duplicate' button when duplicate reason is empty too [#7083](https://github.com/opencrvs/opencrvs-core/pull/7083)
- Fix correction done from a certificate preview page [#7065](https://github.com/opencrvs/opencrvs-core/pull/7093)
- Fix certificate overflowing in preview certificate view [#7157](https://github.com/opencrvs/opencrvs-core/pull/7157)
- Fix records going completely missing when an unexpected error happens in the backend [#7021](https://github.com/opencrvs/opencrvs-core/pull/7021)
- Fix search indexing BRN's in place of identifiers. Adds spouseIdentifier to search with [#7189](https://github.com/opencrvs/opencrvs-core/pull/7189)
- Rename `farajaland-map.geojson` in dashboards to `map.geojson` to not tie opencrvs-core into a specific country implementation name [#7251](https://github.com/opencrvs/opencrvs-core/pull/7251)
- Update advanced search list properly when assignments change [#7307](https://github.com/opencrvs/opencrvs-core/pull/7307)
- Update Content-Security-Policy to allow loading fonts from country configuration [#7296](https://github.com/opencrvs/opencrvs-core/pull/7296)
- Fix frontend crashing on 'Registration by Status' under performance due to missing translations [#7129](https://github.com/opencrvs/opencrvs-core/pull/7129)
- Fix email of practitioner to be saved in hearth. A migration is added to correct the email of practitoiner in existing db. [7315](https://github.com/opencrvs/opencrvs-core/pull/7315)

## Refactor

- Remove dependency on openhim. The openhim db is kept for backwards compatibility reasons and will be removed in v1.6. It has brought some major changes
  in how the microservices are communicating among them. More on this can be found on the updated [sequence diagrams](https://github.com/opencrvs/opencrvs-core/tree/develop/sequence-diagrams/backend)

## [1.3.4](https://github.com/opencrvs/opencrvs-core/compare/v1.3.3...v1.3.4)

## Bug fixes

- #### Include middlename when generating fullnames
  - Refactored out the scattered logic for generating fullnames and converged them into a single function
  - Make lastname optional for a registered declaration
- #### Recognize occupation as an optional field in informant section
- #### Fix download failure when `arrayToFieldTransormer` is used in template mapping
- #### Fix multiple records not being downloaded simultaneously [#6492](https://github.com/opencrvs/opencrvs-core/issues/6492#issuecomment-1961098936)
- #### Fix showing unassigned toast for reinstated declarations [#6492](https://github.com/opencrvs/opencrvs-core/issues/6492#issuecomment-1961098936)
- #### Fix system crash when opening the started action modal [#6551](https://github.com/opencrvs/opencrvs-core/issues/6551)
- #### Convert eventDates to LocalDate before formatting [#6719](https://github.com/opencrvs/opencrvs-core/issues/6719)

## [1.4.1](https://github.com/opencrvs/opencrvs-core/compare/v1.3.3...v1.4.1)

- Fix Metabase versions in Dashboards service. Previously the version used for local development wasn't the one built into the docker image, which caused the locally generated initialisation file to fail in deployed environments.
- Fix a seeding script bug, where it failed when done too quickly [#6553](https://github.com/opencrvs/opencrvs-core/issues/6553)
- Update minimum password length validation [#6559](https://github.com/opencrvs/opencrvs-core/issues/6559)
- Include middlename when generating fullnames
  - Refactored out the scattered logic for generating fullnames and converged them into a single function
  - Make lastname optional for a registered declaration
- Recognize occupation as an optional field in informant section
- Fix download failure when `arrayToFieldTransormer` is used in template mapping
- Fix multiple records not being downloaded simultaneously [#6492](https://github.com/opencrvs/opencrvs-core/issues/6492#issuecomment-1961098936)
- Fix showing unassigned toast for reinstated declarations [#6492](https://github.com/opencrvs/opencrvs-core/issues/6492#issuecomment-1961098936)
- Fix system crash when opening the started action modal [#6551](https://github.com/opencrvs/opencrvs-core/issues/6551)
- Make language names used in language select dropdowns configurable in country resource package copy
- Fix login to field agent when an incomplete record is previously retrieved by them [#6584](https://github.com/opencrvs/opencrvs-core/issues/6584)

## [1.4.0](https://github.com/opencrvs/opencrvs-core/compare/v1.3.3...v1.4.0)

In this release, we made **no changes** to OpenCRVS Core. All changes in this release apply only to the [OpenCRVS country configuration](https://github.com/opencrvs/opencrvs-countryconfig/releases/tag/v1.4.0) repository.

### Please note for 1.5.0 release

In the next OpenCRVS release v1.5.0, there will be two significant changes both in the country resource package and the infrastructure configuration inside of it:

- The `infrastructure` directory and related pipelines will be moved to a new repository.
- Both the new infrastructure repository and the OpenCRVS country resource package repositories will start following their own release cycles, mostly independent from the core's release cycle. From this release forward, both packages are released as "OpenCRVS minor compatible" releases, meaning that the OpenCRVS countryconfig 1.3.0-<incrementing release number> is compatible with OpenCRVS 1.3.0, 1.3.1, 1.3.2, etc. This allows for the release of new hotfix versions of the core without having to publish a new version of the infrastructure or countryconfig.

## [1.3.3](https://github.com/opencrvs/opencrvs-core/compare/v1.3.2...v1.3.3)

## Breaking changes

## New features

- #### New handlebars serving the location ids of the admin level locations
  Apart from the new handlebars, a couple more improvements were introduced:
  - stricter type for locations in client
  - **"location"** handlebar helper can now resolve offices & facilities
  - restrict the properties exposed through **"location"** handlebar helper
  - remove deprecated **DIVISION** & **UNION** from client

## Bug fixes

- #### Fix location seeding scripts throwing error when there are too many source locations from the country config
  Locations are now seeded in smaller segments instead of one big collection. The newer approach has improved performance to a significant extent and also clears the interruption caused for a large number of country config locations
- Filter user information such as usernames and authentication codes from server logs
- Core not recognizing "occupation" as an optional field for deceased
- Unassign declaration from a user if the declaration has already been proceeded through the workqueues by a separate user

## Dependency upgrades

- #### Metabase from v0.45.2.1 to v0.46.6.1

See [Releases](https://github.com/opencrvs/opencrvs-core/releases) for release notes of older releases.<|MERGE_RESOLUTION|>--- conflicted
+++ resolved
@@ -58,12 +58,9 @@
 ## Bug fixes
 
 - On slow connections or in rare corner cases, it was possible that the same record got saved to the database twice. This was caused by a bug in how the unique technical identifier we generate were stored as FHIR. The backend now ensures every record is submitted only once. [#7477](https://github.com/opencrvs/opencrvs-core/issues/7477)
-<<<<<<< HEAD
 - Fixed an issue where address line fields (e.g., address line 1, address line 2, etc.) were not being updated correctly when a user attempted to update a record's event location, such as place of birth or place of death. [#7531](https://github.com/opencrvs/opencrvs-core/issues/7531)
-=======
 - When a declaration(birth/death) is created the event location information was not being parsed to ElasticSearch which caused the Advanced search feature to not work when searching for records by event location.[7494](https://github.com/opencrvs/opencrvs-core/issues/7494)
 - When any user's role was updated, incorrect role was shown for that user's actions in the history section of a declaration's record audit page. [#7495](https://github.com/opencrvs/opencrvs-core/issues/7495)
->>>>>>> 374236d7
 
 ## 1.5.0 (TBD)
 
