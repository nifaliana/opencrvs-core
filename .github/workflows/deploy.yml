--- conflicted
+++ resolved
@@ -121,13 +121,10 @@
         if: ${{ inputs.core-image-tag }}
         run: echo "CORE_VERSION=${{ inputs.core-image-tag }}" >> $GITHUB_ENV
 
-<<<<<<< HEAD
       # Checkout core at the commit hash associated in order for yarn deploy to pickup any deploy Docker Compose changes
       - name: Checkout correct Core branch
         run: git checkout ${{ env.CORE_VERSION }}
 
-=======
->>>>>>> a42c1ab1
       - name: Login to DockerHub
         uses: docker/login-action@v1
         with:
