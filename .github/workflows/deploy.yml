--- conflicted
+++ resolved
@@ -173,15 +173,12 @@
           MONGODB_ADMIN_USER: ${{ secrets.MONGODB_ADMIN_USER }}
           MONGODB_ADMIN_PASSWORD: ${{ secrets.MONGODB_ADMIN_PASSWORD }}
           ELASTICSEARCH_SUPERUSER_PASSWORD: ${{ secrets.ELASTICSEARCH_SUPERUSER_PASSWORD }}
-<<<<<<< HEAD
-          MINIO_ACCESS_KEY: ${{ secrets.MINIO_ACCESS_KEY }}
-          MINIO_SECRET_KEY: ${{ secrets.MINIO_SECRET_KEY }}
-          MINIO_BUCKET_REGION: ${{ secrets.MINIO_BUCKET_REGION }}
-=======
           TOKENSEEDER_MOSIP_AUTH__PARTNER_APIKEY: ${{ secrets.TOKENSEEDER_MOSIP_AUTH__PARTNER_APIKEY }}
           TOKENSEEDER_MOSIP_AUTH__PARTNER_MISP_LK: ${{ secrets.TOKENSEEDER_MOSIP_AUTH__PARTNER_MISP_LK }}
           TOKENSEEDER_CRYPTO_SIGNATURE__SIGN_P12_FILE_PASSWORD: ${{ secrets.TOKENSEEDER_CRYPTO_SIGNATURE__SIGN_P12_FILE_PASSWORD }}
->>>>>>> 0a66d53e
+          MINIO_ACCESS_KEY: ${{ secrets.MINIO_ACCESS_KEY }}
+          MINIO_SECRET_KEY: ${{ secrets.MINIO_SECRET_KEY }}
+          MINIO_BUCKET_REGION: ${{ secrets.MINIO_BUCKET_REGION }}
         run: |
           yarn deploy:demo farajaland.opencrvs.org ${{ env.CORE_VERSION }} ${{ env.COUNTRY_CONFIG_VERSION }} opencrvs-farajaland 3
 
