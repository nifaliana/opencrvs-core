# This Source Code Form is subject to the terms of the Mozilla Public
# License, v. 2.0. If a copy of the MPL was not distributed with this
# file, You can obtain one at https://mozilla.org/MPL/2.0/.
#
# OpenCRVS is also distributed under the terms of the Civil Registration
# & Healthcare Disclaimer located at http://opencrvs.org/license.
#
# Copyright (C) The OpenCRVS Authors. OpenCRVS and the OpenCRVS
# graphic logo are (registered/a) trademark(s) of Plan International.
name: Deploy

on:
  workflow_call:
    inputs:
      environment:
        type: string
        required: true
      core-image-tag:
        type: string
        required: true
      farajaland-image-tag:
        type: string
        required: true
    secrets:
      DOCKER_USERNAME:
        required: true
      DOCKER_PASSWORD:
        required: true
      SSH_KEY:
        required: true
      KNOWN_HOSTS:
        required: true
      SMTP_PORT:
        required: true
      SMTP_HOST:
        required: true
      SMTP_USERNAME:
        required: true
      SMTP_PASSWORD:
        required: true
      ALERT_EMAIL:
        required: true
      DOCKERHUB_ACCOUNT:
        required: true
      DOCKERHUB_REPO:
        required: true
      KIBANA_USERNAME:
        required: true
      KIBANA_PASSWORD:
        required: true
      MONGODB_ADMIN_USER:
        required: true
      MONGODB_ADMIN_PASSWORD:
        required: true
      ELASTICSEARCH_SUPERUSER_PASSWORD:
        required: true
  workflow_dispatch:
    inputs:
      environment:
        type: choice
        description: Environment to deploy to
        required: true
        options:
          - staging
          - qa
          - production
          - config
          - migrate
      core-image-tag:
        description: Core DockerHub image tag
        required: false
      farajaland-image-tag:
        description: Farajaland DockerHub image tag
        required: false
jobs:
  deploy:
    environment: ${{ inputs.environment }}
    runs-on: ubuntu-20.04
    timeout-minutes: 60
    strategy:
      matrix:
        node-version: [14.18.0]
    steps:
      - name: Checking out git repo
        uses: actions/checkout@v2
        with:
          fetch-depth: 0

      - name: Checking out the country config repo
        run: |
          git clone https://github.com/opencrvs/opencrvs-farajaland.git

      # Get latest version hashes from repos if they are not given as inputs
      - name: Get COUNTRY_CONFIG_VERSION
        if: ${{ !inputs.farajaland-image-tag }}
        run: |
          cd opencrvs-farajaland
          echo "COUNTRY_CONFIG_VERSION=$(git rev-parse --short=7 HEAD)" >> $GITHUB_ENV
          cd ../

      # Set tag versions if they are given as inputs
      - name: Set COUNTRY_CONFIG_VERSION from inputs
        if: ${{ inputs.farajaland-image-tag }}
        run: |
          echo "COUNTRY_CONFIG_VERSION=${{ inputs.farajaland-image-tag }}" >> $GITHUB_ENV

      # Checkout farajaland at the commit hash associated in order for yarn deploy to pickup any deploy Docker Compose changes
      - name: Checkout correct Farajaland branch
        run: |
          cd opencrvs-farajaland
          git checkout ${{ env.COUNTRY_CONFIG_VERSION }}
          cd ../

      # Get latest version hashes from core if they are not given as inputs
      - name: Get COUNTRY_CONFIG_VERSION
        if: ${{ !inputs.farajaland-image-tag }}
        run: echo "CORE_VERSION=$(git rev-parse --short=7 HEAD)" >> $GITHUB_ENV

      # Set tag version if they are given as inputs
      - name: Set CORE_VERSION from inputs
        if: ${{ inputs.core-image-tag }}
        run: echo "CORE_VERSION=${{ inputs.core-image-tag }}" >> $GITHUB_ENV

      # Checkout core at the commit hash associated in order for yarn deploy to pickup any deploy Docker Compose changes
      - name: Checkout correct Core branch
        run: git checkout ${{ env.CORE_VERSION }}

      - name: Login to DockerHub
        uses: docker/login-action@v1
        with:
          username: ${{ secrets.DOCKER_USERNAME }}
          password: ${{ secrets.DOCKER_PASSWORD }}

      - name: Install SSH Key
        uses: shimataro/ssh-key-action@v2
        with:
          key: ${{ secrets.SSH_KEY }}
          known_hosts: ${{ secrets.KNOWN_HOSTS }}

      - name: Deploy to QA
        if: ${{ inputs.environment == 'qa' }}
        env:
          SMTP_PORT: ${{ secrets.SMTP_PORT }}
          SMTP_HOST: ${{ secrets.SMTP_HOST }}
          SMTP_USERNAME: ${{ secrets.SMTP_USERNAME }}
          SMTP_PASSWORD: ${{ secrets.SMTP_PASSWORD }}
          ALERT_EMAIL: ${{ secrets.ALERT_EMAIL }}
          DOCKERHUB_ACCOUNT: ${{ secrets.DOCKERHUB_ACCOUNT }}
          DOCKERHUB_REPO: ${{ secrets.DOCKERHUB_REPO }}
          KIBANA_USERNAME: ${{ secrets.KIBANA_USERNAME }}
          KIBANA_PASSWORD: ${{ secrets.KIBANA_PASSWORD }}
          MONGODB_ADMIN_USER: ${{ secrets.MONGODB_ADMIN_USER }}
          MONGODB_ADMIN_PASSWORD: ${{ secrets.MONGODB_ADMIN_PASSWORD }}
          ELASTICSEARCH_SUPERUSER_PASSWORD: ${{ secrets.ELASTICSEARCH_SUPERUSER_PASSWORD }}
        run: |
          yarn deploy:qa farajaland-qa.opencrvs.org ${{ env.CORE_VERSION }} ${{ env.COUNTRY_CONFIG_VERSION }} opencrvs-farajaland 1

      - name: Deploy to production
        if: ${{ inputs.environment == 'production' }}
        env:
          SMTP_PORT: ${{ secrets.SMTP_PORT }}
          SMTP_HOST: ${{ secrets.SMTP_HOST }}
          SMTP_USERNAME: ${{ secrets.SMTP_USERNAME }}
          SMTP_PASSWORD: ${{ secrets.SMTP_PASSWORD }}
          ALERT_EMAIL: ${{ secrets.ALERT_EMAIL }}
          DOCKERHUB_ACCOUNT: ${{ secrets.DOCKERHUB_ACCOUNT }}
          DOCKERHUB_REPO: ${{ secrets.DOCKERHUB_REPO }}
          KIBANA_USERNAME: ${{ secrets.KIBANA_USERNAME }}
          KIBANA_PASSWORD: ${{ secrets.KIBANA_PASSWORD }}
          MONGODB_ADMIN_USER: ${{ secrets.MONGODB_ADMIN_USER }}
          MONGODB_ADMIN_PASSWORD: ${{ secrets.MONGODB_ADMIN_PASSWORD }}
          ELASTICSEARCH_SUPERUSER_PASSWORD: ${{ secrets.ELASTICSEARCH_SUPERUSER_PASSWORD }}
        run: |
          yarn deploy:prod farajaland.opencrvs.org ${{ env.CORE_VERSION }} ${{ env.COUNTRY_CONFIG_VERSION }} opencrvs-farajaland 3

      - name: Deploy to staging
        if: ${{ inputs.environment == 'staging' }}
        env:
          SMTP_PORT: ${{ secrets.SMTP_PORT }}
          SMTP_HOST: ${{ secrets.SMTP_HOST }}
          SMTP_USERNAME: ${{ secrets.SMTP_USERNAME }}
          SMTP_PASSWORD: ${{ secrets.SMTP_PASSWORD }}
          ALERT_EMAIL: ${{ secrets.ALERT_EMAIL }}
          DOCKERHUB_ACCOUNT: ${{ secrets.DOCKERHUB_ACCOUNT }}
          DOCKERHUB_REPO: ${{ secrets.DOCKERHUB_REPO }}
          KIBANA_USERNAME: ${{ secrets.KIBANA_USERNAME }}
          KIBANA_PASSWORD: ${{ secrets.KIBANA_PASSWORD }}
          MONGODB_ADMIN_USER: ${{ secrets.MONGODB_ADMIN_USER }}
          MONGODB_ADMIN_PASSWORD: ${{ secrets.MONGODB_ADMIN_PASSWORD }}
          ELASTICSEARCH_SUPERUSER_PASSWORD: ${{ secrets.ELASTICSEARCH_SUPERUSER_PASSWORD }}
        run: |
          yarn deploy:staging farajaland-staging.opencrvs.org ${{ env.CORE_VERSION }} ${{ env.COUNTRY_CONFIG_VERSION }} opencrvs-farajaland 1

      - name: Deploy to config
        if: ${{ inputs.environment == 'config' }}
        env:
          SMTP_PORT: ${{ secrets.SMTP_PORT }}
          SMTP_HOST: ${{ secrets.SMTP_HOST }}
          SMTP_USERNAME: ${{ secrets.SMTP_USERNAME }}
          SMTP_PASSWORD: ${{ secrets.SMTP_PASSWORD }}
          ALERT_EMAIL: ${{ secrets.ALERT_EMAIL }}
          DOCKERHUB_ACCOUNT: ${{ secrets.DOCKERHUB_ACCOUNT }}
          DOCKERHUB_REPO: ${{ secrets.DOCKERHUB_REPO }}
          KIBANA_USERNAME: ${{ secrets.KIBANA_USERNAME }}
          KIBANA_PASSWORD: ${{ secrets.KIBANA_PASSWORD }}
          MONGODB_ADMIN_USER: ${{ secrets.MONGODB_ADMIN_USER }}
          MONGODB_ADMIN_PASSWORD: ${{ secrets.MONGODB_ADMIN_PASSWORD }}
          ELASTICSEARCH_SUPERUSER_PASSWORD: ${{ secrets.ELASTICSEARCH_SUPERUSER_PASSWORD }}
        run: |
          yarn deploy:config farajaland-config.opencrvs.org ${{ env.CORE_VERSION }} ${{ env.COUNTRY_CONFIG_VERSION }} opencrvs-farajaland 1

      - name: Deploy to migrate
        if: ${{ github.event.inputs.environment == 'migrate' }}
        env:
          SMTP_PORT: ${{ secrets.SMTP_PORT }}
          SMTP_HOST: ${{ secrets.SMTP_HOST }}
          SMTP_USERNAME: ${{ secrets.SMTP_USERNAME }}
          SMTP_PASSWORD: ${{ secrets.SMTP_PASSWORD }}
          ALERT_EMAIL: ${{ secrets.ALERT_EMAIL }}
          DOCKERHUB_ACCOUNT: ${{ secrets.DOCKERHUB_ACCOUNT }}
          DOCKERHUB_REPO: ${{ secrets.DOCKERHUB_REPO }}
          KIBANA_USERNAME: ${{ secrets.KIBANA_USERNAME }}
          KIBANA_PASSWORD: ${{ secrets.KIBANA_PASSWORD }}
          MONGODB_ADMIN_USER: ${{ secrets.MONGODB_ADMIN_USER }}
          MONGODB_ADMIN_PASSWORD: ${{ secrets.MONGODB_ADMIN_PASSWORD }}
          ELASTICSEARCH_SUPERUSER_PASSWORD: ${{ secrets.ELASTICSEARCH_SUPERUSER_PASSWORD }}
        run: |
<<<<<<< HEAD
          yarn deploy:prod farajaland-migrate.opencrvs.org ${{ env.CORE_VERSION }} ${{ env.COUNTRY_CONFIG_VERSION }} opencrvs-farajaland 1
=======
          yarn deploy:config farajaland-config.opencrvs.org ${{ env.CORE_VERSION }} ${{ env.COUNTRY_CONFIG_VERSION }} opencrvs-farajaland 1

      - name: Deploy to migrate
        if: ${{ github.event.inputs.environment == 'migrate' }}
        env:
          SMTP_PORT: ${{ secrets.SMTP_PORT }}
          SMTP_HOST: ${{ secrets.SMTP_HOST }}
          SMTP_USERNAME: ${{ secrets.SMTP_USERNAME }}
          SMTP_PASSWORD: ${{ secrets.SMTP_PASSWORD }}
          ALERT_EMAIL: ${{ secrets.ALERT_EMAIL }}
          DOCKERHUB_ACCOUNT: ${{ secrets.DOCKERHUB_ACCOUNT }}
          DOCKERHUB_REPO: ${{ secrets.DOCKERHUB_REPO }}
          KIBANA_USERNAME: ${{ secrets.KIBANA_USERNAME }}
          KIBANA_PASSWORD: ${{ secrets.KIBANA_PASSWORD }}
          MONGODB_ADMIN_USER: ${{ secrets.MONGODB_ADMIN_USER }}
          MONGODB_ADMIN_PASSWORD: ${{ secrets.MONGODB_ADMIN_PASSWORD }}
          ELASTICSEARCH_SUPERUSER_PASSWORD: ${{ secrets.ELASTICSEARCH_SUPERUSER_PASSWORD }}
        run: |
          yarn deploy:staging farajaland-migrate.opencrvs.org ${{ env.CORE_VERSION }} ${{ env.COUNTRY_CONFIG_VERSION }} opencrvs-farajaland 1
>>>>>>> b9fe6fdf
<|MERGE_RESOLUTION|>--- conflicted
+++ resolved
@@ -225,26 +225,4 @@
           MONGODB_ADMIN_PASSWORD: ${{ secrets.MONGODB_ADMIN_PASSWORD }}
           ELASTICSEARCH_SUPERUSER_PASSWORD: ${{ secrets.ELASTICSEARCH_SUPERUSER_PASSWORD }}
         run: |
-<<<<<<< HEAD
-          yarn deploy:prod farajaland-migrate.opencrvs.org ${{ env.CORE_VERSION }} ${{ env.COUNTRY_CONFIG_VERSION }} opencrvs-farajaland 1
-=======
-          yarn deploy:config farajaland-config.opencrvs.org ${{ env.CORE_VERSION }} ${{ env.COUNTRY_CONFIG_VERSION }} opencrvs-farajaland 1
-
-      - name: Deploy to migrate
-        if: ${{ github.event.inputs.environment == 'migrate' }}
-        env:
-          SMTP_PORT: ${{ secrets.SMTP_PORT }}
-          SMTP_HOST: ${{ secrets.SMTP_HOST }}
-          SMTP_USERNAME: ${{ secrets.SMTP_USERNAME }}
-          SMTP_PASSWORD: ${{ secrets.SMTP_PASSWORD }}
-          ALERT_EMAIL: ${{ secrets.ALERT_EMAIL }}
-          DOCKERHUB_ACCOUNT: ${{ secrets.DOCKERHUB_ACCOUNT }}
-          DOCKERHUB_REPO: ${{ secrets.DOCKERHUB_REPO }}
-          KIBANA_USERNAME: ${{ secrets.KIBANA_USERNAME }}
-          KIBANA_PASSWORD: ${{ secrets.KIBANA_PASSWORD }}
-          MONGODB_ADMIN_USER: ${{ secrets.MONGODB_ADMIN_USER }}
-          MONGODB_ADMIN_PASSWORD: ${{ secrets.MONGODB_ADMIN_PASSWORD }}
-          ELASTICSEARCH_SUPERUSER_PASSWORD: ${{ secrets.ELASTICSEARCH_SUPERUSER_PASSWORD }}
-        run: |
-          yarn deploy:staging farajaland-migrate.opencrvs.org ${{ env.CORE_VERSION }} ${{ env.COUNTRY_CONFIG_VERSION }} opencrvs-farajaland 1
->>>>>>> b9fe6fdf
+          yarn deploy:prod farajaland-migrate.opencrvs.org ${{ env.CORE_VERSION }} ${{ env.COUNTRY_CONFIG_VERSION }} opencrvs-farajaland 1