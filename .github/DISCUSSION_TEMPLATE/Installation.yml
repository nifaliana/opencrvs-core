title: 'Installation'
body:
  - type: markdown
    attributes:
      value: |
        ## Explain the issue & help you require

        ## What git branch are you on in Core?

        ## What git branch are you on in Countryconfig?

        If we are unable to help you here we can offer dedicated support.
        Email us at team@opencrvs.org and please answer the following questions:

        Please tell us your full name and how you wish to be referred to.
        Please tell us the name of the organisation or company you work for.
        Are you working with a government on an active country implementation? If so, ...
        Which country’s implementation are you working on?
        Tell us about your project, brief, the client and timeline if you can?
  - type: input
    id: core-version
    attributes:
      label: OpenCRVS Core version
<<<<<<< HEAD
      description: e.g 1.3.3
=======
      description: e.g 1.4.0
>>>>>>> a6d70584
    validations:
      required: true
  - type: input
    id: countryconfig-version
    attributes:
      label: OpenCRVS Countryconfig version
<<<<<<< HEAD
      description: e.g 1.3.3
=======
      description: e.g 1.4.0
>>>>>>> a6d70584
    validations:
      required: true
  - type: input
    id: os
    attributes:
      label: Your operating system and version
      description: e.g Ubuntu 22.04
    validations:
      required: true
  - type: input
    id: node
    attributes:
      label: Your node version
      description: e.g v16.20.0
    validations:
      required: true
  - type: checkboxes
    attributes:
      label: Which of these describes your project best?
      options:
        - label: Testing OpenCRVS for business development, educational purposes or for personal interest.
        - label: A research project to evaluate, configure and test OpenCRVS as a possible solution for a government, an active brief or proposal.
        - label: Actively installing and configuring OpenCRVS Core for production use in a country.
        - label: Customising OpenCRVS Core code in production in a country
    validations:
      required: true<|MERGE_RESOLUTION|>--- conflicted
+++ resolved
@@ -21,22 +21,14 @@
     id: core-version
     attributes:
       label: OpenCRVS Core version
-<<<<<<< HEAD
-      description: e.g 1.3.3
-=======
       description: e.g 1.4.0
->>>>>>> a6d70584
     validations:
       required: true
   - type: input
     id: countryconfig-version
     attributes:
       label: OpenCRVS Countryconfig version
-<<<<<<< HEAD
-      description: e.g 1.3.3
-=======
       description: e.g 1.4.0
->>>>>>> a6d70584
     validations:
       required: true
   - type: input
